--- conflicted
+++ resolved
@@ -133,34 +133,18 @@
 blt_add_executable( NAME geosx
                     SOURCES main/main.cpp
                     DEPENDS_ON ${extraComponentsLinkList}
-<<<<<<< HEAD
                                ${externalComponentsLinkList} )
 
 # Seems to be required on some CMake versions (e.g. 3.16) to get enforce device linking
-if( ${ENABLE_HYPRE_DEVICE} STREQUAL "CUDA" )
-    set_target_properties( geosx PROPERTIES CUDA_RESOLVE_DEVICE_SYMBOLS TRUE )
-=======
-                               ${externalComponentsLinkList} 
-                   )
-
-
-# Seems to be required on some CMake versions (e.g. 3.16) to get enforce device linking
-if( ENABLE_HYPRE_CUDA )
+if( ${ENABLE_HYPRE_DEVICE} STREQUAL "CUDA"  )
   set_target_properties( geosx PROPERTIES CUDA_RESOLVE_DEVICE_SYMBOLS TRUE )
->>>>>>> 14e30d15
 endif()
 
 # Removing all transitive link dependencies from geosx_core target to circumvent
 # the BLT behavior which imposes all dependencies to be public
 #set_target_properties(geosx_core PROPERTIES INTERFACE_LINK_LIBRARIES "")
-<<<<<<< HEAD
-target_include_directories( geosx PUBLIC $<INSTALL_INTERFACE:${CMAKE_INSTALL_PREFIX}/include>
-                                         $<BUILD_INTERFACE:${CMAKE_SOURCE_DIR}/coreComponents>
-                                         $<BUILD_INTERFACE:${CMAKE_BINARY_DIR}/include>)
-=======
 
 target_include_directories( geosx PUBLIC ${CMAKE_SOURCE_DIR}/coreComponents )
->>>>>>> 14e30d15
 
 # To change the runtime path during installation
 set_target_properties( geosx PROPERTIES INSTALL_RPATH "${CMAKE_INSTALL_PREFIX}/lib" )
@@ -168,11 +152,7 @@
 
 install(TARGETS geosx RUNTIME DESTINATION ${CMAKE_INSTALL_PREFIX}/bin)
 
-<<<<<<< HEAD
 if( ENABLE_XML_UPDATES AND ENABLE_MPI AND UNIX AND NOT CMAKE_HOST_APPLE AND NOT ENABLE_CUDA AND NOT ENABLE_HIP )
-=======
-if( ENABLE_XML_UPDATES AND ENABLE_MPI AND UNIX AND NOT CMAKE_HOST_APPLE AND NOT ENABLE_CUDA )
->>>>>>> 14e30d15
 
   set(SCHEMA_DIR ${CMAKE_SOURCE_DIR}/coreComponents/schema)
   set(SCRIPT_DIR ${CMAKE_SOURCE_DIR}/../scripts)
@@ -182,37 +162,24 @@
                      COMMAND geosx -s ${SCHEMA_DIR}/schema.xsd >generate_schema.log 2>&1 || (cat generate_schema.log && exit 1)
                      WORKING_DIRECTORY ${CMAKE_BINARY_DIR}
                      DEPENDS geosx
-<<<<<<< HEAD
-                     COMMENT "Generating XML schema" )
-=======
                      COMMENT "Generating XML schema"
                      )
->>>>>>> 14e30d15
 
   add_custom_target( geosx_update_rst_tables
                      ALL
                      COMMAND python ${SCRIPT_DIR}/SchemaToRSTDocumentation.py ${SCHEMA_DIR} >update_rst_tables.log 2>&1 || (cat update_rst_tables.log && exit 1)
                      WORKING_DIRECTORY ${CMAKE_BINARY_DIR}
                      DEPENDS geosx_generate_schema
-<<<<<<< HEAD
-                     COMMENT "Generating schema-dependent RST files" )
-=======
                      COMMENT "Generating schema-dependent RST files"
                      )
->>>>>>> 14e30d15
 
   add_custom_target( geosx_validate_all_xml_files
                      ALL
                      COMMAND bash ${SCRIPT_DIR}/validateXMLFiles.bash -g ${SCHEMA_DIR}/schema.xsd ${CMAKE_SOURCE_DIR} ${CMAKE_SOURCE_DIR}/../examples ${CMAKE_SOURCE_DIR}/../inputFiles
                      WORKING_DIRECTORY ${CMAKE_BINARY_DIR}
                      DEPENDS geosx_update_rst_tables
-<<<<<<< HEAD
-                     COMMENT "Validating all XML files in the repository against the schema" )
-
-=======
                      COMMENT "Validating all XML files in the repository against the schema"
                      )
->>>>>>> 14e30d15
 endif()
 
 if( ENABLE_PYGEOSX )
