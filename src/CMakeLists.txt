--- conflicted
+++ resolved
@@ -114,49 +114,33 @@
 install(TARGETS geosx RUNTIME DESTINATION ${CMAKE_INSTALL_PREFIX}/bin)
 
 if( ENABLE_XML_UPDATES AND ENABLE_MPI AND UNIX AND NOT CMAKE_HOST_APPLE AND NOT ENABLE_CUDA )
-<<<<<<< HEAD
 
-    set(SCHEMA_DIR ${CMAKE_SOURCE_DIR}/coreComponents/schema)
-    set(SCRIPT_DIR ${CMAKE_SOURCE_DIR}/../scripts)
+  set(SCHEMA_DIR ${CMAKE_SOURCE_DIR}/coreComponents/schema)
+  set(SCRIPT_DIR ${CMAKE_SOURCE_DIR}/../scripts)
 
-    add_custom_target( geosx_generate_schema
-                       ALL
-                       COMMAND geosx -s ${SCHEMA_DIR}/schema.xsd >generate_schema.log 2>&1 || (cat generate_schema.log && exit 1)
-                       WORKING_DIRECTORY ${CMAKE_BINARY_DIR}
-                       DEPENDS geosx
-                       COMMENT "Generating XML schema"
-                     )
+  add_custom_target( geosx_generate_schema
+                     ALL
+                     COMMAND geosx -s ${SCHEMA_DIR}/schema.xsd >generate_schema.log 2>&1 || (cat generate_schema.log && exit 1)
+                     WORKING_DIRECTORY ${CMAKE_BINARY_DIR}
+                     DEPENDS geosx
+                     COMMENT "Generating XML schema"
+                   )
 
-    add_custom_target( geosx_update_rst_tables
-                       ALL
-                       COMMAND python ${SCRIPT_DIR}/SchemaToRSTDocumentation.py ${SCHEMA_DIR} >update_rst_tables.log 2>&1 || (cat update_rst_tables.log && exit 1)
-                       WORKING_DIRECTORY ${CMAKE_BINARY_DIR}
-                       DEPENDS geosx_generate_schema
-                       COMMENT "Generating schema-dependent RST files"
-                     )
-
-    add_custom_target( geosx_validate_all_xml_files
-                       ALL
-                       COMMAND bash ${SCRIPT_DIR}/validateXMLFiles.bash -g ${SCHEMA_DIR}/schema.xsd ${CMAKE_SOURCE_DIR} ${CMAKE_SOURCE_DIR}/../examples
-                       WORKING_DIRECTORY ${CMAKE_BINARY_DIR}
-                       DEPENDS geosx_update_rst_tables
-                       COMMENT "Validating all XML files in the repository against the schema"
-                     )
-=======
   add_custom_target( geosx_update_rst_tables
                      ALL
-                     COMMAND bash ${CMAKE_SOURCE_DIR}/../scripts/updateRstTables.bash ${CMAKE_SOURCE_DIR} > updateRstTables.log
+                     COMMAND python ${SCRIPT_DIR}/SchemaToRSTDocumentation.py ${SCHEMA_DIR} >update_rst_tables.log 2>&1 || (cat update_rst_tables.log && exit 1)
                      WORKING_DIRECTORY ${CMAKE_BINARY_DIR}
-                     DEPENDS geosx
+                     DEPENDS geosx_generate_schema
+                     COMMENT "Generating schema-dependent RST files"
                    )
 
   add_custom_target( geosx_validate_all_xml_files
                      ALL
-                     COMMAND bash ${CMAKE_SOURCE_DIR}/../scripts/validateXMLFiles.bash -g ${CMAKE_SOURCE_DIR}/coreComponents/schema/schema.xsd ${CMAKE_SOURCE_DIR} ${CMAKE_SOURCE_DIR}/../examples
+                     COMMAND bash ${SCRIPT_DIR}/validateXMLFiles.bash -g ${SCHEMA_DIR}/schema.xsd ${CMAKE_SOURCE_DIR} ${CMAKE_SOURCE_DIR}/../examples
                      WORKING_DIRECTORY ${CMAKE_BINARY_DIR}
                      DEPENDS geosx_update_rst_tables
+                     COMMENT "Validating all XML files in the repository against the schema"
                    )
->>>>>>> 0d66a7f1
 endif()
 
 if( SPHINX_FOUND )
@@ -165,19 +149,10 @@
 
 
 install( DIRECTORY ../examples/ 
-<<<<<<< HEAD
-         DESTINATION examples
-       )
-
-install( DIRECTORY ../scripts/ 
-         DESTINATION scripts
-       )
-=======
          DESTINATION examples )
 
 install( DIRECTORY ../scripts/ 
          DESTINATION scripts )
->>>>>>> 0d66a7f1
 
 if( ENABLE_PYGEOSX )
   add_subdirectory( pygeosx )
