/*
 *~~~~~~~~~~~~~~~~~~~~~~~~~~~~~~~~~~~~~~~~~~~~~~~~~~~~~~~~~~~~~~~~~~~~~~~~~~~
 * Copyright (c) 2018, Lawrence Livermore National Security, LLC.
 *
 * Produced at the Lawrence Livermore National Laboratory
 *
 * LLNL-CODE-746361
 *
 * All rights reserved. See COPYRIGHT for details.
 *
 * This file is part of the GEOSX Simulation Framework.
 *
 * GEOSX is a free software; you can redistribute it and/or modify it under
 * the terms of the GNU Lesser General Public License (as published by the
 * Free Software Foundation) version 2.1 dated February 1999.
 *~~~~~~~~~~~~~~~~~~~~~~~~~~~~~~~~~~~~~~~~~~~~~~~~~~~~~~~~~~~~~~~~~~~~~~~~~~~
 */

/**
 * @file EdgeManagerT.h
 * @author settgast1
 * @date Jun 22, 2011
 */

#ifndef EDGEMANAGERT_H_
#define EDGEMANAGERT_H_

#include "InterObjectRelation.hpp"
#include "managers/ObjectManagerBase.hpp"


namespace geosx
{
class FaceManager;
class NodeManager;
class CellBlockManager;

class EdgeManager : public ObjectManagerBase
{
public:

  /**
    * @name Static Factory Catalog Functions
    */
   ///@{

   static const string CatalogName()
   { return "EdgeManager"; }

   virtual const string getCatalogName() const override final
   { return EdgeManager::CatalogName(); }


   ///@}


  EdgeManager( std::string const & name,
               ManagedGroup * const parent );
  ~EdgeManager() override;

//  void Initialize() {}

  void SetDomainBoundaryObjects( const ObjectDataStructureBaseT* const referenceObject = nullptr);
<<<<<<< HEAD
  void SetIsExternal( FaceManager const * const faceManager );
  void ExtractMapFromObjectForAssignGlobalObjectNumbers( const ObjectDataStructureBaseT& compositionObjectManager,
                                                         array<globalIndex_array>& objectToCompositionObject );

=======
  void SetIsExternal( const ObjectDataStructureBaseT* const referenceObject = nullptr);
>>>>>>> 6f7ad7a1

  void BuildEdges( FaceManager * const faceManager, NodeManager * const nodeManager );

  template< typename T_indices >
  unsigned int PackEdges( const T_indices& sendedges,
                          const NodeManager& nodeManager,
                          const FaceManager& faceManager,
//                          bufvector& buffer,
                          const bool packConnectivityToGlobal,
                          const bool packFields,
                          const bool packMaps,
                          const bool packSets  ) const;

  unsigned int UnpackEdges( const char*& buffer,
                            const NodeManager& nodeManager,
                            const FaceManager& faceManager,
                            localIndex_array& edgeReceiveLocalIndices,
                            const bool unpackConnectivityToLocal,
                            const bool unpackFields,
                            const bool unpackMaps,
                            const bool unpackSets  );

  void ConnectivityFromGlobalToLocal( const set<localIndex>& indices,
                                      const std::map<globalIndex,localIndex>& nodeGlobalToLocal,
                                      const std::map<globalIndex,localIndex>& faceGlobalToLocal );

//  void UpdateEdgeExternalityFromSplit( const FaceManager& faceManager,
//                                     const set<localIndex>& newEdgeIndices,
//                                     const set<localIndex>& modifiedEdgeIndices );

//  void EdgeCenter(const NodeManager& nodeManager, localIndex edge, R1Tensor&
// center)const;
//  void EdgeVector(const NodeManager& nodeManager, localIndex edge, R1Tensor&
// vector)const;
//  realT EdgeLength(const NodeManager& nodeManager, localIndex edge) const;

  void AddToEdgeToFaceMap( const FaceManager * faceManager,
                           const localIndex_array& newFaceIndices );

  void SplitEdge( const localIndex indexToSplit,
                  const localIndex parentNodeIndex,
                  const localIndex childNodeIndex[2],
                  array1d<set<localIndex>>& nodesToEdges );

  bool hasNode( const localIndex edgeID, const localIndex nodeID ) const;

//  localIndex FindEdgeFromNodeIDs(const localIndex nodeA, const localIndex
// nodeB, const NodeManager& nodeManager);

//  void SetLayersFromDomainBoundary(const NodeManager * const nodeManager);


//  FixedOneToManyRelation& m_toNodesRelation;
//  UnorderedVariableOneToManyRelation& m_toFacesRelation;

  struct viewKeyStruct : ObjectManagerBase::viewKeyStruct
  {
    static constexpr auto nodeListString              = "nodeList";
    static constexpr auto faceListString              = "faceList";
    static constexpr auto elementRegionListString     = "elemRegionList";
    static constexpr auto elementSubRegionListString  = "elemSubRegionList";
    static constexpr auto elementListString           = "elemList";

    dataRepository::ViewKey nodesList             = { nodeListString };
    dataRepository::ViewKey faceList              = { faceListString };
    dataRepository::ViewKey elementRegionList     = { elementRegionListString };
    dataRepository::ViewKey elementSubRegionList  = { elementSubRegionListString };
    dataRepository::ViewKey elementList           = { elementListString };

  } viewKeys;


  struct groupKeyStruct : ObjectManagerBase::groupKeyStruct
  {} groupKeys;


  FixedOneToManyRelation       & nodeList()       { return m_toNodesRelation; }
  FixedOneToManyRelation const & nodeList() const { return m_toNodesRelation; }

  localIndex & nodeList( localIndex const edgeIndex, localIndex const nodeIndex )
  {
    return m_toNodesRelation(edgeIndex, nodeIndex);
  }
  localIndex nodeList( localIndex const edgeIndex, localIndex const nodeIndex ) const
  {
    return m_toNodesRelation(edgeIndex, nodeIndex);
  }

  UnorderedVariableOneToManyRelation       & faceList()       { return m_toFacesRelation; }
  UnorderedVariableOneToManyRelation const & faceList() const { return m_toFacesRelation; }


private:
  FixedOneToManyRelation m_toNodesRelation;
  UnorderedVariableOneToManyRelation m_toFacesRelation;

};
}
#endif /* EDGEMANAGERT_H_ */<|MERGE_RESOLUTION|>--- conflicted
+++ resolved
@@ -61,14 +61,9 @@
 //  void Initialize() {}
 
   void SetDomainBoundaryObjects( const ObjectDataStructureBaseT* const referenceObject = nullptr);
-<<<<<<< HEAD
   void SetIsExternal( FaceManager const * const faceManager );
-  void ExtractMapFromObjectForAssignGlobalObjectNumbers( const ObjectDataStructureBaseT& compositionObjectManager,
-                                                         array<globalIndex_array>& objectToCompositionObject );
-
-=======
-  void SetIsExternal( const ObjectDataStructureBaseT* const referenceObject = nullptr);
->>>>>>> 6f7ad7a1
+//  void ExtractMapFromObjectForAssignGlobalObjectNumbers( const ObjectDataStructureBaseT& compositionObjectManager,
+//                                                         array<globalIndex_array>& objectToCompositionObject );
 
   void BuildEdges( FaceManager * const faceManager, NodeManager * const nodeManager );
 
