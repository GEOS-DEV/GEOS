--- conflicted
+++ resolved
@@ -108,13 +108,8 @@
     static constexpr auto elementRegionListString     = "elemRegionList";
     static constexpr auto elementSubRegionListString  = "elemSubRegionList";
     static constexpr auto elementListString           = "elemList";
-<<<<<<< HEAD
     constexpr static auto faceAreaString = "faceArea";
     constexpr static auto faceCenterString = "faceCenter";
-
-=======
-    static constexpr auto faceCenterString            = "faceCenter";
->>>>>>> 4faf08e3
 
     dataRepository::ViewKey nodeList              = { nodeListString };
     dataRepository::ViewKey edgeList              = { edgeListString };
