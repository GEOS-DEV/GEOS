/*
 *~~~~~~~~~~~~~~~~~~~~~~~~~~~~~~~~~~~~~~~~~~~~~~~~~~~~~~~~~~~~~~~~~~~~~~~~~~~
 * Copyright (c) 2018, Lawrence Livermore National Security, LLC.
 *
 * Produced at the Lawrence Livermore National Laboratory
 *
 * LLNL-CODE-746361
 *
 * All rights reserved. See COPYRIGHT for details.
 *
 * This file is part of the GEOSX Simulation Framework.
 *
 * GEOSX is a free software; you can redistribute it and/or modify it under
 * the terms of the GNU Lesser General Public License (as published by the
 * Free Software Foundation) version 2.1 dated February 1999.
 *~~~~~~~~~~~~~~~~~~~~~~~~~~~~~~~~~~~~~~~~~~~~~~~~~~~~~~~~~~~~~~~~~~~~~~~~~~~
 */

/*
 * MeshLevel.cpp
 *
 *  Created on: Sep 13, 2017
 *      Author: settgast
 */

#include "MeshLevel.hpp"
#include "NodeManager.hpp"
//#include "EdgeManager.hpp"
#include "FaceManager.hpp"
#include "ElementRegionManager.hpp"

namespace geosx
{
using namespace dataRepository;

MeshLevel::MeshLevel( string const & name,
                      ManagedGroup * const parent ):
  ManagedGroup(name,parent),
  m_nodeManager( groupStructKeys::nodeManagerString,this),
  m_edgeManager( groupStructKeys::edgeManagerString,this),
  m_faceManager( groupStructKeys::faceManagerString,this),
  m_elementManager( groupStructKeys::elemManagerString,this)
{

  RegisterGroup( groupStructKeys::nodeManagerString, &m_nodeManager, false );

  RegisterGroup( groupStructKeys::edgeManagerString, &m_edgeManager, false );


  RegisterGroup<FaceManager>( groupStructKeys::faceManagerString, &m_faceManager, false );
  m_faceManager.nodeList().SetRelatedObject( &m_nodeManager );


  RegisterGroup<ElementRegionManager>( groupStructKeys::elemManagerString, &m_elementManager, false );


  RegisterViewWrapper<integer>( viewKeys.meshLevel );
}

MeshLevel::~MeshLevel()
{
  // TODO Auto-generated destructor stub
}



void MeshLevel::InitializePostSubGroups( ManagedGroup * const )
{

  m_elementManager.forCellBlocks([&]( CellBlockSubRegion * subRegion ) -> void
  {
    subRegion->nodeList().SetRelatedObject(&m_nodeManager);
    subRegion->faceList().SetRelatedObject(&m_faceManager);
  });

}


void MeshLevel::GenerateAdjacencyLists( localIndex_array & seedNodeList,
                                        localIndex_array & nodeAdjacencyList,
                                        localIndex_array & edgeAdjacencyList,
                                        localIndex_array & faceAdjacencyList,
                                        ElementRegionManager::ElementViewAccessor<localIndex_array>& elementAdjacencyList,
                                        integer const depth )
{
  NodeManager * const nodeManager = getNodeManager();

<<<<<<< HEAD
  array<localIndex_array> const & nodeToElementRegionList = nodeManager->elementRegionList();

  array<localIndex_array> const & nodeToElementSubRegionList = nodeManager->elementSubRegionList();

  array<localIndex_array> const & nodeToElementList = nodeManager->elementList();
=======
  array1d<set<localIndex>> const & nodeToElementRegionList = nodeManager->elementRegionList();

  array1d<set<localIndex>> const & nodeToElementSubRegionList = nodeManager->elementSubRegionList();

  array1d<set<localIndex>> const & nodeToElementList = nodeManager->elementList();
>>>>>>> eac11f31


  FaceManager * const faceManager = this->getFaceManager();
  ElementRegionManager * const elemManager = this->getElemManager();

  localIndex_set nodeAdjacencySet;
  localIndex_set edgeAdjacencySet;
  localIndex_set faceAdjacencySet;
  array1d< array1d< localIndex_set > > elementAdjacencySet;
  elementAdjacencySet.resize( elemManager->numRegions() );

  for( localIndex a=0 ; a<elemManager->numRegions() ; ++a )
  {
    elementAdjacencySet[a].resize( elemManager->GetRegion(a)->numSubRegions() );
  }

  nodeAdjacencySet.insert( seedNodeList.begin(), seedNodeList.end() );

  for( integer d=0 ; d<depth ; ++d )
  {
    for( auto const nodeIndex : nodeAdjacencySet )
    {
      for( localIndex b=0 ; b<nodeToElementRegionList[nodeIndex].size() ; ++b )
      {
        localIndex const regionIndex = nodeToElementRegionList[nodeIndex][b];
        localIndex const subRegionIndex = nodeToElementSubRegionList[nodeIndex][b];
        localIndex const elementIndex = nodeToElementList[nodeIndex][b];
        elementAdjacencySet[regionIndex][subRegionIndex].insert(elementIndex);
      }
    }

    for( typename dataRepository::indexType kReg=0 ; kReg<elemManager->numRegions() ; ++kReg  )
    {
      ElementRegion const * const elemRegion = elemManager->GetRegion(kReg);

      for( typename dataRepository::indexType kSubReg=0 ; kSubReg<elemRegion->numSubRegions() ; ++kSubReg  )
      {
        CellBlockSubRegion const * const subRegion = elemRegion->GetSubRegion(kSubReg);

        array2d<localIndex> const & elemsToNodes = subRegion->nodeList();
        array2d<localIndex> const & elemsToFaces = subRegion->faceList();
        array2d<localIndex> const & elemsToEdges = subRegion->edgeList();
        for( auto const elementIndex : elementAdjacencySet[kReg][kSubReg] )
        {
          arrayView1d<localIndex const> const nodeList = elemsToNodes[elementIndex];
          for( localIndex a=0 ; a<elemsToNodes.size(1) ; ++a )
          {
            nodeAdjacencySet.insert(nodeList[a]);
          }

          arrayView1d<localIndex const> const faceList = elemsToFaces[elementIndex];
          for( localIndex a=0 ; a<elemsToFaces.size(1) ; ++a )
          {
            faceAdjacencySet.insert(faceList[a]);
          }

//          arrayView1d<localIndex const> const edgeList = elemsToEdges[elementIndex];
//          for( localIndex a=0 ; a<elemsToEdges.size(1) ; ++a )
//          {
//            edgeAdjacencySet.insert(edgeList[a]);
//          }
        }
      }
    }
    nodeAdjacencyList.clear();
    nodeAdjacencyList.resize( integer_conversion<localIndex>(nodeAdjacencySet.size()));
    std::copy(nodeAdjacencySet.begin(), nodeAdjacencySet.end(), nodeAdjacencyList.begin() );

  }

  nodeAdjacencyList.clear();
  nodeAdjacencyList.resize(integer_conversion<localIndex>(nodeAdjacencySet.size()));
  std::copy(nodeAdjacencySet.begin(), nodeAdjacencySet.end(), nodeAdjacencyList.begin() );

  array1d< array1d< localIndex > > const & faceToEdgeList = faceManager->edgeList();
  for( localIndex kf=0 ; kf<faceAdjacencySet.size() ; ++kf )
  {
    array1d<localIndex> const & edgeList = faceToEdgeList[kf];
    for( localIndex ke=0 ; ke<edgeList.size() ; ++ke )
    {
      edgeAdjacencySet.insert(edgeList[ke]);
    }
  }
  edgeAdjacencyList.clear();
  edgeAdjacencyList.resize(integer_conversion<localIndex>(edgeAdjacencySet.size()));
  std::copy(edgeAdjacencySet.begin(), edgeAdjacencySet.end(), edgeAdjacencyList.begin() );

  faceAdjacencyList.clear();
  faceAdjacencyList.resize(integer_conversion<localIndex>(faceAdjacencySet.size()));
  std::copy(faceAdjacencySet.begin(), faceAdjacencySet.end(), faceAdjacencyList.begin() );


  for( typename dataRepository::indexType kReg=0 ; kReg<elemManager->numRegions() ; ++kReg  )
  {
    ElementRegion const * const elemRegion = elemManager->GetRegion(kReg);

    for( typename dataRepository::indexType kSubReg=0 ; kSubReg<elemRegion->numSubRegions() ; ++kSubReg  )
    {
      elementAdjacencyList[kReg][kSubReg].get().clear();
      elementAdjacencyList[kReg][kSubReg].get().resize( integer_conversion<localIndex>(elementAdjacencySet[kReg][kSubReg].size()) );
      std::copy( elementAdjacencySet[kReg][kSubReg].begin(),
                 elementAdjacencySet[kReg][kSubReg].end(),
                 elementAdjacencyList[kReg][kSubReg].get().begin() );

    }
  }

}

} /* namespace geosx */<|MERGE_RESOLUTION|>--- conflicted
+++ resolved
@@ -85,19 +85,11 @@
 {
   NodeManager * const nodeManager = getNodeManager();
 
-<<<<<<< HEAD
-  array<localIndex_array> const & nodeToElementRegionList = nodeManager->elementRegionList();
-
-  array<localIndex_array> const & nodeToElementSubRegionList = nodeManager->elementSubRegionList();
-
-  array<localIndex_array> const & nodeToElementList = nodeManager->elementList();
-=======
-  array1d<set<localIndex>> const & nodeToElementRegionList = nodeManager->elementRegionList();
-
-  array1d<set<localIndex>> const & nodeToElementSubRegionList = nodeManager->elementSubRegionList();
-
-  array1d<set<localIndex>> const & nodeToElementList = nodeManager->elementList();
->>>>>>> eac11f31
+  array1d<array1d<localIndex>> const & nodeToElementRegionList = nodeManager->elementRegionList();
+
+  array1d<array1d<localIndex>> const & nodeToElementSubRegionList = nodeManager->elementSubRegionList();
+
+  array1d<array1d<localIndex>> const & nodeToElementList = nodeManager->elementList();
 
 
   FaceManager * const faceManager = this->getFaceManager();
