
#
# Specify all headers
#
set(physicsSolvers_headers
    PhysicsSolverManager.hpp
    SolverBase.hpp
    SimpleSolvers/LaplaceFEM.hpp
    FiniteVolume/SinglePhaseFlow.hpp
<<<<<<< HEAD
    FiniteVolume/CompositionalMultiphaseFlow.hpp)
=======
    SimpleSolvers/LaplaceFEM.hpp
    src/SolidMechanicsLagrangianFEM.hpp
    )
>>>>>>> 4faf08e3

#
# Specify all sources
#
set(physicsSolvers_sources
    PhysicsSolverManager.cpp
    SolverBase.cpp
    SimpleSolvers/LaplaceFEM.cpp
    FiniteVolume/SinglePhaseFlow.cpp
<<<<<<< HEAD
    FiniteVolume/CompositionalMultiphaseFlow.cpp)
=======
    SimpleSolvers/LaplaceFEM.cpp
    src/SolidMechanicsLagrangianFEM.cpp
    )
>>>>>>> 4faf08e3


blt_add_library( NAME                  physicsSolvers
                 SOURCES               ${physicsSolvers_sources}
                 HEADERS               ${physicsSolvers_headers}
                 DEPENDS_ON            dataRepository systemSolverInterface constitutive finiteElement finiteVolume
               )
               
target_include_directories( physicsSolvers PUBLIC ${CMAKE_SOURCE_DIR}/components/core/src)
geosx_add_code_checks(PREFIX physicsSolvers )<|MERGE_RESOLUTION|>--- conflicted
+++ resolved
@@ -7,13 +7,8 @@
     SolverBase.hpp
     SimpleSolvers/LaplaceFEM.hpp
     FiniteVolume/SinglePhaseFlow.hpp
-<<<<<<< HEAD
-    FiniteVolume/CompositionalMultiphaseFlow.hpp)
-=======
-    SimpleSolvers/LaplaceFEM.hpp
-    src/SolidMechanicsLagrangianFEM.hpp
-    )
->>>>>>> 4faf08e3
+    FiniteVolume/CompositionalMultiphaseFlow.hpp
+    src/SolidMechanicsLagrangianFEM.hpp)
 
 #
 # Specify all sources
@@ -23,13 +18,8 @@
     SolverBase.cpp
     SimpleSolvers/LaplaceFEM.cpp
     FiniteVolume/SinglePhaseFlow.cpp
-<<<<<<< HEAD
-    FiniteVolume/CompositionalMultiphaseFlow.cpp)
-=======
-    SimpleSolvers/LaplaceFEM.cpp
-    src/SolidMechanicsLagrangianFEM.cpp
-    )
->>>>>>> 4faf08e3
+    FiniteVolume/CompositionalMultiphaseFlow.cpp
+    src/SolidMechanicsLagrangianFEM.cpp)
 
 
 blt_add_library( NAME                  physicsSolvers
