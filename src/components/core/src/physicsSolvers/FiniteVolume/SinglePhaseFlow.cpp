/*
 *~~~~~~~~~~~~~~~~~~~~~~~~~~~~~~~~~~~~~~~~~~~~~~~~~~~~~~~~~~~~~~~~~~~~~~~~~~~
 * Copyright (c) 2018, Lawrence Livermore National Security, LLC.
 *
 * Produced at the Lawrence Livermore National Laboratory
 *
 * LLNL-CODE-746361
 *
 * All rights reserved. See COPYRIGHT for details.
 *
 * This file is part of the GEOSX Simulation Framework.
 *
 * GEOSX is a free software; you can redistribute it and/or modify it under
 * the terms of the GNU Lesser General Public License (as published by the
 * Free Software Foundation) version 2.1 dated February 1999.
 *~~~~~~~~~~~~~~~~~~~~~~~~~~~~~~~~~~~~~~~~~~~~~~~~~~~~~~~~~~~~~~~~~~~~~~~~~~~
 */

/**
 * @file SinglePhaseFlow.cpp
 */

#include "SinglePhaseFlow.hpp"

#include <vector>
#include <cmath>

#include "ArrayView.hpp"
#include "codingUtilities/Utilities.hpp"
#include "common/DataTypes.hpp"
#include "common/TimingMacros.hpp"
#include "constitutive/ConstitutiveManager.hpp"
#include "dataRepository/ManagedGroup.hpp"
#include "finiteVolume/FiniteVolumeManager.hpp"
#include "finiteVolume/FluxApproximationBase.hpp"
#include "managers/BoundaryConditions/BoundaryConditionManager.hpp"
#include "managers/DomainPartition.hpp"
#include "managers/NumericalMethodsManager.hpp"
#include "mesh/MeshForLoopInterface.hpp"
#include "meshUtilities/ComputationalGeometry.hpp"
#include "MPI_Communications/CommunicationTools.hpp"
#include "systemSolverInterface/LinearSolverWrapper.hpp"
#include "systemSolverInterface/EpetraBlockSystem.hpp"

/**
 * @namespace the geosx namespace that encapsulates the majority of the code
 */
namespace geosx
{

using namespace dataRepository;
using namespace constitutive;
using namespace systemSolverInterface;
using namespace multidimensionalArray;


SinglePhaseFlow::SinglePhaseFlow( const std::string& name,
                                            ManagedGroup * const parent ):
  SolverBase(name, parent),
  m_gravityFlag(1)
{
  // set the blockID for the block system interface
  getLinearSystemRepository()->
  SetBlockID( BlockIDs::fluidPressureBlock, this->getName() );

  this->RegisterViewWrapper(viewKeyStruct::gravityFlagString, &m_gravityFlag, false);
  this->RegisterViewWrapper(viewKeyStruct::discretizationString, &m_discretizationName, false);

  this->RegisterViewWrapper(viewKeyStruct::fluidNameString, &m_fluidName, false);
  this->RegisterViewWrapper(viewKeyStruct::fluidIndexString, &m_fluidIndex, false);

  this->RegisterViewWrapper(viewKeyStruct::solidNameString, &m_solidName, false);
  this->RegisterViewWrapper(viewKeyStruct::solidIndexString, &m_solidIndex, false);
}


void SinglePhaseFlow::FillDocumentationNode(  )
{
  cxx_utilities::DocumentationNode * const docNode = this->getDocumentationNode();
  SolverBase::FillDocumentationNode();

  docNode->setName(CatalogName());
  docNode->setSchemaType("Node");
  docNode->setShortDescription("An example single phase flow solver");

  docNode->AllocateChildNode( viewKeyStruct::gravityFlagString,
                              viewKeyStruct::gravityFlagString,
                              -1,
                              "integer",
                              "integer",
                              "Flag that enables/disables gravity",
                              "Flag that enables/disables gravity",
                              "1",
                              "",
                              0,
                              1,
                              0 );

  docNode->AllocateChildNode( viewKeyStruct::discretizationString,
                              viewKeyStruct::discretizationString,
                              -1,
                              "string",
                              "string",
                              "Name of the finite volume discretization to use",
                              "Name of the finite volume discretization to use",
                              "REQUIRED",
                              "",
                              1,
                              1,
                              0 );

  docNode->AllocateChildNode( viewKeyStruct::fluidNameString,
                              viewKeyStruct::fluidNameString,
                              -1,
                              "string",
                              "string",
                              "Name of the fluid constitutive model to use",
                              "Name of the fluid constitutive model to use",
                              "REQUIRED",
                              "",
                              1,
                              1,
                              0 );

  docNode->AllocateChildNode( viewKeyStruct::solidNameString,
                              viewKeyStruct::solidNameString,
                              -1,
                              "string",
                              "string",
                              "Name of the solid constitutive model to use",
                              "Name of the solid constitutive model to use",
                              "REQUIRED",
                              "",
                              1,
                              1,
                              0 );
}

void SinglePhaseFlow::FillOtherDocumentationNodes( dataRepository::ManagedGroup * const rootGroup )
{
  SolverBase::FillOtherDocumentationNodes( rootGroup );
  DomainPartition * domain  = rootGroup->GetGroup<DomainPartition>(keys::domain);

  for( auto & mesh : domain->getMeshBodies()->GetSubGroups() )
  {
    MeshLevel * meshLevel = ManagedGroup::group_cast<MeshBody*>(mesh.second)->getMeshLevel(0);
    ElementRegionManager * const elemManager = meshLevel->getElemManager();

    elemManager->forCellBlocks( [&]( CellBlockSubRegion * const cellBlock ) -> void
      {
        cxx_utilities::DocumentationNode * const docNode = cellBlock->getDocumentationNode();

        docNode->AllocateChildNode( viewKeyStruct::pressureString,
                                    viewKeyStruct::pressureString,
                                    -1,
                                    "real64_array",
                                    "real64_array",
                                    "Fluid pressure",
                                    "Fluid pressure",
                                    "",
                                    elemManager->getName(),
                                    1,
                                    0,
                                    0 );

        docNode->AllocateChildNode( viewKeyStruct::deltaPressureString,
                                    viewKeyStruct::deltaPressureString,
                                    -1,
                                    "real64_array",
                                    "real64_array",
                                    "Change in fluid pressure",
                                    "Change in fluid pressure",
                                    "",
                                    elemManager->getName(),
                                    1,
                                    0,
                                    1 );

        docNode->AllocateChildNode( viewKeyStruct::densityString,
                                    viewKeyStruct::densityString,
                                    -1,
                                    "real64_array",
                                    "real64_array",
                                    "Fluid density",
                                    "Fluid density",
                                    "",
                                    elemManager->getName(),
                                    1,
                                    0,
                                    3 );

        docNode->AllocateChildNode( viewKeyStruct::porosityString,
                                    viewKeyStruct::porosityString,
                                    -1,
                                    "real64_array",
                                    "real64_array",
                                    "Porosity",
                                    "Porosity",
                                    "",
                                    elemManager->getName(),
                                    1,
                                    0,
                                    0 );

        docNode->AllocateChildNode( viewKeyStruct::referencePorosityString,
                                    viewKeyStruct::referencePorosityString,
                                    -1,
                                    "real64_array",
                                    "real64_array",
                                    "Reference porosity",
                                    "Reference porosity",
                                    "",
                                    elemManager->getName(),
                                    1,
                                    0,
                                    1 );

        docNode->AllocateChildNode( viewKeyStruct::permeabilityString,
                                    viewKeyStruct::permeabilityString,
                                    -1,
                                    "r1_array",
                                    "r1_array",
                                    "Permeability (principal values)",
                                    "Permeability (principal values)",
                                    "",
                                    elemManager->getName(),
                                    1,
                                    0,
                                    1 );

        docNode->AllocateChildNode( viewKeyStruct::gravityDepthString,
                                    viewKeyStruct::gravityDepthString,
                                    -1,
                                    "real64_array",
                                    "real64_array",
                                    "Precomputed (gravity dot depth)",
                                    "Precomputed (gravity dot depth)",
                                    "",
                                    elemManager->getName(),
                                    1,
                                    0,
                                    3 );

        docNode->AllocateChildNode( viewKeyStruct::blockLocalDofNumberString,
                                    viewKeyStruct::blockLocalDofNumberString,
                                    -1,
                                    "globalIndex_array",
                                    "globalIndex_array",
                                    "DOF index",
                                    "DOF index",
                                    "0",
                                    elemManager->getName(),
                                    1,
                                    0,
                                    3 );

      });

    {
      FaceManager * const faceManager = meshLevel->getFaceManager();
      cxx_utilities::DocumentationNode * const docNode = faceManager->getDocumentationNode();

      docNode->AllocateChildNode( viewKeyStruct::facePressureString,
                                  viewKeyStruct::facePressureString,
                                  -1,
                                  "real64_array",
                                  "real64_array",
                                  "Fluid pressure",
                                  "Fluid pressure",
                                  "",
                                  faceManager->getName(),
                                  1,
                                  0,
                                  1 );

      docNode->AllocateChildNode( viewKeyStruct::densityString,
                                  viewKeyStruct::densityString,
                                  -1,
                                  "real64_array",
                                  "real64_array",
                                  "Fluid density",
                                  "Fluid density",
                                  "",
                                  faceManager->getName(),
                                  1,
                                  0,
                                  1 );

      docNode->AllocateChildNode( viewKeyStruct::viscosityString,
                                  viewKeyStruct::viscosityString,
                                  -1,
                                  "real64_array",
                                  "real64_array",
                                  "Fluid viscosity",
                                  "Fluid viscosity",
                                  "",
                                  faceManager->getName(),
                                  1,
                                  0,
                                  1 );

      docNode->AllocateChildNode( viewKeyStruct::gravityDepthString,
                                  viewKeyStruct::gravityDepthString,
                                  -1,
                                  "real64_array",
                                  "real64_array",
                                  "Precomputed (gravity dot depth)",
                                  "Precomputed (gravity dot depth)",
                                  "",
                                  faceManager->getName(),
                                  1,
                                  0,
                                  1 );
    }

  }
}

void SinglePhaseFlow::FinalInitialization( ManagedGroup * const problemManager )
{
  DomainPartition * domain = problemManager->GetGroup<DomainPartition>(keys::domain);

  // Precompute solver-specific constant data (e.g. gravity-depth)
  PrecomputeData(domain);

  ConstitutiveManager * const cm = domain->getConstitutiveManager();

  ConstitutiveBase * const fluidRelation = cm->GetConstitituveRelation( this->m_fluidName );
  m_fluidIndex = fluidRelation->getIndexInParent();
  m_solidIndex = cm->GetConstitituveRelation( this->m_solidName )->getIndexInParent();

}

real64 SinglePhaseFlow::SolverStep( real64 const& time_n,
                                    real64 const& dt,
                                    const int cycleNumber,
                                    DomainPartition * domain )
{
  // currently the only method is implicit time integration
  return this->NonlinearImplicitStep( time_n,
                                      dt,
                                      cycleNumber,
                                      domain,
                                      getLinearSystemRepository() );
}



void SinglePhaseFlow::
ImplicitStepSetup( real64 const& time_n,
                   real64 const& dt,
                   DomainPartition * const domain,
                   systemSolverInterface::EpetraBlockSystem * const blockSystem)
{
  MeshLevel * const mesh = domain->getMeshBodies()->GetGroup<MeshBody>(0)->getMeshLevel(0);
  ElementRegionManager * const elemManager = mesh->getElemManager();

  ConstitutiveManager * const
  constitutiveManager = domain->GetGroup<ConstitutiveManager>(keys::ConstitutiveManager);

  auto pres = elemManager->ConstructViewAccessor<real64_array>(viewKeyStruct::pressureString);
  auto dPres = elemManager->ConstructViewAccessor<real64_array>(viewKeyStruct::deltaPressureString);

  ElementRegionManager::ConstitutiveRelationAccessor<ConstitutiveBase>
  constitutiveRelations = elemManager->
                          ConstructConstitutiveAccessor<ConstitutiveBase>(constitutiveManager);

  auto densOld = elemManager->ConstructViewAccessor<real64_array>(viewKeyStruct::densityString);

  ElementRegionManager::MaterialViewAccessor< array2d<real64> >
    pvmult = elemManager->ConstructMaterialViewAccessor< array2d<real64> >( ConstitutiveBase::viewKeyStruct::poreVolumeMultiplierString,
                                                                            constitutiveManager );

  auto poroOld = elemManager->ConstructViewAccessor<real64_array>(viewKeyStruct::porosityString);
  auto poroRef = elemManager->ConstructViewAccessor<real64_array>(viewKeyStruct::referencePorosityString);

  ElementRegionManager::MaterialViewAccessor< array2d<real64> > const
  dens = elemManager->ConstructMaterialViewAccessor< array2d<real64> >( ConstitutiveBase::
                                                                        viewKeyStruct::
                                                                        densityString,
                                                                        constitutiveManager);

  //***** loop over all elements and initialize the derivative arrays *****
  forAllElemsInMesh( mesh, [&]( localIndex const er,
                                localIndex const esr,
                                localIndex const ei)->void
  {
    dPres[er][esr][ei] = 0.0;
    constitutiveRelations[er][esr][m_fluidIndex]->PressureUpdatePoint(pres[er][esr][ei], ei, 0); // fluid
    constitutiveRelations[er][esr][m_solidIndex]->PressureUpdatePoint(pres[er][esr][ei], ei, 0); // solid

    densOld[er][esr][ei] = dens[er][esr][m_fluidIndex][ei][0];
    poroOld[er][esr][ei] = poroRef[er][esr][ei] * pvmult[er][esr][m_solidIndex][ei][0];

  });

  // setup dof numbers and linear system
  SetupSystem( domain, blockSystem );
}


void SinglePhaseFlow::ImplicitStepComplete( real64 const & time_n,
                                            real64 const & dt,
                                            DomainPartition * const domain)
{

  MeshLevel * const mesh = domain->getMeshBodies()->GetGroup<MeshBody>(0)->getMeshLevel(0);
  ElementRegionManager * const elemManager = mesh->getElemManager();

  ConstitutiveManager * const
  constitutiveManager = domain->GetGroup<ConstitutiveManager>(keys::ConstitutiveManager);

  auto pres = elemManager->ConstructViewAccessor<real64_array>(viewKeyStruct::pressureString);
  auto dPres = elemManager->ConstructViewAccessor<real64_array>(viewKeyStruct::deltaPressureString);

  ElementRegionManager::MaterialViewAccessor< array2d<real64> >
  dens = elemManager->ConstructMaterialViewAccessor< array2d<real64> >( ConstitutiveBase::viewKeyStruct::densityString,
                                                                        constitutiveManager );

  auto densOld = elemManager->ConstructViewAccessor<real64_array>(viewKeyStruct::densityString);

  ElementRegionManager::MaterialViewAccessor< array2d<real64> >
    pvmult = elemManager->ConstructMaterialViewAccessor< array2d<real64> >( ConstitutiveBase::viewKeyStruct::poreVolumeMultiplierString,
                                                                            constitutiveManager );

  auto poroOld = elemManager->ConstructViewAccessor<real64_array>(viewKeyStruct::porosityString);
  auto poroRef = elemManager->ConstructViewAccessor<real64_array>(viewKeyStruct::referencePorosityString);

  ElementRegionManager::ConstitutiveRelationAccessor<ConstitutiveBase>
    constitutiveRelations = elemManager->ConstructConstitutiveAccessor<ConstitutiveBase>(constitutiveManager);

  //***** Loop over all elements and update pressure and 'previous' values *****
  forAllElemsInMesh( mesh, [&]( localIndex const er,
                                localIndex const esr,
                                localIndex const ei)->void
  {
    pres[er][esr][ei] += dPres[er][esr][ei];
    densOld[er][esr][ei] = dens[er][esr][m_fluidIndex][ei][0];
    poroOld[er][esr][ei] = poroRef[er][esr][ei] * pvmult[er][esr][m_solidIndex][ei][0];
  });
}

void SinglePhaseFlow::SetNumRowsAndTrilinosIndices( MeshLevel * const meshLevel,
                                                    localIndex & numLocalRows,
                                                    globalIndex & numGlobalRows,
                                                    localIndex_array& localIndices,
                                                    localIndex offset )
{

  ElementRegionManager * const elementRegionManager = meshLevel->getElemManager();
  ElementRegionManager::ElementViewAccessor<globalIndex_array>
  blockLocalDofNumber = elementRegionManager->
                  ConstructViewAccessor<globalIndex_array>( viewKeyStruct::blockLocalDofNumberString,
                                                            string() );

  ElementRegionManager::ElementViewAccessor< integer_array >
  ghostRank = elementRegionManager->
              ConstructViewAccessor<integer_array>( ObjectManagerBase::viewKeyStruct::ghostRankString );

  int numMpiProcesses;
  MPI_Comm_size( MPI_COMM_WORLD, &numMpiProcesses );

  int thisMpiProcess = 0;
  MPI_Comm_rank( MPI_COMM_WORLD, &thisMpiProcess );

  localIndex numLocalRowsToSend = numLocalRows;
  array1d<localIndex> gather(numMpiProcesses);

  // communicate the number of local rows to each process
  m_linearSolverWrapper.m_epetraComm.GatherAll( &numLocalRowsToSend,
                                                &gather.front(),
                                                1 );

  GEOS_ASSERT( numLocalRows == numLocalRowsToSend, "number of local rows inconsistent" );

  // find the first local row on this partition, and find the number of total global rows.
  localIndex firstLocalRow = 0;
  numGlobalRows = 0;

  for( integer p=0 ; p<numMpiProcesses ; ++p)
  {
    numGlobalRows += gather[p];
    if(p<thisMpiProcess)
      firstLocalRow += gather[p];
  }

  // create trilinos dof indexing, setting initial values to -1 to indicate unset values.
  for( localIndex er=0 ; er<ghostRank.size() ; ++er )
  {
    for( localIndex esr=0 ; esr<ghostRank[er].size() ; ++esr )
    {
      blockLocalDofNumber[er][esr] = -1;
    }
  }

  // loop over all elements and set the dof number if the element is not a ghost
  integer localCount = 0;
  forAllElemsInMesh( meshLevel, [&]( localIndex const er,
                                     localIndex const esr,
                                     localIndex const k)->void
  {
    if( ghostRank[er][esr][k] < 0 )
    {
      blockLocalDofNumber[er][esr][k] = firstLocalRow+localCount+offset;
      ++localCount;
    }
    else
    {
      blockLocalDofNumber[er][esr][k] = -1;
    }
  });

  GEOS_ASSERT(localCount == numLocalRows, "Number of DOF assigned does not match numLocalRows" );
}

void SinglePhaseFlow::SetupSystem ( DomainPartition * const domain,
                                         EpetraBlockSystem * const blockSystem )
{
  // assume that there is only a single MeshLevel for now
  MeshLevel * const mesh = domain->getMeshBodies()->GetGroup<MeshBody>(0)->getMeshLevel(0);
  ElementRegionManager * const elementRegionManager = mesh->getElemManager();

  // for this solver, the dof are on the cell center, and the row corrosponds to an element
  localIndex numGhostRows  = 0;
  localIndex numLocalRows  = 0;
  globalIndex numGlobalRows = 0;

  // get the number of local elements, and ghost elements...i.e. local rows and ghost rows
  elementRegionManager->forCellBlocks( [&]( CellBlockSubRegion * const subRegion )
    {
      localIndex subRegionGhosts = subRegion->GetNumberOfGhosts();
      numGhostRows += subRegionGhosts;
      numLocalRows += subRegion->size() - subRegionGhosts;
    });


  localIndex_array displacementIndices;
  SetNumRowsAndTrilinosIndices( mesh,
                                numLocalRows,
                                numGlobalRows,
                                displacementIndices,
                                0 );

  //TODO element sync doesn't work yet
//  std::map<string, string_array > fieldNames;
//  fieldNames["element"].push_back(viewKeys.blockLocalDofNumber.Key());
//
//  CommunicationTools::
//  SynchronizeFields(fieldNames,
//                    mesh,
//                    domain->getReference< array1d<NeighborCommunicator> >( domain->viewKeys.neighbors ) );
//

  // construct row map, and set a pointer to the row map
  Epetra_Map * const
  rowMap = blockSystem->
           SetRowMap( BlockIDs::fluidPressureBlock,
                      std::make_unique<Epetra_Map>( numGlobalRows,
                                                    numLocalRows,
                                                    0,
                                                    m_linearSolverWrapper.m_epetraComm ) );

  // construct sparisty matrix, set a pointer to the sparsity pattern matrix
  Epetra_FECrsGraph * const
  sparsity = blockSystem->SetSparsity( BlockIDs::fluidPressureBlock,
                                       BlockIDs::fluidPressureBlock,
                                       std::make_unique<Epetra_FECrsGraph>(Copy,*rowMap,0) );



  // set the sparsity patter
  SetSparsityPattern( domain, sparsity );

  // assemble the global sparsity matrix
  sparsity->GlobalAssemble();
  sparsity->OptimizeStorage();

  // construct system matrix
  blockSystem->SetMatrix( BlockIDs::fluidPressureBlock,
                          BlockIDs::fluidPressureBlock,
                          std::make_unique<Epetra_FECrsMatrix>(Copy,*sparsity) );

  // construct solution vector
  blockSystem->SetSolutionVector( BlockIDs::fluidPressureBlock,
                                  std::make_unique<Epetra_FEVector>(*rowMap) );

  // construct residual vector
  blockSystem->SetResidualVector( BlockIDs::fluidPressureBlock,
                                  std::make_unique<Epetra_FEVector>(*rowMap) );

}


void SinglePhaseFlow::SetSparsityPattern( DomainPartition const * const domain,
                                               Epetra_FECrsGraph * const sparsity )
{
  MeshLevel const * const meshLevel = domain->getMeshBodies()->GetGroup<MeshBody>(0)->getMeshLevel(0);
  ElementRegionManager const * const elementRegionManager = meshLevel->getElemManager();
  ElementRegionManager::ElementViewAccessor<globalIndex_array const>
  blockLocalDofNumber = elementRegionManager->
                  ConstructViewAccessor<globalIndex_array>( viewKeyStruct::blockLocalDofNumberString );

  ElementRegionManager::ElementViewAccessor< integer_array const >
  elemGhostRank = elementRegionManager->
              ConstructViewAccessor<integer_array>( ObjectManagerBase::viewKeyStruct::ghostRankString );

  NumericalMethodsManager const * numericalMethodManager = domain->
    getParent()->GetGroup<NumericalMethodsManager>(keys::numericalMethodsManager);

  FiniteVolumeManager const * fvManager = numericalMethodManager->
    GetGroup<FiniteVolumeManager>(keys::finiteVolumeManager);

  FluxApproximationBase const * fluxApprox = fvManager->getFluxApproximation(m_discretizationName);
  FluxApproximationBase::CellStencil const & stencilCollection = fluxApprox->getStencil();

  globalIndex_array elementLocalDofIndexRow;
  globalIndex_array elementLocalDofIndexCol;

  //**** loop over all faces. Fill in sparsity for all pairs of DOF/elem that are connected by face
  constexpr localIndex numElems = 2;
  stencilCollection.forAll([&] (StencilCollection<CellDescriptor, real64>::Accessor stencil) -> void
  {
    elementLocalDofIndexRow.resize(numElems);
    stencil.forConnected([&] (CellDescriptor const & cell, localIndex const i) -> void
    {
      elementLocalDofIndexRow[i] = blockLocalDofNumber[cell.region][cell.subRegion][cell.index];
    });

    localIndex const stencilSize = stencil.size();
    elementLocalDofIndexCol.resize(stencilSize);
    stencil.forAll([&] (CellDescriptor const & cell, real64 w, localIndex const i) -> void
    {
      elementLocalDofIndexCol[i] = blockLocalDofNumber[cell.region][cell.subRegion][cell.index];
    });

    sparsity->InsertGlobalIndices(integer_conversion<int>(numElems),
                                  elementLocalDofIndexRow.data(),
                                  integer_conversion<int>(stencilSize),
                                  elementLocalDofIndexCol.data());
  });

  // loop over all elements and add all locals just in case the above connector loop missed some
  forAllElemsInMesh(meshLevel, [&] (localIndex const er,
                                    localIndex const esr,
                                    localIndex const k) -> void
  {
    if (elemGhostRank[er][esr][k] < 0)
    {
      elementLocalDofIndexRow[0] = blockLocalDofNumber[er][esr][k];

      sparsity->InsertGlobalIndices( 1,
                                     elementLocalDofIndexRow.data(),
                                     1,
                                     elementLocalDofIndexRow.data());
    }
  });

  // add additional connectivity resulting from boundary stencils
  fluxApprox->forBoundaryStencils([&] (FluxApproximationBase::BoundaryStencil const & boundaryStencilCollection) -> void
  {
    boundaryStencilCollection.forAll([=] (StencilCollection<PointDescriptor, real64>::Accessor stencil) mutable -> void
    {
      elementLocalDofIndexRow.resize(1);
      stencil.forConnected([&] (PointDescriptor const & point, localIndex const i) -> void
      {
        if (point.tag == PointDescriptor::Tag::CELL)
        {
          CellDescriptor const & c = point.cellIndex;
          elementLocalDofIndexRow[0] = blockLocalDofNumber[c.region][c.subRegion][c.index];
        }
      });

      localIndex const stencilSize = stencil.size();
      elementLocalDofIndexCol.resize(stencilSize);
      integer counter = 0;
      stencil.forAll([&] (PointDescriptor const & point, real64 w, localIndex i) -> void
      {
        if (point.tag == PointDescriptor::Tag::CELL)
        {
          CellDescriptor const & c = point.cellIndex;
          elementLocalDofIndexCol[counter++] = blockLocalDofNumber[c.region][c.subRegion][c.index];
        }
      });

      sparsity->InsertGlobalIndices(1,
                                    elementLocalDofIndexRow.data(),
                                    integer_conversion<int>(counter),
                                    elementLocalDofIndexCol.data());
    });
  });
}

void SinglePhaseFlow::AssembleSystem(DomainPartition * const  domain,
                                     EpetraBlockSystem * const blockSystem,
                                     real64 const time_n,
                                     real64 const dt)
{
  //***** extract data required for assembly of system *****
  MeshLevel * const mesh = domain->getMeshBodies()->GetGroup<MeshBody>(0)->getMeshLevel(0);

  ConstitutiveManager * const
  constitutiveManager = domain->GetGroup<ConstitutiveManager>(keys::ConstitutiveManager);

  ElementRegionManager * const elemManager = mesh->getElemManager();

  NumericalMethodsManager const * numericalMethodManager = domain->
    getParent()->GetGroup<NumericalMethodsManager>(keys::numericalMethodsManager);

  FiniteVolumeManager const * fvManager = numericalMethodManager->
    GetGroup<FiniteVolumeManager>(keys::finiteVolumeManager);

  FluxApproximationBase const * fluxApprox = fvManager->getFluxApproximation(m_discretizationName);
  FluxApproximationBase::CellStencil const & stencilCollection = fluxApprox->getStencil();

  Epetra_FECrsMatrix * const jacobian = blockSystem->GetMatrix(BlockIDs::fluidPressureBlock,
                                                               BlockIDs::fluidPressureBlock);
  Epetra_FEVector * const residual = blockSystem->GetResidualVector(BlockIDs::fluidPressureBlock);

  jacobian->Scale(0.0);
  residual->Scale(0.0);

  auto
  elemGhostRank = elemManager->ConstructViewAccessor<integer_array>( ObjectManagerBase::
                                                                     viewKeyStruct::
                                                                     ghostRankString );

  auto blockLocalDofNumber = elemManager->
                             ConstructViewAccessor<globalIndex_array>(viewKeyStruct::
                                                                      blockLocalDofNumberString);

  auto pres      = elemManager->ConstructViewAccessor<real64_array>(viewKeyStruct::pressureString);
  auto dPres     = elemManager->ConstructViewAccessor<real64_array>(viewKeyStruct::deltaPressureString);
  auto densOld   = elemManager->ConstructViewAccessor<real64_array>(viewKeyStruct::densityString);
  auto poroOld   = elemManager->ConstructViewAccessor<real64_array>(viewKeyStruct::porosityString);
  auto poroRef   = elemManager->ConstructViewAccessor<real64_array>(viewKeyStruct::referencePorosityString);
  auto gravDepth = elemManager->ConstructViewAccessor<real64_array>(viewKeyStruct::gravityDepthString);
  auto volume    = elemManager->ConstructViewAccessor<real64_array>(CellBlock::viewKeyStruct::elementVolumeString);

  ElementRegionManager::MaterialViewAccessor< array2d<real64> > const
  dens = elemManager->ConstructMaterialViewAccessor< array2d<real64> >( ConstitutiveBase::viewKeyStruct::densityString,
                                                                        constitutiveManager);

  ElementRegionManager::MaterialViewAccessor< array2d<real64> > const
  dDens_dPres = elemManager->ConstructMaterialViewAccessor< array2d<real64> >( ConstitutiveBase::viewKeyStruct::dDens_dPresString,
                                                                               constitutiveManager);

  ElementRegionManager::MaterialViewAccessor< array2d<real64> > const
  visc = elemManager->ConstructMaterialViewAccessor< array2d<real64> >( ConstitutiveBase::viewKeyStruct::viscosityString,
                                                                        constitutiveManager);

  ElementRegionManager::MaterialViewAccessor< array2d<real64> > const
  dVisc_dPres = elemManager->ConstructMaterialViewAccessor< array2d<real64> >( ConstitutiveBase::viewKeyStruct::dVisc_dPresString,
                                                                               constitutiveManager);

  ElementRegionManager::MaterialViewAccessor< array2d<real64> > const
  pvmult = elemManager->ConstructMaterialViewAccessor< array2d<real64> >( ConstitutiveBase::viewKeyStruct::poreVolumeMultiplierString,
                                                                          constitutiveManager);

  ElementRegionManager::MaterialViewAccessor< array2d<real64> > const
  dPVMult_dPres = elemManager->ConstructMaterialViewAccessor< array2d<real64> >( ConstitutiveBase::viewKeyStruct::dPVMult_dPresString,
                                                                                 constitutiveManager);

  //***** Loop over all elements and assemble the change in volume/density terms *****
//  forAllElemsInMesh(mesh, [=] (localIndex const er,
//                               localIndex const esr,
//                               localIndex const ei) -> void

  for( localIndex er=0 ; er<elemManager->numRegions() ; ++er )
  {
    ElementRegion const * const elemRegion = elemManager->GetRegion(er);
    for( localIndex esr=0 ; esr<elemRegion->numSubRegions() ; ++esr )
    {
      CellBlockSubRegion const * const cellBlockSubRegion = elemRegion->GetSubRegion(esr);

      for( localIndex ei=0 ; ei<cellBlockSubRegion->size() ; ++ei )
  {
    if (elemGhostRank[er][esr][ei]<0)
    {
      globalIndex const elemDOF = blockLocalDofNumber[er][esr][ei];

      real64 const densNew = dens[er][esr][m_fluidIndex][ei][0];
      real64 const poroNew = poroRef[er][esr][ei] * pvmult[er][esr][m_solidIndex][ei][0];
      real64 const vol     = volume[er][esr][ei];

      // Residual contribution is mass conservation in the cell
      real64 const localAccum = poroNew              * densNew              * vol
                              - poroOld[er][esr][ei] * densOld[er][esr][ei] * vol;

      // Derivative of residual wrt to pressure in the cell
      real64 const localAccumJacobian = (dPVMult_dPres[er][esr][m_solidIndex][ei][0] * poroRef[er][esr][ei] * densNew * vol)
                                      + (dDens_dPres[er][esr][m_fluidIndex][ei][0]                          * poroNew * vol);

      // add contribution to global residual and dRdP
      residual->SumIntoGlobalValues(1, &elemDOF, &localAccum);
      jacobian->SumIntoGlobalValues(1, &elemDOF, 1, &elemDOF, &localAccumJacobian);
    }
  }}}//);


  constexpr localIndex numElems = 2;
  globalIndex eqnRowIndices[numElems] = { -1, -1 };
  globalIndex_array dofColIndices;
  real64 localFlux[numElems] = { 0.0, 0.0 };
  array2d<real64> localFluxJacobian;

  // temporary working arrays
  real64 densWeight[numElems] = { 0.5, 0.5 };
  real64 mobility[numElems] = { 0.0, 0.0 };
  real64 dMobility_dP[numElems] = { 0.0, 0.0 };
  real64_array dDensMean_dP, dFlux_dP;

  stencilCollection.forAll([=] (StencilCollection<CellDescriptor, real64>::Accessor stencil) mutable -> void
  {
    localIndex const stencilSize = stencil.size();

    // resize and clear local working arrays
    dDensMean_dP.resize(stencilSize); // doesn't need to be that large, but it's convenient
    dFlux_dP.resize(stencilSize);

    // clear working arrays
    dDensMean_dP = 0.0;

    // resize local matrices and vectors
    dofColIndices.resize(stencilSize);
    localFluxJacobian.resize(numElems, stencilSize);

    // calculate quantities on primary connected cells
    real64 densMean = 0.0;
    stencil.forConnected([&] (auto const & cell,
                              localIndex i) -> void
    {
      localIndex const er  = cell.region;
      localIndex const esr = cell.subRegion;
      localIndex const ei  = cell.index;

      eqnRowIndices[i] = blockLocalDofNumber[er][esr][ei];

      // density
      real64 const density   = dens[er][esr][m_fluidIndex][ei][0];
      real64 const dDens_dP  = dDens_dPres[er][esr][m_fluidIndex][ei][0];

      // viscosity
      real64 const viscosity = visc[er][esr][m_fluidIndex][ei][0];
      real64 const dVisc_dP  = dVisc_dPres[er][esr][m_fluidIndex][ei][0];

      // mobility
      mobility[i]  = density / viscosity;
      dMobility_dP[i]  = dDens_dP / viscosity - mobility[i] / viscosity * dVisc_dP;

      // average density
      densMean += densWeight[i] * density;
      dDensMean_dP[i] = densWeight[i] * dDens_dP;
    });

    //***** calculation of flux *****

    // compute potential difference MPFA-style
    real64 potDif = 0.0;
    stencil.forAll([&] (CellDescriptor cell, real64 w, localIndex i) -> void
    {
      localIndex const er  = cell.region;
      localIndex const esr = cell.subRegion;
      localIndex const ei  = cell.index;

      dofColIndices[i] = blockLocalDofNumber[er][esr][ei];

      real64 const gravD    = gravDepth[er][esr][ei];
      real64 const gravTerm = m_gravityFlag ? densMean * gravD : 0.0;
      real64 const dGrav_dP = m_gravityFlag ? dDensMean_dP[i] * gravD : 0.0;

      potDif += w * (pres[er][esr][ei] + dPres[er][esr][ei] + gravTerm);
      dFlux_dP[i] = w * (1.0 + dGrav_dP);
    });

    // upwinding of fluid properties (make this an option?)
    localIndex const k_up = (potDif >= 0) ? 0 : 1;

    // compute the final flux and derivatives
    real64 const flux = mobility[k_up] * potDif;
    for (localIndex ke = 0; ke < stencilSize; ++ke)
      dFlux_dP[ke] *= mobility[k_up];
    dFlux_dP[k_up] += dMobility_dP[k_up] * potDif;

    //***** end flux terms *****

    // populate local flux vector and derivatives
    localFlux[0] =  dt * flux;
    localFlux[1] = -localFlux[0];

    for (localIndex ke = 0; ke < stencilSize; ++ke)
    {
      localFluxJacobian[0][ke] =   dt * dFlux_dP[ke];
      localFluxJacobian[1][ke] = - dt * dFlux_dP[ke];
    }

    // Add to global residual/jacobian
    jacobian->SumIntoGlobalValues(2, eqnRowIndices,
                                  integer_conversion<int>(stencilSize), dofColIndices.data(),
                                  localFluxJacobian.data());

    residual->SumIntoGlobalValues(2, eqnRowIndices, localFlux);
  });

  jacobian->GlobalAssemble(true);
  residual->GlobalAssemble();

  if( verboseLevel() >= 2 )
  {
    jacobian->Print(std::cout);
    residual->Print(std::cout);
  }

}



void SinglePhaseFlow::ApplyBoundaryConditions(DomainPartition * const domain,
                                              systemSolverInterface::EpetraBlockSystem * const blockSystem,
                                              real64 const time_n,
                                              real64 const dt)
{

  MeshLevel * const mesh = domain->getMeshBodies()->GetGroup<MeshBody>(0)->getMeshLevel(0);
  ElementRegionManager * const elemManager = mesh->getElemManager();

  // apply pressure boundary conditions.
  ApplyDirichletBC_implicit(domain, time_n, dt, blockSystem);
  ApplyFaceDirichletBC_implicit(domain, time_n, dt, blockSystem);

  if (verboseLevel() >= 2)
  {
    Epetra_FECrsMatrix * const dRdP = blockSystem->GetMatrix( BlockIDs::fluidPressureBlock,
                                                              BlockIDs::fluidPressureBlock );
    Epetra_FEVector * const residual = blockSystem->GetResidualVector( BlockIDs::fluidPressureBlock );

    dRdP->Print(std::cout);
    residual->Print(std::cout);
  }

}

/**
 * This function currently applies Dirichlet boundary conditions on the elements/zones as they
 * hold the DOF. Futher work will need to be done to apply a Dirichlet bc to the connectors (faces)
 */
void SinglePhaseFlow::ApplyDirichletBC_implicit( DomainPartition * domain,
                                                 real64 const time, real64 const dt,
                                                 EpetraBlockSystem * const blockSystem )
{
  BoundaryConditionManager * bcManager = BoundaryConditionManager::get();
  MeshLevel * const mesh = domain->getMeshBodies()->GetGroup<MeshBody>(0)->getMeshLevel(0);
  ElementRegionManager * const elemManager = mesh->getElemManager();

  ElementRegionManager::ElementViewAccessor<globalIndex_array>
  blockLocalDofNumber = elemManager->
                        ConstructViewAccessor<globalIndex_array>( viewKeyStruct::
                                                                  blockLocalDofNumberString );

  ElementRegionManager::ElementViewAccessor<real64_array>
    pres = elemManager->ConstructViewAccessor<real64_array>( viewKeyStruct::pressureString );

  ElementRegionManager::ElementViewAccessor<real64_array>
    dPres = elemManager->ConstructViewAccessor<real64_array>(viewKeyStruct::deltaPressureString);


  // loop through cell block sub-regions
  for( localIndex er=0 ; er<elemManager->numRegions() ; ++er )
  {
    ElementRegion * const elemRegion = elemManager->GetRegion(er);
    for( localIndex esr=0 ; esr<elemRegion->numSubRegions() ; ++esr)
    {
      CellBlockSubRegion * const subRegion = elemRegion->GetSubRegion(esr);



      // call the BoundaryConditionManager::ApplyBoundaryCondition function that will check to see
      // if the boundary condition should be applied to this subregion
      bcManager->ApplyBoundaryCondition( time + dt,
                                         domain,
                                         "ElementRegions",
                                         viewKeyStruct::pressureString,
                                         [&]( BoundaryConditionBase const * const bc,
                                              string const &,
                                              set<localIndex> const & lset,
                                              ManagedGroup *,
                                              string const & ) -> void
      {
        // call the application of the boundary condition to alter the matrix and rhs
        bc->ApplyBoundaryConditionToSystem<BcEqual>( lset,
                                                     time + dt,
                                                     subRegion,
                                                     blockLocalDofNumber[er][esr].get(),
                                                     1,
                                                     blockSystem,
                                                     BlockIDs::fluidPressureBlock,
                                                     [&] (localIndex const a) -> real64
        {
          return pres[er][esr][a] + dPres[er][esr][a];
        });
      });
    }
  }
}

void SinglePhaseFlow::ApplyFaceDirichletBC_implicit(DomainPartition * domain,
                                                    real64 const time, real64 const dt,
                                                    EpetraBlockSystem * const blockSystem)
{
  BoundaryConditionManager * bcManager = BoundaryConditionManager::get();
  MeshLevel * const mesh = domain->getMeshBodies()->GetGroup<MeshBody>(0)->getMeshLevel(0);
  ElementRegionManager * const elemManager = mesh->getElemManager();
  FaceManager * const faceManager = mesh->getFaceManager();

  array2d<localIndex> const & elemRegionList     = faceManager->elementRegionList();
  array2d<localIndex> const & elemSubRegionList  = faceManager->elementSubRegionList();
  array2d<localIndex> const & elemList           = faceManager->elementList();

  integer_array const & faceGhostRank = faceManager->getReference<integer_array>(ObjectManagerBase::
                                                                                 viewKeyStruct::
                                                                                 ghostRankString);

  ConstitutiveManager * const
  constitutiveManager = domain->GetGroup<ConstitutiveManager>(keys::ConstitutiveManager);

  NumericalMethodsManager * const numericalMethodManager = domain->
    getParent()->GetGroup<NumericalMethodsManager>(keys::numericalMethodsManager);

  FiniteVolumeManager * const fvManager = numericalMethodManager->
    GetGroup<FiniteVolumeManager>(keys::finiteVolumeManager);

  FluxApproximationBase const * const fluxApprox = fvManager->getFluxApproximation(m_discretizationName);

  Epetra_FECrsMatrix * const jacobian = blockSystem->GetMatrix(BlockIDs::fluidPressureBlock,
                                                               BlockIDs::fluidPressureBlock);
  Epetra_FEVector * const residual = blockSystem->GetResidualVector(BlockIDs::fluidPressureBlock);

  auto
    elemGhostRank = elemManager->ConstructViewAccessor<integer_array>( ObjectManagerBase::
                                                                       viewKeyStruct::
                                                                       ghostRankString );

  auto blockLocalDofNumber = elemManager->
    ConstructViewAccessor<globalIndex_array>(viewKeyStruct::
                                             blockLocalDofNumberString);

  auto pres      = elemManager->ConstructViewAccessor<real64_array>(viewKeyStruct::pressureString);
  auto dPres     = elemManager->ConstructViewAccessor<real64_array>(viewKeyStruct::deltaPressureString);
  auto densOld   = elemManager->ConstructViewAccessor<real64_array>(viewKeyStruct::densityString);
  auto poroOld   = elemManager->ConstructViewAccessor<real64_array>(viewKeyStruct::porosityString);
  auto poroRef   = elemManager->ConstructViewAccessor<real64_array>(viewKeyStruct::referencePorosityString);
  auto gravDepth = elemManager->ConstructViewAccessor<real64_array>(viewKeyStruct::gravityDepthString);
  auto volume    = elemManager->ConstructViewAccessor<real64_array>(CellBlock::viewKeyStruct::elementVolumeString);

  ElementRegionManager::MaterialViewAccessor< array2d<real64> > const
    dens = elemManager->ConstructMaterialViewAccessor< array2d<real64> >( ConstitutiveBase::viewKeyStruct::densityString,
                                                                          constitutiveManager );

  ElementRegionManager::MaterialViewAccessor< array2d<real64> > const
    dDens_dPres = elemManager->ConstructMaterialViewAccessor< array2d<real64> >( ConstitutiveBase::viewKeyStruct::dDens_dPresString,
                                                                                 constitutiveManager);

  ElementRegionManager::MaterialViewAccessor< array2d<real64> > const
    visc = elemManager->ConstructMaterialViewAccessor< array2d<real64> >( ConstitutiveBase::viewKeyStruct::viscosityString,
                                                                          constitutiveManager);

  ElementRegionManager::MaterialViewAccessor< array2d<real64> > const
    dVisc_dPres = elemManager->ConstructMaterialViewAccessor< array2d<real64> >( ConstitutiveBase::viewKeyStruct::dVisc_dPresString,
                                                                                 constitutiveManager);

  ElementRegionManager::ConstitutiveRelationAccessor<ConstitutiveBase>
    constitutiveRelations = elemManager->ConstructConstitutiveAccessor<ConstitutiveBase>(constitutiveManager);

  // use ArrayView to make capture by value easy in lambdas
  ArrayView<real64, 1, localIndex> presFace = faceManager->getReference<real64_array>( viewKeyStruct::facePressureString );
  ArrayView<real64, 1, localIndex> densFace = faceManager->getReference<real64_array>( viewKeyStruct::densityString );
  ArrayView<real64, 1, localIndex> viscFace = faceManager->getReference<real64_array>( viewKeyStruct::viscosityString );
  ArrayView<real64, 1, localIndex> gravDepthFace = faceManager->getReference<real64_array>( viewKeyStruct::gravityDepthString );

  dataRepository::ManagedGroup const * sets = faceManager->GetGroup(dataRepository::keys::sets);

  // first, evaluate BC to get primary field values (pressure)
//  bcManager->ApplyBoundaryCondition(faceManager, viewKeyStruct::facePressureString, time + dt);
  bcManager->ApplyBoundaryCondition( time + dt,
                                     domain,
                                     "faceManager",
                                     viewKeyStruct::facePressureString,
                                     [&]( BoundaryConditionBase const * const bc,
                                          string const &,
                                          set<localIndex> const & targetSet,
                                          ManagedGroup * const targetGroup,
                                          string const fieldName )->void
  {
    bc->ApplyBoundaryConditionToField<BcEqual>(targetSet,time + dt, targetGroup, fieldName);
  });


  // call constitutive models to get dependent quantities needed for flux (density, viscosity)
  bcManager->ApplyBoundaryCondition(time + dt,
                                    domain,
                                    "faceManager",
                                    viewKeyStruct::facePressureString,
                                    [&] ( BoundaryConditionBase const * bc,
                                          string const &,
                                          set<localIndex> const & targetSet,
                                          ManagedGroup * const,
                                          string const & ) -> void
  {
    for (auto kf : targetSet)
    {
      if (faceGhostRank[kf] >= 0)
        continue;

      // since we don't have models on faces yet, we take them from an adjacent cell
      integer const ke = (elemRegionList[kf][0] >= 0) ? 0 : 1;
      localIndex const er  = elemRegionList[kf][ke];
      localIndex const esr = elemSubRegionList[kf][ke];
      localIndex const ei  = elemList[kf][ke];

      real64 dummy; // don't need derivatives on faces
      constitutiveRelations[er][esr][m_fluidIndex]->FluidDensityCompute(presFace[kf], ei, densFace[kf], dummy);
      constitutiveRelations[er][esr][m_fluidIndex]->FluidViscosityCompute(presFace[kf], ei, viscFace[kf], dummy);
    }
  });

  // *** assembly loop ***

  constexpr localIndex numElems = 2;
  globalIndex_array dofColIndices;
  real64_array localFluxJacobian;

  // temporary working arrays
  real64 densWeight[numElems] = { 0.5, 0.5 };
  real64 mobility[numElems], dMobility_dP[numElems];
  real64_array dDensMean_dP, dFlux_dP;


  bcManager->ApplyBoundaryCondition(time + dt,
                                    domain,
                                    "faceManager",
                                    viewKeyStruct::facePressureString,
                                    [&]( BoundaryConditionBase const * bc,
                                         string const & setName,
                                         set<localIndex> const &,
                                         ManagedGroup * const,
                                         string const & ) -> void
  {
    if (!sets->hasView(setName) || !fluxApprox->hasBoundaryStencil(setName))
      return;

    FluxApproximationBase::BoundaryStencil const & stencilCollection = fluxApprox->getBoundaryStencil(setName);

    stencilCollection.forAll([=] (StencilCollection<PointDescriptor, real64>::Accessor stencil) mutable -> void
    {
      localIndex const stencilSize = stencil.size();

      // resize and clear local working arrays
      dDensMean_dP.resize(stencilSize); // doesn't need to be that large, but it's convenient
      dFlux_dP.resize(stencilSize);

      // clear working arrays
      dDensMean_dP = 0.0;

      // resize local matrices and vectors
      dofColIndices.resize(stencilSize);
      localFluxJacobian.resize(stencilSize);

      // calculate quantities on primary connected points
      real64 densMean = 0.0;
      globalIndex eqnRowIndex = -1;
      localIndex cell_order;
      stencil.forConnected([&] (PointDescriptor const & point, localIndex i) -> void
      {
        real64 density = 0, dDens_dP = 0;
        real64 viscosity = 0, dVisc_dP = 0;
        switch (point.tag)
        {
          case PointDescriptor::Tag::CELL:
          {
            localIndex const er  = point.cellIndex.region;
            localIndex const esr = point.cellIndex.subRegion;
            localIndex const ei  = point.cellIndex.index;

            eqnRowIndex = blockLocalDofNumber[er][esr][ei];

            density   = dens[er][esr][m_fluidIndex][ei][0];
            dDens_dP  = dDens_dPres[er][esr][m_fluidIndex][ei][0];

            viscosity = visc[er][esr][m_fluidIndex][ei][0];
            dVisc_dP  = dVisc_dPres[er][esr][m_fluidIndex][ei][0];

            cell_order = i; // mark position of the cell in connection for sign consistency later
            break;
          }
          case PointDescriptor::Tag::FACE:
          {
            localIndex const kf = point.faceIndex;

            density = densFace[kf];
            dDens_dP = 0.0;

            viscosity = viscFace[kf];
            dVisc_dP = 0.0;

            break;
          }
          default:
            GEOS_ERROR("Unsupported point type in stencil");
        }

        // mobility
        mobility[i]  = density / viscosity;
        dMobility_dP[i]  = dDens_dP / viscosity - mobility[i] / viscosity * dVisc_dP;

        // average density
        densMean += densWeight[i] * density;
        dDensMean_dP[i] = densWeight[i] * dDens_dP;
      });

      //***** calculation of flux *****

      // compute potential difference MPFA-style
      real64 potDif = 0.0;
      dofColIndices = -1;
      stencil.forAll([&] (PointDescriptor point, real64 w, localIndex i) -> void
      {
        real64 pressure = 0.0, gravD = 0.0;
        switch (point.tag)
        {
          case PointDescriptor::Tag::CELL:
          {
            localIndex const er = point.cellIndex.region;
            localIndex const esr = point.cellIndex.subRegion;
            localIndex const ei = point.cellIndex.index;

            dofColIndices[i] = blockLocalDofNumber[er][esr][ei];
            pressure = pres[er][esr][ei] + dPres[er][esr][ei];
            gravD = gravDepth[er][esr][ei];

            break;
          }
          case PointDescriptor::Tag::FACE:
          {
            localIndex const kf = point.faceIndex;

            pressure = presFace[kf];
            gravD = gravDepthFace[kf];

            break;
          }
          default:
          GEOS_ERROR("Unsupported point type in stencil");
        }

        real64 const gravTerm = m_gravityFlag ? densMean * gravD : 0.0;
        real64 const dGrav_dP = m_gravityFlag ? dDensMean_dP[i] * gravD : 0.0;

        potDif += w * (pressure + gravTerm);
        dFlux_dP[i] = w * (1.0 + dGrav_dP);
      });

      // upwinding of fluid properties (make this an option?)
      localIndex const k_up = (potDif >= 0) ? 0 : 1;

      // compute the final flux and derivatives
      real64 const flux = mobility[k_up] * potDif;
      for (localIndex ke = 0; ke < stencilSize; ++ke)
        dFlux_dP[ke] *= mobility[k_up];
      dFlux_dP[k_up] += dMobility_dP[k_up] * potDif;

      //***** end flux terms *****

      // populate local flux vector and derivatives
      integer sign = (cell_order == 0 ? 1 : -1);
      real64 const localFlux =  dt * flux * sign;

      integer counter = 0;
      for (localIndex ke = 0; ke < stencilSize; ++ke)
      {
        // compress arrays, skipping face derivatives
        if (dofColIndices[ke] >= 0)
        {
          dofColIndices[counter] = dofColIndices[ke];
          localFluxJacobian[counter] = dt * dFlux_dP[ke] * sign;
          ++counter;
        }
      }

      // Add to global residual/jacobian
      jacobian->SumIntoGlobalValues(1, &eqnRowIndex,
                                    counter, dofColIndices.data(),
                                    localFluxJacobian.data());

      residual->SumIntoGlobalValues(1, &eqnRowIndex, &localFlux);
    });
  });
}


real64
SinglePhaseFlow::
CalculateResidualNorm(systemSolverInterface::EpetraBlockSystem const * const blockSystem,
                      DomainPartition * const domain)
{

  Epetra_FEVector const * const residual = blockSystem->GetResidualVector( BlockIDs::fluidPressureBlock );
  Epetra_Map      const * const rowMap   = blockSystem->GetRowMap( BlockIDs::fluidPressureBlock );

  MeshLevel * const mesh = domain->getMeshBodies()->GetGroup<MeshBody>(0)->getMeshLevel(0);
  ElementRegionManager * const elemManager = mesh->getElemManager();

  auto elemGhostRank = elemManager->ConstructViewAccessor<integer_array>( ObjectManagerBase::
                                                                          viewKeyStruct::
                                                                          ghostRankString );

  auto blockLocalDofNumber = elemManager->
      ConstructViewAccessor<globalIndex_array>(viewKeyStruct::blockLocalDofNumberString);

  auto refPoro = elemManager->ConstructViewAccessor<real64_array>(viewKeyStruct::referencePorosityString);
  auto volume  = elemManager->ConstructViewAccessor<real64_array>(CellBlock::viewKeyStruct::elementVolumeString);

  // get a view into local residual vector
  int localSizeInt;
  double* localResidual = nullptr;
  residual->ExtractView(&localResidual, &localSizeInt);

  // compute the norm of local residual scaled by cell pore volume
  real64 localResidualNorm = sumOverElemsInMesh(mesh, [&] (localIndex const er,
                                                           localIndex const esr,
                                                           localIndex const k) -> real64
  {
    if (elemGhostRank[er][esr][k] < 0)
    {
      int const lid = rowMap->LID(integer_conversion<int>(blockLocalDofNumber[er][esr][k]));
      real64 const val = localResidual[lid] / (refPoro[er][esr][k] * volume[er][esr][k]);
      return val * val;
    }
    return 0.0;
  });

  // compute global residual norm
  realT globalResidualNorm;
  MPI_Allreduce(&localResidualNorm, &globalResidualNorm, 1, MPI_DOUBLE, MPI_SUM, MPI_COMM_WORLD);

  return sqrt(globalResidualNorm);
}


void SinglePhaseFlow::ApplySystemSolution( EpetraBlockSystem const * const blockSystem,
                                           real64 const scalingFactor,
                                           DomainPartition * const domain )
{
  MeshLevel * const mesh = domain->getMeshBodies()->GetGroup<MeshBody>(0)->getMeshLevel(0);

  Epetra_Map const * const rowMap        = blockSystem->GetRowMap( BlockIDs::fluidPressureBlock );
  Epetra_FEVector const * const solution = blockSystem->GetSolutionVector( BlockIDs::fluidPressureBlock );

  ConstitutiveManager * const
  constitutiveManager = domain->GetGroup<ConstitutiveManager>(keys::ConstitutiveManager);

  int dummy;
  double* local_solution = nullptr;
  solution->ExtractView(&local_solution,&dummy);

  ElementRegionManager * const elementRegionManager = mesh->getElemManager();

  ElementRegionManager::ElementViewAccessor<globalIndex_array>
  blockLocalDofNumber = elementRegionManager->
                        ConstructViewAccessor<globalIndex_array>( viewKeyStruct::blockLocalDofNumberString );

  auto pres  = elementRegionManager->ConstructViewAccessor<real64_array>(viewKeyStruct::pressureString);
  auto dPres = elementRegionManager->ConstructViewAccessor<real64_array>(viewKeyStruct::deltaPressureString);

  auto elemGhostRank = elementRegionManager->ConstructViewAccessor<integer_array>( ObjectManagerBase::
                                                                                   viewKeyStruct::
                                                                                   ghostRankString );

  // loop over all elements to update incremental pressure
  forAllElemsInMesh( mesh, [&]( localIndex const er,
                                localIndex const esr,
                                localIndex const ei )->void
  {
    if( elemGhostRank[er][esr][ei]<0 )
    {
      // extract solution and apply to dP
      int const lid = rowMap->LID(integer_conversion<int>(blockLocalDofNumber[er][esr][ei]));
      dPres[er][esr][ei] += scalingFactor * local_solution[lid];
    }
  });


  // TODO Sync dP once element field syncing is reimplemented.
<<<<<<< HEAD
  //std::map<string, array1d<string> > fieldNames;
  //fieldNames["element"].push_back(viewKeyStruct::deltaPressureString);
=======
  //std::map<string, string_array > fieldNames;
  //fieldNames["element"].push_back(viewKeyStruct::deltaFluidPressureString);
>>>>>>> d305efdf
  //CommunicationTools::SynchronizeFields(fieldNames,
  //                            mesh,
  //                            domain->getReference< array1d<NeighborCommunicator> >( domain->viewKeys.neighbors ) );

  ElementRegionManager::ConstitutiveRelationAccessor<ConstitutiveBase>
  constitutiveRelations = elementRegionManager->ConstructConstitutiveAccessor<ConstitutiveBase>(constitutiveManager);

  forAllElemsInMesh( mesh, [&]( localIndex const er,
                                localIndex const esr,
                                localIndex const ei)->void
  {
    real64 const new_pres = pres[er][esr][ei] + dPres[er][esr][ei];
    constitutiveRelations[er][esr][m_fluidIndex]->PressureUpdatePoint( new_pres, ei, 0 );
    constitutiveRelations[er][esr][m_solidIndex]->PressureUpdatePoint( new_pres, ei, 0 );
  });
}

void SinglePhaseFlow::PrecomputeData(DomainPartition * const domain)
{
  MeshLevel * const mesh = domain->getMeshBodies()->GetGroup<MeshBody>(0)->getMeshLevel(0);
  ElementRegionManager * const elemManager = mesh->getElemManager();
  FaceManager * const faceManager = mesh->getFaceManager();

  R1Tensor const & gravityVector = getGravityVector();

  auto elemCenter = elemManager->ConstructViewAccessor< r1_array >( CellBlock::
                                                                    viewKeyStruct::
                                                                    elementCenterString );

  auto gravityDepth = elemManager->ConstructViewAccessor<real64_array>(viewKeyStruct::gravityDepthString);

  // Loop over all the elements and calculate element centers, and element volumes
  forAllElemsInMesh( mesh, [&]( localIndex const er,
                                localIndex const esr,
                                localIndex const k )->void
  {
    gravityDepth[er][esr][k] = Dot(elemCenter[er][esr][k], gravityVector);
  });


  r1_array & faceCenter = faceManager->getReference<r1_array>(FaceManager::viewKeyStruct::faceCenterString);
  real64_array & gravityDepthFace = faceManager->getReference<real64_array>(viewKeyStruct::gravityDepthString);

  for (localIndex kf = 0; kf < faceManager->size(); ++kf)
  {
    gravityDepthFace[kf] = Dot(faceCenter[kf], gravityVector);
  }
}

void SinglePhaseFlow::SolveSystem( EpetraBlockSystem * const blockSystem,
                                        SystemSolverParameters const * const params )
{
  Epetra_FEVector * const
  solution = blockSystem->GetSolutionVector( BlockIDs::fluidPressureBlock );

  Epetra_FEVector * const
  residual = blockSystem->GetResidualVector( BlockIDs::fluidPressureBlock );
  residual->Scale(-1.0);

  solution->Scale(0.0);

  m_linearSolverWrapper.SolveSingleBlockSystem( blockSystem,
                                                params,
                                                BlockIDs::fluidPressureBlock );

  if( verboseLevel() >= 2 )
  {
    solution->Print(std::cout);
  }

}

void SinglePhaseFlow::ResetStateToBeginningOfStep( DomainPartition * const domain )
{
  MeshLevel * const mesh = domain->getMeshBodies()->GetGroup<MeshBody>(0)->getMeshLevel(0);
  ElementRegionManager * const elementRegionManager = mesh->getElemManager();

  auto pres  = elementRegionManager->ConstructViewAccessor<real64_array>(viewKeyStruct::pressureString);
  auto dPres = elementRegionManager->ConstructViewAccessor<real64_array>(viewKeyStruct::deltaPressureString);

  ConstitutiveManager * const
  constitutiveManager = domain->GetGroup<ConstitutiveManager>(keys::ConstitutiveManager);

  ElementRegionManager::ConstitutiveRelationAccessor<ConstitutiveBase>
  constitutiveRelations = elementRegionManager->ConstructConstitutiveAccessor<ConstitutiveBase>(constitutiveManager);

  forAllElemsInMesh( mesh, [&]( localIndex const er,
                                localIndex const esr,
                                localIndex const ei )->void
  {
    dPres[er][esr][ei] = 0.0;
    constitutiveRelations[er][esr][m_fluidIndex]->PressureUpdatePoint( pres[er][esr][ei], ei, 0 );
    constitutiveRelations[er][esr][m_solidIndex]->PressureUpdatePoint( pres[er][esr][ei], ei, 0 );
  });

}


REGISTER_CATALOG_ENTRY( SolverBase, SinglePhaseFlow, std::string const &, ManagedGroup * const )
} /* namespace ANST */<|MERGE_RESOLUTION|>--- conflicted
+++ resolved
@@ -1389,13 +1389,8 @@
 
 
   // TODO Sync dP once element field syncing is reimplemented.
-<<<<<<< HEAD
-  //std::map<string, array1d<string> > fieldNames;
-  //fieldNames["element"].push_back(viewKeyStruct::deltaPressureString);
-=======
   //std::map<string, string_array > fieldNames;
   //fieldNames["element"].push_back(viewKeyStruct::deltaFluidPressureString);
->>>>>>> d305efdf
   //CommunicationTools::SynchronizeFields(fieldNames,
   //                            mesh,
   //                            domain->getReference< array1d<NeighborCommunicator> >( domain->viewKeys.neighbors ) );
