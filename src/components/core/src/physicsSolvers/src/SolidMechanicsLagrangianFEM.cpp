--- conflicted
+++ resolved
@@ -475,7 +475,6 @@
   std::cout<<"totalMass = "<<totalMass<<std::endl;
 
 
-<<<<<<< HEAD
   real64_array & faceArea  = faceManager->getReference<real64_array>(FaceManager::
                                                                      viewKeyStruct::
                                                                      faceAreaString);
@@ -493,16 +492,6 @@
                                                              faceCenter,
                                                              faceNormal);
   }
-=======
-
-  FaceManager * const faceManager = mesh->getFaceManager();
-  integer_array & junk = faceManager->getReference<integer_array>("junk");
-
-  int rank=-1;
-  MPI_Comm_rank(MPI_COMM_WORLD, &rank);
-
-  junk = rank;
->>>>>>> d5b6cc15
 }
 
 real64 SolidMechanics_LagrangianFEM::SolverStep( real64 const& time_n,
