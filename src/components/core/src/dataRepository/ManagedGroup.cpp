/*
 * DataObjectManager.cpp
 *
 *  Created on: Nov 21, 2014
 *      Author: rrsettgast
 */

#include "ManagedGroup.hpp"

#include "codingUtilities/StringUtilities.hpp"
#include <mpi.h>

#ifdef USE_ATK
#include "dataRepository/SidreWrapper.hpp"
#include "spio/IOManager.hpp"
#endif

namespace geosx
{
namespace dataRepository
{

#ifdef USE_ATK
axom::sidre::Group * ManagedGroup::setSidreGroup( string const& name,
                                                            ManagedGroup * const parent )
{
  axom::sidre::Group * sidreParent = nullptr;
  axom::sidre::Group * sidreGroup  = nullptr;

  if( parent==nullptr )
  {
    sidreParent = SidreWrapper::dataStore().getRoot();
  }
  else
  {
    sidreParent = parent->m_sidreGroup;
  }

  if( sidreParent->hasGroup(name) )
  {
    sidreGroup = sidreParent->getGroup(name);
  }
  else
  {
    sidreGroup = sidreParent->createGroup(name);
  }
  return sidreGroup;
}
#endif /* ATK_FOUND */

ManagedGroup::ManagedGroup( std::string const & name,
                            ManagedGroup * const parent ) :
  m_docNode(nullptr),
  m_parent(parent),
  m_wrappers(),
  m_subGroups(),
#ifdef USE_ATK
  m_sidreGroup(ManagedGroup::setSidreGroup(name,parent)),
#endif
  m_size(0),
  m_name(name)
{

  // Setup DocumentationNode
  if( parent != nullptr )
  {
    if( parent->m_docNode != nullptr  )
    {
      if( this->m_docNode == nullptr )
      {
        m_docNode = parent->m_docNode->AllocateChildNode( name,
                                                          name,
                                                          0,
                                                          "",
                                                          "Node",
                                                          "",
                                                          "",
                                                          "",
                                                          parent->getName(),
                                                          0,
                                                          0,
                                                          0 ) ;
      }
    }
    else
    {
      m_docNode = new cxx_utilities::DocumentationNode( name,
                                                        name,
                                                        -1,
                                                        "Node",
                                                        "Node",
                                                        "The Root DocumentationNode for " + name,
                                                        "",
                                                        "",
                                                        "",
                                                        0,
                                                        0,
                                                        0,
                                                        0,
                                                        nullptr );
    }
  }
  else
  {
    m_docNode = new cxx_utilities::DocumentationNode( name,
                                                      name,
                                                      -1,
                                                      "Node",
                                                      "Node",
                                                      "The Root DocumentationNode for " + name,
                                                      "",
                                                      "",
                                                      "",
                                                      0,
                                                      0,
                                                      0,
                                                      0,
                                                      nullptr );
  }

  RegisterDocumentationNodes();
}

ManagedGroup::~ManagedGroup()
{
}

ManagedGroup::ManagedGroup( ManagedGroup&& source ) :
  m_parent( std::move(source.m_parent) ),
  m_wrappers( std::move(source.m_wrappers) ),
#ifdef USE_ATK
  m_sidreGroup( std::move(source.m_sidreGroup) ),
#endif
  m_size( source.m_size ),
  m_name( source.m_name )
{}



ManagedGroup::CatalogInterface::CatalogType& ManagedGroup::GetCatalog()
{
  static ManagedGroup::CatalogInterface::CatalogType catalog;
  return catalog;
}

ViewWrapperBase * ManagedGroup::RegisterViewWrapper( std::string const & name, rtTypes::TypeIDs const & type )
{
  return rtTypes::ApplyTypeLambda1( type,
                                       [this, &name]( auto a ) -> ViewWrapperBase*
      {
        return this->RegisterViewWrapper<decltype(a)>(name);
      } );
}

void ManagedGroup::resize( indexType const newsize )
{
  for( auto&& i : this->wrappers() )
  {
    if( i.second->sizedFromParent() == 1 )
    {
      i.second->resize(newsize);
    }
  }
  m_size = newsize;
}



void ManagedGroup::RegisterDocumentationNodes()
{
//  std::cout<<std::string(m_docNode->m_level*2, ' ')<<"Registering Documentation Nodes for Group "<<this->getName()<<std::endl;
  for( auto&& subNode : m_docNode->getChildNodes() )
  {
//    std::cout<<subNode.first<<", "<<subNode.second.getName()<<std::endl;
    if( ( subNode.second.getSchemaType() != "DocumentationNode" ) &&
        ( subNode.second.getSchemaType() != "Node" ) &&
        ( subNode.second.m_isRegistered == 0 ) )
    {
//      std::cout<<std::string(subNode.second.m_level*2, ' ')<<"Register "<<subNode.second.getStringKey()<<" of type "<<subNode.second.getDataType()<<std::endl;
      ViewWrapperBase * const view = RegisterViewWrapper( subNode.second.getStringKey(),
                                                          rtTypes::typeID(subNode.second.getDataType() ) );
      view->setSizedFromParent( subNode.second.m_managedByParent);
      subNode.second.m_isRegistered = 1;
//      rtTypes::ApplyArrayTypeLambda1( rtTypes::typeID(subNode.second.getDataType()) , [&](auto a)->void
//      {
//        ViewWrapper<decltype(a)>& dataView = *(group.getWrapper<decltype(a)>(subDocNode.getStringKey()));
//        typename ViewWrapper<decltype(a)>::rtype data = dataView.data();
//
//      });
    }
  }

  for( auto& subGroupIter : m_subGroups )
  {
    subGroupIter.second->RegisterDocumentationNodes();
  }

}

void ManagedGroup::BuildDataStructure( dataRepository::ManagedGroup * const rootGroup )
{
  for( auto&& subGroup : m_subGroups )
  {
    subGroup.second->BuildDataStructure( rootGroup );
  }
}

void ManagedGroup::FillDocumentationNode( dataRepository::ManagedGroup * const  )
{

}


void ManagedGroup::SetDocumentationNodes( dataRepository::ManagedGroup * const group )
{
  FillDocumentationNode(group);
  RegisterDocumentationNodes();
  for( auto&& subGroup : m_subGroups )
  {
    subGroup.second->SetDocumentationNodes(group);
  }
}


void ManagedGroup::AddChildren( xmlWrapper::xmlNode const & targetNode )
{
  for (xmlWrapper::xmlNode childNode=targetNode.first_child(); childNode; childNode=childNode.next_sibling())
  {
    // Get the child tag and name
    std::string childName = childNode.attribute("name").value();
    if (childName.empty())
    {
      childName = childNode.name();
    }

    // Create children
    CreateChild(childNode.name(), childName);
    
    // Add grandchildren
    ManagedGroup * newChild = this->GetGroup<ManagedGroup>(childName);
    if (newChild != nullptr)
    {
      newChild->AddChildren(childNode);
    }
  }
}


void ManagedGroup::CreateChild( string const & childKey, string const & childName )
{
  std::cout << "Child not recognized: " << childKey << ", " << childName << std::endl;
}


void ManagedGroup::ReadXML( xmlWrapper::xmlNode const & targetNode )
{

  
<<<<<<< HEAD
=======
  ReadXML_Group( targetNode );

  ReadXMLsub( targetNode );

  ReadXML_PostProcess();
}

void ManagedGroup::ReadXML_Group( xmlWrapper::xmlNode const & targetNode )
{
  cxx_utilities::DocumentationNode * const docNode = this->getDocumentationNode();

>>>>>>> 67a67e07
  for( auto const & subDocEntry : docNode->m_child )
  {
    cxx_utilities::DocumentationNode subDocNode = subDocEntry.second;
    
    if (subDocNode.getIsInput() == 1)
    {
      xmlWrapper::ReadAttributeAsType( *this, subDocNode, targetNode );
    }
  }

<<<<<<< HEAD
  ReadXMLsub(targetNode);

  ReadXML_PostProcess();
=======
>>>>>>> 67a67e07
}



void ManagedGroup::ReadXMLsub( xmlWrapper::xmlNode const & targetNode )
{
  for (xmlWrapper::xmlNode childNode=targetNode.first_child(); childNode; childNode=childNode.next_sibling())
  {
    // Get the child tag and name
    std::string childName = childNode.attribute("name").value();
    if (childName.empty())
    {
      childName = childNode.name();
    }

    // Read the xml on children
    ManagedGroup * child = this->GetGroup<ManagedGroup>(childName);
    if (child != nullptr)
    {
      child->ReadXML(childNode);
    }
  }
}

void ManagedGroup::PrintDataHierarchy()
{
  for( auto& view : this->wrappers() )
  {
    std::cout<<view.second->getName()<<", "<<view.second->get_typeid().name()<<std::endl;
  }

  for( auto& group : this->m_subGroups )
  {
    group.second->PrintDataHierarchy();
  }
}

void ManagedGroup::InitializationOrder( string_array & order )
{
  for( auto & subGroupIter : this->m_subGroups )
  {
    order.push_back(subGroupIter.first);
  }
}

void ManagedGroup::Initialize( ManagedGroup * const group )
{
  static int indent = 0;
//  std::cout<<string(indent*2, ' ')<<"Calling ManagedGroup::Initialize() on "<<this->getName()<<" of type "<<cxx_utilities::demangle(this->get_typeid().name())<<std::endl;

  InitializePreSubGroups(group);

  string_array initOrder;
  InitializationOrder( initOrder );

  for( auto const & groupName : initOrder )
  {
    ++indent;
    this->GetGroup(groupName)->Initialize(group);
    --indent;
  }

//  forSubGroups( [&]( ManagedGroup * subGroup ) -> void
//  {
//    ++indent;
//    subGroup->Initialize(group);
//    --indent;
//  });
  InitializePostSubGroups(group);
}

#ifdef USE_ATK
/* Add pointers to ViewWrapper data to the sidre tree. */
void ManagedGroup::registerSubViews() 
{
  for (auto & wrapper : m_wrappers)
  {
    wrapper.second->registerDataPtr();
  }

  forSubGroups([](ManagedGroup * subGroup) -> void 
  {
    subGroup->registerSubViews();
  });
}

/* Remove pointers to ViewWrapper data from the sidre tree. */
void ManagedGroup::unregisterSubViews()
{
  for ( auto & wrapper : m_wrappers )
  {
    wrapper.second->unregisterDataPtr();
  }

  forSubGroups([](ManagedGroup * subGroup) -> void 
  {
    subGroup->unregisterSubViews();
  });
}

/* Save m_size to sidre views. */
void ManagedGroup::createSizeViews()
{
  m_sidreGroup->createView("__size__")->setScalar(m_size);

  forSubGroups([](ManagedGroup * subGroup) -> void 
  {
    subGroup->createSizeViews();
  });
}

/* Load m_size data from sidre views. */
void ManagedGroup::loadSizeViews()
{
  m_size = m_sidreGroup->getView("__size__")->getScalar();
  m_sidreGroup->destroyView("__size__");

  forSubGroups([](ManagedGroup * subGroup) -> void 
  {
    subGroup->loadSizeViews();
  });
}

/* Resize views to hold data from sidre. */
void ManagedGroup::resizeSubViews() 
{
  for ( auto & wrapper : m_wrappers )
  {
    wrapper.second->resizeFromSidre();
  }

  forSubGroups([](ManagedGroup * subGroup) -> void 
  {
    subGroup->resizeSubViews();
  });
}


void ManagedGroup::storeSizedFromParent()
{
  for ( auto & wrapper : m_wrappers )
  {
    wrapper.second->storeSizedFromParent();
  }

  forSubGroups([](ManagedGroup * subGroup) -> void 
  {
    subGroup->storeSizedFromParent();
  });
}

void ManagedGroup::loadSizedFromParent()
{
  for ( auto & wrapper : m_wrappers )
  {
    wrapper.second->loadSizedFromParent();
  }
  

  forSubGroups([](ManagedGroup * subGroup) -> void 
  {
    subGroup->loadSizedFromParent();
  });
}

/* Write out a restart file. */
void ManagedGroup::writeRestart(int num_files, const string & path, const string & protocol, MPI_Comm comm) 
{
  if (!SidreWrapper::dataStore().hasAttribute("__sizedFromParent__"))
  {
    SidreWrapper::dataStore().createAttributeScalar("__sizedFromParent__", -1);
  }

  storeSizedFromParent();
  registerSubViews();
  createSizeViews();
  axom::spio::IOManager ioManager(comm);
  ioManager.write(m_sidreGroup, num_files, path, protocol);
}

/* Read in a restart file and reconstruct the sidre tree. */
void ManagedGroup::reconstructSidreTree(const string & root_path, const string & protocol, MPI_Comm comm)
{
  if (!SidreWrapper::dataStore().hasAttribute("__sizedFromParent__"))
  {
    SidreWrapper::dataStore().createAttributeScalar("__sizedFromParent__", -1);
  }

  axom::spio::IOManager ioManager(comm);
  ioManager.read(m_sidreGroup, root_path, protocol);
}

/* Load sidre external data. */
void ManagedGroup::loadSidreExternalData(const string & root_path, MPI_Comm comm)
{
  loadSizedFromParent();
  loadSizeViews();
  resizeSubViews();
  registerSubViews();
  axom::spio::IOManager ioManager(comm);
  ioManager.loadExternalData(m_sidreGroup, root_path);
  unregisterSubViews();
}
#endif /* ATK_FOUND */

} /* end namespace dataRepository */
} /* end namespace geosx  */<|MERGE_RESOLUTION|>--- conflicted
+++ resolved
@@ -254,22 +254,6 @@
 
 void ManagedGroup::ReadXML( xmlWrapper::xmlNode const & targetNode )
 {
-
-  
-<<<<<<< HEAD
-=======
-  ReadXML_Group( targetNode );
-
-  ReadXMLsub( targetNode );
-
-  ReadXML_PostProcess();
-}
-
-void ManagedGroup::ReadXML_Group( xmlWrapper::xmlNode const & targetNode )
-{
-  cxx_utilities::DocumentationNode * const docNode = this->getDocumentationNode();
-
->>>>>>> 67a67e07
   for( auto const & subDocEntry : docNode->m_child )
   {
     cxx_utilities::DocumentationNode subDocNode = subDocEntry.second;
@@ -279,13 +263,6 @@
       xmlWrapper::ReadAttributeAsType( *this, subDocNode, targetNode );
     }
   }
-
-<<<<<<< HEAD
-  ReadXMLsub(targetNode);
-
-  ReadXML_PostProcess();
-=======
->>>>>>> 67a67e07
 }
 
 
