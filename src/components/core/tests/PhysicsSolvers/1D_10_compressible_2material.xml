<?xml version="1.0" ?>
<!--# # -->

<Problem xmlns:xsi="http://www.w3.org/2001/XMLSchema-instance" xsi:noNamespaceSchemaLocation="geos_v0.0.xsd">

  <Solvers
    gravityVector="0.0,0.0,-9.81">
  
    <SinglePhaseFlow name="SinglePhaseFlow"
<<<<<<< HEAD
                          verboseLevel="3"
                          gravityFlag="1"
                          discretization="singlePhaseTPFA"
                          fluidName="water">
=======
                     verboseLevel="0"
                     gravityFlag="1"
                     discretization="singlePhaseTPFA"
                     fluidName="water"
                     solidName="rock">
>>>>>>> 155dc3b6
      <SystemSolverParameters name="SystemSolverParameters"
                              krylovTol="1.0e-10"
                              newtonTol="1.0e-6"
                              maxIterNewton="8"/>
    </SinglePhaseFlow>
  </Solvers>
  
  <Mesh>
    <InternalMesh name="mesh1"
                  elementTypes="C3D8" 
                  xCoords="0, 10"
                  yCoords="0, 1"
                  zCoords="0, 1"
                  nx="10"
                  ny="1"
                  nz="1"
                  cellBlockNames="cb1"/>
  </Mesh>

  <Geometry>
    <Box name="source" type="0" xMin="-0.01, -0.01, -0.01" xMax=" 1.01, 1.01, 1.01"/>
    <Box name="sink"   type="0" xMin=" 8.99, -0.01, -0.01" xMax="10.01, 1.01, 1.01"/>
  </Geometry>


  <Events maxTime="5000.0">
    <!-- This event is applied every cycle, and overrides the
    solver time-step request -->
    <PeriodicEvent name="solverApplications"
                   forceDt="20.0"
                   target="/Solvers/SinglePhaseFlow" />

    <!-- This event is applied every 1.0s.  The targetExactTimestep
    flag allows this event to request a dt modification to match an
    integer multiple of the timeFrequency. -->
    <PeriodicEvent name="outputs"
                   timeFrequency="100.0"
                   targetExactTimestep="1"
                   target="/Outputs/siloOutput" />
  </Events>

  <NumericalMethods>
    <BasisFunctions>
      <LagrangeBasis3 name="linearBasis"  degree = "1"  />
    </BasisFunctions>

    <QuadratureRules>
      <GaussQuadrature3 name="gaussian"   degree="2"  />
    </QuadratureRules>

    <FiniteElements>
      <finiteElementSpace name="FE1" basis="linearBasis" quadrature="gaussian" />
    </FiniteElements>
    
    <FiniteVolume>
      <TwoPointFluxApproximation name="singlePhaseTPFA"
                                 fieldName="pressure"
                                 coefficientName="permeability"/>
    </FiniteVolume>
  </NumericalMethods>

  <ElementRegions>
    <ElementRegion name="Region2" 
                   cellBlocks="cb1" 
                   numericalMethod="FE1" 
                   material="water"
                   materialList="water gel" />
  </ElementRegions>

  <Constitutive>
    <CompressibleSinglePhaseFluid name="water"
                                  referencePressure="0.0"
                                  referenceDensity="1000"
                                  compressibility="5e-10"
                                  referenceViscosity="0.001"
                                  viscosibility="0.0"/>

    <PoreVolumeCompressibleSolid name="rock"
                                 referencePressure="0.0"
                                 compressibility="1e-9"/>
  </Constitutive>

  <InitialConditions>
    
  </InitialConditions>

  <BoundaryConditions>
    <Dirichlet name="permx"
               component="0"
               initialCondition="1"
               setNames="all"
               objectPath="ElementRegions/elementRegions/Region2/cellBlockSubRegions/cb1"
               fieldName="permeability"
               dataType="R1Tensor"
               scale="2.0e-16"/>

    <Dirichlet name="permy"
               component="1"
               initialCondition="1"
               setNames="all"
               objectPath="ElementRegions/elementRegions/Region2/cellBlockSubRegions/cb1"
               fieldName="permeability"
               dataType="R1Tensor"
               scale="2.0e-16"/>

    <Dirichlet name="permz"
               component="2"
               initialCondition="1"
               setNames="all"
               objectPath="ElementRegions/elementRegions/Region2/cellBlockSubRegions/cb1"
               fieldName="permeability"
               dataType="R1Tensor"
               scale="2.0e-16"/>

    <Dirichlet name="referencePorosity"
               initialCondition="1"
               setNames="all"
               objectPath="ElementRegions/elementRegions/Region2/cellBlockSubRegions/cb1"
               fieldName="referencePorosity"
               dataType="real64"
               scale="0.05"/>

    <Dirichlet name="initialPressure"
               initialCondition="1"
               setNames="all"
               objectPath="ElementRegions/elementRegions/Region2/cellBlockSubRegions/cb1"
               fieldName="pressure"
               dataType="real64"
               scale="5e6"/>
<<<<<<< HEAD
  
    <Dirichlet name="sourceTerm" 
               objectPath="ElementRegions/elementRegions/Region2/cellBlockSubRegions/cb1"
               fieldName="fluidPressure" 
               scale="1e7" 
               setNames="source"/>
    <Dirichlet name="sinkTerm"  
               objectPath="ElementRegions/elementRegions/Region2/cellBlockSubRegions/cb1"
               fieldName="fluidPressure" 
               scale="0.0" 
=======

    <Dirichlet name="sourceTerm"
               objectPath="ElementRegions/elementRegions/Region2/cellBlockSubRegions/cb1"
               fieldName="pressure"
               dataType="Scalar"
               scale="1e7"
               setNames="source"/>

    <Dirichlet name="sinkTerm"
               objectPath="ElementRegions/elementRegions/Region2/cellBlockSubRegions/cb1"
               fieldName="pressure"
               dataType="Scalar"
               scale="0.0"
>>>>>>> 155dc3b6
               setNames="sink"/>
  </BoundaryConditions>

  <Functions>

  </Functions>

  <Partition>
    <SpatialPartition xPar="1" yPar="1" zPar="1"/>
  </Partition>

  <Outputs>
      <Silo name="siloOutput"/>
  </Outputs>

</Problem><|MERGE_RESOLUTION|>--- conflicted
+++ resolved
@@ -7,18 +7,12 @@
     gravityVector="0.0,0.0,-9.81">
   
     <SinglePhaseFlow name="SinglePhaseFlow"
-<<<<<<< HEAD
-                          verboseLevel="3"
-                          gravityFlag="1"
-                          discretization="singlePhaseTPFA"
-                          fluidName="water">
-=======
                      verboseLevel="0"
                      gravityFlag="1"
                      discretization="singlePhaseTPFA"
                      fluidName="water"
                      solidName="rock">
->>>>>>> 155dc3b6
+
       <SystemSolverParameters name="SystemSolverParameters"
                               krylovTol="1.0e-10"
                               newtonTol="1.0e-6"
@@ -148,7 +142,7 @@
                fieldName="pressure"
                dataType="real64"
                scale="5e6"/>
-<<<<<<< HEAD
+
   
     <Dirichlet name="sourceTerm" 
                objectPath="ElementRegions/elementRegions/Region2/cellBlockSubRegions/cb1"
@@ -159,21 +153,6 @@
                objectPath="ElementRegions/elementRegions/Region2/cellBlockSubRegions/cb1"
                fieldName="fluidPressure" 
                scale="0.0" 
-=======
-
-    <Dirichlet name="sourceTerm"
-               objectPath="ElementRegions/elementRegions/Region2/cellBlockSubRegions/cb1"
-               fieldName="pressure"
-               dataType="Scalar"
-               scale="1e7"
-               setNames="source"/>
-
-    <Dirichlet name="sinkTerm"
-               objectPath="ElementRegions/elementRegions/Region2/cellBlockSubRegions/cb1"
-               fieldName="pressure"
-               dataType="Scalar"
-               scale="0.0"
->>>>>>> 155dc3b6
                setNames="sink"/>
   </BoundaryConditions>
 
