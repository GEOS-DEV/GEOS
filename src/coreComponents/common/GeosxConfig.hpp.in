--- conflicted
+++ resolved
@@ -68,21 +68,6 @@
 /// Enables use of Hypre library (CMake option ENABLE_HYPRE)
 #cmakedefine GEOSX_USE_HYPRE
 
-<<<<<<< HEAD
-/// Enables use of controlled input files (yaml)
-#cmakedefine GEOS_USE_CONTROLLED_INPUT
-
-#if defined( GEOSX_USE_HYPRE )
-  /// Parsed hypre version information
-  #define HYPRE_VERSION_MAJOR @HYPRE_VERSION_MAJOR@
-  /// Parsed hypre version information
-  #define HYPRE_VERSION_MINOR @HYPRE_VERSION_MINOR@
-  /// Parsed hypre version information
-  #define HYPRE_VERSION_PATCH @HYPRE_VERSION_PATCH@
-#endif
-
-=======
->>>>>>> 39e75de5
 /// Denotes HYPRE using CPU
 #define GEOS_USE_HYPRE_CPU 0
 /// Denotes HYPRE using CUDA
