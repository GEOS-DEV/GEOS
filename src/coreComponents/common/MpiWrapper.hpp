--- conflicted
+++ resolved
@@ -224,7 +224,7 @@
    * @param[inout] array_of_requests The MPI_Requests to actively wait on.
    * @param[in] func A callable object accepting an integer denoting the MPI_Request index
    *              which has completed.
-   * @return MPI_SUCCESS or an MPI_ERROR returned by geosx::internal calls to MPI_WaitAny.
+   * @return MPI_SUCCESS or an MPI_ERROR returned by internal calls to MPI_WaitAny.
    */
   static int activeWaitAny( const int count,
                             MPI_Request array_of_requests[],
@@ -238,31 +238,12 @@
    * @param[inout] array_of_requests The MPI_Requests to actively wait on.
    * @param[in] func A callable object accepting an integer denoting the MPI_Request index
    *              which has completed.
-   * @return MPI_SUCCESS or an MPI_ERROR returned by geosx::internal calls to MPI_WaitSome.
-   */
-<<<<<<< HEAD
-  static int activeWaitSome( const int count, MPI_Request array_of_requests[], std::function< void ( int ) > func );
-
-  /**
-   * Active non-blocking phased communication with multiple participants,
-   *  each participant in each phase cannot depend on the previous phases
-   *  being complete for any participant other than itself.
-   * @param[in] participants The number of participants in each phase
-   * @param[in] phases A vector of function objects taking int and returning MPI_Requests
-   *               denoting the state of that participant in that phase.
-   * @note The only restriction on phase[N](index) being called is that phase[N-1](index)
-   *       has been called and the MPI_Request returned by that call has completed.
-   * @note One can add a final recv phase by having that phase return MPI_REQUEST_NULL.
-   * @return MPI_SUCCESS or and MPI_ERROR from geosx::internal calls to MPI_WaitAny.
-   */
-  static int activeWaitSomePartialPhase( const int participants,
-                                         std::vector< std::function< MPI_Request ( int ) > > const & phases );
-=======
+   * @return MPI_SUCCESS or an MPI_ERROR returned by internal calls to MPI_WaitSome.
+   */
   static int activeWaitSome( const int count,
                              MPI_Request array_of_requests[],
                              MPI_Status array_of_statuses[],
                              std::function< MPI_Request ( int ) > func );
->>>>>>> 7d530bc9
 
   /**
    * Active non-blocking phased communication with multiple participants,
@@ -274,7 +255,7 @@
    * @note The restriction on phase[N](index) being called is that phase[N-1](0 - (particpants-1))
    *       have all been called and the MPI_Requests from those calls have all been completed.
    * @note One can add a final recv phase by having that phase return MPI_REQUEST_NULL.
-   * @return MPI_SUCCESS or and MPI_ERROR from geosx::internal calls to MPI_WaitAny.
+   * @return MPI_SUCCESS or and MPI_ERROR from internal calls to MPI_WaitAny.
    */
   static int activeWaitSomeCompletePhase( const int participants,
                                           std::vector< std::tuple< MPI_Request *, MPI_Status *, std::function< MPI_Request ( int ) > > > const & phases );
@@ -290,7 +271,7 @@
    *       and phase[N](0..index) have all been called and the MPI_Requests from those calls have all
    *       been completed.
    * @note One can add a final recv phase by having that phase return MPI_REQUEST_NULL.
-   * @return MPI_SUCCESS or and MPI_ERROR from geosx::internal calls to MPI_WaitAny.
+   * @return MPI_SUCCESS or and MPI_ERROR from internal calls to MPI_WaitAny.
    */
   static int activeWaitOrderedCompletePhase( const int participants,
                                              std::vector< std::tuple< MPI_Request *, MPI_Status *, std::function< MPI_Request ( int ) > > > const & phases );
@@ -654,8 +635,8 @@
                            MPI_Comm MPI_PARAM( comm ) )
 {
 #ifdef GEOSX_USE_MPI
-  return MPI_Allgather( sendbuf, sendcount, geosx::internal::getMpiType< T_SEND >(),
-                        recvbuf, recvcount, geosx::internal::getMpiType< T_RECV >(),
+  return MPI_Allgather( sendbuf, sendcount, internal::getMpiType< T_SEND >(),
+                        recvbuf, recvcount, internal::getMpiType< T_RECV >(),
                         comm );
 #else
   static_assert( std::is_same< T_SEND, T_RECV >::value,
@@ -675,8 +656,8 @@
                             MPI_Comm MPI_PARAM( comm ) )
 {
 #ifdef GEOSX_USE_MPI
-  return MPI_Allgatherv( sendbuf, sendcount, geosx::internal::getMpiType< T_SEND >(),
-                         recvbuf, recvcounts, displacements, geosx::internal::getMpiType< T_RECV >(),
+  return MPI_Allgatherv( sendbuf, sendcount, internal::getMpiType< T_SEND >(),
+                         recvbuf, recvcounts, displacements, internal::getMpiType< T_RECV >(),
                          comm );
 #else
   static_assert( std::is_same< T_SEND, T_RECV >::value,
@@ -695,7 +676,7 @@
   int const mpiSize = commSize( comm );
   allValues.resize( mpiSize );
 
-  MPI_Datatype const MPI_TYPE = geosx::internal::getMpiType< T >();
+  MPI_Datatype const MPI_TYPE = internal::getMpiType< T >();
 
   MPI_Allgather( &myValue, 1, MPI_TYPE, allValues.data(), 1, MPI_TYPE, comm );
 
@@ -716,10 +697,10 @@
   allValues.resize( mpiSize * sendSize );
   return MPI_Allgather( sendValues.data(),
                         sendSize,
-                        geosx::internal::getMpiType< T >(),
+                        internal::getMpiType< T >(),
                         allValues.data(),
                         sendSize,
-                        geosx::internal::getMpiType< T >(),
+                        internal::getMpiType< T >(),
                         comm );
 
 #else
@@ -740,7 +721,7 @@
                            MPI_Comm const MPI_PARAM( comm ) )
 {
 #ifdef GEOSX_USE_MPI
-  MPI_Datatype const mpiType = geosx::internal::getMpiType< T >();
+  MPI_Datatype const mpiType = internal::getMpiType< T >();
   return MPI_Allreduce( sendbuf == recvbuf ? MPI_IN_PLACE : sendbuf, recvbuf, count, mpiType, op, comm );
 #else
   if( sendbuf != recvbuf )
@@ -759,7 +740,7 @@
                       MPI_Comm MPI_PARAM( comm ) )
 {
 #ifdef GEOSX_USE_MPI
-  return MPI_Scan( sendbuf, recvbuf, count, geosx::internal::getMpiType< T >(), op, comm );
+  return MPI_Scan( sendbuf, recvbuf, count, internal::getMpiType< T >(), op, comm );
 #else
   memcpy( recvbuf, sendbuf, count*sizeof(T) );
   return 0;
@@ -774,7 +755,7 @@
                         MPI_Comm MPI_PARAM( comm ) )
 {
 #ifdef GEOSX_USE_MPI
-  return MPI_Exscan( sendbuf, recvbuf, count, geosx::internal::getMpiType< T >(), op, comm );
+  return MPI_Exscan( sendbuf, recvbuf, count, internal::getMpiType< T >(), op, comm );
 #else
   memset( recvbuf, 0, count*sizeof(T) );
   return 0;
@@ -788,7 +769,7 @@
                        MPI_Comm MPI_PARAM( comm ) )
 {
 #ifdef GEOSX_USE_MPI
-  return MPI_Bcast( buffer, count, geosx::internal::getMpiType< T >(), root, comm );
+  return MPI_Bcast( buffer, count, internal::getMpiType< T >(), root, comm );
 #else
   return 0;
 #endif
@@ -799,7 +780,7 @@
 void MpiWrapper::broadcast( T & MPI_PARAM( value ), int MPI_PARAM( srcRank ), MPI_Comm MPI_PARAM( comm ) )
 {
 #ifdef GEOSX_USE_MPI
-  MPI_Bcast( &value, 1, geosx::internal::getMpiType< T >(), srcRank, comm );
+  MPI_Bcast( &value, 1, internal::getMpiType< T >(), srcRank, comm );
 #endif
 }
 
@@ -813,7 +794,7 @@
   int size = LvArray::integerConversion< int >( value.size() );
   broadcast( size, srcRank, comm );
   value.resize( size );
-  MPI_Bcast( const_cast< char * >( value.data() ), size, geosx::internal::getMpiType< char >(), srcRank, comm );
+  MPI_Bcast( const_cast< char * >( value.data() ), size, internal::getMpiType< char >(), srcRank, comm );
 #endif
 }
 
@@ -826,8 +807,8 @@
                         MPI_Comm MPI_PARAM( comm ) )
 {
 #ifdef GEOSX_USE_MPI
-  return MPI_Gather( sendbuf, sendcount, geosx::internal::getMpiType< TS >(),
-                     recvbuf, recvcount, geosx::internal::getMpiType< TR >(),
+  return MPI_Gather( sendbuf, sendcount, internal::getMpiType< TS >(),
+                     recvbuf, recvcount, internal::getMpiType< TR >(),
                      root, comm );
 #else
   static_assert( std::is_same< TS, TR >::value,
@@ -850,8 +831,8 @@
                          MPI_Comm MPI_PARAM( comm ) )
 {
 #ifdef GEOSX_USE_MPI
-  return MPI_Gatherv( sendbuf, sendcount, geosx::internal::getMpiType< TS >(),
-                      recvbuf, recvcounts, displs, geosx::internal::getMpiType< TR >(),
+  return MPI_Gatherv( sendbuf, sendcount, internal::getMpiType< TS >(),
+                      recvbuf, recvcounts, displs, internal::getMpiType< TR >(),
                       root, comm );
 #else
   static_assert( std::is_same< TS, TR >::value,
@@ -873,13 +854,9 @@
                        MPI_Request * MPI_PARAM( request ) )
 {
 #ifdef GEOSX_USE_MPI
-<<<<<<< HEAD
-  return MPI_Irecv( buf, count, geosx::internal::getMpiType< T >(), source, tag, comm, request );
-=======
   GEOS_ERROR_IF( (*request)!=MPI_REQUEST_NULL,
                  "Attempting to use an MPI_Request that is still in use." );
   return MPI_Irecv( buf, count, internal::getMpiType< T >(), source, tag, comm, request );
->>>>>>> 7d530bc9
 #else
   std::map< int, std::pair< int, void * > > & pointerMap = getTagToPointersMap();
   std::map< int, std::pair< int, void * > >::iterator iPointer = pointerMap.find( tag );
@@ -960,13 +937,9 @@
                        MPI_Request * MPI_PARAM( request ) )
 {
 #ifdef GEOSX_USE_MPI
-<<<<<<< HEAD
-  return MPI_Isend( buf, count, geosx::internal::getMpiType< T >(), dest, tag, comm, request );
-=======
   GEOS_ERROR_IF( (*request)!=MPI_REQUEST_NULL,
                  "Attempting to use an MPI_Request that is still in use." );
   return MPI_Isend( buf, count, internal::getMpiType< T >(), dest, tag, comm, request );
->>>>>>> 7d530bc9
 #else
   std::map< int, std::pair< int, void * > > & pointerMap = getTagToPointersMap();
   std::map< int, std::pair< int, void * > >::iterator iPointer = pointerMap.find( tag );
@@ -994,7 +967,7 @@
 
 #ifdef GEOSX_USE_MPI
   U const convertedValue = value;
-  int const error = MPI_Exscan( &convertedValue, &localResult, 1, geosx::internal::getMpiType< U >(), MPI_SUM, comm );
+  int const error = MPI_Exscan( &convertedValue, &localResult, 1, internal::getMpiType< U >(), MPI_SUM, comm );
   MPI_CHECK_ERROR( error );
 #endif
   if( commRank() == 0 )
