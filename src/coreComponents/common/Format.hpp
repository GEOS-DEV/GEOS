/*
 * ------------------------------------------------------------------------------------------------------------
 * SPDX-License-Identifier: LGPL-2.1-only
 *
 * Copyright (c) 2018-2020 Lawrence Livermore National Security LLC
 * Copyright (c) 2018-2020 The Board of Trustees of the Leland Stanford Junior University
 * Copyright (c) 2018-2020 TotalEnergies
 * Copyright (c) 2019-     GEOSX Contributors
 * All rights reserved
 *
 * See top level LICENSE, COPYRIGHT, CONTRIBUTORS, NOTICE, and ACKNOWLEDGEMENTS files for details.
 * ------------------------------------------------------------------------------------------------------------
 */

#ifndef GEOS_COMMON_FORMAT_HPP_
#define GEOS_COMMON_FORMAT_HPP_

#if __cplusplus < 202002L
#define GEOSX_USE_FMT
#endif

#ifdef GEOSX_USE_FMT
<<<<<<< HEAD
// #include <fmt/core.h>
// #include <fmt/chrono.h>
//#define GEOSX_FMT_NS ::fmt
=======
#include <fmt/core.h>
#include <fmt/chrono.h>
#include <fmt/ranges.h>
#define GEOS_FMT_NS fmt
>>>>>>> f12d9c93
#else // use C++20's <format>
#include <format>
#define GEOS_FMT_NS std
#endif

/**
 * @brief Interpolate arguments into a message format string.
 * @param msg the message format string, must be a constant expression
 */
<<<<<<< HEAD
//#define GEOSX_FMT( msg, ... ) GEOSX_FMT_NS::format( msg, __VA_ARGS__ )
#define GEOSX_FMT( msg, ... ) ""
=======
#define GEOS_FMT( msg, ... ) GEOS_FMT_NS::format( msg, __VA_ARGS__ )
>>>>>>> f12d9c93

/**
 * @brief Interpolate arguments into a message format string and write into an output iterator.
 * @param iter the output iterator to write to
 * @param size maximum number of characters to write
 * @param msg the message format string, must be a constant expression
 * @note Ensures the output buffer is zero-terminated (std::format_to_n doesn't)
 */
<<<<<<< HEAD
//#define GEOSX_FMT_TO( iter, size, msg, ... ) *GEOSX_FMT_NS::format_to_n( iter, size - 1, msg, __VA_ARGS__ ).out = '\0'
#define GEOSX_FMT_TO( iter, size, msg, ... ) ""
=======
#define GEOS_FMT_TO( iter, size, msg, ... ) *GEOS_FMT_NS::format_to_n( iter, size - 1, msg, __VA_ARGS__ ).out = '\0'
>>>>>>> f12d9c93

#endif //GEOS_COMMON_FORMAT_HPP_<|MERGE_RESOLUTION|>--- conflicted
+++ resolved
@@ -20,16 +20,10 @@
 #endif
 
 #ifdef GEOSX_USE_FMT
-<<<<<<< HEAD
-// #include <fmt/core.h>
-// #include <fmt/chrono.h>
-//#define GEOSX_FMT_NS ::fmt
-=======
 #include <fmt/core.h>
 #include <fmt/chrono.h>
 #include <fmt/ranges.h>
 #define GEOS_FMT_NS fmt
->>>>>>> f12d9c93
 #else // use C++20's <format>
 #include <format>
 #define GEOS_FMT_NS std
@@ -39,12 +33,7 @@
  * @brief Interpolate arguments into a message format string.
  * @param msg the message format string, must be a constant expression
  */
-<<<<<<< HEAD
-//#define GEOSX_FMT( msg, ... ) GEOSX_FMT_NS::format( msg, __VA_ARGS__ )
-#define GEOSX_FMT( msg, ... ) ""
-=======
 #define GEOS_FMT( msg, ... ) GEOS_FMT_NS::format( msg, __VA_ARGS__ )
->>>>>>> f12d9c93
 
 /**
  * @brief Interpolate arguments into a message format string and write into an output iterator.
@@ -53,11 +42,6 @@
  * @param msg the message format string, must be a constant expression
  * @note Ensures the output buffer is zero-terminated (std::format_to_n doesn't)
  */
-<<<<<<< HEAD
-//#define GEOSX_FMT_TO( iter, size, msg, ... ) *GEOSX_FMT_NS::format_to_n( iter, size - 1, msg, __VA_ARGS__ ).out = '\0'
-#define GEOSX_FMT_TO( iter, size, msg, ... ) ""
-=======
 #define GEOS_FMT_TO( iter, size, msg, ... ) *GEOS_FMT_NS::format_to_n( iter, size - 1, msg, __VA_ARGS__ ).out = '\0'
->>>>>>> f12d9c93
 
 #endif //GEOS_COMMON_FORMAT_HPP_