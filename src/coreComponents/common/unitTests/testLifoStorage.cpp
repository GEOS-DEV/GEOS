#include "mainInterface/initialization.hpp"
#define LIFO_DISABLE_CALIPER
#include "common/LifoStorage.hpp"
#include "LvArray/src/Array.hpp"
#include "LvArray/src/MallocBuffer.hpp"
#if defined(LVARRAY_USE_CHAI)
  #include "LvArray/src/ChaiBuffer.hpp"
#endif

#include <gtest/gtest.h>

#ifndef __CUDA_ARCH__
#define PORTABLE_EXPECT_EQ( L, R ) EXPECT_EQ( L, R )
#define PORTABLE_EXPECT_NEAR( L, R, EPSILON ) EXPECT_LE( math::abs( ( L ) -( R ) ), EPSILON ) << \
    STRINGIZE( L ) " = " << ( L ) << "\n" << STRINGIZE( R ) " = " << ( R );
#else
#define PORTABLE_EXPECT_EQ( L, R ) LVARRAY_ERROR_IF_NE( L, R )
#define PORTABLE_EXPECT_NEAR( L, R, EPSILON ) LVARRAY_ERROR_IF_GE_MSG( math::abs( ( L ) -( R ) ), EPSILON, \
                                                                       STRINGIZE( L ) " = " << ( L ) << "\n" << STRINGIZE( R ) " = " << ( R ) );
#endif

namespace geos
{

namespace local
{

template< typename >
struct RAJAHelper
{};

using serialPolicy = RAJA::loop_exec;

template<>
struct RAJAHelper< serialPolicy >
{
  using ReducePolicy = RAJA::seq_reduce;
  using AtomicPolicy = RAJA::seq_atomic;
  static constexpr LvArray::MemorySpace space = LvArray::MemorySpace::host;
};

#if defined(RAJA_ENABLE_OPENMP)

using parallelHostPolicy = RAJA::omp_parallel_for_exec;

template<>
struct RAJAHelper< parallelHostPolicy >
{
  using ReducePolicy = RAJA::omp_reduce;
  using AtomicPolicy = RAJA::omp_atomic;
  static constexpr LvArray::MemorySpace space = LvArray::MemorySpace::host;
};

#endif

#if defined(GEOS_USE_CUDA)

template< unsigned long THREADS_PER_BLOCK >
using devicePolicy = RAJA::cuda_exec< THREADS_PER_BLOCK >;

template< unsigned long N >
struct RAJAHelper< RAJA::cuda_exec< N > >
{
  using ReducePolicy = RAJA::cuda_reduce;
  using AtomicPolicy = RAJA::cuda_atomic;
  static constexpr LvArray::MemorySpace space = LvArray::MemorySpace::cuda;
};

#endif

}

template< typename POLICY >
void testLifoStorage( int elemCnt, int numberOfElementsOnDevice, int numberOfElementsOnHost, int totalNumberOfBuffers )
{

  array1d< float > array( elemCnt );
<<<<<<< HEAD
  array.move( RAJAHelper< POLICY >::space );
  LifoStorage< float, localIndex > lifo( "lifo", array, numberOfElementsOnDevice, numberOfElementsOnHost, totalNumberOfBuffers );
=======
  array.move( local::RAJAHelper< POLICY >::space );
  lifoStorage< float > lifo( "lifo", array, numberOfElementsOnDevice, numberOfElementsOnHost, totalNumberOfBuffers );
>>>>>>> 28cad81d

  for( int j = 0; j < totalNumberOfBuffers; j++ )
  {

    float * dataPointer = array.data();
    forAll< POLICY >( elemCnt, [dataPointer, j, elemCnt] GEOS_HOST_DEVICE ( int i ) { dataPointer[ i ] = j*elemCnt+i; } );
    lifo.push( array );
  }

  for( int j = 0; j < totalNumberOfBuffers; j++ )
  {
    lifo.pop( array );
    float * dataPointer = array.data();
    forAll< POLICY >( elemCnt, [dataPointer, totalNumberOfBuffers, j, elemCnt] GEOS_HOST_DEVICE ( int i )
    {
      PORTABLE_EXPECT_EQ( dataPointer[ i ], (float)(totalNumberOfBuffers-j-1)*elemCnt+i );
    } );
  }
}

template< typename POLICY >
void testLifoStorageBig( int elemCnt, int numberOfElementsOnDevice, int numberOfElementsOnHost, int totalNumberOfBuffers )
{

  array1d< float > array( elemCnt );
  array.move( RAJAHelper< POLICY >::space );
  LifoStorage< float, localIndex > lifo( "lifo", array, numberOfElementsOnDevice, numberOfElementsOnHost, totalNumberOfBuffers );

  for( int j = 0; j < 10; j++ )
  {

    float * dataPointer = array.data();
    forAll< POLICY >( elemCnt, [dataPointer, j, elemCnt] GEOS_HOST_DEVICE ( int i ) { dataPointer[ i ] = j*elemCnt+i; } );
    lifo.push( array );
  }

  for( int j = 0; j < 10; j++ )
  {
    lifo.pop( array );
    float * dataPointer = array.data();
    forAll< POLICY >( elemCnt, [dataPointer, j, elemCnt] GEOS_HOST_DEVICE ( int i )
    {
      PORTABLE_EXPECT_EQ( dataPointer[ i ], (float)(10-j-1)*elemCnt+i );
    } );
  }
}

template< typename POLICY >
void testLifoStorageAsync( int elemCnt, int numberOfElementsOnDevice, int numberOfElementsOnHost, int totalNumberOfBuffers )
{
  array1d< float > array( elemCnt );
<<<<<<< HEAD
  array.move( RAJAHelper< POLICY >::space );
  LifoStorage< float, localIndex > lifo( "lifo", array, numberOfElementsOnDevice, numberOfElementsOnHost, totalNumberOfBuffers );
=======
  array.move( local::RAJAHelper< POLICY >::space );
  lifoStorage< float > lifo( "lifo", array, numberOfElementsOnDevice, numberOfElementsOnHost, totalNumberOfBuffers );
>>>>>>> 28cad81d

  for( int j = 0; j < totalNumberOfBuffers; j++ )
  {

    float * dataPointer = array.data();
    lifo.pushWait( );
    forAll< POLICY >( elemCnt, [dataPointer, j, elemCnt] GEOS_HOST_DEVICE ( int i ) { dataPointer[ i ] = j*elemCnt+i; } );
    lifo.pushAsync( array );
  }

  for( int j = 0; j < totalNumberOfBuffers; j++ )
  {
    lifo.popAsync( array );
    lifo.popWait( );
    float * dataPointer = array.data();
    forAll< POLICY >( elemCnt, [dataPointer, totalNumberOfBuffers, j, elemCnt] GEOS_HOST_DEVICE ( int i )
    {
      PORTABLE_EXPECT_EQ( dataPointer[ i ], (float)(totalNumberOfBuffers-j-1)*elemCnt+i );
    } );
  }
}


TEST( LifoStorageTest, LifoStorageBufferOnHost )
{
  testLifoStorage< local::serialPolicy >( 10, 2, 3, 10 );
}

TEST( LifoStorageTest, LifoStorageBufferOnHostNoDeviceBuffer )
{
  testLifoStorage< local::serialPolicy >( 10, 0, 3, 10 );
}

TEST( LifoStorageTest, LifoStorageAsyncBufferOnHost )
{
  testLifoStorageAsync< local::serialPolicy >( 10, 2, 3, 10 );
}


#ifdef GEOS_USE_CUDA
TEST( LifoStorageTest, LifoStorageBufferOnCUDA )
{
  testLifoStorage< local::devicePolicy< 32 > >( 10, 2, 3, 10 );
}

TEST( LifoStorageTest, LifoStorageBufferOnCUDAlarge )
{
  testLifoStorageBig< parallelDevicePolicy< > >( 1000000, 2, 3, 10000 );
}

TEST( LifoStorageTest, LifoStorageBufferOnCUDAlargeAutoSizeHost )
{
  testLifoStorageBig< parallelDevicePolicy< > >( 1000000, 2, -80, 10000 );
}

TEST( LifoStorageTest, LifoStorageBufferOnCUDAlargeAutoSizeDevice )
{
  testLifoStorageBig< parallelDevicePolicy< > >( 1000000, -80, 3, 10000 );
}

TEST( LifoStorageTest, LifoStorageBufferOnCUDAlargeAutoSizeBoth )
{
  testLifoStorageBig< parallelDevicePolicy< > >( 1000000, -80, -80, 10000 );
}


TEST( LifoStorageTest, LifoStorageBufferOnCUDANoDeviceBuffer )
{
  testLifoStorage< local::devicePolicy< 32 > >( 10, 0, 3, 10 );
}

TEST( LifoStorageTest, LifoStorageAsyncBufferOnCUDA )
{
  testLifoStorageAsync< local::devicePolicy< 32 > >( 10, 2, 3, 10 );
}
#endif

}

int main( int ac, char * av[] )
{
  ::testing::InitGoogleTest( &ac, av );
  int const result = RUN_ALL_TESTS();
  return result;
}<|MERGE_RESOLUTION|>--- conflicted
+++ resolved
@@ -75,13 +75,8 @@
 {
 
   array1d< float > array( elemCnt );
-<<<<<<< HEAD
-  array.move( RAJAHelper< POLICY >::space );
-  LifoStorage< float, localIndex > lifo( "lifo", array, numberOfElementsOnDevice, numberOfElementsOnHost, totalNumberOfBuffers );
-=======
   array.move( local::RAJAHelper< POLICY >::space );
-  lifoStorage< float > lifo( "lifo", array, numberOfElementsOnDevice, numberOfElementsOnHost, totalNumberOfBuffers );
->>>>>>> 28cad81d
+  lifoStorage< float, localIndex > lifo( "lifo", array, numberOfElementsOnDevice, numberOfElementsOnHost, totalNumberOfBuffers );
 
   for( int j = 0; j < totalNumberOfBuffers; j++ )
   {
@@ -133,13 +128,8 @@
 void testLifoStorageAsync( int elemCnt, int numberOfElementsOnDevice, int numberOfElementsOnHost, int totalNumberOfBuffers )
 {
   array1d< float > array( elemCnt );
-<<<<<<< HEAD
-  array.move( RAJAHelper< POLICY >::space );
-  LifoStorage< float, localIndex > lifo( "lifo", array, numberOfElementsOnDevice, numberOfElementsOnHost, totalNumberOfBuffers );
-=======
   array.move( local::RAJAHelper< POLICY >::space );
-  lifoStorage< float > lifo( "lifo", array, numberOfElementsOnDevice, numberOfElementsOnHost, totalNumberOfBuffers );
->>>>>>> 28cad81d
+  lifoStorage< float, localIndex > lifo( "lifo", array, numberOfElementsOnDevice, numberOfElementsOnHost, totalNumberOfBuffers );
 
   for( int j = 0; j < totalNumberOfBuffers; j++ )
   {
