--- conflicted
+++ resolved
@@ -6,11 +6,8 @@
     testDataTypes.cpp
     testTypeDispatch.cpp
     testFixedSizeDeque.cpp
-<<<<<<< HEAD
     testTypesCombinationDispatch.cpp
-=======
     testLifoStorage.cpp
->>>>>>> 28cad81d
    )
 
 if ( ENABLE_CALIPER )
