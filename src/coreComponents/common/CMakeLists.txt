#
# Specify all headers
#
set( common_headers
     ${CMAKE_BINARY_DIR}/include/common/GeosxConfig.hpp
     BufferAllocator.hpp
     DataLayouts.hpp
     DataTypes.hpp
     FieldSpecificationOps.hpp
     Format.hpp
     GEOS_RAJA_Interface.hpp
     GeosxMacros.hpp
     Logger.hpp
     MpiWrapper.hpp
     Path.hpp
     Span.hpp
     Stopwatch.hpp
     Timer.hpp
     Tensor.hpp
     TimingMacros.hpp
     TypeDispatch.hpp
     initializeEnvironment.hpp
     LifoStorage.hpp
     LifoStorageCommon.hpp
     LifoStorageHost.hpp
     FixedSizeDeque.hpp
     FixedSizeDequeWithMutexes.hpp
     MultiMutexesLock.hpp
     PhysicsConstants.hpp
     Units.hpp
   )

if ( ENABLE_CUDA )
  list( APPEND common_headers LifoStorageCuda.hpp )
endif( )

#
# Specify all sources
#
set( common_sources
     BufferAllocator.cpp
     DataTypes.cpp
     Logger.cpp
     MpiWrapper.cpp
     Path.cpp
     initializeEnvironment.cpp
   )

set( dependencyList ${parallelDeps} lvarray pugixml::pugixml RAJA chai conduit::conduit fmt::fmt )

if ( ENABLE_MKL )
  list( APPEND dependencyList mkl )
endif()

if( ENABLE_CALIPER )
<<<<<<< HEAD
  set( dependencyList ${dependencyList} caliper )
=======
  list( APPEND dependencyList caliper )
endif()

if( ENABLE_CALIPER )
  list( APPEND dependencyList caliper )

  if (TARGET adiak::adiak)
    list( APPEND dependencyList adiak::adiak )
  endif()
>>>>>>> a4a2108b

  if (TARGET adiak)
    list( APPEND dependencyList adiak )
  endif()
endif()

blt_add_library( NAME       common
                 SOURCES    ${common_sources}
                 HEADERS    ${common_headers}
                 DEPENDS_ON ${dependencyList}
                 OBJECT     ${GEOSX_BUILD_OBJ_LIBS}
               )

target_include_directories( common PUBLIC ${CMAKE_BINARY_DIR}/include )
target_include_directories( common PUBLIC ${CMAKE_SOURCE_DIR}/coreComponents )

geosx_add_code_checks(PREFIX common )

if( GEOS_ENABLE_TESTS )
  add_subdirectory( unitTests )
endif()<|MERGE_RESOLUTION|>--- conflicted
+++ resolved
@@ -53,19 +53,7 @@
 endif()
 
 if( ENABLE_CALIPER )
-<<<<<<< HEAD
   set( dependencyList ${dependencyList} caliper )
-=======
-  list( APPEND dependencyList caliper )
-endif()
-
-if( ENABLE_CALIPER )
-  list( APPEND dependencyList caliper )
-
-  if (TARGET adiak::adiak)
-    list( APPEND dependencyList adiak::adiak )
-  endif()
->>>>>>> a4a2108b
 
   if (TARGET adiak)
     list( APPEND dependencyList adiak )
