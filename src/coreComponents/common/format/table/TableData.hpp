--- conflicted
+++ resolved
@@ -86,11 +86,7 @@
   using ColumnType = real64;
 
   /// Struct containing conversion informations
-<<<<<<< HEAD
-  struct TableConversionData
-=======
   struct TableDataHolder
->>>>>>> 57f3a45d
   {
     /// Vector containing all columns names
     /// A header value is presented as "pressure [K] = {}"
@@ -127,19 +123,11 @@
    * @param columnAxisDescription The description for a column unit value
    * @return A struct containing the tableData converted and all header values ;
    */
-<<<<<<< HEAD
-  TableData2D::TableConversionData convertTable2D( arrayView1d< real64 const > const values,
-                                                   units::Unit const valueUnit,
-                                                   ArrayOfArraysView< real64 const > const coordinates,
-                                                   string_view rowAxisDescription,
-                                                   string_view columnAxisDescription );
-=======
   TableData2D::TableDataHolder convertTable2D( arrayView1d< real64 const > const values,
                                                units::Unit const valueUnit,
                                                ArrayOfArraysView< real64 const > const coordinates,
                                                string_view rowAxisDescription,
                                                string_view columnAxisDescription );
->>>>>>> 57f3a45d
 
   /**
    * @return Convert and return a struct containing a 1D Table, the column names list from a TableData2D and any errors related to the table
@@ -150,12 +138,8 @@
    * By default it displays the axis value.
    * I.E to display a customized axis to show the pressures in y axis, a rowFmt value can be : "pressure [K] = {}"
    */
-<<<<<<< HEAD
-  TableConversionData buildTableData( string_view dataDescription, string_view rowFmt = "{}", string_view columnFmt = "{}" ) const;
-=======
   TableDataHolder buildTableData( string_view dataDescription,
                                   string_view rowFmt = "{}", string_view columnFmt = "{}" ) const;
->>>>>>> 57f3a45d
 
 private:
   /// @brief all cell values by their [ row ][ column ]
