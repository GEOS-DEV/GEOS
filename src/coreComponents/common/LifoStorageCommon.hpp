--- conflicted
+++ resolved
@@ -155,16 +155,12 @@
   static int computeNumberOfBufferOnHost( int percent, size_t bufferSize, int maxNumberOfBuffers, int numberOfBuffersToStoreOnDevice )
   {
     GEOS_ERROR_IF( percent > 100, "Error, percentage of memory should be smallerer than -100, check lifoOnHost (should be greater that -100)" );
-<<<<<<< HEAD
-    size_t free = 0;//sysconf( _SC_AVPHYS_PAGES ) * sysconf( _SC_PAGESIZE );
-=======
 #if defined( _SC_AVPHYS_PAGES ) && defined( _SC_PAGESIZE )
     size_t const free = sysconf( _SC_AVPHYS_PAGES ) * sysconf( _SC_PAGESIZE );
 #else
     size_t const free = 0;
     GEOS_ERROR( "To use LifoStorage, both _SC_AVPHYS_PAGES and _SC_PAGESIZE must be defined." );
 #endif
->>>>>>> 3e0456d4
     int numberOfBuffersToStoreOnHost = std::max( 1, std::min( ( int )( 0.01 * percent * free / bufferSize ), maxNumberOfBuffers - numberOfBuffersToStoreOnDevice ) );
     double freeGB = ( ( double ) free ) / ( 1024.0 * 1024.0 * 1024.0 ) / MpiWrapper::nodeCommSize();
     LIFO_LOG_RANK( " LIFO : available memory on host " << freeGB << " GB" );
