--- conflicted
+++ resolved
@@ -196,15 +196,6 @@
 using stackArray5d = stack_array<T, 5, MAXSIZE>;
 
 template< typename T >
-using array4d = LvArray::Array<T,4,localIndex>;
-
-template< typename T >
-using arrayView4d = array_view<T,4>;
-
-template< typename T >
-using arraySlice4d = LvArray::ArraySlice<T, 4, localIndex>;
-
-template< typename T >
 using set = SortedArray<T>;
 
 template< typename TKEY, typename TVAL >
@@ -273,10 +264,6 @@
 
 
 
-<<<<<<< HEAD
-=======
-
->>>>>>> d6ee63c7
 using integer_array3d       = array3d<integer>;
 using integer_const_array3d = array3d<integer const>;
 
@@ -305,10 +292,6 @@
 using r1_array2d= array2d<R1Tensor>;
 using r2_array2d= array2d<R2Tensor>;
 using r2Sym_array2d= array2d<R2SymTensor>;
-
-using r1_array3d= array3d<R1Tensor>;
-using r2_array3d= array3d<R2Tensor>;
-using r2Sym_array3d= array3d<R2SymTensor>;
 
 //using mapPair = std::pair<integer, localIndex>;
 using mapPair_array = std::pair<localIndex_array, localIndex_array>;
@@ -346,7 +329,6 @@
       {std::type_index(typeid(R1Tensor)), "r1Tensor"},
       {std::type_index(typeid(R2Tensor)), "r2Tensor"},
       {std::type_index(typeid(R2SymTensor)), "r2SymTensor"},
-      
       {std::type_index(typeid(integer_array)), "integer_array"},
       {std::type_index(typeid(real32_array)), "real32_array"},
       {std::type_index(typeid(real64_array)), "real64_array"},
@@ -355,7 +337,6 @@
       {std::type_index(typeid(r1_array)), "r1_array"},
       {std::type_index(typeid(r2_array)), "r2_array"},
       {std::type_index(typeid(r2Sym_array)), "r2Sym_array"},
-      
       {std::type_index(typeid(integer_array2d)), "integer_array2d"},
       {std::type_index(typeid(real32_array2d)), "real32_array2d"},
       {std::type_index(typeid(real64_array2d)), "real64_array2d"},
@@ -369,16 +350,6 @@
       {std::type_index(typeid(r1_array2d)), "r1_array2d"},
       {std::type_index(typeid(r2_array2d)), "r2_array2d"},
       {std::type_index(typeid(r2Sym_array2d)), "r2Sym_array2d"},
-
-      {std::type_index(typeid(integer_array3d)), "integer_array3d"},
-      {std::type_index(typeid(real32_array3d)), "real32_array3d"},
-      {std::type_index(typeid(real64_array3d)), "real64_array3d"},
-      {std::type_index(typeid(localIndex_array3d)), "localIndex_array3d"},
-      {std::type_index(typeid(globalIndex_array3d)), "globalIndex_array3d"},
-      {std::type_index(typeid(r1_array3d)), "r1_array3d"},
-      {std::type_index(typeid(r2_array3d)), "r2_array3d"},
-      {std::type_index(typeid(r2Sym_array3d)), "r2Sym_array3d"},
-      
       {std::type_index(typeid(string)), "string"},
       {std::type_index(typeid(string_array)), "string_array"},
       {std::type_index(typeid(mapPair_array)), "mapPair_array"}
@@ -423,14 +394,7 @@
     localIndex_array3d_id, //!< localIndex_array3d_id
     globalIndex_array3d_id,//!< globalIndex_array3d_id
     real32_array3d_id,     //!< real32_array3d_id
-<<<<<<< HEAD
-    real64_array3d_id,     //!< real64_arra3dy_id
-    r1_array3d_id,         //!< r1_array3d_id
-    r2_array3d_id,         //!< r2_array3d_id
-    r2Sym_array3d_id,      //!< r2Sym_array3d_id
-=======
     real64_array3d_id,     //!< real64_array3d_id
->>>>>>> d6ee63c7
 
     string_id,           //!< string_id
     string_array_id,     //!< string_array_id
@@ -455,7 +419,6 @@
       { "R1Tensor",     TypeIDs::r1Tensor_id },
       { "R2Tensor",     TypeIDs::r2Tensor_id },
       { "R2SymTensor",  TypeIDs::r2SymTensor_id },
-      
       { "integer_array",  TypeIDs::integer_array_id },
       { "localIndex_array",   TypeIDs::localIndex_array_id },
       { "globalIndex_array",  TypeIDs::globalIndex_array_id },
@@ -479,22 +442,11 @@
       { "globalIndex_array3d",  TypeIDs::globalIndex_array3d_id },
       { "real32_array3d", TypeIDs::real32_array3d_id },
       { "real64_array3d", TypeIDs::real64_array3d_id },
-<<<<<<< HEAD
-      { "r1_array3d",     TypeIDs::r1_array3d_id },
-      { "r2_array3d",     TypeIDs::r2_array3d_id },
-      { "r2Sym_array3d",  TypeIDs::r2Sym_array3d_id },
-
-      { "string",       TypeIDs::string_id },
-      { "string_array", TypeIDs::string_array_id },
-      { "mapPair_array",      TypeIDs::mapPair_array_id },
-      { "",             TypeIDs::none_id }
-=======
 
       { "string",        TypeIDs::string_id },
       { "string_array",  TypeIDs::string_array_id },
       { "mapPair_array", TypeIDs::mapPair_array_id },
       { "",              TypeIDs::none_id }
->>>>>>> d6ee63c7
     };
     return type_names.at(name);
   }
@@ -539,12 +491,6 @@
       { std::type_index(typeid(globalIndex_array3d)),  TypeIDs::globalIndex_array3d_id },
       { std::type_index(typeid(real32_array3d)), TypeIDs::real32_array3d_id },
       { std::type_index(typeid(real64_array3d)), TypeIDs::real64_array3d_id },
-<<<<<<< HEAD
-      { std::type_index(typeid(r1_array3d)),     TypeIDs::r1_array3d_id },
-      { std::type_index(typeid(r2_array3d)),     TypeIDs::r2_array3d_id },
-      { std::type_index(typeid(r2Sym_array3d)),  TypeIDs::r2Sym_array3d_id },
-=======
->>>>>>> d6ee63c7
 
       { std::type_index(typeid(string)),       TypeIDs::string_id },
       { std::type_index(typeid(string_array)), TypeIDs::string_array_id },
@@ -882,9 +828,6 @@
       return lambda( r2Sym_array2d(), R2SymTensor()  );
       break;
     }
-<<<<<<< HEAD
-    
-=======
     case ( TypeIDs::integer_array3d_id ):
     {
       return lambda( integer_array3d(), integer(1) );
@@ -910,7 +853,6 @@
       return lambda( real64_array3d(), real64(1) );
       break;
     }
->>>>>>> d6ee63c7
 
 
     default:
@@ -1006,134 +948,67 @@
     }
     case ( TypeIDs::integer_array2d_id ):
     {
-<<<<<<< HEAD
-      return lambda( integer_array2d(1,1) );
-=======
       return lambda( integer_array2d(1, 1) );
->>>>>>> d6ee63c7
       break;
     }
     case ( TypeIDs::localIndex_array2d_id ):
     {
-<<<<<<< HEAD
-      return lambda( localIndex_array2d(1,1) );
-=======
       return lambda( localIndex_array2d(1, 1) );
->>>>>>> d6ee63c7
       break;
     }
     case ( TypeIDs::globalIndex_array2d_id ):
     {
-<<<<<<< HEAD
-      return lambda( globalIndex_array2d(1,1) );
-=======
       return lambda( globalIndex_array2d(1, 1) );
->>>>>>> d6ee63c7
       break;
     }
     case ( TypeIDs::real32_array2d_id ):
     {
-<<<<<<< HEAD
-      return lambda( real32_array2d(1,1) );
-=======
       return lambda( real32_array2d(1, 1) );
->>>>>>> d6ee63c7
       break;
     }
     case ( TypeIDs::real64_array2d_id ):
     {
-<<<<<<< HEAD
-      return lambda( real64_array2d(1,1) );
-=======
       return lambda( real64_array2d(1, 1) );
->>>>>>> d6ee63c7
       break;
     }
     case ( TypeIDs::r1_array2d_id ):
     {
-<<<<<<< HEAD
-      return lambda( r1_array2d(1,1) );
-=======
       return lambda( r1_array2d(1, 1) );
->>>>>>> d6ee63c7
       break;
     }
     case ( TypeIDs::r2_array2d_id ):
     {
-<<<<<<< HEAD
-      return lambda( r2_array2d(1,1) );
-=======
       return lambda( r2_array2d(1, 1) );
->>>>>>> d6ee63c7
       break;
     }
     case ( TypeIDs::r2Sym_array2d_id ):
     {
-<<<<<<< HEAD
-      return lambda( r2Sym_array2d(1,1) );
-=======
       return lambda( r2Sym_array2d(1, 1) );
->>>>>>> d6ee63c7
       break;
     }
     case ( TypeIDs::integer_array3d_id ):
     {
-<<<<<<< HEAD
-      return lambda( integer_array3d(1,1,1) );
-=======
       return lambda( integer_array3d(1, 1, 1) );
->>>>>>> d6ee63c7
       break;
     }
     case ( TypeIDs::localIndex_array3d_id ):
     {
-<<<<<<< HEAD
-      return lambda( localIndex_array3d(1,1,1) );
-=======
       return lambda( localIndex_array3d(1, 1, 1) );
->>>>>>> d6ee63c7
       break;
     }
     case ( TypeIDs::globalIndex_array3d_id ):
     {
-<<<<<<< HEAD
-      return lambda( globalIndex_array3d(1,1,1) );
-=======
       return lambda( globalIndex_array3d(1, 1, 1) );
->>>>>>> d6ee63c7
       break;
     }
     case ( TypeIDs::real32_array3d_id ):
     {
-<<<<<<< HEAD
-      return lambda( real32_array3d(1,1,1) );
-=======
       return lambda( real32_array3d(1, 1, 1) );
->>>>>>> d6ee63c7
       break;
     }
     case ( TypeIDs::real64_array3d_id ):
     {
-<<<<<<< HEAD
-      return lambda( real64_array3d(1,1,1) );
-      break;
-    }
-    case ( TypeIDs::r1_array3d_id ):
-    {
-      return lambda( r1_array3d(1,1,1) );
-      break;
-    }
-    case ( TypeIDs::r2_array3d_id ):
-    {
-      return lambda( r2_array3d(1,1,1) );
-      break;
-    }
-    case ( TypeIDs::r2Sym_array3d_id ):
-    {
-      return lambda( r2Sym_array3d(1,1,1) );
-=======
       return lambda( real64_array3d(1, 1, 1) );
->>>>>>> d6ee63c7
       break;
     }
     case ( TypeIDs::string_id ):
