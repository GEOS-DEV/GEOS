--- conflicted
+++ resolved
@@ -245,40 +245,30 @@
         if( ( isInitialCondition && fieldName=="" ) ||
             ( !isInitialCondition && time >= fs.getStartTime() && time < fs.getEndTime() && targetName==fieldName ) )
         {
-<<<<<<< HEAD
-          MeshBody & meshBody = domain.getMeshBody( 0 );
-          meshBody.forMeshLevels( [&] ( MeshLevel & meshLevel )
-=======
           dataRepository::Group * targetGroup = &mesh;
           for( localIndex pathLevel=0; pathLevel<targetPathLength; ++pathLevel )
->>>>>>> ddd7cb9c
           {
-            dataRepository::Group * targetGroup = &meshLevel;
-
-            for( localIndex pathLevel=0; pathLevel<targetPathLength; ++pathLevel )
+            dataRepository::Group * const elemRegionSubGroup = targetGroup->getGroupPointer( ElementRegionManager::groupKeyStruct::elementRegionsGroup() );
+            if( elemRegionSubGroup != nullptr )
             {
-              dataRepository::Group * const elemRegionSubGroup = targetGroup->getGroupPointer( ElementRegionManager::groupKeyStruct::elementRegionsGroup() );
-              if( elemRegionSubGroup != nullptr )
-              {
-                targetGroup = elemRegionSubGroup;
-              }
-
-              dataRepository::Group * const elemSubRegionSubGroup = targetGroup->getGroupPointer( ElementRegionBase::viewKeyStruct::elementSubRegions() );
-              if( elemSubRegionSubGroup != nullptr )
-              {
-                targetGroup = elemSubRegionSubGroup;
-              }
-
-              if( targetPath[pathLevel] == ElementRegionManager::groupKeyStruct::elementRegionsGroup() ||
-                  targetPath[pathLevel] == ElementRegionBase::viewKeyStruct::elementSubRegions() )
-              {
-                continue;
-              }
-
-              targetGroup = &targetGroup->getGroup( targetPath[pathLevel] );
+              targetGroup = elemRegionSubGroup;
             }
-            applyOnTargetRecursive( *targetGroup, fs, targetName, lambda );
-          } );
+
+            dataRepository::Group * const elemSubRegionSubGroup = targetGroup->getGroupPointer( ElementRegionBase::viewKeyStruct::elementSubRegions() );
+            if( elemSubRegionSubGroup != nullptr )
+            {
+              targetGroup = elemSubRegionSubGroup;
+            }
+
+            if( targetPath[pathLevel] == ElementRegionManager::groupKeyStruct::elementRegionsGroup() ||
+                targetPath[pathLevel] == ElementRegionBase::viewKeyStruct::elementSubRegions() )
+            {
+              continue;
+            }
+
+            targetGroup = &targetGroup->getGroup( targetPath[pathLevel] );
+          }
+          applyOnTargetRecursive( *targetGroup, fs, targetName, lambda );
         }
       }
     } );
