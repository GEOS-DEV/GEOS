/*
 * ------------------------------------------------------------------------------------------------------------
 * SPDX-License-Identifier: LGPL-2.1-only
 *
 * Copyright (c) 2018-2020 Lawrence Livermore National Security LLC
 * Copyright (c) 2018-2020 The Board of Trustees of the Leland Stanford Junior University
 * Copyright (c) 2018-2020 TotalEnergies
 * Copyright (c) 2019-     GEOSX Contributors
 * All rights reserved
 *
 * See top level LICENSE, COPYRIGHT, CONTRIBUTORS, NOTICE, and ACKNOWLEDGEMENTS files for details.
 * ------------------------------------------------------------------------------------------------------------
 */

/**
 * @file AquiferBoundaryCondition.hpp
 */


#ifndef GEOSX_FIELDSPECIFICATION_AQUIFERBOUNDARYCONDITION_HPP
#define GEOSX_FIELDSPECIFICATION_AQUIFERBOUNDARYCONDITION_HPP

#include "FieldSpecificationBase.hpp"
#include "functions/TableFunction.hpp"

namespace geosx
{

/**
 * @class AquiferBoundaryCondition
 * Holds data and methods to apply a traction boundary condition
 */
class AquiferBoundaryCondition : public FieldSpecificationBase
{
public:

  /**
   * @class KernelWrapper
   *
   * A nested class encapsulating the kernel function doing the computing the average influx rate
   */
  class KernelWrapper
  {
public:

    /**
     * @brief Constructor of the kernel wrapper
     * @param[in] initialPressure the initial pressure in the aquifer
     * @param[in] density the water density in the aquifer
     * @param[in] gravCoef the elevation * gravVector in the aquifer
     * @param[in] timeConstant the time constant of the aquifer
     * @param[in] influxConstant the influx constant of the aquifer
     * @param[in] cumulativeFlux the cumulative flux of the aquifer
     * @param[in] pressureInfluenceFunction the pressure influence function of the aquifer
     */
    KernelWrapper( real64 initialPressure,
                   real64 density,
                   real64 gravCoef,
                   real64 timeConstant,
                   real64 influxConstant,
                   real64 cumulativeFlux,
                   TableFunction::KernelWrapper pressureInfluenceFunction )
      : m_initialPressure( initialPressure ),
      m_density( density ),
      m_gravCoef( gravCoef ),
      m_timeConstant( timeConstant ),
      m_influxConstant( influxConstant ),
      m_cumulativeFlux( cumulativeFlux ),
      m_pressureInfluenceFunction( pressureInfluenceFunction )
    {}

    /**
     * @brief Compute the aquifer-reservoir volumetric flux
     * @param[in] timeAtBeginningOfStep the time at the beginning of the step
     * @param[in] dt the time step size
     * @param[in] reservoirPressure the reservoir pressure
     * @param[in] reservoirPressure_n the reservoir pressure at the beginning of the time step
     * @param[in] reservoirGravCoef the elevation * gravVector in the aquifer
     * @param[in] areaFraction the area fraction for the face
     * @param[out] dAquiferVolFlux_dPres the derivative of the aquifer-reservoir volumetric flux
     * @return the aquifer-reservoir volumetric flux
     */
    GEOSX_HOST_DEVICE
    inline real64
    compute( real64 const & timeAtBeginningOfStep,
             real64 const & dt,
             real64 const & reservoirPressure,
             real64 const & reservoirPressure_n,
             real64 const & reservoirGravCoef,
             real64 const & areaFraction,
             real64 & dAquiferVolFlux_dPres ) const;

private:

    // Physical parameters

    /// Aquifer initial pressure
    real64 m_initialPressure;

    /// Aquifer water density
    real64 m_density;

    /// Aquifer gravity coefficient
    real64 m_gravCoef;

    /// Aquifer time constant
    real64 m_timeConstant;

    /// Aquifer influx constant
    real64 m_influxConstant;

    /// Aquifer cumulative influx
    real64 m_cumulativeFlux;

    /// Pressure influence function
    TableFunction::KernelWrapper m_pressureInfluenceFunction;

  };

  /// @copydoc FieldSpecificationBase(string const &, Group *)
  AquiferBoundaryCondition( string const & name, Group * parent );

  /// deleted default constructor
  AquiferBoundaryCondition() = delete;

  /// default destructor
  virtual ~AquiferBoundaryCondition() = default;

  /// deleted copy constructor
  AquiferBoundaryCondition( AquiferBoundaryCondition const & ) = delete;

  /// defaulted move constructor
  AquiferBoundaryCondition( AquiferBoundaryCondition && ) = default;

  /// deleted copy assignment operator
  AquiferBoundaryCondition & operator=( AquiferBoundaryCondition const & ) = delete;

  /// deleted move assignment operator
  AquiferBoundaryCondition & operator=( AquiferBoundaryCondition && ) = delete;

  /**
   * @brief Static Factory Catalog Functions
   * @return the catalog name
   */
  static string catalogName() { return "Aquifer"; }

  /**
   * @brief Create the wrapper performing in-kernel aquifer flow rate computation
   * @return the kernel wrapper
   */
  KernelWrapper createKernelWrapper() const;

  /**
   * @brief Setter for the R1Tensor storing the gravity vector
   * @param[in] gravityVector the gravity vector
   */
  void setGravityVector( R1Tensor const & gravityVector );

  /**
   * @brief Increment the cumulative flux for this aquifer
   * @param[in] fluxIncrement the new fluxes multiplied by dt
   */
  void saveConvergedState( real64 const fluxIncrement ) { m_cumulativeFlux += fluxIncrement; }

  /**
   * @brief Setter for the water phase index
   * @param[in] waterPhaseIndex the value of the water phase index
   */
  void setWaterPhaseIndex( integer const waterPhaseIndex ) { m_waterPhaseIndex = waterPhaseIndex; }

  /**
   * @brief Getter for the water phase index
   * @return the value of the water phase index
   */
  integer getWaterPhaseIndex() const { return m_waterPhaseIndex; }

  /**
   * @brief Getter for the aquifer water phase density
   * @return the value of the water phase density
   */
  real64 const & getWaterPhaseDensity() const { return m_density; }

  /**
   * @brief Getter for the aquifer water phase composition
   * @return an array storing the water phase component fractions
   */
  arrayView1d< real64 const > getWaterPhaseComponentFraction() const { return m_phaseComponentFraction.toViewConst(); }

  /**
   * @brief Getter for the aquifer water phase component names
   * @return an array storing the water phase component names
   */
  arrayView1d< string const > getWaterPhaseComponentNames() const { return m_phaseComponentNames.toViewConst(); }

  /**
   * @brief Flag to allow all phases to flow into the aquifer
   * @return true if we allow all phases to flow into the aquifer, false otherwise
   */
  bool allowAllPhasesIntoAquifer() const { return m_allowAllPhasesIntoAquifer; }

  /**
   * @brief View keys
   */
  struct viewKeyStruct : public FieldSpecificationBase::viewKeyStruct
  {

    // aquifer geological properties

    /// @return The key for porosity
    constexpr static char const * aquiferPorosityString() { return "aquiferPorosity"; }

    /// @return The key for permeability
    constexpr static char const * aquiferPermeabilityString() { return "aquiferPermeability"; }

    // aquifer fluid properties

    /// @return The key for initial pressure
    constexpr static char const * aquiferInitialPressureString() { return "aquiferInitialPressure"; }

    /// @return The key for viscosity
    constexpr static char const * aquiferWaterViscosityString() { return "aquiferWaterViscosity"; }

    /// @return The key for density
    constexpr static char const * aquiferWaterDensityString() { return "aquiferWaterDensity"; }

    /// @return The key for phase component fraction
    constexpr static char const * aquiferWaterPhaseComponentFractionString() { return "aquiferWaterPhaseComponentFraction"; }

    /// @return The key for phase component names
    constexpr static char const * aquiferWaterPhaseComponentNamesString() { return "aquiferWaterPhaseComponentNames"; }

    /// @return The key for total compressibility
    constexpr static char const * aquiferTotalCompressibilityString() { return "aquiferTotalCompressibility"; }

    /// @return The key for the flag deciding whether we allow all phases into aquifer or not
    constexpr static char const * allowAllPhasesIntoAquiferString() { return "allowAllPhasesIntoAquifer"; }

    // aquifer geometry

    /// @return The key for elevation
    constexpr static char const * aquiferElevationString() { return "aquiferElevation"; }

    /// @return The key for thickness
    constexpr static char const * aquiferThicknessString() { return "aquiferThickness"; }

    /// @return The key for inner radius
    constexpr static char const * aquiferInnerRadiusString() { return "aquiferInnerRadius"; }

    /// @return The key for angle
    constexpr static char const * aquiferAngleString() { return "aquiferAngle"; }

    // table influence function

    /// @return The key for the pressure influence function
    constexpr static char const * pressureInfluenceFunctionNameString() { return "pressureInfluenceFunctionName"; }

    // cumulative flux

    /// @return The key for the cumulative aquifer flux
    constexpr static char const * cumulativeFluxString() { return "cumulativeFlux"; }

  };


protected:

  virtual void postProcessInput() override final;

private:

  /**
   * @brief Sets up the default pressure influence function from the Carter-Tracy model
   */
  void setupDefaultPressureInfluenceFunction();

  /**
   * @brief Compute the aquifer time constant as a function of water properties, and aquifer geology / geometry
   */
  void computeTimeConstant();

  /**
   * @brief Compute the aquifer influx constant as a function of aquifer geology and geometry
   */
  void computeInfluxConstant();


  // Physical parameters

  /// Gravity vector
  R1Tensor m_gravityVector;

  /// Porosity of the aquifer
  real64 m_porosity;

  /// Permeability of the aquifer
  real64 m_permeability;

  /// Initial pressure
  real64 m_initialPressure;

  /// Flag to allow all phases to flow into the aquifer
  integer m_allowAllPhasesIntoAquifer;

  /// Water phase index
  integer m_waterPhaseIndex;

  /// Water viscosity
  real64 m_viscosity;

  /// Water density
  real64 m_density;

  /// Water phase component fraction
  array1d< real64 > m_phaseComponentFraction;

  /// Water phase component names
  array1d< string > m_phaseComponentNames;

  /// Total compressibility (rock + water)
  real64 m_totalCompressibility;

  /// Aquifer elevation
  real64 m_elevation;

  /// Aquifer thickness
  real64 m_thickness;

  /// Aquifer inner radius
  real64 m_innerRadius;

  /// Aquifer angle
  real64 m_angle;

  /// Aquifer time constant
  real64 m_timeConstant;

  /// Aquifer influx constant
  real64 m_influxConstant;

  /// Cumulative aquifer flux
  real64 m_cumulativeFlux;

  /// Name of the pressure influence table
  string m_pressureInfluenceFunctionName;

};

GEOSX_HOST_DEVICE
real64
AquiferBoundaryCondition::KernelWrapper::
  compute( real64 const & timeAtBeginningOfStep,
           real64 const & dt,
           real64 const & reservoirPressure,
           real64 const & reservoirPressure_n,
           real64 const & reservoirGravCoef,
           real64 const & areaFraction,
           real64 & dAquiferVolFlux_dPres ) const
{
  // compute the dimensionless time (equation 5.5 of the Eclipse TD)
  real64 const dimensionlessTimeAtBeginningOfStep = timeAtBeginningOfStep / m_timeConstant;
  real64 const dimensionlessTimeAtEndOfStep = ( timeAtBeginningOfStep + dt ) / m_timeConstant;

  // compute the pressure influence and its derivative wrt to dimensionless time
  real64 dPresInfluence_dTime = 0;
  real64 const presInfluence = m_pressureInfluenceFunction.compute( &dimensionlessTimeAtEndOfStep, &dPresInfluence_dTime );

  // compute the potential difference between the reservoir (old pressure) and the aquifer
  real64 const potDiff = m_initialPressure - reservoirPressure_n - m_density * ( m_gravCoef - reservoirGravCoef );

  // compute the a (equation 5.8 of the Eclipse TD)
  real64 const timeConstantInv = 1.0 / m_timeConstant;
  real64 const denom = presInfluence - dimensionlessTimeAtBeginningOfStep * dPresInfluence_dTime;
  real64 const a = timeConstantInv * ( m_influxConstant * potDiff - m_cumulativeFlux * dPresInfluence_dTime ) / denom;

  // compute the b (equation 5.9 of the Eclipse TD)
  real64 const b = timeConstantInv * m_influxConstant / denom;

  // compute the average inflow rate Q (equation 5.7 of the Eclipse TD)
<<<<<<< HEAD
  // Laura: seems to work
  //real64 const aquiferVolFlux =  areaFraction * ( a - b * reservoirDeltaPressure );
  //dAquiferVolFlux_dPres = -areaFraction * b;
  real64 const aquiferVolFlux =  (areaFraction * ( a - b * reservoirDeltaPressure )) * 0.0 + areaFraction * m_initialPressure;
  dAquiferVolFlux_dPres = -areaFraction * b * 0.0;
=======
  real64 const aquiferVolFlux =  areaFraction * ( a - b * ( reservoirPressure - reservoirPressure_n ) );
  dAquiferVolFlux_dPres = -areaFraction * b;
>>>>>>> d6cd5397

  return aquiferVolFlux;
}


} /* namespace geosx */

#endif /* GEOSX_FIELDSPECIFICATION_AQUIFERBOUNDARYCONDITION_HPP */<|MERGE_RESOLUTION|>--- conflicted
+++ resolved
@@ -376,16 +376,11 @@
   real64 const b = timeConstantInv * m_influxConstant / denom;
 
   // compute the average inflow rate Q (equation 5.7 of the Eclipse TD)
-<<<<<<< HEAD
   // Laura: seems to work
-  //real64 const aquiferVolFlux =  areaFraction * ( a - b * reservoirDeltaPressure );
+  //real64 const aquiferVolFlux =  areaFraction * ( a - b * ( reservoirPressure - reservoirPressure_n ) );
   //dAquiferVolFlux_dPres = -areaFraction * b;
-  real64 const aquiferVolFlux =  (areaFraction * ( a - b * reservoirDeltaPressure )) * 0.0 + areaFraction * m_initialPressure;
+  real64 const aquiferVolFlux =  areaFraction * ( a - b * ( reservoirPressure - reservoirPressure_n ) ) * 0.0 + areaFraction * m_initialPressure;
   dAquiferVolFlux_dPres = -areaFraction * b * 0.0;
-=======
-  real64 const aquiferVolFlux =  areaFraction * ( a - b * ( reservoirPressure - reservoirPressure_n ) );
-  dAquiferVolFlux_dPres = -areaFraction * b;
->>>>>>> d6cd5397
 
   return aquiferVolFlux;
 }
