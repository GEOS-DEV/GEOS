--- conflicted
+++ resolved
@@ -5,7 +5,7 @@
  * Copyright (c) 2018-2020 Lawrence Livermore National Security LLC
  * Copyright (c) 2018-2020 The Board of Trustees of the Leland Stanford Junior University
  * Copyright (c) 2018-2020 TotalEnergies
- * Copyright (c) 2019-     GEOSX Contributors
+ * Copyright (c) 2019-     GEOS Contributors
  * All rights reserved
  *
  * See top level LICENSE, COPYRIGHT, CONTRIBUTORS, NOTICE, and ACKNOWLEDGEMENTS files for details.
@@ -218,19 +218,12 @@
   localIndex unpackSize = numIndices * sliceSize * sizeof( T );
   T const * devBuffer = reinterpret_cast< T const * >( buffer );
   parallelDeviceStream stream;
-<<<<<<< HEAD
   if(op == MPI_SUM)
   {
-    events.emplace_back( forAll< parallelDeviceAsyncPolicy<> >( stream, numIndices, [=] GEOSX_DEVICE ( localIndex const ii )
-=======
-  events.emplace_back( forAll< parallelDeviceAsyncPolicy<> >( stream, numIndices, [=] GEOS_DEVICE ( localIndex const ii )
-  {
-    T const * threadBuffer = &devBuffer[ ii * sliceSize ];
-    LvArray::forValuesInSlice( var[ indices[ ii ] ], [&threadBuffer] GEOS_DEVICE ( T & value )
->>>>>>> 8689e12e
+    events.emplace_back( forAll< parallelDeviceAsyncPolicy<> >( stream, numIndices, [=] GEOS_DEVICE ( localIndex const ii )
     {
       T const * threadBuffer = &devBuffer[ ii * sliceSize ];
-      LvArray::forValuesInSlice( var[ indices[ ii ] ], [&threadBuffer] GEOSX_DEVICE ( T & value )
+      LvArray::forValuesInSlice( var[ indices[ ii ] ], [&threadBuffer] GEOS_DEVICE ( T & value )
       {
         value += *threadBuffer;
         ++threadBuffer;
@@ -239,10 +232,10 @@
   }
   else if(op == MPI_REPLACE)
   {
-    events.emplace_back( forAll< parallelDeviceAsyncPolicy<> >( stream, numIndices, [=] GEOSX_DEVICE ( localIndex const ii )
+    events.emplace_back( forAll< parallelDeviceAsyncPolicy<> >( stream, numIndices, [=] GEOS_DEVICE ( localIndex const ii )
     {
       T const * threadBuffer = &devBuffer[ ii * sliceSize ];
-      LvArray::forValuesInSlice( var[ indices[ ii ] ], [&threadBuffer] GEOSX_DEVICE ( T & value )
+      LvArray::forValuesInSlice( var[ indices[ ii ] ], [&threadBuffer] GEOS_DEVICE ( T & value )
       {
         value = *threadBuffer;
         ++threadBuffer;
@@ -251,14 +244,14 @@
   }
   else if(op == MPI_MAX)
   {
-    events.emplace_back( forAll< parallelDeviceAsyncPolicy<> >( stream, numIndices, [=] GEOSX_DEVICE ( localIndex const ii )
+    events.emplace_back( forAll< parallelDeviceAsyncPolicy<> >( stream, numIndices, [=] GEOS_DEVICE ( localIndex const ii )
     {
       T const * threadBuffer = &devBuffer[ ii * sliceSize ];
       int count = 0;
       real64 LHSNormSquared = 0.0, RHSNormSquared = 0.0;
 
       // Identify if existing value or incoming value has higher norm
-      LvArray::forValuesInSlice( var[ indices[ ii ] ], [&threadBuffer, &LHSNormSquared, &RHSNormSquared, &count] GEOSX_DEVICE ( T & value )
+      LvArray::forValuesInSlice( var[ indices[ ii ] ], [&threadBuffer, &LHSNormSquared, &RHSNormSquared, &count] GEOS_DEVICE ( T & value )
       {
         LHSNormSquared += value * value; // "value" can be an R1Tensor, in which case this becomes the dot product
         RHSNormSquared += (*threadBuffer) * (*threadBuffer);
@@ -275,7 +268,7 @@
       // Load in the buffer if it had higher norm
       if( LHSNormSquared < RHSNormSquared )
       {
-        LvArray::forValuesInSlice( var[ indices[ ii ] ], [&threadBuffer] GEOSX_DEVICE ( T & value )
+        LvArray::forValuesInSlice( var[ indices[ ii ] ], [&threadBuffer] GEOS_DEVICE ( T & value )
         {
           value = *threadBuffer;
           ++threadBuffer;
@@ -285,7 +278,7 @@
   }
   else
   {
-    GEOSX_ERROR("Unsupported MPI operator! MPI_SUM, MPI_REPLACE and MPI_MAX are supported.");
+    GEOS_ERROR("Unsupported MPI operator! MPI_SUM, MPI_REPLACE and MPI_MAX are supported.");
   }
 
   buffer += unpackSize;
