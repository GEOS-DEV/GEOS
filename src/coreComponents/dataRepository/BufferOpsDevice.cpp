/*
 * ------------------------------------------------------------------------------------------------------------
 * SPDX-License-Identifier: LGPL-2.1-only
 *
 * Copyright (c) 2016-2024 Lawrence Livermore National Security LLC
 * Copyright (c) 2018-2024 Total, S.A
 * Copyright (c) 2018-2024 The Board of Trustees of the Leland Stanford Junior University
 * Copyright (c) 2018-2024 Chevron
 * Copyright (c) 2019-     GEOS/GEOSX Contributors
 * All rights reserved
 *
 * See top level LICENSE, COPYRIGHT, CONTRIBUTORS, NOTICE, and ACKNOWLEDGEMENTS files for details.
 * ------------------------------------------------------------------------------------------------------------
 */

#include "BufferOpsDevice.hpp"

namespace geos
{

namespace bufferOps
{

template< bool DO_PACKING, typename T >
GEOS_HOST_DEVICE
localIndex
PackPointerDataDevice( buffer_unit_type * & buffer,
                       T const * const GEOS_RESTRICT var,
                       localIndex const length )
{
  localIndex const sizeOfPackedChars = length * sizeof( T );
  if( DO_PACKING )
  {
    memcpy( buffer, var, length * sizeof( T ) );
    buffer += length * sizeof( T );
  }
  return sizeOfPackedChars;
}

template< bool DO_PACKING, typename T >
GEOS_HOST_DEVICE
localIndex
PackPointerDevice( buffer_unit_type * & buffer,
                   T const * const GEOS_RESTRICT var,
                   localIndex const length )
{
  localIndex sizeOfPackedChars = sizeof( localIndex );
  if( DO_PACKING )
  {
    memcpy( buffer, &length, sizeof( localIndex ) );
    buffer += sizeof( localIndex );
  }
  sizeOfPackedChars += PackPointerDataDevice< DO_PACKING >( buffer, var, length );
  return sizeOfPackedChars;
}

template< typename T >
GEOS_HOST_DEVICE
localIndex
UnpackPointerDataDevice( buffer_unit_type const * & buffer,
                         T * const GEOS_RESTRICT var,
                         localIndex const expectedLength )
{
  localIndex sizeOfUnpackedChars = expectedLength * sizeof(T);
  memcpy( var, buffer, expectedLength * sizeof(T) );
  buffer += expectedLength * sizeof(T);
  return sizeOfUnpackedChars;
}

template< typename T >
GEOS_HOST_DEVICE
localIndex
UnpackPointerDevice( buffer_unit_type const * & buffer,
                     T * const GEOS_RESTRICT var,
                     localIndex const expectedLength )
{
  localIndex length = 0;
  localIndex sizeOfUnpackedChars = sizeof( localIndex );
  memcpy( &length, buffer, sizeof( localIndex ) );
  buffer += sizeof( localIndex );
  GEOS_ASSERT_EQ( length, expectedLength );
  GEOS_DEBUG_VAR( expectedLength );
  sizeOfUnpackedChars += UnpackPointerDataDevice( buffer, var, length );
  return sizeOfUnpackedChars;
}

template< bool DO_PACKING, typename T, int NDIM, int USD >
typename std::enable_if< is_device_packable_v< T >, localIndex >::type
PackDataDevice( buffer_unit_type * & buffer,
                ArrayView< T const, NDIM, USD > const & var,
                parallelDeviceEvents & GEOS_UNUSED_PARAM( events ) )
{
  if( DO_PACKING )
  {
//    parallelDeviceStream stream;
//    events.emplace_back( forAll< parallelDeviceAsyncPolicy<> >( stream, var.size(), [=] GEOS_DEVICE ( localIndex ii )
    forAll< parallelDevicePolicy<> >( var.size(), [=] GEOS_DEVICE ( localIndex ii )
    {
      reinterpret_cast< std::remove_const_t< T > * >( buffer )[ ii ] = var.data()[ ii ];
    } );
  }
  localIndex packedSize = var.size() * sizeof(T);
  if( DO_PACKING )
  {
    buffer += var.size() * sizeof(T);
  }
  return packedSize;
}

template< bool DO_PACKING, typename T, int NDIM, int USD >
typename std::enable_if< is_device_packable_v< T >, localIndex >::type
PackDevice( buffer_unit_type * & buffer,
            ArrayView< T const, NDIM, USD > const & var,
            parallelDeviceEvents & events )
{
  localIndex packedSize = PackPointerDevice< DO_PACKING >( buffer, var.dims(), NDIM );
  packedSize += PackPointerDevice< DO_PACKING >( buffer, var.strides(), NDIM );
  packedSize += PackDataDevice< DO_PACKING >( buffer, var, events );
  return packedSize;
}

template< typename T, int NDIM, int USD >
typename std::enable_if< is_device_packable_v< T >, localIndex >::type
UnpackDataDevice( buffer_unit_type const * & buffer,
                  ArrayView< T, NDIM, USD > const & var,
<<<<<<< HEAD
                  parallelDeviceEvents & events,
                  MPI_Op GEOS_UNUSED_PARAM( op ) )
=======
                  parallelDeviceEvents & GEOS_UNUSED_PARAM( events ) )
>>>>>>> 540f6061
{
  // parallelDeviceStream stream;
  // events.emplace_back( forAll< parallelDeviceAsyncPolicy<> >( stream, var.size(), [=] GEOS_DEVICE ( localIndex ii )
  forAll< parallelDevicePolicy<> >( var.size(), [=] GEOS_DEVICE ( localIndex ii )
  {
    var.data()[ ii ] = reinterpret_cast< const T * >( buffer )[ ii ];
  } );
  localIndex packedSize = var.size() * sizeof(T);
  buffer += var.size() * sizeof(T);
  return packedSize;
}

template< typename T, int NDIM, int USD >
typename std::enable_if< is_device_packable_v< T >, localIndex >::type
UnpackDevice( buffer_unit_type const * & buffer,
              ArrayView< T, NDIM, USD > const & var,
              parallelDeviceEvents & events,
              MPI_Op op )
{
  localIndex dims[NDIM];
  localIndex packedSize = UnpackPointerDevice( buffer, dims, NDIM );
  localIndex strides[NDIM];
  packedSize += UnpackPointerDevice( buffer, strides, NDIM );
  for( int dd = 0; dd < NDIM; ++dd )
  {
    GEOS_ERROR_IF_NE( strides[dd], var.strides()[dd] );
  }
  packedSize += UnpackDataDevice( buffer, var, events, op );
  return packedSize;
}

template< bool DO_PACKING, typename T, int NDIM, int USD, typename T_INDICES >
typename std::enable_if< is_device_packable_by_index_v< ArrayView< T const, NDIM, USD > const & >, localIndex >::type
PackDataByIndexDevice ( buffer_unit_type * & buffer,
                        ArrayView< T const, NDIM, USD > const & var,
                        const T_INDICES & indices,
                        parallelDeviceEvents & events )
{
  localIndex const numIndices = indices.size();
  localIndex const sliceSize = var.size() / var.size( 0 );
  localIndex packedSize = numIndices * sliceSize * sizeof( T );
  if( DO_PACKING )
  {
    T * devBuffer = reinterpret_cast< T * >( buffer );
    parallelDeviceStream stream;
    events.emplace_back( forAll< parallelDevicePolicy< > >( stream, numIndices, [=] GEOS_DEVICE ( localIndex const ii )
    {
      T * threadBuffer = &devBuffer[ ii * sliceSize ];
      LvArray::forValuesInSlice( var[ indices[ ii ] ], [&] GEOS_DEVICE ( T const & value )
      {
        *threadBuffer = value;
        ++threadBuffer;
      } );
    } ) );

    buffer += packedSize;
  }

  return packedSize;
}

template< bool DO_PACKING, typename T, int NDIM, int USD, typename T_INDICES >
typename std::enable_if< is_device_packable_by_index_v< ArrayView< T const, NDIM, USD > const & >, localIndex >::type
PackByIndexDevice ( buffer_unit_type * & buffer,
                    ArrayView< T const, NDIM, USD > const & var,
                    const T_INDICES & indices,
                    parallelDeviceEvents & events )
{
  localIndex packedSize = PackPointerDevice< DO_PACKING >( buffer, var.strides(), NDIM );
  size_t typeSize = sizeof( T );
  uintptr_t misalignment = 0;
  if( DO_PACKING )
  {
    uintptr_t address = reinterpret_cast< uintptr_t >( buffer );
    misalignment = address % typeSize;
    if( misalignment != 0 )
    {
      buffer += typeSize - misalignment;
    }
  }
  packedSize += typeSize - 1;
  packedSize += PackDataByIndexDevice< DO_PACKING >( buffer, var, indices, events );
  return packedSize;
}

template< typename T, int NDIM, int USD, typename T_INDICES >
typename std::enable_if< is_device_packable_by_index_v< ArrayView< T, NDIM, USD > const & >, localIndex >::type
UnpackDataByIndexDevice ( buffer_unit_type const * & buffer,
                          ArrayView< T, NDIM, USD > const & var,
                          T_INDICES const & indices,
                          parallelDeviceEvents & events,
                          MPI_Op op )
{
  localIndex numIndices = indices.size();
  localIndex sliceSize = var.size() / var.size( 0 );
  localIndex unpackSize = numIndices * sliceSize * sizeof( T );
  T const * devBuffer = reinterpret_cast< T const * >( buffer );
  parallelDeviceStream stream;
  if( op == MPI_SUM )
  {
    events.emplace_back( forAll< parallelDeviceAsyncPolicy<> >( stream, numIndices, [=] GEOS_DEVICE ( localIndex const ii )
    {
      T const * threadBuffer = &devBuffer[ ii * sliceSize ];
      LvArray::forValuesInSlice( var[ indices[ ii ] ], [&threadBuffer] GEOS_DEVICE ( T & value )
      {
        value += *threadBuffer;
        ++threadBuffer;
      } );
    } ) );
  }
  else if( op == MPI_REPLACE )
  {
    events.emplace_back( forAll< parallelDeviceAsyncPolicy<> >( stream, numIndices, [=] GEOS_DEVICE ( localIndex const ii )
    {
      T const * threadBuffer = &devBuffer[ ii * sliceSize ];
      LvArray::forValuesInSlice( var[ indices[ ii ] ], [&threadBuffer] GEOS_DEVICE ( T & value )
      {
        value = *threadBuffer;
        ++threadBuffer;
      } );
    } ) );
  }
  else if( op == MPI_MAX )
  {
    events.emplace_back( forAll< parallelDeviceAsyncPolicy<> >( stream, numIndices, [=] GEOS_DEVICE ( localIndex const ii )
    {
      T const * threadBuffer = &devBuffer[ ii * sliceSize ];
      int count = 0;
      real64 LHSNormSquared = 0.0, RHSNormSquared = 0.0;

      // Identify if existing value or incoming value has higher norm
      LvArray::forValuesInSlice( var[ indices[ ii ] ], [&threadBuffer, &LHSNormSquared, &RHSNormSquared, &count] GEOS_DEVICE ( T & value )
      {
        LHSNormSquared += value * value; // "value" can be an R1Tensor, in which case this becomes the dot product
        RHSNormSquared += (*threadBuffer) * (*threadBuffer);
        ++threadBuffer;
        ++count;
      } );

      // Roll back threadBuffer
      for( int i=0; i<count; i++ )
      {
        --threadBuffer;
      }

      // Load in the buffer if it had higher norm
      if( LHSNormSquared < RHSNormSquared )
      {
        LvArray::forValuesInSlice( var[ indices[ ii ] ], [&threadBuffer] GEOS_DEVICE ( T & value )
        {
          value = *threadBuffer;
          ++threadBuffer;
        } );
      }
    } ) );
  }
  else
  {
    GEOS_ERROR( "Unsupported MPI operator! MPI_SUM, MPI_REPLACE and MPI_MAX are supported." );
  }

  buffer += unpackSize;
  return unpackSize;
}

template< typename T, int NDIM, int USD, typename T_INDICES >
typename std::enable_if< is_device_packable_by_index_v< ArrayView< T, NDIM, USD > const & >, localIndex >::type
UnpackByIndexDevice ( buffer_unit_type const * & buffer,
                      ArrayView< T, NDIM, USD > const & var,
                      T_INDICES const & indices,
                      parallelDeviceEvents & events,
                      MPI_Op op )
{
  size_t typeSize = sizeof( T );
  localIndex strides[NDIM];
  localIndex unpackSize = UnpackPointerDevice( buffer, strides, NDIM );
  uintptr_t address = reinterpret_cast< uintptr_t >( buffer );
  uintptr_t misalignment = address % typeSize;
  if( misalignment != 0 )
  {
    buffer += typeSize - misalignment;
  }
  unpackSize += typeSize - 1;
  unpackSize += UnpackDataByIndexDevice( buffer, var, indices, events, op );
  return unpackSize;
}

#define DECLARE_PACK_UNPACK( TYPE, NDIM, USD ) \
  template localIndex PackDevice< true, TYPE, NDIM, USD > \
    ( buffer_unit_type * &buffer, \
    ArrayView< TYPE const, NDIM, USD > const & var, \
    parallelDeviceEvents & events ); \
  template localIndex PackDevice< false, TYPE, NDIM, USD > \
    ( buffer_unit_type * &buffer, \
    ArrayView< TYPE const, NDIM, USD > const & var, \
    parallelDeviceEvents & events ); \
  template localIndex UnpackDevice< TYPE, NDIM, USD > \
    ( buffer_unit_type const * & buffer, \
    ArrayView< TYPE, NDIM, USD > const & var, \
    parallelDeviceEvents & events, \
    MPI_Op op ); \
\
  template localIndex PackDataDevice< true, TYPE, NDIM, USD > \
    ( buffer_unit_type * &buffer, \
    ArrayView< TYPE const, NDIM, USD > const & var, \
    parallelDeviceEvents & events ); \
  template localIndex PackDataDevice< false, TYPE, NDIM, USD > \
    ( buffer_unit_type * &buffer, \
    ArrayView< TYPE const, NDIM, USD > const & var, \
    parallelDeviceEvents & events ); \
  template localIndex UnpackDataDevice< TYPE, NDIM, USD > \
    ( buffer_unit_type const * & buffer, \
    ArrayView< TYPE, NDIM, USD > const & var, \
    parallelDeviceEvents & events, \
    MPI_Op op ); \
\
  template localIndex PackByIndexDevice< true, TYPE, NDIM, USD > \
    ( buffer_unit_type * &buffer, \
    ArrayView< TYPE const, NDIM, USD > const & var, \
    arrayView1d< const localIndex > const & indices, \
    parallelDeviceEvents & events ); \
  template localIndex PackByIndexDevice< false, TYPE, NDIM, USD > \
    ( buffer_unit_type * &buffer, \
    ArrayView< TYPE const, NDIM, USD > const & var, \
    arrayView1d< const localIndex > const & indices, \
    parallelDeviceEvents & events ); \
  template localIndex UnpackByIndexDevice< TYPE, NDIM, USD > \
    ( buffer_unit_type const * & buffer, \
    ArrayView< TYPE, NDIM, USD > const & var, \
    arrayView1d< const localIndex > const & indices, \
    parallelDeviceEvents & events, \
    MPI_Op op ); \
\
  template localIndex PackDataByIndexDevice< true, TYPE, NDIM, USD > \
    ( buffer_unit_type * &buffer, \
    ArrayView< TYPE const, NDIM, USD > const & var, \
    arrayView1d< const localIndex > const & indices, \
    parallelDeviceEvents & events ); \
  template localIndex PackDataByIndexDevice< false, TYPE, NDIM, USD > \
    ( buffer_unit_type * &buffer, \
    ArrayView< TYPE const, NDIM, USD > const & var, \
    arrayView1d< const localIndex > const & indices, \
    parallelDeviceEvents & events ); \
  template localIndex UnpackDataByIndexDevice< TYPE, NDIM, USD > \
    ( buffer_unit_type const * & buffer, \
    ArrayView< TYPE, NDIM, USD > const & var, \
    arrayView1d< const localIndex > const & indices, \
    parallelDeviceEvents & events, \
    MPI_Op op )

#define DECLARE_PACK_UNPACK_UP_TO_2D( TYPE ) \
  DECLARE_PACK_UNPACK( TYPE, 1, 0 ); \
  DECLARE_PACK_UNPACK( TYPE, 2, 0 ); \
  DECLARE_PACK_UNPACK( TYPE, 2, 1 )

#define DECLARE_PACK_UNPACK_UP_TO_3D( TYPE ) \
  DECLARE_PACK_UNPACK_UP_TO_2D( TYPE ); \
  DECLARE_PACK_UNPACK( TYPE, 3, 0 ); \
  DECLARE_PACK_UNPACK( TYPE, 3, 1 ); \
  DECLARE_PACK_UNPACK( TYPE, 3, 2 )

#define DECLARE_PACK_UNPACK_UP_TO_4D( TYPE ) \
  DECLARE_PACK_UNPACK_UP_TO_3D( TYPE ); \
  DECLARE_PACK_UNPACK( TYPE, 4, 0 ); \
  DECLARE_PACK_UNPACK( TYPE, 4, 1 ); \
  DECLARE_PACK_UNPACK( TYPE, 4, 2 ); \
  DECLARE_PACK_UNPACK( TYPE, 4, 3 )

#define DECLARE_PACK_UNPACK_UP_TO_5D( TYPE )  \
  DECLARE_PACK_UNPACK_UP_TO_4D( TYPE ); \
  DECLARE_PACK_UNPACK( TYPE, 5, 0 ); \
  DECLARE_PACK_UNPACK( TYPE, 5, 1 ); \
  DECLARE_PACK_UNPACK( TYPE, 5, 2 ); \
  DECLARE_PACK_UNPACK( TYPE, 5, 3 ); \
  DECLARE_PACK_UNPACK( TYPE, 5, 4 )

DECLARE_PACK_UNPACK_UP_TO_3D( int );
DECLARE_PACK_UNPACK_UP_TO_3D( long int );
DECLARE_PACK_UNPACK_UP_TO_3D( long long int );
DECLARE_PACK_UNPACK_UP_TO_5D( real32 );
DECLARE_PACK_UNPACK_UP_TO_5D( real64 );
DECLARE_PACK_UNPACK_UP_TO_3D( R1Tensor );

} // namespace bufferOps

} // namespace geos<|MERGE_RESOLUTION|>--- conflicted
+++ resolved
@@ -123,12 +123,8 @@
 typename std::enable_if< is_device_packable_v< T >, localIndex >::type
 UnpackDataDevice( buffer_unit_type const * & buffer,
                   ArrayView< T, NDIM, USD > const & var,
-<<<<<<< HEAD
                   parallelDeviceEvents & events,
                   MPI_Op GEOS_UNUSED_PARAM( op ) )
-=======
-                  parallelDeviceEvents & GEOS_UNUSED_PARAM( events ) )
->>>>>>> 540f6061
 {
   // parallelDeviceStream stream;
   // events.emplace_back( forAll< parallelDeviceAsyncPolicy<> >( stream, var.size(), [=] GEOS_DEVICE ( localIndex ii )
