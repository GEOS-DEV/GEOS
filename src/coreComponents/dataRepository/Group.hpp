--- conflicted
+++ resolved
@@ -26,7 +26,6 @@
 #include "RestartFlags.hpp"
 #include "Wrapper.hpp"
 #include "xmlWrapper.hpp"
-#include "DataContext.hpp"
 
 
 #include <iostream>
@@ -761,12 +760,8 @@
 
   /**
    * @brief Recursively read values using ProcessInputFile() from the input
-<<<<<<< HEAD
-   *        file and put them into the wrapped values for this group.
-=======
    * file and put them into the wrapped values for this group.
    * Also add the includes content to the xmlDocument when `Include` nodes are encountered.
->>>>>>> 071b10cf
    * @param[in] xmlDocument the XML document that contains the targetNode
    * @param[in] targetNode the XML node that to extract input values from.
    */
