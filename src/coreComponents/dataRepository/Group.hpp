/*
 * ------------------------------------------------------------------------------------------------------------
 * SPDX-License-Identifier: LGPL-2.1-only
 *
 * Copyright (c) 2018-2020 Lawrence Livermore National Security LLC
 * Copyright (c) 2018-2020 The Board of Trustees of the Leland Stanford Junior University
 * Copyright (c) 2018-2020 TotalEnergies
 * Copyright (c) 2019-     GEOSX Contributors
 * All rights reserved
 *
 * See top level LICENSE, COPYRIGHT, CONTRIBUTORS, NOTICE, and ACKNOWLEDGEMENTS files for details.
 * ------------------------------------------------------------------------------------------------------------
 */


/**
 * @file Group.hpp
 */

#ifndef GEOS_DATAREPOSITORY_GROUP_HPP_
#define GEOS_DATAREPOSITORY_GROUP_HPP_

#include "InputFlags.hpp"
#include "ObjectCatalog.hpp"
#include "MappedVector.hpp"
#include "RestartFlags.hpp"
#include "Wrapper.hpp"
#include "xmlWrapper.hpp"


#include <iostream>

#ifndef NOCHARTOSTRING_KEYLOOKUP
/// macro definition to enable/disable char * lookups
#define NOCHARTOSTRING_KEYLOOKUP 0
#endif

/**
 * namespace to encapsulate GEOSX
 */
namespace geos
{

/**
 * Encapsulates all dataRepository classes and functionality.
 */
namespace dataRepository
{

//START_SPHINX_INCLUDE_00
/// The default key type for entries in the hierarchy.
using keyType = string;

/// The default index type for entries the hierarchy.
using indexType = localIndex;
//END_SPHINX_INCLUDE_00

/**
 * @class Group
 *
 * The Group class serves as a "node" in a hierarchy of the dataRepository. The data structure is built as a
 * hierarchy of Group objects, or objects derived from group objects.
 */
class Group
{
public:
  //START_SPHINX_INCLUDE_01
  /// The template specialization of MappedVector to use for the collection of sub-Group objects.
  using subGroupMap = MappedVector< Group, Group *, keyType, indexType >;

  /// The template specialization of MappedVector to use for the collection wrappers objects.
  using wrapperMap = MappedVector< WrapperBase, WrapperBase *, keyType, indexType >;
  //END_SPHINX_INCLUDE_01

  /**
   * @name Constructors/destructor
   */
  ///@{

  /**
   * @brief Constructor
   * @param name The name of this Group.
   * @param parent The parent Group.
   */
  explicit Group( string const & name,
                  Group * const parent );

  /**
   * @brief Constructor
   * @param name The name of this Group.
   * @param rootNode The root node of the data repository.
   * @note This Group will not have a parent group.
   */
  explicit Group( string const & name,
                  conduit::Node & rootNode );

  /**
   * @brief Move constructor
   * @param[in] source source Group
   */
  Group( Group && source ) = default;

  /**
   * @brief Destructor, deletes all Groups and Wrappers owned by this Group
   */
  virtual ~Group();

  /**
   * @brief Deleted default constructor.
   */
  Group() = delete;

  /**
   * @brief Deleted copy constructor.
   */
  Group( Group const & ) = delete;


  /**
   * @brief Deleted copy assignment operator.
   * @return
   */
  Group & operator=( Group const & ) = delete;

  /**
   * @brief Deleted move assignment operator.
   * @return
   */
  Group & operator=( Group && ) = delete;

  ///@}


  /**
   * @name Static Factory Catalog Functions
   */
  ///@{

  /**
   * @brief Type alias for catalog interface used by this class. See CatalogInterface.
   */
  using CatalogInterface = dataRepository::CatalogInterface< Group, string const &, Group * const >;

  /**
   * @brief Get the singleton catalog for this class.
   * @return reference to the catalog object
   */
  static CatalogInterface::CatalogType & getCatalog();

  ///@}

  /**
   * @name Miscellaneous
   */
  ///@{

  /**
   * @brief Prints the data hierarchy recursively.
   * @param[in] indent The level of indentation to add to this level of output.
   */
  void printDataHierarchy( integer indent = 0 ) const;

  /**
   * @brief @return a table formatted string containing all input options.
   */
  string dumpInputOptions() const;

  /**
   * @brief @return a comma separated string containing all sub groups name.
   */
  string dumpSubGroupsNames() const;

  /**
   * @brief @return a comma separated string containing all wrappers name.
   */
  string dumpWrappersNames() const;

  ///@}

  //START_SPHINX_INCLUDE_REGISTER_GROUP
  /**
   * @name Sub-group registration interface
   */
  ///@{

  /**
   * @brief Register a new Group as a sub-group of current Group.
   *
   * @tparam T The type of the Group to add/register. This should be a type that derives from Group.
   * @param[in] name      The name of the group to use as a string key.
   * @param[in] newObject A unique_ptr to the object that is being registered.
   * @return              A pointer to the newly registered Group.
   *
   * Registers a Group or class derived from Group as a subgroup of this Group and takes ownership.
   */
  template< typename T = Group >
  T & registerGroup( string const & name, std::unique_ptr< T > newObject )
  {
    newObject->m_parent = this;
    return dynamicCast< T & >( *m_subGroups.insert( name, newObject.release(), true ) );
  }

  /**
   * @brief @copybrief registerGroup(string const &,std::unique_ptr<T>)
   *
   * @tparam T The type of the Group to add/register. This should be a type that derives from Group.
   * @param[in] name          The name of the group to use as a string key.
   * @param[in] newObject     A unique_ptr to the object that is being registered.
   * @return                  A pointer to the newly registered Group.
   *
   * Registers a Group or class derived from Group as a subgroup of this Group but does not take ownership.
   */
  template< typename T = Group >
  T & registerGroup( string const & name, T * newObject )
  { return dynamicCast< T & >( *m_subGroups.insert( name, newObject, false ) ); }


  /**
   * @brief @copybrief registerGroup(string const &,std::unique_ptr<T>)
   *
   * @tparam T The type of the Group to add/register. This should be a type that derives from Group.
   * @param[in] name The name of the group to use as a string key.
   * @return         A pointer to the newly registered Group.
   *
   * Creates and registers a Group or class derived from Group as a subgroup of this Group.
   */
  template< typename T = Group >
  T & registerGroup( string const & name )
  { return registerGroup< T >( name, std::make_unique< T >( name, this ) ); }

  /**
   * @brief @copybrief registerGroup(string const &,std::unique_ptr<T>)
   *
   * @tparam T The type of the Group to add/register. This should be a type that derives from Group.
   * @param keyIndex A KeyIndexT object that will be used to specify the name of
   *   the new group. The index of the KeyIndex will also be set.
   * @return A pointer to the newly registered Group, or @c nullptr if no group was registered.
   *
   * Creates and registers a Group or class derived from Group as a subgroup of this Group.
   */
  template< typename T = Group >
  T & registerGroup( subGroupMap::KeyIndex const & keyIndex )
  {
    T & rval = registerGroup< T >( keyIndex.key(), std::make_unique< T >( keyIndex.key(), this ) );
    keyIndex.setIndex( m_subGroups.getIndex( keyIndex.key() ) );
    return rval;
  }

  /**
   * @brief @copybrief registerGroup(string const &,std::unique_ptr<T>)
   *
   * @tparam T The type of the Group to add/register. This should be a type that derives from Group.
   * @tparam TBASE The type whose type catalog will be used to look up the new sub-group type
   * @param[in] name        The name of the group to use as a string key.
   * @param[in] catalogName The catalog name of the new type.
   * @return                A pointer to the newly registered Group.
   *
   * Creates and registers a Group or class derived from Group as a subgroup of this Group.
   */
  template< typename T = Group, typename TBASE = Group >
  T & registerGroup( string const & name, string const & catalogName )
  {
    std::unique_ptr< TBASE > newGroup = TBASE::CatalogInterface::Factory( catalogName, name, this );
    return registerGroup< T >( name, std::move( newGroup ) );
  }

  /**
   * @brief Removes a child group from this group.
   * @param name the name of the child group to remove from this group.
   */
  void deregisterGroup( string const & name );

  /**
   * @brief Creates a new sub-Group using the ObjectCatalog functionality.
   * @param[in] childKey The name of the new object type's key in the
   *                     ObjectCatalog.
   * @param[in] childName The name of the new object in the collection of
   *                      sub-Groups.
   * @return A pointer to the new Group created by this function.
   */
  virtual Group * createChild( string const & childKey, string const & childName );

  ///@}

  //END_SPHINX_INCLUDE_REGISTER_GROUP

  //START_SPHINX_INCLUDE_GET_GROUP
  /**
   * @name Sub-group retrieval methods.
   *
   * This collection of functions are used to get a sub-Group from the current group. Various methods
   * for performing the lookup are provided (localIndex, string, KeyIndex), and each have their
   * advantages and costs. The lowest cost lookup is the "localIndex" lookup. The KeyIndex lookup
   * will add a cost for checking to make sure the index stored in KeyIndex is valid (a string
   * compare, and a hash if it is incorrect). The string lookup is the full cost hash lookup every
   * time that it is called.
   *
   * The template parameter specifies the "type" that the caller expects to lookup, and thus attempts
   * to cast the pointer that is stored in m_subGroups to a pointer of the desired type. If this
   * cast fails, then a @p nullptr is returned. If no template parameter is specified then a default
   * type of Group is assumed.
   */
  ///@{

  /**
   * @brief Return a pointer to a sub-group of the current Group.
   * @tparam T The type of subgroup.
   * @tparam KEY The type of the lookup.
   * @param key The key used to perform the lookup.
   * @return A pointer to @p T that refers to the sub-group, if the Group does not exist or it
   *   has an incompatible type a @c nullptr is returned.
   */
  template< typename T = Group, typename KEY = void >
  T * getGroupPointer( KEY const & key )
  { return dynamicCast< T * >( m_subGroups[ key ] ); }

  /**
   * @copydoc getGroupPointer(KEY const &)
   */
  template< typename T = Group, typename KEY = void >
  T const * getGroupPointer( KEY const & key ) const
  { return dynamicCast< T const * >( m_subGroups[ key ] ); }

  /**
   * @brief Return a reference to a sub-group of the current Group.
   * @tparam T The type of subgroup.
   * @tparam KEY The type of the lookup.
   * @param key The key used to perform the lookup.
   * @return A reference to @p T that refers to the sub-group.
   * @throw std::domain_error If the Group does not exist is thrown.
   */
  template< typename T = Group, typename KEY = void >
  T & getGroup( KEY const & key )
  {
    Group * const child = m_subGroups[ key ];
    GEOS_THROW_IF( child == nullptr,
                   "Group " << getDataContext() << " has no child named " << key << std::endl
                            << dumpSubGroupsNames(),
                   std::domain_error );

    return dynamicCast< T & >( *child );
  }

  /**
   * @copydoc getGroup( KEY const & )
   */
  template< typename T = Group, typename KEY = void >
  T const & getGroup( KEY const & key ) const
  {
    Group const * const child = m_subGroups[ key ];
    GEOS_THROW_IF( child == nullptr,
                   "Group " << getDataContext() << " has no child named " << key << std::endl
                            << dumpSubGroupsNames(),
                   std::domain_error );

    return dynamicCast< T const & >( *child );
  }

  /**
   * @brief Retrieve a group from the hierarchy using a path.
   * @tparam T type of subgroup
   * @param[in] path a unix-style string (absolute, relative paths valid)
   *                 to lookup the Group to return. Absolute paths search
   *                 from the tree root, while relative - from current group.
   * @return A reference to @p T that refers to the sub-group.
   * @throw std::domain_error If the Group doesn't exist.
   */
  template< typename T = Group >
  T & getGroupByPath( string const & path )
  { return dynamicCast< T & >( const_cast< Group & >( getBaseGroupByPath( path ) ) ); }

  /**
   * @copydoc getGroupByPath(string const &)
   */
  template< typename T = Group >
  T const & getGroupByPath( string const & path ) const
  { return dynamicCast< T const & >( getBaseGroupByPath( path ) ); }

  //END_SPHINX_INCLUDE_GET_GROUP

  /**
   * @brief Get the subgroups object
   * @return a reference to the sub-group map.
   */
  subGroupMap & getSubGroups()
  { return m_subGroups; }

  /**
   * @brief Get the subgroups object
   * @return a reference to const that points to the sub-group map.
   */
  subGroupMap const & getSubGroups() const
  { return m_subGroups; }

  /**
   * @brief return the number of sub groups in this Group
   * @return number of sub groups in this Group
   */
  localIndex numSubGroups() const { return m_subGroups.size(); }

  /**
   * @return An array containing all sub groups keys
   */
  std::vector< string > getSubGroupsNames() const;

  /**
   * @brief Check whether a sub-group exists.
   * @param name the name of sub-group to search for
   * @return @p true if sub-group exists, @p false otherwise
   */
  template< typename T = Group >
  bool hasGroup( string const & name ) const
  { return dynamicCast< T const * >( m_subGroups[ name ] ) != nullptr; }

  /**
   * @brief Check whether a sub-group exists by type.
   * @tparam T The type of sub-group to search for
   * @return @p true if sub-group of type T exists, @p false otherwise
   */
  template< typename T >
  bool hasSubGroupOfType( ) const
  {
    bool hasSubGroup = false;
    // since forSubGroups only applies the lambda to groups matching the type,
    //   any calls to the lambda indicates that we have a subgroup of the correct type.
    forSubGroups< T >( [&]( T const & ){ hasSubGroup = true; } );
    return hasSubGroup;
  }

  ///@}

  /**
   * @name Functor application helpers
   *
   * This function is useful when trying to apply a functor that passes a pointer to an container,
   * but it is desired that the functor is only executed if the container can be casted to a certain
   * type. The variadic list consisting of CASTTYPE/S will be used recursively to check if the
   * container is able to be casted to the one of these types. The first type in the CASTTYPE/S list
   * will be used to execute the functor, and the function will return true.
   */
  ///@{

  /** @cond DO_NOT_DOCUMENT */
  template< typename CASTTYPE, typename CONTAINERTYPE, typename LAMBDA >
  static bool applyLambdaToContainer( CONTAINERTYPE & container, LAMBDA && lambda )
  {
    using T = std::conditional_t< std::is_const< CONTAINERTYPE >::value, CASTTYPE const, CASTTYPE >;
    T * const castedContainer = dynamic_cast< T * >( &container );

    if( castedContainer != nullptr )
    {
      lambda( *castedContainer );
      return true;
    }

    return false;
  }
  /** @endcond */

  /**
   * @brief Apply a given functor to a container if the container can be
   *        cast to one of the specified types.
   * @tparam CASTTYPE      the first type that will be used in the attempted casting of container
   * @tparam CASTTYPES     a variadic list of types that will be used in the attempted casting of container
   * @tparam CONTAINERTYPE the type of container
   * @tparam LAMBDA        the type of lambda function to call in the function
   * @param[in] container  a pointer to the container which will be passed to the lambda function
   * @param[in] lambda     the lambda function to call in the function
   * @return               a boolean to indicate whether the lambda was successfully applied to the container.
   */
  template< typename T0, typename T1, typename ... CASTTYPES, typename CONTAINERTYPE, typename LAMBDA >
  static bool applyLambdaToContainer( CONTAINERTYPE & container, LAMBDA && lambda )
  {
    using T = std::conditional_t< std::is_const< CONTAINERTYPE >::value, T0 const, T0 >;
    T * const castedContainer = dynamic_cast< T * >( &container );

    if( castedContainer != nullptr )
    {
      lambda( *castedContainer );
      return true;
    }

    return applyLambdaToContainer< T1, CASTTYPES... >( container, std::forward< LAMBDA >( lambda ) );
  }
  ///@}


  //START_SPHINX_INCLUDE_LOOP_INTERFACE
  /**
   * @name Functor-based subgroup iteration
   *
   * These functions loop over sub-groups and executes a functor that uses the sub-group as an
   * argument. The functor is only executed if the group can be cast to a certain type specified
   * by the @p ROUPTYPE/S pack. The variadic list consisting of @p GROUPTYPE/S will be used recursively
   * to check if the group is able to be cast to the one of these types. The first type in the
   * @p GROUPTYPE/S list will be used to execute the functor, and the next sub-group will be processed.
   */
  ///@{

  /**
   * @brief Apply the given functor to subgroups that can be casted to one of specified types.
   * @tparam GROUPTYPE  the first type that will be used in the attempted casting of group.
   * @tparam GROUPTYPES a variadic list of types that will be used in the attempted casting of group.
   * @tparam LAMBDA     the type of functor to call
   * @param[in] lambda  the functor to call on subgroups
   */
  template< typename GROUPTYPE = Group, typename ... GROUPTYPES, typename LAMBDA >
  void forSubGroups( LAMBDA && lambda )
  {
    for( auto & subGroupIter : m_subGroups )
    {
      applyLambdaToContainer< GROUPTYPE, GROUPTYPES... >( *subGroupIter.second, [&]( auto & castedSubGroup )
      {
        lambda( castedSubGroup );
      } );
    }
  }

  /**
   * @copydoc forSubGroups(LAMBDA &&)
   */
  template< typename GROUPTYPE = Group, typename ... GROUPTYPES, typename LAMBDA >
  void forSubGroups( LAMBDA && lambda ) const
  {
    for( auto const & subGroupIter : m_subGroups )
    {
      applyLambdaToContainer< GROUPTYPE, GROUPTYPES... >( *subGroupIter.second, [&]( auto const & castedSubGroup )
      {
        lambda( castedSubGroup );
      } );
    }
  }


  /**
   * @brief Apply the given functor to subgroups that can be casted to one of specified types.
   * @tparam GROUPTYPE  the first type that will be used in the attempted casting of group.
   * @tparam GROUPTYPES a variadic list of types that will be used in the attempted casting of group.
   * @tparam LAMBDA     the type of functor to call
   * @param[in] lambda  the functor to call on subgroups
   */
  template< typename GROUPTYPE = Group, typename ... GROUPTYPES, typename LAMBDA >
  void forSubGroupsIndex( LAMBDA && lambda )
  {
    localIndex counter = 0;
    for( auto & subGroupIter : m_subGroups )
    {
      applyLambdaToContainer< GROUPTYPE, GROUPTYPES... >( *subGroupIter.second,
                                                          [&]( auto & castedSubGroup )
      {
        lambda( counter, castedSubGroup );
      } );
      ++counter;
    }
  }

  /**
   * @copydoc forSubGroupsIndex(LAMBDA &&)
   */
  template< typename GROUPTYPE = Group, typename ... GROUPTYPES, typename LAMBDA >
  void forSubGroupsIndex( LAMBDA && lambda ) const
  {
    localIndex counter = 0;
    for( auto const & subGroupIter : m_subGroups )
    {
      applyLambdaToContainer< GROUPTYPE, GROUPTYPES... >( *subGroupIter.second,
                                                          [&]( auto const & castedSubGroup )
      {
        lambda( counter, castedSubGroup );
      } );
      ++counter;
    }
  }

  /**
   * @copybrief forSubGroups(LAMBDA &&)
   * @tparam GROUPTYPE        the first type that will be used in the attempted casting of group.
   * @tparam GROUPTYPES       a variadic list of types that will be used in the attempted casting of group.
   * @tparam LOOKUP_CONTAINER type of container of subgroup lookup keys (names or indices), must support range-based for
   * loop
   * @tparam LAMBDA           type of functor callable with an index in lookup container and a reference to casted
   * subgroup
   * @param[in] subGroupKeys  container with subgroup lookup keys (e.g. names or indices) to apply the functor to
   * @param[in] lambda        the functor to call
   */
  template< typename GROUPTYPE = Group, typename ... GROUPTYPES, typename LOOKUP_CONTAINER, typename LAMBDA >
  void forSubGroups( LOOKUP_CONTAINER const & subGroupKeys, LAMBDA && lambda )
  {
    localIndex counter = 0;
    for( auto const & subgroup : subGroupKeys )
    {
      applyLambdaToContainer< GROUPTYPE, GROUPTYPES... >( getGroup( subgroup ), [&]( auto & castedSubGroup )
      {
        lambda( counter, castedSubGroup );
      } );
      ++counter;
    }
  }

  /**
   * @copybrief forSubGroups(LAMBDA &&)
   * @tparam GROUPTYPE        the first type that will be used in the attempted casting of group.
   * @tparam GROUPTYPES       a variadic list of types that will be used in the attempted casting of group.
   * @tparam LOOKUP_CONTAINER type of container of subgroup lookup keys (names or indices), must support range-based for
   * loop
   * @tparam LAMBDA           type of functor callable with an index in lookup container and a reference to casted
   * subgroup
   * @param[in] subGroupKeys  container with subgroup lookup keys (e.g. names or indices) to apply the functor to
   * @param[in] lambda        the functor to call
   */
  template< typename GROUPTYPE = Group, typename ... GROUPTYPES, typename LOOKUP_CONTAINER, typename LAMBDA >
  void forSubGroups( LOOKUP_CONTAINER const & subGroupKeys, LAMBDA && lambda ) const
  {
    localIndex counter = 0;
    for( auto const & subgroup : subGroupKeys )
    {
      applyLambdaToContainer< GROUPTYPE, GROUPTYPES... >( getGroup( subgroup ), [&]( auto const & castedSubGroup )
      {
        lambda( counter, castedSubGroup );
      } );
      ++counter;
    }
  }
  ///@}

  /**
   * @name Functor-based wrapper iteration
   *
   * These functions loop over the wrappers contained in this group, and executes a functor that
   * uses the Wrapper as an argument. The functor is only executed if the Wrapper can be casted to
   * a certain type specified by the @p TYPE/S pack. The variadic list consisting of
   * @p TYPE/S will be used recursively to check if the Wrapper is able to be casted to the
   * one of these types. The first type in the @p WRAPPERTYPE/S list will be used to execute the
   * functor, and the next Wrapper will be processed.
   */
  ///@{

  /**
   * @brief Apply the given functor to wrappers.
   * @tparam LAMBDA the type of functor to call
   * @param[in] lambda  the functor to call
   */
  template< typename LAMBDA >
  void forWrappers( LAMBDA && lambda )
  {
    for( auto & wrapperIter : m_wrappers )
    {
      lambda( *wrapperIter.second );
    }
  }

  /**
   * @copydoc forWrappers(LAMBDA &&)
   */
  template< typename LAMBDA >
  void forWrappers( LAMBDA && lambda ) const
  {
    for( auto const & wrapperIter : m_wrappers )
    {
      lambda( *wrapperIter.second );
    }
  }

  /**
   * @brief Apply the given functor to wrappers that can be cast to one of specified types.
   * @tparam TYPE   the first type that will be used in the attempted casting of Wrapper
   * @tparam TYPES  a variadic list of types that will be used in the attempted casting of Wrapper
   * @tparam LAMBDA the type of functor to call
   * @param[in] lambda  the functor to call
   */
  template< typename TYPE, typename ... TYPES, typename LAMBDA >
  void forWrappers( LAMBDA && lambda )
  {
    for( auto & wrapperIter : m_wrappers )
    {
      applyLambdaToContainer< Wrapper< TYPE >, Wrapper< TYPES >... >( *wrapperIter.second,
                                                                      std::forward< LAMBDA >( lambda ));
    }
  }

  /**
   * @brief Apply the given functor to wrappers that can be cast to one of specified types.
   * @tparam TYPE   the first type that will be used in the attempted casting of Wrapper
   * @tparam TYPES  a variadic list of types that will be used in the attempted casting of Wrapper
   * @tparam LAMBDA the type of functor to call
   * @param[in] lambda  the functor to call
   */
  template< typename TYPE, typename ... TYPES, typename LAMBDA >
  void forWrappers( LAMBDA && lambda ) const
  {
    for( auto const & wrapperIter : m_wrappers )
    {
      applyLambdaToContainer< Wrapper< TYPE >, Wrapper< TYPES >... >( *wrapperIter.second,
                                                                      std::forward< LAMBDA >( lambda ));
    }
  }

  ///@}
  //END_SPHINX_INCLUDE_LOOP_INTERFACE

  /**
   * @name Initialization and data registration
   */
  ///@{
  /**
   * @brief initialization post generation of the mesh.
   */
  virtual void initialize_postMeshGeneration();


  /**
   * @brief Run initialization functions on this and all subgroups.
   * @param[in] root A group that is passed in to the initialization functions
   *   in order to facilitate the initialization.
   *
   * This function will first call initializePreSubGroups() on this Group, then
   * loop over all subgroups and call Initialize() on them, then
   * call InitializePostSubGroups() on this Group.
   *
   * @note The order in which the sub-Groups are iterated over is defined by
   * InitializationOrder().
   */
  void initialize();

  /**
   * @brief Sets the initialization order for sub-Groups.
   * @param[out] order An array of strings that define the iteration order.
   *
   * This function will fill the @p order array that is used to specify the
   * order in which the Initialize() function loops over sub-Groups. If a
   * custom order is required by a derived type, this function should be
   * overridden with a implementation that specifies the desired order.
   */
  virtual void initializationOrder( string_array & order );


  /**
   * @brief Initialization routine to be called after calling
   *        ApplyInitialConditions().
   *
   * This function provides a capability for post-initial condition problem
   * initialization. First the InitializePostInitialConditions_PreSubGroups()
   * function is called on this Group. Then there is a loop over all subgroups
   * and InitializePostInitialConditions() is called on them. Finally, the
   * InitializePostInitialConditions_PostSubGroups() function is called this
   * Group.
   *
   * @note The order in which the sub-Groups are iterated over is defined by
   * InitializationOrder().
   */
  void initializePostInitialConditions();

  /**
   * @brief Initialization routine to be called after calling reading a restart file.
   *
   * This functions recurses and calls postRestartInitialization() on nested sub-groups
   * at any depth, providing a capability to add custom post-restart initialization.
   */
  void postRestartInitializationRecursive();

  /**
   * @brief Recursively read values using ProcessInputFile() from the input
   * file and put them into the wrapped values for this group.
   * Also add the includes content to the xmlDocument when `Include` nodes are encountered.
   * @param[in] xmlDocument the XML document that contains the targetNode.
   * @param[in] targetNode the XML node that to extract input values from.
   */
  void processInputFileRecursive( xmlWrapper::xmlDocument & xmlDocument,
                                  xmlWrapper::xmlNode & targetNode );
  /**
   * @brief Same as processInputFileRecursive(xmlWrapper::xmlDocument &, xmlWrapper::xmlNode &)
   * but allow to reuse an existing xmlNodePos.
   * @param[in] xmlDocument the XML document that contains the targetNode.
   * @param[in] targetNode the XML node that to extract input values from.
   * @param[in] nodePos the target node position, typically obtained with xmlDocument::getNodePosition().
   */
  void processInputFileRecursive( xmlWrapper::xmlDocument & xmlDocument,
                                  xmlWrapper::xmlNode & targetNode,
                                  xmlWrapper::xmlNodePos const & nodePos );

  /**
   * @brief Recursively call postProcessInput() to apply post processing after
   * reading input values.
   */
  void postProcessInputRecursive();

  ///@}

  //START_SPHINX_INCLUDE_REGISTER_WRAPPER
  /**
   * @name Wrapper registration interface
   */
  ///@{

  /**
   * @brief Create and register a Wrapper around a new object.
   * @tparam T The type of the object allocated.
   * @tparam TBASE The type of the object that the Wrapper holds.
   * @param[in] name the name of the wrapper to use as a string key
   * @param[out] rkey a pointer to a index type that will be filled with the new
   *   Wrapper index in this Group
   * @return A reference to the newly registered/created Wrapper
   */
  template< typename T, typename TBASE=T >
  Wrapper< TBASE > & registerWrapper( string const & name,
                                      wrapperMap::KeyIndex::index_type * const rkey = nullptr );

  /**
   * @copybrief registerWrapper(string const &,wrapperMap::KeyIndex::index_type * const)
   * @tparam T the type of the wrapped object
   * @tparam TBASE the base type to cast the returned wrapper to
   * @param[in] viewKey The KeyIndex that contains the name of the new Wrapper.
   * @return A reference to the newly registered/created Wrapper
   */
  template< typename T, typename TBASE=T >
  Wrapper< TBASE > & registerWrapper( Group::wrapperMap::KeyIndex const & viewKey );

  /**
   * @brief Register a Wrapper around a given object and take ownership.
   * @tparam T the type of the wrapped object
   * @param[in] name the name of the wrapper to use as a string key
   * @param[in] newObject an owning pointer to the object that is being registered
   * @return A reference to the newly registered/created Wrapper
   * @note Not intended to register a @p WrapperBase instance. Use dedicated member function instead.
   */
  template< typename T >
  Wrapper< T > & registerWrapper( string const & name, std::unique_ptr< T > newObject );

  /**
   * @brief Register a Wrapper around an existing object, does not take ownership of the object.
   * @tparam T the type of the wrapped object
   * @param[in] name the name of the wrapper to use as a string key
   * @param[in] newObject a pointer to the object that is being registered
   * @return A reference to the newly registered/created Wrapper
   * @note Not intended to register a @p WrapperBase instance. Use dedicated member function instead.
   */
  template< typename T >
  Wrapper< T > & registerWrapper( string const & name,
                                  T * newObject );

  /**
   * @brief Register and take ownership of an existing Wrapper.
   * @param wrapper A pointer to the an existing wrapper.
   * @return An un-typed pointer to the newly registered/created wrapper
   */
  WrapperBase & registerWrapper( std::unique_ptr< WrapperBase > wrapper );

  /**
   * @brief Removes a Wrapper from this group.
   * @param name the name of the Wrapper to remove from this group.
   */
  void deregisterWrapper( string const & name );

  ///@}
  //END_SPHINX_INCLUDE_REGISTER_WRAPPER

  /**
   * @brief Append a levelCondition and a log description to the description of the wrapped object
   * @param levelCondition The level condition to append
   * @param logDescription The log description to append
   */
  void appendLogLevelDescription( string_view levelCondition, string_view logDescription );

  /**
   * @name Schema generation methods
   */
  ///@{

  /**
   * @brief Build a complete datastructure for schema generation.
   * @param level indent level for printing out the structure
   */
  void generateDataStructureSkeleton( integer const level )
  {
    expandObjectCatalogs();
    string indent( level*2, ' ' );

    for( auto const & subGroupIter : m_subGroups )
    {
      std::cout << indent << subGroupIter.second->getName() << std::endl;
      subGroupIter.second->generateDataStructureSkeleton( level + 1 );
    }
  }

  /**
   * @brief Expand any catalogs in the data structure.
   */
  virtual void expandObjectCatalogs() {}

  /**
   * @brief Inform the schema generator of any deviations between the xml and GEOS data structures.
   * @param schemaRoot        XML node corresponding to the root
   * @param schemaParent      XML node for the parent node
   * @param documentationType type of XML schema generated
   */
  virtual void setSchemaDeviations( xmlWrapper::xmlNode schemaRoot,
                                    xmlWrapper::xmlNode schemaParent,
                                    integer documentationType )
  {
    GEOS_UNUSED_VAR( schemaRoot );
    GEOS_UNUSED_VAR( schemaParent );
    GEOS_UNUSED_VAR( documentationType );
  }

  ///@}

  /**
   * @name Mesh data registration
   */
  ///@{

  /**
   * @brief Calls RegisterDataOnMesh() recursively.
   * @param[in,out] meshBodies the group of MeshBody objects to register data on.
   */
  virtual void registerDataOnMeshRecursive( Group & meshBodies );

  /**
   * @brief Register data on mesh entities.
   * @param[in,out] meshBodies the group of MeshBody objects to register data on.
   *
   * This function is used to register data on mesh entities such as the NodeManager,
   * FaceManager...etc.
   */
  virtual void registerDataOnMesh( Group & meshBodies )
  {
    GEOS_UNUSED_VAR( meshBodies );
  }

  ///@}

  /**
   * @name Packing/upacking methods
   */
  ///@{

  /**
   * @brief Get the size required to pack a list of wrappers.
   * @param[in] wrapperNames an array that contains the names of the wrappers to pack.
   * @param[in] recursive    whether or not to perform a recursive pack.
   * @param[in] onDevice    whether to use device-based packing functions
   *                         (buffer must be either pinned or a device pointer)
   * @param[out] events      a collection of events to poll for completion of async
   *                         packing kernels ( device packing is incomplete until all
   *                         events are finalized )
   * @return                 the size of the buffer required to pack the wrappers.
   */
  virtual localIndex packSize( string_array const & wrapperNames,
                               integer const recursive,
                               bool onDevice,
                               parallelDeviceEvents & events ) const;

  /**
   * @brief Get the size required to pack a list of indices within a list of wrappers.
   * @param[in] wrapperNames an array that contains the names of the wrappers to pack.
   * @param[in] packList     the list of indices to pack
   * @param[in] recursive    whether or not to perform a recursive pack.
   * @param[in] onDevice     whether to use device-based packing functions
   *                         (buffer must be either pinned or a device pointer)
   * @param[out] events      a collection of events to poll for completion of async
   *                         packing kernels ( device packing is incomplete until all
   *                         events are finalized )
   * @return                 the size of the buffer required to pack the wrapper indices.
   */
  virtual localIndex packSize( string_array const & wrapperNames,
                               arrayView1d< localIndex const > const & packList,
                               integer const recursive,
                               bool onDevice,
                               parallelDeviceEvents & events ) const;

  /**
   * @brief Get the size required to pack a list of indices for all registered wrappers.
   * @param[in] packList     the list of indices to pack
   * @param[in] recursive    whether or not to perform a recursive pack.
   * @param[in] onDevice     whether to use device-based packing functions
   *                         (buffer must be either pinned or a device pointer)
   * @param[out] events      a collection of events to poll for completion of async
   *                         packing kernels ( device packing is incomplete until all
   *                         events are finalized )
   * @return                 the size of the buffer required to pack the wrapper indices.
   */
  localIndex packSize( arrayView1d< localIndex const > const & packList,
                       integer const recursive,
                       bool onDevice,
                       parallelDeviceEvents & events ) const;

  /**
   * @brief Pack a list of wrappers to a buffer.
   * @param[in,out] buffer   the buffer that will be packed.
   * @param[in] wrapperNames an array that contains the names of the wrappers to pack.
   * @param[in] recursive    whether or not to perform a recursive pack.
   * @param[in] onDevice    whether to use device-based packing functions
   *                         (buffer must be either pinned or a device pointer)
   * @param[out] events      a collection of events to poll for completion of async
   *                         packing kernels ( device packing is incomplete until all
   *                         events are finalized )
   * @return                 the size of data packed to the buffer.
   *
   * This function takes in a reference to a pointer @p buffer, and packs data specified by
   * @p wrapperNames, and @p recursive to that pointer location. The
   * pointer is altered and returned to the new location corresponding the
   * original value of @p buffer plus the size of data packed to the buffer.
   *
   */
  virtual localIndex pack( buffer_unit_type * & buffer,
                           string_array const & wrapperNames,
                           integer const recursive,
                           bool onDevice,
                           parallelDeviceEvents & events ) const;

  /**
   * @brief Pack a list of indices within a list of wrappers.
   * @param[in,out] buffer   the buffer that will be packed.
   * @param[in] wrapperNames an array that contains the names of the wrappers to pack.
   * @param[in] packList     the list of indices to pack
   * @param[in] recursive    whether or not to perform a recursive pack.
   * @param[in] onDevice     whether to use device-based packing functions
   *                         (buffer must be either pinned or a device pointer)
   * @param[out] events      a collection of events to poll for completion of async
   *                         packing kernels ( device packing is incomplete until all
   *                         events are finalized )
   * @return                 the size of data packed to the buffer.
   *
   * This function takes in a reference to a pointer @p buffer, and packs data specified by
   * @p wrapperNames, @p packList, and @p recursive to that pointer location. The
   * pointer is altered and returned to the new location corresponding the
   * original value of @p buffer plus the size of data packed to the buffer.
   */
  virtual localIndex pack( buffer_unit_type * & buffer,
                           string_array const & wrapperNames,
                           arrayView1d< localIndex const > const & packList,
                           integer const recursive,
                           bool onDevice,
                           parallelDeviceEvents & events ) const;

  /**
   * @brief Pack a list of indices for all registered wrappers.
   * @param[in,out] buffer   the buffer that will be packed.
   * @param[in] packList     the list of indices to pack
   * @param[in] recursive    whether or not to perform a recursive pack.
   * @param[in] onDevice     whether to use device-based packing functions
   *                         (buffer must be either pinned or a device pointer)
   * @param[out] events      a collection of events to poll for completion of async
   *                         packing kernels ( device packing is incomplete until all
   *                         events are finalized )
   * @return                 the size of data packed to the buffer.
   *
   * This function takes in a reference to a pointer @p buffer, and packs data specified by
   * @p wrapperNames, @p packList, and @p recursive to that pointer location. The
   * pointer is altered and returned to the new location corresponding the
   * original value of @p buffer plus the size of data packed to the buffer.
   */
  localIndex pack( buffer_unit_type * & buffer,
                   arrayView1d< localIndex const > const & packList,
                   integer const recursive,
                   bool onDevice,
                   parallelDeviceEvents & events ) const;

  /**
   * @brief Unpack a buffer.
   * @param[in,out] buffer   the buffer to unpack
   * @param[in,out] packList the list of indices that will be unpacked.
   * @param[in] recursive    whether or not to perform a recursive unpack.
   * @param[in] onDevice    whether to use device-based packing functions
   *                         (buffer must be either pinned or a device pointer)
   * @param[out] events      a collection of events to poll for completion of async
   *                         packing kernels ( device packing is incomplete until all
   *                         events are finalized )
   * @param[in] op           the operation to perform while unpacking
   * @return                 the number of bytes unpacked.
   *
   * This function takes a reference to a pointer to const buffer type, and
   * unpacks data from that buffer into the current Group. If @p packList
   * is non-empty, then a check is made to ensure that the data that is
   * unpacked matches @p packList. If @p packList is empty, the values
   * of the indices that are unpacked are stored and returned in packList.
   */
  virtual localIndex unpack( buffer_unit_type const * & buffer,
                             arrayView1d< localIndex > & packList,
                             integer const recursive,
                             bool onDevice,
                             parallelDeviceEvents & events,
                             MPI_Op op=MPI_REPLACE );

  ///@}

  //***********************************************************************************************

  //START_SPHINX_INCLUDE_GET_WRAPPER
  /**
   * @name Untyped wrapper retrieval methods
   *
   * These functions query the collection of Wrapper objects for the given
   * index/name/KeyIndex and returns a WrapperBase pointer to the object if
   * it exists. If it is not found, nullptr is returned.
   */
  ///@{

  /**
   * @brief Return a reference to a WrapperBase stored in this group.
   * @tparam KEY The lookup type.
   * @param key The value used to lookup the wrapper.
   * @return A reference to the WrapperBase that resulted from the lookup.
   * @throw std::domain_error if the wrapper doesn't exist.
   */
  template< typename KEY >
  WrapperBase const & getWrapperBase( KEY const & key ) const
  {
    WrapperBase const * const wrapper = m_wrappers[ key ];
    GEOS_THROW_IF( wrapper == nullptr,
                   "Group " << getDataContext() << " has no wrapper named " << key << std::endl
                            << dumpWrappersNames(),
                   std::domain_error );

    return *wrapper;
  }

  /**
   * @copydoc getWrapperBase(KEY const &) const
   */
  template< typename KEY >
  WrapperBase & getWrapperBase( KEY const & key )
  {
    WrapperBase * const wrapper = m_wrappers[ key ];
    GEOS_THROW_IF( wrapper == nullptr,
                   "Group " << getDataContext() << " has no wrapper named " << key << std::endl
                            << dumpWrappersNames(),
                   std::domain_error );

    return *wrapper;
  }

  /**
   * @brief
   * @param name
   * @return
   */
  indexType getWrapperIndex( string const & name ) const
  { return m_wrappers.getIndex( name ); }

  /**
   * @brief Get access to the internal wrapper storage.
   * @return a reference to wrapper map
   */
  wrapperMap const & wrappers() const
  { return m_wrappers; }

  /**
   * @copydoc wrappers() const
   */
  wrapperMap & wrappers()
  { return m_wrappers; }

  /**
   * @brief Return the number of wrappers.
   * @return The number of wrappers.
   */
  indexType numWrappers() const
  { return m_wrappers.size(); }

  /**
   * @return An array containing all wrappers keys
   */
  std::vector< string > getWrappersNames() const;

  ///@}

  /**
   * @name Typed wrapper retrieval methods
   *
   * These functions query the collection of Wrapper objects for the given
   * index/key and returns a Wrapper<T> pointer to the object if
   * it exists. The template parameter @p T is used to perform a cast
   * on the WrapperBase pointer that is returned by the lookup, into
   * a Wrapper<T> pointer. If the wrapper is not found, or the
   * WrapperBase pointer cannot be cast to a Wrapper<T> pointer, then nullptr
   * is returned.
   */
  ///@{

  /**
   * @brief Check if a wrapper exists
   * @tparam LOOKUP_TYPE the type of key used to perform the lookup.
   * @param[in] lookup a lookup value used to search the collection of wrappers
   * @return @p true if wrapper exists (regardless of type), @p false otherwise
   */
  template< typename LOOKUP_TYPE >
  bool hasWrapper( LOOKUP_TYPE const & lookup ) const
  { return m_wrappers[ lookup ] != nullptr; }

  /**
   * @brief Retrieve a Wrapper stored in this group.
   * @tparam T the object type contained in the Wrapper
   * @tparam LOOKUP_TYPE the type of key used to perform the lookup
   * @param[in] index    a lookup value used to search the collection of wrappers
   * @return A reference to the Wrapper<T> that resulted from the lookup.
   * @throw std::domain_error if the Wrapper doesn't exist.
   */
  template< typename T, typename LOOKUP_TYPE >
  Wrapper< T > const & getWrapper( LOOKUP_TYPE const & index ) const
  {
    WrapperBase const & wrapper = getWrapperBase( index );
    return dynamicCast< Wrapper< T > const & >( wrapper );
  }

  /**
   * @copydoc getWrapper(LOOKUP_TYPE const &) const
   */
  template< typename T, typename LOOKUP_TYPE >
  Wrapper< T > & getWrapper( LOOKUP_TYPE const & index )
  {
    WrapperBase & wrapper = getWrapperBase( index );
    return dynamicCast< Wrapper< T > & >( wrapper );
  }

  /**
   * @brief Retrieve a Wrapper stored in this group.
   * @tparam T the object type contained in the Wrapper
   * @tparam LOOKUP_TYPE the type of key used to perform the lookup
   * @param[in] index a lookup value used to search the collection of wrappers
   * @return A pointer to the Wrapper<T> that resulted from the lookup, if the Wrapper
   *   doesn't exist or has a different type a @c nullptr is returned.
   */
  template< typename T, typename LOOKUP_TYPE >
  Wrapper< T > const * getWrapperPointer( LOOKUP_TYPE const & index ) const
  { return dynamicCast< Wrapper< T > const * >( m_wrappers[ index ] ); }

  /**
   * @copydoc getWrapperPointer(LOOKUP_TYPE const &) const
   */
  template< typename T, typename LOOKUP_TYPE >
  Wrapper< T > * getWrapperPointer( LOOKUP_TYPE const & index )
  { return dynamicCast< Wrapper< T > * >( m_wrappers[ index ] ); }

  ///@}

  /**
   * @name Wrapper data access methods.
   *
   * These functions can be used to get referece/pointer access to the data
   * stored by wrappers in this group. They are essentially just shortcuts for
   * @p Group::getWrapper() and @p Wrapper<T>::getReference().
   * An additional template parameter can be provided to cast the return pointer
   * or reference to a base class pointer or reference (e.g. Array to ArrayView).
   */
  ///@{

  /**
   * @brief Look up a wrapper and get reference to wrapped object.
   * @tparam T return value type
   * @tparam WRAPPEDTYPE wrapped value type (by default, same as return)
   * @tparam LOOKUP_TYPE type of value used for wrapper lookup
   * @param lookup       value for wrapper lookup
   * @return reference to @p T
   * @throw A std::domain_error if the Wrapper does not exist.
   */
  template< typename T, typename LOOKUP_TYPE >
  GEOS_DECLTYPE_AUTO_RETURN
  getReference( LOOKUP_TYPE const & lookup ) const
  { return getWrapper< T >( lookup ).reference(); }

  /**
   * @copydoc getReference(LOOKUP_TYPE const &) const
   */
  template< typename T, typename LOOKUP_TYPE >
  T & getReference( LOOKUP_TYPE const & lookup )
  { return getWrapper< T >( lookup ).reference(); }

  //END_SPHINX_INCLUDE_GET_WRAPPER

  ///@}

  /**
   * @name Size/capacity management
   */
  /// @{

  /**
   * @brief Resize the group and all contained wrappers that resize with parent.
   * @param newSize the new size of the group
   */
  virtual void resize( localIndex const newSize );

  /**
   * @brief Set the new capacity and reserve it in all wrappers that resize with parent.
   * @param newsize the new capacity of the group
   */
  virtual void reserve( indexType const newsize );

  /**
   * @brief Get the "capacity" of the group, which determines the capacity of resizable wrappers.
   * @return capacity of this group
   */
  inline localIndex capacity() const
  { return m_capacity; }

  /**
   * @brief Get the "size" of the group, which determines the number of elements in resizable wrappers.
   * @return size of this group
   */
  inline localIndex size() const
  { return m_size; }

  /// @}

  /**
   * @name Basic group properties
   */
  ///@{

  /**
   * @brief Get group name.
   * @return group name
   */
  inline string const & getName() const
  { return m_name; }

  /**
   * @brief Return the path of this Group in the data repository.
   * Starts with '/' followed by the hierarchy of the children of the "Problem" in which the Group is.
   * @return The path of this group in the data repository.
   */
  string getPath() const;

  /**
   * @return DataContext object that that stores contextual information on this group that can be
   * used in output messages.
   */
  DataContext const & getDataContext() const
  { return *m_dataContext; }

  /**
   * @return DataContext object that that stores contextual information on a wrapper contained by
   * this group that can be used in output messages.
   * @tparam KEY The lookup type.
   * @param key The value used to lookup the wrapper.
   * @throw std::domain_error if the wrapper doesn't exist.
   */
  template< typename KEY >
  DataContext const & getWrapperDataContext( KEY key ) const
  { return getWrapperBase< KEY >( key ).getDataContext(); }

  /**
   * @brief Access the group's parent.
   * @return reference to parent Group
   * @throw std::domain_error if the Group doesn't have a parent.
   */
  Group & getParent()
  {
    GEOS_THROW_IF( m_parent == nullptr, "Group at " << getDataContext() << " does not have a parent.", std::domain_error );
    return *m_parent;
  }

  /**
   * @copydoc getParent()
   */
  Group const & getParent() const
  {
    GEOS_THROW_IF( m_parent == nullptr, "Group at " << getDataContext() << " does not have a parent.", std::domain_error );
    return *m_parent;
  }

  /**
   * @return true if this group has a parent.
   */
  bool hasParent() const
  { return m_parent != nullptr; }

  /**
   * @brief Get the group's index within its parent group
   * @return integral index of current group within its parent
   */
  localIndex getIndexInParent() const
  { return m_parent->getSubGroups().getIndex( m_name ); }

  /**
   * @brief Get the index of a sub-Group within this group.
   * @param key The key of the sub-Group
   * @return The index of the sub-Group.
   */
  localIndex getSubGroupIndex( keyType const & key ) const;

  /**
   * @brief Check whether this Group is resized when its parent is resized.
   * @return @p true if Group is resized with parent group, @p false otherwise
   */
  int sizedFromParent() const
  { return m_sizedFromParent; }

  /**
   * @brief Set whether this wrapper is resized when its parent is resized.
   * @param val an int that is converted into a bool
   * @return a pointer to this Group
   */
  Group & setSizedFromParent( int val )
  {
    m_sizedFromParent = val;
    return *this;
  }
  /**
   * @brief Get flags that control restart output of this group.
   * @return the current value of restart flags
   */
  RestartFlags getRestartFlags() const { return m_restart_flags; }

  /**
   * @brief Set flags that control restart output of this group.
   * @param flags the new value of restart flags
   */
  void setRestartFlags( RestartFlags flags ) { m_restart_flags = flags; }

  /**
   * @brief Get input flags for schema generation.
   * @return the current value of input flags
   */
  InputFlags getInputFlags() const { return m_input_flags; }

  /**
   * @brief Set input flags for schema generation.
   * @param flags the new value of input flags
   */
  void setInputFlags( InputFlags flags ) { m_input_flags = flags; }

  /**
<<<<<<< HEAD
   * @struct viewKeyStruct holds char strings and viewKeys for fast lookup
   */
  struct viewKeyStruct
  {
    /// String for the logLevel wrapper
    constexpr static char const * logLevelString() { return "logLevel"; }
=======
   * @brief Structure to hold scoped key names
   */
  struct viewKeyStruct
  {
    /// @return String for the logLevel wrapper
    static constexpr char const * logLevelString() { return "logLevel"; }
>>>>>>> 3bf12d21
  };

  ///@}

  /**
   * @brief Register a callback function on the group
   * @param func the function to register
   * @param funcType the type of the function to register
   * @return true if successful, false else
   */
  virtual bool registerCallback( void * func, const std::type_info & funcType )
  {
    GEOS_UNUSED_VAR( func );
    GEOS_UNUSED_VAR( funcType );
    return false;
  }

  /**
   * @name Restart output methods
   */
  ///@{

  /**
   * @brief Return the Conduit node object associated with this group.
   * @return The Conduit node object associated with this group.
   */
  conduit::Node & getConduitNode()
  { return m_conduitNode; }

  /// @copydoc getConduitNode()
  conduit::Node const & getConduitNode() const
  { return m_conduitNode; }

  /**
   * @brief Register the group and its wrappers with Conduit.
   */
  void prepareToWrite();

  /**
   * @brief Write the group and its wrappers into Conduit.
   */
  void finishWriting();

  /**
   * @brief Read the group and its wrappers from Conduit.
   */
  void loadFromConduit();

  /**
   * @brief Set verbosity level
   * @param logLevel new verbosity level value
   */
  void setLogLevel( integer const logLevel ) { m_logLevel = logLevel; }

  /// @return The verbosity level
  integer getLogLevel() const { return m_logLevel; }
  ///@}

  /**
   * @brief Add an entry to the description map
   * @param level The log level key
   * @param description The log description value
   */
  void addLogLevelEntry( string_view level, string_view description );

  /**
   * @brief Performs re-initialization of certain variable depending on the solver being used.
   */
  virtual void reinit() {}

  /**
   * @brief Return PyGroup type.
   * @return Return PyGroup type.
   */
#if defined(GEOSX_USE_PYGEOSX)
  virtual PyTypeObject * getPythonType() const;
#endif

protected:

  /**
   * @name Overridable initialization hooks
   *
   * These methods can be overridden by derived classes to customize
   * input post processing and object initialization.
   */
  ///@{

  /**
   * This function provides capability to post process input values prior to
   * any other initialization operations.
   */
  virtual void postProcessInput() {}

  /**
   * @brief Called by Initialize() prior to initializing sub-Groups.
   */
  virtual void initializePreSubGroups()
  {}

  /**
   * @brief Called by Initialize() after to initializing sub-Groups.
   */
  virtual void initializePostSubGroups()
  {}

  /**
   * @brief Called by InitializePostInitialConditions() prior to initializing sub-Groups.
   */
  virtual void initializePostInitialConditionsPreSubGroups()
  {}

  /**
   * @brief Called by InitializePostInitialConditions() after to initializing sub-Groups.
   */
  virtual void initializePostInitialConditionsPostSubGroups()
  {}

  /**
   * @brief Performs initialization required after reading from a restart file.
   */
  virtual void postRestartInitialization()
  {}



  ///@}

private:
  /**
   * @brief Read values from the input file and put them into the
   *   wrapped values for this group.
   * @param[in] xmlDocument the XML document that contains the targetNode
   * @param[in] targetNode the XML node that to extract input values from
   * @param[in] nodePos the target node position, typically obtained with xmlDocument::getNodePosition()
   */
  virtual void processInputFile( xmlWrapper::xmlNode const & targetNode,
                                 xmlWrapper::xmlNodePos const & nodePos );

  Group const & getBaseGroupByPath( string const & path ) const;

  /**
   * @brief Concrete implementation of the packing method.
   * @tparam DO_PACKING A template parameter to discriminate between actually packing or only computing the packing size.
   * @param[in,out] buffer The buffer that will receive the packed data.
   * @param[in] wrapperNames The names of the wrapper to be packed. If empty, all the wrappers will be packed.
   * @param[in] packList The element we want packed. If empty, all the elements will be packed.
   * @param[in] recursive Recursive pack or not.
   * @param[in] onDevice Whether to use device-based packing functions
   *                     (buffer must be either pinned or a device pointer)
   * @param[out] events A collection of events to poll for completion of async
   *                    packing kernels ( device packing is incomplete until all
   *                    events are finalized )
   * @return The packed size.
   */
  template< bool DO_PACKING >
  localIndex packImpl( buffer_unit_type * & buffer,
                       array1d< string > const & wrapperNames,
                       arrayView1d< localIndex const > const & packList,
                       integer const recursive,
                       bool onDevice,
                       parallelDeviceEvents & events ) const;

  //START_SPHINX_INCLUDE_02
  /// The parent Group that contains "this" Group in its "sub-Group" collection.
  Group * m_parent = nullptr;

  /// Specification that this group will have the same m_size as m_parent.
  integer m_sizedFromParent;

  /// The container for the collection of all wrappers continued in "this" Group.
  wrapperMap m_wrappers;

  /// The container for the collection of all sub-groups contained in "this" Group.
  subGroupMap m_subGroups;

  /// The size/length of this Group...and all Wrapper<> that are are specified to have the same size as their
  /// owning group.
  indexType m_size;

  /// The capacity for wrappers in this group...and all Wrapper<> that are specified to have the same size as their
  /// owning group.
  indexType m_capacity;

  /// The name/key of this Group in its parent collection of sub-Groups.
  string m_name;

  /// Verbosity flag for group logs
  integer m_logLevel;

  /// Map for building the log level string for each wrapper
  /// key : a logLevel condition, values : a set of description for a corresponding loglevel
  std::map< std::string, std::vector< std::string > > m_logLevelsDescriptions;

  //END_SPHINX_INCLUDE_02

  /// Restart flag for this group... and subsequently all wrappers in this group.
  RestartFlags m_restart_flags;

  /// Input flag for this group.
  InputFlags m_input_flags;

  /// Reference to the conduit::Node that mirrors this group
  conduit::Node & m_conduitNode;

  /// A DataContext object used to provide contextual information on this Group,
  /// if it is created from an input XML file, the line or offset in that file.
  std::unique_ptr< DataContext > m_dataContext;

};

/**
 * @brief Type alias for KeyIndexT type used for sub-group lookups.
 */
using GroupKey = Group::subGroupMap::KeyIndex;

/**
 * @brief Type alias for KeyIndexT type used for wrapper lookups.
 */
using ViewKey = Group::wrapperMap::KeyIndex;

// Doxygen bug - sees this as a separate function
/// @cond DO_NOT_DOCUMENT
template< typename T, typename TBASE >
Wrapper< TBASE > & Group::registerWrapper( string const & name,
                                           ViewKey::index_type * const rkey )
{
  std::unique_ptr< TBASE > newObj = std::make_unique< T >();
  m_wrappers.insert( name,
                     new Wrapper< TBASE >( name, *this, std::move( newObj ) ),
                     true );

  if( rkey != nullptr )
  {
    *rkey = m_wrappers.getIndex( name );
  }

  Wrapper< TBASE > & rval = getWrapper< TBASE >( name );
  if( rval.sizedFromParent() == 1 )
  {
    rval.resize( size());
  }
  return rval;
}
/// @endcond

template< typename T, typename TBASE >
Wrapper< TBASE > & Group::registerWrapper( ViewKey const & viewKey )
{
  ViewKey::index_type index;
  Wrapper< TBASE > & rval = registerWrapper< T, TBASE >( viewKey.key(), &index );
  viewKey.setIndex( index );

  return rval;
}


template< typename T >
Wrapper< T > & Group::registerWrapper( string const & name,
                                       std::unique_ptr< T > newObject )
{
  static_assert( !std::is_base_of< WrapperBase, T >::value, "This function should not be used for `WrapperBase`. Use the dedicated `registerWrapper` instead." );
  m_wrappers.insert( name,
                     new Wrapper< T >( name, *this, std::move( newObject ) ),
                     true );

  Wrapper< T > & rval = getWrapper< T >( name );
  if( rval.sizedFromParent() == 1 )
  {
    rval.resize( size());
  }
  return rval;
}

template< typename T >
Wrapper< T > & Group::registerWrapper( string const & name,
                                       T * newObject )
{
  static_assert( !std::is_base_of< WrapperBase, T >::value, "This function should not be used for `WrapperBase`. Use the dedicated `registerWrapper` instead." );
  m_wrappers.insert( name,
                     new Wrapper< T >( name, *this, newObject ),
                     true );

  Wrapper< T > & rval = getWrapper< T >( name );
  if( rval.sizedFromParent() == 1 )
  {
    rval.resize( size());
  }
  return rval;
}

} /* end namespace dataRepository */
} /* end namespace geos */

#endif /* GEOS_DATAREPOSITORY_GROUP_HPP_ */<|MERGE_RESOLUTION|>--- conflicted
+++ resolved
@@ -1422,21 +1422,12 @@
   void setInputFlags( InputFlags flags ) { m_input_flags = flags; }
 
   /**
-<<<<<<< HEAD
-   * @struct viewKeyStruct holds char strings and viewKeys for fast lookup
-   */
-  struct viewKeyStruct
-  {
-    /// String for the logLevel wrapper
-    constexpr static char const * logLevelString() { return "logLevel"; }
-=======
    * @brief Structure to hold scoped key names
    */
   struct viewKeyStruct
   {
     /// @return String for the logLevel wrapper
     static constexpr char const * logLevelString() { return "logLevel"; }
->>>>>>> 3bf12d21
   };
 
   ///@}
