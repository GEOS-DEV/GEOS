/*
 * ------------------------------------------------------------------------------------------------------------
 * SPDX-License-Identifier: LGPL-2.1-only
 *
 * Copyright (c) 2018-2020 Lawrence Livermore National Security LLC
 * Copyright (c) 2018-2020 The Board of Trustees of the Leland Stanford Junior University
 * Copyright (c) 2018-2020 TotalEnergies
 * Copyright (c) 2019-     GEOSX Contributors
 * All rights reserved
 *
 * See top level LICENSE, COPYRIGHT, CONTRIBUTORS, NOTICE, and ACKNOWLEDGEMENTS files for details.
 * ------------------------------------------------------------------------------------------------------------
 */

/**
 * @file wrapperHelpers.hpp
 */

#ifndef GEOS_DATAREPOSITORY_WRAPPERHELPERS_HPP_
#define GEOS_DATAREPOSITORY_WRAPPERHELPERS_HPP_


/// Enables verbose logging of restart output
#define RESTART_TYPE_LOGGING 0

// Source includes
#include "BufferOps.hpp"
#include "BufferOpsDevice.hpp"
#include "DefaultValue.hpp"
#include "ConduitRestart.hpp"
#include "common/DataTypes.hpp"
#include "common/GeosxMacros.hpp"
#include "common/Span.hpp"
#include "codingUtilities/traits.hpp"

#if defined(GEOSX_USE_PYGEOSX)
#include "LvArray/src/python/python.hpp"
#endif

// TPL includes
#include <conduit.hpp>

// System includes
#include <cstring>

#if RESTART_TYPE_LOGGING
#include <unordered_set>
#endif

namespace geos
{
namespace dataRepository
{
namespace wrapperHelpers
{
namespace internal
{

inline void logOutputType( string const & typeString, string const & msg )
{
#if RESTART_TYPE_LOGGING
  static std::unordered_set< string > m_types;

  if( !m_types.count( typeString ) )
  {
    m_types.insert( typeString );
    GEOS_LOG( msg << typeString );
  }
#else
  GEOS_DEBUG_VAR( typeString );
  GEOS_DEBUG_VAR( msg );
#endif
}

template< typename T, typename ... INDICES >
string getIndicesToComponent( T const &, int const component, INDICES const ... existingIndices )
{
  GEOS_ERROR_IF_NE( component, 0 );
  return LvArray::indexing::getIndexString( existingIndices ... );
}

template< typename ... INDICES >
string getIndicesToComponent( R1Tensor const &, int const component, INDICES const ... existingIndices )
{ return LvArray::indexing::getIndexString( existingIndices ..., component ); }

template< typename T >
T const * getPointerToComponent( T const & var, int const component )
{
  GEOS_ERROR_IF_NE( component, 0 );
  return &var;
}

inline
real64 const * getPointerToComponent( R1Tensor const & var, int const component )
{
  GEOS_ERROR_IF_GE( component, 3 );
  return &var[ component ];
}

} // namespace internal

template< typename T >
class ArrayDimLabels
{
public:

  void set( integer const, Span< string const > )
  {
    GEOS_ERROR( "Dimension labels are only available in Array wrappers" );
  }

  Span< string const > get( integer const ) const
  {
    GEOS_ERROR( "Dimension labels are only available in Array wrappers" );
    return {};
  }
};

template< typename T, int NDIM, typename PERM >
class ArrayDimLabels< Array< T, NDIM, PERM > >
{
public:

  void set( integer const dim, Span< string const > labels )
  {
    GEOS_ERROR_IF_LT( dim, 0 );
    GEOS_ERROR_IF_GE( dim, NDIM );
    m_values[dim].resize( labels.size() );
    std::copy( labels.begin(), labels.end(), m_values[dim].begin() );
  }

  Span< string const > get( integer const dim ) const
  {
    GEOS_ERROR_IF_LT( dim, 0 );
    GEOS_ERROR_IF_GE( dim, NDIM );
    return { m_values[dim].begin(), m_values[dim].end() };
  }

private:

  string_array m_values[NDIM]{};
};

template< typename T >
inline std::enable_if_t< traits::HasMemberFunction_size< T >, size_t >
size( T const & value )
{ return value.size(); }

template< typename T >
inline std::enable_if_t< !traits::HasMemberFunction_size< T >, size_t >
size( T const & GEOS_UNUSED_PARAM( value ) )
{ return 1; }


inline char *
dataPtr( string & var )
{ return const_cast< char * >( var.data() ); }

inline char *
dataPtr( Path & var )
{ return const_cast< char * >( var.data() ); }

template< typename T >
inline std::enable_if_t< traits::HasMemberFunction_data< T >, typename traits::Pointer< T > >
dataPtr( T & value )
{ return value.data(); }

template< typename T >
inline std::enable_if_t< !traits::HasMemberFunction_data< T >, typename traits::Pointer< T > >
dataPtr( T & value )
{ return &value; }

template< class T >
inline typename traits::ConstPointer< T >
dataPtr( T const & value )
{ return dataPtr( const_cast< T & >( value ) ); }


template< typename T >
inline std::enable_if_t< traits::HasMemberFunction_resize< T > >
resize( T & value, localIndex const newSize )
{ value.resize( newSize ); }

template< typename T >
inline std::enable_if_t< !traits::HasMemberFunction_resize< T > >
resize( T & GEOS_UNUSED_PARAM( value ),
        localIndex const GEOS_UNUSED_PARAM( newSize ) )
{}


template< typename T, int NDIM, typename PERMUTATION >
inline std::enable_if_t< DefaultValue< Array< T, NDIM, PERMUTATION > >::has_default_value >
resizeDefault( Array< T, NDIM, PERMUTATION > & value,
               localIndex const newSize,
               DefaultValue< Array< T, NDIM, PERMUTATION > > const & defaultValue )
{ value.resizeDefault( newSize, defaultValue.value ); }

template< typename T >
inline void
resizeDefault( T & value, localIndex const newSize, DefaultValue< T > const & GEOS_UNUSED_PARAM( defaultValue ) )
{ resize( value, newSize ); }


template< typename T, int NDIM, typename PERMUTATION >
inline void
resizeDimensions( Array< T, NDIM, PERMUTATION > & value, int num_dims, localIndex const * const dims )
{ value.resize( num_dims, dims ); }

template< typename T >
inline void
resizeDimensions( T & value, int num_dims, localIndex const * const dims )
{
  if( num_dims != 1 )
  {
    GEOS_ERROR( "Data is not multidimensional" );
    return;
  }
  resize( value, dims[ 0 ] );
}


template< typename T >
inline localIndex
byteSizeOfElement()
{ return sizeof( *dataPtr( std::declval< T >() ) ); }


template< typename T >
inline size_t
byteSize( T const & value )
{ return size( value ) * byteSizeOfElement< T >(); }


template< typename T >
inline localIndex
numElementsFromByteSize( localIndex const byteSize )
{
  GEOS_ERROR_IF_NE( byteSize % byteSizeOfElement< T >(), 0 );
  return byteSize / byteSizeOfElement< T >();
}


template< typename T >
std::enable_if_t< traits::HasMemberFunction_reserve< T > >
reserve( T & value, localIndex const newCapacity )
{ value.reserve( newCapacity ); }

template< typename T >
std::enable_if_t< !traits::HasMemberFunction_reserve< T > >
reserve( T & GEOS_UNUSED_PARAM( value ), localIndex const GEOS_UNUSED_PARAM( newCapacity ) )
{}


template< typename T >
std::enable_if_t< traits::HasMemberFunction_capacity< T const >, localIndex >
capacity( T const & value )
{ return value.capacity(); }

template< typename T >
std::enable_if_t< !traits::HasMemberFunction_capacity< T const >, localIndex >
capacity( T const & value )
{ return size( value ); }



template< typename T >
std::enable_if_t< traits::HasMemberFunction_setName< T > >
setName( T & value, string const & name )
{ value.setName( name ); }

template< typename T >
std::enable_if_t< !traits::HasMemberFunction_setName< T > >
setName( T & GEOS_UNUSED_PARAM( value ), string const & GEOS_UNUSED_PARAM( name ) )
{}

template< typename T >
std::enable_if_t< traits::HasMemberFunction_move< T > >
move( T & value, LvArray::MemorySpace const space, bool const touch )
{ value.move( space, touch ); }

template< typename T >
std::enable_if_t< !traits::HasMemberFunction_move< T > >
move( T & GEOS_UNUSED_PARAM( value ),
      LvArray::MemorySpace const GEOS_UNUSED_PARAM( space ),
      bool const GEOS_UNUSED_PARAM( touch ) )
{}

// This is for an object that needs to be packed.
template< typename T >
std::enable_if_t< !bufferOps::can_memcpy< typename traits::Pointer< T > > >
pushDataToConduitNode( T const & var, conduit::Node & node )
{
  internal::logOutputType( LvArray::system::demangleType( var ), "Packing for output: " );

  // Get the number of bytes in the packed object.
  localIndex const byteSize = bufferOps::PackSize( var );

  // Create a conduit data type that describes the array.
  conduit::DataType const dtype( conduitTypeInfo< buffer_unit_type >::id, byteSize );

  // Allocate the array in the "__values__" child.
  conduit::Node & valuesNode = node[ "__values__" ];
  valuesNode.set( dtype );

  // Get the pointer to the array and pack the object into it.
  buffer_unit_type * buffer = valuesNode.value();
  bufferOps::Pack< true >( buffer, var );
}

// This is for an object that needs to be packed.
template< typename T >
std::enable_if_t< !bufferOps::can_memcpy< typename traits::Pointer< T > > >
pullDataFromConduitNode( T & var, conduit::Node const & node )
{
  conduit::Node const & valuesNode = node.fetch_existing( "__values__" );

  // Get the number of bytes in the array and a pointer to the array.
  localIndex const byteSize = valuesNode.dtype().number_of_elements();
  buffer_unit_type const * buffer = valuesNode.value();

  // Unpack the object from the array.
  localIndex const bytesRead = bufferOps::Unpack( buffer, var );
  GEOS_ERROR_IF_NE( bytesRead, byteSize );
}

// This is for an string since the type of char is different on different platforms :(.
inline
void
pushDataToConduitNode( string const & var, conduit::Node & node )
{
  internal::logOutputType( LvArray::system::demangleType( var ), "Output via external pointer: " );

  constexpr int conduitTypeID = conduitTypeInfo< signed char >::id;
  conduit::DataType const dtype( conduitTypeID, var.size() );

  signed char * const ptr = const_cast< signed char * >( reinterpret_cast< signed char const * >( var.data() ) );
  node[ "__values__" ].set_external( dtype, ptr );
}

// This is for Path since it derives from string. See overload for string.
inline
void
pushDataToConduitNode( Path const & var, conduit::Node & node )
{
  pushDataToConduitNode( static_cast< string const & >(var), node );
}

// This is for an object that doesn't need to be packed but isn't an LvArray.
template< typename T >
std::enable_if_t< bufferOps::can_memcpy< typename traits::Pointer< T > > >
pushDataToConduitNode( T const & var, conduit::Node & node )
{
  internal::logOutputType( LvArray::system::demangleType( var ), "Output via external pointer: " );

  constexpr int conduitTypeID = conduitTypeInfo< typename traits::Pointer< T > >::id;
  constexpr int sizeofConduitType = conduitTypeInfo< typename traits::Pointer< T > >::sizeOfConduitType;
  localIndex const numBytes = byteSize( var );
  conduit::DataType const dtype( conduitTypeID, numBytes / sizeofConduitType );

  void * const ptr = const_cast< void * >( static_cast< void const * >( dataPtr( var ) ) );
  node[ "__values__" ].set_external( dtype, ptr );
}

// This is for an object that doesn't need to be packed but isn't an LvArray or a SortedArray.
template< typename T >
std::enable_if_t< bufferOps::can_memcpy< typename traits::Pointer< T > > >
pullDataFromConduitNode( T & var, conduit::Node const & node )
{
  conduit::Node const & valuesNode = node.fetch_existing( "__values__" );

  localIndex const byteSize = LvArray::integerConversion< localIndex >( valuesNode.dtype().strided_bytes() );
  localIndex const numElements = numElementsFromByteSize< T >( byteSize );

  resize( var, numElements );

  std::memcpy( dataPtr( var ), valuesNode.data_ptr(), byteSize );
}

// This is for a SortedArray that doesn't need to be packed.
template< typename T >
std::enable_if_t< bufferOps::can_memcpy< T > >
pullDataFromConduitNode( SortedArray< T > & var, conduit::Node const & node )
{
  conduit::Node const & valuesNode = node.fetch_existing( "__values__" );

  localIndex const byteSize = LvArray::integerConversion< localIndex >( valuesNode.dtype().strided_bytes() );
  localIndex const numElements = numElementsFromByteSize< T >( byteSize );

  T const * const values = reinterpret_cast< T const * >( valuesNode.data_ptr() );
  var.insert( values, values + numElements );
}


// This is an LvArray that doesn't need to be packed.
template< typename T, int NDIM, typename PERMUTATION >
std::enable_if_t< bufferOps::can_memcpy< T > >
pushDataToConduitNode( Array< T, NDIM, PERMUTATION > const & var,
                       conduit::Node & node )
{
  internal::logOutputType( LvArray::system::demangleType( var ), "Output array via external pointer: " );

  // Push the data into conduit
  constexpr int conduitTypeID = conduitTypeInfo< T >::id;
  constexpr int sizeofConduitType = conduitTypeInfo< T >::sizeOfConduitType;
  conduit::DataType const dtype( conduitTypeID, var.size() * sizeof( T ) / sizeofConduitType );
  void * const ptr = const_cast< void * >( static_cast< void const * >( var.data() ) );
  node[ "__values__" ].set_external( dtype, ptr );

  // Create a copy of the dimensions
  camp::idx_t temp[ NDIM + 1 ];
  for( int i = 0; i < NDIM; ++i )
  {
    temp[ i ] = var.size( i );
  }

  // If T is something like a Tensor than there is an extra implicit dimension.
  constexpr int const implicitDimensionLength = conduitTypeInfo< T >::numConduitValues;
  constexpr bool const hasImplicitDimension = implicitDimensionLength != 1;
  constexpr int totalNumDimensions = NDIM + hasImplicitDimension;
  if( hasImplicitDimension )
  {
    temp[ NDIM ] = implicitDimensionLength;
  }

  // push the dimensions into the node
  conduit::DataType const dimensionType( conduitTypeInfo< camp::idx_t >::id, totalNumDimensions );
  node[ "__dimensions__" ].set( dimensionType, temp );

  // Create a copy of the permutation
  constexpr std::array< camp::idx_t, NDIM > const perm = RAJA::as_array< PERMUTATION >::get();
  for( int i = 0; i < NDIM; ++i )
  {
    temp[ i ] = perm[ i ];
  }

  if( hasImplicitDimension )
  {
    temp[ NDIM ] = NDIM;
  }

  node[ "__permutation__" ].set( dimensionType, temp );
}

// This is an LvArray that doesn't need to be packed.
template< typename T, int NDIM, typename PERMUTATION >
std::enable_if_t< bufferOps::can_memcpy< T > >
pullDataFromConduitNode( Array< T, NDIM, PERMUTATION > & var,
                         conduit::Node const & node )
{
  // Get the number of dimensions written out, accounting for an implicit dimension and the permutation.
  constexpr int const implicitDimensionLength = conduitTypeInfo< T >::numConduitValues;
  constexpr bool const hasImplicitDimension = implicitDimensionLength != 1;
  constexpr int totalNumDimensions = NDIM + hasImplicitDimension;

  // Check that the permutations match.
<<<<<<< HEAD
  conduit::Node const & permutationNode = node.fetch_existing( "__permutation__" );
  GEOSX_ERROR_IF_NE( permutationNode.dtype().number_of_elements(), totalNumDimensions );
=======
  conduit::Node const & permutationNode = node.child( "__permutation__" );
  GEOS_ERROR_IF_NE( permutationNode.dtype().number_of_elements(), totalNumDimensions );
>>>>>>> 478ff4e8

  constexpr std::array< camp::idx_t, NDIM > const perm = RAJA::as_array< PERMUTATION >::get();
  camp::idx_t const * const permFromConduit = permutationNode.value();
  for( int i = 0; i < NDIM; ++i )
  {
    GEOS_ERROR_IF_NE_MSG( permFromConduit[ i ], perm[ i ],
                          "The permutation of the data in conduit and the provided Array don't match." );
  }

  if( hasImplicitDimension )
  {
    GEOS_ERROR_IF_NE_MSG( permFromConduit[ NDIM ], NDIM,
                          "The permutation of the data in conduit and the provided Array don't match." );
  }

  // Now pull out the dimensions and resize the array.
<<<<<<< HEAD
  conduit::Node const & dimensionNode = node.fetch_existing( "__dimensions__" );
  GEOSX_ERROR_IF_NE( dimensionNode.dtype().number_of_elements(), totalNumDimensions );
=======
  conduit::Node const & dimensionNode = node.child( "__dimensions__" );
  GEOS_ERROR_IF_NE( dimensionNode.dtype().number_of_elements(), totalNumDimensions );
>>>>>>> 478ff4e8
  camp::idx_t const * const dims = dimensionNode.value();

  if( hasImplicitDimension )
  {
    GEOS_ERROR_IF_NE( dims[ NDIM ], implicitDimensionLength );
  }

  var.resize( NDIM, dims );

  // Finally memcpy
  conduit::Node const & valuesNode = node.fetch_existing( "__values__" );
  localIndex numBytesFromArray =  var.size() * sizeof( T );
  GEOS_ERROR_IF_NE( numBytesFromArray, valuesNode.dtype().strided_bytes() );
  std::memcpy( var.data(), valuesNode.data_ptr(), numBytesFromArray );
}

template< typename T >
void pushDataToConduitNode( InterObjectRelation< T > const & var,
                            conduit::Node & node )
{return pushDataToConduitNode( var.base(), node ); }

template< typename T >
void pullDataFromConduitNode( InterObjectRelation< T > & var,
                              conduit::Node const & node )
{ return pullDataFromConduitNode( var.base(), node ); }


/// TODO: Remove this function once https://github.com/visit-dav/visit/issues/4637 is fixed and released.
template< typename T, int NDIM, int USD >
std::enable_if_t< std::is_arithmetic< T >::value || traits::is_tensorT< T > >
addBlueprintField( ArrayView< T const, NDIM, USD > const & var,
                   conduit::Node & fields,
                   string const & fieldName,
                   string const & topology,
                   std::vector< string > const & componentNames )
{
  GEOS_ERROR_IF_LE( var.size(), 0 );

  using ConduitType = typename conduitTypeInfo< T >::type;
  constexpr int conduitTypeID = conduitTypeInfo< T >::id;
  constexpr int numComponentsPerValue = conduitTypeInfo< T >::numConduitValues;

  localIndex const totalNumberOfComponents = numComponentsPerValue * var.size() / var.size( 0 );
  if( !componentNames.empty() )
  {
    GEOS_ERROR_IF_NE( localIndex( componentNames.size() ), totalNumberOfComponents );
  }

  var.move( hostMemorySpace, false );

  conduit::DataType dtype( conduitTypeID, var.size( 0 ) );
  dtype.set_stride( sizeof( ConduitType ) * numComponentsPerValue * var.strides()[ 0 ] );

  localIndex curComponent = 0;
  LvArray::forValuesInSliceWithIndices( var[ 0 ], [&fields, &fieldName, &topology, &componentNames, totalNumberOfComponents, &dtype, &curComponent]
                                          ( T const & val, auto const ... indices )
  {
    for( int i = 0; i < numComponentsPerValue; ++i )
    {
      string name;
      if( totalNumberOfComponents == 1 )
      {
        name = fieldName;
      }
      else if( componentNames.empty() )
      {
        string indexString = internal::getIndicesToComponent( val, i, indices ... );
        indexString.erase( indexString.begin() );
        indexString.pop_back();
        indexString.pop_back();
        name = fieldName + indexString;
      }
      else
      {
        name = componentNames[ curComponent++ ];
      }

      conduit::Node & field = fields[ name ];
      field[ "association" ] = "element";
      field[ "volume_dependent" ] = "false";
      field[ "topology" ] = topology;

      void const * pointer = internal::getPointerToComponent( val, i );
      field[ "values" ].set_external( dtype, const_cast< void * >( pointer ) );
    }
  } );
}

template< typename T >
void addBlueprintField( T const &,
                        conduit::Node & fields,
                        string const &,
                        string const &,
                        std::vector< string > const & )
{
<<<<<<< HEAD
  GEOSX_ERROR( "Cannot create a mcarray out of " << LvArray::system::demangleType< T >() <<
               "\nWas trying to write it to " << fields.path() );
  GEOSX_UNUSED_VAR( fields );
=======
  GEOS_ERROR( "Cannot create a mcarray out of " << LvArray::system::demangleType< T >() <<
              "\nWas trying to write it to " << fields.path() );
>>>>>>> 478ff4e8
}

template< typename T, int NDIM, int USD >
std::enable_if_t< std::is_arithmetic< T >::value || traits::is_tensorT< T > >
populateMCArray( ArrayView< T const, NDIM, USD > const & var,
                 conduit::Node & node,
                 std::vector< string > const & componentNames )
{
  GEOS_ERROR_IF_LE( var.size(), 0 );

  using ConduitType = typename conduitTypeInfo< T >::type;
  constexpr int conduitTypeID = conduitTypeInfo< T >::id;
  constexpr int numComponentsPerValue = conduitTypeInfo< T >::numConduitValues;

  if( !componentNames.empty() )
  {
    GEOS_ERROR_IF_NE( localIndex( componentNames.size() ), numComponentsPerValue * var.size() / var.size( 0 ) );
  }

  var.move( hostMemorySpace, false );

  conduit::DataType dtype( conduitTypeID, var.size( 0 ) );
  dtype.set_stride( sizeof( ConduitType ) * numComponentsPerValue * var.strides()[ 0 ] );

  localIndex curComponent = 0;
  LvArray::forValuesInSliceWithIndices( var[ 0 ], [&componentNames, &node, &dtype, &curComponent]
                                          ( T const & val, auto const ... indices )
  {
    for( int i = 0; i < numComponentsPerValue; ++i )
    {
      string const name = componentNames.empty() ? internal::getIndicesToComponent( val, i, indices ... ) :
                          componentNames[ curComponent++ ];

      void const * pointer = internal::getPointerToComponent( val, i );
      node[ name ].set_external( dtype, const_cast< void * >( pointer ) );
    }
  } );
}

template< typename T >
void populateMCArray( T const &,
                      conduit::Node & node,
                      std::vector< string > const & )
{
<<<<<<< HEAD
  GEOSX_ERROR( "Cannot create a mcarray out of " << LvArray::system::demangleType< T >() <<
               "\nWas trying to write it to " << node.path() );
  GEOSX_UNUSED_VAR( node );
=======
  GEOS_ERROR( "Cannot create a mcarray out of " << LvArray::system::demangleType< T >() <<
              "\nWas trying to write it to " << node.path() );
>>>>>>> 478ff4e8
}

template< typename T >
std::enable_if_t< std::is_arithmetic< T >::value, std::unique_ptr< Array< T, 1 > > >
averageOverSecondDim( ArrayView< T const, 1, 0 > const & var )
{
  std::unique_ptr< Array< T, 1 > > ret = std::make_unique< Array< T, 1 > >();

  ret->resize( var.size() );
  ret->template setValues< serialPolicy >( var );

  return ret;
}

template< typename T, int NDIM, int USD >
std::enable_if_t< std::is_arithmetic< T >::value, std::unique_ptr< Array< T, NDIM - 1 > > >
averageOverSecondDim( ArrayView< T const, NDIM, USD > const & var )
{
  std::unique_ptr< Array< T, NDIM - 1 > > ret = std::make_unique< Array< T, NDIM - 1 > >();

  localIndex newDims[ NDIM - 1 ];
  newDims[ 0 ] = var.size( 0 );
  for( int i = 2; i < NDIM; ++i )
  {
    newDims[ i - 1 ] = var.size( i );
  }

  ret->resize( NDIM - 1, newDims );

  ArrayView< T, NDIM - 1 > const & output = *ret;

  localIndex const numSamples = var.size( 1 );
  forAll< serialPolicy >( var.size( 0 ), [var, numSamples, &output] ( localIndex const i )
  {
    LvArray::sumOverFirstDimension( var[ i ], output[ i ] );

    LvArray::forValuesInSlice( output[ i ], [numSamples] ( T & val )
    {
      val /= numSamples;
    } );
  } );

  return ret;
}

template< typename T >
std::unique_ptr< int > averageOverSecondDim( T const & )
{
  GEOS_ERROR( "Cannot average over the second dimension of " << LvArray::system::demangleType< T >() );
  return std::unique_ptr< int >( nullptr );
}

template< typename T, int NDIM, int USD >
int numArrayDims( ArrayView< T const, NDIM, USD > const & GEOS_UNUSED_PARAM( var ) )
{
  return NDIM;
}

template< typename T >
int numArrayDims( T const & GEOS_UNUSED_PARAM( var ) )
{
  return 0;
}

template< typename T, int NDIM, int USD >
localIndex numArrayComp( ArrayView< T const, NDIM, USD > const & var )
{
  return LvArray::indexing::multiplyAll< NDIM - 1 >( var.dims() + 1 );
}

template< typename T >
localIndex numArrayComp( ArrayView< T const, 1, 0 > const & GEOS_UNUSED_PARAM( var ) )
{
  return 1;
}

template< typename T >
localIndex numArrayComp( T const & GEOS_UNUSED_PARAM( var ) )
{
  return 0;
}

template< bool DO_PACKING, typename T, typename IDX >
inline std::enable_if_t< bufferOps::is_packable_by_index< T >, localIndex >
PackByIndex( buffer_unit_type * & buffer, T & var, IDX & idx )
{ return bufferOps::PackByIndex< DO_PACKING >( buffer, var, idx ); }

template< bool DO_PACKING, typename T, typename IDX >
inline std::enable_if_t< !bufferOps::is_packable_by_index< T >, localIndex >
PackByIndex( buffer_unit_type * &, T &, IDX & )
{
  GEOS_ERROR( "Trying to pack data type (" << LvArray::system::demangleType< T >() << ") by index. Operation not supported." );
  return 0;
}

template< typename T, typename IDX >
inline std::enable_if_t< bufferOps::is_packable_by_index< T >, localIndex >
UnpackByIndex( buffer_unit_type const * & buffer, T & var, IDX & idx )
{ return bufferOps::UnpackByIndex( buffer, var, idx ); }

template< typename T, typename IDX >
inline std::enable_if_t< !bufferOps::is_packable_by_index< T >, localIndex >
UnpackByIndex( buffer_unit_type const * &, T &, IDX & )
{
  GEOS_ERROR( "Trying to unpack data type (" << LvArray::system::demangleType< T >() << ") by index. Operation not supported." );
  return 0;
}


template< bool DO_PACKING, typename T >
inline std::enable_if_t< bufferOps::is_container< T > || bufferOps::can_memcpy< T >, localIndex >
PackDevice( buffer_unit_type * & buffer, T const & var, parallelDeviceEvents & events )
{ return bufferOps::PackDevice< DO_PACKING >( buffer, var, events ); }


template< bool DO_PACKING, typename T >
inline std::enable_if_t< !bufferOps::is_container< T > && !bufferOps::can_memcpy< T >, localIndex >
PackDevice( buffer_unit_type * &, T const &, parallelDeviceEvents & )
{
  GEOS_ERROR( "Trying to pack data type (" << LvArray::system::demangleType< T >() << ") on device. Operation not supported." );
  return 0;
}

template< bool DO_PACKING, typename T, typename IDX >
inline std::enable_if_t< bufferOps::is_container< T >, localIndex >
PackByIndexDevice( buffer_unit_type * & buffer, T const & var, IDX & idx, parallelDeviceEvents & events )
{ return bufferOps::PackByIndexDevice< DO_PACKING >( buffer, var, idx, events ); }

template< bool DO_PACKING, typename T, typename IDX >
inline std::enable_if_t< !bufferOps::is_container< T >, localIndex >
PackByIndexDevice( buffer_unit_type * &, T const &, IDX &, parallelDeviceEvents & )
{
  GEOS_ERROR( "Trying to pack data type (" << LvArray::system::demangleType< T >() << ") by index on device. Operation not supported." );
  return 0;
}

template< typename T >
inline std::enable_if_t< bufferOps::is_container< T >, localIndex >
UnpackDevice( buffer_unit_type const * & buffer, T const & var, parallelDeviceEvents & events )
{ return bufferOps::UnpackDevice( buffer, var, events ); }

template< typename T >
inline std::enable_if_t< !bufferOps::is_container< T >, localIndex >
UnpackDevice( buffer_unit_type const * &, T const &, parallelDeviceEvents & )
{
  GEOS_ERROR( "Trying to unpack data type (" << LvArray::system::demangleType< T >() << ") on device. Operation not supported." );
  return 0;
}

template< typename T, typename IDX >
inline std::enable_if_t< bufferOps::is_container< T >, localIndex >
UnpackByIndexDevice( buffer_unit_type const * & buffer, T const & var, IDX & idx, parallelDeviceEvents & events )
{ return bufferOps::UnpackByIndexDevice( buffer, var, idx, events ); }

template< typename T, typename IDX >
inline std::enable_if_t< !bufferOps::is_container< T >, localIndex >
UnpackByIndexDevice( buffer_unit_type const * &, T &, IDX &, parallelDeviceEvents & )
{
  GEOS_ERROR( "Trying to unpack data type (" << LvArray::system::demangleType< T >() << ") by index on device. Operation not supported." );
  return 0;
}


template< bool DO_PACKING, typename T >
localIndex
PackDataDevice( buffer_unit_type * & buffer, T const & var, parallelDeviceEvents & events )
{ return bufferOps::PackDataDevice< DO_PACKING >( buffer, var, events ); }

template< bool DO_PACKING, typename T, typename IDX >
inline std::enable_if_t< bufferOps::is_container< T >, localIndex >
PackDataByIndexDevice( buffer_unit_type * & buffer, T const & var, IDX & idx, parallelDeviceEvents & events )
{ return bufferOps::PackDataByIndexDevice< DO_PACKING >( buffer, var, idx, events ); }

template< bool DO_PACKING, typename T, typename IDX >
inline std::enable_if_t< !bufferOps::is_container< T >, localIndex >
PackDataByIndexDevice( buffer_unit_type * &, T const &, IDX &, parallelDeviceEvents & )
{
  GEOS_ERROR( "Trying to pack data type (" << LvArray::system::demangleType< T >() << ") by index on device. Operation not supported." );
  return 0;
}

template< typename T >
inline std::enable_if_t< bufferOps::is_container< T >, localIndex >
UnpackDataDevice( buffer_unit_type const * & buffer, T const & var, parallelDeviceEvents & events )
{ return bufferOps::UnpackDataDevice( buffer, var, events ); }

template< typename T >
inline std::enable_if_t< !bufferOps::is_container< T >, localIndex >
UnpackDataDevice( buffer_unit_type const * &, T const &, parallelDeviceEvents & )
{
  GEOS_ERROR( "Trying to unpack data type (" << LvArray::system::demangleType< T >() << ") on device. Operation not supported." );
  return 0;
}

template< typename T, typename IDX >
inline std::enable_if_t< bufferOps::is_container< T >, localIndex >
UnpackDataByIndexDevice( buffer_unit_type const * & buffer, T const & var, IDX & idx, parallelDeviceEvents & events )
{ return bufferOps::UnpackDataByIndexDevice( buffer, var, idx, events ); }

template< typename T, typename IDX >
inline std::enable_if_t< !bufferOps::is_container< T >, localIndex >
UnpackDataByIndexDevice( buffer_unit_type const * &, T const &, IDX &, parallelDeviceEvents & )
{
  GEOS_ERROR( "Trying to unpack data type (" << LvArray::system::demangleType< T >() << ") by index on device. Operation not supported." );
  return 0;
}

#if defined(GEOSX_USE_PYGEOSX)

template< typename T >
inline std::enable_if_t< LvArray::python::CanCreate< T >, PyObject * >
createPythonObject( T & object )
{ return LvArray::python::create( object ); }

template< typename T >
inline std::enable_if_t< !LvArray::python::CanCreate< T >, PyObject * >
createPythonObject( T & )
{ return nullptr; }

#endif

} // namespace wrapperHelpers
} // namespace dataRepository
} // namespace geos

#undef RESTART_TYPE_LOGGING

#endif // GEOS_DATAREPOSITORY_WRAPPERHELPERS_HPP_<|MERGE_RESOLUTION|>--- conflicted
+++ resolved
@@ -453,13 +453,8 @@
   constexpr int totalNumDimensions = NDIM + hasImplicitDimension;
 
   // Check that the permutations match.
-<<<<<<< HEAD
   conduit::Node const & permutationNode = node.fetch_existing( "__permutation__" );
-  GEOSX_ERROR_IF_NE( permutationNode.dtype().number_of_elements(), totalNumDimensions );
-=======
-  conduit::Node const & permutationNode = node.child( "__permutation__" );
   GEOS_ERROR_IF_NE( permutationNode.dtype().number_of_elements(), totalNumDimensions );
->>>>>>> 478ff4e8
 
   constexpr std::array< camp::idx_t, NDIM > const perm = RAJA::as_array< PERMUTATION >::get();
   camp::idx_t const * const permFromConduit = permutationNode.value();
@@ -476,13 +471,8 @@
   }
 
   // Now pull out the dimensions and resize the array.
-<<<<<<< HEAD
   conduit::Node const & dimensionNode = node.fetch_existing( "__dimensions__" );
-  GEOSX_ERROR_IF_NE( dimensionNode.dtype().number_of_elements(), totalNumDimensions );
-=======
-  conduit::Node const & dimensionNode = node.child( "__dimensions__" );
   GEOS_ERROR_IF_NE( dimensionNode.dtype().number_of_elements(), totalNumDimensions );
->>>>>>> 478ff4e8
   camp::idx_t const * const dims = dimensionNode.value();
 
   if( hasImplicitDimension )
@@ -578,14 +568,9 @@
                         string const &,
                         std::vector< string > const & )
 {
-<<<<<<< HEAD
-  GEOSX_ERROR( "Cannot create a mcarray out of " << LvArray::system::demangleType< T >() <<
-               "\nWas trying to write it to " << fields.path() );
-  GEOSX_UNUSED_VAR( fields );
-=======
   GEOS_ERROR( "Cannot create a mcarray out of " << LvArray::system::demangleType< T >() <<
               "\nWas trying to write it to " << fields.path() );
->>>>>>> 478ff4e8
+  GEOS_UNUSED_VAR( fields );
 }
 
 template< typename T, int NDIM, int USD >
@@ -630,14 +615,9 @@
                       conduit::Node & node,
                       std::vector< string > const & )
 {
-<<<<<<< HEAD
-  GEOSX_ERROR( "Cannot create a mcarray out of " << LvArray::system::demangleType< T >() <<
-               "\nWas trying to write it to " << node.path() );
-  GEOSX_UNUSED_VAR( node );
-=======
   GEOS_ERROR( "Cannot create a mcarray out of " << LvArray::system::demangleType< T >() <<
               "\nWas trying to write it to " << node.path() );
->>>>>>> 478ff4e8
+  GEOS_UNUSED_VAR( node );
 }
 
 template< typename T >
