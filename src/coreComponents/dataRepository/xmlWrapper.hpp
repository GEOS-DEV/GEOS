--- conflicted
+++ resolved
@@ -262,11 +262,6 @@
   map< string, string > m_originalBuffers;
   /// @see getFilePath()
   string m_rootFilePath;
-<<<<<<< HEAD
-  /// @see hasNodeFileInfo()
-  bool m_hasNodeFileInfo;
-=======
->>>>>>> 7f0065ae
 };
 
 /**
