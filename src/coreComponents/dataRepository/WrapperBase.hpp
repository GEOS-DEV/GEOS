--- conflicted
+++ resolved
@@ -46,7 +46,6 @@
 {
 
 class Group;
-class DataContext;
 
 /**
  * @class WrapperBase
@@ -637,17 +636,11 @@
 
   /**
    * @brief Sets the m_dataContext to a DataFileContext by retrieving the attribute file line.
-<<<<<<< HEAD
-   * @param nodePos the xml node position of the node containing this wrapper source attribute.
-   */
-  void createDataContext( xmlWrapper::xmlNodePos const & nodePos );
-=======
    * @param targetNode the node containing this wrapper source attribute.
    * @param nodePos the xml node position of the node
    */
   void createDataContext( xmlWrapper::xmlNode const & targetNode,
                           xmlWrapper::xmlNodePos const & nodePos );
->>>>>>> 071b10cf
 
   /**
    * @brief Helper method to process an exception that has been thrown during xml parsing.
