--- conflicted
+++ resolved
@@ -162,15 +162,9 @@
 //------------------------------------------------------------------------------
 // fallthrough-implementation
 template< bool DO_PACKING, typename T >
-<<<<<<< HEAD
 typename std::enable_if< !is_host_packable< T >, localIndex >::type
-Pack( buffer_unit_type * & GEOSX_UNUSED_PARAM( buffer ),
-      T const & GEOSX_UNUSED_PARAM( var ) )
-=======
-typename std::enable_if< !is_packable< T >, localIndex >::type
 Pack( buffer_unit_type * & GEOS_UNUSED_PARAM( buffer ),
       T const & GEOS_UNUSED_PARAM( var ) )
->>>>>>> 54348e35
 {
   GEOS_ERROR( "Trying to pack data type ("<<typeid(T).name()<<") but type is not packable." );
   return 0;
@@ -230,17 +224,10 @@
 
 //------------------------------------------------------------------------------
 template< bool DO_PACKING, typename T, typename T_INDICES >
-<<<<<<< HEAD
 typename std::enable_if< !is_host_packable_by_index< T > && !is_map_host_packable_by_index< T >, localIndex >::type
-PackByIndex( buffer_unit_type * & GEOSX_UNUSED_PARAM( buffer ),
-             T const & GEOSX_UNUSED_PARAM( var ),
-             T_INDICES const & GEOSX_UNUSED_PARAM( indices ) )
-=======
-typename std::enable_if< !is_packable_by_index< T > && !is_map_packable_by_index< T >, localIndex >::type
 PackByIndex( buffer_unit_type * & GEOS_UNUSED_PARAM( buffer ),
              T const & GEOS_UNUSED_PARAM( var ),
              T_INDICES const & GEOS_UNUSED_PARAM( indices ) )
->>>>>>> 54348e35
 {
   GEOS_ERROR( "Trying to pack data type ("<<typeid(T).name()<<") but type is not packable by index." );
   return 0;
@@ -308,15 +295,9 @@
 
 //------------------------------------------------------------------------------
 template< typename T >
-<<<<<<< HEAD
 typename std::enable_if< !is_host_packable< T >, localIndex >::type
-Unpack( buffer_unit_type const * & GEOSX_UNUSED_PARAM( buffer ),
-        T & GEOSX_UNUSED_PARAM( var ) )
-=======
-typename std::enable_if< !is_packable< T >, localIndex >::type
 Unpack( buffer_unit_type const * & GEOS_UNUSED_PARAM( buffer ),
         T & GEOS_UNUSED_PARAM( var ) )
->>>>>>> 54348e35
 {
   GEOS_ERROR( "Trying to unpack data type ("<<typeid(T).name()<<") but type is not packable." );
   return 0;
@@ -377,17 +358,10 @@
 
 //------------------------------------------------------------------------------
 template< typename T, typename T_INDICES >
-<<<<<<< HEAD
 typename std::enable_if< !is_host_packable_by_index< T > && !is_map_host_packable_by_index< T >, localIndex >::type
-UnpackByIndex( buffer_unit_type const * & GEOSX_UNUSED_PARAM( buffer ),
-               T & GEOSX_UNUSED_PARAM( var ),
-               T_INDICES const & GEOSX_UNUSED_PARAM( indices ) )
-=======
-typename std::enable_if< !is_packable_by_index< T > && !is_map_packable_by_index< T >, localIndex >::type
 UnpackByIndex( buffer_unit_type const * & GEOS_UNUSED_PARAM( buffer ),
                T & GEOS_UNUSED_PARAM( var ),
                T_INDICES const & GEOS_UNUSED_PARAM( indices ) )
->>>>>>> 54348e35
 {
   GEOS_ERROR( "Trying to unpack data type ("<<typeid(T).name()<<") but type is not packable by index." );
   return 0;
@@ -622,15 +596,9 @@
 #ifdef GEOSX_USE_ARRAY_BOUNDS_CHECK
 //------------------------------------------------------------------------------
 template< bool DO_PACKING, typename T, typename T_INDICES >
-<<<<<<< HEAD
 typename std::enable_if< !is_host_packable_by_index< T > &&
                          !is_map_host_packable_by_index< T >, localIndex >::type
-Pack( buffer_unit_type * & GEOSX_UNUSED_PARAM( buffer ), T const & GEOSX_UNUSED_PARAM( var ), T_INDICES const & GEOSX_UNUSED_PARAM( indices ) )
-=======
-typename std::enable_if< !is_packable_by_index< T > &&
-                         !is_map_packable_by_index< T >, localIndex >::type
-Pack( buffer_unit_type * & GEOS_UNUSED_PARAM( buffer ), T const & GEOS_UNUSED_PARAM( var ), T_INDICES const & GEOS_UNUSED_PARAM( indices ) )
->>>>>>> 54348e35
+Pack( buffer_unit_type * & GEOS_UNUSED_PARAM( buffer ), T const & GEOS_UNUSED_PARAM( var ), T_INDICES const & GEOSX_UNUSED_PARAM( indices ) )
 {
   GEOS_ERROR( "Trying to pack data type ("<<typeid(T).name()<<") but type is not packable by index." );
   return 0;
@@ -638,15 +606,9 @@
 
 //------------------------------------------------------------------------------
 template< typename T, typename T_INDICES >
-<<<<<<< HEAD
 typename std::enable_if< !is_host_packable_by_index< T > &&
                          !is_map_host_packable_by_index< T >, localIndex >::type
-Unpack( buffer_unit_type const * & GEOSX_UNUSED_PARAM( buffer ), T & GEOSX_UNUSED_PARAM( var ), T_INDICES const & GEOSX_UNUSED_PARAM( indices ) )
-=======
-typename std::enable_if< !is_packable_by_index< T > &&
-                         !is_map_packable_by_index< T >, localIndex >::type
 Unpack( buffer_unit_type const * & GEOS_UNUSED_PARAM( buffer ), T & GEOS_UNUSED_PARAM( var ), T_INDICES const & GEOS_UNUSED_PARAM( indices ) )
->>>>>>> 54348e35
 {
   GEOS_ERROR( "Trying to unpack data type ("<<typeid(T).name()<<") but type is not packable by index." );
   return 0;
