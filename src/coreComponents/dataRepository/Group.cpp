/*
 * ------------------------------------------------------------------------------------------------------------
 * SPDX-License-Identifier: LGPL-2.1-only
 *
 * Copyright (c) 2018-2020 Lawrence Livermore National Security LLC
 * Copyright (c) 2018-2020 The Board of Trustees of the Leland Stanford Junior University
 * Copyright (c) 2018-2020 TotalEnergies
 * Copyright (c) 2019-     GEOSX Contributors
 * All rights reserved
 *
 * See top level LICENSE, COPYRIGHT, CONTRIBUTORS, NOTICE, and ACKNOWLEDGEMENTS files for details.
 * ------------------------------------------------------------------------------------------------------------
 */

// Source includes
#include "Group.hpp"
#include "ConduitRestart.hpp"
#include "codingUtilities/StringUtilities.hpp"
#include "codingUtilities/Utilities.hpp"
#include "common/TimingMacros.hpp"

#if defined(GEOSX_USE_PYGEOSX)
#include "python/PyGroupType.hpp"
#endif

namespace geosx
{
namespace dataRepository
{

Group::Group( string const & name,
              Group * const parent ):
  Group( name, parent->getConduitNode() )
{
  GEOSX_ERROR_IF( parent == nullptr, "Should not be null." );
  m_parent = parent;
}

Group::Group( string const & name,
              conduit::Node & rootNode ):
  m_parent( nullptr ),
  m_sizedFromParent( 0 ),
  m_wrappers(),
  m_subGroups(),
  m_size( 0 ),
  m_capacity( 0 ),
  m_name( name ),
  m_logLevel( 0 ),
  m_restart_flags( RestartFlags::WRITE_AND_READ ),
  m_input_flags( InputFlags::INVALID ),
  m_conduitNode( rootNode[ name ] )
{}

Group::~Group()
{
// TODO enable this and fix bugs this exposes.
//  m_conduitNode.parent()->remove( m_name );
}

Group::CatalogInterface::CatalogType & Group::getCatalog()
{
  static Group::CatalogInterface::CatalogType catalog;
  return catalog;
}

WrapperBase & Group::registerWrapper( std::unique_ptr< WrapperBase > wrapper )
{
  // Extract `wrapperName` first to prevent from UB call order in the `insert` call.
  string const wrapperName = wrapper->getName();
  return *m_wrappers.insert( wrapperName, wrapper.release(), true );
}

void Group::deregisterWrapper( string const & name )
{
  GEOSX_ERROR_IF( !hasWrapper( name ), "Wrapper " << name << " doesn't exist." );
  m_wrappers.erase( name );
  m_conduitNode.remove( name );
}


void Group::resize( indexType const newSize )
{
  forWrappers( [newSize] ( WrapperBase & wrapper )
  {
    if( wrapper.sizedFromParent() == 1 )
    {
      wrapper.resize( newSize );
    }
  } );

  forSubGroups( [newSize] ( Group & subGroup )
  {
    if( subGroup.sizedFromParent() == 1 )
    {
      subGroup.resize( newSize );
    }
  } );

  m_size = newSize;
  if( m_size > m_capacity )
  {
    m_capacity = m_size;
  }
}

void Group::reserve( indexType const newSize )
{
  forWrappers( [newSize] ( WrapperBase & wrapper )
  {
    if( wrapper.sizedFromParent() == 1 )
    {
      wrapper.reserve( newSize );
    }
  } );

  forSubGroups( [newSize] ( Group & subGroup )
  {
    if( subGroup.sizedFromParent() == 1 )
    {
      subGroup.resize( newSize );
    }
  } );

  m_capacity = newSize;
}

string Group::getPath() const
{
  // In the Conduit node heirarchy everything begins with 'Problem', we should change it so that
  // the ProblemManager actually uses the root Conduit Node but that will require a full rebaseline.
  string const noProblem = getConduitNode().path().substr( std::strlen( dataRepository::keys::ProblemManager ) - 1 );
  return noProblem.empty() ? "/" : noProblem;
}

void Group::processInputFileRecursive( xmlWrapper::xmlNode & targetNode )
{
  xmlWrapper::addIncludedXML( targetNode );

  // Handle the case where the node was imported from a different input file
  // Set the path prefix to make sure all relative Path variables are interpreted correctly
  string const oldPrefix = Path::pathPrefix();
  xmlWrapper::xmlAttribute filePath = targetNode.attribute( xmlWrapper::filePathString );
  if( filePath )
  {
    Path::pathPrefix() = splitPath( filePath.value() ).first;
    targetNode.remove_attribute( filePath );
  }

  // Loop over the child nodes of the targetNode
  array1d< string > childNames;
  for( xmlWrapper::xmlNode childNode : targetNode.children() )
  {
    // Get the child tag and name
    string childName = childNode.attribute( "name" ).value();
    if( childName.empty() )
    {
      childName = childNode.name();
    }
    else
    {
      // Make sure child names are not duplicated
      GEOSX_ERROR_IF( std::find( childNames.begin(), childNames.end(), childName ) != childNames.end(),
                      GEOSX_FMT( "Error: An XML block cannot contain children with duplicated names ({}/{}). ",
                                 getPath(), childName ) );
      childNames.emplace_back( childName );
    }

    // Create children
    Group * newChild = createChild( childNode.name(), childName );
    if( newChild == nullptr )
    {
      newChild = getGroupPointer( childName );
    }
    if( newChild != nullptr )
    {
      newChild->processInputFileRecursive( childNode );
    }
  }

  processInputFile( targetNode );

  // Restore original prefix once the node is processed
  Path::pathPrefix() = oldPrefix;
}

void Group::processInputFile( xmlWrapper::xmlNode const & targetNode )
{
  std::set< string > processedAttributes;
  for( std::pair< string const, WrapperBase * > & pair : m_wrappers )
  {
    if( pair.second->processInputFile( targetNode ) )
    {
      processedAttributes.insert( pair.first );
    }
  }

  for( xmlWrapper::xmlAttribute attribute : targetNode.attributes() )
  {
    string const attributeName = attribute.name();
    if( attributeName != "name" && attributeName != "xmlns:xsi" && attributeName != "xsi:noNamespaceSchemaLocation" )
    {
      GEOSX_THROW_IF( processedAttributes.count( attributeName ) == 0,
                      GEOSX_FMT( "XML Node '{}' with name='{}' contains unused attribute '{}'.\n"
                                 "Valid attributes are:\n{}\nFor more details, please refer to documentation at:\n"
                                 "http://geosx-geosx.readthedocs-hosted.com/en/latest/docs/sphinx/userGuide/Index.html",
                                 targetNode.path(), targetNode.attribute( "name" ).value(), attributeName, dumpInputOptions() ),
                      InputError );
    }
  }
}

void Group::postProcessInputRecursive()
{
  for( auto const & subGroupIter : m_subGroups )
  {
    subGroupIter.second->postProcessInputRecursive();
  }
  postProcessInput();
}



void Group::registerDataOnMeshRecursive( Group & meshBodies )
{
  registerDataOnMesh( meshBodies );
  for( auto && subGroup : m_subGroups )
  {
    subGroup.second->registerDataOnMeshRecursive( meshBodies );
  }
}


Group * Group::createChild( string const & childKey, string const & childName )
{
  GEOSX_ERROR_IF( !(CatalogInterface::hasKeyName( childKey )),
                  "KeyName ("<<childKey<<") not found in Group::Catalog" );
  GEOSX_LOG_RANK_0( "Adding Object " << childKey<<" named "<< childName<<" from Group::Catalog." );
  return &registerGroup( childName,
                         CatalogInterface::factory( childKey, childName, this ) );
}


void Group::printDataHierarchy( integer const indent )
{
  for( auto & view : wrappers() )
  {
    GEOSX_LOG( string( indent, '\t' ) << view.second->getName() << ", " << LvArray::system::demangleType( view.second ) );
  }

  for( auto & group : m_subGroups )
  {
    GEOSX_LOG( string( indent, '\t' ) << group.first << ':' );
    group.second->printDataHierarchy( indent + 1 );
  }
}

string Group::dumpInputOptions() const
{
  string rval;

  bool writeHeader = true;
  for( auto const & wrapper : m_wrappers )
  {
    rval.append( wrapper.second->dumpInputOptions( writeHeader ) );
    writeHeader = false;
  }

  return rval;
}

void Group::deregisterGroup( string const & name )
{
  GEOSX_ERROR_IF( !hasGroup( name ), "Group " << name << " doesn't exist." );
  m_subGroups.erase( name );
  m_conduitNode.remove( name );
}

void Group::initializationOrder( string_array & order )
{
  for( auto & subGroupIter : m_subGroups )
  {
    order.emplace_back( subGroupIter.first );
  }
}

void Group::initialize_postMeshGeneration()
{
  array1d< string > initOrder;
  initializationOrder( initOrder );

  for( auto const & groupName : initOrder )
  {
    getGroup( groupName ).initialize_postMeshGeneration();
  }
}


void Group::initialize()
{
  initializePreSubGroups();

  array1d< string > initOrder;
  initializationOrder( initOrder );

  for( auto const & groupName : initOrder )
  {
    getGroup( groupName ).initialize();
  }

  initializePostSubGroups();
}


void Group::initializePostInitialConditions()
{
  initializePostInitialConditionsPreSubGroups();

  array1d< string > initOrder;
  initializationOrder( initOrder );

  for( auto const & groupName : initOrder )
  {
    getGroup( groupName ).initializePostInitialConditions();
  }

  initializePostInitialConditionsPostSubGroups();
}

template< bool DO_PACKING >
localIndex Group::packImpl( buffer_unit_type * & buffer,
                            array1d< string > const & wrapperNames,
                            arrayView1d< localIndex const > const & packList,
                            integer const recursive,
                            bool onDevice,
                            parallelDeviceEvents & events ) const
{
  localIndex packedSize = 0;
  packedSize += bufferOps::Pack< DO_PACKING >( buffer, getName() );

  packedSize += bufferOps::Pack< DO_PACKING >( buffer, string( "Wrappers" ) );

  // `wrappers` are considered for packing if they match the size of this Group instance.
  // A way to check this is to check the sufficient (but not necessary...) condition `wrapper.sizedFromParent()`.
  std::vector< WrapperBase const * > wrappers;
  for( string const & wrapperName: wrapperNames )
  {
    if( hasWrapper( wrapperName ) )
    {
      WrapperBase const & wrapper = getWrapperBase( wrapperName );

      if( wrapper.sizedFromParent() )
      {
        wrappers.push_back( &wrapper );
      }
    }
    else
    {
      GEOSX_ERROR( "Wrapper " << wrapperName << " not found in Group " << getName() << "." );
    }
  }

  // Now we pack the `wrappers`.
  packedSize += bufferOps::Pack< DO_PACKING >( buffer, LvArray::integerConversion< localIndex >( wrappers.size() ) );
  for( WrapperBase const * wrapper: wrappers )
  {
    packedSize += bufferOps::Pack< DO_PACKING >( buffer, wrapper->getName() );
    if( packList.empty() )
    {
      packedSize += wrapper->pack< DO_PACKING >( buffer, true, onDevice, events );
    }
    else
    {
      packedSize += wrapper->packByIndex< DO_PACKING >( buffer, packList, true, onDevice, events );
    }
  }

  if( recursive > 0 )
  {
    packedSize += bufferOps::Pack< DO_PACKING >( buffer, string( "SubGroups" ) );
    packedSize += bufferOps::Pack< DO_PACKING >( buffer, m_subGroups.size() );
    for( auto const & keyGroupPair : m_subGroups )
    {
      packedSize += bufferOps::Pack< DO_PACKING >( buffer, keyGroupPair.first );
      packedSize += keyGroupPair.second->packImpl< DO_PACKING >( buffer, wrapperNames, packList, recursive, onDevice, events );
    }
  }

  return packedSize;
}

localIndex Group::packSize( array1d< string > const & wrapperNames,
                            arrayView1d< localIndex const > const & packList,
                            integer const recursive,
                            bool onDevice,
                            parallelDeviceEvents & events ) const
{
  buffer_unit_type * dummy;
  return this->packImpl< false >( dummy, wrapperNames, packList, recursive, onDevice, events );
}


localIndex Group::packSize( arrayView1d< localIndex const > const & packList,
                            integer const recursive,
                            bool onDevice,
                            parallelDeviceEvents & events ) const
{
  std::vector< string > const tmp = mapKeys( m_wrappers );
  array1d< string > wrapperNames;
  wrapperNames.insert( 0, tmp.begin(), tmp.end() );
  return this->packSize( wrapperNames, packList, recursive, onDevice, events );
}


localIndex Group::packSize( array1d< string > const & wrapperNames,
                            integer const recursive,
                            bool onDevice,
                            parallelDeviceEvents & events ) const
{
  arrayView1d< localIndex const > nullArray;
  return packSize( wrapperNames, nullArray, recursive, onDevice, events );
}


localIndex Group::pack( buffer_unit_type * & buffer,
                        array1d< string > const & wrapperNames,
                        arrayView1d< localIndex const > const & packList,
                        integer const recursive,
                        bool onDevice,
                        parallelDeviceEvents & events ) const
{
  return this->packImpl< true >( buffer, wrapperNames, packList, recursive, onDevice, events );
}


localIndex Group::pack( buffer_unit_type * & buffer,
                        arrayView1d< localIndex const > const & packList,
                        integer const recursive,
                        bool onDevice,
                        parallelDeviceEvents & events ) const
{
  std::vector< string > const tmp = mapKeys( m_wrappers );
  array1d< string > wrapperNames;
  wrapperNames.insert( 0, tmp.begin(), tmp.end() );
  return this->pack( buffer, wrapperNames, packList, recursive, onDevice, events );
}


localIndex Group::pack( buffer_unit_type * & buffer,
                        array1d< string > const & wrapperNames,
                        integer const recursive,
                        bool onDevice,
                        parallelDeviceEvents & events ) const
{
  arrayView1d< localIndex const > nullArray;
  return pack( buffer, wrapperNames, nullArray, recursive, onDevice, events );
}

localIndex Group::unpack( buffer_unit_type const * & buffer,
                          arrayView1d< localIndex > & packList,
                          integer const recursive,
                          bool onDevice,
                          parallelDeviceEvents & events )
{
  localIndex unpackedSize = 0;
  string groupName;
  unpackedSize += bufferOps::Unpack( buffer, groupName );
  GEOSX_ERROR_IF( groupName != getName(), "Group::unpack(): group names do not match" );

  string wrappersLabel;
  unpackedSize += bufferOps::Unpack( buffer, wrappersLabel );
  GEOSX_ERROR_IF( wrappersLabel != "Wrappers", "Group::unpack(): wrapper label incorrect" );

  localIndex numWrappers;
  unpackedSize += bufferOps::Unpack( buffer, numWrappers );
  for( localIndex a=0; a<numWrappers; ++a )
  {
    string wrapperName;
    unpackedSize += bufferOps::Unpack( buffer, wrapperName );
    getWrapperBase( wrapperName ).unpackByIndex( buffer, packList, true, onDevice, events );
  }


  if( recursive > 0 )
  {
    string subGroups;
    unpackedSize += bufferOps::Unpack( buffer, subGroups );
    GEOSX_ERROR_IF( subGroups != "SubGroups", "Group::unpack(): group names do not match" );

    decltype( m_subGroups.size()) numSubGroups;
    unpackedSize += bufferOps::Unpack( buffer, numSubGroups );
    GEOSX_ERROR_IF( numSubGroups != m_subGroups.size(), "Group::unpack(): incorrect number of subGroups" );

    for( auto const & index : m_subGroups )
    {
      GEOSX_UNUSED_VAR( index );
      string subGroupName;
      unpackedSize += bufferOps::Unpack( buffer, subGroupName );
      unpackedSize += getGroup( subGroupName ).unpack( buffer, packList, recursive, onDevice, events );
    }
  }

  return unpackedSize;
}


void Group::prepareToWrite()
{
  if( getRestartFlags() == RestartFlags::NO_WRITE )
  {
    return;
  }

  forWrappers( [] ( WrapperBase & wrapper )
  {
    wrapper.registerToWrite();
  } );

  m_conduitNode[ "__size__" ].set( m_size );

  forSubGroups( []( Group & subGroup )
  {
    subGroup.prepareToWrite();
  } );
}


void Group::finishWriting()
{
  if( getRestartFlags() == RestartFlags::NO_WRITE )
  {
    return;
  }

  forWrappers( [] ( WrapperBase & wrapper )
  {
    wrapper.finishWriting();
  } );

  forSubGroups( []( Group & subGroup )
  {
    subGroup.finishWriting();
  } );
}


void Group::loadFromConduit()
{
  if( getRestartFlags() != RestartFlags::WRITE_AND_READ )
  {
    return;
  }

<<<<<<< HEAD
  m_size = m_conduitNode.fetch_existing( "__size__" ).value();
=======
  m_size = m_conduitNode.child( "__size__" ).value();
>>>>>>> 1ee6af42
  localIndex const groupSize = m_size;

  forWrappers( [&]( WrapperBase & wrapper )
  {
    if( !( wrapper.loadFromConduit()) )
    {
      if( wrapper.sizedFromParent() == 1 )
      {
        wrapper.resize( groupSize );
      }
    }
  } );

  forSubGroups( []( Group & subGroup )
  {
    subGroup.loadFromConduit();
  } );
}

void Group::postRestartInitializationRecursive()
{
  forSubGroups( [&]( Group & subGroup )
  {
    subGroup.postRestartInitializationRecursive();
  } );

  postRestartInitialization();
}

void Group::enableLogLevelInput()
{
  string const logLevelString = "logLevel";

  registerWrapper( logLevelString, &m_logLevel ).
    setApplyDefaultValue( 0 ).
    setInputFlag( InputFlags::OPTIONAL ).
    setDescription( "Log level" );
}

Group const & Group::getBaseGroupByPath( string const & path ) const
{
  Group const * currentGroup = this;
  string::size_type previousPosition = 0;

  if( path[ 0 ] == '/' )
  {
    bool foundTarget = false;
    for( int i=0; i<1000; ++i )
    {
      if( currentGroup->m_parent != nullptr )
      {
        currentGroup = currentGroup->m_parent;
      }
      else
      {
        foundTarget = true;
        previousPosition = 1;
        break;
      }
    }
    GEOSX_ERROR_IF( !foundTarget,
                    "Could not find the specified path from the starting group." );
  }

  string::size_type currentPosition;
  do
  {
    currentPosition = path.find( '/', previousPosition );
    string const curGroupName = path.substr( previousPosition, currentPosition - previousPosition );

    previousPosition = currentPosition + 1;

    if( curGroupName == "" || curGroupName == "." || curGroupName==currentGroup->m_name )
    {
      continue;
    }
    else if( curGroupName == ".." )
    {
      currentGroup = &this->getParent();
    }
    else
    {
      currentGroup = &currentGroup->getGroup( curGroupName );
    }
  }
  while( currentPosition != string::npos );

  return *currentGroup;
}

#if defined(GEOSX_USE_PYGEOSX)
PyTypeObject * Group::getPythonType() const
{ return geosx::python::getPyGroupType(); }
#endif

} /* end namespace dataRepository */
} /* end namespace geosx  */<|MERGE_RESOLUTION|>--- conflicted
+++ resolved
@@ -550,11 +550,7 @@
     return;
   }
 
-<<<<<<< HEAD
   m_size = m_conduitNode.fetch_existing( "__size__" ).value();
-=======
-  m_size = m_conduitNode.child( "__size__" ).value();
->>>>>>> 1ee6af42
   localIndex const groupSize = m_size;
 
   forWrappers( [&]( WrapperBase & wrapper )
