--- conflicted
+++ resolved
@@ -494,49 +494,44 @@
 localIndex Group::unpack( buffer_unit_type const * & buffer,
                           arrayView1d< localIndex > & packList,
                           integer const recursive,
-<<<<<<< HEAD
-                          parallelDeviceEvents & events )
-=======
-                          bool onDevice,
                           parallelDeviceEvents & events,
-                          MPI_Op GEOS_UNUSED_PARAM( op ) )
->>>>>>> 2bf2c4a0
+                          MPI_Op op )
 {
   localIndex unpackedSize = 0;
   string groupName;
-  unpackedSize += bufferOps::Unpack( buffer, groupName );
+  unpackedSize += bufferOps::Unpack( buffer, groupName, op );
   GEOS_ERROR_IF( groupName != getName(), "Group::unpack(): group names do not match" );
 
   string wrappersLabel;
-  unpackedSize += bufferOps::Unpack( buffer, wrappersLabel );
+  unpackedSize += bufferOps::Unpack( buffer, wrappersLabel, op );
   GEOS_ERROR_IF( wrappersLabel != "Wrappers", "Group::unpack(): wrapper label incorrect" );
 
   localIndex numWrappers;
-  unpackedSize += bufferOps::Unpack( buffer, numWrappers );
+  unpackedSize += bufferOps::Unpack( buffer, numWrappers, op );
   for( localIndex a=0; a<numWrappers; ++a )
   {
     string wrapperName;
-    unpackedSize += bufferOps::Unpack( buffer, wrapperName );
-    getWrapperBase( wrapperName ).unpackByIndex( buffer, packList, true, events );
+    unpackedSize += bufferOps::Unpack( buffer, wrapperName, op );
+    getWrapperBase( wrapperName ).unpackByIndex( buffer, packList, true, events, op );
   }
 
 
   if( recursive > 0 )
   {
     string subGroups;
-    unpackedSize += bufferOps::Unpack( buffer, subGroups );
+    unpackedSize += bufferOps::Unpack( buffer, subGroups, op );
     GEOS_ERROR_IF( subGroups != "SubGroups", "Group::unpack(): group names do not match" );
 
     decltype( m_subGroups.size()) numSubGroups;
-    unpackedSize += bufferOps::Unpack( buffer, numSubGroups );
+    unpackedSize += bufferOps::Unpack( buffer, numSubGroups, op );
     GEOS_ERROR_IF( numSubGroups != m_subGroups.size(), "Group::unpack(): incorrect number of subGroups" );
 
     for( auto const & index : m_subGroups )
     {
       GEOS_UNUSED_VAR( index );
       string subGroupName;
-      unpackedSize += bufferOps::Unpack( buffer, subGroupName );
-      unpackedSize += getGroup( subGroupName ).unpack( buffer, packList, recursive, events );
+      unpackedSize += bufferOps::Unpack( buffer, subGroupName, op );
+      unpackedSize += getGroup( subGroupName ).unpack( buffer, packList, recursive, events, op );
     }
   }
 
