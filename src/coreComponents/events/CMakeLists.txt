#
# Specify all headers
#
set( events_headers
     EventBase.hpp
     EventManager.hpp
     HaltEvent.hpp
     PeriodicEvent.hpp
     SoloEvent.hpp
     tasks/TaskBase.hpp
     tasks/TasksManager.hpp
   )

#
# Specify all sources
#
set( events_sources
     EventBase.cpp
     EventManager.cpp
     HaltEvent.cpp
     PeriodicEvent.cpp
     SoloEvent.cpp
     tasks/TaskBase.cpp
     tasks/TasksManager.cpp
   )

<<<<<<< HEAD
set( dependencyList ${parallelDeps} fileIO dataRepository )
=======
set( dependencyList common dataRepository )

if( ENABLE_CUDA )
  set( dependencyList ${dependencyList} cuda )
endif( )

>>>>>>> 14e30d15

blt_add_library( NAME       events
                 SOURCES    ${events_sources}
                 HEADERS    ${events_headers}
                 DEPENDS_ON ${dependencyList}
                 OBJECT     ${GEOSX_BUILD_OBJ_LIBS}
               )

target_include_directories( events PUBLIC ${CMAKE_SOURCE_DIR}/coreComponents )

geosx_add_code_checks( PREFIX events )<|MERGE_RESOLUTION|>--- conflicted
+++ resolved
@@ -24,16 +24,7 @@
      tasks/TasksManager.cpp
    )
 
-<<<<<<< HEAD
-set( dependencyList ${parallelDeps} fileIO dataRepository )
-=======
-set( dependencyList common dataRepository )
-
-if( ENABLE_CUDA )
-  set( dependencyList ${dependencyList} cuda )
-endif( )
-
->>>>>>> 14e30d15
+set( dependencyList ${parallelDeps} common fileIO dataRepository )
 
 blt_add_library( NAME       events
                  SOURCES    ${events_sources}
