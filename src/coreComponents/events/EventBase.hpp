--- conflicted
+++ resolved
@@ -262,20 +262,6 @@
   { return m_eventForecast > 1; }
 
   /**
-<<<<<<< HEAD
-   * @brief Get the target of this event.
-   * @return The target of this event.
-   */
-  ExecutableGroup * getEventTarget() const
-  { return m_target; }
-
-  /**
-   * @brief Get the name of this event target.
-   * @return The name of the target of this event.
-   */
-  string getTargetName() const
-  { return m_eventTarget; }
-=======
    * @brief Get the string name of the target.
    * @return @p string name of the target.
    */
@@ -283,7 +269,6 @@
   {
     return m_eventTarget;
   }
->>>>>>> 8ff5ccf3
 
 protected:
 
