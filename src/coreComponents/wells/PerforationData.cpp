/*
 * ------------------------------------------------------------------------------------------------------------
 * SPDX-License-Identifier: LGPL-2.1-only
 *
 * Copyright (c) 2018-2019 Lawrence Livermore National Security LLC
 * Copyright (c) 2018-2019 The Board of Trustees of the Leland Stanford Junior University
 * Copyright (c) 2018-2019 Total, S.A
 * Copyright (c) 2019-     GEOSX Contributors
 * All right reserved
 *
 * See top level LICENSE, COPYRIGHT, CONTRIBUTORS, NOTICE, and ACKNOWLEDGEMENTS files for details.
 * ------------------------------------------------------------------------------------------------------------
 */

/*
 * @file PerforationData.cpp
 *
 */

#include "PerforationData.hpp"

#include "mpiCommunications/MpiWrapper.hpp"
#include "Perforation.hpp"

#include "managers/DomainPartition.hpp"
#include "mesh/MeshForLoopInterface.hpp"
#include "meshUtilities/ComputationalGeometry.hpp"

namespace geosx
{

using namespace dataRepository;

PerforationData::PerforationData(string const & name, Group * const parent)
  : ObjectManagerBase(name, parent),
    m_numPerforationsGlobal(0)
{
  registerWrapper( viewKeyStruct::numPerforationsGlobalString, &m_numPerforationsGlobal, false );
 
  registerWrapper( viewKeyStruct::reservoirElementRegionString,    &m_toMeshElements.m_toElementRegion,    false );
  registerWrapper( viewKeyStruct::reservoirElementSubregionString, &m_toMeshElements.m_toElementSubRegion, false );
  registerWrapper( viewKeyStruct::reservoirElementIndexString,     &m_toMeshElements.m_toElementIndex,     false );

  registerWrapper( viewKeyStruct::wellElementIndexString, &m_wellElementIndex, false );
  registerWrapper( viewKeyStruct::locationString, &m_location, false );
  registerWrapper( viewKeyStruct::wellPeacemanIndexString, &m_wellPeacemanIndex, false );
}

PerforationData::~PerforationData()
{
}

  
void PerforationData::ConnectToWellElements( InternalWellGenerator const & wellGeometry,
                                             unordered_map<globalIndex,localIndex> const & globalToLocalWellElemMap, 
                                             globalIndex elemOffsetGlobal )
{
  arrayView1d<globalIndex const> const & perfElemIndexGlobal = wellGeometry.GetPerfElemIndex();

  for (localIndex iperfLocal = 0; iperfLocal < size(); ++iperfLocal)
  {
    globalIndex const iwelemGlobal = perfElemIndexGlobal[m_localToGlobalMap[iperfLocal]];
    globalIndex const ielemGlobal  = elemOffsetGlobal + iwelemGlobal;
    GEOSX_ASSERT( globalToLocalWellElemMap.count( ielemGlobal ) > 0 );
    m_wellElementIndex[iperfLocal] = globalToLocalWellElemMap.at( ielemGlobal ); 
  }

  //DebugLocalPerforations();
}
 
void PerforationData::InitializePostInitialConditions_PreSubGroups( Group * const GEOSX_UNUSED_ARG( problemManager ) )
{
  for (localIndex iperf = 0; iperf < size(); ++iperf)
  {
    if (m_wellPeacemanIndex[iperf] < 0.0)
    {
<<<<<<< HEAD
      // TODO: compute wellPeacemanIndex internally
      GEOS_ERROR( "Invalid well Peaceman index value: " << m_wellPeacemanIndex[iperf] );
=======
      // TODO: compute transmissibility internally
      GEOSX_ERROR( "Invalid transmissibility value: " << m_transmissibility[iperf] );
>>>>>>> 3a582762
    }
  }
}


void PerforationData::DebugLocalPerforations() const
{
  if (size() == 0)
  {
    return;
  } 

  if ( MpiWrapper::Comm_rank( MPI_COMM_GEOSX ) != 1)
  {
    return;
  } 

  std::cout << std::endl;
  std::cout << "++++++++++++++++++++++++++" << std::endl;
  std::cout << "PerforationData = " << getName() << " of " << getParent()->getName() << std::endl;
  std::cout << "MPI rank = " << MpiWrapper::Comm_rank( MPI_COMM_GEOSX ) << std::endl;
  std::cout << "Number of local perforations = " << size() << std::endl;

  for (localIndex iperf = 0; iperf < size(); ++iperf) 
  {
    std::cout << "m_toMeshElements.m_toElementRegion[" << iperf << "] = "
              << m_toMeshElements.m_toElementRegion[iperf]
              << std::endl;
    std::cout << "m_toMeshElements.m_toElementSubRegion[" << iperf << "] = "
              << m_toMeshElements.m_toElementSubRegion[iperf]
              << std::endl;
    std::cout << "m_toMeshElements.m_toElementIndex[" << iperf << "] = "
              << m_toMeshElements.m_toElementIndex[iperf]
              << std::endl;

    std::cout << "m_wellElementIndexLocal[" << iperf << "] = " << m_wellElementIndex[iperf] 
              << std::endl;
    std::cout << "m_location[" << iperf << "] = " << m_location[iperf]
              << std::endl;
    std::cout << "m_wellPeacemanIndex[" << iperf << "] = " << m_wellPeacemanIndex[iperf]
              << std::endl;
  }
}

} //namespace geosx<|MERGE_RESOLUTION|>--- conflicted
+++ resolved
@@ -74,13 +74,8 @@
   {
     if (m_wellPeacemanIndex[iperf] < 0.0)
     {
-<<<<<<< HEAD
       // TODO: compute wellPeacemanIndex internally
-      GEOS_ERROR( "Invalid well Peaceman index value: " << m_wellPeacemanIndex[iperf] );
-=======
-      // TODO: compute transmissibility internally
-      GEOSX_ERROR( "Invalid transmissibility value: " << m_transmissibility[iperf] );
->>>>>>> 3a582762
+      GEOSX_ERROR( "Invalid well Peaceman index value: " << m_wellPeacemanIndex[iperf] );
     }
   }
 }
