/*
 * ------------------------------------------------------------------------------------------------------------
 * SPDX-License-Identifier: LGPL-2.1-only
 *
 * Copyright (c) 2018-2019 Lawrence Livermore National Security LLC
 * Copyright (c) 2018-2019 The Board of Trustees of the Leland Stanford Junior University
 * Copyright (c) 2018-2019 Total, S.A
 * Copyright (c) 2019-     GEOSX Contributors
 * All right reserved
 *
 * See top level LICENSE, COPYRIGHT, CONTRIBUTORS, NOTICE, and ACKNOWLEDGEMENTS files for details.
 * ------------------------------------------------------------------------------------------------------------
 */

/*
 * @file Perforation.hpp
 *
 */

#ifndef GEOSX_WELLS_PERFORATION_HPP
#define GEOSX_WELLS_PERFORATION_HPP

#include "dataRepository/Group.hpp"

namespace geosx
{

namespace dataRepository
{
namespace keys
{
static constexpr auto perforation = "Perforation";
}
}


/**
 * @class Perforation
 *
<<<<<<< HEAD
 * This class describes a perforation with its location, well Peaceman index  and corresponding well element
 */  
=======
 * This class describes a perforation with its location, transmissibility and corresponding well element
 */
>>>>>>> 667f3b51
class Perforation : public dataRepository::Group
{
public:

  /**
   * @brief main constructor for Group Objects
   * @param name the name of this instantiation of Group in the repository
   * @param parent the parent group of this instantiation of Group
   */
  explicit Perforation( string const & name, dataRepository::Group * const parent );

  /**
   * @brief default destructor
   */
  ~Perforation() override;

  /// deleted default constructor
  Perforation() = delete;

  /// deleted copy constructor
  Perforation( Perforation const & ) = delete;

  /// deleted move constructor
  Perforation( Perforation && ) = delete;

  /// deleted assignment operator
  Perforation & operator=( Perforation const & ) = delete;

  /// deleted move operator
  Perforation & operator=( Perforation && ) = delete;

  /**
   * @brief Getter for the linear distance between the well head and the perforation
   * @return the distance between the well head and the perforation
   */
  real64 const & GetDistanceFromWellHead() const { return m_distanceFromHead; }

  /**
   * @brief Getter for the well Peaceman index at the perforation
   * @return the well Peaceman index
   */
  real64 GetWellPeacemanIndex() const { return m_wellPeacemanIndex ; }


  struct viewKeyStruct
  {
    static constexpr auto distanceFromHeadString  = "distanceFromHead";
    static constexpr auto wellPeacemanIndexString = "wellPeacemanIndex";

    dataRepository::ViewKey distanceFromHead  = { distanceFromHeadString };
    dataRepository::ViewKey wellPeacemanIndex = { wellPeacemanIndexString };

  } viewKeysPerforation;

protected:

  void PostProcessInput() override;

private:

  // linear distance from well head
  real64 m_distanceFromHead;

  // well index at this perforation
  real64 m_wellPeacemanIndex;

};

} //namespace geosx

#endif //GEOSX_MANAGERS_WELLS_PERFORATION_HPP<|MERGE_RESOLUTION|>--- conflicted
+++ resolved
@@ -37,13 +37,8 @@
 /**
  * @class Perforation
  *
-<<<<<<< HEAD
  * This class describes a perforation with its location, well Peaceman index  and corresponding well element
  */  
-=======
- * This class describes a perforation with its location, transmissibility and corresponding well element
- */
->>>>>>> 667f3b51
 class Perforation : public dataRepository::Group
 {
 public:
