--- conflicted
+++ resolved
@@ -153,7 +153,6 @@
                               WellGeneratorBase const & wellGeometry );
 
   /**
-<<<<<<< HEAD
    * @brief Connect each perforation to a local wellbore element
    * @param[in] wellGeometry the WellGenerator containing the global well topology
    * @param[in] wellElementGlobalToLocalMap the global to local map of wellbore elements
@@ -162,16 +161,6 @@
   void ConnectToWellElements( WellGeneratorBase                     const & wellGeometry,
                               unordered_map<globalIndex,localIndex> const & globalToLocalWellElementMap,
                               globalIndex                                   elemOffsetGlobal );
-=======
-   * @brief Connects each perforation to a local wellbore element
-   * @param[in] wellGeometry the InternalWellGenerator containing the global well topology
-   * @param[in] wellElementGlobalToLocalMap the global to local map of wellbore elements
-   * @param[in] elemOffsetGlobal the offset of the first global well element ( = offset of last global mesh elem + 1 )
-   */
-  void ConnectToWellElements( InternalWellGenerator const & wellGeometry,
-                              unordered_map< globalIndex, localIndex > const & globalToLocalWellElementMap,
-                              globalIndex elemOffsetGlobal );
->>>>>>> 5a3bb2a6
 
   struct viewKeyStruct : public ObjectManagerBase::viewKeyStruct
   {
