--- conflicted
+++ resolved
@@ -46,13 +46,6 @@
     setInputFlag( InputFlags::FALSE ).
     setDescription( "List of regions to build the stencil for" );
 
-<<<<<<< HEAD
-  registerWrapper( viewKeyStruct::coefficientModelNamesString(), &m_coefficientModelNames ).
-    setInputFlag( InputFlags::FALSE ).
-    setDescription( "List of constitutive models that contain the coefficient used to build the stencil" );
-
-=======
->>>>>>> bb16d72e
   registerWrapper( viewKeyStruct::areaRelativeToleranceString(), &m_areaRelTol ).
     setInputFlag( InputFlags::OPTIONAL ).
     setApplyDefaultValue( 1.0e-8 ).
@@ -107,11 +100,7 @@
       // For each face-based Dirichlet boundary condition on target field, create a boundary stencil
       // TODO: Apply() should take a MeshLevel directly
       fsManager.apply( 0.0,
-<<<<<<< HEAD
-                       domain,
-=======
                        mesh,
->>>>>>> bb16d72e
                        "faceManager",
                        m_fieldName,
                        [&] ( FieldSpecificationBase const &,
@@ -125,11 +114,7 @@
 
       // For each aquifer boundary condition, create a boundary stencil
       fsManager.apply< AquiferBoundaryCondition >( 0.0,
-<<<<<<< HEAD
-                                                   domain,
-=======
                                                    mesh,
->>>>>>> bb16d72e
                                                    "faceManager",
                                                    AquiferBoundaryCondition::catalogName(),
                                                    [&] ( AquiferBoundaryCondition const &,
