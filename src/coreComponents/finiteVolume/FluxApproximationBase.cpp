--- conflicted
+++ resolved
@@ -65,16 +65,6 @@
     setApplyDefaultValue( UpwindingScheme::PPU ).
     setDescription( "Type of upwinding scheme. "
                     "Valid options:\n* " + EnumStrings< UpwindingScheme >::concat( "\n* " ) );
-
-<<<<<<< HEAD
-//  registerWrapper( viewKeyStruct::epsC1PPUString(), &m_upwindingParams.epsC1PPU ).
-//    setApplyDefaultValue( 1e-10 ).
-//    setInputFlag( InputFlags::OPTIONAL ).
-//    setDescription( "Tolerance for C1-PPU smoothing" );
-
-
-=======
->>>>>>> 16bf8b5a
 }
 
 FluxApproximationBase::CatalogInterface::CatalogType &
