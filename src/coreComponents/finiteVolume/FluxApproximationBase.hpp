--- conflicted
+++ resolved
@@ -157,30 +157,15 @@
    * @brief get the list of the target regions on a given mesh body.
    * @param[in] meshBodyName name of the meshBody
    * @return a list of the target regions on the meshBody
-<<<<<<< HEAD
    */
   array1d< string > & targetRegions( string const & meshBodyName ) { return m_targetRegions[meshBodyName]; }
-
-  /**
-   * @brief get the list of the coefficient constitutive model names on a given mesh body.
-   * @param[in] meshBodyName name of the meshBody
-   * @return a list of the coefficient constitutive model names on a give meshBody.
-   */
-  array1d< string > & coefficientModelNames( string const & meshBodyName ) { return m_coefficientModelNames[meshBodyName]; }
-=======
-   */
-  array1d< string > & targetRegions( string const & meshBodyName ) { return m_targetRegions[meshBodyName]; }
->>>>>>> bb16d72e
 
   /**
    * @brief set the name of the field.
    * @param name name of the field to be set.
    */
   void setFieldName( string const & name );
-<<<<<<< HEAD
-=======
-
->>>>>>> bb16d72e
+
   /**
    * @brief set the name of the coefficient.
    * @param name name of the coefficient.
@@ -252,12 +237,6 @@
   /// name of the coefficient field
   string m_coeffName;
 
-<<<<<<< HEAD
-  /// names of coefficient models to build the stencil for
-  map< string, array1d< string > > m_coefficientModelNames; // TODO: remove
-
-=======
->>>>>>> bb16d72e
   /// names of target regions to build the stencil for
   map< string, array1d< string > > m_targetRegions;
 
