/*
 * ------------------------------------------------------------------------------------------------------------
 * SPDX-License-Identifier: LGPL-2.1-only
 *
 * Copyright (c) 2018-2020 Lawrence Livermore National Security LLC
 * Copyright (c) 2018-2020 The Board of Trustees of the Leland Stanford Junior University
 * Copyright (c) 2018-2020 Total, S.A
 * Copyright (c) 2019-     GEOSX Contributors
 * All rights reserved
 *
 * See top level LICENSE, COPYRIGHT, CONTRIBUTORS, NOTICE, and ACKNOWLEDGEMENTS files for details.
 * ------------------------------------------------------------------------------------------------------------
 */

/**
 * @file TwoPointFluxApproximation.cpp
 *
 */
#include "TwoPointFluxApproximation.hpp"

#include "finiteVolume/BoundaryStencil.hpp"
#include "finiteVolume/CellElementStencilTPFA.hpp"
#include "finiteVolume/FaceElementStencil.hpp"
#include "mesh/SurfaceElementRegion.hpp"
#include "meshUtilities/ComputationalGeometry.hpp"
#include "LvArray/src/tensorOps.hpp"

#if defined( __INTEL_COMPILER )
#pragma GCC optimize "O0"
#endif

namespace geosx
{

using namespace dataRepository;

TwoPointFluxApproximation::TwoPointFluxApproximation( std::string const & name,
                                                      Group * const parent )
  : FluxApproximationBase( name, parent )
{
  registerWrapper< CellElementStencilTPFA >( viewKeyStruct::cellStencilString )->
    setRestartFlags( RestartFlags::NO_WRITE );

  registerWrapper< FaceElementStencil >( viewKeyStruct::fractureStencilString )->
    setRestartFlags( RestartFlags::NO_WRITE );

}

void TwoPointFluxApproximation::registerCellStencil( Group & stencilGroup ) const
{
  stencilGroup.registerWrapper< CellElementStencilTPFA >( viewKeyStruct::cellStencilString )->
    setRestartFlags( RestartFlags::NO_WRITE );
}

void TwoPointFluxApproximation::computeCellStencil( MeshLevel & mesh ) const
{
  NodeManager const & nodeManager = *mesh.getNodeManager();
  FaceManager const & faceManager = *mesh.getFaceManager();
  ElementRegionManager const & elemManager = *mesh.getElemManager();

  CellElementStencilTPFA & stencil = getStencil< CellElementStencilTPFA >( mesh, viewKeyStruct::cellStencilString );

  arrayView2d< localIndex const > const & elemRegionList = faceManager.elementRegionList();
  arrayView2d< localIndex const > const & elemSubRegionList = faceManager.elementSubRegionList();
  arrayView2d< localIndex const > const & elemList = faceManager.elementList();
  arrayView2d< real64 const, nodes::REFERENCE_POSITION_USD > const & X = nodeManager.referencePosition();

  ElementRegionManager::ElementViewAccessor< arrayView2d< real64 const > > const elemCenter =
    elemManager.ConstructArrayViewAccessor< real64, 2 >( CellBlock::viewKeyStruct::elementCenterString );

  ElementRegionManager::ElementViewAccessor< arrayView1d< R1Tensor const > > const coefficient =
    elemManager.ConstructArrayViewAccessor< R1Tensor, 1 >( m_coeffName );

  ElementRegionManager::ElementViewAccessor< arrayView1d< globalIndex const > > const elemGlobalIndex =
    elemManager.ConstructArrayViewAccessor< globalIndex, 1 >( ObjectManagerBase::viewKeyStruct::localToGlobalMapString );

  ElementRegionManager::ElementViewAccessor< arrayView1d< integer const > > const elemGhostRank =
    elemManager.ConstructArrayViewAccessor< integer, 1 >( ObjectManagerBase::viewKeyStruct::ghostRankString );

  ArrayOfArraysView< localIndex const > const & faceToNodes = faceManager.nodeList().toViewConst();

  // make a list of region indices to be included
  SortedArray< localIndex > regionFilter;
  for( string const & regionName : m_targetRegions )
  {
    regionFilter.insert( elemManager.GetRegions().getIndex( regionName ) );
  }

  stencil.reserve( faceManager.size() );

  real64 const lengthTolerance = m_lengthScale * m_areaRelTol;
  real64 const areaTolerance = lengthTolerance * lengthTolerance;
  real64 const weightTolerance = 1e-30 * lengthTolerance; // TODO: choice of constant based on physics?

  forAll< serialPolicy >( faceManager.size(), [=, &stencil]( localIndex const kf )
  {
    // Filter out boundary faces
    if( elemList[kf][0] < 0 || elemList[kf][1] < 0 )
    {
      return;
    }

    // Filter out faces where neither cell is locally owned
    if( elemGhostRank[elemRegionList[kf][0]][elemSubRegionList[kf][0]][elemList[kf][0]] >= 0 &&
        elemGhostRank[elemRegionList[kf][1]][elemSubRegionList[kf][1]][elemList[kf][1]] >= 0 )
    {
      return;
    }

    // Filter out faces where either of two cells is outside of target regions
    if( !( regionFilter.contains( elemRegionList[kf][0] ) && regionFilter.contains( elemRegionList[kf][1] ) ) )
    {
      return;
    }

    real64 faceCenter[ 3 ], faceNormal[ 3 ], faceConormal[ 3 ], cellToFaceVec[ 3 ];
    real64 const faceArea = computationalGeometry::Centroid_3DPolygon( faceToNodes[kf], X, faceCenter, faceNormal, areaTolerance );

    if( faceArea < areaTolerance )
    {
      return;
    }

    stackArray1d< localIndex, 2 > regionIndex( 2 );
    stackArray1d< localIndex, 2 > subRegionIndex( 2 );
    stackArray1d< localIndex, 2 > elementIndex( 2 );
    stackArray1d< real64, 2 > stencilWeights( 2 );
    stackArray1d< globalIndex, 2 > stencilCellsGlobalIndex( 2 );

    real64 faceWeight = 0.0;

    for( localIndex ke = 0; ke < 2; ++ke )
    {
      localIndex const er  = elemRegionList[kf][ke];
      localIndex const esr = elemSubRegionList[kf][ke];
      localIndex const ei  = elemList[kf][ke];

      regionIndex[ke] = er;
      subRegionIndex[ke] = esr;
      elementIndex[ke] = ei;
      stencilCellsGlobalIndex[ke] = elemGlobalIndex[er][esr][ei];

      LvArray::tensorOps::copy< 3 >( cellToFaceVec, faceCenter );
      LvArray::tensorOps::subtract< 3 >( cellToFaceVec, elemCenter[er][esr][ei] );

      if( LvArray::tensorOps::AiBi< 3 >( cellToFaceVec, faceNormal ) < 0.0 )
      {
        LvArray::tensorOps::scale< 3 >( faceNormal, -1 );
      }

      real64 const c2fDistance = LvArray::tensorOps::normalize< 3 >( cellToFaceVec );

      LvArray::tensorOps::hadamardProduct< 3 >( faceConormal, coefficient[er][esr][ei], faceNormal );
      real64 halfWeight = LvArray::tensorOps::AiBi< 3 >( cellToFaceVec, faceConormal );

      // correct negative weight issue arising from non-K-orthogonal grids
      if( halfWeight < 0.0 )
      {
        LvArray::tensorOps::hadamardProduct< 3 >( faceConormal, coefficient[er][esr][ei], cellToFaceVec );
        halfWeight = LvArray::tensorOps::AiBi< 3 >( cellToFaceVec, faceConormal );
      }

      halfWeight *= faceArea / c2fDistance;
      halfWeight = std::fmax( halfWeight, weightTolerance );

      faceWeight += 1.0 / halfWeight;
    }

    GEOSX_ASSERT( faceWeight > 0.0 );
    faceWeight = 1.0 / faceWeight;

    for( localIndex ke = 0; ke < 2; ++ke )
    {
      stencilWeights[ke] = faceWeight * (ke == 0 ? 1 : -1);
    }

    // Ensure elements are added to stencil in order of global indices
    if( stencilCellsGlobalIndex[0] >= stencilCellsGlobalIndex[1] )
    {
      std::swap( regionIndex[0], regionIndex[1] );
      std::swap( subRegionIndex[0], subRegionIndex[1] );
      std::swap( elementIndex[0], elementIndex[1] );
    }

    stencil.add( 2,
                 regionIndex.data(),
                 subRegionIndex.data(),
                 elementIndex.data(),
                 stencilWeights.data(),
                 kf );
  } );
}

void TwoPointFluxApproximation::registerFractureStencil( Group & stencilGroup ) const
{
  stencilGroup.registerWrapper< FaceElementStencil >( viewKeyStruct::fractureStencilString )->
    setRestartFlags( RestartFlags::NO_WRITE );
}

void TwoPointFluxApproximation::addToFractureStencil( MeshLevel & mesh,
                                                      string const & faceElementRegionName,
                                                      bool const initFlag ) const
{
  NodeManager * const nodeManager = mesh.getNodeManager();
  EdgeManager const * const edgeManager = mesh.getEdgeManager();
  FaceManager const * const faceManager = mesh.getFaceManager();
  ElementRegionManager * const elemManager = mesh.getElemManager();

  ElementRegionManager::ElementViewAccessor< arrayView2d< real64 const > > const elemCenter =
    elemManager->ConstructArrayViewAccessor< real64, 2 >( CellBlock::viewKeyStruct::elementCenterString );

  ElementRegionManager::ElementViewAccessor< arrayView1d< integer const > > const elemGhostRank =
    elemManager->ConstructArrayViewAccessor< integer, 1 >( ObjectManagerBase::viewKeyStruct::ghostRankString );

  ElementRegionManager::ElementViewAccessor< arrayView1d< R1Tensor const > > const coefficient =
    elemManager->ConstructArrayViewAccessor< R1Tensor, 1 >( m_coeffName );

  arrayView1d< real64 const > faceArea   = faceManager->faceArea();
  arrayView2d< real64 const > faceCenter = faceManager->faceCenter();
  arrayView2d< real64 const > faceNormal = faceManager->faceNormal();
  arrayView2d< real64 const, nodes::REFERENCE_POSITION_USD > X = nodeManager->referencePosition();

  FaceElementStencil & fractureStencil = getStencil< FaceElementStencil >( mesh, viewKeyStruct::fractureStencilString );
  CellElementStencilTPFA & cellStencil = getStencil< CellElementStencilTPFA >( mesh, viewKeyStruct::cellStencilString );
  fractureStencil.move( LvArray::MemorySpace::CPU );
  cellStencil.move( LvArray::MemorySpace::CPU );


  SurfaceElementRegion * const fractureRegion = elemManager->GetRegion< SurfaceElementRegion >( faceElementRegionName );
  localIndex const fractureRegionIndex = fractureRegion->getIndexInParent();

  FaceElementSubRegion * const fractureSubRegion = fractureRegion->GetSubRegion< FaceElementSubRegion >( "faceElementSubRegion" );
  FaceElementSubRegion::FaceMapType const & faceMap = fractureSubRegion->faceList();

  arrayView1d< localIndex const > const & fractureConnectorsToEdges =
    edgeManager->getReference< array1d< localIndex > >( EdgeManager::viewKeyStruct::fractureConnectorEdgesToEdgesString );

  ArrayOfArraysView< localIndex const > const & fractureConnectorsToFaceElements =
    edgeManager->getReference< ArrayOfArrays< localIndex > >( EdgeManager::viewKeyStruct::fractureConnectorsEdgesToFaceElementsIndexString );

  FixedToManyElementRelation const & faceElementsToCells = fractureSubRegion->getToCellRelation();

  localIndex constexpr maxElems = FaceElementStencil::MAX_STENCIL_SIZE;

  arrayView1d< integer const > const & edgeGhostRank = edgeManager->ghostRank();

  // TODO Note that all of this initialization should be performed elsewhere. This is just here because it was
  // convenient, but it is not appropriate to have physics based initialization in the flux approximator.
#if !defined(SET_CREATION_DISPLACEMENT)
  static_assert( true, "must have SET_CREATION_DISPLACEMENT defined" );
#endif
#if SET_CREATION_DISPLACEMENT==1
  ArrayOfArraysView< localIndex const > const & faceToNodesMap = faceManager->nodeList();
  arrayView2d< real64, nodes::INCR_DISPLACEMENT_USD > const & incrementalDisplacement = nodeManager->incrementalDisplacement();
  arrayView2d< real64, nodes::TOTAL_DISPLACEMENT_USD > const & totalDisplacement = nodeManager->totalDisplacement();
  arrayView1d< real64 > const & aperture = fractureSubRegion->getReference< array1d< real64 > >( "elementAperture" );
#endif


#ifdef GEOSX_USE_SEPARATION_COEFFICIENT
  arrayView1d< real64 > const & apertureF = fractureSubRegion->getReference< array1d< real64 > >( "apertureAtFailure" );
#endif

#if !defined(ALLOW_CREATION_MASS)
  static_assert( true, "must have ALLOW_CREATION_MASS defined" );
#endif
#if ALLOW_CREATION_MASS==0
  arrayView1d< real64 > const & dens = fractureSubRegion->getReference< array1d< real64 > >( "densityOld" );
#endif


#if SET_CREATION_PRESSURE==1
  arrayView1d< real64 > const & fluidPressure = fractureSubRegion->getReference< array1d< real64 > >( "pressure" );
  // Set the new face elements to some unphysical numbers to make sure they get set by the following routines.
  SortedArrayView< localIndex const > const & newFaceElements = fractureSubRegion->m_newFaceElements.toViewConst();
  forAll< serialPolicy >( fractureSubRegion->m_newFaceElements.size(), [=]( localIndex const k )
  {
    localIndex const kfe = newFaceElements[k];
#if !defined(SET_CREATION_PRESSURE)
    static_assert( true, "must have SET_CREATION_PRESSURE defined" );
#endif
#if SET_CREATION_PRESSURE==1
    if( initFlag )
    {
      fluidPressure[kfe] = 1.0e99;
    }
#endif
#ifdef GEOSX_USE_SEPARATION_COEFFICIENT
    apertureF[kfe] = aperture[kfe];
#endif
#if !defined(SET_CREATION_DISPLACEMENT)
    static_assert( true, "must have SET_CREATION_DISPLACEMENT defined" );
#endif
#if SET_CREATION_DISPLACEMENT==1
    if( initFlag )
    {
      aperture[kfe] = 1.0e99;
    }
#endif
  } );

#endif
  SortedArray< localIndex > allNewElems;
  allNewElems.insert( fractureSubRegion->m_newFaceElements.begin(),
                      fractureSubRegion->m_newFaceElements.end() );
  SortedArrayView< localIndex const > const &
  recalculateFractureConnectorEdges = edgeManager->m_recalculateFractureConnectorEdges.toViewConst();

  // add new connectors/connections between face elements to the fracture stencil
  forAll< serialPolicy >( recalculateFractureConnectorEdges.size(),
                          [ &allNewElems,
                            recalculateFractureConnectorEdges,
                            fractureConnectorsToFaceElements,
                            fractureConnectorsToEdges,
                            edgeManager,
                            X,
                            &faceMap,
                            faceCenter,
                            fractureRegionIndex,
                            edgeGhostRank,
                            elemGhostRank,
                            fluidPressure,
                            fractureSubRegion,
                            initFlag,
                            &fractureStencil]
                            ( localIndex const k )
  {
    localIndex const fci = recalculateFractureConnectorEdges[k];
    localIndex const numElems = fractureConnectorsToFaceElements.sizeOfArray( fci );
    // only do this if there are more than one element attached to the connector
    localIndex const edgeIndex = fractureConnectorsToEdges[fci];

    {
      GEOSX_ERROR_IF( numElems > maxElems, "Max stencil size exceeded by fracture-fracture connector " << fci );

      stackArray1d< localIndex, maxElems > stencilCellsRegionIndex( numElems );
      stackArray1d< localIndex, maxElems > stencilCellsSubRegionIndex( numElems );
      stackArray1d< localIndex, maxElems > stencilCellsIndex( numElems );
      stackArray1d< real64, maxElems > stencilWeights( numElems );
      stackArray1d< R1Tensor, maxElems > stencilCellCenterToEdgeCenters( numElems );
      stackArray1d< integer, maxElems > isGhostConnectors( numElems );

      // get edge geometry
      R1Tensor const edgeCenter = edgeManager->calculateCenter( edgeIndex, X );
      real64 const edgeLength = edgeManager->calculateLength( edgeIndex, X ).L2_Norm();

      real64 initialPressure = 1.0e99;
#if SET_CREATION_DISPLACEMENT==1
      real64 initialAperture = 1.0e99;
#endif
      SortedArray< localIndex > newElems;
      bool containsLocalElement = false;

      // loop over all face elements attached to the connector and add them to the stencil
      for( localIndex kfe=0; kfe<numElems; ++kfe )
      {
        localIndex const fractureElementIndex = fractureConnectorsToFaceElements[fci][kfe];

        // use straight difference between the edge center and face center for gradient length...
        // TODO: maybe do something better here??
        real64 cellCenterToEdgeCenter[ 3 ];
        LvArray::tensorOps::copy< 3 >( cellCenterToEdgeCenter, edgeCenter );
        LvArray::tensorOps::subtract< 3 >( cellCenterToEdgeCenter, faceCenter[ faceMap[fractureElementIndex][0] ] );

        // form the CellStencil entry
        stencilCellsRegionIndex[kfe] = fractureRegionIndex;
        stencilCellsSubRegionIndex[kfe] = 0;
        stencilCellsIndex[kfe] = fractureElementIndex;
        containsLocalElement = containsLocalElement || elemGhostRank[fractureRegionIndex][0][fractureElementIndex] < 0;

        stencilWeights[kfe] =  1.0 / 12.0 * edgeLength / LvArray::tensorOps::l2Norm< 3 >( cellCenterToEdgeCenter );

        LvArray::tensorOps::copy< 3 >( stencilCellCenterToEdgeCenters[kfe], cellCenterToEdgeCenter );

        // code to initialize new face elements with pressures from neighbors
        if( fractureSubRegion->m_newFaceElements.count( fractureElementIndex )==0 )
        {
          initialPressure = std::min( initialPressure, fluidPressure[fractureElementIndex] );
#if SET_CREATION_DISPLACEMENT==1
          initialAperture = std::min( initialAperture, aperture[fractureElementIndex] );
#endif
        }
        else
        {
          newElems.insert( fractureElementIndex );
          allNewElems.insert( fractureElementIndex );
        }
      }

      if( !containsLocalElement )
      {
        return;
      }

      // loop over new face elements attached to this connector
      for( localIndex const newElemIndex : newElems )
      {
        // set the aperture/fluid pressure for the new face element to be the minimum
        // of the existing value, smallest aperture/pressure from a connected face element.
//        aperture[newElemIndex] = std::min(aperture[newElemIndex], initialAperture);
#if !defined(SET_CREATION_PRESSURE)
        static_assert( true, "must have SET_CREATION_PRESSURE defined" );
#endif
#if SET_CREATION_PRESSURE==1
        if( initFlag )
        {
          fluidPressure[newElemIndex] = std::min( fluidPressure[newElemIndex], initialPressure );
        }
#endif

#if !defined(SET_CREATION_DISPLACEMENT)
        static_assert( true, "must have SET_CREATION_DISPLACEMENT defined" );
#endif
#if SET_CREATION_DISPLACEMENT==1
        if( initFlag )
        {
          localIndex const faceIndex0 = faceMap( newElemIndex, 0 );
          localIndex const faceIndex1 = faceMap( newElemIndex, 1 );

          localIndex const numNodesPerFace = faceToNodesMap.sizeOfArray( faceIndex0 );

          bool zeroDisp = true;

          for( localIndex a=0; a<numNodesPerFace; ++a )
          {
            localIndex const node0 = faceToNodesMap( faceIndex0, a );
            localIndex const node1 = faceToNodesMap( faceIndex1, a==0 ? a : numNodesPerFace-a );
            if( fabs( LvArray::tensorOps::norm2( totalDisplacement[node0] ) ) > 1.0e-99 &&
                fabs( LvArray::tensorOps::norm2( totalDisplacement[node1] ) ) > 1.0e-99 )
            {
              zeroDisp = false;
            }
          }
          if( zeroDisp )
          {
            aperture[newElemIndex] = 0;
          }
        }
#endif
      }

      // add/overwrite the stencil for index fci
      fractureStencil.add( numElems,
                           stencilCellsRegionIndex.data(),
                           stencilCellsSubRegionIndex.data(),
                           stencilCellsIndex.data(),
                           stencilWeights.data(),
                           fci );

      fractureStencil.add( numElems,
                           stencilCellCenterToEdgeCenters.data(),
                           fci );
    }
  } );

  if( initFlag )
  {
    SortedArray< localIndex > touchedNodes;
    forAll< serialPolicy >( allNewElems.size(),
                            [ &allNewElems,
                              fluidPressure ]( localIndex const k )
    {
      localIndex const newElemIndex = allNewElems[k];
      // if the value of pressure was not set, then set it to zero and punt.
      if( fluidPressure[newElemIndex] > 1.0e98 )
      {
        fluidPressure[newElemIndex] = 0.0;
      }
#if !defined(ALLOW_CREATION_MASS)
      static_assert( true, "must have ALLOW_CREATION_MASS defined" );
#endif
#if ALLOW_CREATION_MASS==0
      // set the initial density of the face element to 0 to enforce mass conservation ( i.e. no creation of mass)
      dens[newElemIndex] = 0.0;
#endif

#if !defined(SET_CREATION_DISPLACEMENT)
      static_assert( true, "must have ALLOW_CREATION_MASS defined" );
#endif
#if SET_CREATION_DISPLACEMENT==1
      // If the aperture has been set, then we can set the estimate of displacements.
      if( aperture[newElemIndex] < 1e98 )
      {
        localIndex const faceIndex0 = faceMap( newElemIndex, 0 );
        localIndex const faceIndex1 = faceMap( newElemIndex, 1 );

        R1Tensor newDisp = faceNormal( faceIndex0 );
        newDisp *= -aperture[newElemIndex];
        localIndex const numNodesPerFace = faceToNodesMap.sizeOfArray( faceIndex0 );
        for( localIndex a=0; a<numNodesPerFace; ++a )
        {
          localIndex const node0 = faceToNodesMap( faceIndex0, a );
          localIndex const node1 = faceToNodesMap( faceIndex1, a==0 ? a : numNodesPerFace-a );

          touchedNodes.insert( node0 );
          touchedNodes.insert( node1 );

          if( node0 != node1 && touchedNodes.count( node0 )==0 )
          {
            incrementalDisplacement[node0] += newDisp;
            totalDisplacement[node0] += newDisp;
            incrementalDisplacement[node1] -= newDisp;
            totalDisplacement[node1] -= newDisp;
          }
        }
      }
      if( this->getLogLevel() > 1 )
      {
        printf( "New elem index, init aper, init press = %4ld, %4.2e, %4.2e \n",
                newElemIndex,
                aperture[newElemIndex],
                fluidPressure[newElemIndex] );
      }
#endif
    } );
  }

  // add connections for FaceElements to/from CellElements.
  {
    arrayView2d< localIndex const > elemRegionList = faceElementsToCells.m_toElementRegion;
    arrayView2d< localIndex const > elemSubRegionList = faceElementsToCells.m_toElementSubRegion;
    arrayView2d< localIndex const > elemList = faceElementsToCells.m_toElementIndex;

    forAll< serialPolicy >( newFaceElements.size(),
                            [ newFaceElements,
                              &faceElementsToCells,
                              &cellStencil,
                              &faceMap,
                              elemRegionList,
                              elemSubRegionList,
                              elemList,
                              elemGhostRank,
                              faceCenter,
                              elemCenter,
                              faceNormal,
                              faceArea,
                              coefficient,
                              fractureRegionIndex ] ( localIndex const k )
    {
      localIndex const kfe = newFaceElements[k];
      {
        localIndex const numElems = faceElementsToCells.size( 1 );

        GEOSX_ERROR_IF( numElems > maxElems, "Max stencil size exceeded by fracture-cell connector " << kfe );
        stackArray1d< localIndex, maxElems > stencilCellsRegionIndex( numElems );
        stackArray1d< localIndex, maxElems > stencilCellsSubRegionIndex( numElems );
        stackArray1d< localIndex, maxElems > stencilCellsIndex( numElems );
        stackArray1d< real64, maxElems > stencilWeights( numElems );

        real64 cellToFaceVec[ 3 ];
        real64 faceConormal[ 3 ];

        // remove cell-to-cell connections from cell stencil and add in new connections
        if( cellStencil.zero( faceMap[kfe][0] ) )
        {
          for( localIndex ke = 0; ke < numElems; ++ke )
          {
            localIndex const faceIndex = faceMap[kfe][ke];
            localIndex const er  = elemRegionList[kfe][ke];
            localIndex const esr = elemSubRegionList[kfe][ke];
            localIndex const ei  = elemList[kfe][ke];

            // Filter out entries where both fracture and cell element are ghosted
            if( elemGhostRank[fractureRegionIndex][0][kfe] >= 0 && elemGhostRank[er][esr][ei] >= 0 )
            {
              continue;
            }

            LvArray::tensorOps::copy< 3 >( cellToFaceVec, faceCenter[faceIndex] );
            LvArray::tensorOps::subtract< 3 >( cellToFaceVec, elemCenter[er][esr][ei] );

            real64 const c2fDistance = LvArray::tensorOps::normalize< 3 >( cellToFaceVec );

            LvArray::tensorOps::hadamardProduct< 3 >( faceConormal, coefficient[er][esr][ei], faceNormal[faceIndex] );
            real64 const ht = LvArray::tensorOps::AiBi< 3 >( cellToFaceVec, faceConormal ) * faceArea[faceIndex] / c2fDistance;

            // assume the h for the faceElement to the connector (Face) is zero. thus the weights are trivial.
            stencilCellsRegionIndex[0] = er;
            stencilCellsSubRegionIndex[0] = esr;
            stencilCellsIndex[0] = ei;
            stencilWeights[0] =  ht;

            stencilCellsRegionIndex[1] = fractureRegionIndex;
            stencilCellsSubRegionIndex[1] = 0;
            stencilCellsIndex[1] = kfe;
            stencilWeights[1] = -ht;

            cellStencil.add( 2,
                             stencilCellsRegionIndex.data(),
                             stencilCellsSubRegionIndex.data(),
                             stencilCellsIndex.data(),
                             stencilWeights.data(),
                             faceIndex );
          }
        }
      }
    } );
  }
}

void TwoPointFluxApproximation::addEDFracToFractureStencil( MeshLevel & mesh,
                                                            string const & embeddedSurfaceRegionName ) const
{
  EdgeManager const & embSurfEdgeManager = mesh.getEmbdSurfEdgeManager();
  ElementRegionManager & elemManager = *( mesh.getElemManager() );
  NodeManager & nodeManager = *( mesh.getNodeManager() );

  // Get the stencils
  FaceElementStencil & fractureStencil = getStencil< FaceElementStencil >( mesh, viewKeyStruct::fractureStencilString );
  CellElementStencilTPFA & cellStencil = getStencil< CellElementStencilTPFA >( mesh, viewKeyStruct::cellStencilString );
  fractureStencil.move( LvArray::MemorySpace::CPU );
  cellStencil.move( LvArray::MemorySpace::CPU );

  SurfaceElementRegion & fractureRegion = *( elemManager.GetRegion<
                                               SurfaceElementRegion >( embeddedSurfaceRegionName ) );
  localIndex const fractureRegionIndex = fractureRegion.getIndexInParent();

  EmbeddedSurfaceSubRegion & fractureSubRegion = *( fractureRegion.GetSubRegion<
                                                      EmbeddedSurfaceSubRegion >( "embeddedSurfaceSubRegion" ) );

  // arrayView1d< real64 const > const & fractureElemArea   = fractureSubRegion->getElementArea();
  arrayView2d< real64 const > const fractureElemCenter = fractureSubRegion.getElementCenter().toViewConst();
  arrayView2d< real64 const, nodes::REFERENCE_POSITION_USD > const X = nodeManager.embSurfNodesPosition();

  EdgeManager::FaceMapType const & edgeToEmbSurfacesMap = embSurfEdgeManager.faceList();

  arrayView1d< integer const > const ghostRank = fractureSubRegion.ghostRank();

  localIndex constexpr maxElems = FaceElementStencil::MAX_STENCIL_SIZE;

  localIndex connectorIndex = 0;
  // add new connectors/connections between embedded elements to the fracture stencil
  for( localIndex ke = 0; ke <  embSurfEdgeManager.size(); ke++ )
  {
    // for now there is no generation of new elements so we add all edges.
    localIndex const numElems = 2;  // hardcoded for now but unless there is an intersection it should always be 2.
    if( edgeToEmbSurfacesMap.sizeOfSet( ke ) > 1 ) // to be a connector it need to be attached to at least 2 elements.
    {

      GEOSX_ERROR_IF( numElems > maxElems, "Max stencil size exceeded by fracture-fracture connector " << ke );

      stackArray1d< localIndex, maxElems > stencilCellsRegionIndex( numElems );
      stackArray1d< localIndex, maxElems > stencilCellsSubRegionIndex( numElems );
      stackArray1d< localIndex, maxElems > stencilCellsIndex( numElems );
      stackArray1d< real64, maxElems > stencilWeights( numElems );

      stackArray1d< R1Tensor, maxElems > stencilCellCenterToEdgeCenters( numElems );
      stackArray1d< integer, maxElems > isGhostConnectors( numElems );

      //TODO get edge geometry
      R1Tensor const edgeCenter = embSurfEdgeManager.calculateCenter( ke, X );
      real64 const edgeLength   = embSurfEdgeManager.calculateLength( ke, X ).L2_Norm();

      // loop over all embedded surface elements attached to the connector and add them to the stencil
      for( localIndex kes = 0; kes < numElems; kes++ )
      {
        localIndex const fractureElementIndex = edgeToEmbSurfacesMap[ke][kes];

        // compute distance between cell centers
        real64 cellCenterToEdgeCenter[ 3 ];
        LvArray::tensorOps::copy< 3 >( cellCenterToEdgeCenter, edgeCenter );
        LvArray::tensorOps::subtract< 3 >( cellCenterToEdgeCenter, fractureElemCenter[fractureElementIndex] );

        // form the CellStencil entry
        stencilCellsRegionIndex[kes]    = fractureRegionIndex;
        stencilCellsSubRegionIndex[kes] = 0;  // there is only one subregion.
        stencilCellsIndex[kes]          = fractureElementIndex;

        //TODO use the proper geometrical info to compute the weight.
        stencilWeights[kes] =  1.0 / 12.0 * edgeLength / LvArray::tensorOps::l2Norm< 3 >( cellCenterToEdgeCenter );

        LvArray::tensorOps::copy< 3 >( stencilCellCenterToEdgeCenters[kes], cellCenterToEdgeCenter );
      }

      // add/overwrite the stencil for index fci
      fractureStencil.add( numElems,
                           stencilCellsRegionIndex.data(),
                           stencilCellsSubRegionIndex.data(),
                           stencilCellsIndex.data(),
                           stencilWeights.data(),
                           connectorIndex );

      fractureStencil.add( numElems,
                           stencilCellCenterToEdgeCenters.data(),
                           connectorIndex );

      connectorIndex++;
    }
  }

  // Add connections EmbeddedSurface to/from CellElements.
<<<<<<< HEAD
  FixedToManyElementRelation const & surfaceElementsToCells = fractureSubRegion.getToCellRelation();

  arrayView1d< real64 const >     const & connectivityIndex = fractureSubRegion.getConnectivityIndex();
=======
  arrayView1d< localIndex const > const elemRegionList    = fractureSubRegion.getSurfaceToRegionList().toViewConst();
  arrayView1d< localIndex const > const elemSubRegionList = fractureSubRegion.getSurfaceToSubRegionList().toViewConst();
  arrayView1d< localIndex const > const elemList          = fractureSubRegion.getSurfaceToCellList().toViewConst();
  arrayView1d< real64 const >     const connectivityIndex = fractureSubRegion.getConnectivityIndex();
>>>>>>> 436a107a

  ElementRegionManager::ElementViewAccessor< arrayView1d< R1Tensor const > > const permeabilityTensor =
    elemManager.ConstructArrayViewAccessor< R1Tensor, 1 >( m_coeffName );

  // start from last connectorIndex from cell-To-cell connections
  connectorIndex = cellStencil.size();

  // loop over the embedded surfaces and add connections to cellStencil
  for( localIndex kes=0; kes  < fractureSubRegion.size(); kes++ )
  {
    if( ghostRank[kes] < 0 )
    {
      localIndex const numElems = 2;   // there is a 1 to 1 relation

      GEOSX_ERROR_IF( numElems > maxElems, "Max stencil size exceeded by fracture-cell connector " << kes );

      stackArray1d< localIndex, maxElems > stencilCellsRegionIndex( numElems );
      stackArray1d< localIndex, maxElems > stencilCellsSubRegionIndex( numElems );
      stackArray1d< localIndex, maxElems > stencilCellsIndex( numElems );
      stackArray1d< real64, maxElems > stencilWeights( numElems );

      localIndex const er  = surfaceElementsToCells.m_toElementRegion[kes][0];
      localIndex const esr = surfaceElementsToCells.m_toElementSubRegion[kes][0];
      localIndex const ei  = surfaceElementsToCells.m_toElementIndex[kes][0];

      // Here goes EDFM transmissibility computation.
      real64 avPerm = LvArray::tensorOps::l2Norm< 3 >( permeabilityTensor[er][esr][ei] );

      real64 const ht = connectivityIndex[kes] * avPerm;   // Using matrix perm coz assuming fracture is highly permeable for now.

      //
      stencilCellsRegionIndex[0] = er;
      stencilCellsSubRegionIndex[0] = esr;
      stencilCellsIndex[0] = ei;
      stencilWeights[0] =  ht;

      stencilCellsRegionIndex[1] = fractureRegionIndex;
      stencilCellsSubRegionIndex[1] = 0;
      stencilCellsIndex[1] = kes;
      stencilWeights[1] = -ht;

      cellStencil.add( 2,
                       stencilCellsRegionIndex.data(),
                       stencilCellsSubRegionIndex.data(),
                       stencilCellsIndex.data(),
                       stencilWeights.data(),
                       connectorIndex );

      connectorIndex++;
    }
  }
}

void TwoPointFluxApproximation::registerBoundaryStencil( Group & stencilGroup, string const & setName ) const
{
  stencilGroup.registerWrapper< BoundaryStencil >( setName )->
    setRestartFlags( RestartFlags::NO_WRITE );
}

void TwoPointFluxApproximation::computeBoundaryStencil( MeshLevel & mesh,
                                                        string const & setName,
                                                        SortedArrayView< localIndex const > const & faceSet ) const
{
  NodeManager const & nodeManager = *mesh.getNodeManager();
  FaceManager const & faceManager = *mesh.getFaceManager();
  ElementRegionManager const & elemManager = *mesh.getElemManager();

  BoundaryStencil & stencil = getStencil< BoundaryStencil >( mesh, setName );

  arrayView2d< localIndex const > const & elemRegionList     = faceManager.elementRegionList();
  arrayView2d< localIndex const > const & elemSubRegionList  = faceManager.elementSubRegionList();
  arrayView2d< localIndex const > const & elemList           = faceManager.elementList();
  arrayView2d< real64 const, nodes::REFERENCE_POSITION_USD > const & nodePosition = nodeManager.referencePosition();

  ElementRegionManager::ElementViewAccessor< arrayView2d< real64 const > > const elemCenter =
    elemManager.ConstructArrayViewAccessor< real64, 2 >( CellBlock::viewKeyStruct::elementCenterString );

  ElementRegionManager::ElementViewAccessor< arrayView1d< integer const > > const elemGhostRank =
    elemManager.ConstructArrayViewAccessor< integer, 1 >( ObjectManagerBase::viewKeyStruct::ghostRankString );

  ElementRegionManager::ElementViewAccessor< arrayView1d< R1Tensor const > > const coefficient =
    elemManager.ConstructArrayViewAccessor< R1Tensor, 1 >( m_coeffName );

  ArrayOfArraysView< localIndex const > const & faceToNodes = faceManager.nodeList().toViewConst();

  // make a list of region indices to be included
  SortedArray< localIndex > regionFilter;
  for( string const & regionName : m_targetRegions )
  {
    regionFilter.insert( elemManager.GetRegions().getIndex( regionName ) );
  }

  constexpr localIndex numPts = BoundaryStencil::NUM_POINT_IN_FLUX;

  stackArray1d< localIndex, numPts > stencilRegionIndices( numPts );
  stackArray1d< localIndex, numPts > stencilSubRegionIndices( numPts );
  stackArray1d< localIndex, numPts > stencilElemOrFaceIndices( numPts );
  stackArray1d< real64, numPts > stencilWeights( numPts );

  real64 const lengthTolerance = m_lengthScale * m_areaRelTol;
  real64 const areaTolerance = lengthTolerance * lengthTolerance;
  real64 const weightTolerance = 1e-30 * lengthTolerance; // TODO: choice of constant based on physics?

  // loop over faces and calculate faceArea, faceNormal and faceCenter
  stencil.reserve( faceSet.size() );
  for( localIndex kf : faceSet )
  {
    real64 faceCenter[ 3 ], faceNormal[ 3 ], faceConormal[ 3 ], cellToFaceVec[ 3 ];
    real64 const faceArea = computationalGeometry::Centroid_3DPolygon( faceToNodes[kf], nodePosition, faceCenter, faceNormal, areaTolerance );

    for( localIndex ke = 0; ke < numPts; ++ke )
    {
      // Filter out elements not locally present
      if( elemRegionList[kf][ke] < 0 )
      {
        continue;
      }

      // Filter out elements not in target regions
      if( !regionFilter.contains( elemRegionList[kf][ke] ))
      {
        continue;
      }

      localIndex const er  = elemRegionList[kf][ke];
      localIndex const esr = elemSubRegionList[kf][ke];
      localIndex const ei  = elemList[kf][ke];

      // Filter out ghosted elements
      if( elemGhostRank[er][esr][ei] >= 0 )
      {
        continue;
      }

      LvArray::tensorOps::copy< 3 >( cellToFaceVec, faceCenter );
      LvArray::tensorOps::subtract< 3 >( cellToFaceVec, elemCenter[ er ][ esr ][ ei ] );

      if( LvArray::tensorOps::AiBi< 3 >( cellToFaceVec, faceNormal ) < 0.0 )
      {
        LvArray::tensorOps::scale< 3 >( faceNormal, -1 );
      }

      real64 const c2fDistance = LvArray::tensorOps::normalize< 3 >( cellToFaceVec );

      LvArray::tensorOps::hadamardProduct< 3 >( faceConormal, coefficient[er][esr][ei], faceNormal );
      real64 faceWeight = LvArray::tensorOps::AiBi< 3 >( cellToFaceVec, faceConormal );

      // correct negative weight issue arising from non-K-orthogonal grids
      if( faceWeight < 0.0 )
      {
        LvArray::tensorOps::hadamardProduct< 3 >( faceConormal, coefficient[er][esr][ei], cellToFaceVec );
        faceWeight = LvArray::tensorOps::AiBi< 3 >( cellToFaceVec, faceConormal );
      }

      faceWeight *= faceArea / c2fDistance;
      faceWeight = std::fmax( faceWeight, weightTolerance );

      stencilRegionIndices[BoundaryStencil::Order::ELEM] = er;
      stencilSubRegionIndices[BoundaryStencil::Order::ELEM] = esr;
      stencilElemOrFaceIndices[BoundaryStencil::Order::ELEM] = ei;
      stencilWeights[BoundaryStencil::Order::ELEM] = faceWeight;

      stencilRegionIndices[BoundaryStencil::Order::FACE] = -1;
      stencilSubRegionIndices[BoundaryStencil::Order::FACE] = -1;
      stencilElemOrFaceIndices[BoundaryStencil::Order::FACE] = kf;
      stencilWeights[BoundaryStencil::Order::FACE] = -faceWeight;

      stencil.add( stencilRegionIndices.size(),
                   stencilRegionIndices.data(),
                   stencilSubRegionIndices.data(),
                   stencilElemOrFaceIndices.data(),
                   stencilWeights.data(),
                   kf );
    }
  }
}


REGISTER_CATALOG_ENTRY( FluxApproximationBase, TwoPointFluxApproximation, std::string const &, Group * const )

}<|MERGE_RESOLUTION|>--- conflicted
+++ resolved
@@ -689,16 +689,10 @@
   }
 
   // Add connections EmbeddedSurface to/from CellElements.
-<<<<<<< HEAD
+
   FixedToManyElementRelation const & surfaceElementsToCells = fractureSubRegion.getToCellRelation();
 
   arrayView1d< real64 const >     const & connectivityIndex = fractureSubRegion.getConnectivityIndex();
-=======
-  arrayView1d< localIndex const > const elemRegionList    = fractureSubRegion.getSurfaceToRegionList().toViewConst();
-  arrayView1d< localIndex const > const elemSubRegionList = fractureSubRegion.getSurfaceToSubRegionList().toViewConst();
-  arrayView1d< localIndex const > const elemList          = fractureSubRegion.getSurfaceToCellList().toViewConst();
-  arrayView1d< real64 const >     const connectivityIndex = fractureSubRegion.getConnectivityIndex();
->>>>>>> 436a107a
 
   ElementRegionManager::ElementViewAccessor< arrayView1d< R1Tensor const > > const permeabilityTensor =
     elemManager.ConstructArrayViewAccessor< R1Tensor, 1 >( m_coeffName );
