--- conflicted
+++ resolved
@@ -18,20 +18,16 @@
  */
 #include "TwoPointFluxApproximation.hpp"
 
-#include "managers/ProblemManager.hpp"
+#include "mainInterface/ProblemManager.hpp"
 
 #include "codingUtilities/Utilities.hpp"
 #include "finiteVolume/BoundaryStencil.hpp"
 #include "finiteVolume/CellElementStencilTPFA.hpp"
 #include "finiteVolume/FaceElementStencil.hpp"
 #include "mesh/SurfaceElementRegion.hpp"
-<<<<<<< HEAD
-#include "meshUtilities/ComputationalGeometry.hpp"
+#include "mesh/utilities/ComputationalGeometry.hpp"
 #include "ProjectionEDFMHelper.hpp"
-#include "managers/GeosxState.hpp"
-=======
-#include "mesh/utilities/ComputationalGeometry.hpp"
->>>>>>> 0a0b4ec0
+#include "mainInterface/GeosxState.hpp"
 #include "LvArray/src/tensorOps.hpp"
 
 #if defined( __INTEL_COMPILER )
@@ -735,14 +731,10 @@
                                                                 EmbeddedSurfaceSubRegion const & fractureSubRegion,
                                                                 localIndex const fractureRegionIndex ) const
 {
-<<<<<<< HEAD
-  EdgeManager const & embSurfEdgeManager = mesh.getEmbdSurfEdgeManager();
-  NodeManager & nodeManager = mesh.getNodeManager();
-=======
+
   EdgeManager const & embSurfEdgeManager = mesh.getEmbSurfEdgeManager();
   ElementRegionManager & elemManager = mesh.getElemManager();
   EmbeddedSurfaceNodeManager & nodeManager = mesh.getEmbSurfNodeManager();
->>>>>>> 0a0b4ec0
 
   // Get the stencils
   FaceElementStencil & fractureStencil = getStencil< FaceElementStencil >( mesh, viewKeyStruct::fractureStencilString() );
@@ -750,10 +742,6 @@
   fractureStencil.move( LvArray::MemorySpace::host );
   cellStencil.move( LvArray::MemorySpace::host );
 
-<<<<<<< HEAD
-  arrayView2d< real64 const > const fractureElemCenter = fractureSubRegion.getElementCenter().toViewConst();
-  arrayView2d< real64 const, nodes::REFERENCE_POSITION_USD > const X = nodeManager.embSurfNodesPosition();
-=======
   SurfaceElementRegion & fractureRegion = elemManager.getRegion< SurfaceElementRegion >( embeddedSurfaceRegionName );
   localIndex const fractureRegionIndex = fractureRegion.getIndexInParent();
 
@@ -761,7 +749,6 @@
   // arrayView1d< real64 const > const & fractureElemArea   = fractureSubRegion.getElementArea();
   arrayView2d< real64 const > const fractureElemCenter = fractureSubRegion.getElementCenter();
   arrayView2d< real64 const, nodes::REFERENCE_POSITION_USD > const X = nodeManager.referencePosition();
->>>>>>> 0a0b4ec0
 
   EdgeManager::FaceMapType const & edgeToEmbSurfacesMap = embSurfEdgeManager.faceList();
 
@@ -840,17 +827,14 @@
   fractureStencil.move( LvArray::MemorySpace::CPU );
   cellStencil.move( LvArray::MemorySpace::CPU );
 
-<<<<<<< HEAD
   SurfaceElementRegion & fractureRegion = elemManager.getRegion<SurfaceElementRegion >( embeddedSurfaceRegionName );
   EmbeddedSurfaceSubRegion & fractureSubRegion = fractureRegion.getSubRegion<EmbeddedSurfaceSubRegion >( "embeddedSurfaceSubRegion" );
   localIndex const fractureRegionIndex = fractureRegion.getIndexInParent();
-=======
 
   ElementRegionManager::ElementViewAccessor< arrayView2d< real64 const > > const coeffTensor =
     elemManager.constructMaterialArrayViewAccessor< real64, 2 >( m_coeffName,
                                                                  m_targetRegions,
                                                                  m_coefficientModelNames );
->>>>>>> 0a0b4ec0
 
   addFractureFractureConnections( mesh, fractureSubRegion, fractureRegionIndex );
   addFractureMatrixConnections( mesh, fractureSubRegion, fractureRegionIndex );
