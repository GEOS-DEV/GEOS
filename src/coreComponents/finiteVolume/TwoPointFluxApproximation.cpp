/*
 * ------------------------------------------------------------------------------------------------------------
 * SPDX-License-Identifier: LGPL-2.1-only
 *
 * Copyright (c) 2018-2020 Lawrence Livermore National Security LLC
 * Copyright (c) 2018-2020 The Board of Trustees of the Leland Stanford Junior University
 * Copyright (c) 2018-2020 Total, S.A
 * Copyright (c) 2019-     GEOSX Contributors
 * All rights reserved
 *
 * See top level LICENSE, COPYRIGHT, CONTRIBUTORS, NOTICE, and ACKNOWLEDGEMENTS files for details.
 * ------------------------------------------------------------------------------------------------------------
 */

/**
 * @file TwoPointFluxApproximation.cpp
 *
 */
#include "TwoPointFluxApproximation.hpp"

#include "codingUtilities/Utilities.hpp"
#include "finiteVolume/BoundaryStencil.hpp"
#include "finiteVolume/CellElementStencilTPFA.hpp"
#include "finiteVolume/FaceElementStencil.hpp"
#include "mesh/SurfaceElementRegion.hpp"
#include "meshUtilities/ComputationalGeometry.hpp"
#include "ProjectionEDFMHelper.hpp"
#include "LvArray/src/tensorOps.hpp"

#if defined( __INTEL_COMPILER )
#pragma GCC optimize "O0"
#endif

namespace geosx
{

using namespace dataRepository;

TwoPointFluxApproximation::TwoPointFluxApproximation( std::string const & name,
                                                      Group * const parent )
  : FluxApproximationBase( name, parent )
{
  registerWrapper< CellElementStencilTPFA >( viewKeyStruct::cellStencilString )->
    setRestartFlags( RestartFlags::NO_WRITE );

  registerWrapper< FaceElementStencil >( viewKeyStruct::fractureStencilString )->
    setRestartFlags( RestartFlags::NO_WRITE );

}

void TwoPointFluxApproximation::registerCellStencil( Group & stencilGroup ) const
{
  stencilGroup.registerWrapper< CellElementStencilTPFA >( viewKeyStruct::cellStencilString )->
    setRestartFlags( RestartFlags::NO_WRITE );
}

void TwoPointFluxApproximation::computeCellStencil( MeshLevel & mesh ) const
{
  NodeManager const & nodeManager = *mesh.getNodeManager();
  FaceManager const & faceManager = *mesh.getFaceManager();
  ElementRegionManager const & elemManager = *mesh.getElemManager();

  CellElementStencilTPFA & stencil = getStencil< CellElementStencilTPFA >( mesh, viewKeyStruct::cellStencilString );

  arrayView2d< localIndex const > const & elemRegionList = faceManager.elementRegionList();
  arrayView2d< localIndex const > const & elemSubRegionList = faceManager.elementSubRegionList();
  arrayView2d< localIndex const > const & elemList = faceManager.elementList();
  arrayView2d< real64 const, nodes::REFERENCE_POSITION_USD > const & X = nodeManager.referencePosition();

  arrayView1d< real64 const > const & transMultiplier =
    faceManager.getReference< array1d< real64 > >( m_coeffName + viewKeyStruct::transMultiplierString );

  ElementRegionManager::ElementViewAccessor< arrayView2d< real64 const > > const elemCenter =
    elemManager.ConstructArrayViewAccessor< real64, 2 >( CellBlock::viewKeyStruct::elementCenterString );

  ElementRegionManager::ElementViewAccessor< arrayView2d< real64 const > > const coefficient =
    elemManager.ConstructArrayViewAccessor< real64, 2 >( m_coeffName );

  ElementRegionManager::ElementViewAccessor< arrayView1d< globalIndex const > > const elemGlobalIndex =
    elemManager.ConstructArrayViewAccessor< globalIndex, 1 >( ObjectManagerBase::viewKeyStruct::localToGlobalMapString );

  ElementRegionManager::ElementViewAccessor< arrayView1d< integer const > > const elemGhostRank =
    elemManager.ConstructArrayViewAccessor< integer, 1 >( ObjectManagerBase::viewKeyStruct::ghostRankString );

  ArrayOfArraysView< localIndex const > const faceToNodes = faceManager.nodeList().toViewConst();

  // make a list of region indices to be included
  SortedArray< localIndex > regionFilter;
  for( string const & regionName : m_targetRegions )
  {
    regionFilter.insert( elemManager.GetRegions().getIndex( regionName ) );
  }

  stencil.reserve( faceManager.size() );

  real64 const lengthTolerance = m_lengthScale * m_areaRelTol;
  real64 const areaTolerance = lengthTolerance * lengthTolerance;
  real64 const weightTolerance = 1e-30 * lengthTolerance; // TODO: choice of constant based on physics?

  forAll< serialPolicy >( faceManager.size(), [=, &stencil]( localIndex const kf )
  {
    // Filter out boundary faces
    if( elemList[kf][0] < 0 || elemList[kf][1] < 0 || isZero( transMultiplier[kf] ) )
    {
      return;
    }

    // Filter out faces where neither cell is locally owned
    if( elemGhostRank[elemRegionList[kf][0]][elemSubRegionList[kf][0]][elemList[kf][0]] >= 0 &&
        elemGhostRank[elemRegionList[kf][1]][elemSubRegionList[kf][1]][elemList[kf][1]] >= 0 )
    {
      return;
    }

    // Filter out faces where either of two cells is outside of target regions
    if( !( regionFilter.contains( elemRegionList[kf][0] ) && regionFilter.contains( elemRegionList[kf][1] ) ) )
    {
      return;
    }

    real64 faceCenter[ 3 ], faceNormal[ 3 ], faceConormal[ 3 ], cellToFaceVec[ 3 ];
    real64 const faceArea = computationalGeometry::Centroid_3DPolygon( faceToNodes[kf], X, faceCenter, faceNormal, areaTolerance );

    if( faceArea < areaTolerance )
    {
      return;
    }

    stackArray1d< localIndex, 2 > regionIndex( 2 );
    stackArray1d< localIndex, 2 > subRegionIndex( 2 );
    stackArray1d< localIndex, 2 > elementIndex( 2 );
    stackArray1d< real64, 2 > stencilWeights( 2 );
    stackArray1d< globalIndex, 2 > stencilCellsGlobalIndex( 2 );

    real64 faceWeight = 0.0;

    for( localIndex ke = 0; ke < 2; ++ke )
    {
      localIndex const er  = elemRegionList[kf][ke];
      localIndex const esr = elemSubRegionList[kf][ke];
      localIndex const ei  = elemList[kf][ke];

      regionIndex[ke] = er;
      subRegionIndex[ke] = esr;
      elementIndex[ke] = ei;
      stencilCellsGlobalIndex[ke] = elemGlobalIndex[er][esr][ei];

      LvArray::tensorOps::copy< 3 >( cellToFaceVec, faceCenter );
      LvArray::tensorOps::subtract< 3 >( cellToFaceVec, elemCenter[er][esr][ei] );

      if( LvArray::tensorOps::AiBi< 3 >( cellToFaceVec, faceNormal ) < 0.0 )
      {
        LvArray::tensorOps::scale< 3 >( faceNormal, -1 );
      }

      real64 const c2fDistance = LvArray::tensorOps::normalize< 3 >( cellToFaceVec );

      LvArray::tensorOps::hadamardProduct< 3 >( faceConormal, coefficient[er][esr][ei], faceNormal );
      real64 halfWeight = LvArray::tensorOps::AiBi< 3 >( cellToFaceVec, faceConormal );

      // correct negative weight issue arising from non-K-orthogonal grids
      if( halfWeight < 0.0 )
      {
        LvArray::tensorOps::hadamardProduct< 3 >( faceConormal, coefficient[er][esr][ei], cellToFaceVec );
        halfWeight = LvArray::tensorOps::AiBi< 3 >( cellToFaceVec, faceConormal );
      }

      halfWeight *= faceArea / c2fDistance;
      halfWeight = std::fmax( halfWeight, weightTolerance );

      faceWeight += 1.0 / halfWeight;
    }

    GEOSX_ASSERT( faceWeight > 0.0 );
    faceWeight = 1.0 / faceWeight;

    for( localIndex ke = 0; ke < 2; ++ke )
    {
      stencilWeights[ke] = transMultiplier[kf] * faceWeight * (ke == 0 ? 1 : -1);
    }

    // Ensure elements are added to stencil in order of global indices
    if( stencilCellsGlobalIndex[0] >= stencilCellsGlobalIndex[1] )
    {
      std::swap( regionIndex[0], regionIndex[1] );
      std::swap( subRegionIndex[0], subRegionIndex[1] );
      std::swap( elementIndex[0], elementIndex[1] );
    }

    stencil.add( 2,
                 regionIndex.data(),
                 subRegionIndex.data(),
                 elementIndex.data(),
                 stencilWeights.data(),
                 kf );
  } );
}

void TwoPointFluxApproximation::registerFractureStencil( Group & stencilGroup ) const
{
  stencilGroup.registerWrapper< FaceElementStencil >( viewKeyStruct::fractureStencilString )->
    setRestartFlags( RestartFlags::NO_WRITE );
}

void TwoPointFluxApproximation::addToFractureStencil( MeshLevel & mesh,
                                                      string const & faceElementRegionName,
                                                      bool const initFlag ) const
{
  NodeManager * const nodeManager = mesh.getNodeManager();
  EdgeManager const * const edgeManager = mesh.getEdgeManager();
  FaceManager const * const faceManager = mesh.getFaceManager();
  ElementRegionManager * const elemManager = mesh.getElemManager();

  ElementRegionManager::ElementViewAccessor< arrayView2d< real64 const > > const elemCenter =
    elemManager->ConstructArrayViewAccessor< real64, 2 >( CellBlock::viewKeyStruct::elementCenterString );

  ElementRegionManager::ElementViewAccessor< arrayView1d< integer const > > const elemGhostRank =
    elemManager->ConstructArrayViewAccessor< integer, 1 >( ObjectManagerBase::viewKeyStruct::ghostRankString );

  ElementRegionManager::ElementViewAccessor< arrayView2d< real64 const > > const coefficient =
    elemManager->ConstructArrayViewAccessor< real64, 2 >( m_coeffName );

  arrayView1d< real64 const > faceArea   = faceManager->faceArea();
  arrayView2d< real64 const > faceCenter = faceManager->faceCenter();
  arrayView2d< real64 const > faceNormal = faceManager->faceNormal();
  arrayView2d< real64 const, nodes::REFERENCE_POSITION_USD > X = nodeManager->referencePosition();

  arrayView1d< real64 const > const & transMultiplier =
    faceManager->getReference< array1d< real64 > >( m_coeffName + viewKeyStruct::transMultiplierString );

  FaceElementStencil & fractureStencil = getStencil< FaceElementStencil >( mesh, viewKeyStruct::fractureStencilString );
  CellElementStencilTPFA & cellStencil = getStencil< CellElementStencilTPFA >( mesh, viewKeyStruct::cellStencilString );
  fractureStencil.move( LvArray::MemorySpace::CPU );
  cellStencil.move( LvArray::MemorySpace::CPU );


  SurfaceElementRegion * const fractureRegion = elemManager->GetRegion< SurfaceElementRegion >( faceElementRegionName );
  localIndex const fractureRegionIndex = fractureRegion->getIndexInParent();

  FaceElementSubRegion * const fractureSubRegion = fractureRegion->GetSubRegion< FaceElementSubRegion >( "faceElementSubRegion" );
  FaceElementSubRegion::FaceMapType const & faceMap = fractureSubRegion->faceList();

  arrayView1d< localIndex const > const & fractureConnectorsToEdges =
    edgeManager->getReference< array1d< localIndex > >( EdgeManager::viewKeyStruct::fractureConnectorEdgesToEdgesString );

  ArrayOfArraysView< localIndex const > const & fractureConnectorsToFaceElements =
    edgeManager->getReference< ArrayOfArrays< localIndex > >( EdgeManager::viewKeyStruct::fractureConnectorsEdgesToFaceElementsIndexString );

  FixedToManyElementRelation const & faceElementsToCells = fractureSubRegion->getToCellRelation();

  localIndex constexpr maxElems = FaceElementStencil::MAX_STENCIL_SIZE;

  arrayView1d< integer const > const & edgeGhostRank = edgeManager->ghostRank();

  // TODO Note that all of this initialization should be performed elsewhere. This is just here because it was
  // convenient, but it is not appropriate to have physics based initialization in the flux approximator.
#if !defined(SET_CREATION_DISPLACEMENT)
  static_assert( true, "must have SET_CREATION_DISPLACEMENT defined" );
#endif
#if SET_CREATION_DISPLACEMENT==1
  ArrayOfArraysView< localIndex const > const & faceToNodesMap = faceManager->nodeList();
  arrayView2d< real64, nodes::INCR_DISPLACEMENT_USD > const incrementalDisplacement = nodeManager->incrementalDisplacement();
  arrayView2d< real64, nodes::TOTAL_DISPLACEMENT_USD > const totalDisplacement = nodeManager->totalDisplacement();
  arrayView1d< real64 > const aperture = fractureSubRegion->getReference< array1d< real64 > >( "elementAperture" );
#endif


#ifdef GEOSX_USE_SEPARATION_COEFFICIENT
  arrayView1d< real64 > const apertureF = fractureSubRegion->getReference< array1d< real64 > >( "apertureAtFailure" );
#endif

#if !defined(ALLOW_CREATION_MASS)
  static_assert( true, "must have ALLOW_CREATION_MASS defined" );
#endif
#if ALLOW_CREATION_MASS==0
  arrayView1d< real64 > const dens = fractureSubRegion->getReference< array1d< real64 > >( "densityOld" );
#endif


#if SET_CREATION_PRESSURE==1
  arrayView1d< real64 > const fluidPressure = fractureSubRegion->getReference< array1d< real64 > >( "pressure" );
  // Set the new face elements to some unphysical numbers to make sure they get set by the following routines.
  SortedArrayView< localIndex const > const newFaceElements = fractureSubRegion->m_newFaceElements.toViewConst();
  forAll< serialPolicy >( fractureSubRegion->m_newFaceElements.size(), [=]( localIndex const k )
  {
    localIndex const kfe = newFaceElements[k];
#if !defined(SET_CREATION_PRESSURE)
    static_assert( true, "must have SET_CREATION_PRESSURE defined" );
#endif
#if SET_CREATION_PRESSURE==1
    if( initFlag )
    {
      fluidPressure[kfe] = 1.0e99;
    }
#endif
#ifdef GEOSX_USE_SEPARATION_COEFFICIENT
    apertureF[kfe] = aperture[kfe];
#endif
#if !defined(SET_CREATION_DISPLACEMENT)
    static_assert( true, "must have SET_CREATION_DISPLACEMENT defined" );
#endif
#if SET_CREATION_DISPLACEMENT==1
    if( initFlag )
    {
      aperture[kfe] = 1.0e99;
    }
#endif
  } );

#endif
  SortedArray< localIndex > allNewElems;
  allNewElems.insert( fractureSubRegion->m_newFaceElements.begin(),
                      fractureSubRegion->m_newFaceElements.end() );
  SortedArrayView< localIndex const > const
  recalculateFractureConnectorEdges = edgeManager->m_recalculateFractureConnectorEdges.toViewConst();

  // add new connectors/connections between face elements to the fracture stencil
  forAll< serialPolicy >( recalculateFractureConnectorEdges.size(),
                          [ &allNewElems,
                            recalculateFractureConnectorEdges,
                            fractureConnectorsToFaceElements,
                            fractureConnectorsToEdges,
                            edgeManager,
                            X,
                            &faceMap,
                            faceCenter,
                            fractureRegionIndex,
                            edgeGhostRank,
                            elemGhostRank,
                            fluidPressure,
                            fractureSubRegion,
#if SET_CREATION_DISPLACEMENT==1
                            faceToNodesMap,
                            totalDisplacement,
                            aperture,
#endif
                            initFlag,
                            &fractureStencil]
                            ( localIndex const k )
  {
    localIndex const fci = recalculateFractureConnectorEdges[k];
    localIndex const numElems = fractureConnectorsToFaceElements.sizeOfArray( fci );
    // only do this if there are more than one element attached to the connector
    localIndex const edgeIndex = fractureConnectorsToEdges[fci];

    {
      GEOSX_ERROR_IF( numElems > maxElems, "Max stencil size exceeded by fracture-fracture connector " << fci );

      stackArray1d< localIndex, maxElems > stencilCellsRegionIndex( numElems );
      stackArray1d< localIndex, maxElems > stencilCellsSubRegionIndex( numElems );
      stackArray1d< localIndex, maxElems > stencilCellsIndex( numElems );
      stackArray1d< real64, maxElems > stencilWeights( numElems );
      stackArray1d< R1Tensor, maxElems > stencilCellCenterToEdgeCenters( numElems );
      stackArray1d< integer, maxElems > isGhostConnectors( numElems );

      // get edge geometry
      real64 edgeCenter[3], edgeSegment[3];
      edgeManager->calculateCenter( edgeIndex, X, edgeCenter );
      edgeManager->calculateLength( edgeIndex, X, edgeSegment );
      real64 const edgeLength = LvArray::tensorOps::l2Norm< 3 >( edgeSegment );

      real64 initialPressure = 1.0e99;
#if SET_CREATION_DISPLACEMENT==1
      real64 initialAperture = 1.0e99;
#endif
      SortedArray< localIndex > newElems;
      bool containsLocalElement = false;

      // loop over all face elements attached to the connector and add them to the stencil
      for( localIndex kfe=0; kfe<numElems; ++kfe )
      {
        localIndex const fractureElementIndex = fractureConnectorsToFaceElements[fci][kfe];

        // use straight difference between the edge center and face center for gradient length...
        // TODO: maybe do something better here??
        real64 cellCenterToEdgeCenter[ 3 ];
        LvArray::tensorOps::copy< 3 >( cellCenterToEdgeCenter, edgeCenter );
        LvArray::tensorOps::subtract< 3 >( cellCenterToEdgeCenter, faceCenter[ faceMap[fractureElementIndex][0] ] );

        // form the CellStencil entry
        stencilCellsRegionIndex[kfe] = fractureRegionIndex;
        stencilCellsSubRegionIndex[kfe] = 0;
        stencilCellsIndex[kfe] = fractureElementIndex;
        containsLocalElement = containsLocalElement || elemGhostRank[fractureRegionIndex][0][fractureElementIndex] < 0;

        stencilWeights[kfe] =  1.0 / 12.0 * edgeLength / LvArray::tensorOps::l2Norm< 3 >( cellCenterToEdgeCenter );

        LvArray::tensorOps::copy< 3 >( stencilCellCenterToEdgeCenters[kfe], cellCenterToEdgeCenter );

        // code to initialize new face elements with pressures from neighbors
        if( fractureSubRegion->m_newFaceElements.count( fractureElementIndex )==0 )
        {
          initialPressure = std::min( initialPressure, fluidPressure[fractureElementIndex] );
#if SET_CREATION_DISPLACEMENT==1
          initialAperture = std::min( initialAperture, aperture[fractureElementIndex] );
#endif
        }
        else
        {
          newElems.insert( fractureElementIndex );
          allNewElems.insert( fractureElementIndex );
        }
      }

      if( !containsLocalElement )
      {
        return;
      }

      // loop over new face elements attached to this connector
      for( localIndex const newElemIndex : newElems )
      {
        // set the aperture/fluid pressure for the new face element to be the minimum
        // of the existing value, smallest aperture/pressure from a connected face element.
//        aperture[newElemIndex] = std::min(aperture[newElemIndex], initialAperture);
#if !defined(SET_CREATION_PRESSURE)
        static_assert( true, "must have SET_CREATION_PRESSURE defined" );
#endif
#if SET_CREATION_PRESSURE==1
        if( initFlag )
        {
          fluidPressure[newElemIndex] = std::min( fluidPressure[newElemIndex], initialPressure );
        }
#endif

#if !defined(SET_CREATION_DISPLACEMENT)
        static_assert( true, "must have SET_CREATION_DISPLACEMENT defined" );
#endif
#if SET_CREATION_DISPLACEMENT==1
        if( initFlag )
        {
          localIndex const faceIndex0 = faceMap( newElemIndex, 0 );
          localIndex const faceIndex1 = faceMap( newElemIndex, 1 );

          localIndex const numNodesPerFace = faceToNodesMap.sizeOfArray( faceIndex0 );

          bool zeroDisp = true;

          for( localIndex a=0; a<numNodesPerFace; ++a )
          {
            localIndex const node0 = faceToNodesMap( faceIndex0, a );
            localIndex const node1 = faceToNodesMap( faceIndex1, a==0 ? a : numNodesPerFace-a );
            if( fabs( LvArray::tensorOps::l2Norm< 3 >( totalDisplacement[node0] ) ) > 1.0e-99 &&
                fabs( LvArray::tensorOps::l2Norm< 3 >( totalDisplacement[node1] ) ) > 1.0e-99 )
            {
              zeroDisp = false;
            }
          }
          if( zeroDisp )
          {
            aperture[newElemIndex] = 0;
          }
        }
#endif
      }

      // add/overwrite the stencil for index fci
      fractureStencil.add( numElems,
                           stencilCellsRegionIndex.data(),
                           stencilCellsSubRegionIndex.data(),
                           stencilCellsIndex.data(),
                           stencilWeights.data(),
                           fci );

      fractureStencil.add( numElems,
                           stencilCellCenterToEdgeCenters.data(),
                           fci );
    }
  } );

  if( initFlag )
  {
    SortedArray< localIndex > touchedNodes;
    forAll< serialPolicy >( allNewElems.size(),
                            [ &allNewElems
                              , fluidPressure
#if SET_CREATION_DISPLACEMENT==1
                              , aperture
                              , faceMap
                              , faceNormal
                              , faceToNodesMap
                              , &touchedNodes
                              , incrementalDisplacement
                              , totalDisplacement
                              , this
#endif
                            ]( localIndex const k )
    {
      localIndex const newElemIndex = allNewElems[k];
      // if the value of pressure was not set, then set it to zero and punt.
      if( fluidPressure[newElemIndex] > 1.0e98 )
      {
        fluidPressure[newElemIndex] = 0.0;
      }
#if !defined(ALLOW_CREATION_MASS)
      static_assert( true, "must have ALLOW_CREATION_MASS defined" );
#endif
#if ALLOW_CREATION_MASS==0
      // set the initial density of the face element to 0 to enforce mass conservation ( i.e. no creation of mass)
      dens[newElemIndex] = 0.0;
#endif

#if !defined(SET_CREATION_DISPLACEMENT)
      static_assert( true, "must have ALLOW_CREATION_MASS defined" );
#endif
#if SET_CREATION_DISPLACEMENT==1
      // If the aperture has been set, then we can set the estimate of displacements.
      if( aperture[newElemIndex] < 1e98 )
      {
        localIndex const faceIndex0 = faceMap( newElemIndex, 0 );
        localIndex const faceIndex1 = faceMap( newElemIndex, 1 );

        real64 newDisp[3] = LVARRAY_TENSOROPS_INIT_LOCAL_3( faceNormal[ faceIndex0 ] );
        LvArray::tensorOps::scale< 3 >( newDisp, -aperture[newElemIndex] );
        localIndex const numNodesPerFace = faceToNodesMap.sizeOfArray( faceIndex0 );
        for( localIndex a=0; a<numNodesPerFace; ++a )
        {
          localIndex const node0 = faceToNodesMap( faceIndex0, a );
          localIndex const node1 = faceToNodesMap( faceIndex1, a==0 ? a : numNodesPerFace-a );

          touchedNodes.insert( node0 );
          touchedNodes.insert( node1 );

          if( node0 != node1 && touchedNodes.count( node0 )==0 )
          {
            LvArray::tensorOps::add< 3 >( incrementalDisplacement[node0], newDisp );
            LvArray::tensorOps::add< 3 >( totalDisplacement[node0], newDisp );
            LvArray::tensorOps::subtract< 3 >( incrementalDisplacement[node1], newDisp );
            LvArray::tensorOps::subtract< 3 >( totalDisplacement[node1], newDisp );
          }
        }
      }
      if( this->getLogLevel() > 1 )
      {
        printf( "New elem index, init aper, init press = %4ld, %4.2e, %4.2e \n",
                newElemIndex,
                aperture[newElemIndex],
                fluidPressure[newElemIndex] );
      }
#endif
    } );
  }

  // add connections for FaceElements to/from CellElements.
  {
    arrayView2d< localIndex const > elemRegionList = faceElementsToCells.m_toElementRegion;
    arrayView2d< localIndex const > elemSubRegionList = faceElementsToCells.m_toElementSubRegion;
    arrayView2d< localIndex const > elemList = faceElementsToCells.m_toElementIndex;

    forAll< serialPolicy >( newFaceElements.size(),
                            [ newFaceElements,
                              &faceElementsToCells,
                              &cellStencil,
                              &faceMap,
                              elemRegionList,
                              elemSubRegionList,
                              elemList,
                              elemGhostRank,
                              faceCenter,
                              elemCenter,
                              faceNormal,
                              faceArea,
                              coefficient,
                              transMultiplier,
                              fractureRegionIndex ] ( localIndex const k )
    {
      localIndex const kfe = newFaceElements[k];
      {
        localIndex const numElems = faceElementsToCells.size( 1 );

        GEOSX_ERROR_IF( numElems > maxElems, "Max stencil size exceeded by fracture-cell connector " << kfe );
        stackArray1d< localIndex, maxElems > stencilCellsRegionIndex( numElems );
        stackArray1d< localIndex, maxElems > stencilCellsSubRegionIndex( numElems );
        stackArray1d< localIndex, maxElems > stencilCellsIndex( numElems );
        stackArray1d< real64, maxElems > stencilWeights( numElems );

        real64 cellToFaceVec[ 3 ];
        real64 faceConormal[ 3 ];

        // remove cell-to-cell connections from cell stencil and add in new connections
        if( cellStencil.zero( faceMap[kfe][0] ) )
        {

          for( localIndex ke = 0; ke < numElems; ++ke )
          {
            localIndex const faceIndex = faceMap[kfe][ke];
            localIndex const er  = elemRegionList[kfe][ke];
            localIndex const esr = elemSubRegionList[kfe][ke];
            localIndex const ei  = elemList[kfe][ke];

            // Filter out entries where both fracture and cell element are ghosted
            if( elemGhostRank[fractureRegionIndex][0][kfe] >= 0 && elemGhostRank[er][esr][ei] >= 0 )
            {
              continue;
            }

            LvArray::tensorOps::copy< 3 >( cellToFaceVec, faceCenter[faceIndex] );
            LvArray::tensorOps::subtract< 3 >( cellToFaceVec, elemCenter[er][esr][ei] );

            real64 const c2fDistance = LvArray::tensorOps::normalize< 3 >( cellToFaceVec );

            LvArray::tensorOps::hadamardProduct< 3 >( faceConormal, coefficient[er][esr][ei], faceNormal[faceIndex] );
            real64 const ht = LvArray::tensorOps::AiBi< 3 >( cellToFaceVec, faceConormal ) * faceArea[faceIndex] / c2fDistance;

            // the trans multiplier here is that of the original face (copied when the face was split)
            real64 const mult = transMultiplier[faceIndex];

            // assume the h for the faceElement to the connector (Face) is zero. thus the weights are trivial.
            stencilCellsRegionIndex[0] = er;
            stencilCellsSubRegionIndex[0] = esr;
            stencilCellsIndex[0] = ei;
            stencilWeights[0] =  mult * ht;

            stencilCellsRegionIndex[1] = fractureRegionIndex;
            stencilCellsSubRegionIndex[1] = 0;
            stencilCellsIndex[1] = kfe;
            stencilWeights[1] = -mult * ht;

            cellStencil.add( 2,
                             stencilCellsRegionIndex.data(),
                             stencilCellsSubRegionIndex.data(),
                             stencilCellsIndex.data(),
                             stencilWeights.data(),
                             faceIndex );
          }
        }
      }
    } );
  }
}

void TwoPointFluxApproximation::addFractureMatrixConnections( MeshLevel & mesh,
                                                              EmbeddedSurfaceSubRegion const & fractureSubRegion,
                                                              localIndex const fractureRegionIndex ) const
{
  // Add connections EmbeddedSurface to/from CellElements.
  // EdgeManager const & embSurfEdgeManager = mesh.getEmbdSurfEdgeManager();
  ElementRegionManager & elemManager = *( mesh.getElemManager() );
  // NodeManager & nodeManager = *( mesh.getNodeManager() );

  FixedToManyElementRelation const & surfaceElementsToCells = fractureSubRegion.getToCellRelation();

  arrayView1d< real64 const >     const & connectivityIndex = fractureSubRegion.getConnectivityIndex();

  ElementRegionManager::ElementViewAccessor< arrayView1d< R1Tensor const > > const permeabilityTensor =
    elemManager.ConstructArrayViewAccessor< R1Tensor, 1 >( m_coeffName );

  CellElementStencilTPFA & cellStencil = getStencil< CellElementStencilTPFA >( mesh, viewKeyStruct::cellStencilString );
  arrayView1d< integer const > const ghostRank = fractureSubRegion.ghostRank();

  // start from last connectorIndex from cell-To-cell connections
  localIndex connectorIndex = cellStencil.size();
  localIndex constexpr maxElems = FaceElementStencil::MAX_STENCIL_SIZE;

  // loop over the embedded surfaces and add connections to cellStencil
  for( localIndex kes = 0; kes < fractureSubRegion.size(); kes++ )
  {
    if( ghostRank[kes] < 0 )
    {
      localIndex const numElems = 2;   // there is a 1 to 1 relation

      GEOSX_ERROR_IF( numElems > maxElems, "Max stencil size exceeded by fracture-cell connector " << kes );

      stackArray1d< localIndex, maxElems > stencilCellsRegionIndex( numElems );
      stackArray1d< localIndex, maxElems > stencilCellsSubRegionIndex( numElems );
      stackArray1d< localIndex, maxElems > stencilCellsIndex( numElems );
      stackArray1d< real64, maxElems > stencilWeights( numElems );

      localIndex const er  = surfaceElementsToCells.m_toElementRegion[kes][0];
      localIndex const esr = surfaceElementsToCells.m_toElementSubRegion[kes][0];
      localIndex const ei  = surfaceElementsToCells.m_toElementIndex[kes][0];

      // Here goes EDFM transmissibility computation.
      real64 avPerm = LvArray::tensorOps::l2Norm< 3 >( permeabilityTensor[er][esr][ei] );

      real64 const ht = connectivityIndex[kes] * avPerm;   // Using matrix perm coz assuming fracture is highly permeable for now.

      //
      stencilCellsRegionIndex[0] = er;
      stencilCellsSubRegionIndex[0] = esr;
      stencilCellsIndex[0] = ei;
      stencilWeights[0] =  ht;

      stencilCellsRegionIndex[1] = fractureRegionIndex;
      stencilCellsSubRegionIndex[1] = 0;
      stencilCellsIndex[1] = kes;
      stencilWeights[1] = -ht;

      cellStencil.add( 2,
                       stencilCellsRegionIndex.data(),
                       stencilCellsSubRegionIndex.data(),
                       stencilCellsIndex.data(),
                       stencilWeights.data(),
                       connectorIndex );

      connectorIndex++;
    }
  }

}

void TwoPointFluxApproximation::addFractureFractureConnections( MeshLevel & mesh,
                                                                EmbeddedSurfaceSubRegion const & fractureSubRegion,
                                                                localIndex const fractureRegionIndex ) const
{
  EdgeManager const & embSurfEdgeManager = mesh.getEmbdSurfEdgeManager();
  // ElementRegionManager & elemManager = *( mesh.getElemManager() );
  NodeManager & nodeManager = *( mesh.getNodeManager() );

  // Get the stencils
  FaceElementStencil & fractureStencil = getStencil< FaceElementStencil >( mesh, viewKeyStruct::fractureStencilString );
  CellElementStencilTPFA & cellStencil = getStencil< CellElementStencilTPFA >( mesh, viewKeyStruct::cellStencilString );
  fractureStencil.move( LvArray::MemorySpace::CPU );
  cellStencil.move( LvArray::MemorySpace::CPU );

  arrayView2d< real64 const > const fractureElemCenter = fractureSubRegion.getElementCenter().toViewConst();
  arrayView2d< real64 const, nodes::REFERENCE_POSITION_USD > const X = nodeManager.embSurfNodesPosition();

  EdgeManager::FaceMapType const & edgeToEmbSurfacesMap = embSurfEdgeManager.faceList();

  arrayView1d< integer const > const ghostRank = fractureSubRegion.ghostRank();

  localIndex constexpr maxElems = FaceElementStencil::MAX_STENCIL_SIZE;
  localIndex connectorIndex = 0;

  // add new connectors/connections between embedded elements to the fracture stencil
  for( localIndex ke = 0; ke <  embSurfEdgeManager.size(); ke++ )
  {
    // for now there is no generation of new elements so we add all edges.
    localIndex const numElems = 2;  // hardcoded for now but unless there is an intersection it should always be 2.
    if( edgeToEmbSurfacesMap.sizeOfSet( ke ) > 1 ) // to be a connector it need to be attached to at least 2 elements.
    {

      GEOSX_ERROR_IF( numElems > maxElems, "Max stencil size exceeded by fracture-fracture connector " << ke );

      stackArray1d< localIndex, maxElems > stencilCellsRegionIndex( numElems );
      stackArray1d< localIndex, maxElems > stencilCellsSubRegionIndex( numElems );
      stackArray1d< localIndex, maxElems > stencilCellsIndex( numElems );
      stackArray1d< real64, maxElems > stencilWeights( numElems );

      stackArray1d< R1Tensor, maxElems > stencilCellCenterToEdgeCenters( numElems );
      stackArray1d< integer, maxElems > isGhostConnectors( numElems );

      //TODO get edge geometry
      R1Tensor const edgeCenter = embSurfEdgeManager.calculateCenter( ke, X );
      real64 const edgeLength   = embSurfEdgeManager.calculateLength( ke, X ).L2_Norm();

      // loop over all embedded surface elements attached to the connector and add them to the stencil
      for( localIndex kes = 0; kes < numElems; kes++ )
      {
        localIndex const fractureElementIndex = edgeToEmbSurfacesMap[ke][kes];

        // compute distance between cell centers
        real64 cellCenterToEdgeCenter[ 3 ];
        LvArray::tensorOps::copy< 3 >( cellCenterToEdgeCenter, edgeCenter );
        LvArray::tensorOps::subtract< 3 >( cellCenterToEdgeCenter, fractureElemCenter[fractureElementIndex] );

        // form the CellStencil entry
        stencilCellsRegionIndex[kes]    = fractureRegionIndex;
        stencilCellsSubRegionIndex[kes] = 0;  // there is only one subregion.
        stencilCellsIndex[kes]          = fractureElementIndex;

        //TODO use the proper geometrical info to compute the weight.
        stencilWeights[kes] =  1.0 / 12.0 * edgeLength / LvArray::tensorOps::l2Norm< 3 >( cellCenterToEdgeCenter );

        LvArray::tensorOps::copy< 3 >( stencilCellCenterToEdgeCenters[kes], cellCenterToEdgeCenter );
      }

      // add/overwrite the stencil for index fci
      fractureStencil.add( numElems,
                           stencilCellsRegionIndex.data(),
                           stencilCellsSubRegionIndex.data(),
                           stencilCellsIndex.data(),
                           stencilWeights.data(),
                           connectorIndex );

      fractureStencil.add( numElems,
                           stencilCellCenterToEdgeCenters.data(),
                           connectorIndex );

      connectorIndex++;
    }
  }
}

void TwoPointFluxApproximation::addEDFracToFractureStencil( MeshLevel & mesh,
                                                            string const & embeddedSurfaceRegionName ) const
{
  // bool const projection = false;
  bool const projection = true;

  if ( projection )
    addEDFracToFractureStencilProjection( mesh, embeddedSurfaceRegionName );
  else addEDFracToFractureStencilStandard( mesh, embeddedSurfaceRegionName );
}

void TwoPointFluxApproximation::addEDFracToFractureStencilProjection( MeshLevel & mesh,
                                                                      string const & embeddedSurfaceRegionName ) const
{
  // Get the stencils
  ElementRegionManager & elemManager = *( mesh.getElemManager() );
  FaceElementStencil & fractureStencil = getStencil< FaceElementStencil >( mesh, viewKeyStruct::fractureStencilString );
  CellElementStencilTPFA & cellStencil = getStencil< CellElementStencilTPFA >( mesh, viewKeyStruct::cellStencilString );
  fractureStencil.move( LvArray::MemorySpace::CPU );
  cellStencil.move( LvArray::MemorySpace::CPU );

  SurfaceElementRegion & fractureRegion = *( elemManager.GetRegion<
                                               SurfaceElementRegion >( embeddedSurfaceRegionName ) );
  EmbeddedSurfaceSubRegion & fractureSubRegion = *( fractureRegion.GetSubRegion<
                                                      EmbeddedSurfaceSubRegion >( "embeddedSurfaceSubRegion" ) );

  localIndex const fractureRegionIndex = fractureRegion.getIndexInParent();

  addFractureFractureConnections( mesh, fractureSubRegion, fractureRegionIndex );
  addFractureMatrixConnections( mesh, fractureSubRegion, fractureRegionIndex );
  ProjectionEDFMHelper pedfm(mesh);
  pedfm.addNonNeighboringConnections(fractureSubRegion);
  exit(0);
}


void TwoPointFluxApproximation::addEDFracToFractureStencilStandard( MeshLevel & mesh,
                                                                    string const & embeddedSurfaceRegionName ) const
{
  EdgeManager const & embSurfEdgeManager = mesh.getEmbdSurfEdgeManager();
  ElementRegionManager & elemManager = *( mesh.getElemManager() );
  NodeManager & nodeManager = *( mesh.getNodeManager() );

  FaceElementStencil & fractureStencil = getStencil< FaceElementStencil >( mesh, viewKeyStruct::fractureStencilString );
  CellElementStencilTPFA & cellStencil = getStencil< CellElementStencilTPFA >( mesh, viewKeyStruct::cellStencilString );

  SurfaceElementRegion & fractureRegion = *( elemManager.GetRegion<
                                               SurfaceElementRegion >( embeddedSurfaceRegionName ) );
  localIndex const fractureRegionIndex = fractureRegion.getIndexInParent();
  EmbeddedSurfaceSubRegion & fractureSubRegion = *( fractureRegion.GetSubRegion<
                                                      EmbeddedSurfaceSubRegion >( "embeddedSurfaceSubRegion" ) );

<<<<<<< HEAD
  arrayView2d< real64 const > const fractureElemCenter = fractureSubRegion.getElementCenter().toViewConst();
=======
  // arrayView1d< real64 const > const & fractureElemArea   = fractureSubRegion->getElementArea();
  arrayView2d< real64 const > const fractureElemCenter = fractureSubRegion.getElementCenter();
>>>>>>> fd40638e
  arrayView2d< real64 const, nodes::REFERENCE_POSITION_USD > const X = nodeManager.embSurfNodesPosition();

  EdgeManager::FaceMapType const & edgeToEmbSurfacesMap = embSurfEdgeManager.faceList();

  arrayView1d< integer const > const ghostRank = fractureSubRegion.ghostRank();

  localIndex constexpr maxElems = FaceElementStencil::MAX_STENCIL_SIZE;

  localIndex connectorIndex = 0;

  // add new connectors/connections between embedded elements to the fracture stencil
  for( localIndex ke = 0; ke <  embSurfEdgeManager.size(); ke++ )
  {
    // for now there is no generation of new elements so we add all edges.
    localIndex const numElems = 2;  // hardcoded for now but unless there is an intersection it should always be 2.
    if( edgeToEmbSurfacesMap.sizeOfSet( ke ) > 1 ) // to be a connector it need to be attached to at least 2 elements.
    {

      GEOSX_ERROR_IF( numElems > maxElems, "Max stencil size exceeded by fracture-fracture connector " << ke );

      stackArray1d< localIndex, maxElems > stencilCellsRegionIndex( numElems );
      stackArray1d< localIndex, maxElems > stencilCellsSubRegionIndex( numElems );
      stackArray1d< localIndex, maxElems > stencilCellsIndex( numElems );
      stackArray1d< real64, maxElems > stencilWeights( numElems );

      stackArray1d< R1Tensor, maxElems > stencilCellCenterToEdgeCenters( numElems );
      stackArray1d< integer, maxElems > isGhostConnectors( numElems );

      //TODO get edge geometry
      real64 edgeCenter[3], edgeSegment[3];
      embSurfEdgeManager.calculateCenter( ke, X, edgeCenter );
      embSurfEdgeManager.calculateLength( ke, X, edgeSegment );
      real64 const edgeLength  = LvArray::tensorOps::l2Norm< 3 >( edgeSegment );

      // loop over all embedded surface elements attached to the connector and add them to the stencil
      for( localIndex kes = 0; kes < numElems; kes++ )
      {
        localIndex const fractureElementIndex = edgeToEmbSurfacesMap[ke][kes];

        // compute distance between cell centers
        real64 cellCenterToEdgeCenter[ 3 ];
        LvArray::tensorOps::copy< 3 >( cellCenterToEdgeCenter, edgeCenter );
        LvArray::tensorOps::subtract< 3 >( cellCenterToEdgeCenter, fractureElemCenter[fractureElementIndex] );

        // form the CellStencil entry
        stencilCellsRegionIndex[kes]    = fractureRegionIndex;
        stencilCellsSubRegionIndex[kes] = 0;  // there is only one subregion.
        stencilCellsIndex[kes]          = fractureElementIndex;

        //TODO use the proper geometrical info to compute the weight.
        stencilWeights[kes] =  1.0 / 12.0 * edgeLength / LvArray::tensorOps::l2Norm< 3 >( cellCenterToEdgeCenter );

        LvArray::tensorOps::copy< 3 >( stencilCellCenterToEdgeCenters[kes], cellCenterToEdgeCenter );
      }

      // add/overwrite the stencil for index fci
      fractureStencil.add( numElems,
                           stencilCellsRegionIndex.data(),
                           stencilCellsSubRegionIndex.data(),
                           stencilCellsIndex.data(),
                           stencilWeights.data(),
                           connectorIndex );

      fractureStencil.add( numElems,
                           stencilCellCenterToEdgeCenters.data(),
                           connectorIndex );

      connectorIndex++;
    }
  }

  // Add connections EmbeddedSurface to/from CellElements.

  FixedToManyElementRelation const & surfaceElementsToCells = fractureSubRegion.getToCellRelation();

  arrayView1d< real64 const > const connectivityIndex = fractureSubRegion.getConnectivityIndex();

  ElementRegionManager::ElementViewAccessor< arrayView2d< real64 const > > const coeffTensor =
    elemManager.ConstructArrayViewAccessor< real64, 2 >( m_coeffName );

  // start from last connectorIndex from cell-To-cell connections
  connectorIndex = cellStencil.size();

  // loop over the embedded surfaces and add connections to cellStencil
  for( localIndex kes=0; kes  < fractureSubRegion.size(); kes++ )
  {
    if( ghostRank[kes] < 0 )
    {
      localIndex const numElems = 2;   // there is a 1 to 1 relation

      GEOSX_ERROR_IF( numElems > maxElems, "Max stencil size exceeded by fracture-cell connector " << kes );

      stackArray1d< localIndex, maxElems > stencilCellsRegionIndex( numElems );
      stackArray1d< localIndex, maxElems > stencilCellsSubRegionIndex( numElems );
      stackArray1d< localIndex, maxElems > stencilCellsIndex( numElems );
      stackArray1d< real64, maxElems > stencilWeights( numElems );

      localIndex const er  = surfaceElementsToCells.m_toElementRegion[kes][0];
      localIndex const esr = surfaceElementsToCells.m_toElementSubRegion[kes][0];
      localIndex const ei  = surfaceElementsToCells.m_toElementIndex[kes][0];

      // Here goes EDFM transmissibility computation.
      real64 const avPerm = LvArray::tensorOps::l2Norm< 3 >( coeffTensor[er][esr][ei] );
      real64 const ht = connectivityIndex[kes] * avPerm;   // Using matrix perm coz assuming fracture is highly permeable for now.

      //
      stencilCellsRegionIndex[0] = er;
      stencilCellsSubRegionIndex[0] = esr;
      stencilCellsIndex[0] = ei;
      stencilWeights[0] =  ht;

      stencilCellsRegionIndex[1] = fractureRegionIndex;
      stencilCellsSubRegionIndex[1] = 0;
      stencilCellsIndex[1] = kes;
      stencilWeights[1] = -ht;

      cellStencil.add( 2,
                       stencilCellsRegionIndex.data(),
                       stencilCellsSubRegionIndex.data(),
                       stencilCellsIndex.data(),
                       stencilWeights.data(),
                       connectorIndex );

      connectorIndex++;
    }
  }
}

void TwoPointFluxApproximation::registerBoundaryStencil( Group & stencilGroup, string const & setName ) const
{
  stencilGroup.registerWrapper< BoundaryStencil >( setName )->
    setRestartFlags( RestartFlags::NO_WRITE );
}

void TwoPointFluxApproximation::computeBoundaryStencil( MeshLevel & mesh,
                                                        string const & setName,
                                                        SortedArrayView< localIndex const > const & faceSet ) const
{
  NodeManager const & nodeManager = *mesh.getNodeManager();
  FaceManager const & faceManager = *mesh.getFaceManager();
  ElementRegionManager const & elemManager = *mesh.getElemManager();

  BoundaryStencil & stencil = getStencil< BoundaryStencil >( mesh, setName );

  arrayView2d< localIndex const > const & elemRegionList     = faceManager.elementRegionList();
  arrayView2d< localIndex const > const & elemSubRegionList  = faceManager.elementSubRegionList();
  arrayView2d< localIndex const > const & elemList           = faceManager.elementList();
  arrayView2d< real64 const, nodes::REFERENCE_POSITION_USD > const & nodePosition = nodeManager.referencePosition();

  ElementRegionManager::ElementViewAccessor< arrayView2d< real64 const > > const elemCenter =
    elemManager.ConstructArrayViewAccessor< real64, 2 >( CellBlock::viewKeyStruct::elementCenterString );

  ElementRegionManager::ElementViewAccessor< arrayView1d< integer const > > const elemGhostRank =
    elemManager.ConstructArrayViewAccessor< integer, 1 >( ObjectManagerBase::viewKeyStruct::ghostRankString );

  ElementRegionManager::ElementViewAccessor< arrayView2d< real64 const > > const coefficient =
    elemManager.ConstructArrayViewAccessor< real64, 2 >( m_coeffName );

  ArrayOfArraysView< localIndex const > const faceToNodes = faceManager.nodeList().toViewConst();

  // make a list of region indices to be included
  SortedArray< localIndex > regionFilter;
  for( string const & regionName : m_targetRegions )
  {
    regionFilter.insert( elemManager.GetRegions().getIndex( regionName ) );
  }

  constexpr localIndex numPts = BoundaryStencil::NUM_POINT_IN_FLUX;

  stackArray1d< localIndex, numPts > stencilRegionIndices( numPts );
  stackArray1d< localIndex, numPts > stencilSubRegionIndices( numPts );
  stackArray1d< localIndex, numPts > stencilElemOrFaceIndices( numPts );
  stackArray1d< real64, numPts > stencilWeights( numPts );

  real64 const lengthTolerance = m_lengthScale * m_areaRelTol;
  real64 const areaTolerance = lengthTolerance * lengthTolerance;
  real64 const weightTolerance = 1e-30 * lengthTolerance; // TODO: choice of constant based on physics?

  // loop over faces and calculate faceArea, faceNormal and faceCenter
  stencil.reserve( faceSet.size() );
  for( localIndex kf : faceSet )
  {
    real64 faceCenter[ 3 ], faceNormal[ 3 ], faceConormal[ 3 ], cellToFaceVec[ 3 ];
    real64 const faceArea = computationalGeometry::Centroid_3DPolygon( faceToNodes[kf], nodePosition, faceCenter, faceNormal, areaTolerance );

    for( localIndex ke = 0; ke < numPts; ++ke )
    {
      // Filter out elements not locally present
      if( elemRegionList[kf][ke] < 0 )
      {
        continue;
      }

      // Filter out elements not in target regions
      if( !regionFilter.contains( elemRegionList[kf][ke] ))
      {
        continue;
      }

      localIndex const er  = elemRegionList[kf][ke];
      localIndex const esr = elemSubRegionList[kf][ke];
      localIndex const ei  = elemList[kf][ke];

      // Filter out ghosted elements
      if( elemGhostRank[er][esr][ei] >= 0 )
      {
        continue;
      }

      LvArray::tensorOps::copy< 3 >( cellToFaceVec, faceCenter );
      LvArray::tensorOps::subtract< 3 >( cellToFaceVec, elemCenter[ er ][ esr ][ ei ] );

      if( LvArray::tensorOps::AiBi< 3 >( cellToFaceVec, faceNormal ) < 0.0 )
      {
        LvArray::tensorOps::scale< 3 >( faceNormal, -1 );
      }

      real64 const c2fDistance = LvArray::tensorOps::normalize< 3 >( cellToFaceVec );

      LvArray::tensorOps::hadamardProduct< 3 >( faceConormal, coefficient[er][esr][ei], faceNormal );
      real64 faceWeight = LvArray::tensorOps::AiBi< 3 >( cellToFaceVec, faceConormal );

      // correct negative weight issue arising from non-K-orthogonal grids
      if( faceWeight < 0.0 )
      {
        LvArray::tensorOps::hadamardProduct< 3 >( faceConormal, coefficient[er][esr][ei], cellToFaceVec );
        faceWeight = LvArray::tensorOps::AiBi< 3 >( cellToFaceVec, faceConormal );
      }

      faceWeight *= faceArea / c2fDistance;
      faceWeight = std::fmax( faceWeight, weightTolerance );

      stencilRegionIndices[BoundaryStencil::Order::ELEM] = er;
      stencilSubRegionIndices[BoundaryStencil::Order::ELEM] = esr;
      stencilElemOrFaceIndices[BoundaryStencil::Order::ELEM] = ei;
      stencilWeights[BoundaryStencil::Order::ELEM] = faceWeight;

      stencilRegionIndices[BoundaryStencil::Order::FACE] = -1;
      stencilSubRegionIndices[BoundaryStencil::Order::FACE] = -1;
      stencilElemOrFaceIndices[BoundaryStencil::Order::FACE] = kf;
      stencilWeights[BoundaryStencil::Order::FACE] = -faceWeight;

      stencil.add( stencilRegionIndices.size(),
                   stencilRegionIndices.data(),
                   stencilSubRegionIndices.data(),
                   stencilElemOrFaceIndices.data(),
                   stencilWeights.data(),
                   kf );
    }
  }
}


REGISTER_CATALOG_ENTRY( FluxApproximationBase, TwoPointFluxApproximation, std::string const &, Group * const )

}<|MERGE_RESOLUTION|>--- conflicted
+++ resolved
@@ -835,12 +835,7 @@
   EmbeddedSurfaceSubRegion & fractureSubRegion = *( fractureRegion.GetSubRegion<
                                                       EmbeddedSurfaceSubRegion >( "embeddedSurfaceSubRegion" ) );
 
-<<<<<<< HEAD
   arrayView2d< real64 const > const fractureElemCenter = fractureSubRegion.getElementCenter().toViewConst();
-=======
-  // arrayView1d< real64 const > const & fractureElemArea   = fractureSubRegion->getElementArea();
-  arrayView2d< real64 const > const fractureElemCenter = fractureSubRegion.getElementCenter();
->>>>>>> fd40638e
   arrayView2d< real64 const, nodes::REFERENCE_POSITION_USD > const X = nodeManager.embSurfNodesPosition();
 
   EdgeManager::FaceMapType const & edgeToEmbSurfacesMap = embSurfEdgeManager.faceList();
