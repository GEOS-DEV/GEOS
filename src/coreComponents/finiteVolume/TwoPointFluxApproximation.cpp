--- conflicted
+++ resolved
@@ -137,13 +137,8 @@
       return;
     }
 
-<<<<<<< HEAD
-    real64 faceCenter[ 3 ], faceNormal[ 3 ], faceConormal[ 3 ], cellToFaceVec[ 3 ];
+    real64 faceCenter[ 3 ], faceNormal[ 3 ], cellToFaceVec[2][ 3 ];
     real64 const faceArea = computationalGeometry::centroid_3DPolygon( faceToNodes[kf], X, faceCenter, faceNormal, areaTolerance );
-=======
-    real64 faceCenter[ 3 ], faceNormal[ 3 ], cellToFaceVec[2][ 3 ];
-    real64 const faceArea = computationalGeometry::Centroid_3DPolygon( faceToNodes[kf], X, faceCenter, faceNormal, areaTolerance );
->>>>>>> 351aa11a
 
     if( faceArea < areaTolerance )
     {
