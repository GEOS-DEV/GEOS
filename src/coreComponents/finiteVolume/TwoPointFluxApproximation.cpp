--- conflicted
+++ resolved
@@ -670,6 +670,9 @@
   localIndex connectorIndex = edfmStencil.size();
   localIndex constexpr maxElems = EmbeddedSurfaceToCellStencil::MAX_STENCIL_SIZE;
 
+  // reserve memory for the connections of this fracture
+  edfmStencil.reserve( edfmStencil.size() + fractureSubRegion.size() );
+
   // loop over the embedded surfaces and add connections to cellStencil
   for( localIndex kes = 0; kes < fractureSubRegion.size(); kes++ )
   {
@@ -815,15 +818,7 @@
 
   addFractureFractureConnections( mesh, embeddedSurfaceRegionName );
 
-<<<<<<< HEAD
   addFractureMatrixConnections( mesh, embeddedSurfaceRegionName );
-=======
-  // reserve memory for the connections of this fracture
-  edfmStencil.reserve( edfmStencil.size() + fractureSubRegion.size() );
-
-  // start from last connectorIndex from cell-To-cell connections
-  connectorIndex = edfmStencil.size();
->>>>>>> f0d3afd7
 
   if( m_useProjectionEmbeddedFractureMethod )
   {
