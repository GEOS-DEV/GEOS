/*
 *~~~~~~~~~~~~~~~~~~~~~~~~~~~~~~~~~~~~~~~~~~~~~~~~~~~~~~~~~~~~~~~~~~~~~~~~~~~
 * Copyright (c) 2018, Lawrence Livermore National Security, LLC.
 *
 * Produced at the Lawrence Livermore National Laboratory
 *
 * LLNL-CODE-746361
 *
 * All rights reserved. See COPYRIGHT for details.
 *
 * This file is part of the GEOSX Simulation Framework.
 *
 * GEOSX is a free software; you can redistribute it and/or modify it under
 * the terms of the GNU Lesser General Public License (as published by the
 * Free Software Foundation) version 2.1 dated February 1999.
 *~~~~~~~~~~~~~~~~~~~~~~~~~~~~~~~~~~~~~~~~~~~~~~~~~~~~~~~~~~~~~~~~~~~~~~~~~~~
 */

/**
  * @file CompressibleSinglePhaseFluid.hpp
  */

#ifndef SRC_COMPONENTS_CORE_SRC_CONSTITUTIVE_COMPRESSIBLESINGLEPHASEFLUID_HPP_
#define SRC_COMPONENTS_CORE_SRC_CONSTITUTIVE_COMPRESSIBLESINGLEPHASEFLUID_HPP_

#include "constitutive/Fluid/SingleFluidBase.hpp"

#include "constitutive/ExponentialRelation.hpp"

namespace geosx
{
namespace dataRepository
{
namespace keys
{
string const compressibleSinglePhaseFluid = "CompressibleSinglePhaseFluid";
}
}

namespace constitutive
{

class CompressibleSinglePhaseFluid : public SingleFluidBase
{
public:

  CompressibleSinglePhaseFluid( std::string const & name, ManagedGroup * const parent );

  virtual ~CompressibleSinglePhaseFluid() override;

  std::unique_ptr<ConstitutiveBase> DeliverClone( string const & name,
                                                  ManagedGroup * const parent ) const override;

  static std::string CatalogName() { return dataRepository::keys::compressibleSinglePhaseFluid; }

  virtual string GetCatalogName() override { return CatalogName(); }

  virtual void ProcessInputFile_PostProcess() override;

  virtual void AllocateConstitutiveData( dataRepository::ManagedGroup * const parent,
                                         localIndex const numConstitutivePointsPerParentIndex ) override;

  // *** SingleFluid-specific interface

<<<<<<< HEAD
  virtual void PointUpdate( real64 const & pressure, localIndex const k, localIndex const q ) override;

  virtual void BatchUpdate( arrayView1d<real64 const> const & pressure ) override;
=======

>>>>>>> 81f8bb17

  inline static void Compute( real64 const & pressure,
                              real64 & density,
                              real64 & dDensity_dPressure,
                              real64 & viscosity,
                              real64 & dViscosity_dPressure,
                              ExponentialRelation<real64> const & densityRelation,
                              ExponentialRelation<real64> const & viscosityRelation );

  virtual void Compute( real64 const & pressure,
                        real64 & density,
                        real64 & dDensity_dPressure,
                        real64 & viscosity,
                        real64 & dViscosity_dPressure ) const override;

  struct viewKeyStruct : public SingleFluidBase::viewKeyStruct
  {
    static constexpr auto compressibilityString    = "compressibility";
    static constexpr auto viscosibilityString      = "viscosibility";
    static constexpr auto referencePressureString  = "referencePressure";
    static constexpr auto referenceDensityString   = "referenceDensity";
    static constexpr auto referenceViscosityString = "referenceViscosity";

    dataRepository::ViewKey compressibility    = { compressibilityString    };
    dataRepository::ViewKey viscosibility      = { viscosibilityString      };
    dataRepository::ViewKey referencePressure  = { referencePressureString  };
    dataRepository::ViewKey referenceDensity   = { referenceDensityString   };
    dataRepository::ViewKey referenceViscosity = { referenceViscosityString };

  } viewKeysCompressibleSinglePhaseFluid;

protected:
  virtual void PostProcessInput() override;

private:

  /// scalar fluid bulk modulus parameter
  real64 m_compressibility;

  /// scalar fluid viscosity exponential coefficient
  real64 m_viscosibility;

  /// reference pressure parameter
  real64 m_referencePressure;

  /// reference density parameter
  real64 m_referenceDensity;

  /// reference viscosity parameter
  real64 m_referenceViscosity;

  ExponentialRelation<real64> m_densityRelation;
  ExponentialRelation<real64> m_viscosityRelation;
};


inline
void CompressibleSinglePhaseFluid::Compute( real64 const & pressure,
                                            real64 & density, real64 & dDensity_dPressure,
                                            real64 & viscosity, real64 & dViscosity_dPressure,
                                            ExponentialRelation<real64> const & densityRelation,
                                            ExponentialRelation<real64> const & viscosityRelation )
{
  densityRelation.Compute( pressure, density, dDensity_dPressure );
  viscosityRelation.Compute( pressure, viscosity, dViscosity_dPressure );
}

} /* namespace constitutive */

} /* namespace geosx */

#endif /* SRC_COMPONENTS_CORE_SRC_CONSTITUTIVE_COMPRESSIBLESINGLEPHASEFLUID_HPP_ */<|MERGE_RESOLUTION|>--- conflicted
+++ resolved
@@ -55,20 +55,14 @@
 
   virtual string GetCatalogName() override { return CatalogName(); }
 
-  virtual void ProcessInputFile_PostProcess() override;
-
   virtual void AllocateConstitutiveData( dataRepository::ManagedGroup * const parent,
                                          localIndex const numConstitutivePointsPerParentIndex ) override;
 
   // *** SingleFluid-specific interface
 
-<<<<<<< HEAD
   virtual void PointUpdate( real64 const & pressure, localIndex const k, localIndex const q ) override;
 
   virtual void BatchUpdate( arrayView1d<real64 const> const & pressure ) override;
-=======
-
->>>>>>> 81f8bb17
 
   inline static void Compute( real64 const & pressure,
                               real64 & density,
