--- conflicted
+++ resolved
@@ -141,27 +141,12 @@
   m_viscosityModelType = stringToExponentType( m_viscosityModelString );
 }
 
-<<<<<<< HEAD
-void CompressibleSinglePhaseFluid::FluidDensityCompute( real64 const & pres,
-                                                        localIndex const i,
-                                                        real64 & dens,
-                                                        real64 & dDens_dPres ) const
-=======
 void CompressibleSinglePhaseFluid::PointUpdate( real64 const & pressure, localIndex const k, localIndex const q )
->>>>>>> dd86f923
 {
   Compute( pressure, m_density[k][q], m_dDensity_dPressure[k][q], m_viscosity[k][q], m_dViscosity_dPressure[k][q] );
 }
 
-<<<<<<< HEAD
-
-void CompressibleSinglePhaseFluid::FluidViscosityCompute( real64 const & pres,
-                                                          localIndex const i,
-                                                          real64 & visc,
-                                                          real64 & dVisc_dPres ) const
-=======
 void CompressibleSinglePhaseFluid::BatchUpdate( arrayView1d<double const> const & pressure )
->>>>>>> dd86f923
 {
   makeExponentialRelation( m_densityModelType, m_referencePressure, m_referenceDensity, m_compressibility, [&] ( auto & relation )
   {
