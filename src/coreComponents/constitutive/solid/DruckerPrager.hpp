/*
 * ------------------------------------------------------------------------------------------------------------
 * SPDX-License-Identifier: LGPL-2.1-only
 *
 * Copyright (c) 2018-2019 Lawrence Livermore National Security LLC
 * Copyright (c) 2018-2019 The Board of Trustees of the Leland Stanford Junior University
 * Copyright (c) 2018-2019 TotalEnergies
 * Copyright (c) 2019-     GEOSX Contributors
 * All right reserved
 *
 * See top level LICENSE, COPYRIGHT, CONTRIBUTORS, NOTICE, and ACKNOWLEDGEMENTS files for details.
 * ------------------------------------------------------------------------------------------------------------
 */

/**
 *  @file DruckerPrager.hpp
 */

#ifndef GEOSX_CONSTITUTIVE_SOLID_DRUCKERPRAGER_HPP
#define GEOSX_CONSTITUTIVE_SOLID_DRUCKERPRAGER_HPP

#include "ElasticIsotropic.hpp"
#include "InvariantDecompositions.hpp"
#include "PropertyConversions.hpp"
#include "SolidModelDiscretizationOpsFullyAnisotroipic.hpp"
#include "LvArray/src/tensorOps.hpp"

namespace geosx
{

namespace constitutive
{

/**
 * @class DruckerPragerUpdates
 *
 * Class to provide material updates that may be
 * called from a kernel function.
 */
class DruckerPragerUpdates : public ElasticIsotropicUpdates
{
public:

  /**
   * @brief Constructor
   * @param[in] friction The ArrayView holding the friction data for each element.
   * @param[in] dilation The ArrayView holding the dilation data for each element.
   * @param[in] hardening The ArrayView holding the hardening data for each element.
   * @param[in] newCohesion The ArrayView holding the new cohesion data for each element.
   * @param[in] oldCohesion The ArrayView holding the old cohesion data for each element.
   * @param[in] bulkModulus The ArrayView holding the bulk modulus data for each element.
   * @param[in] shearModulus The ArrayView holding the shear modulus data for each element.
   * @param[in] newStress The ArrayView holding the new stress data for each quadrature point.
   * @param[in] oldStress The ArrayView holding the old stress data for each quadrature point.
   */
  DruckerPragerUpdates( arrayView1d< real64 const > const & friction,
                        arrayView1d< real64 const > const & dilation,
                        arrayView1d< real64 const > const & hardening,
                        arrayView2d< real64 > const & newCohesion,
                        arrayView2d< real64 > const & oldCohesion,
                        arrayView1d< real64 const > const & bulkModulus,
                        arrayView1d< real64 const > const & shearModulus,
                        arrayView3d< real64, solid::STRESS_USD > const & newStress,
                        arrayView3d< real64, solid::STRESS_USD > const & oldStress,
                        bool const & disableInelasticity ):
    ElasticIsotropicUpdates( bulkModulus, shearModulus, newStress, oldStress, disableInelasticity ),
    m_friction( friction ),
    m_dilation( dilation ),
    m_hardening( hardening ),
    m_newCohesion( newCohesion ),
    m_oldCohesion( oldCohesion )
  {}

  /// Default copy constructor
  DruckerPragerUpdates( DruckerPragerUpdates const & ) = default;

  /// Default move constructor
  DruckerPragerUpdates( DruckerPragerUpdates && ) = default;

  /// Deleted default constructor
  DruckerPragerUpdates() = delete;

  /// Deleted copy assignment operator
  DruckerPragerUpdates & operator=( DruckerPragerUpdates const & ) = delete;

  /// Deleted move assignment operator
  DruckerPragerUpdates & operator=( DruckerPragerUpdates && ) =  delete;

  /// Use the uncompressed version of the stiffness bilinear form
  using DiscretizationOps = SolidModelDiscretizationOpsFullyAnisotroipic; // TODO: typo in anistropic (fix in DiscOps PR)

  // Bring in base implementations to prevent hiding warnings
  using ElasticIsotropicUpdates::smallStrainUpdate;

<<<<<<< HEAD
  GEOSX_HOST_DEVICE
  virtual void smallStrainUpdate( localIndex const k,
                                  localIndex const q,
                                  real64 const ( &strainIncrement )[6],
                                  real64 ( &stress )[6],
                                  real64 ( &stiffness )[6][6] ) const override final;
=======
  GEOS_HOST_DEVICE
  void smallStrainUpdate( localIndex const k,
                          localIndex const q,
                          real64 const & timeIncrement,
                          real64 const ( &strainIncrement )[6],
                          real64 ( &stress )[6],
                          real64 ( &stiffness )[6][6] ) const;
>>>>>>> ef0b1314

  GEOSX_HOST_DEVICE
  virtual void smallStrainUpdate( localIndex const k,
                                  localIndex const q,
                                  real64 const & timeIncrement,
                                  real64 const ( &strainIncrement )[6],
                                  real64 ( &stress )[6],
                                  DiscretizationOps & stiffness ) const;

  GEOS_HOST_DEVICE
  virtual void smallStrainUpdate_ElasticOnly( localIndex const k,
                                              localIndex const q,
                                              real64 const & timeIncrement,
                                              real64 const ( &strainIncrement )[6],
                                              real64 ( &stress )[6],
                                              real64 ( &stiffness )[6][6] ) const override;

  GEOSX_HOST_DEVICE
  GEOSX_FORCE_INLINE
  virtual void saveConvergedState( localIndex const k,
                                   localIndex const q ) const override final
  {
    ElasticIsotropicUpdates::saveConvergedState( k, q );
    m_oldCohesion[k][q] = m_newCohesion[k][q];
  }

  GEOS_HOST_DEVICE
  GEOS_FORCE_INLINE
  virtual void viscousStateUpdate( localIndex const k,
                                   localIndex const q,
                                   real64 beta ) const override
  {
    m_newCohesion[k][q] = beta * m_oldCohesion[k][q] + (1 - beta) * m_newCohesion[k][q];
  }

private:
  /// A reference to the ArrayView holding the friction angle for each element.
  arrayView1d< real64 const > const m_friction;

  /// A reference to the ArrayView holding the dilation angle for each element.
  arrayView1d< real64 const > const m_dilation;

  /// A reference to the ArrayView holding the hardening rate for each element.
  arrayView1d< real64 const > const m_hardening;

  /// A reference to the ArrayView holding the new cohesion for each integration point
  arrayView2d< real64 > const m_newCohesion;

  /// A reference to the ArrayView holding the old cohesion for each integration point
  arrayView2d< real64 > const m_oldCohesion;

};


GEOSX_HOST_DEVICE
GEOSX_FORCE_INLINE
void DruckerPragerUpdates::smallStrainUpdate( localIndex const k,
                                              localIndex const q,
                                              real64 const & timeIncrement,
                                              real64 const ( &strainIncrement )[6],
                                              real64 ( & stress )[6],
                                              real64 ( & stiffness )[6][6] ) const
{
  // elastic predictor (assume strainIncrement is all elastic)
  ElasticIsotropicUpdates::smallStrainUpdate( k, q, timeIncrement, strainIncrement, stress, stiffness );

  if( m_disableInelasticity )
  {
    return;
  }

  // decompose into mean (P) and von Mises (Q) stress invariants

  real64 trialP;
  real64 trialQ;
  real64 deviator[6];

  twoInvariant::stressDecomposition( stress,
                                     trialP,
                                     trialQ,
                                     deviator );

  // check yield function F <= 0, using old hardening variable state

  real64 yield = trialQ + m_friction[k] * trialP - m_oldCohesion[k][q];

  if( yield < 1e-9 ) // elasticity
  {
    return;
  }

  // else, plasticity (trial stress point lies outside yield surface)

  // the return mapping can in general be written as a newton iteration.
  // here we have a linear problem, so the algorithm will converge in one
  // iteration, but this is a template for more general models with either
  // nonlinear hardening or yield surfaces.

  real64 solution[3]{}, residual[3]{}, delta[3]{};
  real64 jacobian[3][3] = {{}}, jacobianInv[3][3] = {{}};

  solution[0] = trialP; // initial guess for newP
  solution[1] = trialQ; // initial guess for newQ
  solution[2] = 1e-5;   // initial guess for plastic multiplier

  real64 norm, normZero = 1e30;

  // begin newton loop

  for( localIndex iter=0; iter<20; ++iter )
  {
    // apply a linear cohesion decay model,
    // then check for complete cohesion loss

    m_newCohesion[k][q] = m_oldCohesion[k][q] + solution[2] * m_hardening[k];
    real64 cohesionDeriv = m_hardening[k];

    if( m_newCohesion[k][q] < 0 )
    {
      m_newCohesion[k][q] = 0;
      cohesionDeriv = 0;
    }

    // assemble residual system
    // resid1 = P - trialP + dlambda*bulkMod*dG/dP = 0
    // resid2 = Q - trialQ + dlambda*3*shearMod*dG/dQ = 0
    // resid3 = F = 0

    residual[0] = solution[0] - trialP + solution[2] * m_bulkModulus[k] * m_dilation[k];
    residual[1] = solution[1] - trialQ + solution[2] * 3 * m_shearModulus[k];
    residual[2] = solution[1] + m_friction[k] * solution[0] - m_newCohesion[k][q];

    // check for convergence

    norm = LvArray::tensorOps::l2Norm< 3 >( residual );

    if( iter==0 )
    {
      normZero = norm;
    }

    if( norm < 1e-8*(normZero+1))
    {
      break;
    }

    // solve Newton system

    jacobian[0][0] = 1;
    jacobian[0][2] = m_bulkModulus[k] * m_dilation[k];
    jacobian[1][1] = 1;
    jacobian[1][2] = 3 * m_shearModulus[k];
    jacobian[2][0] = m_friction[k];
    jacobian[2][1] = 1;
    jacobian[2][2] = -cohesionDeriv;

    LvArray::tensorOps::invert< 3 >( jacobianInv, jacobian );
    LvArray::tensorOps::Ri_eq_AijBj< 3, 3 >( delta, jacobianInv, residual );

    for( localIndex i=0; i<3; ++i )
    {
      solution[i] -= delta[i];
    }
  }

  // re-construct stress = P*eye + sqrt(2/3)*Q*nhat

  twoInvariant::stressRecomposition( solution[0],
                                     solution[1],
                                     deviator,
                                     stress );

  // construct consistent tangent stiffness
  // note: if trialQ = 0, we will get a divide by zero error below,
  // but this is an unphysical (zero-strength) state anyway

  LvArray::tensorOps::fill< 6, 6 >( stiffness, 0 );

  real64 c1 = 2 * m_shearModulus[k] * solution[1] / trialQ;
  real64 c2 = jacobianInv[0][0] * m_bulkModulus[k] - c1 / 3;
  real64 c3 = sqrt( 2./3 ) * 3 * m_shearModulus[k] * jacobianInv[0][1];
  real64 c4 = sqrt( 2./3 ) * m_bulkModulus[k] * jacobianInv[1][0];
  real64 c5 = 2 * jacobianInv[1][1] * m_shearModulus[k] - c1;

  real64 identity[6];

  for( localIndex i=0; i<3; ++i )
  {
    stiffness[i][i] = c1;
    stiffness[i+3][i+3] = 0.5 * c1;
    identity[i] = 1.0;
    identity[i+3] = 0.0;
  }

  for( localIndex i=0; i<6; ++i )
  {
    for( localIndex j=0; j<6; ++j )
    {
      stiffness[i][j] +=   c2 * identity[i] * identity[j]
                         + c3 * identity[i] * deviator[j]
                         + c4 * deviator[i] * identity[j]
                         + c5 * deviator[i] * deviator[j];
    }
  }

  // save new stress and return
  saveStress( k, q, stress );
  return;
}

GEOS_HOST_DEVICE
GEOS_FORCE_INLINE
void DruckerPragerUpdates::smallStrainUpdate_ElasticOnly( localIndex const k,
                                                          localIndex const q,
                                                          real64 const & timeIncrement,
                                                          real64 const ( &strainIncrement )[6],
                                                          real64 ( & stress )[6],
                                                          real64 ( & stiffness )[6][6] ) const
{
  // elastic predictor (assume strainIncrement is all elastic)
  ElasticIsotropicUpdates::smallStrainUpdate( k, q, timeIncrement, strainIncrement, stress, stiffness );
  return;
}

GEOSX_HOST_DEVICE
GEOSX_FORCE_INLINE
void DruckerPragerUpdates::smallStrainUpdate( localIndex const k,
                                              localIndex const q,
                                              real64 const & timeIncrement,
                                              real64 const ( &strainIncrement )[6],
                                              real64 ( & stress )[6],
                                              DiscretizationOps & stiffness ) const
{
  smallStrainUpdate( k, q, timeIncrement, strainIncrement, stress, stiffness.m_c );
}



/**
 * @class DruckerPrager
 *
 * Drucker-Prager material model.
 */
class DruckerPrager : public ElasticIsotropic
{
public:

  /// @typedef Alias for DruckerPragerUpdates
  using KernelWrapper = DruckerPragerUpdates;

  /**
   * constructor
   * @param[in] name name of the instance in the catalog
   * @param[in] parent the group which contains this instance
   */
  DruckerPrager( string const & name, Group * const parent );

  /**
   * Default Destructor
   */
  virtual ~DruckerPrager() override;


  virtual void allocateConstitutiveData( dataRepository::Group & parent,
                                         localIndex const numConstitutivePointsPerParentIndex ) override;

  virtual void saveConvergedState() const override;

  /**
   * @name Static Factory Catalog members and functions
   */
  ///@{

  /// string name to use for this class in the catalog
  static constexpr auto m_catalogNameString = "DruckerPrager";

  /**
   * @return A string that is used to register/lookup this class in the registry
   */
  static string catalogName() { return m_catalogNameString; }

  virtual string getCatalogName() const override { return catalogName(); }

  ///@}

  /**
   * Keys for data specified in this class.
   */
  struct viewKeyStruct : public SolidBase::viewKeyStruct
  {
    /// string/key for default friction angle
    static constexpr char const * defaultFrictionAngleString() { return "defaultFrictionAngle"; }

    /// string/key for default dilation angle
    static constexpr char const * defaultDilationAngleString() { return "defaultDilationAngle"; }

    /// string/key for default hardening rate
    static constexpr char const * defaultHardeningString() { return "defaultHardeningRate"; }

    /// string/key for default cohesion
    static constexpr char const * defaultCohesionString() { return "defaultCohesion"; }

    /// string/key for friction angle
    static constexpr char const * frictionString() { return "friction"; }

    /// string/key for dilation angle
    static constexpr char const * dilationString() { return "dilation"; }

    /// string/key for cohesion
    static constexpr char const * hardeningString() { return "hardening"; }

    /// string/key for cohesion
    static constexpr char const * newCohesionString() { return "cohesion"; }

    /// string/key for cohesion
    static constexpr char const * oldCohesionString() { return "oldCohesion"; }
  };

  /**
   * @brief Create a instantiation of the DruckerPragerUpdate class that refers to the data in this.
   * @return An instantiation of DruckerPragerUpdate.
   */
  DruckerPragerUpdates createKernelUpdates() const
  {
    return DruckerPragerUpdates( m_friction,
                                 m_dilation,
                                 m_hardening,
                                 m_newCohesion,
                                 m_oldCohesion,
                                 m_bulkModulus,
                                 m_shearModulus,
                                 m_newStress,
                                 m_oldStress,
                                 m_disableInelasticity );
  }

  /**
   * @brief Construct an update kernel for a derived type.
   * @tparam UPDATE_KERNEL The type of update kernel from the derived type.
   * @tparam PARAMS The parameter pack to hold the constructor parameters for the derived update kernel.
   * @param constructorParams The constructor parameter for the derived type.
   * @return An @p UPDATE_KERNEL object.
   */
  template< typename UPDATE_KERNEL, typename ... PARAMS >
  UPDATE_KERNEL createDerivedKernelUpdates( PARAMS && ... constructorParams ) const
  {
    return UPDATE_KERNEL( std::forward< PARAMS >( constructorParams )...,
                          m_friction,
                          m_dilation,
                          m_hardening,
                          m_newCohesion,
                          m_oldCohesion,
                          m_bulkModulus,
                          m_shearModulus,
                          m_newStress,
                          m_oldStress,
                          m_disableInelasticity );
  }


protected:
  virtual void postProcessInput() override;

  /// Material parameter: The default value of yield surface slope
  real64 m_defaultFrictionAngle;

  /// Material parameter: The default value of plastic potential slope
  real64 m_defaultDilationAngle;

  /// Material parameter: The default value of the initial cohesion
  real64 m_defaultCohesion;

  /// Material parameter: The default value of the hardening rate
  real64 m_defaultHardening;

  /// Material parameter: The yield surface slope for each element
  array1d< real64 > m_friction;

  /// Material parameter: The plastic potential slope for each element
  array1d< real64 > m_dilation;

  /// Material parameter: The hardening rate each element
  array1d< real64 > m_hardening;

  /// State variable: The current cohesion parameter for each quadrature point
  array2d< real64 > m_newCohesion;

  /// State variable: The previous cohesion parameter for each quadrature point
  array2d< real64 > m_oldCohesion;
};

} /* namespace constitutive */

} /* namespace geosx */

#endif /* GEOSX_CONSTITUTIVE_SOLID_DRUCKERPRAGER_HPP_ */<|MERGE_RESOLUTION|>--- conflicted
+++ resolved
@@ -16,8 +16,8 @@
  *  @file DruckerPrager.hpp
  */
 
-#ifndef GEOSX_CONSTITUTIVE_SOLID_DRUCKERPRAGER_HPP
-#define GEOSX_CONSTITUTIVE_SOLID_DRUCKERPRAGER_HPP
+#ifndef GEOS_CONSTITUTIVE_SOLID_DRUCKERPRAGER_HPP
+#define GEOS_CONSTITUTIVE_SOLID_DRUCKERPRAGER_HPP
 
 #include "ElasticIsotropic.hpp"
 #include "InvariantDecompositions.hpp"
@@ -25,7 +25,7 @@
 #include "SolidModelDiscretizationOpsFullyAnisotroipic.hpp"
 #include "LvArray/src/tensorOps.hpp"
 
-namespace geosx
+namespace geos
 {
 
 namespace constitutive
@@ -49,7 +49,9 @@
    * @param[in] newCohesion The ArrayView holding the new cohesion data for each element.
    * @param[in] oldCohesion The ArrayView holding the old cohesion data for each element.
    * @param[in] bulkModulus The ArrayView holding the bulk modulus data for each element.
+   * @param[in] thermalExpansionCoefficient The ArrayView holding the thermal expansion coefficient data for each element.
    * @param[in] shearModulus The ArrayView holding the shear modulus data for each element.
+   * @param[in] thermalExpansionCoefficient The ArrayView holding the thermal expansion coefficient data for each element.
    * @param[in] newStress The ArrayView holding the new stress data for each quadrature point.
    * @param[in] oldStress The ArrayView holding the old stress data for each quadrature point.
    */
@@ -60,10 +62,11 @@
                         arrayView2d< real64 > const & oldCohesion,
                         arrayView1d< real64 const > const & bulkModulus,
                         arrayView1d< real64 const > const & shearModulus,
+                        arrayView1d< real64 const > const & thermalExpansionCoefficient,
                         arrayView3d< real64, solid::STRESS_USD > const & newStress,
                         arrayView3d< real64, solid::STRESS_USD > const & oldStress,
                         bool const & disableInelasticity ):
-    ElasticIsotropicUpdates( bulkModulus, shearModulus, newStress, oldStress, disableInelasticity ),
+    ElasticIsotropicUpdates( bulkModulus, shearModulus, thermalExpansionCoefficient, newStress, oldStress, disableInelasticity ),
     m_friction( friction ),
     m_dilation( dilation ),
     m_hardening( hardening ),
@@ -92,14 +95,6 @@
   // Bring in base implementations to prevent hiding warnings
   using ElasticIsotropicUpdates::smallStrainUpdate;
 
-<<<<<<< HEAD
-  GEOSX_HOST_DEVICE
-  virtual void smallStrainUpdate( localIndex const k,
-                                  localIndex const q,
-                                  real64 const ( &strainIncrement )[6],
-                                  real64 ( &stress )[6],
-                                  real64 ( &stiffness )[6][6] ) const override final;
-=======
   GEOS_HOST_DEVICE
   void smallStrainUpdate( localIndex const k,
                           localIndex const q,
@@ -107,9 +102,8 @@
                           real64 const ( &strainIncrement )[6],
                           real64 ( &stress )[6],
                           real64 ( &stiffness )[6][6] ) const;
->>>>>>> ef0b1314
-
-  GEOSX_HOST_DEVICE
+
+  GEOS_HOST_DEVICE
   virtual void smallStrainUpdate( localIndex const k,
                                   localIndex const q,
                                   real64 const & timeIncrement,
@@ -125,8 +119,8 @@
                                               real64 ( &stress )[6],
                                               real64 ( &stiffness )[6][6] ) const override;
 
-  GEOSX_HOST_DEVICE
-  GEOSX_FORCE_INLINE
+  GEOS_HOST_DEVICE
+  GEOS_FORCE_INLINE
   virtual void saveConvergedState( localIndex const k,
                                    localIndex const q ) const override final
   {
@@ -162,8 +156,8 @@
 };
 
 
-GEOSX_HOST_DEVICE
-GEOSX_FORCE_INLINE
+GEOS_HOST_DEVICE
+GEOS_FORCE_INLINE
 void DruckerPragerUpdates::smallStrainUpdate( localIndex const k,
                                               localIndex const q,
                                               real64 const & timeIncrement,
@@ -332,8 +326,8 @@
   return;
 }
 
-GEOSX_HOST_DEVICE
-GEOSX_FORCE_INLINE
+GEOS_HOST_DEVICE
+GEOS_FORCE_INLINE
 void DruckerPragerUpdates::smallStrainUpdate( localIndex const k,
                                               localIndex const q,
                                               real64 const & timeIncrement,
@@ -439,6 +433,7 @@
                                  m_oldCohesion,
                                  m_bulkModulus,
                                  m_shearModulus,
+                                 m_thermalExpansionCoefficient,
                                  m_newStress,
                                  m_oldStress,
                                  m_disableInelasticity );
@@ -462,6 +457,7 @@
                           m_oldCohesion,
                           m_bulkModulus,
                           m_shearModulus,
+                          m_thermalExpansionCoefficient,
                           m_newStress,
                           m_oldStress,
                           m_disableInelasticity );
@@ -501,6 +497,6 @@
 
 } /* namespace constitutive */
 
-} /* namespace geosx */
-
-#endif /* GEOSX_CONSTITUTIVE_SOLID_DRUCKERPRAGER_HPP_ */+} /* namespace geos */
+
+#endif /* GEOS_CONSTITUTIVE_SOLID_DRUCKERPRAGER_HPP_ */