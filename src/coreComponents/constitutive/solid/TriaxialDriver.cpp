/*
 * ------------------------------------------------------------------------------------------------------------
 * SPDX-License-Identifier: LGPL-2.1-only
 *
 * Copyright (c) 2018-2020 Lawrence Livermore National Security LLC
 * Copyright (c) 2018-2020 The Board of Trustees of the Leland Stanford Junior University
 * Copyright (c) 2018-2020 TotalEnergies
 * Copyright (c) 2019-     GEOSX Contributors
 * All rights reserved
 *
 * See top level LICENSE, COPYRIGHT, CONTRIBUTORS, NOTICE, and ACKNOWLEDGEMENTS files for details.
 * ------------------------------------------------------------------------------------------------------------
 */

/**
 * @file TriaxialDriver.cpp
 */

#include "TriaxialDriver.hpp"
#include "fileIO/Outputs/OutputBase.hpp"

namespace geosx
{
using namespace dataRepository;
using namespace constitutive;


TriaxialDriver::TriaxialDriver( const string & name,
                                Group * const parent ):
  TaskBase( name, parent )
{
  enableLogLevelInput();

  registerWrapper( viewKeyStruct::solidMaterialNameString(), &m_solidMaterialName ).
    setInputFlag( InputFlags::REQUIRED ).
    setDescription( "Solid material to test" );

  registerWrapper( viewKeyStruct::modeString(), &m_mode ).
    setInputFlag( InputFlags::REQUIRED ).
    setDescription( "Test mode [stressControl, strainControl, mixedControl]" );

  registerWrapper( viewKeyStruct::axialFunctionString(), &m_axialFunctionName ).
    setInputFlag( InputFlags::REQUIRED ).
    setDescription( "Function controlling axial stress or strain (depending on test mode)" );

  registerWrapper( viewKeyStruct::radialFunctionString(), &m_radialFunctionName ).
    setInputFlag( InputFlags::REQUIRED ).
    setDescription( "Function controlling radial stress or strain (depending on test mode)" );

  registerWrapper( viewKeyStruct::initialStressString(), &m_initialStress ).
    setInputFlag( InputFlags::REQUIRED ).
    setDescription( "Initial stress (scalar used to set an isotropic stress state)" );

  registerWrapper( viewKeyStruct::numStepsString(), &m_numSteps ).
    setInputFlag( InputFlags::REQUIRED ).
    setDescription( "Number of load steps to take" );

  registerWrapper( viewKeyStruct::outputString(), &m_outputFile ).
    setInputFlag( InputFlags::OPTIONAL ).
    setApplyDefaultValue( "none" ).
    setDescription( "Output file" );

  registerWrapper( viewKeyStruct::baselineString(), &m_baselineFile ).
    setInputFlag( InputFlags::OPTIONAL ).
    setApplyDefaultValue( "none" ).
    setDescription( "Baseline file" );
}


TriaxialDriver::~TriaxialDriver()
{}


void TriaxialDriver::postProcessInput()
{

  GEOSX_THROW_IF( m_mode != "stressControl" && m_mode != "strainControl" && m_mode != "mixedControl",
                  "Test mode \'" << m_mode << "\' not recognized.",
                  InputError );

  // initialize table functions

  FunctionManager & functionManager = FunctionManager::getInstance();

  TableFunction & axialFunction = functionManager.getGroup< TableFunction >( m_axialFunctionName );
  TableFunction & radialFunction = functionManager.getGroup< TableFunction >( m_radialFunctionName );

  axialFunction.initializeFunction();
  radialFunction.initializeFunction();

  // determine time increment

  ArrayOfArraysView< real64 > coordinates = axialFunction.getCoordinates();
  real64 const minTime = coordinates[0][0];
  real64 const maxTime = coordinates[0][coordinates.sizeOfArray( 0 )-1];
  real64 const dt = (maxTime-minTime) / m_numSteps;

  // resize data arrays

  integer const length = m_numSteps+1;
  m_table.resize( length, m_numColumns );

  // set time column

  for( integer n=0; n<length; ++n )
  {
    m_table( n, TIME ) = minTime + n*dt;
  }

  // initial stress is always isotropic

  m_table( 0, SIG0 ) = m_initialStress;
  m_table( 0, SIG1 ) = m_initialStress;
  m_table( 0, SIG2 ) = m_initialStress;

  // preset certain columns depending on testing mode:
  //   mixedControl .... specified axial strain and radial stress
  //   strainControl ... specified axial and radial strain
  //   stressControl ... specified axial and radial stress

  for( integer n=0; n<length; ++n )
  {
    real64 axi = axialFunction.evaluate( &m_table( n, TIME ) );
    real64 rad = radialFunction.evaluate( &m_table( n, TIME ) );

    if( m_mode == "mixedControl" )
    {
      m_table( n, EPS0 ) = axi;
      m_table( n, SIG1 ) = rad;
      m_table( n, SIG2 ) = rad;
    }
    else if( m_mode == "strainControl" )
    {
      m_table( n, EPS0 ) = axi;
      m_table( n, EPS1 ) = rad;
      m_table( n, EPS2 ) = rad;
    }
    else if( m_mode == "stressControl" )
    {
      m_table( n, SIG0 ) = axi;
      m_table( n, SIG1 ) = rad;
      m_table( n, SIG2 ) = rad;
    }
  }

  // double check the initial stress value is consistent with any function values that
  // may overwrite it.

  GEOSX_THROW_IF( !isEqual( m_initialStress, m_table( 0, SIG0 ), 1e-6 ),
                  "Initial stress values indicated by initialStress and axialFunction(time=0) appear inconsistent",
                  InputError );

  GEOSX_THROW_IF( !isEqual( m_initialStress, m_table( 0, SIG1 ), 1e-6 ),
                  "Initial stress values indicated by initialStress and radialFunction(time=0) appear inconsistent",
                  InputError );
}


template< typename SOLID_TYPE >
void TriaxialDriver::runStrainControlTest( SOLID_TYPE & solid, arrayView2d< real64 > const & table )
{
  typename SOLID_TYPE::KernelWrapper updates = solid.createKernelUpdates();
  localIndex const numSteps = m_numSteps;

  auto numSteps = m_numSteps;
  forAll< parallelDevicePolicy<> >( 1, [=]  GEOSX_HOST_DEVICE ( integer const ei )
  {
    real64 stress[6] = {};
    real64 strainIncrement[6] = {};
    real64 stiffness[6][6] = {{}};

<<<<<<< HEAD
    for( integer n=1; n<=numSteps; ++n )
=======
    for( integer n = 1; n <= numSteps; ++n )
>>>>>>> 1ee6af42
    {
      strainIncrement[0] = table( n, EPS0 )-table( n-1, EPS0 );
      strainIncrement[1] = table( n, EPS1 )-table( n-1, EPS1 );
      strainIncrement[2] = table( n, EPS2 )-table( n-1, EPS2 );

      updates.smallStrainUpdate( ei, 0, strainIncrement, stress, stiffness );
      updates.saveConvergedState ( ei, 0 );

      table( n, SIG0 ) = stress[0];
      table( n, SIG1 ) = stress[1];
      table( n, SIG2 ) = stress[2];

      table( n, ITER ) = 0;
    }
  } );
}


template< typename SOLID_TYPE >
void TriaxialDriver::runMixedControlTest( SOLID_TYPE & solid, arrayView2d< real64 > const & table )
{
  typename SOLID_TYPE::KernelWrapper updates = solid.createKernelUpdates();
  integer const numSteps = m_numSteps;
  integer const maxIter = m_maxIter;
  integer const maxCuts = m_maxCuts;
  real64 const newtonTol = m_newtonTol;

  auto numSteps = m_numSteps;
  auto maxIter = m_maxIter;
  auto newtonTol = m_newtonTol;
  auto maxCuts = m_maxCuts;
  forAll< parallelDevicePolicy<> >( 1, [=]  GEOSX_HOST_DEVICE ( integer const ei )
  {
    real64 stress[6] = {};
    real64 strainIncrement[6] = {};
    real64 deltaStrainIncrement = 0;
    real64 stiffness[6][6] = {{}};

    real64 scale = 0;
<<<<<<< HEAD
    for( integer n=1; n<=numSteps; ++n )
    {
      scale += fabs( table( n, SIG0 )) + fabs( table( n, SIG1 )) + fabs( table( n, SIG2 ));
    }
    scale = 3*numSteps / scale;
=======
    for( integer n = 1; n <= numSteps; ++n )
    {
      scale += fabs( table( n, SIG0 )) + fabs( table( n, SIG1 )) + fabs( table( n, SIG2 ));
    }
    scale = 3 * numSteps / scale;
>>>>>>> 1ee6af42

    for( integer n=1; n<=numSteps; ++n )
    {
      strainIncrement[0] = table( n, EPS0 )-table( n-1, EPS0 );
      strainIncrement[1] = 0;
      strainIncrement[2] = 0;

      real64 norm, normZero = 1e30;
      integer k = 0;
      integer cuts = 0;

<<<<<<< HEAD
      for(; k<maxIter; ++k )
=======
      for(; k < maxIter; ++k )
>>>>>>> 1ee6af42
      {
        updates.smallStrainUpdate( ei, 0, strainIncrement, stress, stiffness );

        norm = scale*fabs( stress[1]-table( n, SIG1 ) );

        if( k == 0 )
        {
          normZero = norm;
        }

        if( norm < newtonTol ) // success
        {
          break;
        }
        else if( k > 0 && norm > normZero && cuts < maxCuts ) // backtrack by half delta
        {
          cuts++;
          deltaStrainIncrement *= 0.5;
          strainIncrement[1] += deltaStrainIncrement;
          strainIncrement[2]  = strainIncrement[1];
        }
        else // newton update
        {
          deltaStrainIncrement  = (stress[1]-table( n, SIG1 )) / (stiffness[1][1]+stiffness[1][2]);
          strainIncrement[1]   -= deltaStrainIncrement;
          strainIncrement[2]    = strainIncrement[1];
        }
      }

      updates.saveConvergedState ( ei, 0 );

      table( n, SIG0 ) = stress[0];
      table( n, EPS1 ) = table( n-1, EPS1 )+strainIncrement[1];
      table( n, EPS2 ) = table( n, EPS1 );

      table( n, ITER ) = k;
      table( n, NORM ) = norm;

      if( norm > newtonTol )
      {
        break;
      }
    }
  } );
}


template< typename SOLID_TYPE >
void TriaxialDriver::runStressControlTest( SOLID_TYPE & solid, arrayView2d< real64 > const & table )
{
  typename SOLID_TYPE::KernelWrapper updates = solid.createKernelUpdates();
  integer const numSteps = m_numSteps;
  integer const maxIter = m_maxIter;
  integer const maxCuts = m_maxCuts;
  real64 const newtonTol = m_newtonTol;

  auto numSteps = m_numSteps;
  auto maxIter = m_maxIter;
  auto newtonTol = m_newtonTol;
  auto maxCuts = m_maxCuts;
  forAll< parallelDevicePolicy<> >( 1, [=]  GEOSX_HOST_DEVICE ( integer const ei )
  {
    real64 stress[6] = {};
    real64 strainIncrement[6] = {};
    real64 deltaStrainIncrement[6] = {};
    real64 stiffness[6][6] = {{}};

    real64 resid[2] = {};
    real64 jacobian[2][2] = {{}};

    real64 scale = 0;
<<<<<<< HEAD
    for( integer n=1; n<=numSteps; ++n )
    {
      scale += fabs( table( n, SIG0 )) + fabs( table( n, SIG1 )) + fabs( table( n, SIG2 ));
    }
    scale = 3*numSteps / scale;

    for( integer n=1; n<=numSteps; ++n )
=======
    for( integer n = 1; n <= numSteps; ++n )
    {
      scale += fabs( table( n, SIG0 )) + fabs( table( n, SIG1 )) + fabs( table( n, SIG2 ));
    }
    scale = 3 * numSteps / scale;

    for( integer n = 1; n <= numSteps; ++n )
>>>>>>> 1ee6af42
    {
      //   std::cout<<"time step="<<n<<std::endl;
      strainIncrement[0] = 0;
      strainIncrement[1] = 0;
      strainIncrement[2] = 0;

      real64 norm, normZero = 1e30, det;
      integer k = 0;
      integer cuts = 0;

<<<<<<< HEAD
      for(; k<maxIter; ++k )
=======
      for(; k < maxIter; ++k )
>>>>>>> 1ee6af42
      {
        updates.smallStrainUpdate( ei, 0, strainIncrement, stress, stiffness );

        resid[0] = scale * (stress[0]-table( n, SIG0 ));
        resid[1] = scale * (stress[1]-table( n, SIG1 ));

        norm = sqrt( resid[0]*resid[0] + resid[1]*resid[1] );
        //  std::cout<<"k= "<<k<<std::endl;
        // std::cout<<"norm ="<<norm<<std::endl;

        if( k == 0 )
        {
          normZero = norm;
        }

        if( norm < newtonTol ) // success
        {
          break;
        }
        else if( k > 0 && norm > normZero && cuts < maxCuts ) // backtrack by half delta
        {
          cuts++;
          deltaStrainIncrement[0] *= 0.5;
          deltaStrainIncrement[1] *= 0.5;
          strainIncrement[0] += deltaStrainIncrement[0];
          strainIncrement[1] += deltaStrainIncrement[1];
          strainIncrement[2]  = strainIncrement[1];
          //  std::cout<<"k="<<k<<" , cuts="<<cuts<<std::endl;
        }
        else // newton update
        {
          cuts = 0;
          jacobian[0][0] = scale*stiffness[0][0];
          jacobian[1][0] = scale*stiffness[1][0];
          jacobian[0][1] = scale*(stiffness[0][1] + stiffness[0][2]);
          jacobian[1][1] = scale*(stiffness[1][1] + stiffness[1][2]);

          det = jacobian[0][0]*jacobian[1][1]-jacobian[0][1]*jacobian[1][0];

          deltaStrainIncrement[0] = (jacobian[1][1]*resid[0]-jacobian[0][1]*resid[1] ) / det;
          deltaStrainIncrement[1] = (jacobian[0][0]*resid[1]-jacobian[1][0]*resid[0] ) / det;

          strainIncrement[0] -= deltaStrainIncrement[0];
          strainIncrement[1] -= deltaStrainIncrement[1];
          strainIncrement[2]  = strainIncrement[1];
        }
      }

      updates.saveConvergedState ( ei, 0 );

      table( n, EPS0 ) = table( n-1, EPS0 )+strainIncrement[0];
      table( n, EPS1 ) = table( n-1, EPS1 )+strainIncrement[1];
      table( n, EPS2 ) = table( n, EPS1 );

      table( n, ITER ) = k;
      table( n, NORM ) = norm;

      if( norm > newtonTol )
      {
        break;
      }
    }
  } );
}


bool TriaxialDriver::execute( real64 const GEOSX_UNUSED_PARAM( time_n ),
                              real64 const GEOSX_UNUSED_PARAM( dt ),
                              integer const GEOSX_UNUSED_PARAM( cycleNumber ),
                              integer const GEOSX_UNUSED_PARAM( eventCounter ),
                              real64 const GEOSX_UNUSED_PARAM( eventProgress ),
                              DomainPartition & GEOSX_UNUSED_PARAM( domain ) )
{
  // this code only makes sense in serial

  GEOSX_THROW_IF( MpiWrapper::commRank() > 0, "Triaxial Driver should only be run in serial", std::runtime_error );

  // get the solid out of the constitutive manager.
  // for the moment it is of type SolidBase.

  ConstitutiveManager & constitutiveManager = this->getGroupByPath< ConstitutiveManager >( "/Problem/domain/Constitutive" );

  SolidBase & baseSolid = constitutiveManager.getGroup< SolidBase >( m_solidMaterialName );

  // depending on logLevel, print some useful info

  if( getLogLevel() > 0 )
  {
    GEOSX_LOG_RANK_0( "Launching Triaxial Driver" );
    GEOSX_LOG_RANK_0( "  Material .......... " << m_solidMaterialName );
    GEOSX_LOG_RANK_0( "  Type .............. " << baseSolid.getCatalogName() );
    GEOSX_LOG_RANK_0( "  Mode .............. " << m_mode );
    GEOSX_LOG_RANK_0( "  Axial Control ..... " << m_axialFunctionName );
    GEOSX_LOG_RANK_0( "  Radial Control .... " << m_radialFunctionName );
    GEOSX_LOG_RANK_0( "  Initial Stress .... " << m_initialStress );
    GEOSX_LOG_RANK_0( "  Steps ............. " << m_numSteps );
    GEOSX_LOG_RANK_0( "  Output ............ " << m_outputFile );
    GEOSX_LOG_RANK_0( "  Baseline .......... " << m_baselineFile );
  }

  // create a dummy discretization with one quadrature point for
  // storing constitutive data

  conduit::Node node;
  dataRepository::Group rootGroup( "root", node );
  dataRepository::Group discretization( "discretization", &rootGroup );

  discretization.resize( 1 );   // one element
  baseSolid.allocateConstitutiveData( discretization, 1 );   // one quadrature point

  // set the initial stress state using the data table

  arrayView3d< real64, solid::STRESS_USD > stressArray = baseSolid.getStress();

  stressArray( 0, 0, 0 ) = m_table( 0, SIG0 );
  stressArray( 0, 0, 1 ) = m_table( 0, SIG1 );
  stressArray( 0, 0, 2 ) = m_table( 0, SIG2 );

  baseSolid.saveConvergedState();

  // pass the solid through the ConstitutivePassThru to downcast from the
  // base type to a known model type.  the lambda here then executes the
  // appropriate test driver. note that these calls will move data to device if available.

  ConstitutivePassThru< SolidBase >::execute( baseSolid, [&]( auto & selectedSolid )
  {
    using SOLID_TYPE = TYPEOFREF( selectedSolid );

    if( m_mode == "mixedControl" )
    {
      runMixedControlTest< SOLID_TYPE >( selectedSolid, m_table );
    }
    else if( m_mode == "strainControl" )
    {
      runStrainControlTest< SOLID_TYPE >( selectedSolid, m_table );
    }
    else if( m_mode == "stressControl" )
    {
      runStressControlTest< SOLID_TYPE >( selectedSolid, m_table );
    }
  } );

  // move table back to host for output
  m_table.move( LvArray::MemorySpace::host );

  validateResults();

  if( m_outputFile != "none" )
  {
    outputResults();
  }

  if( m_baselineFile != "none" )
  {
    compareWithBaseline();
  }

  return false;
}


void TriaxialDriver::validateResults()
{
  for( integer n=0; n<m_numSteps; ++n )
  {
    if( m_table( n, NORM ) > m_newtonTol )
    {
      GEOSX_LOG_RANK_0( "WARNING: Material driver failed to converge at loadstep " << n << "." );
      GEOSX_LOG_RANK_0( "         This usually indicates the material has completely failed and/or the loading state is inadmissible." );
      GEOSX_LOG_RANK_0( "         In rare cases, it may indicate a problem in the material model implementation." );

      for( integer col=EPS0; col<ITER; ++col )
      {
        m_table( n, col ) = 0;
      }
    }
  }
}


void TriaxialDriver::outputResults()
{
  // TODO: improve file path output to grab command line -o directory
  //       for the moment, we just use the specified m_outputFile directly

  FILE * fp = fopen( m_outputFile.c_str(), "w" );

  /*
     string const outputDir = OutputBase::getOutputDirectory();
     string const outputPath = joinPath( outputDir, m_outputFile );
     FILE * fp = fopen( outputPath.c_str(), "w" );
   */

  fprintf( fp, "# column 1 = time\n" );
  fprintf( fp, "# column 2 = axial_strain\n" );
  fprintf( fp, "# column 3 = radial_strain_1\n" );
  fprintf( fp, "# column 4 = radial_strain_2\n" );
  fprintf( fp, "# column 5 = axial_stress\n" );
  fprintf( fp, "# column 6 = radial_stress_1\n" );
  fprintf( fp, "# column 7 = radial_stress_2\n" );
  fprintf( fp, "# column 8 = newton_iter\n" );
  fprintf( fp, "# column 9 = residual_norm\n" );

  for( integer n=0; n<=m_numSteps; ++n )
  {
    for( integer col=0; col<m_numColumns; ++col )
    {
      fprintf( fp, "%.4e ", m_table( n, col ) );
    }
    fprintf( fp, "\n" );
  }
  fclose( fp );
}


void TriaxialDriver::compareWithBaseline()
{
  // open baseline file

  std::ifstream file( m_baselineFile.c_str() );
  GEOSX_THROW_IF( !file.is_open(), "Can't seem to open the baseline file " << m_baselineFile, InputError );

  // discard file header

  string line;
  for( integer row=0; row < m_numColumns; ++row )
  {
    getline( file, line );
  }

  // read data block.  we assume the file size is consistent with m_table,
  // but check for a premature end-of-file. we then compare results value by value.
  // we ignore the newton iteration and residual columns, as those may be platform
  // specific.

  real64 value;
  real64 error;

  for( integer row=0; row < m_table.size( 0 ); ++row )
  {
    for( integer col=0; col < m_table.size( 1 ); ++col )
    {
      GEOSX_THROW_IF( file.eof(), "Baseline file appears shorter than internal results", std::runtime_error );
      file >> value;

      if( col < ITER ) // only compare "real" data columns
      {
        error = fabs( m_table[row][col]-value ) / ( fabs( value )+1 );
        GEOSX_THROW_IF( error > m_baselineTol, "Results do not match baseline at data row " << row+1
                                                                                            << " (row " << row+10 << " with header)"
                                                                                            << " and column " << col+1, std::runtime_error );
      }
    }
  }

  // check we actually reached the end of the baseline file

  file >> value;
  GEOSX_THROW_IF( !file.eof(), "Baseline file appears longer than internal results", std::runtime_error );

  // success

  if( getLogLevel() > 0 )
  {
    GEOSX_LOG_RANK_0( "  Comparison ........ Internal results consistent with baseline." );
  }

  file.close();
}


REGISTER_CATALOG_ENTRY( TaskBase,
                        TriaxialDriver,
                        string const &, dataRepository::Group * const )

} /* namespace geosx */<|MERGE_RESOLUTION|>--- conflicted
+++ resolved
@@ -169,11 +169,7 @@
     real64 strainIncrement[6] = {};
     real64 stiffness[6][6] = {{}};
 
-<<<<<<< HEAD
-    for( integer n=1; n<=numSteps; ++n )
-=======
     for( integer n = 1; n <= numSteps; ++n )
->>>>>>> 1ee6af42
     {
       strainIncrement[0] = table( n, EPS0 )-table( n-1, EPS0 );
       strainIncrement[1] = table( n, EPS1 )-table( n-1, EPS1 );
@@ -213,19 +209,11 @@
     real64 stiffness[6][6] = {{}};
 
     real64 scale = 0;
-<<<<<<< HEAD
-    for( integer n=1; n<=numSteps; ++n )
+    for( integer n = 1; n <= numSteps; ++n )
     {
       scale += fabs( table( n, SIG0 )) + fabs( table( n, SIG1 )) + fabs( table( n, SIG2 ));
     }
-    scale = 3*numSteps / scale;
-=======
-    for( integer n = 1; n <= numSteps; ++n )
-    {
-      scale += fabs( table( n, SIG0 )) + fabs( table( n, SIG1 )) + fabs( table( n, SIG2 ));
-    }
     scale = 3 * numSteps / scale;
->>>>>>> 1ee6af42
 
     for( integer n=1; n<=numSteps; ++n )
     {
@@ -237,11 +225,7 @@
       integer k = 0;
       integer cuts = 0;
 
-<<<<<<< HEAD
-      for(; k<maxIter; ++k )
-=======
       for(; k < maxIter; ++k )
->>>>>>> 1ee6af42
       {
         updates.smallStrainUpdate( ei, 0, strainIncrement, stress, stiffness );
 
@@ -313,23 +297,13 @@
     real64 jacobian[2][2] = {{}};
 
     real64 scale = 0;
-<<<<<<< HEAD
-    for( integer n=1; n<=numSteps; ++n )
+    for( integer n = 1; n <= numSteps; ++n )
     {
       scale += fabs( table( n, SIG0 )) + fabs( table( n, SIG1 )) + fabs( table( n, SIG2 ));
     }
-    scale = 3*numSteps / scale;
-
-    for( integer n=1; n<=numSteps; ++n )
-=======
+    scale = 3 * numSteps / scale;
+
     for( integer n = 1; n <= numSteps; ++n )
-    {
-      scale += fabs( table( n, SIG0 )) + fabs( table( n, SIG1 )) + fabs( table( n, SIG2 ));
-    }
-    scale = 3 * numSteps / scale;
-
-    for( integer n = 1; n <= numSteps; ++n )
->>>>>>> 1ee6af42
     {
       //   std::cout<<"time step="<<n<<std::endl;
       strainIncrement[0] = 0;
@@ -340,11 +314,7 @@
       integer k = 0;
       integer cuts = 0;
 
-<<<<<<< HEAD
-      for(; k<maxIter; ++k )
-=======
       for(; k < maxIter; ++k )
->>>>>>> 1ee6af42
       {
         updates.smallStrainUpdate( ei, 0, strainIncrement, stress, stiffness );
 
