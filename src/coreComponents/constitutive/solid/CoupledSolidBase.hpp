/*
 * ------------------------------------------------------------------------------------------------------------
 * SPDX-License-Identifier: LGPL-2.1-only
 *
 * Copyright (c) 2018-2020 Lawrence Livermore National Security LLC
 * Copyright (c) 2018-2020 The Board of Trustees of the Leland Stanford Junior University
 * Copyright (c) 2018-2020 TotalEnergies
 * Copyright (c) 2019-     GEOSX Contributors
 * All rights reserved
 *
 * See top level LICENSE, COPYRIGHT, CONTRIBUTORS, NOTICE, and ACKNOWLEDGEMENTS files for details.
 * ------------------------------------------------------------------------------------------------------------
 */


/**
 * @file CoupledSolid.hpp
 */

#ifndef GEOSX_CONSTITUTIVE_SOLID_COUPLEDSOLIDBASE_HPP_
#define GEOSX_CONSTITUTIVE_SOLID_COUPLEDSOLIDBASE_HPP_

#include "constitutive/ConstitutiveBase.hpp"
#include "constitutive/permeability/PermeabilityBase.hpp"
#include "constitutive/solid/porosity/PorosityBase.hpp"

namespace geosx
{
namespace constitutive
{


class CoupledSolidBase : public ConstitutiveBase
{
public:

  /**
   * @brief Constructor
   * @param name Object name
   * @param parent Object's parent group
   */
  CoupledSolidBase( string const & name, dataRepository::Group * const parent );

  /// Destructor
  virtual ~CoupledSolidBase() override;

  struct viewKeyStruct
  {
    static constexpr char const * solidModelNameString() { return "solidModelName"; }
    static constexpr char const * porosityModelNameString() { return "porosityModelName"; }
    static constexpr char const * permeabilityModelNameString() { return "permeabilityModelName"; }
  };

<<<<<<< HEAD
  virtual std::vector< string > getSubRelationNames() const override final
  {
    return { m_solidModelName,
             m_porosityModelName,
             m_permeabilityModelName };

  }

=======
  /**
   * @brief get the old porosity.
   * return a constant arrayView2d to the old porosity
   */
>>>>>>> afb4abee
  arrayView2d< real64 const > const getOldPorosity() const
  {
    return getBasePorosityModel().getOldPorosity();
  }

  /*
   * @brief get the new porosity.
   * return a constant arrayView2d to the new porosity
   */
  arrayView2d< real64 const > const getPorosity() const
  {
    return getBasePorosityModel().getPorosity();
  }

  /**
   * @brief get the reference porosity.
   * return a constant arrayView1d to the reference porosity
   */
  arrayView1d< real64 const > const getReferencePorosity() const
  {
    return getBasePorosityModel().getReferencePorosity();
  }

  /**
   * @brief get the dPorosity_dPressure.
   * return a constant arrayView2d to dPorosity_dPressure
   */
  arrayView2d< real64 const > const  getDporosity_dPressure() const
  { return getBasePorosityModel().dPorosity_dPressure(); }

  /**
   * @brief initialize the constitutive models fields.
   */
  void initializeState() const
  {
    getBasePorosityModel().initializeState();
  }

  virtual void saveConvergedState() const override final
  {
    getBasePorosityModel().saveConvergedState();
  }
protected:

  /// the name of the solid model
  string m_solidModelName;

  /// the name of the porosity model
  string m_porosityModelName;

  /// the name of the permeability model
  string m_permeabilityModelName;

private:

  /**
   * @brief get a PorosityBase constant reference to the porosity model
   * return a constant PorosityBase reference to the porosity model
   */
  PorosityBase const & getBasePorosityModel() const
  { return this->getParent().template getGroup< PorosityBase >( m_porosityModelName ); }
  /**
   * @brief get a Permeability base constant reference to the permeability model
   * return a constant PermeabilityBase reference to the permeability model
   */
  PermeabilityBase const & getBasePermModel() const
  { return this->getParent().template getGroup< PermeabilityBase >( m_permeabilityModelName ); }

};

}

}

#endif /* GEOSX_CONSTITUTIVE_SOLID_COUPLEDSOLID_HPP_ */<|MERGE_RESOLUTION|>--- conflicted
+++ resolved
@@ -51,7 +51,6 @@
     static constexpr char const * permeabilityModelNameString() { return "permeabilityModelName"; }
   };
 
-<<<<<<< HEAD
   virtual std::vector< string > getSubRelationNames() const override final
   {
     return { m_solidModelName,
@@ -60,12 +59,10 @@
 
   }
 
-=======
   /**
    * @brief get the old porosity.
    * return a constant arrayView2d to the old porosity
    */
->>>>>>> afb4abee
   arrayView2d< real64 const > const getOldPorosity() const
   {
     return getBasePorosityModel().getOldPorosity();
