/*
 * ------------------------------------------------------------------------------------------------------------
 * SPDX-License-Identifier: LGPL-2.1-only
 *
 * Copyright (c) 2018-2019 Lawrence Livermore National Security LLC
 * Copyright (c) 2018-2019 The Board of Trustees of the Leland Stanford Junior University
 * Copyright (c) 2018-2019 TotalEnergies
 * Copyright (c) 2019-     GEOSX Contributors
 * All right reserved
 *
 * See top level LICENSE, COPYRIGHT, CONTRIBUTORS, NOTICE, and ACKNOWLEDGEMENTS files for details.
 * ------------------------------------------------------------------------------------------------------------
 */

/**
 *  @file DruckerPragerExtended.hpp
 */

#ifndef GEOSX_CONSTITUTIVE_SOLID_DRUCKERPRAGEREXTENDED_HPP
#define GEOSX_CONSTITUTIVE_SOLID_DRUCKERPRAGEREXTENDED_HPP

#include "ElasticIsotropic.hpp"
#include "InvariantDecompositions.hpp"
#include "PropertyConversions.hpp"
#include "SolidModelDiscretizationOpsFullyAnisotroipic.hpp"
#include "LvArray/src/tensorOps.hpp"

namespace geosx
{

namespace constitutive
{

/**
 * @class DruckerPragerExtendedUpdates
 *
 * Class to provide material updates that may be called from a kernel function.
 */
class DruckerPragerExtendedUpdates : public ElasticIsotropicUpdates
{
public:

  /**
   * @brief Constructor
   * @param[in] bulkModulus The ArrayView holding the bulk modulus data for each element.
   * @param[in] shearModulus The ArrayView holding the shear modulus data for each element.
   * @param[in] stress The ArrayView holding the stress data for each quadrature point.
   */
  DruckerPragerExtendedUpdates( arrayView1d< real64 const > const & initialFriction,
                                arrayView1d< real64 const > const & residualFriction,
                                arrayView1d< real64 const > const & dilationRatio,
                                arrayView1d< real64 const > const & pressureIntercept,
                                arrayView1d< real64 const > const & hardening,
                                arrayView2d< real64 > const & newState,
                                arrayView2d< real64 > const & oldState,
                                arrayView1d< real64 const > const & bulkModulus,
                                arrayView1d< real64 const > const & shearModulus,
                                arrayView3d< real64, solid::STRESS_USD > const & newStress,
                                arrayView3d< real64, solid::STRESS_USD > const & oldStress,
                                bool const & disableInelasticity ):
    ElasticIsotropicUpdates( bulkModulus, shearModulus, newStress, oldStress, disableInelasticity ),
    m_initialFriction( initialFriction ),
    m_residualFriction( residualFriction ),
    m_dilationRatio( dilationRatio ),
    m_pressureIntercept( pressureIntercept ),
    m_hardening( hardening ),
    m_newState( newState ),
    m_oldState( oldState )
  {}

  /// Default copy constructor
  DruckerPragerExtendedUpdates( DruckerPragerExtendedUpdates const & ) = default;

  /// Default move constructor
  DruckerPragerExtendedUpdates( DruckerPragerExtendedUpdates && ) = default;

  /// Deleted default constructor
  DruckerPragerExtendedUpdates() = delete;

  /// Deleted copy assignment operator
  DruckerPragerExtendedUpdates & operator=( DruckerPragerExtendedUpdates const & ) = delete;

  /// Deleted move assignment operator
  DruckerPragerExtendedUpdates & operator=( DruckerPragerExtendedUpdates && ) =  delete;

  /// Use the uncompressed version of the stiffness bilinear form
  using DiscretizationOps = SolidModelDiscretizationOpsFullyAnisotroipic; // TODO: typo in anistropic (fix in DiscOps PR)

  // Bring in base implementations to prevent hiding warnings
  using ElasticIsotropicUpdates::smallStrainUpdate;

<<<<<<< HEAD
  GEOSX_HOST_DEVICE
  virtual void smallStrainUpdate( localIndex const k,
                                  localIndex const q,
                                  real64 const ( &strainIncrement )[6],
                                  real64 ( &stress )[6],
                                  real64 ( &stiffness )[6][6] ) const override final;
=======
  GEOS_HOST_DEVICE
  void smallStrainUpdate( localIndex const k,
                          localIndex const q,
                          real64 const & timeIncrement,
                          real64 const ( &strainIncrement )[6],
                          real64 ( &stress )[6],
                          real64 ( &stiffness )[6][6] ) const;
>>>>>>> ef0b1314

  GEOSX_HOST_DEVICE
  virtual void smallStrainUpdate( localIndex const k,
                                  localIndex const q,
                                  real64 const & timeIncrement,
                                  real64 const ( &strainIncrement )[6],
                                  real64 ( &stress )[6],
                                  DiscretizationOps & stiffness ) const;

  GEOS_HOST_DEVICE
  virtual void smallStrainUpdate_ElasticOnly( localIndex const k,
                                              localIndex const q,
                                              real64 const & timeIncrement,
                                              real64 const ( &strainIncrement )[6],
                                              real64 ( &stress )[6],
                                              real64 ( &stiffness )[6][6] ) const override;


  GEOSX_HOST_DEVICE
  GEOSX_FORCE_INLINE
  virtual void saveConvergedState( localIndex const k,
                                   localIndex const q ) const override final
  {
    ElasticIsotropicUpdates::saveConvergedState( k, q );
    m_oldState[k][q] = m_newState[k][q];
  }

  GEOS_HOST_DEVICE
  GEOS_FORCE_INLINE
  virtual void viscousStateUpdate( localIndex const k,
                                   localIndex const q,
                                   real64 beta ) const override
  {
    m_newState[k][q] = beta * m_oldState[k][q] + (1 - beta) * m_newState[k][q];
  }

private:
  /// A reference to the ArrayView holding the initial friction param for each element.
  arrayView1d< real64 const > const m_initialFriction;

  /// A reference to the ArrayView holding the residual friction param for each element.
  arrayView1d< real64 const > const m_residualFriction;

  /// A reference to the ArrayView holding the dilation ratio for each element.
  arrayView1d< real64 const > const m_dilationRatio;

  /// A reference to the ArrayView holding the pressure intercept for each element.
  arrayView1d< real64 const > const m_pressureIntercept;

  /// A reference to the ArrayView holding the hardening parameter for each element.
  arrayView1d< real64 const > const m_hardening;

  /// A reference to the ArrayView holding the new state variable for each integration point
  arrayView2d< real64 > const m_newState;

  /// A reference to the ArrayView holding the old state variable for each integration point
  arrayView2d< real64 > const m_oldState;

  /// Hyperbolic model for friction hardening
  GEOSX_HOST_DEVICE
  void hyperbolicModel( real64 const y1,
                        real64 const y2,
                        real64 const m,
                        real64 const x,
                        real64 & y,
                        real64 & dy_dx ) const
  {
    if( x<0 )
    {
      y = y1;
      dy_dx = 0;
    }
    else
    {
      y = y1 + (y2-y1)*x/(m+x);
      dy_dx = (y2-y1)*m/((m+x)*(m+x));
    }
  };

};


GEOSX_HOST_DEVICE
GEOSX_FORCE_INLINE
void DruckerPragerExtendedUpdates::smallStrainUpdate( localIndex const k,
                                                      localIndex const q,
                                                      real64 const & timeIncrement,
                                                      real64 const ( &strainIncrement )[6],
                                                      real64 ( & stress )[6],
                                                      real64 ( & stiffness )[6][6] ) const
{
  // elastic predictor (assume strainIncrement is all elastic)
  ElasticIsotropicUpdates::smallStrainUpdate( k, q, timeIncrement, strainIncrement, stress, stiffness );

  if( m_disableInelasticity )
  {
    return;
  }

  // decompose into mean (P) and von mises (Q) stress invariants

  real64 trialP;
  real64 trialQ;
  real64 deviator[6];

  twoInvariant::stressDecomposition( stress,
                                     trialP,
                                     trialQ,
                                     deviator );

  // check yield function F <= 0, using old state

  real64 friction, dfriction_dstate;

  hyperbolicModel( m_initialFriction[k],
                   m_residualFriction[k],
                   m_hardening[k],
                   m_oldState[k][q],
                   friction,
                   dfriction_dstate );

  real64 yield = trialQ + friction * (trialP - m_pressureIntercept[k]);

  if( yield < 1e-9 ) // elasticity
  {
    return;
  }

  // else, plasticity (trial stress point lies outside yield surface)
  // the return mapping can in general be written as a newton iteration.

  real64 solution[3]{}, residual[3]{}, delta[3]{};
  real64 jacobian[3][3] = {{}}, jacobianInv[3][3] = {{}};

  solution[0] = trialP; // initial guess for newP
  solution[1] = trialQ; // initial guess for newQ
  solution[2] = 1e-5;   // initial guess for plastic multiplier

  real64 norm, normZero = 1e30;

  // begin newton loop

  for( localIndex iter=0; iter<20; ++iter )
  {
    m_newState[k][q] = m_oldState[k][q] + solution[2];

    hyperbolicModel( m_initialFriction[k],
                     m_residualFriction[k],
                     m_hardening[k],
                     m_newState[k][q],
                     friction,
                     dfriction_dstate );

    // assemble residual system
    // resid1 = P - trialP + dlambda*bulkMod*dG/dP = 0
    // resid2 = Q - trialQ + dlambda*3*shearMod*dG/dQ = 0
    // resid3 = F = 0

    residual[0] = solution[0] - trialP + solution[2] * m_bulkModulus[k] * m_dilationRatio[k] * friction;
    residual[1] = solution[1] - trialQ + solution[2] * 3 * m_shearModulus[k];
    residual[2] = solution[1] + friction * (solution[0] - m_pressureIntercept[k]);

    // check for convergence

    norm = LvArray::tensorOps::l2Norm< 3 >( residual );

    if( iter==0 )
    {
      normZero = norm;
    }

    if( norm < 1e-8*(normZero+1))
    {
      break;
    }

    // solve Newton system

    jacobian[0][0] = 1;
    jacobian[0][2] = m_bulkModulus[k] * m_dilationRatio[k] * friction + solution[2] * m_bulkModulus[k] * m_dilationRatio[k] * dfriction_dstate;
    jacobian[1][1] = 1;
    jacobian[1][2] = 3 * m_shearModulus[k];
    jacobian[2][0] = friction;
    jacobian[2][1] = 1;
    jacobian[2][2] = dfriction_dstate * (solution[0]-m_pressureIntercept[k]);

    LvArray::tensorOps::invert< 3 >( jacobianInv, jacobian );
    LvArray::tensorOps::Ri_eq_AijBj< 3, 3 >( delta, jacobianInv, residual );

    for( localIndex i=0; i<3; ++i )
    {
      solution[i] -= delta[i];
    }
  }

  // re-construct stress = P*eye + sqrt(2/3)*Q*nhat

  twoInvariant::stressRecomposition( solution[0],
                                     solution[1],
                                     deviator,
                                     stress );

  // construct consistent tangent stiffness
  // note: if trialQ = 0, we will get a divide by zero error below,
  // but this is an unphysical (zero-strength) state anyway

  LvArray::tensorOps::fill< 6, 6 >( stiffness, 0 );

  real64 c1 = 2 * m_shearModulus[k] * solution[1] / trialQ;
  real64 c2 = jacobianInv[0][0] * m_bulkModulus[k] - c1 / 3;
  real64 c3 = sqrt( 2./3 ) * 3 * m_shearModulus[k] * jacobianInv[0][1];
  real64 c4 = sqrt( 2./3 ) * m_bulkModulus[k] * jacobianInv[1][0];
  real64 c5 = 2 * jacobianInv[1][1] * m_shearModulus[k] - c1;

  real64 identity[6];

  for( localIndex i=0; i<3; ++i )
  {
    stiffness[i][i] = c1;
    stiffness[i+3][i+3] = 0.5 * c1;
    identity[i] = 1.0;
    identity[i+3] = 0.0;
  }

  for( localIndex i=0; i<6; ++i )
  {
    for( localIndex j=0; j<6; ++j )
    {
      stiffness[i][j] +=   c2 * identity[i] * identity[j]
                         + c3 * identity[i] * deviator[j]
                         + c4 * deviator[i] * identity[j]
                         + c5 * deviator[i] * deviator[j];
    }
  }

  // save new stress and return
  saveStress( k, q, stress );
  return;
}

GEOS_HOST_DEVICE
GEOS_FORCE_INLINE
void DruckerPragerExtendedUpdates::smallStrainUpdate_ElasticOnly( localIndex const k,
                                                                  localIndex const q,
                                                                  real64 const & timeIncrement,
                                                                  real64 const ( &strainIncrement )[6],
                                                                  real64 ( & stress )[6],
                                                                  real64 ( & stiffness )[6][6] ) const
{
  // elastic predictor (assume strainIncrement is all elastic)
  ElasticIsotropicUpdates::smallStrainUpdate( k, q, timeIncrement, strainIncrement, stress, stiffness );
  return;
}

GEOSX_HOST_DEVICE
GEOSX_FORCE_INLINE
void DruckerPragerExtendedUpdates::smallStrainUpdate( localIndex const k,
                                                      localIndex const q,
                                                      real64 const & timeIncrement,
                                                      real64 const ( &strainIncrement )[6],
                                                      real64 ( & stress )[6],
                                                      DiscretizationOps & stiffness ) const
{
  smallStrainUpdate( k, q, timeIncrement, strainIncrement, stress, stiffness.m_c );
}



/**
 * @class DruckerPragerExtended
 *
 * Extended Drucker-Prager material model.
 */
class DruckerPragerExtended : public ElasticIsotropic
{
public:

  /// @typedef Alias for DruckerPragerExtendedUpdates
  using KernelWrapper = DruckerPragerExtendedUpdates;

  /**
   * constructor
   * @param[in] name name of the instance in the catalog
   * @param[in] parent the group which contains this instance
   */
  DruckerPragerExtended( string const & name, Group * const parent );

  /**
   * Default Destructor
   */
  virtual ~DruckerPragerExtended() override;


  virtual void allocateConstitutiveData( dataRepository::Group & parent,
                                         localIndex const numConstitutivePointsPerParentIndex ) override;

  virtual void saveConvergedState() const override;

  /**
   * @name Static Factory Catalog members and functions
   */
  ///@{

  /// string name to use for this class in the catalog
  static constexpr auto m_catalogNameString = "ExtendedDruckerPrager";

  /**
   * @return A string that is used to register/lookup this class in the registry
   */
  static string catalogName() { return m_catalogNameString; }

  virtual string getCatalogName() const override { return catalogName(); }

  ///@}

  /**
   * Keys for data specified in this class.
   */
  struct viewKeyStruct : public SolidBase::viewKeyStruct
  {
    /// string/key for default initial friction angle
    static constexpr char const * defaultInitialFrictionAngleString() { return "defaultInitialFrictionAngle"; }

    /// string/key for default initial friction angle
    static constexpr char const * defaultResidualFrictionAngleString() { return "defaultResidualFrictionAngle"; }

    /// string/key for default dilation angle
    static constexpr char const * defaultDilationRatioString() { return "defaultDilationRatio"; }

    /// string/key for default hardening rate
    static constexpr char const * defaultHardeningString() { return "defaultHardening"; }

    /// string/key for default cohesion
    static constexpr char const * defaultCohesionString() { return "defaultCohesion"; }

    /// string/key for initial friction angle
    static constexpr char const * initialFrictionString() { return "initialFriction"; }

    /// string/key for final friction angle
    static constexpr char const * residualFrictionString() { return "residualFriction"; }

    /// string/key for dilation angle
    static constexpr char const * dilationRatioString() { return "dilationRatio"; }

    /// string/key for pressure intercept
    static constexpr char const * pressureInterceptString() { return "pressureIntercept"; }

    /// string/key for cohesion
    static constexpr char const * hardeningString() { return "hardening"; }

    /// string/key for state variable
    static constexpr char const * newStateString() { return "stateVariable"; }

    /// string/key for state variable
    static constexpr char const * oldStateString() { return "oldStateVariable"; }
  };

  /**
   * @brief Create a instantiation of the DruckerPragerExtendedUpdate class that refers to the data in this.
   * @return An instantiation of DruckerPragerExtendedUpdate.
   */
  DruckerPragerExtendedUpdates createKernelUpdates() const
  {
    return DruckerPragerExtendedUpdates( m_initialFriction,
                                         m_residualFriction,
                                         m_dilationRatio,
                                         m_pressureIntercept,
                                         m_hardening,
                                         m_newState,
                                         m_oldState,
                                         m_bulkModulus,
                                         m_shearModulus,
                                         m_newStress,
                                         m_oldStress,
                                         m_disableInelasticity );
  }

  /**
   * @brief Construct an update kernel for a derived type.
   * @tparam UPDATE_KERNEL The type of update kernel from the derived type.
   * @tparam PARAMS The parameter pack to hold the constructor parameters for the derived update kernel.
   * @param constructorParams The constructor parameter for the derived type.
   * @return An @p UPDATE_KERNEL object.
   */
  template< typename UPDATE_KERNEL, typename ... PARAMS >
  UPDATE_KERNEL createDerivedKernelUpdates( PARAMS && ... constructorParams ) const
  {
    return UPDATE_KERNEL( std::forward< PARAMS >( constructorParams )...,
                          m_initialFriction,
                          m_residualFriction,
                          m_dilationRatio,
                          m_pressureIntercept,
                          m_hardening,
                          m_newState,
                          m_oldState,
                          m_bulkModulus,
                          m_shearModulus,
                          m_newStress,
                          m_oldStress,
                          m_disableInelasticity );
  }


protected:
  virtual void postProcessInput() override;

  /// Material parameter: The default value of the initial yield surface slope
  real64 m_defaultInitialFrictionAngle;

  /// Material parameter: The default value of the final yield surface slope
  real64 m_defaultResidualFrictionAngle;

  /// Material parameter: The default value of the plastic potential slope ratio
  real64 m_defaultDilationRatio;

  /// Material parameter: The default value of the initial cohesion
  real64 m_defaultCohesion;

  /// Material parameter: The default value of the hardening rate
  real64 m_defaultHardening;

  /// Material parameter: The initial yield surface slope param for each element
  array1d< real64 > m_initialFriction;

  /// Material parameter: The final yield surface slope param for each element
  array1d< real64 > m_residualFriction;

  /// Material parameter: The plastic potential slope param (a ratio w.r.t. current yield surface)
  array1d< real64 > m_dilationRatio;

  /// Material parameter: The pressure intercept (location of cone vertex) for each element
  array1d< real64 > m_pressureIntercept;

  /// Material parameter: The hyperbolic hardening parameter for each element
  array1d< real64 > m_hardening;

  /// State variable: The current equivalent plastic shear strain for each quadrature point
  array2d< real64 > m_newState;

  /// State variable: The previous equivalent plastic shear strain for each quadrature point
  array2d< real64 > m_oldState;
};

} /* namespace constitutive */

} /* namespace geosx */

#endif /* GEOSX_CONSTITUTIVE_SOLID_DRUCKERPRAGEREXTENDED_HPP_ */<|MERGE_RESOLUTION|>--- conflicted
+++ resolved
@@ -16,8 +16,8 @@
  *  @file DruckerPragerExtended.hpp
  */
 
-#ifndef GEOSX_CONSTITUTIVE_SOLID_DRUCKERPRAGEREXTENDED_HPP
-#define GEOSX_CONSTITUTIVE_SOLID_DRUCKERPRAGEREXTENDED_HPP
+#ifndef GEOS_CONSTITUTIVE_SOLID_DRUCKERPRAGEREXTENDED_HPP
+#define GEOS_CONSTITUTIVE_SOLID_DRUCKERPRAGEREXTENDED_HPP
 
 #include "ElasticIsotropic.hpp"
 #include "InvariantDecompositions.hpp"
@@ -25,7 +25,7 @@
 #include "SolidModelDiscretizationOpsFullyAnisotroipic.hpp"
 #include "LvArray/src/tensorOps.hpp"
 
-namespace geosx
+namespace geos
 {
 
 namespace constitutive
@@ -44,6 +44,7 @@
    * @brief Constructor
    * @param[in] bulkModulus The ArrayView holding the bulk modulus data for each element.
    * @param[in] shearModulus The ArrayView holding the shear modulus data for each element.
+   * @param[in] thermalExpansionCoefficient The ArrayView holding the thermal expansion coefficient data for each element.
    * @param[in] stress The ArrayView holding the stress data for each quadrature point.
    */
   DruckerPragerExtendedUpdates( arrayView1d< real64 const > const & initialFriction,
@@ -55,10 +56,11 @@
                                 arrayView2d< real64 > const & oldState,
                                 arrayView1d< real64 const > const & bulkModulus,
                                 arrayView1d< real64 const > const & shearModulus,
+                                arrayView1d< real64 const > const & thermalExpansionCoefficient,
                                 arrayView3d< real64, solid::STRESS_USD > const & newStress,
                                 arrayView3d< real64, solid::STRESS_USD > const & oldStress,
                                 bool const & disableInelasticity ):
-    ElasticIsotropicUpdates( bulkModulus, shearModulus, newStress, oldStress, disableInelasticity ),
+    ElasticIsotropicUpdates( bulkModulus, shearModulus, thermalExpansionCoefficient, newStress, oldStress, disableInelasticity ),
     m_initialFriction( initialFriction ),
     m_residualFriction( residualFriction ),
     m_dilationRatio( dilationRatio ),
@@ -89,14 +91,6 @@
   // Bring in base implementations to prevent hiding warnings
   using ElasticIsotropicUpdates::smallStrainUpdate;
 
-<<<<<<< HEAD
-  GEOSX_HOST_DEVICE
-  virtual void smallStrainUpdate( localIndex const k,
-                                  localIndex const q,
-                                  real64 const ( &strainIncrement )[6],
-                                  real64 ( &stress )[6],
-                                  real64 ( &stiffness )[6][6] ) const override final;
-=======
   GEOS_HOST_DEVICE
   void smallStrainUpdate( localIndex const k,
                           localIndex const q,
@@ -104,9 +98,8 @@
                           real64 const ( &strainIncrement )[6],
                           real64 ( &stress )[6],
                           real64 ( &stiffness )[6][6] ) const;
->>>>>>> ef0b1314
-
-  GEOSX_HOST_DEVICE
+
+  GEOS_HOST_DEVICE
   virtual void smallStrainUpdate( localIndex const k,
                                   localIndex const q,
                                   real64 const & timeIncrement,
@@ -123,8 +116,8 @@
                                               real64 ( &stiffness )[6][6] ) const override;
 
 
-  GEOSX_HOST_DEVICE
-  GEOSX_FORCE_INLINE
+  GEOS_HOST_DEVICE
+  GEOS_FORCE_INLINE
   virtual void saveConvergedState( localIndex const k,
                                    localIndex const q ) const override final
   {
@@ -164,7 +157,7 @@
   arrayView2d< real64 > const m_oldState;
 
   /// Hyperbolic model for friction hardening
-  GEOSX_HOST_DEVICE
+  GEOS_HOST_DEVICE
   void hyperbolicModel( real64 const y1,
                         real64 const y2,
                         real64 const m,
@@ -187,8 +180,8 @@
 };
 
 
-GEOSX_HOST_DEVICE
-GEOSX_FORCE_INLINE
+GEOS_HOST_DEVICE
+GEOS_FORCE_INLINE
 void DruckerPragerExtendedUpdates::smallStrainUpdate( localIndex const k,
                                                       localIndex const q,
                                                       real64 const & timeIncrement,
@@ -359,8 +352,8 @@
   return;
 }
 
-GEOSX_HOST_DEVICE
-GEOSX_FORCE_INLINE
+GEOS_HOST_DEVICE
+GEOS_FORCE_INLINE
 void DruckerPragerExtendedUpdates::smallStrainUpdate( localIndex const k,
                                                       localIndex const q,
                                                       real64 const & timeIncrement,
@@ -477,6 +470,7 @@
                                          m_oldState,
                                          m_bulkModulus,
                                          m_shearModulus,
+                                         m_thermalExpansionCoefficient,
                                          m_newStress,
                                          m_oldStress,
                                          m_disableInelasticity );
@@ -502,6 +496,7 @@
                           m_oldState,
                           m_bulkModulus,
                           m_shearModulus,
+                          m_thermalExpansionCoefficient,
                           m_newStress,
                           m_oldStress,
                           m_disableInelasticity );
@@ -550,6 +545,6 @@
 
 } /* namespace constitutive */
 
-} /* namespace geosx */
-
-#endif /* GEOSX_CONSTITUTIVE_SOLID_DRUCKERPRAGEREXTENDED_HPP_ */+} /* namespace geos */
+
+#endif /* GEOS_CONSTITUTIVE_SOLID_DRUCKERPRAGEREXTENDED_HPP_ */