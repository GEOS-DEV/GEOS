/*
 * ------------------------------------------------------------------------------------------------------------
 * SPDX-License-Identifier: LGPL-2.1-only
 *
 * Copyright (c) 2018-2020 Lawrence Livermore National Security LLC
 * Copyright (c) 2018-2020 The Board of Trustees of the Leland Stanford Junior University
 * Copyright (c) 2018-2020 Total, S.A
 * Copyright (c) 2019-     GEOSX Contributors
 * All rights reserved
 *
 * See top level LICENSE, COPYRIGHT, CONTRIBUTORS, NOTICE, and ACKNOWLEDGEMENTS files for details.
 * ------------------------------------------------------------------------------------------------------------
 */


/**
 * @file PoroElastic.hpp
 */

#ifndef GEOSX_CONSTITUTIVE_SOLID_POROELASTIC_HPP_
#define GEOSX_CONSTITUTIVE_SOLID_POROELASTIC_HPP_

#include "SolidBase.hpp"
#include "constitutive/ExponentialRelation.hpp"

namespace geosx
{
namespace constitutive
{

/**
 * @brief Provides kernel-callable constitutive update routines
 *
 * This class provides constitutive update routines for a porous solid.
 * It is derived from a solid model (the template paramer UPDATE_BASE)
 * allowing us to mix-and-match solid models.
 *
 * @tparam UPDATE_BASE A standard solid model providing stress-strain behavior
 */
template< typename UPDATE_BASE >
class PoroElasticUpdates : public UPDATE_BASE
{
public:

  /**
   * @brief Constructor
   * @tparam PARAMS A variadic list of template parameters
   * @param inputBiotCoefficient The Biot coefficient
   * @param baseParams Constructor parameters passed from base class
   */
  template< typename ... PARAMS >
  PoroElasticUpdates( real64 const & inputBiotCoefficient,
                      PARAMS && ... baseParams ):
    UPDATE_BASE( std::forward< PARAMS >( baseParams )... ),
    m_biotCoefficient( inputBiotCoefficient )
  {}

  using UPDATE_BASE::getElasticStiffness;
  using UPDATE_BASE::smallStrainNoStateUpdate;
  using UPDATE_BASE::smallStrainUpdate;
  using UPDATE_BASE::smallStrainNoStateUpdate_StressOnly;
  using UPDATE_BASE::smallStrainUpdate_StressOnly;
  using UPDATE_BASE::hypoUpdate;
  using UPDATE_BASE::hyperUpdate;

  /**
   * @brief Get Biot coefficient
   * @return Biot coefficient
   */
  GEOSX_HOST_DEVICE
  real64 getBiotCoefficient() const
  {
    return m_biotCoefficient;
  }

private:
  real64 m_biotCoefficient; ///< Scalar Biot coefficient

};


/**
 * @brief (Empty) porous base class deriving from solid base
 */
class PoroElasticBase : public SolidBase
{};

/**
 * @brief Class to represent a porous solid
 * @tparam BASE A standard solid model from which this class is derived
 */
template< typename BASE >
class PoroElastic : public BASE
{
public:

  /// Alias for PoroElasticUpdates
  using KernelWrapper = PoroElasticUpdates< typename BASE::KernelWrapper >;

  /**
   * @brief Constructor
   * @param name Object name
   * @param parent Object's parent group
   */
  PoroElastic( string const & name, dataRepository::Group * const parent );

  /// Destructor
  virtual ~PoroElastic() override;

<<<<<<< HEAD
  /**
   * @brief Catalog name
   * @return Static catalog string
   */
  static std::string catalogName() { return string( "Poro" ) + BASE::m_catalogNameString; }

  /**
   * @brief Get catalog name
   * @return Catalog name string
   */
=======
  static string catalogName() { return string( "Poro" ) + BASE::m_catalogNameString; }
>>>>>>> 7917cc23
  virtual string getCatalogName() const override { return catalogName(); }

  /// Post-process XML input
  virtual void postProcessInput() override;

  /**
   * @brief Deliver a clone of this object
   * @return Pointer to clone
   * @param name Object name
   * @param parent Object's parent group
   */
  std::unique_ptr< ConstitutiveBase >
  deliverClone( string const & name,
                dataRepository::Group * const parent ) const override;

  /**
   * @brief Allocate constitutive arrays
   * @param parent Object's parent group (an element region)
   * @param numConstitutivePointsPerParentIndex (number of quadrature points per element)
   */
  virtual void allocateConstitutiveData( dataRepository::Group * const parent,
                                         localIndex const numConstitutivePointsPerParentIndex ) override;

  /**
   * @brief Perform pore volume updates point-wise
   * @param[in] pres Current pressure
   * @param[in] k Element index
   * @param[in] q Quadrature index
   */
  inline virtual void
  stateUpdatePointPressure( real64 const & pres,
                            localIndex const k,
                            localIndex const q ) override
  {
    m_poreVolumeRelation.compute( pres, m_poreVolumeMultiplier[k][q], m_dPVMult_dPressure[k][q] );
  }

  /**
   * @brief Perform pore volume updates in batch model
   * @param pres Pressure array view
   * @param dPres Pressure derivative array view
   */
  virtual void stateUpdateBatchPressure( arrayView1d< real64 const > const & pres,
                                         arrayView1d< real64 const > const & dPres ) override final;

  /**
   * Create a kernel update object and return it
   * @return Kernel update object
   */
  KernelWrapper createKernelUpdates()
  {
    return BASE::template createDerivedKernelUpdates< KernelWrapper >( m_biotCoefficient );
  }

  /// Data view keys
  struct viewKeyStruct : public BASE::viewKeyStruct
  {
    static constexpr auto compressibilityString =  "compressibility";     ///< Compressibility key
    static constexpr auto referencePressureString =  "referencePressure"; ///< Ref pressure key
    static constexpr auto biotCoefficientString =  "BiotCoefficient";     ///< Biot key
  };


protected:
  /// scalar compressibility parameter
  real64 m_compressibility;

  /// reference pressure parameter
  real64 m_referencePressure;

  /// scalar Biot's coefficient
  real64 m_biotCoefficient;

  /// Array of pore volume multipliers
  array2d< real64 > m_poreVolumeMultiplier;

  /// Array of pore volume multiplier derivatives
  array2d< real64 > m_dPVMult_dPressure;

  /// Pore volume relationship
  ExponentialRelation< real64, ExponentApproximationType::Linear > m_poreVolumeRelation;

};

}
} /* namespace geosx */

#endif /* GEOSX_CONSTITUTIVE_SOLID_POROELASTIC_HPP_ */<|MERGE_RESOLUTION|>--- conflicted
+++ resolved
@@ -107,20 +107,16 @@
   /// Destructor
   virtual ~PoroElastic() override;
 
-<<<<<<< HEAD
   /**
    * @brief Catalog name
    * @return Static catalog string
    */
-  static std::string catalogName() { return string( "Poro" ) + BASE::m_catalogNameString; }
+  static string catalogName() { return string( "Poro" ) + BASE::m_catalogNameString; }
 
   /**
    * @brief Get catalog name
    * @return Catalog name string
    */
-=======
-  static string catalogName() { return string( "Poro" ) + BASE::m_catalogNameString; }
->>>>>>> 7917cc23
   virtual string getCatalogName() const override { return catalogName(); }
 
   /// Post-process XML input
