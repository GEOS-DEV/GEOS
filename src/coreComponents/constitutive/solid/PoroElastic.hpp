/*
 * ------------------------------------------------------------------------------------------------------------
 * SPDX-License-Identifier: LGPL-2.1-only
 *
 * Copyright (c) 2018-2019 Lawrence Livermore National Security LLC
 * Copyright (c) 2018-2019 The Board of Trustees of the Leland Stanford Junior University
 * Copyright (c) 2018-2019 Total, S.A
 * Copyright (c) 2019-     GEOSX Contributors
 * All right reserved
 *
 * See top level LICENSE, COPYRIGHT, CONTRIBUTORS, NOTICE, and ACKNOWLEDGEMENTS files for details.
 * ------------------------------------------------------------------------------------------------------------
 */


/**
 * @file PoroElastic.hpp
 */

#ifndef GEOSX_CONSTITUTIVE_SOLID_POROELASTIC_HPP_
#define GEOSX_CONSTITUTIVE_SOLID_POROELASTIC_HPP_

#include "SolidBase.hpp"

#include "constitutive/ExponentialRelation.hpp"

namespace geosx
{
namespace constitutive
{

template< typename UPDATE_BASE >
class PoroElasticUpdates : public UPDATE_BASE
{
public:
  template< typename ... PARAMS >
  PoroElasticUpdates( real64 const & inputBiotCoefficient,
                      PARAMS && ... baseParams ):
    UPDATE_BASE( std::forward< PARAMS >( baseParams )... ),
    m_biotCoefficient( inputBiotCoefficient )
  {}


  using UPDATE_BASE::GetStiffness;
  using UPDATE_BASE::SmallStrainNoState;
  using UPDATE_BASE::SmallStrain;
  using UPDATE_BASE::HypoElastic;
  using UPDATE_BASE::HyperElastic;

  GEOSX_HOST_DEVICE
  real64 getBiotCoefficient() const
  {
    return m_biotCoefficient;
  }

private:
  real64 m_biotCoefficient;

};


class PoroElasticBase : public SolidBase
{};

template< typename BASE >
class PoroElastic : public BASE
{
public:

  /// @typedef Alias for LinearElasticIsotropicUpdates
  using KernelWrapper = PoroElasticUpdates< typename BASE::KernelWrapper >;

  PoroElastic( string const & name, dataRepository::Group * const parent );
  virtual ~PoroElastic() override;


  static std::string CatalogName() { return string( "Poro" ) + BASE::m_catalogNameString; }
  virtual string GetCatalogName() override { return CatalogName(); }

  virtual void PostProcessInput() override;

  virtual void
  DeliverClone( string const & name,
                dataRepository::Group * const parent,
                std::unique_ptr< ConstitutiveBase > & clone ) const override;

  virtual void AllocateConstitutiveData( dataRepository::Group * const parent,
                                         localIndex const numConstitutivePointsPerParentIndex ) override;

  inline virtual void
  StateUpdatePointPressure( real64 const & pres,
                            localIndex const k,
                            localIndex const q ) override
  {
    m_poreVolumeRelation.Compute( pres, m_poreVolumeMultiplier[k][q], m_dPVMult_dPressure[k][q] );
  }

<<<<<<< HEAD
  virtual void StateUpdateBatchPressure( arrayView1d< real64 const > const & pres,
                                         arrayView1d< real64 const > const & dPres ) override final;
=======
  KernelWrapper createKernelUpdates()
  {
    return BASE::template createDerivedKernelUpdates< KernelWrapper >( m_biotCoefficient );
  }
>>>>>>> f7bbc044

  struct viewKeyStruct : public ConstitutiveBase::viewKeyStruct
  {

    static constexpr auto compressibilityString =  "compressibility";
    static constexpr auto referencePressureString =  "referencePressure";
    static constexpr auto biotCoefficientString =  "BiotCoefficient";
  };


protected:
  /// scalar compressibility parameter
  real64 m_compressibility;

  /// reference pressure parameter
  real64 m_referencePressure;

  /// scalar Biot's coefficient
  real64 m_biotCoefficient;

  array2d< real64 > m_poreVolumeMultiplier;
  array2d< real64 > m_dPVMult_dPressure;

  ExponentialRelation< real64, ExponentApproximationType::Linear > m_poreVolumeRelation;

};

}
} /* namespace geosx */

#endif /* GEOSX_CONSTITUTIVE_SOLID_POROELASTIC_HPP_ */<|MERGE_RESOLUTION|>--- conflicted
+++ resolved
@@ -95,15 +95,14 @@
     m_poreVolumeRelation.Compute( pres, m_poreVolumeMultiplier[k][q], m_dPVMult_dPressure[k][q] );
   }
 
-<<<<<<< HEAD
   virtual void StateUpdateBatchPressure( arrayView1d< real64 const > const & pres,
                                          arrayView1d< real64 const > const & dPres ) override final;
-=======
+
   KernelWrapper createKernelUpdates()
   {
     return BASE::template createDerivedKernelUpdates< KernelWrapper >( m_biotCoefficient );
   }
->>>>>>> f7bbc044
+
 
   struct viewKeyStruct : public ConstitutiveBase::viewKeyStruct
   {
