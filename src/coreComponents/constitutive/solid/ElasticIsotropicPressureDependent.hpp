/*
 * ------------------------------------------------------------------------------------------------------------
 * SPDX-License-Identifier: LGPL-2.1-only
 *
 * Copyright (c) 2018-2019 Lawrence Livermore National Security LLC
 * Copyright (c) 2018-2019 The Board of Trustees of the Leland Stanford Junior University
 * Copyright (c) 2018-2019 Total, S.A
 * Copyright (c) 2019-     GEOSX Contributors
 * All right reserved
 *
 * See top level LICENSE, COPYRIGHT, CONTRIBUTORS, NOTICE, and ACKNOWLEDGEMENTS files for details.
 * ------------------------------------------------------------------------------------------------------------
 */

/**
 *  @file ElasticIsotropicPressureDependent.hpp
 */

#ifndef GEOSX_CONSTITUTIVE_SOLID_ELASTICISOTROPICPRESSUREDEPENDENT_HPP_
#define GEOSX_CONSTITUTIVE_SOLID_ELASTICISOTROPICPRESSUREDEPENDENT_HPP_

#include "SolidBase.hpp"
#include "InvariantDecompositions.hpp"
#include "PropertyConversions.hpp"
#include "SolidModelDiscretizationOpsIsotropic.hpp"
#include "constitutive/ExponentialRelation.hpp"
#include "LvArray/src/tensorOps.hpp"

namespace geosx
{

namespace constitutive
{

/**
 * @class ElasticIsotropicPressureDependentUpdates
 *
 * Class to provide elastic isotropic material updates that may be
 * called from a kernel function.
 */
class ElasticIsotropicPressureDependentUpdates : public SolidBaseUpdates
{
public:
  /**
   * @brief Constructor
   * @param[in] refPressure         The value of the reference pressure data for each element.
   * @param[in] refStrainVol        The value of the volumetric strain data for each element.
   * @param[in] recompressionIndex  The ArrayView holding the recompression index data for each element.
   * @param[in] shearModulus        The ArrayView holding the shear modulus data for each element.
   * @param[in] newStress           The ArrayView holding the new stress data for each quadrature point.
   * @param[in] oldStress           The ArrayView holding the old stress data from the previous converged step for each quadrature point.
   * @param[in] disableInelasticity Flag to disable plastic response for inelastic models
   */
  ElasticIsotropicPressureDependentUpdates( real64 const & refPressure,
                                            real64 const & refStrainVol,
                                            arrayView1d< real64 const > const & recompressionIndex,
                                            arrayView1d< real64 const > const & shearModulus,
                                            arrayView3d< real64, solid::STRESS_USD > const & newStress,
                                            arrayView3d< real64, solid::STRESS_USD > const & oldStress,
                                            bool const & disableInelasticity ):
    SolidBaseUpdates( newStress, oldStress, disableInelasticity ),
    m_refPressure( refPressure ),
    m_refStrainVol( refStrainVol ),
    m_recompressionIndex( recompressionIndex ),
    m_shearModulus( shearModulus )
  {}

  /// Deleted default constructor
  ElasticIsotropicPressureDependentUpdates() = delete;

  /// Default copy constructor
  ElasticIsotropicPressureDependentUpdates( ElasticIsotropicPressureDependentUpdates const & ) = default;

  /// Default move constructor
  ElasticIsotropicPressureDependentUpdates( ElasticIsotropicPressureDependentUpdates && ) = default;

  /// Deleted copy assignment operator
  ElasticIsotropicPressureDependentUpdates & operator=( ElasticIsotropicPressureDependentUpdates const & ) = delete;

  /// Deleted move assignment operator
  ElasticIsotropicPressureDependentUpdates & operator=( ElasticIsotropicPressureDependentUpdates && ) =  delete;

  /// Use the "isotropic" form of inner product compression
  using DiscretizationOps = SolidModelDiscretizationOpsIsotropic;

  /// Use base version of saveConvergedState
  using SolidBaseUpdates::saveConvergedState;

<<<<<<< HEAD
  GEOSX_HOST_DEVICE
  virtual void smallStrainUpdate( localIndex const k,
                                  localIndex const q,
                                  real64 const ( &strainIncrement )[6],
                                  real64 ( &stress )[6],
                                  real64 ( &stiffness )[6][6] ) const override;
=======
  GEOS_HOST_DEVICE
  void smallStrainUpdate( localIndex const k,
                          localIndex const q,
                          real64 const &  timeIncrement,
                          real64 const ( &strainIncrement )[6],
                          real64 ( &stress )[6],
                          real64 ( &stiffness )[6][6] ) const;
>>>>>>> ef0b1314

  GEOSX_HOST_DEVICE
  virtual void smallStrainUpdate( localIndex const k,
                                  localIndex const q,
                                  real64 const & timeIncrement,
                                  real64 const ( &strainIncrement )[6],
                                  real64 ( &stress )[6],
                                  DiscretizationOps & stiffness ) const;

  GEOSX_HOST_DEVICE
  virtual void getElasticStiffness( localIndex const k,
                                    localIndex const q,
                                    real64 ( &stiffness )[6][6] ) const override;

  GEOSX_HOST_DEVICE
  virtual void getElasticStrain( localIndex const k,
                                 localIndex const q,
                                 real64 ( &elasticStrain )[6] ) const override final;

  GEOS_HOST_DEVICE
  virtual void viscousStateUpdate( localIndex const k,
                                   localIndex const q,
                                   real64 beta ) const override;

protected:

  /// A reference to the ArrayView holding the reference pressure for each element.
  real64 const m_refPressure;

  /// A reference to the ArrayView holding the reference volumetric strain for each element.
  real64 const m_refStrainVol;

  /// A reference to the ArrayView holding the recompression index for each element.
  arrayView1d< real64 const > const m_recompressionIndex;

  /// A reference to the ArrayView holding the shear modulus for each element.
  arrayView1d< real64 const > const m_shearModulus;
};


GEOSX_HOST_DEVICE
GEOSX_FORCE_INLINE
void ElasticIsotropicPressureDependentUpdates::getElasticStiffness( localIndex const k,
                                                                    localIndex const q,
                                                                    real64 ( & stiffness )[6][6] ) const
{
  real64 const mu = m_shearModulus[k];
  real64 const Cr = m_recompressionIndex[k];

  real64 bulkModulus;

  real64 deviator[6];
  real64 stress[6];
  real64 P;
  real64 Q;

  for( localIndex i=0; i<6; ++i )
  {
    stress[i] = m_newStress[k][q][i];
  }

  twoInvariant::stressDecomposition( stress,
                                     P,
                                     Q,
                                     deviator );

  bulkModulus = -P/Cr;

  LvArray::tensorOps::fill< 6, 6 >( stiffness, 0 );
  real64 const lambda = bulkModulus - 2./3. * mu;

  stiffness[0][0] = lambda + 2*mu;
  stiffness[0][1] = lambda;
  stiffness[0][2] = lambda;

  stiffness[1][0] = lambda;
  stiffness[1][1] = lambda + 2*mu;
  stiffness[1][2] = lambda;

  stiffness[2][0] = lambda;
  stiffness[2][1] = lambda;
  stiffness[2][2] = lambda + 2*mu;

  stiffness[3][3] = mu;
  stiffness[4][4] = mu;
  stiffness[5][5] = mu;
}


GEOSX_HOST_DEVICE
GEOSX_FORCE_INLINE
void ElasticIsotropicPressureDependentUpdates::getElasticStrain( localIndex const k,
                                                                 localIndex const q,
                                                                 real64 ( & elasticStrain)[6] ) const
{
  real64 const mu     = m_shearModulus[k];
  real64 const p0     = m_refPressure;
  real64 const eps_v0 = m_refStrainVol;
  real64 const Cr     = m_recompressionIndex[k];
  real64 deviator[6];
  real64 stress[6];
  real64 P;
  real64 Q;
  real64 elasticStrainVol;
  real64 elasticStrainDev;

  for( localIndex i=0; i<6; ++i )
  {
    stress[i] = m_newStress[k][q][i];
  }

  twoInvariant::stressDecomposition( stress,
                                     P,
                                     Q,
                                     deviator );

  elasticStrainVol = std::log( P/p0 ) * Cr * (-1.0) + eps_v0;
  elasticStrainDev = Q/3./mu;

  twoInvariant::strainRecomposition( elasticStrainVol,
                                     elasticStrainDev,
                                     deviator,
                                     elasticStrain );

}


GEOSX_HOST_DEVICE
GEOSX_FORCE_INLINE
void ElasticIsotropicPressureDependentUpdates::smallStrainUpdate( localIndex const k,
                                                                  localIndex const q,
                                                                  real64 const & timeIncrement,
                                                                  real64 const ( &strainIncrement )[6],
                                                                  real64 ( & stress )[6],
                                                                  real64 ( & stiffness )[6][6] ) const
{
  //smallStrainUpdate_StressOnly( k, q, strainIncrement, stress );
  // Rename variables for easier implementation
  GEOS_UNUSED_VAR( timeIncrement );
  real64 const mu     = m_shearModulus[k];
  real64 const p0     = m_refPressure;
  real64 const eps_v0 = m_refStrainVol;
  real64 const Cr     = m_recompressionIndex[k];

  // two-invariant decomposition of old stress in P-Q space (mean & deviatoric stress)

  real64 oldP;
  real64 oldQ;
  real64 P;
  real64 Q;
  real64 oldDeviator[6];
  real64 deviator[6];
  real64 oldStrainElastic[6];
  real64 strainElasticTotal[6];
  real64 eps_s_elastic;
  real64 eps_v_elastic;
  real64 oldElasticStrainVol;
  real64 oldElasticStrainDev;

  for( localIndex i=0; i<6; ++i )
  {
    stress[i] = m_oldStress[k][q][i];
  }

  twoInvariant::stressDecomposition( stress,
                                     oldP,
                                     oldQ,
                                     oldDeviator );

  // Recover elastic strains from the previous step, based on stress from the previous step
  // [Note: in order to minimize data transfer, we are not storing and passing elastic strains]

  oldElasticStrainVol = std::log( oldP/p0 ) * Cr * (-1.0) + eps_v0;
  oldElasticStrainDev = oldQ/3./mu;

  // Now recover the old strain tensor from the strain invariants.
  // Note that we need the deviatoric direction (n-hat) from the previous step.

  twoInvariant::strainRecomposition( oldElasticStrainVol,
                                     oldElasticStrainDev,
                                     oldDeviator,
                                     oldStrainElastic );

  // Total elastic strain

  for( localIndex i=0; i<6; ++i )
  {
    strainElasticTotal[i] = oldStrainElastic[i] + strainIncrement[i];
  }
  // two-invariant decomposition of trial elastic strain

  twoInvariant::strainDecomposition( strainElasticTotal,
                                     eps_v_elastic,
                                     eps_s_elastic,
                                     deviator );

  // Calculate trial mean and deviatoric stress

  P = p0 * std::exp( -1./Cr* (eps_v_elastic-eps_v0));
  Q = 3. * mu * eps_s_elastic;

  twoInvariant::stressRecomposition( P,
                                     Q,
                                     deviator,
                                     stress );
  saveStress( k, q, stress );
  getElasticStiffness( k, q, stiffness );
}

//TODO: implement the discretizationOps version of smallStrainUpdate
GEOSX_HOST_DEVICE
GEOSX_FORCE_INLINE
void ElasticIsotropicPressureDependentUpdates::smallStrainUpdate( localIndex const k,
                                                                  localIndex const q,
                                                                  real64 const & timeIncrement,
                                                                  real64 const ( &strainIncrement )[6],
                                                                  real64 ( & stress )[6],
                                                                  DiscretizationOps & stiffness ) const
{
  //smallStrainUpdate_StressOnly( k, q, strainIncrement, stress );
  // Rename variables for easier implementation
  GEOS_UNUSED_VAR( timeIncrement );
  real64 const mu     = m_shearModulus[k];
  real64 const p0     = m_refPressure;
  real64 const eps_v0 = m_refStrainVol;
  real64 const Cr     = m_recompressionIndex[k];

  // two-invariant decomposition of old stress in P-Q space (mean & deviatoric stress)

  real64 oldP;
  real64 oldQ;
  real64 P;
  real64 Q;
  real64 oldDeviator[6];
  real64 deviator[6];
  real64 oldStrainElastic[6];
  real64 strainElasticTotal[6];
  real64 eps_s_elastic;
  real64 eps_v_elastic;
  real64 oldElasticStrainVol;
  real64 oldElasticStrainDev;
  real64 bulkModulus = -p0/Cr;

  for( localIndex i=0; i<6; ++i )
  {
    stress[i] = m_oldStress[k][q][i];
  }

  twoInvariant::stressDecomposition( stress,
                                     oldP,
                                     oldQ,
                                     oldDeviator );

  // Recover elastic strains from the previous step, based on stress from the previous step
  // [Note: in order to minimize data transfer, we are not storing and passing elastic strains]

  oldElasticStrainVol = std::log( oldP/p0 ) * Cr * (-1.0) + eps_v0;
  oldElasticStrainDev = oldQ/3./mu;

  // Now recover the old strain tensor from the strain invariants.
  // Note that we need the deviatoric direction (n-hat) from the previous step.

  twoInvariant::strainRecomposition( oldElasticStrainVol,
                                     oldElasticStrainDev,
                                     oldDeviator,
                                     oldStrainElastic );

  // Total elastic strain

  for( localIndex i=0; i<6; ++i )
  {
    strainElasticTotal[i] = oldStrainElastic[i] + strainIncrement[i];
  }
  // two-invariant decomposition of elastic strain

  twoInvariant::strainDecomposition( strainElasticTotal,
                                     eps_v_elastic,
                                     eps_s_elastic,
                                     deviator );

  // Calculate mean and deviatoric stress

  P = p0 * std::exp( -1./Cr* (eps_v_elastic-eps_v0));
  Q = 3. * mu * eps_s_elastic;

  twoInvariant::stressRecomposition( P,
                                     Q,
                                     deviator,
                                     stress );

  bulkModulus = -P/Cr;

  saveStress( k, q, stress );
  stiffness.m_bulkModulus = bulkModulus;
  stiffness.m_shearModulus = m_shearModulus[k];
}

GEOS_HOST_DEVICE
GEOS_FORCE_INLINE
void ElasticIsotropicPressureDependentUpdates::viscousStateUpdate( localIndex const k,
                                                                   localIndex const q,
                                                                   real64 beta ) const
{
  GEOS_UNUSED_VAR( k );
  GEOS_UNUSED_VAR( q );
  GEOS_UNUSED_VAR( beta );
}


/**
 * @class ElasticIsotropicPressureDependent
 *
 * Class to provide an elastic isotropic material response.
 */
class ElasticIsotropicPressureDependent : public SolidBase
{
public:

  /// Alias for ElasticIsotropicPressureDependentUpdates
  using KernelWrapper = ElasticIsotropicPressureDependentUpdates;

  /**
   * constructor
   * @param[in] name name of the instance in the catalog
   * @param[in] parent the group which contains this instance
   */
  ElasticIsotropicPressureDependent( string const & name, Group * const parent );

  /**
   * Default Destructor
   */
  virtual ~ElasticIsotropicPressureDependent() override;

  /**
   * @name Static Factory Catalog members and functions
   */
  ///@{

  /// string name to use for this class in the catalog
  static constexpr auto m_catalogNameString = "ElasticIsotropicPressureDependent";

  /**
   * @brief Static catalog string
   * @return A string that is used to register/lookup this class in the registry
   */
  static std::string catalogName() { return m_catalogNameString; }

  /**
   * @brief Get catalog name
   * @return Name string
   */
  virtual string getCatalogName() const override { return catalogName(); }

  ///@}

  /// Keys for data specified in this class.
  struct viewKeyStruct : public SolidBase::viewKeyStruct
  {

    /// string/key for default shear modulus
    static constexpr char const * defaultShearModulusString() { return "defaultShearModulus"; }

    /// string/key for default reference pressure
    static constexpr char const * defaultRefPressureString() { return "defaultRefPressure"; }

    /// string/key for default reference volumetric strain
    static constexpr char const * defaultRefStrainVolString() { return "defaultRefStrainVol"; }

    /// string/key for default recompression index
    static constexpr char const * defaultRecompressionIndexString() { return "defaultRecompressionIndex"; }

    /// string/key for reference pressure
    static constexpr char const * refPressureString() { return "refPressure"; }

    /// string/key for reference volumetric strain
    static constexpr char const * refStrainVolString() { return "refStrainVol"; }

    /// string/key for recompression index
    static constexpr char const * recompressionIndexString() { return "recompressionIndex"; }

    /// string/key for shear modulus
    static constexpr char const * shearModulusString() { return "shearModulus"; }
  };

  /**
   * @brief Accessor for recompresion index
   * @return A const reference to arrayView1d<real64> containing the bulk
   *         modulus (at every element).
   */
  arrayView1d< real64 > const recompressionIndex() { return m_recompressionIndex; }

  /**
   * @brief Const accessor for recompression index
   * @return A const reference to arrayView1d<real64 const> containing the bulk
   *         modulus (at every element).
   */
  arrayView1d< real64 const > const recompressionIndex() const { return m_recompressionIndex; }

  /**
   * @brief Accessor for shear modulus
   * @return A const reference to arrayView1d<real64> containing the shear
   *         modulus (at every element).
   */
  arrayView1d< real64 > const shearModulus() { return m_shearModulus; }

  /**
   * @brief Const accessor for shear modulus
   * @return A const reference to arrayView1d<real64 const> containing the
   *         shear modulus (at every element).
   */
  arrayView1d< real64 const > const shearModulus() const { return m_shearModulus; }

  /**
   * @brief Create a instantiation of the ElasticIsotropicPressureDependentUpdate class
   *        that refers to the data in this.
   * @param includeState Flag whether to pass state arrays that may not be needed for "no-state" updates
   * @return An instantiation of ElasticIsotropicPressureDependentUpdate.
   */
  ElasticIsotropicPressureDependentUpdates createKernelUpdates( bool const includeState = true ) const
  {
    if( includeState )
    {
      return ElasticIsotropicPressureDependentUpdates( m_refPressure,
                                                       m_refStrainVol,
                                                       m_recompressionIndex,
                                                       m_shearModulus,
                                                       m_newStress,
                                                       m_oldStress,
                                                       m_disableInelasticity );
    }
    else // for "no state" updates, pass empty views to avoid transfer of stress data to device
    {
      return ElasticIsotropicPressureDependentUpdates( m_refPressure,
                                                       m_refStrainVol,
                                                       m_recompressionIndex,
                                                       m_shearModulus,
                                                       arrayView3d< real64, solid::STRESS_USD >(),
                                                       arrayView3d< real64, solid::STRESS_USD >(),
                                                       m_disableInelasticity );
    }
  }

  /**
   * @brief Construct an update kernel for a derived type.
   * @tparam UPDATE_KERNEL The type of update kernel from the derived type.
   * @tparam PARAMS The parameter pack to hold the constructor parameters for
   *   the derived update kernel.
   * @param constructorParams The constructor parameter for the derived type.
   * @return An @p UPDATE_KERNEL object.
   */
  template< typename UPDATE_KERNEL, typename ... PARAMS >
  UPDATE_KERNEL createDerivedKernelUpdates( PARAMS && ... constructorParams ) const
  {
    return UPDATE_KERNEL( std::forward< PARAMS >( constructorParams )...,
                          m_refPressure,
                          m_refStrainVol,
                          m_recompressionIndex,
                          m_shearModulus,
                          m_newStress,
                          m_oldStress,
                          m_disableInelasticity );
  }


protected:

  /// Post-process XML data
  virtual void postProcessInput() override;

  /// The default value of the bulk modulus for any new allocations.
  real64 m_defaultRefPressure;

  /// The default value of the shear modulus for any new allocations.
  real64 m_defaultRefStrainVol;

  /// The default value of the bulk modulus for any new allocations.
  real64 m_defaultRecompressionIndex;

  /// The default value of the shear modulus for any new allocations.
  real64 m_defaultShearModulus;

  /// The bulk modulus for each upper level dimension (i.e. cell) of *this
  real64 m_refPressure;

  /// The shear modulus for each upper level dimension (i.e. cell) of *this
  real64 m_refStrainVol;

  /// The bulk modulus for each upper level dimension (i.e. cell) of *this
  array1d< real64 > m_recompressionIndex;

  /// The shear modulus for each upper level dimension (i.e. cell) of *this
  array1d< real64 > m_shearModulus;

};

}

} /* namespace geosx */

#endif /* GEOSX_CONSTITUTIVE_SOLID_ELASTICISOTROPICPRESSUREDEPENDENT_HPP_ */<|MERGE_RESOLUTION|>--- conflicted
+++ resolved
@@ -16,8 +16,8 @@
  *  @file ElasticIsotropicPressureDependent.hpp
  */
 
-#ifndef GEOSX_CONSTITUTIVE_SOLID_ELASTICISOTROPICPRESSUREDEPENDENT_HPP_
-#define GEOSX_CONSTITUTIVE_SOLID_ELASTICISOTROPICPRESSUREDEPENDENT_HPP_
+#ifndef GEOS_CONSTITUTIVE_SOLID_ELASTICISOTROPICPRESSUREDEPENDENT_HPP_
+#define GEOS_CONSTITUTIVE_SOLID_ELASTICISOTROPICPRESSUREDEPENDENT_HPP_
 
 #include "SolidBase.hpp"
 #include "InvariantDecompositions.hpp"
@@ -26,7 +26,7 @@
 #include "constitutive/ExponentialRelation.hpp"
 #include "LvArray/src/tensorOps.hpp"
 
-namespace geosx
+namespace geos
 {
 
 namespace constitutive
@@ -47,6 +47,7 @@
    * @param[in] refStrainVol        The value of the volumetric strain data for each element.
    * @param[in] recompressionIndex  The ArrayView holding the recompression index data for each element.
    * @param[in] shearModulus        The ArrayView holding the shear modulus data for each element.
+   * @param[in] thermalExpansionCoefficient The ArrayView holding the thermal expansion coefficient data for each element.
    * @param[in] newStress           The ArrayView holding the new stress data for each quadrature point.
    * @param[in] oldStress           The ArrayView holding the old stress data from the previous converged step for each quadrature point.
    * @param[in] disableInelasticity Flag to disable plastic response for inelastic models
@@ -55,10 +56,11 @@
                                             real64 const & refStrainVol,
                                             arrayView1d< real64 const > const & recompressionIndex,
                                             arrayView1d< real64 const > const & shearModulus,
+                                            arrayView1d< real64 const > const & thermalExpansionCoefficient,
                                             arrayView3d< real64, solid::STRESS_USD > const & newStress,
                                             arrayView3d< real64, solid::STRESS_USD > const & oldStress,
                                             bool const & disableInelasticity ):
-    SolidBaseUpdates( newStress, oldStress, disableInelasticity ),
+    SolidBaseUpdates( newStress, oldStress, thermalExpansionCoefficient, disableInelasticity ),
     m_refPressure( refPressure ),
     m_refStrainVol( refStrainVol ),
     m_recompressionIndex( recompressionIndex ),
@@ -86,14 +88,6 @@
   /// Use base version of saveConvergedState
   using SolidBaseUpdates::saveConvergedState;
 
-<<<<<<< HEAD
-  GEOSX_HOST_DEVICE
-  virtual void smallStrainUpdate( localIndex const k,
-                                  localIndex const q,
-                                  real64 const ( &strainIncrement )[6],
-                                  real64 ( &stress )[6],
-                                  real64 ( &stiffness )[6][6] ) const override;
-=======
   GEOS_HOST_DEVICE
   void smallStrainUpdate( localIndex const k,
                           localIndex const q,
@@ -101,9 +95,8 @@
                           real64 const ( &strainIncrement )[6],
                           real64 ( &stress )[6],
                           real64 ( &stiffness )[6][6] ) const;
->>>>>>> ef0b1314
-
-  GEOSX_HOST_DEVICE
+
+  GEOS_HOST_DEVICE
   virtual void smallStrainUpdate( localIndex const k,
                                   localIndex const q,
                                   real64 const & timeIncrement,
@@ -111,12 +104,12 @@
                                   real64 ( &stress )[6],
                                   DiscretizationOps & stiffness ) const;
 
-  GEOSX_HOST_DEVICE
+  GEOS_HOST_DEVICE
   virtual void getElasticStiffness( localIndex const k,
                                     localIndex const q,
                                     real64 ( &stiffness )[6][6] ) const override;
 
-  GEOSX_HOST_DEVICE
+  GEOS_HOST_DEVICE
   virtual void getElasticStrain( localIndex const k,
                                  localIndex const q,
                                  real64 ( &elasticStrain )[6] ) const override final;
@@ -142,8 +135,8 @@
 };
 
 
-GEOSX_HOST_DEVICE
-GEOSX_FORCE_INLINE
+GEOS_HOST_DEVICE
+GEOS_FORCE_INLINE
 void ElasticIsotropicPressureDependentUpdates::getElasticStiffness( localIndex const k,
                                                                     localIndex const q,
                                                                     real64 ( & stiffness )[6][6] ) const
@@ -191,8 +184,8 @@
 }
 
 
-GEOSX_HOST_DEVICE
-GEOSX_FORCE_INLINE
+GEOS_HOST_DEVICE
+GEOS_FORCE_INLINE
 void ElasticIsotropicPressureDependentUpdates::getElasticStrain( localIndex const k,
                                                                  localIndex const q,
                                                                  real64 ( & elasticStrain)[6] ) const
@@ -229,8 +222,8 @@
 }
 
 
-GEOSX_HOST_DEVICE
-GEOSX_FORCE_INLINE
+GEOS_HOST_DEVICE
+GEOS_FORCE_INLINE
 void ElasticIsotropicPressureDependentUpdates::smallStrainUpdate( localIndex const k,
                                                                   localIndex const q,
                                                                   real64 const & timeIncrement,
@@ -312,8 +305,8 @@
 }
 
 //TODO: implement the discretizationOps version of smallStrainUpdate
-GEOSX_HOST_DEVICE
-GEOSX_FORCE_INLINE
+GEOS_HOST_DEVICE
+GEOS_FORCE_INLINE
 void ElasticIsotropicPressureDependentUpdates::smallStrainUpdate( localIndex const k,
                                                                   localIndex const q,
                                                                   real64 const & timeIncrement,
@@ -528,6 +521,7 @@
                                                        m_refStrainVol,
                                                        m_recompressionIndex,
                                                        m_shearModulus,
+                                                       m_thermalExpansionCoefficient,
                                                        m_newStress,
                                                        m_oldStress,
                                                        m_disableInelasticity );
@@ -538,6 +532,7 @@
                                                        m_refStrainVol,
                                                        m_recompressionIndex,
                                                        m_shearModulus,
+                                                       m_thermalExpansionCoefficient,
                                                        arrayView3d< real64, solid::STRESS_USD >(),
                                                        arrayView3d< real64, solid::STRESS_USD >(),
                                                        m_disableInelasticity );
@@ -560,6 +555,7 @@
                           m_refStrainVol,
                           m_recompressionIndex,
                           m_shearModulus,
+                          m_thermalExpansionCoefficient,
                           m_newStress,
                           m_oldStress,
                           m_disableInelasticity );
@@ -594,11 +590,10 @@
 
   /// The shear modulus for each upper level dimension (i.e. cell) of *this
   array1d< real64 > m_shearModulus;
-
 };
 
 }
 
-} /* namespace geosx */
-
-#endif /* GEOSX_CONSTITUTIVE_SOLID_ELASTICISOTROPICPRESSUREDEPENDENT_HPP_ */+} /* namespace geos */
+
+#endif /* GEOS_CONSTITUTIVE_SOLID_ELASTICISOTROPICPRESSUREDEPENDENT_HPP_ */