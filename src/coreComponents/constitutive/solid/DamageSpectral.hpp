--- conflicted
+++ resolved
@@ -86,13 +86,8 @@
 
   // Lorentz type degradation functions
 
-<<<<<<< HEAD
   inline
-  GEOSX_HOST_DEVICE
-=======
-  GEOS_FORCE_INLINE
-  GEOS_HOST_DEVICE
->>>>>>> 478ff4e8
+  GEOS_HOST_DEVICE
   virtual real64 getDegradationValue( localIndex const k,
                                       localIndex const q ) const override
   {
@@ -106,13 +101,8 @@
   }
 
 
-<<<<<<< HEAD
   inline
-  GEOSX_HOST_DEVICE
-=======
-  GEOS_FORCE_INLINE
-  GEOS_HOST_DEVICE
->>>>>>> 478ff4e8
+  GEOS_HOST_DEVICE
   virtual real64 getDegradationDerivative( real64 const d ) const override
   {
     #if QUADRATIC_DISSIPATION
@@ -125,13 +115,8 @@
   }
 
 
-<<<<<<< HEAD
   inline
-  GEOSX_HOST_DEVICE
-=======
-  GEOS_FORCE_INLINE
-  GEOS_HOST_DEVICE
->>>>>>> 478ff4e8
+  GEOS_HOST_DEVICE
   virtual real64 getDegradationSecondDerivative( real64 const d ) const override
   {
     #if QUADRATIC_DISSIPATION
