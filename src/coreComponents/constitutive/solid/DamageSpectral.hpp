/*
 * ------------------------------------------------------------------------------------------------------------
 * SPDX-License-Identifier: LGPL-2.1-only
 *
 * Copyright (c) 2018-2020 Lawrence Livermore National Security LLC
 * Copyright (c) 2018-2020 The Board of Trustees of the Leland Stanford Junior University
 * Copyright (c) 2018-2020 Total, S.A
 * Copyright (c) 2019-     GEOSX Contributors
 * All rights reserved
 *
 * See top level LICENSE, COPYRIGHT, CONTRIBUTORS, NOTICE, and ACKNOWLEDGEMENTS files for details.
 * ------------------------------------------------------------------------------------------------------------
 */


/**
 * @file DamageSpectral.hpp
 * @brief Overrides the SSLE constitutive updates to account for a damage varible and spectral split.
 */

#ifndef GEOSX_CONSTITUTIVE_SOLID_DAMAGESPECTRAL_HPP_
#define GEOSX_CONSTITUTIVE_SOLID_DAMAGESPECTRAL_HPP_
#include "Damage.hpp"
#include "DamageSpectralUtilities.hpp"
#include "PropertyConversions.hpp"
#include "SolidBase.hpp"
#include "SolidModelDiscretizationOpsFullyAnisotroipic.hpp"

#define QUADRATIC_DISSIPATION 0

using namespace LvArray;

namespace geosx
{
namespace constitutive
{

template< typename UPDATE_BASE >
class DamageSpectralUpdates : public DamageUpdates< UPDATE_BASE >
{
public:
  template< typename ... PARAMS >
  DamageSpectralUpdates( arrayView2d< real64 > const & inputDamage,
                         arrayView2d< real64 > const & inputStrainEnergyDensity,
                         real64 const & inputLengthScale,
                         real64 const & inputCriticalFractureEnergy,
                         real64 const & inputcriticalStrainEnergy,
                         PARAMS && ... baseParams ):
    DamageUpdates< UPDATE_BASE >( inputDamage, inputStrainEnergyDensity, inputLengthScale,
                                  inputCriticalFractureEnergy, inputcriticalStrainEnergy,
                                  std::forward< PARAMS >( baseParams )... )
  {}

  using DiscretizationOps = SolidModelDiscretizationOpsFullyAnisotroipic; // could maybe optimize, but general for now

  using DamageUpdates< UPDATE_BASE >::smallStrainUpdate;
<<<<<<< HEAD
  using DamageUpdates< UPDATE_BASE >::smallStrainUpdate_porosity;
=======
  using DamageUpdates< UPDATE_BASE >::saveConvergedState;

>>>>>>> e98d0433
  using DamageUpdates< UPDATE_BASE >::getDegradationValue;
  using DamageUpdates< UPDATE_BASE >::getDegradationDerivative;
  using DamageUpdates< UPDATE_BASE >::getDegradationSecondDerivative;
  using DamageUpdates< UPDATE_BASE >::getEnergyThreshold;

  using DamageUpdates< UPDATE_BASE >::m_strainEnergyDensity;
  using DamageUpdates< UPDATE_BASE >::m_criticalStrainEnergy;
  using DamageUpdates< UPDATE_BASE >::m_criticalFractureEnergy;
  using DamageUpdates< UPDATE_BASE >::m_lengthScale;
  using DamageUpdates< UPDATE_BASE >::m_damage;

  using UPDATE_BASE::m_bulkModulus;  // TODO: model below strongly assumes iso elasticity, templating not so useful
  using UPDATE_BASE::m_shearModulus;

  // Lorentz type degradation functions

  GEOSX_FORCE_INLINE
  GEOSX_HOST_DEVICE
  virtual real64 getDegradationValue( localIndex const k,
                                      localIndex const q ) const override
  {
    #if QUADRATIC_DISSIPATION
    real64 m = m_criticalFractureEnergy/(2*m_lengthScale*m_criticalStrainEnergy);
    #else
    real64 m = 3*m_criticalFractureEnergy/(8*m_lengthScale*m_criticalStrainEnergy);
    #endif
    real64 p = 1;
    return pow( 1 - m_damage( k, q ), 2 ) /( pow( 1 - m_damage( k, q ), 2 ) + m * m_damage( k, q ) * (1 + p*m_damage( k, q )) );
  }


  GEOSX_FORCE_INLINE
  GEOSX_HOST_DEVICE
  virtual real64 getDegradationDerivative( real64 const d ) const override
  {
    #if QUADRATIC_DISSIPATION
    real64 m = m_criticalFractureEnergy/(2*m_lengthScale*m_criticalStrainEnergy);
    #else
    real64 m = 3*m_criticalFractureEnergy/(8*m_lengthScale*m_criticalStrainEnergy);
    #endif
    real64 p = 1;
    return -m*(1 - d)*(1 + (2*p + 1)*d) / pow( pow( 1-d, 2 ) + m*d*(1+p*d), 2 );
  }


  GEOSX_FORCE_INLINE
  GEOSX_HOST_DEVICE
  virtual real64 getDegradationSecondDerivative( real64 const d ) const override
  {
    #if QUADRATIC_DISSIPATION
    real64 m = m_criticalFractureEnergy/(2*m_lengthScale*m_criticalStrainEnergy);
    #else
    real64 m = 3*m_criticalFractureEnergy/(8*m_lengthScale*m_criticalStrainEnergy);
    #endif
    real64 p = 1;
    return -2*m*( pow( d, 3 )*(2*m*p*p + m*p + 2*p + 1) + pow( d, 2 )*(-3*m*p*p -3*p) + d*(-3*m*p - 3) + (-m+p+2) )/pow( pow( 1-d, 2 ) + m*d*(1+p*d), 3 );
  }


  GEOSX_HOST_DEVICE
  virtual void smallStrainUpdate( localIndex const k,
                                  localIndex const q,
                                  real64 const ( &strainIncrement )[6],
                                  real64 ( & stress )[6],
                                  real64 ( & stiffness )[6][6] ) const override final
  {
    // perform elastic update for "undamaged" stress

    UPDATE_BASE::smallStrainUpdate( k, q, strainIncrement, stress, stiffness );  // elastic trial update

    // get undamaged elastic strain

    real64 strain[6];
    UPDATE_BASE::getElasticStrain( k, q, strain );

    strain[3] = strain[3]/2; // eigen-decomposition below does not use engineering strains
    strain[4] = strain[4]/2;
    strain[5] = strain[5]/2;

    real64 traceOfStrain = strain[0] + strain[1] + strain[2];

    real64 mu = m_shearModulus[k];
    real64 lambda = conversions::BulkModAndShearMod::toFirstLame( m_bulkModulus[k], mu );
    real64 damageFactor = getDegradationValue( k, q );

    // get eigenvalues and eigenvectors

    real64 eigenValues[3] = {};
    real64 eigenVectors[3][3] = {};
    LvArray::tensorOps::symEigenvectors< 3 >( eigenValues, eigenVectors, strain );

    // tranpose eigenVectors matrix

    real64 temp[3][3] = {};
    LvArray::tensorOps::transpose< 3, 3 >( temp, eigenVectors );
    LvArray::tensorOps::copy< 3, 3 >( eigenVectors, temp );

    // get trace+ and trace-

    real64 tracePlus = fmax( traceOfStrain, 0.0 );
    real64 traceMinus = fmin( traceOfStrain, 0.0 );

    // build symmetric matrices of positive and negative eigenvalues

    real64 eigenPlus[6] = {};
    real64 eigenMinus[6] = {};
    real64 Itensor[6] = {};

    for( int i = 0; i < 3; i++ )
    {
      Itensor[i] = 1;
      eigenPlus[i] = fmax( eigenValues[i], 0.0 );
      eigenMinus[i] = fmin( eigenValues[i], 0.0 );
    }

    real64 positivePartOfStrain[6] = {};
    real64 negativePartOfStrain[6] = {};
    LvArray::tensorOps::Rij_eq_AikSymBklAjl< 3 >( positivePartOfStrain, eigenVectors, eigenPlus );
    LvArray::tensorOps::Rij_eq_AikSymBklAjl< 3 >( negativePartOfStrain, eigenVectors, eigenMinus );

    // stress

    real64 positiveStress[6] = {};
    real64 negativeStress[6] = {};
    LvArray::tensorOps::scaledCopy< 6 >( positiveStress, Itensor, lambda*tracePlus );
    LvArray::tensorOps::scaledCopy< 6 >( negativeStress, Itensor, lambda*traceMinus );

    LvArray::tensorOps::scaledAdd< 6 >( positiveStress, positivePartOfStrain, 2*mu );
    LvArray::tensorOps::scaledAdd< 6 >( negativeStress, negativePartOfStrain, 2*mu );

    LvArray::tensorOps::copy< 6 >( stress, negativeStress );
    LvArray::tensorOps::scaledAdd< 6 >( stress, positiveStress, damageFactor );

    // stiffness

    real64 IxITensor[6][6] = {};
    for( int i=0; i < 3; i++ )
    {
      for( int j=0; j < 3; j++ )
      {
        IxITensor[i][j] = 1.0;
      }
    }

    real64 cPositive[6][6] = {};
    real64 positiveProjector[6][6] = {};
    real64 negativeProjector[6][6] = {};

    PositiveProjectorTensor( eigenValues, eigenVectors, positiveProjector );
    NegativeProjectorTensor( eigenValues, eigenVectors, negativeProjector );

    LvArray::tensorOps::scaledCopy< 6, 6 >( cPositive, IxITensor, lambda*heaviside( traceOfStrain ));
    LvArray::tensorOps::scaledCopy< 6, 6 >( stiffness, IxITensor, lambda*heaviside( -traceOfStrain ));

    LvArray::tensorOps::scale< 6, 6 >( positiveProjector, 2*mu );
    LvArray::tensorOps::scale< 6, 6 >( negativeProjector, 2*mu );

    LvArray::tensorOps::add< 6, 6 >( cPositive, positiveProjector );
    LvArray::tensorOps::add< 6, 6 >( stiffness, negativeProjector );

    LvArray::tensorOps::scale< 6, 6 >( cPositive, damageFactor );
    LvArray::tensorOps::add< 6, 6 >( stiffness, cPositive );

    // compute strain energy density

    real64 const sed = 0.5 * lambda * tracePlus * tracePlus + mu * doubleContraction( positivePartOfStrain, positivePartOfStrain );

    if( sed > m_strainEnergyDensity( k, q ) )
    {
      m_strainEnergyDensity( k, q ) = sed;
    }
  }


  GEOSX_HOST_DEVICE
  virtual void smallStrainUpdate( localIndex const k,
                                  localIndex const q,
                                  real64 const ( &strainIncrement )[6],
                                  real64 ( & stress )[6],
                                  DiscretizationOps & stiffness ) const final
  {
    smallStrainUpdate( k, q, strainIncrement, stress, stiffness.m_c );
  }

  GEOSX_HOST_DEVICE
  virtual void smallStrainUpdate_porosity( localIndex const k,
                                           localIndex const q,
                                           real64 const & pressure,
                                           real64 const & deltaPressure,
                                           real64 const ( &strainIncrement )[6],
                                           real64 & porosity,
                                           real64 & dPorosity_dPressure,
                                           real64 & dPorosity_dVolStrainIncrement,
                                           real64 ( & stress )[6],
                                           real64 & dTotalStress_dPressure,
                                           DiscretizationOps & stiffness ) const final
  {
    // TODO: fill this function properly.
    GEOSX_UNUSED_VAR( pressure );
    GEOSX_UNUSED_VAR( deltaPressure );
    GEOSX_UNUSED_VAR( porosity );
    GEOSX_UNUSED_VAR( dPorosity_dPressure );
    GEOSX_UNUSED_VAR( dPorosity_dVolStrainIncrement );
    GEOSX_UNUSED_VAR( dTotalStress_dPressure );
    smallStrainUpdate( k, q, strainIncrement, stress, stiffness );
  }


  GEOSX_HOST_DEVICE
  virtual real64 getStrainEnergyDensity( localIndex const k,
                                         localIndex const q ) const override final
  {
    return m_strainEnergyDensity( k, q );
  }


  GEOSX_HOST_DEVICE
  virtual real64 getEnergyThreshold() const override final
  {
    return m_criticalStrainEnergy;
  }

};


template< typename BASE >
class DamageSpectral : public Damage< BASE >
{
public:

  using KernelWrapper = DamageSpectralUpdates< typename BASE::KernelWrapper >;

  using Damage< BASE >::m_damage;
  using Damage< BASE >::m_strainEnergyDensity;
  using Damage< BASE >::m_criticalFractureEnergy;
  using Damage< BASE >::m_lengthScale;
  using Damage< BASE >::m_criticalStrainEnergy;

  DamageSpectral( string const & name, dataRepository::Group * const parent );
  virtual ~DamageSpectral() override;


  static string catalogName() { return string( "DamageSpectral" ) + BASE::m_catalogNameString; }
  virtual string getCatalogName() const override { return catalogName(); }


  KernelWrapper createKernelUpdates()
  {
    return BASE::template createDerivedKernelUpdates< KernelWrapper >( m_damage.toView(),
                                                                       m_strainEnergyDensity.toView(),
                                                                       m_lengthScale,
                                                                       m_criticalFractureEnergy,
                                                                       m_criticalStrainEnergy );
  }

};


}
} /* namespace geosx */

#endif /* GEOSX_CONSTITUTIVE_SOLID_DAMAGESPECTRAL_HPP_ */<|MERGE_RESOLUTION|>--- conflicted
+++ resolved
@@ -54,12 +54,8 @@
   using DiscretizationOps = SolidModelDiscretizationOpsFullyAnisotroipic; // could maybe optimize, but general for now
 
   using DamageUpdates< UPDATE_BASE >::smallStrainUpdate;
-<<<<<<< HEAD
   using DamageUpdates< UPDATE_BASE >::smallStrainUpdate_porosity;
-=======
   using DamageUpdates< UPDATE_BASE >::saveConvergedState;
-
->>>>>>> e98d0433
   using DamageUpdates< UPDATE_BASE >::getDegradationValue;
   using DamageUpdates< UPDATE_BASE >::getDegradationDerivative;
   using DamageUpdates< UPDATE_BASE >::getDegradationSecondDerivative;
