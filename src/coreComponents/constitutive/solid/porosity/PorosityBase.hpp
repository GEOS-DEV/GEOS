/*
 * ------------------------------------------------------------------------------------------------------------
 * SPDX-License-Identifier: LGPL-2.1-only
 *
 * Copyright (c) 2018-2020 Lawrence Livermore National Security LLC
 * Copyright (c) 2018-2020 The Board of Trustees of the Leland Stanford Junior University
 * Copyright (c) 2018-2020 TotalEnergies
 * Copyright (c) 2019-     GEOSX Contributors
 * All rights reserved
 *
 * See top level LICENSE, COPYRIGHT, CONTRIBUTORS, NOTICE, and ACKNOWLEDGEMENTS files for details.
 * ------------------------------------------------------------------------------------------------------------
 */

/**
 * @file PorosityBase.hpp
 */

#ifndef GEOS_CONSTITUTIVE_POROSITY_POROSITYBASE_HPP_
#define GEOS_CONSTITUTIVE_POROSITY_POROSITYBASE_HPP_

#include "constitutive/ConstitutiveBase.hpp"

namespace geos
{
namespace constitutive
{

class PorosityBaseUpdates
{
public:

  /**
   * @brief Get number of elements in this wrapper.
   * @return number of elements
   */
  GEOS_HOST_DEVICE
  localIndex numElems() const { return m_newPorosity.size( 0 ); }

  /**
   * @brief Get number of gauss points per element.
   * @return number of gauss points per element
   */
  GEOS_HOST_DEVICE
  localIndex numGauss() const { return m_newPorosity.size( 1 ); }

  PorosityBaseUpdates( arrayView2d< real64 > const & newPorosity,
                       arrayView2d< real64 > const & porosity_n,
                       arrayView2d< real64 > const & dPorosity_dPressure,
                       arrayView2d< real64 > const & dPorosity_dTemperature,
                       arrayView2d< real64 > const & initialPorosity,
                       arrayView1d< real64 > const & referencePorosity ):
    m_newPorosity( newPorosity ),
    m_porosity_n( porosity_n ),
    m_dPorosity_dPressure( dPorosity_dPressure ),
    m_dPorosity_dTemperature( dPorosity_dTemperature ),
    m_initialPorosity( initialPorosity ),
    m_referencePorosity ( referencePorosity )
  {}

  /**
   * @brief Helper to save point stress back to m_newPorosity array
   *
   * This is mostly defined for improving code readability.
   *
   * @param[in] k Element index.
   * @param[in] q Quadrature point index.
   * @param[in] porosity porosity to be saved to m_newPorosity[k][q]
   * @param[in] dPorosity_dPressure porosity derivative w.r.t pressure to be saved to m_dPorosity_dPressure[k][q]
   */
<<<<<<< HEAD
  GEOSX_HOST_DEVICE
  inline
=======
  GEOS_HOST_DEVICE
  GEOS_FORCE_INLINE
>>>>>>> 478ff4e8
  void savePorosity( localIndex const k,
                     localIndex const q,
                     real64 const & porosity,
                     real64 const & dPorosity_dPressure ) const
  {
    m_newPorosity[k][q] = porosity;
    m_dPorosity_dPressure[k][q] = dPorosity_dPressure;
  }

  /**
   * @brief Helper to save point stress back to m_newPorosity array
   *
   * This is mostly defined for improving code readability.
   *
   * @param[in] k Element index.
   * @param[in] q Quadrature point index.
   * @param[in] porosity porosity to be saved to m_newPorosity[k][q]
   * @param[in] dPorosity_dPressure porosity derivative w.r.t pressure to be saved to m_dPorosity_dPressure[k][q]
   * @param[in] dPorosity_dTemperature porosity derivative w.r.t temperature to be saved to m_dPorosity_dTemperature[k][q]
   */
  GEOS_HOST_DEVICE
  GEOS_FORCE_INLINE
  void savePorosity( localIndex const k,
                     localIndex const q,
                     real64 const & porosity,
                     real64 const & dPorosity_dPressure,
                     real64 const & dPorosity_dTemperature ) const
  {
    m_newPorosity[k][q] = porosity;
    m_dPorosity_dPressure[k][q] = dPorosity_dPressure;
    m_dPorosity_dTemperature[k][q] = dPorosity_dTemperature;
  }

<<<<<<< HEAD
  GEOSX_HOST_DEVICE
  inline
=======
  GEOS_HOST_DEVICE
  GEOS_FORCE_INLINE
>>>>>>> 478ff4e8
  real64 getPorosity( localIndex const k,
                      localIndex const q ) const
  {
    return m_newPorosity[k][q];
  }


<<<<<<< HEAD
  GEOSX_HOST_DEVICE
  inline
=======
  GEOS_HOST_DEVICE
  GEOS_FORCE_INLINE
>>>>>>> 478ff4e8
  real64 getPorosity_n( localIndex const k,
                        localIndex const q ) const
  {
    return m_porosity_n[k][q];
  }

<<<<<<< HEAD
  GEOSX_HOST_DEVICE
  inline
=======
  GEOS_HOST_DEVICE
  GEOS_FORCE_INLINE
>>>>>>> 478ff4e8
  real64 getInitialPorosity( localIndex const k,
                             localIndex const q ) const
  {
    return m_initialPorosity[k][q];
  }

  GEOS_HOST_DEVICE
  virtual void updateFromPressureAndTemperature( localIndex const k,
                                                 localIndex const q,
                                                 real64 const & pressure,
                                                 real64 const & pressure_n,
                                                 real64 const & temperature,
                                                 real64 const & temperature_n ) const
  {
    GEOS_UNUSED_VAR( k, q, pressure, pressure_n, temperature, temperature_n );
    GEOS_ERROR( "updateFromPressureAndTemperature is not implemented for porosityBase." );
  }

protected:
  arrayView2d< real64 > m_newPorosity;

  arrayView2d< real64 > m_porosity_n;

  arrayView2d< real64 > m_dPorosity_dPressure;

  arrayView2d< real64 > m_dPorosity_dTemperature;

  arrayView2d< real64 > m_initialPorosity;

  arrayView1d< real64 > m_referencePorosity;
};


class PorosityBase : public ConstitutiveBase
{
public:
  PorosityBase( string const & name, Group * const parent );

  virtual void allocateConstitutiveData( dataRepository::Group & parent,
                                         localIndex const numConstitutivePointsPerParentIndex ) override;

  static string catalogName() { return "PorosityBase"; }

  virtual string getCatalogName() const override { return catalogName(); }

  struct viewKeyStruct : public ConstitutiveBase::viewKeyStruct
  {
    static constexpr char const * defaultReferencePorosityString() { return "defaultReferencePorosity"; }
  } viewKeys;

  /**
   * @brief Number of elements storing solid data
   * @return Number of elements
   */
  localIndex numElem() const
  {
    return m_porosity_n.size( 0 );
  }

  /**
   * @brief Number of quadrature points storing solid data
   * @return Number of quadrature points
   */
  localIndex numQuad() const
  {
    return m_porosity_n.size( 1 );
  }


  /**
   * @brief Const accessor for newPorosity.
   * @return Accessor
   */
  arrayView2d< real64 const > const  getPorosity() const { return m_newPorosity; }

  /**
   * @brief Const/non-mutable accessor for porosity_n.
   * @return Accessor
   */
  arrayView2d< real64 const > const  getPorosity_n() const { return m_porosity_n; }


  /**
   * @brief Non-Const/mutable accessor for porosity_n
   * @return Accessor
   */
  arrayView2d< real64 > const getPorosity_n() { return m_porosity_n; }


  /**
   * @brief Const/non-mutable accessor for referencePorosity.
   * @return Accessor
   */
  arrayView1d< real64 const > const  getReferencePorosity() const { return m_referencePorosity; }


  /**
   * @brief Const/non-mutable accessor for dPorosity_dPressure
   * @return Accessor
   */
  arrayView2d< real64 const > const  dPorosity_dPressure() const { return m_dPorosity_dPressure; }

  /**
   * @brief Const/non-mutable accessor for dPorosity_dTemperature
   * @return Accessor
   */
  arrayView2d< real64 const > const  dPorosity_dTemperature() const { return m_dPorosity_dTemperature; }

  /**
   * @brief Utility function to scale the reference porosity (for instance, by net-to-gross)
   * @param[in] scalingFactors the vector of scaling factors (one value per cell) for the reference porosity
   */
  void scaleReferencePorosity( arrayView1d< real64 const > scalingFactors ) const;

  /// Save state data in preparation for next timestep
  virtual void saveConvergedState() const override;

  /**
   * @brief Initialize newPorosity and porosity_n.
   */
  virtual void initializeState() const;

  virtual arrayView1d< real64 const > const getBiotCoefficient() const
  {
    GEOS_ERROR( "getBiotPorosity() not implemented for this model" );

    array1d< real64 > out;
    return out.toViewConst();
  }

  using KernelWrapper = PorosityBaseUpdates;

  /**
   * @brief Create an update kernel wrapper.
   * @return the wrapper
   */
  KernelWrapper createKernelUpdates()
  {
    return KernelWrapper( m_newPorosity,
                          m_porosity_n,
                          m_dPorosity_dPressure,
                          m_dPorosity_dTemperature,
                          m_initialPorosity,
                          m_referencePorosity );
  }


protected:
  virtual void postProcessInput() override;

  array2d< real64 > m_newPorosity;

  array2d< real64 > m_porosity_n;

  array2d< real64 > m_dPorosity_dPressure;

  array2d< real64 > m_dPorosity_dTemperature;

  array2d< real64 > m_initialPorosity;

  array1d< real64 > m_referencePorosity;

  real64 m_defaultReferencePorosity;

};

} /* namespace constitutive */

} /* namespace geos */


#endif //GEOS_CONSTITUTIVE_POROSITY_POROSITYBASE_HPP_<|MERGE_RESOLUTION|>--- conflicted
+++ resolved
@@ -68,13 +68,8 @@
    * @param[in] porosity porosity to be saved to m_newPorosity[k][q]
    * @param[in] dPorosity_dPressure porosity derivative w.r.t pressure to be saved to m_dPorosity_dPressure[k][q]
    */
-<<<<<<< HEAD
-  GEOSX_HOST_DEVICE
-  inline
-=======
-  GEOS_HOST_DEVICE
-  GEOS_FORCE_INLINE
->>>>>>> 478ff4e8
+  GEOS_HOST_DEVICE
+  inline
   void savePorosity( localIndex const k,
                      localIndex const q,
                      real64 const & porosity,
@@ -108,13 +103,8 @@
     m_dPorosity_dTemperature[k][q] = dPorosity_dTemperature;
   }
 
-<<<<<<< HEAD
-  GEOSX_HOST_DEVICE
-  inline
-=======
-  GEOS_HOST_DEVICE
-  GEOS_FORCE_INLINE
->>>>>>> 478ff4e8
+  GEOS_HOST_DEVICE
+  inline
   real64 getPorosity( localIndex const k,
                       localIndex const q ) const
   {
@@ -122,26 +112,16 @@
   }
 
 
-<<<<<<< HEAD
-  GEOSX_HOST_DEVICE
-  inline
-=======
-  GEOS_HOST_DEVICE
-  GEOS_FORCE_INLINE
->>>>>>> 478ff4e8
+  GEOS_HOST_DEVICE
+  inline
   real64 getPorosity_n( localIndex const k,
                         localIndex const q ) const
   {
     return m_porosity_n[k][q];
   }
 
-<<<<<<< HEAD
-  GEOSX_HOST_DEVICE
-  inline
-=======
-  GEOS_HOST_DEVICE
-  GEOS_FORCE_INLINE
->>>>>>> 478ff4e8
+  GEOS_HOST_DEVICE
+  inline
   real64 getInitialPorosity( localIndex const k,
                              localIndex const q ) const
   {
