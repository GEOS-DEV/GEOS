--- conflicted
+++ resolved
@@ -150,9 +150,8 @@
     dPorosity_dTemperature += fixedStressTemperatureCoefficient;
   }
 
-<<<<<<< HEAD
-  // this function is used in mechanics solver
-  // it uses meanTotalStressIncrement at gauss point
+  // this function is used in flow solver
+  // it uses average stress increment (element-based)
   GEOS_HOST_DEVICE
   virtual void updateFixedStress( localIndex const k,
                                   localIndex const q,
@@ -161,45 +160,7 @@
                                   real64 const & pressure_n,
                                   real64 const & temperature,
                                   real64 const & temperature_k,
-                                  real64 const & temperature_n,
-                                  real64 const & meanTotalStressIncrement,
-                                  real64 & dPorosity_dVolStrain ) const
-  {
-    real64 const fixedStressModulus = m_useUniaxialFixedStress ? (m_bulkModulus[k] + 4 * m_shearModulus[k] / 3) : m_bulkModulus[k];
-
-    computePorosityFixedStress( pressure, pressure_k, pressure_n,
-                                temperature, temperature_k, temperature_n,
-                                m_porosity_n[k][q],
-                                m_referencePorosity[k],
-                                m_newPorosity[k][q],
-                                m_dPorosity_dPressure[k][q],
-                                m_dPorosity_dTemperature[k][q],
-                                dPorosity_dVolStrain,
-                                m_biotCoefficient[k],
-                                m_thermalExpansionCoefficient[k],
-                                meanTotalStressIncrement,
-                                m_bulkModulus[k],
-                                fixedStressModulus );
-  }
-
-=======
->>>>>>> 8e6e8cbf
-  // this function is used in flow solver
-  // it uses average stress increment (element-based)
-  GEOS_HOST_DEVICE
-  virtual void updateFixedStress( localIndex const k,
-                                  localIndex const q,
-                                  real64 const & pressure,
-                                  real64 const & pressure_k,
-                                  real64 const & pressure_n,
-                                  real64 const & temperature,
-<<<<<<< HEAD
-                                  real64 const & temperature_k,
-                                  real64 const & temperature_n,
-                                  real64 & dPorosity_dVolStrain ) const
-=======
                                   real64 const & temperature_n ) const
->>>>>>> 8e6e8cbf
   {
     real64 const fixedStressModulus = m_useUniaxialFixedStress ? (m_bulkModulus[k] + 4 * m_shearModulus[k] / 3) : m_bulkModulus[k];
 
