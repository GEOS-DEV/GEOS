--- conflicted
+++ resolved
@@ -114,17 +114,11 @@
   {
     static constexpr char const * biotCoefficientString() { return "biotCoefficient"; }
     static constexpr char const * grainBulkModulusString() { return "grainBulkModulus"; }
-<<<<<<< HEAD
-
-
-  } ;
+  } viewKeys;
 
 
   virtual void initializeState() const override final;
-=======
-  } viewKeys;
->>>>>>> 2cf8549f
-
+  
   using KernelWrapper = BiotPorosityUpdates;
 
   /**
