/*
 * ------------------------------------------------------------------------------------------------------------
 * SPDX-License-Identifier: LGPL-2.1-only
 *
 * Copyright (c) 2018-2020 Lawrence Livermore National Security LLC
 * Copyright (c) 2018-2020 The Board of Trustees of the Leland Stanford Junior University
 * Copyright (c) 2018-2020 TotalEnergies
 * Copyright (c) 2019-     GEOSX Contributors
 * All rights reserved
 *
 * See top level LICENSE, COPYRIGHT, CONTRIBUTORS, NOTICE, and ACKNOWLEDGEMENTS files for details.
 * ------------------------------------------------------------------------------------------------------------
 */

/**
 * @file BiotPorosity.hpp
 */

#ifndef GEOS_CONSTITUTIVE_POROSITY_BIOTPOROSITY_HPP_
#define GEOS_CONSTITUTIVE_POROSITY_BIOTPOROSITY_HPP_

#include "PorosityBase.hpp"
#include "LvArray/src/tensorOps.hpp"

namespace geos
{
namespace constitutive
{

class BiotPorosityUpdates : public PorosityBaseUpdates
{
public:
  /**
   * @brief Get number of elements in this wrapper.
   * @return number of elements
   */
  GEOS_HOST_DEVICE
  localIndex numElems() const { return m_newPorosity.size( 0 ); }

  /**
   * @brief Get number of gauss points per element.
   * @return number of gauss points per element
   */
  GEOS_HOST_DEVICE
  localIndex numGauss() const { return m_newPorosity.size( 1 ); }

  BiotPorosityUpdates( arrayView2d< real64 > const & newPorosity,
                       arrayView2d< real64 > const & porosity_n,
                       arrayView2d< real64 > const & dPorosity_dPressure,
                       arrayView2d< real64 > const & dPorosity_dTemperature,
                       arrayView2d< real64 > const & initialPorosity,
                       arrayView1d< real64 > const & referencePorosity,
                       arrayView1d< real64 > const & biotCoefficient,
                       arrayView1d< real64 > const & thermalExpansionCoefficient,
                       arrayView2d< real64 > const & meanTotalStressIncrement_k,
                       arrayView1d< real64 > const & averageMeanTotalStressIncrement_k,
                       arrayView1d< real64 > const & bulkModulus,
                       arrayView1d< real64 > const & shearModulus,
                       real64 const & grainBulkModulus,
                       integer const useUniaxialFixedStress ): PorosityBaseUpdates( newPorosity,
                                                                                    porosity_n,
                                                                                    dPorosity_dPressure,
                                                                                    dPorosity_dTemperature,
                                                                                    initialPorosity,
                                                                                    referencePorosity ),
    m_grainBulkModulus( grainBulkModulus ),
    m_thermalExpansionCoefficient( thermalExpansionCoefficient ),
    m_biotCoefficient( biotCoefficient ),
    m_bulkModulus( bulkModulus ),
    m_shearModulus( shearModulus ),
    m_meanTotalStressIncrement_k( meanTotalStressIncrement_k ),
    m_averageMeanTotalStressIncrement_k( averageMeanTotalStressIncrement_k ),
    m_useUniaxialFixedStress( useUniaxialFixedStress )
  {}

  GEOS_HOST_DEVICE
  real64 getBiotCoefficient( localIndex const k ) const { return m_biotCoefficient[k]; }

  GEOS_HOST_DEVICE
  real64 getGrainBulkModulus() const { return m_grainBulkModulus; }

  GEOS_HOST_DEVICE
  real64 dGrainDensity_dPressure() const { return 1.0 / m_grainBulkModulus; }

  GEOS_HOST_DEVICE
  void updateFromPressureTemperatureAndStrain( localIndex const k,
                                               localIndex const q,
                                               real64 const & deltaPressure,
                                               real64 const & deltaTemperature,
                                               real64 const (&strainIncrement)[6],
                                               real64 & dPorosity_dVolStrain,
                                               real64 & dPorosity_dPressure,
                                               real64 & dPorosity_dTemperature ) const
  {
    real64 const biotSkeletonModulusInverse = (m_biotCoefficient[k] - m_referencePorosity[k]) / m_grainBulkModulus;
    real64 const porosityThermalExpansion = 3 * m_thermalExpansionCoefficient[k] * ( m_biotCoefficient[k] - m_referencePorosity[k] );

    real64 const porosity = m_porosity_n[k][q]
                            + m_biotCoefficient[k] * LvArray::tensorOps::symTrace< 3 >( strainIncrement )
                            + biotSkeletonModulusInverse * deltaPressure
                            - porosityThermalExpansion * deltaTemperature;

    dPorosity_dVolStrain = m_biotCoefficient[k];
    dPorosity_dPressure = biotSkeletonModulusInverse;
    dPorosity_dTemperature = -porosityThermalExpansion;

    savePorosity( k, q, porosity, biotSkeletonModulusInverse );
  }

  GEOS_HOST_DEVICE
  void computePorosityFixedStress( real64 const & pressure,
                                   real64 const & pressure_k,
                                   real64 const & pressure_n,
                                   real64 const & temperature,
                                   real64 const & temperature_k,
                                   real64 const & temperature_n,
                                   real64 const & porosity_n,
                                   real64 const & referencePorosity,
                                   real64 & porosity,
                                   real64 & dPorosity_dPressure,
                                   real64 & dPorosity_dTemperature,
                                   real64 & dPorosity_dVolStrain,
                                   real64 const & biotCoefficient,
                                   real64 const & thermalExpansionCoefficient,
                                   real64 const & averageMeanTotalStressIncrement_k,
                                   real64 const & bulkModulus,
                                   real64 const & fixedStressModulus ) const
  {
    real64 const biotSkeletonModulusInverse = (biotCoefficient - referencePorosity) / m_grainBulkModulus;
    real64 const porosityThermalExpansion = 3 * thermalExpansionCoefficient * ( biotCoefficient - referencePorosity );
    real64 const pressureCoefficient = biotCoefficient * biotCoefficient / bulkModulus;
    real64 const temperatureCoefficient = 3 * biotCoefficient * thermalExpansionCoefficient;

    // total stress formulation for porosity update
    porosity = porosity_n
               // change due to stress increment
               + biotCoefficient * averageMeanTotalStressIncrement_k / bulkModulus
               // change due to pressure increment
               + biotSkeletonModulusInverse * ( pressure - pressure_n ) + pressureCoefficient * ( pressure_k - pressure_n )
               // change due to temperature increment
               - porosityThermalExpansion * ( temperature - temperature_n ) + temperatureCoefficient * ( temperature_k - temperature_n );
    dPorosity_dPressure = biotSkeletonModulusInverse;
    dPorosity_dTemperature = -porosityThermalExpansion;
    dPorosity_dVolStrain = biotCoefficient;

    // Fixed-stress part
    real64 const fixedStressPressureCoefficient = biotCoefficient * biotCoefficient / fixedStressModulus;
    real64 const fixedStressTemperatureCoefficient = 3 * biotCoefficient * thermalExpansionCoefficient * bulkModulus / fixedStressModulus;
    porosity += fixedStressPressureCoefficient * ( pressure - pressure_k ) // fixed-stress pressure term
                + fixedStressTemperatureCoefficient * ( temperature - temperature_k ); // fixed-stress temperature term
    dPorosity_dPressure += fixedStressPressureCoefficient;
    dPorosity_dTemperature += fixedStressTemperatureCoefficient;
  }

<<<<<<< HEAD
  // this function is used in mechanics solver
  // it uses meanTotalStressIncrement at gauss point
  GEOS_HOST_DEVICE
  virtual void updateFixedStress( localIndex const k,
                                  localIndex const q,
                                  real64 const & pressure,
                                  real64 const & pressure_k,
                                  real64 const & pressure_n,
                                  real64 const & temperature,
                                  real64 const & temperature_k,
                                  real64 const & temperature_n,
                                  real64 const & meanTotalStressIncrement,
                                  real64 & dPorosity_dVolStrain ) const
  {
    real64 const fixedStressModulus = m_useUniaxialFixedStress ? (m_bulkModulus[k] + 4 * m_shearModulus[k] / 3) : m_bulkModulus[k];

    computePorosityFixedStress( pressure, pressure_k, pressure_n,
                                temperature, temperature_k, temperature_n,
                                m_porosity_n[k][q],
                                m_referencePorosity[k],
                                m_newPorosity[k][q],
                                m_dPorosity_dPressure[k][q],
                                m_dPorosity_dTemperature[k][q],
                                dPorosity_dVolStrain,
                                m_biotCoefficient[k],
                                m_thermalExpansionCoefficient[k],
                                meanTotalStressIncrement,
                                m_bulkModulus[k],
                                fixedStressModulus );
  }

=======
>>>>>>> b0620f7f
  // this function is used in flow solver
  // it uses average stress increment (element-based)
  GEOS_HOST_DEVICE
  virtual void updateFixedStress( localIndex const k,
                                  localIndex const q,
<<<<<<< HEAD
                                  real64 const & pressure,
                                  real64 const & pressure_k,
                                  real64 const & pressure_n,
=======
                                  real64 const & pressure,                // current
                                  real64 const & pressure_n,              // last time step
>>>>>>> b0620f7f
                                  real64 const & temperature,
                                  real64 const & temperature_k,
                                  real64 const & temperature_n,
                                  real64 & dPorosity_dVolStrain ) const
  {
    real64 const fixedStressModulus = m_useUniaxialFixedStress ? (m_bulkModulus[k] + 4 * m_shearModulus[k] / 3) : m_bulkModulus[k];

    computePorosityFixedStress( pressure, pressure_k, pressure_n,
                                temperature, temperature_k, temperature_n,
                                m_porosity_n[k][q],
                                m_referencePorosity[k],
                                m_newPorosity[k][q],
                                m_dPorosity_dPressure[k][q],
                                m_dPorosity_dTemperature[k][q],
                                dPorosity_dVolStrain,
                                m_biotCoefficient[k],
                                m_thermalExpansionCoefficient[k],
                                m_averageMeanTotalStressIncrement_k[k],
                                m_bulkModulus[k],
                                fixedStressModulus );
  }

  GEOS_HOST_DEVICE
  void updateBiotCoefficientAndAssignModuli( localIndex const k,
                                             real64 const bulkModulus, real64 const shearModulus ) const
  {
    m_bulkModulus[k] = bulkModulus;
    m_shearModulus[k] = shearModulus;
    m_biotCoefficient[k] = 1 - bulkModulus / m_grainBulkModulus;
  }

  GEOS_HOST_DEVICE
  void updateMeanTotalStressIncrement( localIndex const k,
                                       localIndex const q,
                                       real64 const & meanTotalStressIncrement ) const
  {
    m_meanTotalStressIncrement_k[k][q] = meanTotalStressIncrement;
  }

protected:

  /// Grain bulk modulus (read from XML)
  real64 const m_grainBulkModulus;

  /// View on the thermal expansion coefficients (read from XML)
  arrayView1d< real64 const > const m_thermalExpansionCoefficient;

  /// View on the Biot coefficient (updated by PorousSolid)
  arrayView1d< real64 > const m_biotCoefficient;

  /// View on the bulk modulus (updated by PorousSolid)
  arrayView1d< real64 > const m_bulkModulus;

  /// View on the shear modulus (updated by PorousSolid)
  arrayView1d< real64 > const m_shearModulus;

  /// View on the mean total stress increment at quadrature points (updated by PorousSolid)
  arrayView2d< real64 > const m_meanTotalStressIncrement_k;

  /// View on the average mean total stress increment
  arrayView1d< real64 > const m_averageMeanTotalStressIncrement_k;

  /// Flag enabling uniaxial approximation in fixed stress update
  integer m_useUniaxialFixedStress;
};

class BiotPorosity : public PorosityBase
{
public:
  BiotPorosity( string const & name, Group * const parent );

  virtual void allocateConstitutiveData( dataRepository::Group & parent,
                                         localIndex const numConstitutivePointsPerParentIndex ) override;

  static string catalogName() { return "BiotPorosity"; }

  virtual string getCatalogName() const override { return catalogName(); }

  struct viewKeyStruct : public PorosityBase::viewKeyStruct
  {
    static constexpr char const *grainBulkModulusString() { return "grainBulkModulus"; }

    static constexpr char const *meanTotalStressIncrementString() { return "meanTotalStressIncrement"; }

    static constexpr char const *averageMeanTotalStressIncrementString() { return "averageMeanTotalStressIncrement"; }

    static constexpr char const *solidBulkModulusString() { return "solidBulkModulus"; }

    static constexpr char const *solidShearModulusString() { return "solidShearModulus"; }

    static constexpr char const *defaultThermalExpansionCoefficientString() { return "defaultPorosityTEC"; }

    static constexpr char const *useUniaxialFixedStressString() { return "useUniaxialFixedStress"; }
  } viewKeys;

  virtual void initializeState() const override final;

  virtual void saveConvergedState() const override final;

  virtual void ignoreConvergedState() const override final;

  virtual arrayView1d< real64 const > const getBiotCoefficient() const override final
  {
    return m_biotCoefficient.toViewConst();
  }

  virtual arrayView1d< real64 > const getAverageMeanTotalStressIncrement_k() override final
  {
    return m_averageMeanTotalStressIncrement_k.toView();
  }

  virtual arrayView2d< real64 const > const getMeanTotalStressIncrement_k() const override final
  {
    return m_meanTotalStressIncrement_k.toViewConst();
  }

  GEOS_HOST_DEVICE
  void updateAverageMeanTotalStressIncrement( localIndex const k,
                                              real64 const & averageMeanTotalStressIncrement ) const
  {
    m_averageMeanTotalStressIncrement_k[ k ] = averageMeanTotalStressIncrement;
  }

  using KernelWrapper = BiotPorosityUpdates;

  /**
   * @brief Create an update kernel wrapper.
   * @return the wrapper
   */
  KernelWrapper createKernelUpdates() const
  {
    return KernelWrapper( m_newPorosity,
                          m_porosity_n,
                          m_dPorosity_dPressure,
                          m_dPorosity_dTemperature,
                          m_initialPorosity,
                          m_referencePorosity,
                          m_biotCoefficient,
                          m_thermalExpansionCoefficient,
                          m_meanTotalStressIncrement_k,
                          m_averageMeanTotalStressIncrement_k,
                          m_bulkModulus,
                          m_shearModulus,
                          m_grainBulkModulus,
                          m_useUniaxialFixedStress );
  }

protected:
  virtual void postProcessInput() override;


  /// Default thermal expansion coefficients (read from XML)
  real64 m_defaultThermalExpansionCoefficient;

  /// Thermal expansion coefficients (read from XML)
  array1d< real64 > m_thermalExpansionCoefficient;

  /// Biot coefficients (update in the update class, not read in input)
  array1d< real64 > m_biotCoefficient;

  /// Bulk modulus (updated in the update class, not read in input)
  array1d< real64 > m_bulkModulus;

  /// Bulk modulus (updated in the update class, not read in input)
  array1d< real64 > m_shearModulus;

  /// Mean total stress increment (updated in the update class, not read in input)
  array2d< real64 > m_meanTotalStressIncrement_k;

  /// Average mean total stress increment (not read in input)
  array1d< real64 > m_averageMeanTotalStressIncrement_k;

  /// Grain bulk modulus (read from XML)
  real64 m_grainBulkModulus;

  /// Flag enabling uniaxial approximation in fixed stress update
  integer m_useUniaxialFixedStress;
};

}   /* namespace constitutive */

} /* namespace geos */

#endif //GEOS_CONSTITUTIVE_POROSITY_BIOTPOROSITY_HPP_<|MERGE_RESOLUTION|>--- conflicted
+++ resolved
@@ -152,53 +152,14 @@
     dPorosity_dTemperature += fixedStressTemperatureCoefficient;
   }
 
-<<<<<<< HEAD
-  // this function is used in mechanics solver
-  // it uses meanTotalStressIncrement at gauss point
+  // this function is used in flow solver
+  // it uses average stress increment (element-based)
   GEOS_HOST_DEVICE
   virtual void updateFixedStress( localIndex const k,
                                   localIndex const q,
                                   real64 const & pressure,
                                   real64 const & pressure_k,
                                   real64 const & pressure_n,
-                                  real64 const & temperature,
-                                  real64 const & temperature_k,
-                                  real64 const & temperature_n,
-                                  real64 const & meanTotalStressIncrement,
-                                  real64 & dPorosity_dVolStrain ) const
-  {
-    real64 const fixedStressModulus = m_useUniaxialFixedStress ? (m_bulkModulus[k] + 4 * m_shearModulus[k] / 3) : m_bulkModulus[k];
-
-    computePorosityFixedStress( pressure, pressure_k, pressure_n,
-                                temperature, temperature_k, temperature_n,
-                                m_porosity_n[k][q],
-                                m_referencePorosity[k],
-                                m_newPorosity[k][q],
-                                m_dPorosity_dPressure[k][q],
-                                m_dPorosity_dTemperature[k][q],
-                                dPorosity_dVolStrain,
-                                m_biotCoefficient[k],
-                                m_thermalExpansionCoefficient[k],
-                                meanTotalStressIncrement,
-                                m_bulkModulus[k],
-                                fixedStressModulus );
-  }
-
-=======
->>>>>>> b0620f7f
-  // this function is used in flow solver
-  // it uses average stress increment (element-based)
-  GEOS_HOST_DEVICE
-  virtual void updateFixedStress( localIndex const k,
-                                  localIndex const q,
-<<<<<<< HEAD
-                                  real64 const & pressure,
-                                  real64 const & pressure_k,
-                                  real64 const & pressure_n,
-=======
-                                  real64 const & pressure,                // current
-                                  real64 const & pressure_n,              // last time step
->>>>>>> b0620f7f
                                   real64 const & temperature,
                                   real64 const & temperature_k,
                                   real64 const & temperature_n,
