/*
 * ------------------------------------------------------------------------------------------------------------
 * SPDX-License-Identifier: LGPL-2.1-only
 *
 * Copyright (c) 2018-2020 Lawrence Livermore National Security LLC
 * Copyright (c) 2018-2020 The Board of Trustees of the Leland Stanford Junior University
 * Copyright (c) 2018-2020 TotalEnergies
 * Copyright (c) 2019-     GEOSX Contributors
 * All rights reserved
 *
 * See top level LICENSE, COPYRIGHT, CONTRIBUTORS, NOTICE, and ACKNOWLEDGEMENTS files for details.
 * ------------------------------------------------------------------------------------------------------------
 */

/**
 * @file BiotPorosity.hpp
 */

#ifndef GEOSX_CONSTITUTIVE_POROSITY_BIOTPOROSITY_HPP_
#define GEOSX_CONSTITUTIVE_POROSITY_BIOTPOROSITY_HPP_

#include "PorosityBase.hpp"
#include "LvArray/src/tensorOps.hpp"

namespace geosx
{
namespace constitutive
{

class BiotPorosityUpdates : public PorosityBaseUpdates
{
public:
  /**
   * @brief Get number of elements in this wrapper.
   * @return number of elements
   */
  GEOSX_HOST_DEVICE
  localIndex numElems() const { return m_newPorosity.size( 0 ); }

  /**
   * @brief Get number of gauss points per element.
   * @return number of gauss points per element
   */
  GEOSX_HOST_DEVICE
  localIndex numGauss() const { return m_newPorosity.size( 1 ); }

  BiotPorosityUpdates( arrayView2d< real64 > const & newPorosity,
                       arrayView2d< real64 > const & porosity_n,
                       arrayView2d< real64 > const & dPorosity_dPressure,
                       arrayView2d< real64 > const & dPorosity_dTemperature,
                       arrayView2d< real64 > const & initialPorosity,
                       arrayView1d< real64 > const & referencePorosity,
                       arrayView1d< real64 > const & biotCoefficient,
                       arrayView1d< real64 > const & thermalExpansionCoefficient,
                       arrayView2d< real64 > const & meanStressIncrement,
                       arrayView1d< real64 > const & bulkModulus,
                       real64 const & grainBulkModulus ): PorosityBaseUpdates( newPorosity,
                                                                               porosity_n,
                                                                               dPorosity_dPressure,
                                                                               dPorosity_dTemperature,
                                                                               initialPorosity,
                                                                               referencePorosity ),
    m_biotCoefficient( biotCoefficient ),
    m_thermalExpansionCoefficient( thermalExpansionCoefficient ),
    m_meanStressIncrement( meanStressIncrement ),
    m_bulkModulus( bulkModulus ),
    m_grainBulkModulus( grainBulkModulus )
  {}

  GEOSX_HOST_DEVICE
  real64 getBiotCoefficient( localIndex const k ) const { return m_biotCoefficient[k]; }

  GEOSX_HOST_DEVICE
  real64 getGrainBulkModulus() const { return m_grainBulkModulus; }

  GEOSX_HOST_DEVICE
  real64 dGrainDensity_dPressure() const { return 1.0 / m_grainBulkModulus; }

  GEOSX_HOST_DEVICE
  void updateFromPressureTemperatureAndStrain( localIndex const k,
                                               localIndex const q,
                                               real64 const & deltaPressure,
                                               real64 const & deltaTemperature,
                                               real64 const (&strainIncrement)[6],
                                               real64 const & thermalExpansionCoefficient,
                                               real64 & dPorosity_dVolStrain,
                                               real64 & dPorosity_dPressure,
                                               real64 & dPorosity_dTemperature ) const
  {
    real64 const biotSkeletonModulusInverse = (m_biotCoefficient[k] - m_referencePorosity[k]) / m_grainBulkModulus;
    real64 const porosityThermalExpansion = 3 * thermalExpansionCoefficient * m_biotCoefficient[k];

    real64 const porosity = m_porosity_n[k][q]
<<<<<<< HEAD
                            + m_biotCoefficient[k] * LvArray::tensorOps::symTrace< 3 >( strainIncrement ) + biotSkeletonModulusInverse * deltaPressure;

    dPorosity_dPressure = biotSkeletonModulusInverse;
=======
                            + m_biotCoefficient[k] * LvArray::tensorOps::symTrace< 3 >( strainIncrement )
                            + biotSkeletonModulusInverse * deltaPressure
                            - porosityThermalExpansion * deltaTemperature;
>>>>>>> 52170901

    dPorosity_dVolStrain = m_biotCoefficient[k];
    dPorosity_dPressure = biotSkeletonModulusInverse;
    dPorosity_dTemperature = -porosityThermalExpansion;

    savePorosity( k, q, porosity, biotSkeletonModulusInverse );
  }


  GEOSX_HOST_DEVICE
  void updateFromPressureTemperatureAndMeanStress( localIndex const k,
                                                   localIndex const q,
                                                   real64 const & deltaPressure,
                                                   real64 const & deltaTemperature,
                                                   real64 const & totalMeanStressIncrement ) const
  {
    real64 const biotSkeletonModulusInverse = (m_biotCoefficient[k] - m_porosity_n[k][q]) / m_grainBulkModulus;
    real64 const porosityThermalExpansion = 3 * m_thermalExpansionCoefficient[k] * m_biotCoefficient[k];

    m_meanStressIncrement[k][q] = totalMeanStressIncrement;

    real64 const porosity = m_porosity_n[k][q]
                            + m_biotCoefficient[k] * totalMeanStressIncrement / m_bulkModulus[k]
                            + biotSkeletonModulusInverse * deltaPressure + m_biotCoefficient[k] * m_biotCoefficient[k] / m_bulkModulus[k] * deltaPressure
                            + porosityThermalExpansion * deltaTemperature;

    real64 const dPoro_dPres = biotSkeletonModulusInverse + m_biotCoefficient[k] * m_biotCoefficient[k] / m_bulkModulus[k];
    real64 const dPoro_dTemp = porosityThermalExpansion;

    savePorosity( k, q, porosity, dPoro_dPres, dPoro_dTemp );
  }

  GEOSX_HOST_DEVICE
  void computePorosity( real64 const & pressure,
                        real64 const & temperature,
                        real64 & porosity,
                        real64 & dPorosity_dPressure,
                        real64 & dPorosity_dTemperature,
                        real64 const & biotCoefficient,
                        real64 const & thermalExpansionCoefficient,
                        real64 const & meanStressIncrement,
                        real64 const & bulkModulus,
                        real64 const & porosity_n ) const
  {
    real64 const biotSkeletonModulusInverse = (biotCoefficient - porosity_n) / m_grainBulkModulus;
    real64 const porosityThermalExpansion = 3 * thermalExpansionCoefficient * biotCoefficient;

    porosity = porosity_n + biotSkeletonModulusInverse * pressure + biotCoefficient * biotCoefficient / bulkModulus * pressure
               + porosityThermalExpansion * temperature
               + biotCoefficient * meanStressIncrement / bulkModulus;

    dPorosity_dPressure = biotSkeletonModulusInverse;
    dPorosity_dTemperature = porosityThermalExpansion;
  }

  GEOSX_HOST_DEVICE
  virtual void updateFromPressureAndTemperature( localIndex const k,
                                                 localIndex const q,
                                                 real64 const & pressure,
                                                 real64 const & pressure_n,
                                                 real64 const & temperature,
                                                 real64 const & temperature_n ) const override final
  {
    real64 const deltaPressure = pressure - pressure_n;
    real64 const deltaTemperature = temperature - temperature_n;

    computePorosity( deltaPressure,
                     deltaTemperature,
                     m_newPorosity[k][q],
                     m_dPorosity_dPressure[k][q],
                     m_dPorosity_dTemperature[k][q],
                     m_biotCoefficient[k],
                     m_thermalExpansionCoefficient[k],
                     m_meanStressIncrement[k][q],
                     m_bulkModulus[k],
                     m_porosity_n[k][q] );
  }

  GEOSX_HOST_DEVICE
  void updateBiotCoefficient( localIndex const k,
                              real64 const bulkModulus ) const
  {
    m_bulkModulus[k] = bulkModulus;

    m_biotCoefficient[k] = 1 - bulkModulus / m_grainBulkModulus;
  }

  GEOSX_HOST_DEVICE
  void updateThermalExpansionCoefficient( localIndex const k,
                                          real64 const thermalExpansionCoefficient ) const
  {
    m_thermalExpansionCoefficient[k] = thermalExpansionCoefficient;
  }

  GEOSX_HOST_DEVICE
  void updateSolidBulkModulus( localIndex const k,
                               real64 const thermalExpansionCoefficient ) const
  {
    m_thermalExpansionCoefficient[k] = thermalExpansionCoefficient;
  }

protected:
  arrayView1d< real64 > m_biotCoefficient;

  arrayView1d< real64 > m_thermalExpansionCoefficient;

  arrayView2d< real64 > m_meanStressIncrement;

  arrayView1d< real64 > m_bulkModulus;

  real64 m_grainBulkModulus;
};

class BiotPorosity : public PorosityBase
{
public:
  BiotPorosity( string const & name, Group * const parent );

  virtual void allocateConstitutiveData( dataRepository::Group & parent,
                                         localIndex const numConstitutivePointsPerParentIndex ) override;

  static string catalogName() { return "BiotPorosity"; }

  virtual string getCatalogName() const override { return catalogName(); }

  struct viewKeyStruct : public PorosityBase::viewKeyStruct
  {
    static constexpr char const *grainBulkModulusString() { return "grainBulkModulus"; }

    static constexpr char const *thermalExpansionCoefficientString() { return "thermalExpansionCoefficient"; }

    static constexpr char const *meanStressIncrementString() { return "meanStressIncrement"; }

    static constexpr char const *solidBulkModulusString() { return "solidBulkModulus"; }
  } viewKeys;

  virtual void initializeState() const override final;

  virtual arrayView1d< real64 const > const getBiotCoefficient() const override final
  {
    return m_biotCoefficient.toViewConst();
  }

  using KernelWrapper = BiotPorosityUpdates;

  /**
   * @brief Create an update kernel wrapper.
   * @return the wrapper
   */
  KernelWrapper createKernelUpdates() const
  {
    return KernelWrapper( m_newPorosity,
                          m_porosity_n,
                          m_dPorosity_dPressure,
                          m_dPorosity_dTemperature,
                          m_initialPorosity,
                          m_referencePorosity,
                          m_biotCoefficient,
                          m_thermalExpansionCoefficient,
                          m_meanStressIncrement,
                          m_bulkModulus,
                          m_grainBulkModulus );
  }

protected:
  virtual void postProcessInput() override;

  array1d< real64 > m_biotCoefficient;

  array1d< real64 > m_thermalExpansionCoefficient;

  array2d< real64 > m_meanStressIncrement;

  array1d< real64 > m_bulkModulus;

  real64 m_grainBulkModulus;
};

}   /* namespace constitutive */

} /* namespace geosx */

#endif //GEOSX_CONSTITUTIVE_POROSITY_BIOTPOROSITY_HPP_<|MERGE_RESOLUTION|>--- conflicted
+++ resolved
@@ -91,15 +91,9 @@
     real64 const porosityThermalExpansion = 3 * thermalExpansionCoefficient * m_biotCoefficient[k];
 
     real64 const porosity = m_porosity_n[k][q]
-<<<<<<< HEAD
-                            + m_biotCoefficient[k] * LvArray::tensorOps::symTrace< 3 >( strainIncrement ) + biotSkeletonModulusInverse * deltaPressure;
-
-    dPorosity_dPressure = biotSkeletonModulusInverse;
-=======
                             + m_biotCoefficient[k] * LvArray::tensorOps::symTrace< 3 >( strainIncrement )
                             + biotSkeletonModulusInverse * deltaPressure
                             - porosityThermalExpansion * deltaTemperature;
->>>>>>> 52170901
 
     dPorosity_dVolStrain = m_biotCoefficient[k];
     dPorosity_dPressure = biotSkeletonModulusInverse;
