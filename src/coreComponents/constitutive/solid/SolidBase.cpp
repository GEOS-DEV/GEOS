/*
 * ------------------------------------------------------------------------------------------------------------
 * SPDX-License-Identifier: LGPL-2.1-only
 *
 * Copyright (c) 2018-2019 Lawrence Livermore National Security LLC
 * Copyright (c) 2018-2019 The Board of Trustees of the Leland Stanford Junior University
 * Copyright (c) 2018-2019 Total, S.A
 * Copyright (c) 2019-     GEOSX Contributors
 * All right reserved
 *
 * See top level LICENSE, COPYRIGHT, CONTRIBUTORS, NOTICE, and ACKNOWLEDGEMENTS files for details.
 * ------------------------------------------------------------------------------------------------------------
 */


/**
 * @file SolidBase.cpp
 */

#include "SolidBase.hpp"

namespace geosx
{

using namespace dataRepository;


namespace constitutive
{

SolidBase::SolidBase( string const & name,
                      Group * const parent ):
  ConstitutiveBase( name, parent ),
  m_defaultDensity( 0 ),
  m_density(),
  m_stress( 0, 0, 6 )
{
  registerWrapper( viewKeyStruct::defaultDensityString, &m_defaultDensity )->
    setInputFlag( InputFlags::REQUIRED )->
    setDescription( "Default Material Density" );

  registerWrapper( viewKeyStruct::densityString, &m_density )->
    setApplyDefaultValue( -1 )->
    setDescription( "Material Density" );

  registerWrapper( viewKeyStruct::stressString, &m_stress )->
    setPlotLevel( PlotLevel::LEVEL_0 )->
    setDescription( "Material Stress" );
}

SolidBase::~SolidBase()
{}

void SolidBase::PostProcessInput()
{
<<<<<<< HEAD
  SolidBase * const newConstitutiveRelation = dynamic_cast< SolidBase * >(clone.get());

  newConstitutiveRelation->m_defaultDensity = m_defaultDensity;
  newConstitutiveRelation->m_density = m_density;
  newConstitutiveRelation->m_stress = m_stress;
=======
  this->getWrapper< array2d< real64 > >( viewKeyStruct::densityString )->
    setApplyDefaultValue( m_defaultDensity );
>>>>>>> 181c7587
}


void SolidBase::allocateConstitutiveData( dataRepository::Group * const parent,
                                          localIndex const numConstitutivePointsPerParentIndex )
{
<<<<<<< HEAD
  ConstitutiveBase::AllocateConstitutiveData( parent, numConstitutivePointsPerParentIndex );

  this->resize( parent->size() );
  m_density.resize( parent->size(), numConstitutivePointsPerParentIndex );
  m_density = m_defaultDensity;
  m_stress.resize( parent->size(), numConstitutivePointsPerParentIndex, 6 );
=======
  m_density.resize( 0, numConstitutivePointsPerParentIndex );
  m_stress.resize( 0, numConstitutivePointsPerParentIndex, 6 );

  ConstitutiveBase::allocateConstitutiveData( parent, numConstitutivePointsPerParentIndex );
>>>>>>> 181c7587
}


}
} /* namespace geosx */<|MERGE_RESOLUTION|>--- conflicted
+++ resolved
@@ -53,35 +53,18 @@
 
 void SolidBase::PostProcessInput()
 {
-<<<<<<< HEAD
-  SolidBase * const newConstitutiveRelation = dynamic_cast< SolidBase * >(clone.get());
-
-  newConstitutiveRelation->m_defaultDensity = m_defaultDensity;
-  newConstitutiveRelation->m_density = m_density;
-  newConstitutiveRelation->m_stress = m_stress;
-=======
   this->getWrapper< array2d< real64 > >( viewKeyStruct::densityString )->
     setApplyDefaultValue( m_defaultDensity );
->>>>>>> 181c7587
 }
 
 
 void SolidBase::allocateConstitutiveData( dataRepository::Group * const parent,
                                           localIndex const numConstitutivePointsPerParentIndex )
 {
-<<<<<<< HEAD
-  ConstitutiveBase::AllocateConstitutiveData( parent, numConstitutivePointsPerParentIndex );
-
-  this->resize( parent->size() );
-  m_density.resize( parent->size(), numConstitutivePointsPerParentIndex );
-  m_density = m_defaultDensity;
-  m_stress.resize( parent->size(), numConstitutivePointsPerParentIndex, 6 );
-=======
   m_density.resize( 0, numConstitutivePointsPerParentIndex );
   m_stress.resize( 0, numConstitutivePointsPerParentIndex, 6 );
 
   ConstitutiveBase::allocateConstitutiveData( parent, numConstitutivePointsPerParentIndex );
->>>>>>> 181c7587
 }
 
 
