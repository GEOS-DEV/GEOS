/*
 * ------------------------------------------------------------------------------------------------------------
 * SPDX-License-Identifier: LGPL-2.1-only
 *
 * Copyright (c) 2018-2019 Lawrence Livermore National Security LLC
 * Copyright (c) 2018-2019 The Board of Trustees of the Leland Stanford Junior University
 * Copyright (c) 2018-2019 Total, S.A
 * Copyright (c) 2019-     GEOSX Contributors
 * All right reserved
 *
 * See top level LICENSE, COPYRIGHT, CONTRIBUTORS, NOTICE, and ACKNOWLEDGEMENTS files for details.
 * ------------------------------------------------------------------------------------------------------------
 */


/**
 * @file SolidBase.hpp
 */

#ifndef GEOSX_CONSTITUTIVE_SOLID_SOLIDBASE_HPP_
#define GEOSX_CONSTITUTIVE_SOLID_SOLIDBASE_HPP_

#include "constitutive/ConstitutiveBase.hpp"

namespace geosx
{
namespace constitutive
{


/**
 * @class SolidBaseUpdates
 * This class serves as a base class for all solid constitutive kernel wrapper
 * classes. The responsibility of this base is to:
 *
 * 1) Contain views to the constitutive state and parameter data for solid
 *    constitutive relations.
 * 2) Specify an interface for state update functions.
 *
 * In general, the ArrayView data in the wrapper is specified to be of type
 * "arrayView<T> const" or "arrayView<T const> const". The "const-ness"
 * of the data indicates the distinction from a parameter and a state variable,
 * with the parameters being "T const" and the state variables being "T".
 *
 * @note If an allocation occurs on  the underlying Array after a KernelWrapper
 * is created, then the ArrayView members of that KernelWrapper are silently
 * invalid.
 */
class SolidBaseUpdates
{
protected:
  /**
   * @brief constructor
   * @param[in] stress The stress data from the constitutive model class.
   */
  SolidBaseUpdates( arrayView3d< real64, solid::STRESS_USD > const & stress ):
    m_stress( stress )
  {}


  /// Deleted default constructor
  SolidBaseUpdates() = delete;


  /**
   * @brief Copy Constructor
   * @param source Object to copy
   */
  SolidBaseUpdates( SolidBaseUpdates const & source ) = default;

  /**
   * @brief Move Constructor
   * @param source Object to move resources from
   */
  SolidBaseUpdates( SolidBaseUpdates && source ) = default;

  /// Deleted copy assignment operator
  SolidBaseUpdates & operator=( SolidBaseUpdates const & ) = delete;

  /// Deleted move assignment operator
  SolidBaseUpdates & operator=( SolidBaseUpdates && ) =  delete;




public:
  GEOSX_HOST_DEVICE
  virtual void getStress( localIndex const k,
                          localIndex const q,
                          real64 (&stress)[6] ) const
  {
    stress[0] = this->m_stress(k,q,0);
    stress[1] = this->m_stress(k,q,1);
    stress[2] = this->m_stress(k,q,2);
    stress[3] = this->m_stress(k,q,3);
    stress[4] = this->m_stress(k,q,4);
    stress[5] = this->m_stress(k,q,5);
  }

  /// A reference the material stress at quadrature points.
  arrayView3d< real64, solid::STRESS_USD > const m_stress;

private:
  /**
   * Return the stiffness at a given element and quadrature point.
   * @param k The element index.
   * @param q The quadrature point index.
   * @param c The stiffness array in Voigt notation.
   */
  GEOSX_HOST_DEVICE
  virtual void GetStiffness( localIndex const k,
                             localIndex const q,
                             real64 ( &c )[6][6] ) const = 0;

  /**
   * @brief Calculate stress using input generated under small strain
   *        assumptions.
   * @param[in] k The element index.
   * @param[in] voigtStrain The total strain tensor in Voigt notation.
   * @param[out] stress Pointer to the stress data in Voigt notation.
   */
  GEOSX_HOST_DEVICE
  virtual void SmallStrainNoState( localIndex const k,
                                   real64 const ( &voigtStrain )[ 6 ],
                                   real64 ( &stress )[ 6 ] ) const = 0;

  /**
   * @brief Update the constitutive state using input generated under small
   *        strain assumptions.
   * @param[in] k The element index.
   * @param[in] q The quadrature point index.
   * @param[in] voigtStrainIncrement The increment in strain expressed in Voigt
   *                                 notation.
   */
  GEOSX_HOST_DEVICE
  virtual void SmallStrain( localIndex const k,
                            localIndex const q,
                            real64 const ( &voigtStrainInc )[ 6 ] ) const = 0;

  /**
   * @brief Hypoelastic update to the constitutive state using input generated
   *        under finite strain assumptions.
   * @param[in] k The element index.
   * @param[in] q The quadrature point index.
   * @param[in] Ddt The incremental deformation tensor
   *                (rate of deformation tensor * dt)
   * @param[in] Rot The incremental rotation tensor
   */
  GEOSX_HOST_DEVICE
  virtual void HypoElastic( localIndex const k,
                            localIndex const q,
                            real64 const ( &Ddt )[ 6 ],
                            real64 const ( &Rot )[ 3 ][ 3 ] ) const = 0;

  /**
   * @brief Hyper-elastic stress update
   * @param[in] k The element index.
   * @param[in] FmI The deformation gradient minus Identity
   * @param[out] stress Pointer to the stress data in Voigt notation.
   */
  GEOSX_HOST_DEVICE
  virtual void HyperElastic( localIndex const k,
                             real64 const (&FmI)[3][3],
                             real64 ( &stress )[ 6 ] ) const = 0;

  /**
   * @brief Hyper-elastic state update
   * @param[in] k The element index.
   * @param[in] q The quadrature point index.
   * @param[in] FmI The deformation gradient minus Identity
   */
  GEOSX_HOST_DEVICE
  virtual void HyperElastic( localIndex const k,
                             localIndex const q,
                             real64 const (&FmI)[3][3] ) const = 0;

  GEOSX_HOST_DEVICE
  virtual real64 calculateStrainEnergyDensity( localIndex const k,
                                               localIndex const q ) const = 0;


};


/**
 * @class SolidBase
 * This class serves as the base class for solid constitutive models.
 */
class SolidBase : public constitutive::ConstitutiveBase
{
public:
  /**
   * @brief Constructor
   * @param name Name of the SolidBase object in the repository.
   * @param parent The parent group of the SolidBase object.
   */
  SolidBase( string const & name,
             Group * const parent );

  /**
   * Destructor
   */
  virtual ~SolidBase() override;

  virtual void allocateConstitutiveData( dataRepository::Group * const parent,
                                         localIndex const numConstitutivePointsPerParentIndex ) override;


  struct viewKeyStruct : public ConstitutiveBase::viewKeyStruct
  {
    static constexpr auto defaultDensityString  = "defaultDensity";
    static constexpr auto densityString  = "density";
    static constexpr auto stressString = "stress";
  };

  /**
   * @name Accessors
   */
  ///@{

  /**
   * Getter for default density
   * @return The default density
   */
  real64 getDefaultDensity() const
  {
    return m_defaultDensity;
  }

  /**
   * Setter for default density
   * @param density The value to set m_defaultDensity equal to.
   */
  void setDefaultDensity( real64 const density )
  {
    m_defaultDensity = density;
  }

  /// Non-const/Mutable accessor for density.
  arrayView2d< real64 >       const & getDensity()       { return m_density; }

  /// Const/non-mutable accessor for density
  arrayView2d< real64 const > const & getDensity() const { return m_density; }

  /// Non-const/mutable accessor for stress
  arrayView3d< real64, solid::STRESS_USD >       const & getStress()       { return m_stress; }

  /// Const/non-mutable accessor for stress
  arrayView3d< real64 const, solid::STRESS_USD > const & getStress() const { return m_stress; }

  ///@}

protected:
<<<<<<< HEAD
=======
  virtual void PostProcessInput() override;
>>>>>>> 181c7587

  /// The default density for new allocations.
  real64 m_defaultDensity = 0;

  /// The material density at a quadrature point.
  array2d< real64 > m_density;

  /// The material stress at a quadrature point.

  array3d< real64, solid::STRESS_PERMUTATION > m_stress;
};

} // namespace constitutive
} // namespace geosx

#endif /* GEOSX_CONSTITUTIVE_SOLID_SOLIDBASE_HPP_ */<|MERGE_RESOLUTION|>--- conflicted
+++ resolved
@@ -251,10 +251,7 @@
   ///@}
 
 protected:
-<<<<<<< HEAD
-=======
   virtual void PostProcessInput() override;
->>>>>>> 181c7587
 
   /// The default density for new allocations.
   real64 m_defaultDensity = 0;
