/*
 * ------------------------------------------------------------------------------------------------------------
 * SPDX-License-Identifier: LGPL-2.1-only
 *
 * Copyright (c) 2018-2020 Lawrence Livermore National Security LLC
 * Copyright (c) 2018-2020 The Board of Trustees of the Leland Stanford Junior University
 * Copyright (c) 2018-2020 TotalEnergies
 * Copyright (c) 2019-     GEOSX Contributors
 * All rights reserved
 *
 * See top level LICENSE, COPYRIGHT, CONTRIBUTORS, NOTICE, and ACKNOWLEDGEMENTS files for details.
 * ------------------------------------------------------------------------------------------------------------
 */


/**
 * @file SolidBase.hpp
 */

#ifndef GEOSX_CONSTITUTIVE_SOLID_SOLIDBASE_HPP_
#define GEOSX_CONSTITUTIVE_SOLID_SOLIDBASE_HPP_

#include "constitutive/ConstitutiveBase.hpp"
#include "LvArray/src/tensorOps.hpp"

namespace geosx
{
namespace constitutive
{

/**
 * @brief Base class for all solid constitutive kernel wrapper classes.
 *
 * The responsibility of this base is to:
 *
 * 1) Contain views to state and parameter data for solid models.
 * 2) Specify an interface for state update functions.
 *
 * In general, the ArrayView data in the wrapper is specified to be of type
 * "arrayView<T> const" or "arrayView<T const> const". The "const-ness"
 * of the data indicates whether it is a parameter" or a state variable,
 * with the parameters being "T const" and state variables being "T".
 *
 * @note
 * If an allocation occurs on the underlying Array after a KernelWrapper is created,
 * then the ArrayView members of that KernelWrapper are silently invalid.
 */
class SolidBaseUpdates
{
protected:
  /**
   * @brief constructor
   * @param[in] newStress The new stress data from the constitutive model class.
   * @param[in] oldStress The old stress data from the constitutive model class.
   * @param[in] disableInelasticity Flag to disable inelastic response
   */
  SolidBaseUpdates( arrayView3d< real64, solid::STRESS_USD > const & newStress,
                    arrayView3d< real64, solid::STRESS_USD > const & oldStress,
                    const bool & disableInelasticity ):
    m_newStress( newStress ),
    m_oldStress( oldStress ),
    m_disableInelasticity ( disableInelasticity )
  {}

  /// Deleted default constructor
  SolidBaseUpdates() = delete;

  /**
   * @brief Copy Constructor
   * @param source Object to copy
   */
  SolidBaseUpdates( SolidBaseUpdates const & source ) = default;

  /**
   * @brief Move Constructor
   * @param source Object to move resources from
   */
  SolidBaseUpdates( SolidBaseUpdates && source ) = default;

  /// Deleted copy assignment operator
  SolidBaseUpdates & operator=( SolidBaseUpdates const & ) = delete;

  /// Deleted move assignment operator
  SolidBaseUpdates & operator=( SolidBaseUpdates && ) =  delete;

  /**
   * @brief Helper to save point stress back to m_newStress array
   *
   * This is mostly defined for improving code readability.
   *
   * @param[in] k Element index.
   * @param[in] q Quadrature point index.
   * @param[in] stress Stress to be save to m_newStress[k][q]
   */
  GEOSX_HOST_DEVICE
  GEOSX_FORCE_INLINE
  void saveStress( localIndex const k,
                   localIndex const q,
                   real64 const ( &stress )[6] ) const
  {
    LvArray::tensorOps::copy< 6 >( m_newStress[k][q], stress );
  }

public:

  /// A reference the current material stress at quadrature points.
  arrayView3d< real64, solid::STRESS_USD > const m_newStress;

  /// A reference the previous material stress at quadrature points.
  arrayView3d< real64, solid::STRESS_USD > const m_oldStress;

  /// Flag to disable inelasticity
  const bool & m_disableInelasticity;

  /**
   * @name Update Interfaces: Stress and Stiffness
   *
   * We define a variety of interfaces for constitutive models using different
   * strain theories.  Derived classes only need to implement the subset of interfaces
   * most relevant to them.
   *
   * This group of interfaces returns stress and stiffness simultaneously, and
   * are most useful for implicit finite element formulations.
   */
  ///@{

  /**
   * @brief Get bulkModulus
   * @param[in] k Element index.
   * @return the bulkModulus of element k
   */
  GEOSX_HOST_DEVICE
  virtual real64 getBulkModulus( localIndex const k ) const
  {
    GEOSX_UNUSED_VAR( k );
    GEOSX_ERROR( "getBulkModulus() not implemented for this model" );

    return 0;
  }

<<<<<<< HEAD
  /**
   * @brief Get shear modulus
   * @param[in] k Element index.
   * @return the shear modulus of element k
   */
  GEOSX_HOST_DEVICE
  virtual real64 getShearModulus( localIndex const k ) const
  {
    GEOSX_UNUSED_VAR( k );
    GEOSX_ERROR( "getShearModulus() not implemented for this model" );

    return 0;
  }

=======
>>>>>>> b790156d
  /**
   * @brief Small strain update.
   *
   * @param[in] k Element index.
   * @param[in] q Quadrature point index.
   * @param[in] strainIncrement Strain increment in Voight notation (linearized strain)
   * @param[out] stress New stress value (Cauchy stress)
   * @param[out] stiffness New tangent stiffness value
   */
  GEOSX_HOST_DEVICE
  virtual void smallStrainUpdate( localIndex const k,
                                  localIndex const q,
                                  real64 const ( &strainIncrement )[6],
                                  real64 ( & stress )[6],
                                  real64 ( & stiffness )[6][6] ) const
  {
    GEOSX_UNUSED_VAR( k );
    GEOSX_UNUSED_VAR( q );
    GEOSX_UNUSED_VAR( strainIncrement );
    GEOSX_UNUSED_VAR( stress );
    GEOSX_UNUSED_VAR( stiffness );
    GEOSX_ERROR( "smallStrainUpdate() not implemented for this model" );
  }

  /**
   * @brief Small strain, stateless update.
   *
   * @param[in] k Element index.
   * @param[in] q Quadrature point index.
   * @param[in] totalStrain Total strain in Voight notation (linearized strain)
   * @param[out] stress New stress value (Cauchy stress)
   * @param[out] stiffness New tangent stiffness value
   */
  GEOSX_HOST_DEVICE
  virtual void smallStrainNoStateUpdate( localIndex const k,
                                         localIndex const q,
                                         real64 const ( &totalStrain )[6],
                                         real64 ( & stress )[6],
                                         real64 ( & stiffness )[6][6] ) const
  {
    GEOSX_UNUSED_VAR( k );
    GEOSX_UNUSED_VAR( q );
    GEOSX_UNUSED_VAR( totalStrain );
    GEOSX_UNUSED_VAR( stress );
    GEOSX_UNUSED_VAR( stiffness );
    GEOSX_ERROR( "smallStrainNoStateUpdate() not implemented for this model" );
  }

  /**
   * @brief Hypo update (small strain, large rotation).
   *
   * The base class uses a call to the small strain update, followed by
   * a rotation correction using the Hughes-Winget incrementally objective
   * algorithm.  One can imagine the material deforming in small strain, but in
   * a reference frame that rotates to track the body's local rotation.  This
   * provides a convenient way to extend small strain models to a finite rotation
   * regime.  From the assumption of small deformations, the Cauchy stress and
   * Kirchoff stress are approximately equal (det F ~ 1).
   *
   * Note that if the derived class has tensorial state variables (beyond the
   * stress itself) care must be taken to rotate these as well.
   *
   * We use a post-rotation of the new stress (as opposed to pre-rotation of the old stress)
   * as we don't have to unrotate the old stress in the event a rewind is required.
   * We do not post-rotate the stiffness tensor, which is an approximation, but
   * should be sufficient for small rotation increments.
   *
   * This method does not work for anisotropic properties or yield functions
   * (without some care) and a co-rotational formulation should be considered instead.
   *
   * @param[in] k The element index.
   * @param[in] q The quadrature point index.
   * @param[in] Ddt The incremental deformation tensor (rate of deformation tensor * dt)
   * @param[in] Rot The incremental rotation tensor
   * @param[out] stress New stress value (Cauchy stress)
   * @param[out] stiffness New stiffness value
   */
  GEOSX_HOST_DEVICE
  virtual void hypoUpdate( localIndex const k,
                           localIndex const q,
                           real64 const ( &Ddt )[6],
                           real64 const ( &Rot )[3][3],
                           real64 ( & stress )[6],
                           real64 ( & stiffness )[6][6] ) const
  {
    smallStrainUpdate( k, q, Ddt, stress, stiffness );

    real64 temp[6] = { 0 };
    LvArray::tensorOps::Rij_eq_AikSymBklAjl< 3 >( temp, Rot, m_newStress[ k ][ q ] );
    LvArray::tensorOps::copy< 6 >( stress, temp );
    saveStress( k, q, stress );
  }

  /**
   * @brief Hyper update (large deformation).
   *
   * This version provides an interface for fully-general, large-deformation
   * models.  The input strain measure is the deformation gradient minus the identity.
   * The output is the Cauchy stress (true stress in the deformed configuration) to be
   * consistent with the previous interfaces.  The stiffness is similarly the
   * stiffness in the deformed configuration.
   *
   * @note: This interface is currently a placeholder and has not been extensively
   * tested.
   *
   * @param[in] k The element index.
   * @param[in] q The quadrature point index.
   * @param[in] FminusI Deformation gradient minus identity (F-I)
   * @param[out] stress New stress value (Cauchy stress)
   * @param[out] stiffness New stiffness value
   */
  // TODO: confirm stress and strain measures we want to use
  GEOSX_HOST_DEVICE
  virtual void hyperUpdate( localIndex const k,
                            localIndex const q,
                            real64 const ( &FminusI )[3][3],
                            real64 ( & stress )[6],
                            real64 ( & stiffness )[6][6] ) const
  {
    GEOSX_UNUSED_VAR( k );
    GEOSX_UNUSED_VAR( q );
    GEOSX_UNUSED_VAR( FminusI );
    GEOSX_UNUSED_VAR( stress );
    GEOSX_UNUSED_VAR( stiffness );
    GEOSX_ERROR( "hyperUpdate() not implemented for this model" );
  }

  ///@}
  /**
   * @name Update Interfaces: Stress-Only
   *
   * We define a variety of interfaces for constitutive models using different
   * strain theories.  Derived classes only need to implement the subset of interfaces
   * most relevant to them.
   *
   * This group of interfaces returns stress only, with no stiffness, and
   * are most useful for explicit finite element formulations.
   *
   * @note
   * The base class versions implement a naive call to the versions
   * of the updates that returns both stress and stiffness, and then discards
   * the stiffness.  Derived classes can implement an optimized version to
   * avoid extranenous work, but we delegate this detail to them.
   */
  ///@{

  /**
   * @brief Small strain update, returning only stress.
   *
   * @param[in] k Element index.
   * @param[in] q Quadrature point index.
   * @param[in] strainIncrement Strain increment in Voight notation (linearized strain)
   * @param[out] stress New stress value (Cauchy stress)
   */
  GEOSX_HOST_DEVICE
  virtual void smallStrainUpdate_StressOnly( localIndex const k,
                                             localIndex const q,
                                             real64 const ( &strainIncrement )[6],
                                             real64 ( & stress )[6] ) const
  {
    GEOSX_UNUSED_VAR( k );
    GEOSX_UNUSED_VAR( q );
    GEOSX_UNUSED_VAR( strainIncrement );
    GEOSX_UNUSED_VAR( stress );
    GEOSX_ERROR( "smallStrainUpdate_StressOnly() not implemented for this model" );
  }


  /**
   * @brief Small strain, stateless update, returning only stress.
   *
   * @param[in] k Element index.
   * @param[in] q Quadrature point index.
   * @param[in] totalStrain total strain in Voight notation (linearized strain)
   * @param[out] stress New stress value (Cauchy stress)
   */
  GEOSX_HOST_DEVICE
  virtual void smallStrainNoStateUpdate_StressOnly( localIndex const k,
                                                    localIndex const q,
                                                    real64 const ( &totalStrain )[6],
                                                    real64 ( & stress )[6] ) const
  {
    GEOSX_UNUSED_VAR( k );
    GEOSX_UNUSED_VAR( q );
    GEOSX_UNUSED_VAR( totalStrain );
    GEOSX_UNUSED_VAR( stress );
    GEOSX_ERROR( "smallStrainNoStateUpdate_StressOnly() not implemented for this model" );
  }

  /**
   * @brief Hypo update, returning only stress
   *
   * @param[in] k The element index.
   * @param[in] q The quadrature point index.
   * @param[in] Ddt The incremental deformation tensor (rate of deformation tensor * dt)
   * @param[in] Rot The incremental rotation tensor
   * @param[out] stress New stress value (Cauchy stress)
   */
  GEOSX_HOST_DEVICE
  virtual void hypoUpdate_StressOnly( localIndex const k,
                                      localIndex const q,
                                      real64 const ( &Ddt )[6],
                                      real64 const ( &Rot )[3][3],
                                      real64 ( & stress )[6] ) const
  {
    smallStrainUpdate_StressOnly( k, q, Ddt, stress );

    real64 temp[6] = { 0 };
    LvArray::tensorOps::Rij_eq_AikSymBklAjl< 3 >( temp, Rot, m_newStress[ k ][ q ] );
    LvArray::tensorOps::copy< 6 >( stress, temp );
    saveStress( k, q, stress );
  }

  /**
   * @brief Hyper update, returning only stresses.
   *
   * @param[in] k The element index.
   * @param[in] q The quadrature point index.
   * @param[in] FminusI Deformation gradient minus identity (F-I)
   * @param[out] stress New stress value (Cauchy stress)
   */
  GEOSX_HOST_DEVICE
  virtual void hyperUpdate_StressOnly( localIndex const k,
                                       localIndex const q,
                                       real64 const ( &FminusI )[3][3],
                                       real64 ( & stress )[6] ) const
  {
    GEOSX_UNUSED_VAR( k );
    GEOSX_UNUSED_VAR( q );
    GEOSX_UNUSED_VAR( FminusI );
    GEOSX_UNUSED_VAR( stress );
    GEOSX_ERROR( "hyperUpdate_StressOnly() not implemented for this model" );
  }

  ///@}

  /**
   * @brief Save converged state data at index (k,q)
   *
   * @param[in] k Element index.
   * @param[in] q Quadrature point index.
   */
  GEOSX_HOST_DEVICE
  GEOSX_FORCE_INLINE
  virtual void saveConvergedState( localIndex const k,
                                   localIndex const q ) const
  {
    LvArray::tensorOps::copy< 6 >( m_oldStress[k][q], m_newStress[k][q] );
  }

  /**
   * @brief Return the current elastic strain at a given material point (small-strain interface)
   *
   * @param k the element inex
   * @param q the quadrature index
   * @param elasticStrain Current elastic strain
   */
  GEOSX_HOST_DEVICE
  virtual void getElasticStrain( localIndex const k,
                                 localIndex const q,
                                 real64 ( & elasticStrain )[6] ) const
  {
    GEOSX_UNUSED_VAR( k );
    GEOSX_UNUSED_VAR( q );
    GEOSX_UNUSED_VAR( elasticStrain );
    GEOSX_ERROR( "getElasticStrain() not implemented for this model" );
  }

  /**
   * @brief Return the strain energy density at a given material point
   *
   * @param k the element inex
   * @param q the quadrature index
   * @return Strain energy density
   */
  GEOSX_HOST_DEVICE
  virtual real64 getStrainEnergyDensity( localIndex const k,
                                         localIndex const q ) const
  {
    auto const & stress = m_newStress[k][q];

    real64 strain[6];
    getElasticStrain( k, q, strain );

    real64 energy = 0;

    for( localIndex i=0; i<6; ++i )
    {
      energy += stress[i]*strain[i];  // contraction sigma:epsilon
    }
    energy *= 0.5;

    GEOSX_ASSERT_MSG( energy >= 0.0, "negative strain energy density detected" );

    return energy;
  }

  /**
   * @brief Return the stiffness at a given element (small-strain interface)
   *
   * @note If the material model has a strain-dependent material stiffness (e.g.
   * any plasticity, damage, or nonlinear elastic model) then this interface will
   * not work.  Users should instead use one of the interfaces where a strain
   * tensor is provided as input.
   *
   * @note Given the limitations above, this function may be removed from the
   * public interface in the future.  Direct use in physics
   * solvers is discouraged.
   *
   * @param k the element number
   * @param stiffness the stiffness array
   */
  GEOSX_HOST_DEVICE
  virtual void getElasticStiffness( localIndex const k, localIndex const q, real64 ( & stiffness )[6][6] ) const
  {
    GEOSX_UNUSED_VAR( k );
    GEOSX_UNUSED_VAR( q );
    GEOSX_UNUSED_VAR( stiffness );
    GEOSX_ERROR( "getElasticStiffness() not implemented for this model" );
  }

  /**
   * @brief Perform a finite-difference stiffness computation
   *
   * This method uses stress evaluations and finite differencing to
   * approximate the 6x6 stiffness matrix.
   *
   * @note This method only works for models providing the smallStrainUpdate
   * method returning a 6x6 stiffness, as it will primarily be used to check
   * the hand coded tangent against a finite difference reference.
   * A similar method would need to be implemented to check compressed stiffness,
   * stress-only, or finite-strain interfaces.
   *
   * @param k the element number
   * @param q the quadrature index
   * @param strainIncrement strain increment (on top of which a FD perturbation will be added)
   * @param stiffnessFD finite different stiffness approximation
   */
  GEOSX_HOST_DEVICE
  void computeSmallStrainFiniteDifferenceStiffness( localIndex k,
                                                    localIndex q,
                                                    real64 const ( &strainIncrement )[6],
                                                    real64 ( & stiffnessFD )[6][6] ) const
  {
    real64 stiffness[6][6];      // coded stiffness
    real64 stress[6];            // original stress
    real64 stressFD[6];          // perturbed stress
    real64 strainIncrementFD[6]; // perturbed strain
    real64 norm = 0;             // norm for scaling (note: method is fragile w.r.t. scaling)

    for( localIndex i=0; i<6; ++i )
    {
      strainIncrementFD[i] = strainIncrement[i];
      norm += fabs( strainIncrement[i] );
    }

    real64 eps = 1e-4*norm;     // finite difference perturbation

    smallStrainUpdate( k, q, strainIncrement, stress, stiffness );

    for( localIndex i=0; i<6; ++i )
    {
      strainIncrementFD[i] += eps;

      if( i>0 )
      {
        strainIncrementFD[i-1] -= eps;
      }

      smallStrainUpdate( k, q, strainIncrementFD, stressFD, stiffnessFD );

      for( localIndex j=0; j<6; ++j )
      {
        stiffnessFD[j][i] = (stressFD[j]-stress[j])/eps;
      }
    }

    return;
  }

  /**
   * @brief Perform a finite-difference check of the stiffness computation
   *
   * This method uses several stress evaluations and finite differencing to
   * approximate the 6x6 stiffness matrix, and then computes an error between
   * the coded stiffness method and the finite difference version.
   *
   * @note This method only works for models providing the smallStrainUpdate
   * method returning a 6x6 stiffness.
   *
   * @param k the element number
   * @param q the quadrature index
   * @param strainIncrement strain increment (on top of which a FD perturbation will be added)
   */
  GEOSX_HOST_DEVICE
  bool checkSmallStrainStiffness( localIndex k,
                                  localIndex q,
                                  real64 const ( &strainIncrement )[6],
                                  bool print = false ) const
  {
    real64 stiffness[6][6];     // coded stiffness
    real64 stiffnessFD[6][6];   // finite difference approximation
    real64 stress[6];           // original stress

    smallStrainUpdate( k, q, strainIncrement, stress, stiffness );
    computeSmallStrainFiniteDifferenceStiffness( k, q, strainIncrement, stiffnessFD );

    // compute relative error between two versions

    real64 error = 0;
    real64 norm = 0;

    for( localIndex i=0; i<6; ++i )
    {
      for( localIndex j=0; j<6; ++j )
      {
        error += fabs( stiffnessFD[i][j]-stiffness[i][j] );
        norm += fabs( stiffnessFD[i][j] );
      }
    }
    error /= norm;

    // optional printing for debugging purposes

    if( print )
    {
      for( localIndex i=0; i<6; ++i )
      {
        for( localIndex j=0; j<6; ++j )
        {
          printf( "[%8.1e vs %8.1e] ", stiffnessFD[i][j], stiffness[i][j] );
        }
        printf( "\n" );
      }
    }

    return (error < 1e-3);
  }

};


/**
 * @class SolidBase
 * This class serves as the base class for solid constitutive models.
 */
class SolidBase : public constitutive::ConstitutiveBase
{
public:
  /**
   * @brief Constructor
   * @param name Name of the SolidBase object in the repository.
   * @param parent The parent group of the SolidBase object.
   */
  SolidBase( string const & name,
             Group * const parent );

  /**
   * Destructor
   */
  virtual ~SolidBase() override;

  /// Keys for data in this class
  struct viewKeyStruct : public ConstitutiveBase::viewKeyStruct
  {
    static constexpr char const * stressString() { return "stress"; }                  ///< New stress key
    static constexpr char const * oldStressString() { return "oldStress"; }            ///< Old stress key
    static constexpr char const * densityString() { return "density"; }                ///< Density key
    static constexpr char const * defaultDensityString() { return "defaultDensity"; }  ///< Default density key
  };

  /**
   * @brief Allocate constitutive arrays
   * @param parent Object's parent group (element subregion)
   * @param numConstitutivePointsPerParentIndex Number of quadrature points per element
   */
  virtual void allocateConstitutiveData( dataRepository::Group & parent,
                                         localIndex const numConstitutivePointsPerParentIndex ) override;

  /// Save state data in preparation for next timestep
  virtual void saveConvergedState() const override;

  /**
   * @brief Enable/disable inelasticity
   * @param flag Flag to disable (if true) or enable (if false) inelastic response
   */
  void disableInelasticity( bool const flag )
  {
    m_disableInelasticity = flag;
  }

  /**
   * @brief Number of elements storing solid data
   * @return Number of elements
   */
  localIndex numElem() const
  {
    return m_oldStress.size( 0 );
  }

  /**
   * @brief Number of quadrature points storing solid data
   * @return Number of quadrature points
   */
  localIndex numQuad() const
  {
    return m_oldStress.size( 1 );
  }

  /**
   * @name Accessors
   */
  ///@{

  /**
   * @brief Non-const/mutable accessor for stress
   * @return Accessor
   */
  arrayView3d< real64, solid::STRESS_USD > const getStress()
  {
    return m_newStress;
  }

  /**
   * @brief Const/non-mutable accessor for stress
   * @return Accessor
   */
  arrayView3d< real64 const, solid::STRESS_USD > const getStress() const
  {
    return m_newStress;
  }

  /**
   * @brief Non-const/Mutable accessor for density.
   * @return Accessor
   */
  arrayView2d< real64 > const getDensity()
  {
    return m_density;
  }

  /**
   * @brief Const/non-mutable accessor for density
   * @return Accessor
   */
  arrayView2d< real64 const > const getDensity() const
  {
    return m_density;
  }

  ///@}
  //

  /**
   *@brief Get bulkModulus vector
   *@return the bulkModulus of all elements
   */
  GEOSX_HOST_DEVICE
  virtual arrayView1d< real64 const > getBulkModulus( ) const
  {
    GEOSX_ERROR( "getBulkModulus() not implemented for this model" );

    array1d< real64 > out;
    return out.toViewConst();
  }

  /**
   *@brief Get shearModulus vector
   *@return the shearModulus of all elements
   */
  GEOSX_HOST_DEVICE
  virtual arrayView1d< real64 const > getShearModulus( ) const
  {
    GEOSX_ERROR( "getShearModulus() not implemented for this model" );

    array1d< real64 > out;
    return out.toViewConst();
  }

protected:

  /// Post-process XML input
  virtual void postProcessInput() override;

  /// The current stress at a quadrature point (i.e. at timestep n, global newton iteration k)
  array3d< real64, solid::STRESS_PERMUTATION > m_newStress;

  /// The previous stress at a quadrature point (i.e. at timestep (n-1))
  array3d< real64, solid::STRESS_PERMUTATION > m_oldStress;

  /// The material density at a quadrature point.
  array2d< real64 > m_density;

  /// The default density for new allocations.
  real64 m_defaultDensity = 0;

  /// Flag to disable inelasticity (plasticity, damage, etc.)
  bool m_disableInelasticity = false;

  /// band-aid fix...going to have to remove this after we clean up
  /// initialization for constitutive models.
  bool m_postProcessed = false;
};

} // namespace constitutive
} // namespace geosx

#endif /* GEOSX_CONSTITUTIVE_SOLID_SOLIDBASE_HPP_ */<|MERGE_RESOLUTION|>--- conflicted
+++ resolved
@@ -138,7 +138,6 @@
     return 0;
   }
 
-<<<<<<< HEAD
   /**
    * @brief Get shear modulus
    * @param[in] k Element index.
@@ -153,8 +152,6 @@
     return 0;
   }
 
-=======
->>>>>>> b790156d
   /**
    * @brief Small strain update.
    *
