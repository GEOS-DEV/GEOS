/*
 * ------------------------------------------------------------------------------------------------------------
 * SPDX-License-Identifier: LGPL-2.1-only
 *
 * Copyright (c) 2018-2020 Lawrence Livermore National Security LLC
 * Copyright (c) 2018-2020 The Board of Trustees of the Leland Stanford Junior University
 * Copyright (c) 2018-2020 TotalEnergies
 * Copyright (c) 2019-     GEOSX Contributors
 * All rights reserved
 *
 * See top level LICENSE, COPYRIGHT, CONTRIBUTORS, NOTICE, and ACKNOWLEDGEMENTS files for details.
 * ------------------------------------------------------------------------------------------------------------
 */


/**
 * @file SolidBase.hpp
 */

#ifndef GEOSX_CONSTITUTIVE_SOLID_SOLIDBASE_HPP_
#define GEOSX_CONSTITUTIVE_SOLID_SOLIDBASE_HPP_

#include "constitutive/ConstitutiveBase.hpp"
#include "LvArray/src/tensorOps.hpp"

namespace geosx
{
namespace constitutive
{

/**
 * @brief Base class for all solid constitutive kernel wrapper classes.
 *
 * The responsibility of this base is to:
 *
 * 1) Contain views to state and parameter data for solid models.
 * 2) Specify an interface for state update functions.
 *
 * In general, the ArrayView data in the wrapper is specified to be of type
 * "arrayView<T> const" or "arrayView<T const> const". The "const-ness"
 * of the data indicates whether it is a parameter" or a state variable,
 * with the parameters being "T const" and state variables being "T".
 *
 * @note
 * If an allocation occurs on the underlying Array after a KernelWrapper is created,
 * then the ArrayView members of that KernelWrapper are silently invalid.
 */
class SolidBaseUpdates
{
protected:
  /**
   * @brief constructor
   * @param[in] newStress The new stress data from the constitutive model class.
   * @param[in] oldStress The old stress data from the constitutive model class.
   * @param[in] disableInelasticity Flag to disable inelastic response
   */
  SolidBaseUpdates( arrayView3d< real64, solid::STRESS_USD > const & newStress,
                    arrayView3d< real64, solid::STRESS_USD > const & oldStress,
                    const bool & disableInelasticity ):
    m_newStress( newStress ),
    m_oldStress( oldStress ),
    m_disableInelasticity ( disableInelasticity )
  {}

  /// Deleted default constructor
  SolidBaseUpdates() = delete;

  /**
   * @brief Copy Constructor
   * @param source Object to copy
   */
  SolidBaseUpdates( SolidBaseUpdates const & source ) = default;

  /**
   * @brief Move Constructor
   * @param source Object to move resources from
   */
  SolidBaseUpdates( SolidBaseUpdates && source ) = default;

  /// Deleted copy assignment operator
  SolidBaseUpdates & operator=( SolidBaseUpdates const & ) = delete;

  /// Deleted move assignment operator
  SolidBaseUpdates & operator=( SolidBaseUpdates && ) =  delete;

<<<<<<< HEAD
  /**
   * @brief Helper to save point stress back to m_newStress array
   *
   * This is mostly defined for improving code readability.
   *
   * @param[in] k Element index.
   * @param[in] q Quadrature point index.
   * @param[in] stress Stress to be save to m_newStress[k][q]
   */
  GEOSX_HOST_DEVICE
  GEOSX_FORCE_INLINE
  void saveStress( localIndex const k,
                   localIndex const q,
                   real64 const ( &stress )[6] ) const
  {
    LvArray::tensorOps::copy< 6 >( m_newStress[k][q], stress );
  }

=======
>>>>>>> ef0b1314
public:

  /// A reference the current material stress at quadrature points.
  arrayView3d< real64, solid::STRESS_USD > const m_newStress;

  /// A reference the previous material stress at quadrature points.
  arrayView3d< real64, solid::STRESS_USD > const m_oldStress;

  /// Flag to disable inelasticity
  const bool & m_disableInelasticity;

  /**
   * @brief Get bulkModulus
   * @param[in] k Element index.
   * @return the bulkModulus of element k
   */
  GEOSX_HOST_DEVICE
  virtual real64 getBulkModulus( localIndex const k ) const
  {
    GEOSX_UNUSED_VAR( k );
    GEOSX_ERROR( "getBulkModulus() not implemented for this model" );

    return 0;
  }

  /**
   * @brief Get shear modulus
   * @param[in] k Element index.
   * @return the shear modulus of element k
   */
  GEOSX_HOST_DEVICE
  virtual real64 getShearModulus( localIndex const k ) const
  {
    GEOSX_UNUSED_VAR( k );
    GEOSX_ERROR( "getShearModulus() not implemented for this model" );

    return 0;
  }

  /**
   * @name Update Interfaces: Stress and Stiffness
   *
   * We define a variety of interfaces for constitutive models using different
   * strain theories.  Derived classes only need to implement the subset of interfaces
   * most relevant to them.
   *
   * This group of interfaces returns stress and stiffness simultaneously, and
   * are most useful for implicit finite element formulations.
   */
  ///@{

  /**
   * @brief Small strain update.
   *
   * @param[in] k Element index.
   * @param[in] q Quadrature point index.
   * @param[in] timeIncrement time increment for rate-dependent models.
   * @param[in] strainIncrement Strain increment in Voight notation (linearized strain)
   * @param[out] stress New stress value (Cauchy stress)
   * @param[out] stiffness New tangent stiffness value
   */
<<<<<<< HEAD
  GEOSX_HOST_DEVICE
  virtual void smallStrainUpdate( localIndex const k,
                                  localIndex const q,
                                  real64 const ( &strainIncrement )[6],
                                  real64 ( & stress )[6],
                                  real64 ( & stiffness )[6][6] ) const
  {
    GEOSX_UNUSED_VAR( k );
    GEOSX_UNUSED_VAR( q );
    GEOSX_UNUSED_VAR( strainIncrement );
    GEOSX_UNUSED_VAR( stress );
    GEOSX_UNUSED_VAR( stiffness );
    GEOSX_ERROR( "smallStrainUpdate() not implemented for this model" );
=======
  GEOS_HOST_DEVICE
  /**
   * this function is not virtual to avoid a compilation warning with nvcc.
   */
  void smallStrainUpdate( localIndex const k,
                          localIndex const q,
                          real64 const & timeIncrement,
                          real64 const ( &strainIncrement )[6],
                          real64 ( & stress )[6],
                          real64 ( & stiffness )[6][6] ) const
  {
    GEOS_UNUSED_VAR( k );
    GEOS_UNUSED_VAR( q );
    GEOS_UNUSED_VAR( timeIncrement );
    GEOS_UNUSED_VAR( strainIncrement );
    GEOS_UNUSED_VAR( stress );
    GEOS_UNUSED_VAR( stiffness );
    GEOS_ERROR( "smallStrainUpdate() not implemented for this model" );
>>>>>>> ef0b1314
  }

  GEOS_HOST_DEVICE
  virtual void smallStrainUpdate_ElasticOnly( localIndex const k,
                                              localIndex const q,
                                              real64 const & timeIncrement,
                                              real64 const ( &strainIncrement )[6],
                                              real64 ( & stress )[6],
                                              real64 ( & stiffness )[6][6] ) const
  {
    GEOS_UNUSED_VAR( k );
    GEOS_UNUSED_VAR( q );
    GEOS_UNUSED_VAR( timeIncrement );
    GEOS_UNUSED_VAR( strainIncrement );
    GEOS_UNUSED_VAR( stress );
    GEOS_UNUSED_VAR( stiffness );
    GEOS_ERROR( "smallStrainUpdate_ElasticOnly() not implemented for this model, or the model is already elastic." );
  }

  /**
   * @brief Small strain, stateless update.
   *
   * @param[in] k Element index.
   * @param[in] q Quadrature point index.
   * @param[in] totalStrain Total strain in Voight notation (linearized strain)
   * @param[out] stress New stress value (Cauchy stress)
   * @param[out] stiffness New tangent stiffness value
   */
  GEOSX_HOST_DEVICE
  virtual void smallStrainNoStateUpdate( localIndex const k,
                                         localIndex const q,
                                         real64 const ( &totalStrain )[6],
                                         real64 ( & stress )[6],
                                         real64 ( & stiffness )[6][6] ) const
  {
    GEOSX_UNUSED_VAR( k );
    GEOSX_UNUSED_VAR( q );
    GEOSX_UNUSED_VAR( totalStrain );
    GEOSX_UNUSED_VAR( stress );
    GEOSX_UNUSED_VAR( stiffness );
    GEOSX_ERROR( "smallStrainNoStateUpdate() not implemented for this model" );
  }

<<<<<<< HEAD
  /**
   * @brief Hypo update (small strain, large rotation).
   *
   * The base class uses a call to the small strain update, followed by
   * a rotation correction using the Hughes-Winget incrementally objective
   * algorithm.  One can imagine the material deforming in small strain, but in
   * a reference frame that rotates to track the body's local rotation.  This
   * provides a convenient way to extend small strain models to a finite rotation
   * regime.  From the assumption of small deformations, the Cauchy stress and
   * Kirchoff stress are approximately equal (det F ~ 1).
   *
   * Note that if the derived class has tensorial state variables (beyond the
   * stress itself) care must be taken to rotate these as well.
   *
   * We use a post-rotation of the new stress (as opposed to pre-rotation of the old stress)
   * as we don't have to unrotate the old stress in the event a rewind is required.
   * We do not post-rotate the stiffness tensor, which is an approximation, but
   * should be sufficient for small rotation increments.
   *
   * This method does not work for anisotropic properties or yield functions
   * (without some care) and a co-rotational formulation should be considered instead.
   *
   * @param[in] k The element index.
   * @param[in] q The quadrature point index.
   * @param[in] Ddt The incremental deformation tensor (rate of deformation tensor * dt)
   * @param[in] Rot The incremental rotation tensor
   * @param[out] stress New stress value (Cauchy stress)
   * @param[out] stiffness New stiffness value
   */
  GEOSX_HOST_DEVICE
  virtual void hypoUpdate( localIndex const k,
                           localIndex const q,
                           real64 const ( &Ddt )[6],
                           real64 const ( &Rot )[3][3],
                           real64 ( & stress )[6],
                           real64 ( & stiffness )[6][6] ) const
  {
    smallStrainUpdate( k, q, Ddt, stress, stiffness );

    real64 temp[6] = { 0 };
    LvArray::tensorOps::Rij_eq_AikSymBklAjl< 3 >( temp, Rot, m_newStress[ k ][ q ] );
    LvArray::tensorOps::copy< 6 >( stress, temp );
    saveStress( k, q, stress );
  }

  /**
   * @brief Hyper update (large deformation).
   *
   * This version provides an interface for fully-general, large-deformation
   * models.  The input strain measure is the deformation gradient minus the identity.
   * The output is the Cauchy stress (true stress in the deformed configuration) to be
   * consistent with the previous interfaces.  The stiffness is similarly the
   * stiffness in the deformed configuration.
   *
   * @note: This interface is currently a placeholder and has not been extensively
   * tested.
   *
   * @param[in] k The element index.
   * @param[in] q The quadrature point index.
   * @param[in] FminusI Deformation gradient minus identity (F-I)
   * @param[out] stress New stress value (Cauchy stress)
   * @param[out] stiffness New stiffness value
   */
  // TODO: confirm stress and strain measures we want to use
  GEOSX_HOST_DEVICE
  virtual void hyperUpdate( localIndex const k,
                            localIndex const q,
                            real64 const ( &FminusI )[3][3],
                            real64 ( & stress )[6],
                            real64 ( & stiffness )[6][6] ) const
  {
    GEOSX_UNUSED_VAR( k );
    GEOSX_UNUSED_VAR( q );
    GEOSX_UNUSED_VAR( FminusI );
    GEOSX_UNUSED_VAR( stress );
    GEOSX_UNUSED_VAR( stiffness );
    GEOSX_ERROR( "hyperUpdate() not implemented for this model" );
  }

=======
>>>>>>> ef0b1314
  ///@}
  /**
   * @name Update Interfaces: Stress-Only
   *
   * We define a variety of interfaces for constitutive models using different
   * strain theories.  Derived classes only need to implement the subset of interfaces
   * most relevant to them.
   *
   * This group of interfaces returns stress only, with no stiffness, and
   * are most useful for explicit finite element formulations.
   *
   * @note
   * The base class versions implement a naive call to the versions
   * of the updates that returns both stress and stiffness, and then discards
   * the stiffness.  Derived classes can implement an optimized version to
   * avoid extranenous work, but we delegate this detail to them.
   */
  ///@{

  /**
   * @brief Small strain update, returning only stress.
   *
   * @param[in] k Element index.
   * @param[in] q Quadrature point index.
   * @param[in] timeIncrement time increment for rate-dependent models.
   * @param[in] strainIncrement Strain increment in Voight notation (linearized strain)
   * @param[out] stress New stress value (Cauchy stress)
   */
  GEOSX_HOST_DEVICE
  virtual void smallStrainUpdate_StressOnly( localIndex const k,
                                             localIndex const q,
                                             real64 const & timeIncrement,
                                             real64 const ( &strainIncrement )[6],
                                             real64 ( & stress )[6] ) const
  {
<<<<<<< HEAD
    GEOSX_UNUSED_VAR( k );
    GEOSX_UNUSED_VAR( q );
    GEOSX_UNUSED_VAR( strainIncrement );
    GEOSX_UNUSED_VAR( stress );
    GEOSX_ERROR( "smallStrainUpdate_StressOnly() not implemented for this model" );
=======
    GEOS_UNUSED_VAR( k );
    GEOS_UNUSED_VAR( q );
    GEOS_UNUSED_VAR( timeIncrement );
    GEOS_UNUSED_VAR( strainIncrement );
    GEOS_UNUSED_VAR( stress );
    GEOS_ERROR( "smallStrainUpdate_StressOnly() not implemented for this model" );
>>>>>>> ef0b1314
  }


  /**
   * @brief Small strain, stateless update, returning only stress.
   *
   * @param[in] k Element index.
   * @param[in] q Quadrature point index.
   * @param[in] totalStrain total strain in Voight notation (linearized strain)
   * @param[out] stress New stress value (Cauchy stress)
   */
  GEOSX_HOST_DEVICE
  virtual void smallStrainNoStateUpdate_StressOnly( localIndex const k,
                                                    localIndex const q,
                                                    real64 const ( &totalStrain )[6],
                                                    real64 ( & stress )[6] ) const
  {
    GEOSX_UNUSED_VAR( k );
    GEOSX_UNUSED_VAR( q );
    GEOSX_UNUSED_VAR( totalStrain );
    GEOSX_UNUSED_VAR( stress );
    GEOSX_ERROR( "smallStrainNoStateUpdate_StressOnly() not implemented for this model" );
  }

  /**
   * @brief Helper to save point stress back to m_newStress array
   *
<<<<<<< HEAD
   * @param[in] k The element index.
   * @param[in] q The quadrature point index.
   * @param[in] Ddt The incremental deformation tensor (rate of deformation tensor * dt)
   * @param[in] Rot The incremental rotation tensor
   * @param[out] stress New stress value (Cauchy stress)
   */
  GEOSX_HOST_DEVICE
  virtual void hypoUpdate_StressOnly( localIndex const k,
                                      localIndex const q,
                                      real64 const ( &Ddt )[6],
                                      real64 const ( &Rot )[3][3],
                                      real64 ( & stress )[6] ) const
  {
    smallStrainUpdate_StressOnly( k, q, Ddt, stress );

    real64 temp[6] = { 0 };
    LvArray::tensorOps::Rij_eq_AikSymBklAjl< 3 >( temp, Rot, m_newStress[ k ][ q ] );
    LvArray::tensorOps::copy< 6 >( stress, temp );
    saveStress( k, q, stress );
  }

  /**
   * @brief Hyper update, returning only stresses.
=======
   * This is mostly defined for improving code readability.
>>>>>>> ef0b1314
   *
   * @param[in] k Element index.
   * @param[in] q Quadrature point index.
   * @param[in] stress Stress to be save to m_newStress[k][q]
   */
<<<<<<< HEAD
  GEOSX_HOST_DEVICE
  virtual void hyperUpdate_StressOnly( localIndex const k,
                                       localIndex const q,
                                       real64 const ( &FminusI )[3][3],
                                       real64 ( & stress )[6] ) const
  {
    GEOSX_UNUSED_VAR( k );
    GEOSX_UNUSED_VAR( q );
    GEOSX_UNUSED_VAR( FminusI );
    GEOSX_UNUSED_VAR( stress );
    GEOSX_ERROR( "hyperUpdate_StressOnly() not implemented for this model" );
=======
  GEOS_HOST_DEVICE
  GEOS_FORCE_INLINE
  void saveStress( localIndex const k,
                   localIndex const q,
                   real64 const ( &stress )[6] ) const
  {
    LvArray::tensorOps::copy< 6 >( m_newStress[k][q], stress );
>>>>>>> ef0b1314
  }

  /**
   * @brief Save converged state data at index (k,q)
   *
   * @param[in] k Element index.
   * @param[in] q Quadrature point index.
   */
  GEOSX_HOST_DEVICE
  GEOSX_FORCE_INLINE
  virtual void saveConvergedState( localIndex const k,
                                   localIndex const q ) const
  {
    LvArray::tensorOps::copy< 6 >( m_oldStress[k][q], m_newStress[k][q] );
  }

  /**
   * @brief Return the current elastic strain at a given material point (small-strain interface)
   *
   * @param k the element inex
   * @param q the quadrature index
   * @param elasticStrain Current elastic strain
   */
  GEOSX_HOST_DEVICE
  virtual void getElasticStrain( localIndex const k,
                                 localIndex const q,
                                 real64 ( & elasticStrain )[6] ) const
  {
    GEOSX_UNUSED_VAR( k );
    GEOSX_UNUSED_VAR( q );
    GEOSX_UNUSED_VAR( elasticStrain );
    GEOSX_ERROR( "getElasticStrain() not implemented for this model" );
  }

  /**
   * @brief Perform a viscous (rate-dependent) state update
   *
   * @param beta time-dependent parameter
   */
  GEOS_HOST_DEVICE
  virtual void viscousStateUpdate( localIndex const k,
                                   localIndex const q,
                                   real64 beta ) const
  {
    GEOS_UNUSED_VAR( k );
    GEOS_UNUSED_VAR( q );
    GEOS_UNUSED_VAR( beta );
    GEOS_ERROR( "viscousStateUpdate() not implemented for this model" );
  }

  /**
   * @brief Return the strain energy density at a given material point
   *
   * @param k the element inex
   * @param q the quadrature index
   * @return Strain energy density
   */
  GEOSX_HOST_DEVICE
  virtual real64 getStrainEnergyDensity( localIndex const k,
                                         localIndex const q ) const
  {
    auto const & stress = m_newStress[k][q];

    real64 strain[6]{};
    getElasticStrain( k, q, strain );

    real64 energy = 0;

    for( localIndex i=0; i<6; ++i )
    {
      energy += stress[i]*strain[i];  // contraction sigma:epsilon
    }
    energy *= 0.5;

    GEOSX_ASSERT_MSG( energy >= 0.0, "negative strain energy density detected" );

    return energy;
  }

  /**
   * @brief Return the stiffness at a given element (small-strain interface)
   *
   * @note If the material model has a strain-dependent material stiffness (e.g.
   * any plasticity, damage, or nonlinear elastic model) then this interface will
   * not work.  Users should instead use one of the interfaces where a strain
   * tensor is provided as input.
   *
   * @note Given the limitations above, this function may be removed from the
   * public interface in the future.  Direct use in physics
   * solvers is discouraged.
   *
   * @param k the element number
   * @param stiffness the stiffness array
   */
  GEOSX_HOST_DEVICE
  virtual void getElasticStiffness( localIndex const k, localIndex const q, real64 ( & stiffness )[6][6] ) const
  {
    GEOSX_UNUSED_VAR( k );
    GEOSX_UNUSED_VAR( q );
    GEOSX_UNUSED_VAR( stiffness );
    GEOSX_ERROR( "getElasticStiffness() not implemented for this model" );
  }

  /**
   * @brief Perform a finite-difference stiffness computation
   *
   * This method uses stress evaluations and finite differencing to
   * approximate the 6x6 stiffness matrix.
   *
   * @note This method only works for models providing the smallStrainUpdate
   * method returning a 6x6 stiffness, as it will primarily be used to check
   * the hand coded tangent against a finite difference reference.
   * A similar method would need to be implemented to check compressed stiffness,
   * stress-only, or finite-strain interfaces.
   *
   * @param k the element number
   * @param q the quadrature index
   * @param strainIncrement strain increment (on top of which a FD perturbation will be added)
   * @param stiffnessFD finite different stiffness approximation
   */
  GEOSX_HOST_DEVICE
  void computeSmallStrainFiniteDifferenceStiffness( localIndex k,
                                                    localIndex q,
                                                    real64 const & timeIncrement,
                                                    real64 const ( &strainIncrement )[6],
                                                    real64 ( & stiffnessFD )[6][6] ) const
  {
    real64 stiffness[6][6]{};      // coded stiffness
    real64 stress[6]{};            // original stress
    real64 stressFD[6]{};          // perturbed stress
    real64 strainIncrementFD[6]{}; // perturbed strain
    real64 norm = 0;               // norm for scaling (note: method is fragile w.r.t. scaling)

    for( localIndex i=0; i<6; ++i )
    {
      strainIncrementFD[i] = strainIncrement[i];
      norm += fabs( strainIncrement[i] );
    }

    real64 eps = 1e-4*norm;     // finite difference perturbation

    smallStrainUpdate( k, q, timeIncrement, strainIncrement, stress, stiffness );

    for( localIndex i=0; i<6; ++i )
    {
      strainIncrementFD[i] += eps;

      if( i>0 )
      {
        strainIncrementFD[i-1] -= eps;
      }

      smallStrainUpdate( k, q, timeIncrement, strainIncrementFD, stressFD, stiffnessFD );

      for( localIndex j=0; j<6; ++j )
      {
        stiffnessFD[j][i] = (stressFD[j]-stress[j])/eps;
      }
    }

    return;
  }

  /**
   * @brief Perform a finite-difference check of the stiffness computation
   *
   * This method uses several stress evaluations and finite differencing to
   * approximate the 6x6 stiffness matrix, and then computes an error between
   * the coded stiffness method and the finite difference version.
   *
   * @note This method only works for models providing the smallStrainUpdate
   * method returning a 6x6 stiffness.
   *
   * @param k the element number
   * @param q the quadrature index
   * @param strainIncrement strain increment (on top of which a FD perturbation will be added)
   */
  GEOSX_HOST_DEVICE
  bool checkSmallStrainStiffness( localIndex k,
                                  localIndex q,
                                  real64 const & timeIncrement,
                                  real64 const ( &strainIncrement )[6],
                                  bool print = false ) const
  {
    real64 stiffness[6][6]{};     // coded stiffness
    real64 stiffnessFD[6][6]{};   // finite difference approximation
    real64 stress[6]{};           // original stress

    smallStrainUpdate( k, q, timeIncrement, strainIncrement, stress, stiffness );
    computeSmallStrainFiniteDifferenceStiffness( k, q, timeIncrement, strainIncrement, stiffnessFD );

    // compute relative error between two versions

    real64 error = 0;
    real64 norm = 0;

    for( localIndex i=0; i<6; ++i )
    {
      for( localIndex j=0; j<6; ++j )
      {
        error += fabs( stiffnessFD[i][j]-stiffness[i][j] );
        norm += fabs( stiffnessFD[i][j] );
      }
    }
    error /= norm;

    // optional printing for debugging purposes

    if( print )
    {
      for( localIndex i=0; i<6; ++i )
      {
        for( localIndex j=0; j<6; ++j )
        {
          printf( "[%8.1e vs %8.1e] ", stiffnessFD[i][j], stiffness[i][j] );
        }
        printf( "\n" );
      }
    }

    return (error < 1e-3);
  }

};


/**
 * @class SolidBase
 * This class serves as the base class for solid constitutive models.
 */
class SolidBase : public constitutive::ConstitutiveBase
{
public:
  /**
   * @brief Constructor
   * @param name Name of the SolidBase object in the repository.
   * @param parent The parent group of the SolidBase object.
   */
  SolidBase( string const & name,
             Group * const parent );

  /**
   * Destructor
   */
  virtual ~SolidBase() override;

  /// Keys for data in this class
  struct viewKeyStruct : public ConstitutiveBase::viewKeyStruct
  {
    static constexpr char const * stressString() { return "stress"; }                  ///< New stress key
    static constexpr char const * oldStressString() { return "oldStress"; }            ///< Old stress key
    static constexpr char const * densityString() { return "density"; }                ///< Density key
    static constexpr char const * defaultDensityString() { return "defaultDensity"; }  ///< Default density key
  };

  /**
   * @brief Allocate constitutive arrays
   * @param parent Object's parent group (element subregion)
   * @param numConstitutivePointsPerParentIndex Number of quadrature points per element
   */
  virtual void allocateConstitutiveData( dataRepository::Group & parent,
                                         localIndex const numConstitutivePointsPerParentIndex ) override;

  /// Save state data in preparation for next timestep
  virtual void saveConvergedState() const override;

  /**
   * @brief Enable/disable inelasticity
   * @param flag Flag to disable (if true) or enable (if false) inelastic response
   */
  void disableInelasticity( bool const flag )
  {
    m_disableInelasticity = flag;
  }

  /**
   * @brief Number of elements storing solid data
   * @return Number of elements
   */
  localIndex numElem() const
  {
    return m_oldStress.size( 0 );
  }

  /**
   * @brief Number of quadrature points storing solid data
   * @return Number of quadrature points
   */
  localIndex numQuad() const
  {
    return m_oldStress.size( 1 );
  }

  /**
   * @name Accessors
   */
  ///@{

  /**
   * @brief Non-const/mutable accessor for stress
   * @return Accessor
   */
  arrayView3d< real64, solid::STRESS_USD > const getStress()
  {
    return m_newStress;
  }

  /**
   * @brief Const/non-mutable accessor for stress
   * @return Accessor
   */
  arrayView3d< real64 const, solid::STRESS_USD > const getStress() const
  {
    return m_newStress;
  }

  /**
   * @brief Non-const/Mutable accessor for density.
   * @return Accessor
   */
  arrayView2d< real64 > const getDensity()
  {
    return m_density;
  }

  /**
   * @brief Const/non-mutable accessor for density
   * @return Accessor
   */
  arrayView2d< real64 const > const getDensity() const
  {
    return m_density;
  }

  ///@}
  //

  /**
   *@brief Get bulkModulus vector
   *@return the bulkModulus of all elements
   */
  GEOSX_HOST_DEVICE
  virtual arrayView1d< real64 const > getBulkModulus( ) const
  {
    GEOSX_ERROR( "getBulkModulus() not implemented for this model" );

    array1d< real64 > out;
    return out.toViewConst();
  }

  /**
   *@brief Get shearModulus vector
   *@return the shearModulus of all elements
   */
  GEOSX_HOST_DEVICE
  virtual arrayView1d< real64 const > getShearModulus( ) const
  {
    GEOSX_ERROR( "getShearModulus() not implemented for this model" );

    array1d< real64 > out;
    return out.toViewConst();
  }

protected:

  /// Post-process XML input
  virtual void postProcessInput() override;

  /// The current stress at a quadrature point (i.e. at timestep n, global newton iteration k)
  array3d< real64, solid::STRESS_PERMUTATION > m_newStress;

  /// The previous stress at a quadrature point (i.e. at timestep (n-1))
  array3d< real64, solid::STRESS_PERMUTATION > m_oldStress;

  /// The material density at a quadrature point.
  array2d< real64 > m_density;

  /// The default density for new allocations.
  real64 m_defaultDensity = 0;

  /// Flag to disable inelasticity (plasticity, damage, etc.)
  bool m_disableInelasticity = false;

  /// band-aid fix...going to have to remove this after we clean up
  /// initialization for constitutive models.
  bool m_postProcessed = false;
};

} // namespace constitutive
} // namespace geosx

#endif /* GEOSX_CONSTITUTIVE_SOLID_SOLIDBASE_HPP_ */<|MERGE_RESOLUTION|>--- conflicted
+++ resolved
@@ -17,13 +17,13 @@
  * @file SolidBase.hpp
  */
 
-#ifndef GEOSX_CONSTITUTIVE_SOLID_SOLIDBASE_HPP_
-#define GEOSX_CONSTITUTIVE_SOLID_SOLIDBASE_HPP_
+#ifndef GEOS_CONSTITUTIVE_SOLID_SOLIDBASE_HPP_
+#define GEOS_CONSTITUTIVE_SOLID_SOLIDBASE_HPP_
 
 #include "constitutive/ConstitutiveBase.hpp"
 #include "LvArray/src/tensorOps.hpp"
 
-namespace geosx
+namespace geos
 {
 namespace constitutive
 {
@@ -52,13 +52,16 @@
    * @brief constructor
    * @param[in] newStress The new stress data from the constitutive model class.
    * @param[in] oldStress The old stress data from the constitutive model class.
+   * @param[in] thermalExpansionCoefficient The ArrayView holding the thermal expansion coefficient data for each element.
    * @param[in] disableInelasticity Flag to disable inelastic response
    */
   SolidBaseUpdates( arrayView3d< real64, solid::STRESS_USD > const & newStress,
                     arrayView3d< real64, solid::STRESS_USD > const & oldStress,
+                    arrayView1d< real64 const > const & thermalExpansionCoefficient,
                     const bool & disableInelasticity ):
     m_newStress( newStress ),
     m_oldStress( oldStress ),
+    m_thermalExpansionCoefficient( thermalExpansionCoefficient ),
     m_disableInelasticity ( disableInelasticity )
   {}
 
@@ -83,27 +86,6 @@
   /// Deleted move assignment operator
   SolidBaseUpdates & operator=( SolidBaseUpdates && ) =  delete;
 
-<<<<<<< HEAD
-  /**
-   * @brief Helper to save point stress back to m_newStress array
-   *
-   * This is mostly defined for improving code readability.
-   *
-   * @param[in] k Element index.
-   * @param[in] q Quadrature point index.
-   * @param[in] stress Stress to be save to m_newStress[k][q]
-   */
-  GEOSX_HOST_DEVICE
-  GEOSX_FORCE_INLINE
-  void saveStress( localIndex const k,
-                   localIndex const q,
-                   real64 const ( &stress )[6] ) const
-  {
-    LvArray::tensorOps::copy< 6 >( m_newStress[k][q], stress );
-  }
-
-=======
->>>>>>> ef0b1314
 public:
 
   /// A reference the current material stress at quadrature points.
@@ -112,6 +94,9 @@
   /// A reference the previous material stress at quadrature points.
   arrayView3d< real64, solid::STRESS_USD > const m_oldStress;
 
+  /// A reference to the ArrayView holding the thermal expansion coefficient for each element.
+  arrayView1d< real64 const > const m_thermalExpansionCoefficient;
+
   /// Flag to disable inelasticity
   const bool & m_disableInelasticity;
 
@@ -120,26 +105,36 @@
    * @param[in] k Element index.
    * @return the bulkModulus of element k
    */
-  GEOSX_HOST_DEVICE
+  GEOS_HOST_DEVICE
   virtual real64 getBulkModulus( localIndex const k ) const
   {
-    GEOSX_UNUSED_VAR( k );
-    GEOSX_ERROR( "getBulkModulus() not implemented for this model" );
+    GEOS_UNUSED_VAR( k );
+    GEOS_ERROR( "getBulkModulus() not implemented for this model" );
 
     return 0;
   }
 
   /**
+   * @brief Get thermalExpansionCoefficient
+   * @param[in] k Element index.
+   * @return the thermalExpansionCoefficient of element k
+   */
+  GEOS_HOST_DEVICE
+  real64 getThermalExpansionCoefficient( localIndex const k ) const
+  {
+    return m_thermalExpansionCoefficient[k];
+  }
+
+  /**
    * @brief Get shear modulus
    * @param[in] k Element index.
    * @return the shear modulus of element k
    */
-  GEOSX_HOST_DEVICE
+  GEOS_HOST_DEVICE
   virtual real64 getShearModulus( localIndex const k ) const
   {
-    GEOSX_UNUSED_VAR( k );
-    GEOSX_ERROR( "getShearModulus() not implemented for this model" );
-
+    GEOS_UNUSED_VAR( k );
+    GEOS_ERROR( "getShearModulus() not implemented for this model" );
     return 0;
   }
 
@@ -165,21 +160,6 @@
    * @param[out] stress New stress value (Cauchy stress)
    * @param[out] stiffness New tangent stiffness value
    */
-<<<<<<< HEAD
-  GEOSX_HOST_DEVICE
-  virtual void smallStrainUpdate( localIndex const k,
-                                  localIndex const q,
-                                  real64 const ( &strainIncrement )[6],
-                                  real64 ( & stress )[6],
-                                  real64 ( & stiffness )[6][6] ) const
-  {
-    GEOSX_UNUSED_VAR( k );
-    GEOSX_UNUSED_VAR( q );
-    GEOSX_UNUSED_VAR( strainIncrement );
-    GEOSX_UNUSED_VAR( stress );
-    GEOSX_UNUSED_VAR( stiffness );
-    GEOSX_ERROR( "smallStrainUpdate() not implemented for this model" );
-=======
   GEOS_HOST_DEVICE
   /**
    * this function is not virtual to avoid a compilation warning with nvcc.
@@ -198,7 +178,6 @@
     GEOS_UNUSED_VAR( stress );
     GEOS_UNUSED_VAR( stiffness );
     GEOS_ERROR( "smallStrainUpdate() not implemented for this model" );
->>>>>>> ef0b1314
   }
 
   GEOS_HOST_DEVICE
@@ -227,103 +206,21 @@
    * @param[out] stress New stress value (Cauchy stress)
    * @param[out] stiffness New tangent stiffness value
    */
-  GEOSX_HOST_DEVICE
+  GEOS_HOST_DEVICE
   virtual void smallStrainNoStateUpdate( localIndex const k,
                                          localIndex const q,
                                          real64 const ( &totalStrain )[6],
                                          real64 ( & stress )[6],
                                          real64 ( & stiffness )[6][6] ) const
   {
-    GEOSX_UNUSED_VAR( k );
-    GEOSX_UNUSED_VAR( q );
-    GEOSX_UNUSED_VAR( totalStrain );
-    GEOSX_UNUSED_VAR( stress );
-    GEOSX_UNUSED_VAR( stiffness );
-    GEOSX_ERROR( "smallStrainNoStateUpdate() not implemented for this model" );
-  }
-
-<<<<<<< HEAD
-  /**
-   * @brief Hypo update (small strain, large rotation).
-   *
-   * The base class uses a call to the small strain update, followed by
-   * a rotation correction using the Hughes-Winget incrementally objective
-   * algorithm.  One can imagine the material deforming in small strain, but in
-   * a reference frame that rotates to track the body's local rotation.  This
-   * provides a convenient way to extend small strain models to a finite rotation
-   * regime.  From the assumption of small deformations, the Cauchy stress and
-   * Kirchoff stress are approximately equal (det F ~ 1).
-   *
-   * Note that if the derived class has tensorial state variables (beyond the
-   * stress itself) care must be taken to rotate these as well.
-   *
-   * We use a post-rotation of the new stress (as opposed to pre-rotation of the old stress)
-   * as we don't have to unrotate the old stress in the event a rewind is required.
-   * We do not post-rotate the stiffness tensor, which is an approximation, but
-   * should be sufficient for small rotation increments.
-   *
-   * This method does not work for anisotropic properties or yield functions
-   * (without some care) and a co-rotational formulation should be considered instead.
-   *
-   * @param[in] k The element index.
-   * @param[in] q The quadrature point index.
-   * @param[in] Ddt The incremental deformation tensor (rate of deformation tensor * dt)
-   * @param[in] Rot The incremental rotation tensor
-   * @param[out] stress New stress value (Cauchy stress)
-   * @param[out] stiffness New stiffness value
-   */
-  GEOSX_HOST_DEVICE
-  virtual void hypoUpdate( localIndex const k,
-                           localIndex const q,
-                           real64 const ( &Ddt )[6],
-                           real64 const ( &Rot )[3][3],
-                           real64 ( & stress )[6],
-                           real64 ( & stiffness )[6][6] ) const
-  {
-    smallStrainUpdate( k, q, Ddt, stress, stiffness );
-
-    real64 temp[6] = { 0 };
-    LvArray::tensorOps::Rij_eq_AikSymBklAjl< 3 >( temp, Rot, m_newStress[ k ][ q ] );
-    LvArray::tensorOps::copy< 6 >( stress, temp );
-    saveStress( k, q, stress );
-  }
-
-  /**
-   * @brief Hyper update (large deformation).
-   *
-   * This version provides an interface for fully-general, large-deformation
-   * models.  The input strain measure is the deformation gradient minus the identity.
-   * The output is the Cauchy stress (true stress in the deformed configuration) to be
-   * consistent with the previous interfaces.  The stiffness is similarly the
-   * stiffness in the deformed configuration.
-   *
-   * @note: This interface is currently a placeholder and has not been extensively
-   * tested.
-   *
-   * @param[in] k The element index.
-   * @param[in] q The quadrature point index.
-   * @param[in] FminusI Deformation gradient minus identity (F-I)
-   * @param[out] stress New stress value (Cauchy stress)
-   * @param[out] stiffness New stiffness value
-   */
-  // TODO: confirm stress and strain measures we want to use
-  GEOSX_HOST_DEVICE
-  virtual void hyperUpdate( localIndex const k,
-                            localIndex const q,
-                            real64 const ( &FminusI )[3][3],
-                            real64 ( & stress )[6],
-                            real64 ( & stiffness )[6][6] ) const
-  {
-    GEOSX_UNUSED_VAR( k );
-    GEOSX_UNUSED_VAR( q );
-    GEOSX_UNUSED_VAR( FminusI );
-    GEOSX_UNUSED_VAR( stress );
-    GEOSX_UNUSED_VAR( stiffness );
-    GEOSX_ERROR( "hyperUpdate() not implemented for this model" );
-  }
-
-=======
->>>>>>> ef0b1314
+    GEOS_UNUSED_VAR( k );
+    GEOS_UNUSED_VAR( q );
+    GEOS_UNUSED_VAR( totalStrain );
+    GEOS_UNUSED_VAR( stress );
+    GEOS_UNUSED_VAR( stiffness );
+    GEOS_ERROR( "smallStrainNoStateUpdate() not implemented for this model" );
+  }
+
   ///@}
   /**
    * @name Update Interfaces: Stress-Only
@@ -352,27 +249,19 @@
    * @param[in] strainIncrement Strain increment in Voight notation (linearized strain)
    * @param[out] stress New stress value (Cauchy stress)
    */
-  GEOSX_HOST_DEVICE
+  GEOS_HOST_DEVICE
   virtual void smallStrainUpdate_StressOnly( localIndex const k,
                                              localIndex const q,
                                              real64 const & timeIncrement,
                                              real64 const ( &strainIncrement )[6],
                                              real64 ( & stress )[6] ) const
   {
-<<<<<<< HEAD
-    GEOSX_UNUSED_VAR( k );
-    GEOSX_UNUSED_VAR( q );
-    GEOSX_UNUSED_VAR( strainIncrement );
-    GEOSX_UNUSED_VAR( stress );
-    GEOSX_ERROR( "smallStrainUpdate_StressOnly() not implemented for this model" );
-=======
     GEOS_UNUSED_VAR( k );
     GEOS_UNUSED_VAR( q );
     GEOS_UNUSED_VAR( timeIncrement );
     GEOS_UNUSED_VAR( strainIncrement );
     GEOS_UNUSED_VAR( stress );
     GEOS_ERROR( "smallStrainUpdate_StressOnly() not implemented for this model" );
->>>>>>> ef0b1314
   }
 
 
@@ -384,67 +273,28 @@
    * @param[in] totalStrain total strain in Voight notation (linearized strain)
    * @param[out] stress New stress value (Cauchy stress)
    */
-  GEOSX_HOST_DEVICE
+  GEOS_HOST_DEVICE
   virtual void smallStrainNoStateUpdate_StressOnly( localIndex const k,
                                                     localIndex const q,
                                                     real64 const ( &totalStrain )[6],
                                                     real64 ( & stress )[6] ) const
   {
-    GEOSX_UNUSED_VAR( k );
-    GEOSX_UNUSED_VAR( q );
-    GEOSX_UNUSED_VAR( totalStrain );
-    GEOSX_UNUSED_VAR( stress );
-    GEOSX_ERROR( "smallStrainNoStateUpdate_StressOnly() not implemented for this model" );
+    GEOS_UNUSED_VAR( k );
+    GEOS_UNUSED_VAR( q );
+    GEOS_UNUSED_VAR( totalStrain );
+    GEOS_UNUSED_VAR( stress );
+    GEOS_ERROR( "smallStrainNoStateUpdate_StressOnly() not implemented for this model" );
   }
 
   /**
    * @brief Helper to save point stress back to m_newStress array
    *
-<<<<<<< HEAD
-   * @param[in] k The element index.
-   * @param[in] q The quadrature point index.
-   * @param[in] Ddt The incremental deformation tensor (rate of deformation tensor * dt)
-   * @param[in] Rot The incremental rotation tensor
-   * @param[out] stress New stress value (Cauchy stress)
-   */
-  GEOSX_HOST_DEVICE
-  virtual void hypoUpdate_StressOnly( localIndex const k,
-                                      localIndex const q,
-                                      real64 const ( &Ddt )[6],
-                                      real64 const ( &Rot )[3][3],
-                                      real64 ( & stress )[6] ) const
-  {
-    smallStrainUpdate_StressOnly( k, q, Ddt, stress );
-
-    real64 temp[6] = { 0 };
-    LvArray::tensorOps::Rij_eq_AikSymBklAjl< 3 >( temp, Rot, m_newStress[ k ][ q ] );
-    LvArray::tensorOps::copy< 6 >( stress, temp );
-    saveStress( k, q, stress );
-  }
-
-  /**
-   * @brief Hyper update, returning only stresses.
-=======
    * This is mostly defined for improving code readability.
->>>>>>> ef0b1314
    *
    * @param[in] k Element index.
    * @param[in] q Quadrature point index.
    * @param[in] stress Stress to be save to m_newStress[k][q]
    */
-<<<<<<< HEAD
-  GEOSX_HOST_DEVICE
-  virtual void hyperUpdate_StressOnly( localIndex const k,
-                                       localIndex const q,
-                                       real64 const ( &FminusI )[3][3],
-                                       real64 ( & stress )[6] ) const
-  {
-    GEOSX_UNUSED_VAR( k );
-    GEOSX_UNUSED_VAR( q );
-    GEOSX_UNUSED_VAR( FminusI );
-    GEOSX_UNUSED_VAR( stress );
-    GEOSX_ERROR( "hyperUpdate_StressOnly() not implemented for this model" );
-=======
   GEOS_HOST_DEVICE
   GEOS_FORCE_INLINE
   void saveStress( localIndex const k,
@@ -452,7 +302,6 @@
                    real64 const ( &stress )[6] ) const
   {
     LvArray::tensorOps::copy< 6 >( m_newStress[k][q], stress );
->>>>>>> ef0b1314
   }
 
   /**
@@ -461,8 +310,8 @@
    * @param[in] k Element index.
    * @param[in] q Quadrature point index.
    */
-  GEOSX_HOST_DEVICE
-  GEOSX_FORCE_INLINE
+  GEOS_HOST_DEVICE
+  GEOS_FORCE_INLINE
   virtual void saveConvergedState( localIndex const k,
                                    localIndex const q ) const
   {
@@ -476,15 +325,15 @@
    * @param q the quadrature index
    * @param elasticStrain Current elastic strain
    */
-  GEOSX_HOST_DEVICE
+  GEOS_HOST_DEVICE
   virtual void getElasticStrain( localIndex const k,
                                  localIndex const q,
                                  real64 ( & elasticStrain )[6] ) const
   {
-    GEOSX_UNUSED_VAR( k );
-    GEOSX_UNUSED_VAR( q );
-    GEOSX_UNUSED_VAR( elasticStrain );
-    GEOSX_ERROR( "getElasticStrain() not implemented for this model" );
+    GEOS_UNUSED_VAR( k );
+    GEOS_UNUSED_VAR( q );
+    GEOS_UNUSED_VAR( elasticStrain );
+    GEOS_ERROR( "getElasticStrain() not implemented for this model" );
   }
 
   /**
@@ -510,7 +359,7 @@
    * @param q the quadrature index
    * @return Strain energy density
    */
-  GEOSX_HOST_DEVICE
+  GEOS_HOST_DEVICE
   virtual real64 getStrainEnergyDensity( localIndex const k,
                                          localIndex const q ) const
   {
@@ -527,7 +376,7 @@
     }
     energy *= 0.5;
 
-    GEOSX_ASSERT_MSG( energy >= 0.0, "negative strain energy density detected" );
+    GEOS_ASSERT_MSG( energy >= 0.0, "negative strain energy density detected" );
 
     return energy;
   }
@@ -547,13 +396,13 @@
    * @param k the element number
    * @param stiffness the stiffness array
    */
-  GEOSX_HOST_DEVICE
+  GEOS_HOST_DEVICE
   virtual void getElasticStiffness( localIndex const k, localIndex const q, real64 ( & stiffness )[6][6] ) const
   {
-    GEOSX_UNUSED_VAR( k );
-    GEOSX_UNUSED_VAR( q );
-    GEOSX_UNUSED_VAR( stiffness );
-    GEOSX_ERROR( "getElasticStiffness() not implemented for this model" );
+    GEOS_UNUSED_VAR( k );
+    GEOS_UNUSED_VAR( q );
+    GEOS_UNUSED_VAR( stiffness );
+    GEOS_ERROR( "getElasticStiffness() not implemented for this model" );
   }
 
   /**
@@ -573,7 +422,7 @@
    * @param strainIncrement strain increment (on top of which a FD perturbation will be added)
    * @param stiffnessFD finite different stiffness approximation
    */
-  GEOSX_HOST_DEVICE
+  GEOS_HOST_DEVICE
   void computeSmallStrainFiniteDifferenceStiffness( localIndex k,
                                                     localIndex q,
                                                     real64 const & timeIncrement,
@@ -630,7 +479,7 @@
    * @param q the quadrature index
    * @param strainIncrement strain increment (on top of which a FD perturbation will be added)
    */
-  GEOSX_HOST_DEVICE
+  GEOS_HOST_DEVICE
   bool checkSmallStrainStiffness( localIndex k,
                                   localIndex q,
                                   real64 const & timeIncrement,
@@ -706,6 +555,13 @@
     static constexpr char const * oldStressString() { return "oldStress"; }            ///< Old stress key
     static constexpr char const * densityString() { return "density"; }                ///< Density key
     static constexpr char const * defaultDensityString() { return "defaultDensity"; }  ///< Default density key
+    static constexpr char const * thermalExpansionCoefficientString() { return "thermalExpansionCoefficient"; } // Thermal expansion
+                                                                                                                // coefficient key
+    static constexpr char const * defaultThermalExpansionCoefficientString() { return "defaultThermalExpansionCoefficient"; } // Default
+                                                                                                                              // thermal
+                                                                                                                              // expansion
+                                                                                                                              // coefficient
+                                                                                                                              // key
   };
 
   /**
@@ -794,10 +650,10 @@
    *@brief Get bulkModulus vector
    *@return the bulkModulus of all elements
    */
-  GEOSX_HOST_DEVICE
+  GEOS_HOST_DEVICE
   virtual arrayView1d< real64 const > getBulkModulus( ) const
   {
-    GEOSX_ERROR( "getBulkModulus() not implemented for this model" );
+    GEOS_ERROR( "getBulkModulus() not implemented for this model" );
 
     array1d< real64 > out;
     return out.toViewConst();
@@ -807,10 +663,10 @@
    *@brief Get shearModulus vector
    *@return the shearModulus of all elements
    */
-  GEOSX_HOST_DEVICE
+  GEOS_HOST_DEVICE
   virtual arrayView1d< real64 const > getShearModulus( ) const
   {
-    GEOSX_ERROR( "getShearModulus() not implemented for this model" );
+    GEOS_ERROR( "getShearModulus() not implemented for this model" );
 
     array1d< real64 > out;
     return out.toViewConst();
@@ -832,6 +688,12 @@
 
   /// The default density for new allocations.
   real64 m_defaultDensity = 0;
+
+  /// The thermal expansion coefficient for each upper level dimension (i.e. cell) of *this
+  array1d< real64 > m_thermalExpansionCoefficient;
+
+  /// The default value of the thermal expansion coefficient for any new allocations.
+  real64 m_defaultThermalExpansionCoefficient = 0;
 
   /// Flag to disable inelasticity (plasticity, damage, etc.)
   bool m_disableInelasticity = false;
@@ -842,6 +704,6 @@
 };
 
 } // namespace constitutive
-} // namespace geosx
-
-#endif /* GEOSX_CONSTITUTIVE_SOLID_SOLIDBASE_HPP_ */+} // namespace geos
+
+#endif /* GEOS_CONSTITUTIVE_SOLID_SOLIDBASE_HPP_ */