/*
 * ------------------------------------------------------------------------------------------------------------
 * SPDX-License-Identifier: LGPL-2.1-only
 *
 * Copyright (c) 2018-2020 Lawrence Livermore National Security LLC
 * Copyright (c) 2018-2020 The Board of Trustees of the Leland Stanford Junior University
 * Copyright (c) 2018-2020 TotalEnergies
 * Copyright (c) 2019-     GEOSX Contributors
 * All rights reserved
 *
 * See top level LICENSE, COPYRIGHT, CONTRIBUTORS, NOTICE, and ACKNOWLEDGEMENTS files for details.
 * ------------------------------------------------------------------------------------------------------------
 */


/**
 * @file SolidBase.hpp
 */

#ifndef GEOSX_CONSTITUTIVE_SOLID_SOLIDBASE_HPP_
#define GEOSX_CONSTITUTIVE_SOLID_SOLIDBASE_HPP_

#include "constitutive/ConstitutiveBase.hpp"
#include "LvArray/src/tensorOps.hpp"

namespace geosx
{
namespace constitutive
{

/**
 * @brief Base class for all solid constitutive kernel wrapper classes.
 *
 * The responsibility of this base is to:
 *
 * 1) Contain views to state and parameter data for solid models.
 * 2) Specify an interface for state update functions.
 *
 * In general, the ArrayView data in the wrapper is specified to be of type
 * "arrayView<T> const" or "arrayView<T const> const". The "const-ness"
 * of the data indicates whether it is a parameter" or a state variable,
 * with the parameters being "T const" and state variables being "T".
 *
 * @note
 * If an allocation occurs on the underlying Array after a KernelWrapper is created,
 * then the ArrayView members of that KernelWrapper are silently invalid.
 */
class SolidBaseUpdates
{
protected:
  /**
   * @brief constructor
   * @param[in] newStress The new stress data from the constitutive model class.
   * @param[in] oldStress The old stress data from the constitutive model class.
   * @param[in] disableInelasticity Flag to disable inelastic response
   */
  SolidBaseUpdates( arrayView3d< real64, solid::STRESS_USD > const & newStress,
                    arrayView3d< real64, solid::STRESS_USD > const & oldStress,
                    const bool & disableInelasticity ):
    m_newStress( newStress ),
    m_oldStress( oldStress ),
    m_disableInelasticity ( disableInelasticity )
  {}

  /// Deleted default constructor
  SolidBaseUpdates() = delete;

  /**
   * @brief Copy Constructor
   * @param source Object to copy
   */
  SolidBaseUpdates( SolidBaseUpdates const & source ) = default;

  /**
   * @brief Move Constructor
   * @param source Object to move resources from
   */
  SolidBaseUpdates( SolidBaseUpdates && source ) = default;

  /// Deleted copy assignment operator
  SolidBaseUpdates & operator=( SolidBaseUpdates const & ) = delete;

  /// Deleted move assignment operator
  SolidBaseUpdates & operator=( SolidBaseUpdates && ) =  delete;

  /**
   * @brief Helper to save point stress back to m_newStress array
   *
   * This is mostly defined for improving code readability.
   *
   * @param[in] k Element index.
   * @param[in] q Quadrature point index.
   * @param[in] stress Stress to be save to m_newStress[k][q]
   */
  GEOSX_HOST_DEVICE
  GEOSX_FORCE_INLINE
  void saveStress( localIndex const k,
                   localIndex const q,
                   real64 const ( &stress )[6] ) const
  {
    LvArray::tensorOps::copy< 6 >( m_newStress[k][q], stress );
  }

public:

  /// A reference the current material stress at quadrature points.
  arrayView3d< real64, solid::STRESS_USD > const m_newStress;

  /// A reference the previous material stress at quadrature points.
  arrayView3d< real64, solid::STRESS_USD > const m_oldStress;

  /// Flag to disable inelasticity
  const bool & m_disableInelasticity;

  /**
   * @name Update Interfaces: Stress and Stiffness
   *
   * We define a variety of interfaces for constitutive models using different
   * strain theories.  Derived classes only need to implement the subset of interfaces
   * most relevant to them.
   *
   * This group of interfaces returns stress and stiffness simultaneously, and
   * are most useful for implicit finite element formulations.
   */
  ///@{

  /**
   * @brief Get bulkModulus
   * @param[in] k Element index.
   * @return the bulkModulus of element k
   */
  GEOSX_HOST_DEVICE
  virtual real64 getBulkModulus( localIndex const k ) const
  {
    GEOSX_UNUSED_VAR( k );
    GEOSX_ERROR( "getBulkModulus() not implemented for this model" );

    return 0;
  }

  /**
<<<<<<< HEAD
   * @brief Get thermalExpansionCoefficient
   * @param[in] k Element index.
   * @return the thermalExpansionCoefficient of element k
   */
  GEOSX_HOST_DEVICE
  virtual real64 getThermalExpansionCoefficient( localIndex const k ) const
  {
    GEOSX_UNUSED_VAR( k );
    GEOSX_ERROR( "getThermalExpansionCoefficient() not implemented for this model" );
=======
   * @brief Get shear modulus
   * @param[in] k Element index.
   * @return the shear modulus of element k
   */
  GEOSX_HOST_DEVICE
  virtual real64 getShearModulus( localIndex const k ) const
  {
    GEOSX_UNUSED_VAR( k );
    GEOSX_ERROR( "getShearModulus() not implemented for this model" );
>>>>>>> e9469bf1

    return 0;
  }

  /**
   * @brief Small strain update.
   *
   * @param[in] k Element index.
   * @param[in] q Quadrature point index.
   * @param[in] strainIncrement Strain increment in Voight notation (linearized strain)
   * @param[out] stress New stress value (Cauchy stress)
   * @param[out] stiffness New tangent stiffness value
   */
  GEOSX_HOST_DEVICE
  virtual void smallStrainUpdate( localIndex const k,
                                  localIndex const q,
                                  real64 const ( &strainIncrement )[6],
                                  real64 ( & stress )[6],
                                  real64 ( & stiffness )[6][6] ) const
  {
    GEOSX_UNUSED_VAR( k );
    GEOSX_UNUSED_VAR( q );
    GEOSX_UNUSED_VAR( strainIncrement );
    GEOSX_UNUSED_VAR( stress );
    GEOSX_UNUSED_VAR( stiffness );
    GEOSX_ERROR( "smallStrainUpdate() not implemented for this model" );
  }

  /**
   * @brief Small strain, stateless update.
   *
   * @param[in] k Element index.
   * @param[in] q Quadrature point index.
   * @param[in] totalStrain Total strain in Voight notation (linearized strain)
   * @param[out] stress New stress value (Cauchy stress)
   * @param[out] stiffness New tangent stiffness value
   */
  GEOSX_HOST_DEVICE
  virtual void smallStrainNoStateUpdate( localIndex const k,
                                         localIndex const q,
                                         real64 const ( &totalStrain )[6],
                                         real64 ( & stress )[6],
                                         real64 ( & stiffness )[6][6] ) const
  {
    GEOSX_UNUSED_VAR( k );
    GEOSX_UNUSED_VAR( q );
    GEOSX_UNUSED_VAR( totalStrain );
    GEOSX_UNUSED_VAR( stress );
    GEOSX_UNUSED_VAR( stiffness );
    GEOSX_ERROR( "smallStrainNoStateUpdate() not implemented for this model" );
  }

  /**
   * @brief Hypo update (small strain, large rotation).
   *
   * The base class uses a call to the small strain update, followed by
   * a rotation correction using the Hughes-Winget incrementally objective
   * algorithm.  One can imagine the material deforming in small strain, but in
   * a reference frame that rotates to track the body's local rotation.  This
   * provides a convenient way to extend small strain models to a finite rotation
   * regime.  From the assumption of small deformations, the Cauchy stress and
   * Kirchoff stress are approximately equal (det F ~ 1).
   *
   * Note that if the derived class has tensorial state variables (beyond the
   * stress itself) care must be taken to rotate these as well.
   *
   * We use a post-rotation of the new stress (as opposed to pre-rotation of the old stress)
   * as we don't have to unrotate the old stress in the event a rewind is required.
   * We do not post-rotate the stiffness tensor, which is an approximation, but
   * should be sufficient for small rotation increments.
   *
   * This method does not work for anisotropic properties or yield functions
   * (without some care) and a co-rotational formulation should be considered instead.
   *
   * @param[in] k The element index.
   * @param[in] q The quadrature point index.
   * @param[in] Ddt The incremental deformation tensor (rate of deformation tensor * dt)
   * @param[in] Rot The incremental rotation tensor
   * @param[out] stress New stress value (Cauchy stress)
   * @param[out] stiffness New stiffness value
   */
  GEOSX_HOST_DEVICE
  virtual void hypoUpdate( localIndex const k,
                           localIndex const q,
                           real64 const ( &Ddt )[6],
                           real64 const ( &Rot )[3][3],
                           real64 ( & stress )[6],
                           real64 ( & stiffness )[6][6] ) const
  {
    smallStrainUpdate( k, q, Ddt, stress, stiffness );

    real64 temp[6] = { 0 };
    LvArray::tensorOps::Rij_eq_AikSymBklAjl< 3 >( temp, Rot, m_newStress[ k ][ q ] );
    LvArray::tensorOps::copy< 6 >( stress, temp );
    saveStress( k, q, stress );
  }

  /**
   * @brief Hyper update (large deformation).
   *
   * This version provides an interface for fully-general, large-deformation
   * models.  The input strain measure is the deformation gradient minus the identity.
   * The output is the Cauchy stress (true stress in the deformed configuration) to be
   * consistent with the previous interfaces.  The stiffness is similarly the
   * stiffness in the deformed configuration.
   *
   * @note: This interface is currently a placeholder and has not been extensively
   * tested.
   *
   * @param[in] k The element index.
   * @param[in] q The quadrature point index.
   * @param[in] FminusI Deformation gradient minus identity (F-I)
   * @param[out] stress New stress value (Cauchy stress)
   * @param[out] stiffness New stiffness value
   */
  // TODO: confirm stress and strain measures we want to use
  GEOSX_HOST_DEVICE
  virtual void hyperUpdate( localIndex const k,
                            localIndex const q,
                            real64 const ( &FminusI )[3][3],
                            real64 ( & stress )[6],
                            real64 ( & stiffness )[6][6] ) const
  {
    GEOSX_UNUSED_VAR( k );
    GEOSX_UNUSED_VAR( q );
    GEOSX_UNUSED_VAR( FminusI );
    GEOSX_UNUSED_VAR( stress );
    GEOSX_UNUSED_VAR( stiffness );
    GEOSX_ERROR( "hyperUpdate() not implemented for this model" );
  }

  ///@}
  /**
   * @name Update Interfaces: Stress-Only
   *
   * We define a variety of interfaces for constitutive models using different
   * strain theories.  Derived classes only need to implement the subset of interfaces
   * most relevant to them.
   *
   * This group of interfaces returns stress only, with no stiffness, and
   * are most useful for explicit finite element formulations.
   *
   * @note
   * The base class versions implement a naive call to the versions
   * of the updates that returns both stress and stiffness, and then discards
   * the stiffness.  Derived classes can implement an optimized version to
   * avoid extranenous work, but we delegate this detail to them.
   */
  ///@{

  /**
   * @brief Small strain update, returning only stress.
   *
   * @param[in] k Element index.
   * @param[in] q Quadrature point index.
   * @param[in] strainIncrement Strain increment in Voight notation (linearized strain)
   * @param[out] stress New stress value (Cauchy stress)
   */
  GEOSX_HOST_DEVICE
  virtual void smallStrainUpdate_StressOnly( localIndex const k,
                                             localIndex const q,
                                             real64 const ( &strainIncrement )[6],
                                             real64 ( & stress )[6] ) const
  {
    GEOSX_UNUSED_VAR( k );
    GEOSX_UNUSED_VAR( q );
    GEOSX_UNUSED_VAR( strainIncrement );
    GEOSX_UNUSED_VAR( stress );
    GEOSX_ERROR( "smallStrainUpdate_StressOnly() not implemented for this model" );
  }


  /**
   * @brief Small strain, stateless update, returning only stress.
   *
   * @param[in] k Element index.
   * @param[in] q Quadrature point index.
   * @param[in] totalStrain total strain in Voight notation (linearized strain)
   * @param[out] stress New stress value (Cauchy stress)
   */
  GEOSX_HOST_DEVICE
  virtual void smallStrainNoStateUpdate_StressOnly( localIndex const k,
                                                    localIndex const q,
                                                    real64 const ( &totalStrain )[6],
                                                    real64 ( & stress )[6] ) const
  {
    GEOSX_UNUSED_VAR( k );
    GEOSX_UNUSED_VAR( q );
    GEOSX_UNUSED_VAR( totalStrain );
    GEOSX_UNUSED_VAR( stress );
    GEOSX_ERROR( "smallStrainNoStateUpdate_StressOnly() not implemented for this model" );
  }

  /**
   * @brief Hypo update, returning only stress
   *
   * @param[in] k The element index.
   * @param[in] q The quadrature point index.
   * @param[in] Ddt The incremental deformation tensor (rate of deformation tensor * dt)
   * @param[in] Rot The incremental rotation tensor
   * @param[out] stress New stress value (Cauchy stress)
   */
  GEOSX_HOST_DEVICE
  virtual void hypoUpdate_StressOnly( localIndex const k,
                                      localIndex const q,
                                      real64 const ( &Ddt )[6],
                                      real64 const ( &Rot )[3][3],
                                      real64 ( & stress )[6] ) const
  {
    smallStrainUpdate_StressOnly( k, q, Ddt, stress );

    real64 temp[6] = { 0 };
    LvArray::tensorOps::Rij_eq_AikSymBklAjl< 3 >( temp, Rot, m_newStress[ k ][ q ] );
    LvArray::tensorOps::copy< 6 >( stress, temp );
    saveStress( k, q, stress );
  }

  /**
   * @brief Hyper update, returning only stresses.
   *
   * @param[in] k The element index.
   * @param[in] q The quadrature point index.
   * @param[in] FminusI Deformation gradient minus identity (F-I)
   * @param[out] stress New stress value (Cauchy stress)
   */
  GEOSX_HOST_DEVICE
  virtual void hyperUpdate_StressOnly( localIndex const k,
                                       localIndex const q,
                                       real64 const ( &FminusI )[3][3],
                                       real64 ( & stress )[6] ) const
  {
    GEOSX_UNUSED_VAR( k );
    GEOSX_UNUSED_VAR( q );
    GEOSX_UNUSED_VAR( FminusI );
    GEOSX_UNUSED_VAR( stress );
    GEOSX_ERROR( "hyperUpdate_StressOnly() not implemented for this model" );
  }

  ///@}

  /**
   * @brief Save converged state data at index (k,q)
   *
   * @param[in] k Element index.
   * @param[in] q Quadrature point index.
   */
  GEOSX_HOST_DEVICE
  GEOSX_FORCE_INLINE
  virtual void saveConvergedState( localIndex const k,
                                   localIndex const q ) const
  {
    LvArray::tensorOps::copy< 6 >( m_oldStress[k][q], m_newStress[k][q] );
  }

  /**
   * @brief Return the current elastic strain at a given material point (small-strain interface)
   *
   * @param k the element inex
   * @param q the quadrature index
   * @param elasticStrain Current elastic strain
   */
  GEOSX_HOST_DEVICE
  virtual void getElasticStrain( localIndex const k,
                                 localIndex const q,
                                 real64 ( & elasticStrain )[6] ) const
  {
    GEOSX_UNUSED_VAR( k );
    GEOSX_UNUSED_VAR( q );
    GEOSX_UNUSED_VAR( elasticStrain );
    GEOSX_ERROR( "getElasticStrain() not implemented for this model" );
  }

  /**
   * @brief Return the strain energy density at a given material point
   *
   * @param k the element inex
   * @param q the quadrature index
   * @return Strain energy density
   */
  GEOSX_HOST_DEVICE
  virtual real64 getStrainEnergyDensity( localIndex const k,
                                         localIndex const q ) const
  {
    auto const & stress = m_newStress[k][q];

    real64 strain[6];
    getElasticStrain( k, q, strain );

    real64 energy = 0;

    for( localIndex i=0; i<6; ++i )
    {
      energy += stress[i]*strain[i];  // contraction sigma:epsilon
    }
    energy *= 0.5;

    GEOSX_ASSERT_MSG( energy >= 0.0, "negative strain energy density detected" );

    return energy;
  }

  /**
   * @brief Return the stiffness at a given element (small-strain interface)
   *
   * @note If the material model has a strain-dependent material stiffness (e.g.
   * any plasticity, damage, or nonlinear elastic model) then this interface will
   * not work.  Users should instead use one of the interfaces where a strain
   * tensor is provided as input.
   *
   * @note Given the limitations above, this function may be removed from the
   * public interface in the future.  Direct use in physics
   * solvers is discouraged.
   *
   * @param k the element number
   * @param stiffness the stiffness array
   */
  GEOSX_HOST_DEVICE
  virtual void getElasticStiffness( localIndex const k, localIndex const q, real64 ( & stiffness )[6][6] ) const
  {
    GEOSX_UNUSED_VAR( k );
    GEOSX_UNUSED_VAR( q );
    GEOSX_UNUSED_VAR( stiffness );
    GEOSX_ERROR( "getElasticStiffness() not implemented for this model" );
  }

  /**
   * @brief Perform a finite-difference stiffness computation
   *
   * This method uses stress evaluations and finite differencing to
   * approximate the 6x6 stiffness matrix.
   *
   * @note This method only works for models providing the smallStrainUpdate
   * method returning a 6x6 stiffness, as it will primarily be used to check
   * the hand coded tangent against a finite difference reference.
   * A similar method would need to be implemented to check compressed stiffness,
   * stress-only, or finite-strain interfaces.
   *
   * @param k the element number
   * @param q the quadrature index
   * @param strainIncrement strain increment (on top of which a FD perturbation will be added)
   * @param stiffnessFD finite different stiffness approximation
   */
  GEOSX_HOST_DEVICE
  void computeSmallStrainFiniteDifferenceStiffness( localIndex k,
                                                    localIndex q,
                                                    real64 const ( &strainIncrement )[6],
                                                    real64 ( & stiffnessFD )[6][6] ) const
  {
    real64 stiffness[6][6];      // coded stiffness
    real64 stress[6];            // original stress
    real64 stressFD[6];          // perturbed stress
    real64 strainIncrementFD[6]; // perturbed strain
    real64 norm = 0;             // norm for scaling (note: method is fragile w.r.t. scaling)

    for( localIndex i=0; i<6; ++i )
    {
      strainIncrementFD[i] = strainIncrement[i];
      norm += fabs( strainIncrement[i] );
    }

    real64 eps = 1e-4*norm;     // finite difference perturbation

    smallStrainUpdate( k, q, strainIncrement, stress, stiffness );

    for( localIndex i=0; i<6; ++i )
    {
      strainIncrementFD[i] += eps;

      if( i>0 )
      {
        strainIncrementFD[i-1] -= eps;
      }

      smallStrainUpdate( k, q, strainIncrementFD, stressFD, stiffnessFD );

      for( localIndex j=0; j<6; ++j )
      {
        stiffnessFD[j][i] = (stressFD[j]-stress[j])/eps;
      }
    }

    return;
  }

  /**
   * @brief Perform a finite-difference check of the stiffness computation
   *
   * This method uses several stress evaluations and finite differencing to
   * approximate the 6x6 stiffness matrix, and then computes an error between
   * the coded stiffness method and the finite difference version.
   *
   * @note This method only works for models providing the smallStrainUpdate
   * method returning a 6x6 stiffness.
   *
   * @param k the element number
   * @param q the quadrature index
   * @param strainIncrement strain increment (on top of which a FD perturbation will be added)
   */
  GEOSX_HOST_DEVICE
  bool checkSmallStrainStiffness( localIndex k,
                                  localIndex q,
                                  real64 const ( &strainIncrement )[6],
                                  bool print = false ) const
  {
    real64 stiffness[6][6];     // coded stiffness
    real64 stiffnessFD[6][6];   // finite difference approximation
    real64 stress[6];           // original stress

    smallStrainUpdate( k, q, strainIncrement, stress, stiffness );
    computeSmallStrainFiniteDifferenceStiffness( k, q, strainIncrement, stiffnessFD );

    // compute relative error between two versions

    real64 error = 0;
    real64 norm = 0;

    for( localIndex i=0; i<6; ++i )
    {
      for( localIndex j=0; j<6; ++j )
      {
        error += fabs( stiffnessFD[i][j]-stiffness[i][j] );
        norm += fabs( stiffnessFD[i][j] );
      }
    }
    error /= norm;

    // optional printing for debugging purposes

    if( print )
    {
      for( localIndex i=0; i<6; ++i )
      {
        for( localIndex j=0; j<6; ++j )
        {
          printf( "[%8.1e vs %8.1e] ", stiffnessFD[i][j], stiffness[i][j] );
        }
        printf( "\n" );
      }
    }

    return (error < 1e-3);
  }

};


/**
 * @class SolidBase
 * This class serves as the base class for solid constitutive models.
 */
class SolidBase : public constitutive::ConstitutiveBase
{
public:
  /**
   * @brief Constructor
   * @param name Name of the SolidBase object in the repository.
   * @param parent The parent group of the SolidBase object.
   */
  SolidBase( string const & name,
             Group * const parent );

  /**
   * Destructor
   */
  virtual ~SolidBase() override;

  /// Keys for data in this class
  struct viewKeyStruct : public ConstitutiveBase::viewKeyStruct
  {
    static constexpr char const * stressString() { return "stress"; }                  ///< New stress key
    static constexpr char const * oldStressString() { return "oldStress"; }            ///< Old stress key
    static constexpr char const * densityString() { return "density"; }                ///< Density key
    static constexpr char const * defaultDensityString() { return "defaultDensity"; }  ///< Default density key
  };

  /**
   * @brief Allocate constitutive arrays
   * @param parent Object's parent group (element subregion)
   * @param numConstitutivePointsPerParentIndex Number of quadrature points per element
   */
  virtual void allocateConstitutiveData( dataRepository::Group & parent,
                                         localIndex const numConstitutivePointsPerParentIndex ) override;

  /// Save state data in preparation for next timestep
  virtual void saveConvergedState() const override;

  /**
   * @brief Enable/disable inelasticity
   * @param flag Flag to disable (if true) or enable (if false) inelastic response
   */
  void disableInelasticity( bool const flag )
  {
    m_disableInelasticity = flag;
  }

  /**
   * @brief Number of elements storing solid data
   * @return Number of elements
   */
  localIndex numElem() const
  {
    return m_oldStress.size( 0 );
  }

  /**
   * @brief Number of quadrature points storing solid data
   * @return Number of quadrature points
   */
  localIndex numQuad() const
  {
    return m_oldStress.size( 1 );
  }

  /**
   * @name Accessors
   */
  ///@{

  /**
   * @brief Non-const/mutable accessor for stress
   * @return Accessor
   */
  arrayView3d< real64, solid::STRESS_USD > const getStress()
  {
    return m_newStress;
  }

  /**
   * @brief Const/non-mutable accessor for stress
   * @return Accessor
   */
  arrayView3d< real64 const, solid::STRESS_USD > const getStress() const
  {
    return m_newStress;
  }

  /**
   * @brief Non-const/Mutable accessor for density.
   * @return Accessor
   */
  arrayView2d< real64 > const getDensity()
  {
    return m_density;
  }

  /**
   * @brief Const/non-mutable accessor for density
   * @return Accessor
   */
  arrayView2d< real64 const > const getDensity() const
  {
    return m_density;
  }

  ///@}
  //

  /**
   *@brief Get bulkModulus vector
   *@return the bulkModulus of all elements
   */
  GEOSX_HOST_DEVICE
  virtual arrayView1d< real64 const > getBulkModulus( ) const
  {
    GEOSX_ERROR( "getBulkModulus() not implemented for this model" );

    array1d< real64 > out;
    return out.toViewConst();
  }

  /**
   *@brief Get shearModulus vector
   *@return the shearModulus of all elements
   */
  GEOSX_HOST_DEVICE
  virtual arrayView1d< real64 const > getShearModulus( ) const
  {
    GEOSX_ERROR( "getShearModulus() not implemented for this model" );

    array1d< real64 > out;
    return out.toViewConst();
  }

protected:

  /// Post-process XML input
  virtual void postProcessInput() override;

  /// The current stress at a quadrature point (i.e. at timestep n, global newton iteration k)
  array3d< real64, solid::STRESS_PERMUTATION > m_newStress;

  /// The previous stress at a quadrature point (i.e. at timestep (n-1))
  array3d< real64, solid::STRESS_PERMUTATION > m_oldStress;

  /// The material density at a quadrature point.
  array2d< real64 > m_density;

  /// The default density for new allocations.
  real64 m_defaultDensity = 0;

  /// Flag to disable inelasticity (plasticity, damage, etc.)
  bool m_disableInelasticity = false;

  /// band-aid fix...going to have to remove this after we clean up
  /// initialization for constitutive models.
  bool m_postProcessed = false;
};

} // namespace constitutive
} // namespace geosx

#endif /* GEOSX_CONSTITUTIVE_SOLID_SOLIDBASE_HPP_ */<|MERGE_RESOLUTION|>--- conflicted
+++ resolved
@@ -139,7 +139,6 @@
   }
 
   /**
-<<<<<<< HEAD
    * @brief Get thermalExpansionCoefficient
    * @param[in] k Element index.
    * @return the thermalExpansionCoefficient of element k
@@ -149,7 +148,11 @@
   {
     GEOSX_UNUSED_VAR( k );
     GEOSX_ERROR( "getThermalExpansionCoefficient() not implemented for this model" );
-=======
+
+    return 0; 
+  }
+
+  /**
    * @brief Get shear modulus
    * @param[in] k Element index.
    * @return the shear modulus of element k
@@ -159,7 +162,6 @@
   {
     GEOSX_UNUSED_VAR( k );
     GEOSX_ERROR( "getShearModulus() not implemented for this model" );
->>>>>>> e9469bf1
 
     return 0;
   }
