/*
 * ------------------------------------------------------------------------------------------------------------
 * SPDX-License-Identifier: LGPL-2.1-only
 *
 * Copyright (c) 2018-2020 Lawrence Livermore National Security LLC
 * Copyright (c) 2018-2020 The Board of Trustees of the Leland Stanford Junior University
 * Copyright (c) 2018-2020 TotalEnergies
 * Copyright (c) 2019-     GEOSX Contributors
 * All rights reserved
 *
 * See top level LICENSE, COPYRIGHT, CONTRIBUTORS, NOTICE, and ACKNOWLEDGEMENTS files for details.
 * ------------------------------------------------------------------------------------------------------------
 */

/**
 *  @file ElasticTransverseIsotropic.hpp
 */

#ifndef GEOS_CONSTITUTIVE_SOLID_ELASTICTRANSVERSEISOTROPIC_HPP_
#define GEOS_CONSTITUTIVE_SOLID_ELASTICTRANSVERSEISOTROPIC_HPP_

#include "SolidBase.hpp"
#include "constitutive/ExponentialRelation.hpp"
#include "LvArray/src/tensorOps.hpp"
#include "SolidModelDiscretizationOpsTransverseIsotropic.hpp"

namespace geos
{

namespace constitutive
{

/**
 * @class ElasticTransverseIsotropicUpdates
 *
 * Class to provide elastic transverse isotropic material updates that
 * may be called from a kernel function.
 *
 * @note The "transverse" directions are 1 and 2 (or 0 and 1 in C-index)
 */
class ElasticTransverseIsotropicUpdates : public SolidBaseUpdates
{
public:
  /**
   * @brief Constructor
   * @param[in] c11 The 11 component of the Voigt stiffness tensor.
   * @param[in] c13 The 13 component of the Voigt stiffness tensor.
   * @param[in] c33 The 33 component of the Voigt stiffness tensor.
   * @param[in] c44 The 44 component of the Voigt stiffness tensor.
   * @param[in] c66 The 66 component of the Voigt stiffness tensor.
   * @param[in] effectiveBulkModulus The effective bulk modulus for wavespeed calculations
   * @param[in] effectiveShearModulus The effective shear modulus for wavespeed calculations
   * @param[in] materailDirection The material direction for each point
   * @param[in] thermalExpansionCoefficient The ArrayView holding the thermal expansion coefficient data for each element.
   * @param[in] newStress The ArrayView holding the new stress data for each point.
   * @param[in] oldStress The ArrayView holding the old stress data for each point.
   * @param[in] disableInelasticity Flag to disable plastic response for inelastic models.
   */
  ElasticTransverseIsotropicUpdates( arrayView1d< real64 > const & c11,
                                     arrayView1d< real64 > const & c13,
                                     arrayView1d< real64 > const & c33,
                                     arrayView1d< real64 > const & c44,
                                     arrayView1d< real64 > const & c66,
                                     arrayView1d< real64 > const & effectiveBulkModulus,
                                     arrayView1d< real64 > const & effectiveShearModulus,
                                     arrayView2d< real64 > const & materialDirection,
                                     arrayView1d< real64 const > const & thermalExpansionCoefficient,
                                     arrayView3d< real64, solid::STRESS_USD > const & newStress,
                                     arrayView3d< real64, solid::STRESS_USD > const & oldStress,
                                     arrayView2d< real64 > const & density,
                                     arrayView2d< real64 > const & wavespeed,
                                     bool const & disableInelasticity ):
    SolidBaseUpdates( newStress, 
                      oldStress,
                      density,
                      wavespeed,
                      thermalExpansionCoefficient,
                      disableInelasticity ),
    m_c11( c11 ),
    m_c13( c13 ),
    m_c33( c33 ),
    m_c44( c44 ),
    m_c66( c66 ),
    m_effectiveBulkModulus( effectiveBulkModulus ),
    m_effectiveShearModulus( effectiveShearModulus ),
    m_materialDirection( materialDirection )
  {}

  /// Deleted default constructor
  ElasticTransverseIsotropicUpdates() = delete;

  /// Default copy constructor
  ElasticTransverseIsotropicUpdates( ElasticTransverseIsotropicUpdates const & ) = default;

  /// Default move constructor
  ElasticTransverseIsotropicUpdates( ElasticTransverseIsotropicUpdates && ) = default;

  /// Deleted copy assignment operator
  ElasticTransverseIsotropicUpdates & operator=( ElasticTransverseIsotropicUpdates const & ) = delete;

  /// Deleted move assignment operator
  ElasticTransverseIsotropicUpdates & operator=( ElasticTransverseIsotropicUpdates && ) =  delete;

  // Use transverse isotropic form of inner product compression
  using DiscretizationOps = SolidModelDiscretizationOpsTransverseIsotropic;

  /// Use base version of saveConvergedState
  using SolidBaseUpdates::saveConvergedState;

  // total strain interfaces

  GEOS_HOST_DEVICE
  virtual void smallStrainNoStateUpdate_StressOnly( localIndex const k,
                                                    localIndex const q,
                                                    real64 const ( &totalStrain )[6],
                                                    real64 ( &stress )[6] ) const override;

  GEOS_HOST_DEVICE
  virtual void smallStrainNoStateUpdate( localIndex const k,
                                         localIndex const q,
                                         real64 const ( &totalStrain )[6],
                                         real64 ( &stress )[6],
                                         real64 ( &stiffness )[6][6] ) const override;

  GEOS_HOST_DEVICE
  virtual void smallStrainNoStateUpdate( localIndex const k,
                                         localIndex const q,
                                         real64 const ( &totalStrain )[6],
                                         real64 ( &stress )[6],
                                         DiscretizationOps & stiffness ) const;

  // incremental strain interfaces

  GEOS_HOST_DEVICE
  virtual void smallStrainUpdate_StressOnly( localIndex const k,
                                             localIndex const q,
                                             real64 const & timeIncrement,
                                             real64 const ( &strainIncrement )[6],
                                             real64 ( &stress )[6] ) const override;

  GEOS_HOST_DEVICE
  virtual void smallStrainUpdate_StressOnly( localIndex const k,
                                             localIndex const q,
                                             real64 const & timeIncrement,
                                             real64 const ( & beginningRotation )[3][3],
                                             real64 const ( & endRotation )[3][3],
                                             real64 const ( & strainIncrement)[6],
                                             real64 ( & stress )[6]) const override;

  GEOS_HOST_DEVICE
  void smallStrainUpdate( localIndex const k,
                          localIndex const q,
                          real64 const & timeIncrement,
                          real64 const ( &strainIncrement )[6],
                          real64 ( &stress )[6],
                          real64 ( &stiffness )[6][6] ) const;

  GEOS_HOST_DEVICE
  virtual void smallStrainUpdate( localIndex const k,
                                  localIndex const q,
                                  real64 const & timeIncrement,
                                  real64 const ( &strainIncrement )[6],
                                  real64 ( &stress )[6],
                                  DiscretizationOps & stiffness ) const;

  // miscellaneous getters

  GEOS_HOST_DEVICE
  virtual void getElasticStiffness( localIndex const k, localIndex const q, real64 ( &stiffness )[6][6] ) const override;

<<<<<<< HEAD
protected:
=======
  /**
   * @brief Getter for apparent shear modulus.
   * @return reference to shear modulus that will be used for computing stabilization scalling parameter.
   */
  GEOS_HOST_DEVICE
  virtual real64 getShearModulus( localIndex const k ) const override final
  {
    return LvArray::math::max( m_c44[k], m_c66[k] );
  }


private:
>>>>>>> d85399d0

  /// A reference to the ArrayView holding c11 for each element.
  arrayView1d< real64 > const m_c11;

  /// A reference to the ArrayView holding c13 for each element.
  arrayView1d< real64 > const m_c13;

  /// A reference to the ArrayView holding c33 for each element.
  arrayView1d< real64 > const m_c33;

  /// A reference to the ArrayView holding c44 for each element.
  arrayView1d< real64 > const m_c44;

  /// A reference to the ArrayView holding c66 for each element.
  arrayView1d< real64 > const m_c66;

  /// A reference to the ArrayView holding the effectiveBulkModulus for each element
  arrayView1d< real64 > const m_effectiveBulkModulus;

  /// A reference to the ArrayView holding the effectiveBulkModulus for each element
  arrayView1d< real64 > const m_effectiveShearModulus;

  // A reference to the ArrayView holding the material direction for each element/particle.
  arrayView2d< real64 > const m_materialDirection;
};

inline
GEOS_HOST_DEVICE
void ElasticTransverseIsotropicUpdates::getElasticStiffness( localIndex const k,
                                                             localIndex const q,
                                                             real64 ( & stiffness )[6][6] ) const
{
  GEOS_UNUSED_VAR( q );
  LvArray::tensorOps::fill< 6, 6 >( stiffness, 0 );

  stiffness[0][0] = m_c11[k];
  stiffness[0][1] = m_c11[k] - 2 * m_c66[k];
  stiffness[0][2] = m_c13[k];

  stiffness[1][0] = stiffness[0][1];
  stiffness[1][1] = m_c11[k];
  stiffness[1][2] = m_c13[k];

  stiffness[2][0] = stiffness[0][2];
  stiffness[2][1] = stiffness[1][2];
  stiffness[2][2] = m_c33[k];

  stiffness[3][3] = m_c44[k];
  stiffness[4][4] = m_c44[k];
  stiffness[5][5] = m_c66[k];
}

inline
GEOS_HOST_DEVICE
void ElasticTransverseIsotropicUpdates::smallStrainNoStateUpdate_StressOnly( localIndex const k,
                                                                             localIndex const q,
                                                                             real64 const ( &totalStrain )[6],
                                                                             real64 ( & stress )[6] ) const
{
  GEOS_UNUSED_VAR( q );
  real64 const c12temp = ( m_c11[k] - 2.0 * m_c66[k] );
  stress[0] = m_c11[k] * totalStrain[0] +  c12temp * totalStrain[1] + m_c13[k]*totalStrain[2];
  stress[1] =  c12temp * totalStrain[0] + m_c11[k] * totalStrain[1] + m_c13[k]*totalStrain[2];
  stress[2] = m_c13[k] * totalStrain[0] + m_c13[k] * totalStrain[1] + m_c33[k]*totalStrain[2];

  stress[3] = m_c44[k]*totalStrain[3];
  stress[4] = m_c44[k]*totalStrain[4];
  stress[5] = m_c66[k]*totalStrain[5];
}

inline
GEOS_HOST_DEVICE
void ElasticTransverseIsotropicUpdates::smallStrainNoStateUpdate( localIndex const k,
                                                                  localIndex const q,
                                                                  real64 const ( &totalStrain )[6],
                                                                  real64 ( & stress )[6],
                                                                  real64 ( & stiffness )[6][6] ) const
{
  smallStrainNoStateUpdate_StressOnly( k, q, totalStrain, stress );
  getElasticStiffness( k, q, stiffness );
}

GEOS_HOST_DEVICE
inline
void ElasticTransverseIsotropicUpdates::smallStrainNoStateUpdate( localIndex const k,
                                                                  localIndex const q,
                                                                  real64 const ( &totalStrain )[6],
                                                                  real64 ( & stress )[6],
                                                                  DiscretizationOps & stiffness ) const
{
  smallStrainNoStateUpdate_StressOnly( k, q, totalStrain, stress );
  stiffness.m_c11 = m_c11[k];
  stiffness.m_c13 = m_c13[k];
  stiffness.m_c33 = m_c33[k];
  stiffness.m_c44 = m_c44[k];
  stiffness.m_c66 = m_c66[k];
}

inline
GEOS_HOST_DEVICE
void ElasticTransverseIsotropicUpdates::smallStrainUpdate_StressOnly( localIndex const k,
                                                                      localIndex const q,
                                                                      real64 const & timeIncrement,
                                                                      real64 const ( &strainIncrement )[6],
                                                                      real64 ( & stress )[6] ) const
{
  GEOS_UNUSED_VAR( timeIncrement );
  smallStrainNoStateUpdate_StressOnly( k, q, strainIncrement, stress ); // stress =  incrementalStress
  LvArray::tensorOps::add< 6 >( stress, m_oldStress[k][q] );            // stress += m_oldStress
  saveStress( k, q, stress );                                           // m_newStress = stress
}

GEOS_HOST_DEVICE
GEOS_FORCE_INLINE
void ElasticTransverseIsotropicUpdates::smallStrainUpdate_StressOnly( localIndex const k,
                                                         localIndex const q,
                                                         real64 const & timeIncrement,
                                                         real64 const ( & beginningRotation )[3][3],
                                                         real64 const ( & endRotation )[3][3],
                                                         real64 const ( & strainIncrement )[6],
                                                         real64 ( & stress )[6] ) const
{
  GEOS_UNUSED_VAR( timeIncrement );
  GEOS_UNUSED_VAR( endRotation );

  // Unrotate the material direction first so transforming the stiffness matrix only occurs once

  // Get inverse of rotation matrix using transpose
  real64 beginningRotationTranspose[3][3] = { { 0 } };
  LvArray::tensorOps::transpose< 3, 3 >( beginningRotationTranspose, beginningRotation );
  
  // Normalize the material direction for safety
  real64 materialDirection[3] ={ 0 };
  LvArray::tensorOps::copy< 3 >( materialDirection, m_materialDirection[k] );
  LvArray::tensorOps::normalize< 3 >( materialDirection );

  // Use beginning rotation to unrotate material direction
  real64 unrotatedMaterialDirection[3] = { 0 };
  LvArray::tensorOps::Ri_eq_AijBj< 3, 3 >( unrotatedMaterialDirection, beginningRotationTranspose, materialDirection );

  // Compute the rotational axis between the z direction of the stiffness tensor and the material direction
  real64 axis[3] = {0};
  axis[2] = 1;
  real64 rotationAxis[3] = { 0 };
  LvArray::tensorOps::crossProduct( rotationAxis, axis, unrotatedMaterialDirection );

  // Compute the rotation matrix to transform the stiffness tensor
  real64 v[3][3] = { { 0 } };
  v[0][1] = -rotationAxis[2];
  v[0][2] = rotationAxis[1];
  v[1][2] = -rotationAxis[0];
  v[1][0] = rotationAxis[2];
  v[2][0] = -rotationAxis[1];
  v[2][1] = rotationAxis[0];

  real64 c = LvArray::tensorOps::AiBi< 3 >( axis, unrotatedMaterialDirection );
  real64 s = LvArray::tensorOps::l2Norm< 3 >( rotationAxis );

  real64 R[3][3] = { { 0 } };
  LvArray::tensorOps::addIdentity< 3 >( R, 1);
  LvArray::tensorOps::add< 3, 3 >( R, v);

  real64 temp[3][3] = { {0} };
  LvArray::tensorOps::Rij_eq_AikBkj< 3, 3, 3 >( temp, v, v );
  LvArray::tensorOps::scale< 3, 3 >( temp, ( 1 - c ) / ( s * s ));
  LvArray::tensorOps::add< 3, 3 >( R, temp );

  // Get M to transform stiffness matrix in Voigt notation
  real64 M[6][6] = { {0} };
  M[0][0] = R[0][0] * R[0][0];
  M[0][1] = R[0][1] * R[0][1];
  M[0][2] = R[0][2] * R[0][2];
  M[0][3] = 2 * R[0][1] * R[0][2];
  M[0][4] = 2 * R[0][0] * R[0][2];
  M[0][5] = 2 * R[0][0] * R[0][1]; 

  M[1][0] = R[1][0] * R[1][0];
  M[1][1] = R[1][1] * R[1][1];
  M[1][2] = R[1][2] * R[1][2];
  M[1][3] = 2 * R[1][1] * R[1][2];
  M[1][4] = 2 * R[1][0] * R[1][2];
  M[1][5] = 2 * R[1][0] * R[1][1];

  M[2][0] = R[2][0] * R[2][0];
  M[2][1] = R[2][1] * R[2][1];
  M[2][2] = R[2][2] * R[2][2];
  M[2][3] = 2 * R[2][1] * R[2][2];
  M[2][4] = 2 * R[2][0] * R[2][2];
  M[2][5] = 2 * R[2][0] * R[2][1];

  M[3][0] = R[1][0] * R[2][0];
  M[3][1] = R[1][1] * R[2][1];
  M[3][2] = R[1][2] * R[2][2];
  M[3][3] = R[1][1] * R[2][2] + R[1][2] * R[2][1];
  M[3][4] = R[1][0] * R[2][2] + R[1][2] * R[2][0];
  M[3][5] = R[1][0] * R[2][1] + R[2][2] * R[2][0];

  M[4][0] = R[0][0] * R[2][0];
  M[4][1] = R[0][1] * R[2][1];
  M[4][2] = R[0][2] * R[2][2];
  M[4][3] = R[0][1] * R[2][2] + R[0][2] * R[2][1];
  M[4][4] = R[0][0] * R[2][2] + R[0][2] * R[2][0];
  M[4][5] = R[0][0] * R[2][1] + R[0][1] * R[2][0];

  M[5][0] = R[0][0] * R[1][0];
  M[5][1] = R[0][1] * R[1][1];
  M[5][2] = R[0][2] * R[1][2];
  M[5][3] = R[0][1] * R[1][2] + R[0][2] * R[1][1];
  M[5][4] = R[0][0] * R[1][2] + R[0][2] * R[1][0];
  M[5][5] = R[0][0] * R[1][1] + R[0][1] * R[1][0];

  // Build Voigt stiffness matrix
  real64 const c11 = m_c11[k];
  real64 const c13 = m_c13[k];
  real64 const c33 = m_c33[k];
  real64 const c44 = m_c44[k];
  real64 const c66 = m_c66[k];
  real64 const c12 = ( c11 - 2.0 * c66 );

  real64 stiffnessMatrix[6][6] = { { 0 } };
  stiffnessMatrix[0][0] = c11;
  stiffnessMatrix[0][1] = c12;
  stiffnessMatrix[0][2] = c13;

  stiffnessMatrix[1][0] = c12;
  stiffnessMatrix[1][1] = c11;
  stiffnessMatrix[1][2] = c13;

  stiffnessMatrix[2][0] = c13;
  stiffnessMatrix[2][1] = c13;
  stiffnessMatrix[2][2] = c33;

  stiffnessMatrix[3][3] = c44;
  stiffnessMatrix[4][4] = c44;
  stiffnessMatrix[5][5] = c66;

  real64 temp2[6][6] = { { 0 } };
  LvArray::tensorOps::Rij_eq_AikBkj< 6, 6, 6 >( temp2, M, stiffnessMatrix ); // M * S
  real64 rotatedStiffnessMatrix[6][6] = { { 0 } };
  LvArray::tensorOps::Rij_eq_AikBjk< 6, 6, 6 >( rotatedStiffnessMatrix, temp2, M ); // ( M * S ) * M^T

  LvArray::tensorOps::Ri_eq_AijBj< 6, 6 >( stress, rotatedStiffnessMatrix, strainIncrement );
  LvArray::tensorOps::add< 6 >( stress, m_oldStress[k][q] );
  saveStress( k, q, stress );  

  // GEOS_UNUSED_VAR( beginningRotation );
  // GEOS_UNUSED_VAR( endRotation );
  // smallStrainUpdate_StressOnly( k,
  //                               q,
  //                               timeIncrement,
  //                               strainIncrement,
  //                               stress );
}

inline
GEOS_HOST_DEVICE
void ElasticTransverseIsotropicUpdates::smallStrainUpdate( localIndex const k,
                                                           localIndex const q,
                                                           real64 const & timeIncrement,
                                                           real64 const ( &strainIncrement )[6],
                                                           real64 ( & stress )[6],
                                                           real64 ( & stiffness )[6][6] ) const
{
  smallStrainUpdate_StressOnly( k, q, timeIncrement, strainIncrement, stress );
  getElasticStiffness( k, q, stiffness );
}

GEOS_HOST_DEVICE
inline
void ElasticTransverseIsotropicUpdates::smallStrainUpdate( localIndex const k,
                                                           localIndex const q,
                                                           real64 const & timeIncrement,
                                                           real64 const ( &strainIncrement )[6],
                                                           real64 ( & stress )[6],
                                                           DiscretizationOps & stiffness ) const
{
  smallStrainUpdate_StressOnly( k, q, timeIncrement, strainIncrement, stress );
  stiffness.m_c11 = m_c11[k];
  stiffness.m_c13 = m_c13[k];
  stiffness.m_c33 = m_c33[k];
  stiffness.m_c44 = m_c44[k];
  stiffness.m_c66 = m_c66[k];
}

/**
 * @class ElasticTransverseIsotropic
 *
 * Class to provide a  elastic transverse isotropic material response.
 */
class ElasticTransverseIsotropic : public SolidBase
{
public:

  /// @typedef Alias for ElasticTransverseIsotropicUpdates
  using KernelWrapper = ElasticTransverseIsotropicUpdates;

  /**
   * @brief constructor
   * @param[in]name name of the instance in the catalog
   * @param[in]parent the group which contains this instance
   */
  ElasticTransverseIsotropic( string const & name, Group * const parent );

  /**
   * Destructor
   */
  virtual ~ElasticTransverseIsotropic() override;

  virtual void allocateConstitutiveData( dataRepository::Group & parent,
                                         localIndex const numConstitutivePointsPerParentIndex ) override;

  /**
   * @name Static Factory Catalog members and functions
   */
  ///@{

  /// string name to use for this class in the catalog
  static constexpr auto m_catalogNameString = "ElasticTransverseIsotropic";

  /**
   * @return A string that is used to register/lookup this class in the registry
   */
  static string catalogName() { return m_catalogNameString; }

  virtual string getCatalogName() const override { return catalogName(); }
  ///@}

  /**
   * Keys for data specified in this class.
   */
  struct viewKeyStruct : public SolidBase::viewKeyStruct
  {
    /// string/key for transverse Young's modulus
    static constexpr char const * defaultYoungModulusTransverseString() { return "defaultYoungModulusTransverse"; }

    /// string/key for axial Young's modulus
    static constexpr char const * defaultYoungModulusAxialString() { return "defaultYoungModulusAxial"; }

    /// string/key for transverse Poisson's Ratio
    static constexpr char const * defaultPoissonRatioTransverseString() { return "defaultPoissonRatioTransverse"; }

    /// string/key for axial Poisson's Ratio
    static constexpr char const * defaultPoissonRatioAxialTransverseString() { return "defaultPoissonRatioAxialTransverse"; }

    /// string/key for transverse shear modulus
    static constexpr char const * defaultShearModulusAxialTransverseString() { return "defaultShearModulusAxialTransverse"; }

    /// string/key for default c11 component of Voigt stiffness tensor
    static constexpr char const * defaultC11String() { return "defaultC11"; };

    /// string/key for default c13 component of Voigt stiffness tensor
    static constexpr char const * defaultC13String() { return "defaultC13"; };

    /// string/key for default c33 component of Voigt stiffness tensor
    static constexpr char const * defaultC33String() { return "defaultC33"; };

    /// string/key for default c44 component of Voigt stiffness tensor
    static constexpr char const * defaultC44String() { return "defaultC44"; };

    /// string/key for default c66 component of Voigt stiffness tensor
    static constexpr char const * defaultC66String() { return "defaultC66"; };

    /// string/key for c11 component of Voigt stiffness tensor
    static constexpr char const * c11String() { return "c11"; }

    /// string/key for c13 component of Voigt stiffness tensor
    static constexpr char const * c13String() { return "c13"; }

    /// string/key for c33 component of Voigt stiffness tensor
    static constexpr char const * c33String() { return "c33"; }

    /// string/key for c44 component of Voigt stiffness tensor
    static constexpr char const * c44String() { return "c44"; }

    /// string/key for c66 component of Voigt stiffness tensor
    static constexpr char const * c66String() { return "c66"; }

    /// string/key for effective bulk modulus 
    static constexpr char const * effectiveBulkModulusString() { return "effectiveBulkModulus"; }

    /// string/key for effective shear modulus 
    static constexpr char const * effectiveShearModulusString() { return "effectiveShearModulus"; }

    /// string/key for material direction value
    static constexpr char const * materialDirectionString() { return "materialDirection"; }
  };

  /**
   * @brief Getter for default transverse Young's modulus
   * @return The value of the default transverse Young's modulus.
   */
  real64 getDefaultYoungModulusTransverse() const
  {
    return m_defaultYoungModulusTransverse;
  }

  /**
   * @brief Setter for the default transverse Young's modulus.
   * @param[in] input New value for the default transverse Young's modulus
   */
  void setDefaultYoungModulusTransverse( real64 const input )
  {
    m_defaultYoungModulusTransverse = input;
  }

  /**
   * @brief Getter for default axial Young's modulus
   * @return The value of the default axial Young's modulus.
   */
  real64 getDefaultYoungModulusAxial() const
  {
    return m_defaultYoungModulusAxial;
  }

  /**
   * @brief Setter for the default axial Young's modulus.
   * @param[in] input New value for the default axial Young's modulus
   */
  void setDefaultYoungModulusAxial( real64 const input )
  {
    m_defaultYoungModulusAxial = input;
  }

  /**
   * @brief Getter for default transverse Poisson's ratio
   * @return The value of the default transverse Poisson's ratio.
   */
  real64 getDefaultPoissonRatioTransverse() const
  {
    return m_defaultPoissonRatioTransverse;
  }

  /**
   * @brief Setter for the default transverse Poisson's ratio.
   * @param[in] input New value for the default transverse Poisson's ratio
   */
  void setDefaultPoissonRatioTransverse( real64 const input )
  {
    m_defaultPoissonRatioTransverse = input;
  }

  /**
   * @brief Getter for default axial Poisson's ratio
   * @return The value of the default axial/transverse Poisson's modulus.
   */
  real64 getDefaultPoissonRatioAxialTransverse() const
  {
    return m_defaultPoissonRatioAxialTransverse;
  }

  /**
   * @brief Setter for the default axial Poisson's modulus.
   * @param[in] input New value for the default axial/transverse Poisson's
   *             modulus
   */
  void setDefaultPoissonRatioAxialTransverse( real64 const input )
  {
    m_defaultPoissonRatioAxialTransverse = input;
  }

  /**
   * @brief Getter for default axial/transverse Shear modulus
   * @return The value of the default axial/transverse Shear modulus.
   */
  real64 getDefaultShearModulusAxialTransverse() const
  {
    return m_defaultShearModulusAxialTransverse;
  }

  /**
   * @brief Setter for the default axial/transverse Shear modulus.
   * @param[in] input New value for the default axial/transverse Shear modulus
   */
  void setDefaultShearModulusAxialTransverse( real64 const input )
  {
    m_defaultShearModulusAxialTransverse = input;
  }

  /**
   * @brief Const-Getter for 11 component of Voigt stiffness tensor.
   * @return reference to immutable 11 component of Voigt stiffness tensor.
   */
  arrayView1d< real64 const > getC11() const { return m_c11; }

  /**
   * @brief Getter for 11 component of Voigt stiffness tensor.
   * @return reference to mutable 11 component of Voigt stiffness tensor.
   */
  arrayView1d< real64 > getC11() { return m_c11; }

  /**
   * @brief Const-Getter for 13 component of Voigt stiffness tensor.
   * @return reference to immutable 13 component of Voigt stiffness tensor.
   */
  arrayView1d< real64 const > getC13() const { return m_c13; }

  /**
   * @brief Getter for 13 component of Voigt stiffness tensor.
   * @return reference to mutable 13 component of Voigt stiffness tensor.
   */
  arrayView1d< real64 > getC13() { return m_c13; }

  /**
   * @brief Const-Getter for 33 component of Voigt stiffness tensor.
   * @return reference to immutable 33 component of Voigt stiffness tensor.
   */
  arrayView1d< real64 const > getC33() const { return m_c33; }

  /**
   * @brief Getter for 33 component of Voigt stiffness tensor.
   * @return reference to mutable 33 component of Voigt stiffness tensor.
   */
  arrayView1d< real64 > getC33() { return m_c33; }

  /**
   * @brief Const-Getter for 44 component of Voigt stiffness tensor.
   * @return reference to immutable 44 component of Voigt stiffness tensor.
   */
  arrayView1d< real64 const > getC44() const { return m_c44; }

  /**
   * @brief Getter for 44 component of Voigt stiffness tensor.
   * @return reference to mutable 44 component of Voigt stiffness tensor.
   */
  arrayView1d< real64 > getC44() { return m_c44; }

  /**
   * @brief Const-Getter for 66 component of Voigt stiffness tensor.
   * @return reference to immutable 66 component of Voigt stiffness tensor.
   */
  arrayView1d< real64 const > getC66() const { return m_c66; }

  /**
   * @brief Getter for 66 component of Voigt stiffness tensor.
   * @return reference to mutable 66 component of Voigt stiffness tensor.
   */
  arrayView1d< real64 > getC66() { return m_c66; }

  /**
   * @brief Accessor for effective bulk modulus
   * @return A const reference to arrayView1d<real64> containing the effective bulk
   *         modulus (at every element).
   */
  arrayView1d< real64 > const effectiveBulkModulus() { return m_effectiveBulkModulus; }

  /**
   * @brief Const accessor for effective bulk modulus
   * @return A const reference to arrayView1d<real64 const> containing the
   *         effective bulk modulus (at every element).
   */
  arrayView1d< real64 const > const effectiveBulkModulus() const { return m_effectiveBulkModulus; }

 /**
   * @brief Accessor for effective bulk modulus
   * @return A const reference to arrayView1d<real64> containing the effective bulk
   *         modulus (at every element).
   */
  arrayView1d< real64 > const effectiveShearModulus() { return m_effectiveShearModulus; }

  /**
   * @brief Const accessor for effective shear modulus
   * @return A const reference to arrayView1d<real64 const> containing the
   *         effective shear modulus (at every element).
   */
  arrayView1d< real64 const > const effectiveShearModulus() const { return m_effectiveShearModulus; }

  /**
   * @brief Getter for effective bulk modulus.
   * @return reference to mutable effective bulk modulus.
   */
  GEOS_HOST_DEVICE
  arrayView1d< real64 const > getEffectiveBulkModulus() const { return m_effectiveBulkModulus; }

  /**
  * @brief Getter for effective shear modulus.
  * @return reference to mutable effective shear modulus.
  */
  GEOS_HOST_DEVICE
  arrayView1d< real64 const > getEffectiveShearModulus() const { return m_effectiveShearModulus; }


  /**
   * @brief Create a instantiation of the
   *        ElasticTransverseIsotropicUpdates class that refers to the
   *        data in this.
   * @return An instantiation of ElasticTransverseIsotropicUpdates.
   */
  ElasticTransverseIsotropicUpdates createKernelUpdates() const
  {
    return ElasticTransverseIsotropicUpdates( m_c11,
                                              m_c13,
                                              m_c33,
                                              m_c44,
                                              m_c66,
                                              m_effectiveBulkModulus,
                                              m_effectiveShearModulus,
                                              m_materialDirection,
                                              m_thermalExpansionCoefficient,
                                              m_newStress,
                                              m_oldStress,
                                              m_density,
                                              m_wavespeed,
                                              m_disableInelasticity );
  }

  /**
   * @brief Construct an update kernel for a derived type.
   * @tparam UPDATE_KERNEL The type of update kernel from the derived type.
   * @tparam PARAMS The parameter pack to hold the constructor parameters for
   *   the derived update kernel.
   * @param constructorParams The constructor parameter for the derived type.
   * @return An @p UPDATE_KERNEL object.
   */
  template< typename UPDATE_KERNEL, typename ... PARAMS >
  UPDATE_KERNEL createDerivedKernelUpdates( PARAMS && ... constructorParams )
  {
    return UPDATE_KERNEL( std::forward< PARAMS >( constructorParams )...,
                          m_c11,
                          m_c13,
                          m_c33,
                          m_c44,
                          m_c66,
                          m_effectiveBulkModulus,
                          m_effectiveShearModulus,
                          m_materialDirection,
                          m_thermalExpansionCoefficient,
                          m_newStress,
                          m_oldStress,
                          m_density,
                          m_wavespeed,
                          m_disableInelasticity );
  }

protected:
  virtual void postProcessInput() override;

  /// The default value of the transverse Young's modulus for any new
  /// allocations.
  real64 m_defaultYoungModulusTransverse;

  /// The default value of the axial Young's modulus for any new
  /// allocations.
  real64 m_defaultYoungModulusAxial;

  /// The default value of the transverse Poisson's ratio for any new
  /// allocations.
  real64 m_defaultPoissonRatioTransverse;

  /// The default value of the axial/transverse Poisson's ratio for any new
  /// allocations.
  real64 m_defaultPoissonRatioAxialTransverse;

  /// The default value of the axial/transverse Shear modulus for any new
  /// allocations.
  real64 m_defaultShearModulusAxialTransverse;

  /// The 11 component of the Voigt stiffness tensor.
  array1d< real64 > m_c11;

  /// The 13 component of the Voigt stiffness tensor.
  array1d< real64 > m_c13;

  /// The 33 component of the Voigt stiffness tensor.
  array1d< real64 > m_c33;

  /// The 44 component of the Voigt stiffness tensor.
  array1d< real64 > m_c44;

  /// The 66 component of the Voigt stiffness tensor.
  array1d< real64 > m_c66;

  /// The effective bulk modulus.
  array1d< real64 > m_effectiveBulkModulus;

  /// The effective shear modulus
  array1d< real64 > m_effectiveShearModulus;
  
  /// State variable: The material direction for each element/particle
  array2d< real64 > m_materialDirection;
};

} /* namespace constitutive */

} /* namespace geos */

#endif /* GEOS_CONSTITUTIVE_SOLID_ELASTICTRANSVERSEISOTROPIC_HPP_ */<|MERGE_RESOLUTION|>--- conflicted
+++ resolved
@@ -168,9 +168,6 @@
   GEOS_HOST_DEVICE
   virtual void getElasticStiffness( localIndex const k, localIndex const q, real64 ( &stiffness )[6][6] ) const override;
 
-<<<<<<< HEAD
-protected:
-=======
   /**
    * @brief Getter for apparent shear modulus.
    * @return reference to shear modulus that will be used for computing stabilization scalling parameter.
@@ -182,8 +179,7 @@
   }
 
 
-private:
->>>>>>> d85399d0
+protected:
 
   /// A reference to the ArrayView holding c11 for each element.
   arrayView1d< real64 > const m_c11;
