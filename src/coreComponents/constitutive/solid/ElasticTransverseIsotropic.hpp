--- conflicted
+++ resolved
@@ -169,13 +169,8 @@
 
 };
 
-<<<<<<< HEAD
-inline
-GEOSX_HOST_DEVICE
-=======
-GEOS_FORCE_INLINE
-GEOS_HOST_DEVICE
->>>>>>> 478ff4e8
+inline
+GEOS_HOST_DEVICE
 void ElasticTransverseIsotropicUpdates::getElasticStiffness( localIndex const k,
                                                              localIndex const q,
                                                              real64 ( & stiffness )[6][6] ) const
@@ -200,13 +195,8 @@
   stiffness[5][5] = m_c66[k];
 }
 
-<<<<<<< HEAD
-inline
-GEOSX_HOST_DEVICE
-=======
-GEOS_FORCE_INLINE
-GEOS_HOST_DEVICE
->>>>>>> 478ff4e8
+inline
+GEOS_HOST_DEVICE
 void ElasticTransverseIsotropicUpdates::smallStrainNoStateUpdate_StressOnly( localIndex const k,
                                                                              localIndex const q,
                                                                              real64 const ( &totalStrain )[6],
@@ -223,13 +213,8 @@
   stress[5] = m_c66[k]*totalStrain[5];
 }
 
-<<<<<<< HEAD
-inline
-GEOSX_HOST_DEVICE
-=======
-GEOS_FORCE_INLINE
-GEOS_HOST_DEVICE
->>>>>>> 478ff4e8
+inline
+GEOS_HOST_DEVICE
 void ElasticTransverseIsotropicUpdates::smallStrainNoStateUpdate( localIndex const k,
                                                                   localIndex const q,
                                                                   real64 const ( &totalStrain )[6],
@@ -240,13 +225,8 @@
   getElasticStiffness( k, q, stiffness );
 }
 
-<<<<<<< HEAD
-GEOSX_HOST_DEVICE
-inline
-=======
-GEOS_HOST_DEVICE
-GEOS_FORCE_INLINE
->>>>>>> 478ff4e8
+GEOS_HOST_DEVICE
+inline
 void ElasticTransverseIsotropicUpdates::smallStrainNoStateUpdate( localIndex const k,
                                                                   localIndex const q,
                                                                   real64 const ( &totalStrain )[6],
@@ -261,13 +241,8 @@
   stiffness.m_c66 = m_c66[k];
 }
 
-<<<<<<< HEAD
-inline
-GEOSX_HOST_DEVICE
-=======
-GEOS_FORCE_INLINE
-GEOS_HOST_DEVICE
->>>>>>> 478ff4e8
+inline
+GEOS_HOST_DEVICE
 void ElasticTransverseIsotropicUpdates::smallStrainUpdate_StressOnly( localIndex const k,
                                                                       localIndex const q,
                                                                       real64 const ( &strainIncrement )[6],
@@ -278,13 +253,8 @@
   saveStress( k, q, stress );                                           // m_newStress = stress
 }
 
-<<<<<<< HEAD
-inline
-GEOSX_HOST_DEVICE
-=======
-GEOS_FORCE_INLINE
-GEOS_HOST_DEVICE
->>>>>>> 478ff4e8
+inline
+GEOS_HOST_DEVICE
 void ElasticTransverseIsotropicUpdates::smallStrainUpdate( localIndex const k,
                                                            localIndex const q,
                                                            real64 const ( &strainIncrement )[6],
@@ -295,13 +265,8 @@
   getElasticStiffness( k, q, stiffness );
 }
 
-<<<<<<< HEAD
-GEOSX_HOST_DEVICE
-inline
-=======
-GEOS_HOST_DEVICE
-GEOS_FORCE_INLINE
->>>>>>> 478ff4e8
+GEOS_HOST_DEVICE
+inline
 void ElasticTransverseIsotropicUpdates::smallStrainUpdate( localIndex const k,
                                                            localIndex const q,
                                                            real64 const ( &strainIncrement )[6],
@@ -316,13 +281,8 @@
   stiffness.m_c66 = m_c66[k];
 }
 
-<<<<<<< HEAD
-inline
-GEOSX_HOST_DEVICE
-=======
-GEOS_FORCE_INLINE
-GEOS_HOST_DEVICE
->>>>>>> 478ff4e8
+inline
+GEOS_HOST_DEVICE
 void ElasticTransverseIsotropicUpdates::hypoUpdate( localIndex const k,
                                                     localIndex const q,
                                                     real64 const ( &Ddt )[6],
