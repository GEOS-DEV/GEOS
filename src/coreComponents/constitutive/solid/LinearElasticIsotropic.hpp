/*
 * ------------------------------------------------------------------------------------------------------------
 * SPDX-License-Identifier: LGPL-2.1-only
 *
 * Copyright (c) 2018-2019 Lawrence Livermore National Security LLC
 * Copyright (c) 2018-2019 The Board of Trustees of the Leland Stanford Junior University
 * Copyright (c) 2018-2019 Total, S.A
 * Copyright (c) 2019-     GEOSX Contributors
 * All right reserved
 *
 * See top level LICENSE, COPYRIGHT, CONTRIBUTORS, NOTICE, and ACKNOWLEDGEMENTS files for details.
 * ------------------------------------------------------------------------------------------------------------
 */

/**
 *  @file LinearElasticIsotropic.hpp
 */

#ifndef GEOSX_CONSTITUTIVE_SOLID_LINEARELASTICISOTROPIC_HPP_
#define GEOSX_CONSTITUTIVE_SOLID_LINEARELASTICISOTROPIC_HPP_
#include "SolidBase.hpp"
#include "constitutive/ExponentialRelation.hpp"

namespace geosx
{

namespace constitutive
{

/**
 * @class LinearElasticIsotropicUpdates
 *
 * Class to provide linear elastic isotropic material updates that may be
 * called from a kernel function.
 */
class LinearElasticIsotropicUpdates : public SolidBaseUpdates
{
public:
  /**
   * @brief Constructor
   * @param[in] bulkModulus The ArrayView holding the bulk modulus data for each
   *                        element.
   * @param[in] shearModulus The ArrayView holding the shear modulus data for each
   *                         element.
   * @param[in] stress The ArrayView holding the stress data for each quadrature
   *                   point.
   */
  LinearElasticIsotropicUpdates( arrayView1d< real64 const > const & bulkModulus,
                                 arrayView1d< real64 const > const & shearModulus,
                                 arrayView3d< real64, solid::STRESS_USD > const & stress ):
    SolidBaseUpdates( stress ),
    m_bulkModulus( bulkModulus ),
    m_shearModulus( shearModulus )
  {}

  /// Default copy constructor
  LinearElasticIsotropicUpdates( LinearElasticIsotropicUpdates const & ) = default;

  /// Default move constructor
  LinearElasticIsotropicUpdates( LinearElasticIsotropicUpdates && ) = default;

  /// Deleted default constructor
  LinearElasticIsotropicUpdates() = delete;

  /// Deleted copy assignment operator
  LinearElasticIsotropicUpdates & operator=( LinearElasticIsotropicUpdates const & ) = delete;

  /// Deleted move assignment operator
  LinearElasticIsotropicUpdates & operator=( LinearElasticIsotropicUpdates && ) =  delete;


  /**
   * accessor to return the stiffness at a given element
   * @param[in] k the element number
   * @param[in] c the stiffness array
   */
  GEOSX_HOST_DEVICE inline
  virtual void GetStiffness( localIndex const k, real64 (& c)[6][6] ) const override final
  {
    real64 const G = m_shearModulus[k];
    real64 const Lame = m_bulkModulus[k] - 2.0/3.0 * G;

    memset( c, 0, sizeof( c ) );

    c[0][0] = Lame + 2 * G;
    c[0][1] = Lame;
    c[0][2] = Lame;

    c[1][0] = Lame;
    c[1][1] = Lame + 2 * G;
    c[1][2] = Lame;

    c[2][0] = Lame;
    c[2][1] = Lame;
    c[2][2] = Lame + 2 * G;

    c[3][3] = G;

    c[4][4] = G;

    c[5][5] = G;
  }

  GEOSX_HOST_DEVICE
  virtual void SmallStrainNoState( localIndex const k,
                                   real64 const * const GEOSX_RESTRICT voigtStrain,
                                   real64 * const GEOSX_RESTRICT stress ) const override final;

  GEOSX_HOST_DEVICE
  virtual void SmallStrain( localIndex const k,
                            localIndex const q,
                            real64 const * const GEOSX_RESTRICT voigtStrainIncrement ) const override final;

  GEOSX_HOST_DEVICE
  virtual void HypoElastic( localIndex const k,
                            localIndex const q,
                            real64 const * const GEOSX_RESTRICT Ddt,
                            R2Tensor const & Rot ) const override final;

  GEOSX_HOST_DEVICE
  virtual void HyperElastic( localIndex const k,
                             real64 const (&FmI)[3][3],
                             real64 * const GEOSX_RESTRICT stress ) const override final;

  GEOSX_HOST_DEVICE
  virtual void HyperElastic( localIndex const k,
                             localIndex const q,
                             real64 const (&FmI)[3][3] ) const override final;

private:
  /// A reference to the ArrayView holding the bulk modulus for each element.
  arrayView1d< real64 const > const m_bulkModulus;

  /// A reference to the ArrayView holding the shear modulus for each element.
  arrayView1d< real64 const > const m_shearModulus;

};


GEOSX_HOST_DEVICE
GEOSX_FORCE_INLINE
void LinearElasticIsotropicUpdates::SmallStrainNoState( localIndex const k,
                                                        real64 const * GEOSX_RESTRICT const voigtStrain,
                                                        real64 * GEOSX_RESTRICT const stress ) const
{
  real64 const lambda = m_bulkModulus[k] - 2.0/3.0 * m_shearModulus[k];
  real64 const diag = lambda * ( voigtStrain[0] + voigtStrain[1] + voigtStrain[2] );
  real64 const TwoG = 2.0 * m_shearModulus[k];

  stress[0] = stress[0] + diag + TwoG * voigtStrain[0];
  stress[1] = stress[1] + diag + TwoG * voigtStrain[1];
  stress[2] = stress[2] + diag + TwoG * voigtStrain[2];
  stress[3] = stress[3] + m_shearModulus[k] * voigtStrain[3];
  stress[4] = stress[4] + m_shearModulus[k] * voigtStrain[4];
  stress[5] = stress[5] + m_shearModulus[k] * voigtStrain[5];

}


GEOSX_HOST_DEVICE
GEOSX_FORCE_INLINE
void LinearElasticIsotropicUpdates::SmallStrain( localIndex const k,
                                                 localIndex const q,
                                                 real64 const * const GEOSX_RESTRICT voigtStrainInc ) const
{
  real64 const lambda = m_bulkModulus[k] - 2.0/3.0 * m_shearModulus[k];
  real64 const volStrain = ( voigtStrainInc[0] + voigtStrainInc[1] + voigtStrainInc[2] );
  real64 const TwoG = 2.0 * m_shearModulus[k];

  m_stress( k, q, 0 ) =  m_stress( k, q, 0 ) + TwoG * voigtStrainInc[0] + lambda * volStrain;
  m_stress( k, q, 1 ) =  m_stress( k, q, 1 ) + TwoG * voigtStrainInc[1] + lambda * volStrain;
  m_stress( k, q, 2 ) =  m_stress( k, q, 2 ) + TwoG * voigtStrainInc[2] + lambda * volStrain;
  m_stress( k, q, 3 ) =  m_stress( k, q, 3 ) + m_shearModulus[k] * voigtStrainInc[3];
  m_stress( k, q, 4 ) =  m_stress( k, q, 4 ) + m_shearModulus[k] * voigtStrainInc[4];
  m_stress( k, q, 5 ) =  m_stress( k, q, 5 ) + m_shearModulus[k] * voigtStrainInc[5];

}

GEOSX_HOST_DEVICE
GEOSX_FORCE_INLINE
void LinearElasticIsotropicUpdates::HypoElastic( localIndex const k,
                                                 localIndex const q,
                                                 real64 const * const GEOSX_RESTRICT Ddt,
                                                 R2Tensor const & Rot ) const
{
  real64 const lambda = m_bulkModulus[k] - 2.0/3.0 * m_shearModulus[k];
  real64 const volStrain = ( Ddt[0] + Ddt[2] + Ddt[5] );
  real64 const TwoG = 2.0 * m_shearModulus[k];


  m_stress( k, q, 0 ) =  m_stress( k, q, 0 ) + TwoG * Ddt[0] + lambda * volStrain;
  m_stress( k, q, 1 ) =  m_stress( k, q, 1 ) + TwoG * Ddt[2] + lambda * volStrain;
  m_stress( k, q, 2 ) =  m_stress( k, q, 2 ) + TwoG * Ddt[5] + lambda * volStrain;
  m_stress( k, q, 3 ) =  m_stress( k, q, 3 ) + TwoG * Ddt[4];
  m_stress( k, q, 4 ) =  m_stress( k, q, 4 ) + TwoG * Ddt[3];
  m_stress( k, q, 5 ) =  m_stress( k, q, 5 ) + TwoG * Ddt[1];

  R2SymTensor stress;
  stress = m_stress[k][q];

  R2SymTensor temp;
  real64 const * const pTemp = temp.Data();
  temp.QijAjkQlk( stress, Rot );

  m_stress( k, q, 0 ) = pTemp[0];
  m_stress( k, q, 1 ) = pTemp[2];
  m_stress( k, q, 2 ) = pTemp[5];
  m_stress( k, q, 3 ) = pTemp[4];
  m_stress( k, q, 4 ) = pTemp[3];
  m_stress( k, q, 5 ) = pTemp[1];
}

GEOSX_HOST_DEVICE
GEOSX_FORCE_INLINE
void LinearElasticIsotropicUpdates::HyperElastic( localIndex const k,
                                                  real64 const (&FmI)[3][3],
                                                  real64 * const GEOSX_RESTRICT stress ) const
{
  real64 const C1 = 0.5 * m_shearModulus[k];
  real64 const D1 = 0.5 * m_bulkModulus[k];
  real64 const detFm1 = FmI[0][0] + FmI[1][1] + FmI[2][2]
                        - FmI[1][2]*FmI[2][1] + FmI[1][1]*FmI[2][2]
                        + FmI[0][2]*(-FmI[2][0] - FmI[1][1]*FmI[2][0] + FmI[1][0]*FmI[2][1])
                        + FmI[0][1]*(-FmI[1][0] + FmI[1][2]*FmI[2][0] - FmI[1][0]*FmI[2][2])
                        + FmI[0][0]*( FmI[1][1] - FmI[1][2]*FmI[2][1] + FmI[2][2] + FmI[1][1]*FmI[2][2]);


  real64 const p = -2 * D1 * ( detFm1 + 1.0 ) * detFm1;
  real64 devB[6] = { 1/3 * (2 * FmI[0][0] * (2 + FmI[0][0]) - FmI[1][1] * (2 + FmI[1][1]) - FmI[2][2] * (2 + FmI[2][2]) +
                            2 * FmI[0][1]*FmI[0][1] + 2 * FmI[0][2] * FmI[0][2] - FmI[1][0] * FmI[1][0] - FmI[1][2] * FmI[1][2] -
                            FmI[2][0] * FmI[2][0] - FmI[2][1] * FmI[2][1]),
                     1/3 * (-FmI[0][0] * (2 + FmI[0][0]) + 2 * FmI[1][1] * ( 2 + FmI[1][1]) - FmI[2][2] * (2 + FmI[2][2]) -
                            FmI[0][1]*FmI[0][1] - FmI[0][2]*FmI[0][2] + 2 * FmI[1][0]*FmI[1][0] + 2 * FmI[1][2]*FmI[1][2] - FmI[2][0]*FmI[2][0] - FmI[2][1]*
                            FmI[2][1]),
                     1/3 *(-FmI[0][0] * (2 + FmI[0][0]) - FmI[1][1] * (2 + FmI[1][1]) + 2 * FmI[2][2] * (2 + FmI[2][2]) -
                           FmI[0][1]*FmI[0][1] - FmI[0][2]*FmI[0][2] - FmI[1][0]*FmI[1][0] - FmI[1][2]*FmI[1][2] + 2 * FmI[2][0]*FmI[2][0] + 2 * FmI[2][1]*
                           FmI[2][1]),
                     FmI[1][2] + FmI[1][0]*FmI[2][0] + FmI[2][1] + FmI[1][1]*FmI[2][1] + FmI[1][2]*FmI[2][2],
                     FmI[0][2] + FmI[2][0] + FmI[0][0]*FmI[2][0] + FmI[0][1]*FmI[2][1] + FmI[0][2]*FmI[2][2],
                     FmI[0][1] + FmI[1][0] + FmI[0][0]*FmI[1][0] + FmI[0][1]*FmI[1][1] + FmI[0][2]*FmI[1][2]
  };

  real64 const C = 2 * C1 / pow( detFm1 + 1, 2.0/3.0 );
  stress[0] = -p + C * devB[0];
  stress[1] = -p + C * devB[1];
  stress[2] = -p + C * devB[2];
  stress[3] = C * devB[3];
  stress[4] = C * devB[4];
  stress[5] = C * devB[5];
}

GEOSX_HOST_DEVICE
GEOSX_FORCE_INLINE
void LinearElasticIsotropicUpdates::HyperElastic( localIndex const k,
                                                  localIndex const q,
                                                  real64 const (&FmI)[3][3] ) const
{
  real64 stress[6];
  HyperElastic( k, FmI, stress );

  for( localIndex i=0; i<6; ++i )
  {
    m_stress( k, q, i ) = stress[i];
  }
}

/**
 * @class LinearElasticIsotropic
 *
 * Class to provide a linear elastic isotropic material response.
 */
class LinearElasticIsotropic : public SolidBase
{
public:

  /// @typedef Alias for LinearElasticIsotropicUpdates
  using KernelWrapper = LinearElasticIsotropicUpdates;

  /**
   * constructor
   * @param[in] name name of the instance in the catalog
   * @param[in] parent the group which contains this instance
   */
  LinearElasticIsotropic( string const & name, Group * const parent );

  /**
   * Default Destructor
   */
  virtual ~LinearElasticIsotropic() override;

  virtual void
  DeliverClone( string const & name,
                Group * const parent,
                std::unique_ptr< ConstitutiveBase > & clone ) const override;

  virtual void AllocateConstitutiveData( dataRepository::Group * const parent,
                                         localIndex const numConstitutivePointsPerParentIndex ) override;

  /**
   * @name Static Factory Catalog members and functions
   */
  ///@{

  /// string name to use for this class in the catalog
  static constexpr auto m_catalogNameString = "LinearElasticIsotropic";

  /**
   * @return A string that is used to register/lookup this class in the registry
   */
  static std::string CatalogName() { return m_catalogNameString; }

  virtual string GetCatalogName() override { return CatalogName(); }

  ///@}

  /**
   * @struct Set of "char const *" and keys for data specified in this class.
   */
  struct viewKeyStruct : public SolidBase::viewKeyStruct
  {
    /// string/key for default bulk modulus
    static constexpr auto defaultBulkModulusString  = "defaultBulkModulus";

    /// string/key for default poisson ratio
    static constexpr auto defaultPoissonRatioString =  "defaultPoissonRatio";

    /// string/key for default shear modulus
    static constexpr auto defaultShearModulusString = "defaultShearModulus";

    /// string/key for default youngs modulus
    static constexpr auto defaultYoungsModulusString =  "defaultYoungsModulus";

    /// string/key for bulk modulus
    static constexpr auto bulkModulusString  = "BulkModulus";
    /// string/key for shear modulus
    static constexpr auto shearModulusString = "ShearModulus";
  };

  /**
   * @brief Setter for the default bulk modulus.
   * @param[in] bulkModulus The value that m_defaultBulkModulus will be set to.
   */
  void setDefaultBulkModulus( real64 const bulkModulus )   { m_defaultBulkModulus = bulkModulus; }

  /**
   * @brief Setter for the default shear modulus.
   * @param[in] bulkModulus The value that m_defaultShearModulus will be set to.
   */
  void setDefaultShearModulus( real64 const shearModulus ) { m_defaultShearModulus = shearModulus; }

  /**
   * @brief Accessor for bulk modulus
   * @return A const reference to arrayView1d<real64> containing the bulk
   *         modulus (at every element).
   */
  arrayView1d< real64 > const & bulkModulus()       { return m_bulkModulus; }

<<<<<<< HEAD
  class KernelWrapper
  {
  public:
    KernelWrapper( arrayView1d<real64 const> const & bulkModulus,
                   arrayView1d<real64 const> const & shearModulus,
                   arrayView3d<real64, solid::STRESS_USD> const & stress) :
      m_bulkModulus( bulkModulus ),
      m_shearModulus( shearModulus ),
      m_stress(stress)
    {}

    /**
     * accessor to return the stiffness at a given element
     * @param k the element number
     * @param c the stiffness array
     */
    GEOSX_HOST_DEVICE inline
    void GetStiffness( localIndex const k, real64 (&c)[6][6] ) const
    {
      real64 const G = m_shearModulus[k];
      real64 const Lame = m_bulkModulus[k] - 2.0/3.0 * G;

      memset( c, 0, sizeof( c ) );

      c[0][0] = Lame + 2 * G;
      c[0][1] = Lame;
      c[0][2] = Lame;

      c[1][0] = Lame;
      c[1][1] = Lame + 2 * G;
      c[1][2] = Lame;

      c[2][0] = Lame;
      c[2][1] = Lame;
      c[2][2] = Lame + 2 * G;

      c[3][3] = G;

      c[4][4] = G;

      c[5][5] = G;
    }

    GEOSX_HOST_DEVICE
    GEOSX_FORCE_INLINE
    void StateUpdatePoint( localIndex const k,
                           localIndex const q,
                           R2SymTensor const & D,
                           R2Tensor const & Rot) const;

    arrayView1d<real64 const> const m_bulkModulus;
    arrayView1d<real64 const> const m_shearModulus;
    arrayView3d<real64, solid::STRESS_USD> const m_stress;

  };

  KernelWrapper createKernelWrapper()
  { return KernelWrapper( m_bulkModulus, m_shearModulus, m_stress ); }

=======
  /**
   * @brief Const accessor for bulk modulus
   * @return A const reference to arrayView1d<real64 const> containing the bulk
   *         modulus (at every element).
   */
  arrayView1d< real64 const > const & bulkModulus() const { return m_bulkModulus; }

  /**
   * @brief Accessor for shear modulus
   * @return A const reference to arrayView1d<real64> containing the shear
   *         modulus (at every element).
   */
  arrayView1d< real64 > const & shearModulus()       { return m_shearModulus; }

  /**
   * @brief Const accessor for shear modulus
   * @return A const reference to arrayView1d<real64 const> containing the
   *         shear modulus (at every element).
   */
  arrayView1d< real64 const > const & shearModulus() const { return m_shearModulus; }

  /**
   * @brief Create a instantiation of the LinearElasticIsotropicUpdate class
   *        that refers to the data in this.
   * @return An instantiation of LinearElasticIsotropicUpdate.
   */
  LinearElasticIsotropicUpdates createKernelWrapper()
  {
    return LinearElasticIsotropicUpdates( m_bulkModulus, m_shearModulus, m_stress );
  }
>>>>>>> 1611e8bc

protected:
  virtual void PostProcessInput() override;

private:

  /// The default value of the bulk modulus for any new allocations.
  real64 m_defaultBulkModulus;

  /// The default value of the shear modulus for any new allocations.
  real64 m_defaultShearModulus;

  /// The bulk modulus for each upper level dimension (i.e. cell) of *this
  array1d< real64 > m_bulkModulus;

  /// The shear modulus for each upper level dimension (i.e. cell) of *this
  array1d< real64 > m_shearModulus;

};

GEOSX_HOST_DEVICE
GEOSX_FORCE_INLINE
void LinearElasticIsotropic::KernelWrapper::StateUpdatePoint( localIndex const k,
                                                              localIndex const q,
                                                              R2SymTensor const & D,
                                                              R2Tensor const & Rot ) const
{
  real64 meanStresIncrement = D.Trace();

  R2SymTensor temp = D;
  temp.PlusIdentity( -meanStresIncrement / 3.0 );
  temp *= 2.0 * m_shearModulus[k];
  meanStresIncrement *= m_bulkModulus[k];
  temp.PlusIdentity( meanStresIncrement );

  R2SymTensor temp2 = m_stress[ k ][ q ];
  temp2 += temp;

  temp.QijAjkQlk( temp2, Rot );

  for ( localIndex i = 0; i < 6; ++i )
  {
    m_stress( k, q, i ) = temp.Data()[ i ];
  }
}

}

} /* namespace geosx */

#endif /* GEOSX_CONSTITUTIVE_SOLID_LINEARELASTICISOTROPIC_HPP_ */<|MERGE_RESOLUTION|>--- conflicted
+++ resolved
@@ -127,7 +127,7 @@
                              localIndex const q,
                              real64 const (&FmI)[3][3] ) const override final;
 
-private:
+//private:
   /// A reference to the ArrayView holding the bulk modulus for each element.
   arrayView1d< real64 const > const m_bulkModulus;
 
@@ -355,67 +355,7 @@
    */
   arrayView1d< real64 > const & bulkModulus()       { return m_bulkModulus; }
 
-<<<<<<< HEAD
-  class KernelWrapper
-  {
-  public:
-    KernelWrapper( arrayView1d<real64 const> const & bulkModulus,
-                   arrayView1d<real64 const> const & shearModulus,
-                   arrayView3d<real64, solid::STRESS_USD> const & stress) :
-      m_bulkModulus( bulkModulus ),
-      m_shearModulus( shearModulus ),
-      m_stress(stress)
-    {}
-
-    /**
-     * accessor to return the stiffness at a given element
-     * @param k the element number
-     * @param c the stiffness array
-     */
-    GEOSX_HOST_DEVICE inline
-    void GetStiffness( localIndex const k, real64 (&c)[6][6] ) const
-    {
-      real64 const G = m_shearModulus[k];
-      real64 const Lame = m_bulkModulus[k] - 2.0/3.0 * G;
-
-      memset( c, 0, sizeof( c ) );
-
-      c[0][0] = Lame + 2 * G;
-      c[0][1] = Lame;
-      c[0][2] = Lame;
-
-      c[1][0] = Lame;
-      c[1][1] = Lame + 2 * G;
-      c[1][2] = Lame;
-
-      c[2][0] = Lame;
-      c[2][1] = Lame;
-      c[2][2] = Lame + 2 * G;
-
-      c[3][3] = G;
-
-      c[4][4] = G;
-
-      c[5][5] = G;
-    }
-
-    GEOSX_HOST_DEVICE
-    GEOSX_FORCE_INLINE
-    void StateUpdatePoint( localIndex const k,
-                           localIndex const q,
-                           R2SymTensor const & D,
-                           R2Tensor const & Rot) const;
-
-    arrayView1d<real64 const> const m_bulkModulus;
-    arrayView1d<real64 const> const m_shearModulus;
-    arrayView3d<real64, solid::STRESS_USD> const m_stress;
-
-  };
-
-  KernelWrapper createKernelWrapper()
-  { return KernelWrapper( m_bulkModulus, m_shearModulus, m_stress ); }
-
-=======
+
   /**
    * @brief Const accessor for bulk modulus
    * @return A const reference to arrayView1d<real64 const> containing the bulk
@@ -446,7 +386,6 @@
   {
     return LinearElasticIsotropicUpdates( m_bulkModulus, m_shearModulus, m_stress );
   }
->>>>>>> 1611e8bc
 
 protected:
   virtual void PostProcessInput() override;
@@ -467,32 +406,6 @@
 
 };
 
-GEOSX_HOST_DEVICE
-GEOSX_FORCE_INLINE
-void LinearElasticIsotropic::KernelWrapper::StateUpdatePoint( localIndex const k,
-                                                              localIndex const q,
-                                                              R2SymTensor const & D,
-                                                              R2Tensor const & Rot ) const
-{
-  real64 meanStresIncrement = D.Trace();
-
-  R2SymTensor temp = D;
-  temp.PlusIdentity( -meanStresIncrement / 3.0 );
-  temp *= 2.0 * m_shearModulus[k];
-  meanStresIncrement *= m_bulkModulus[k];
-  temp.PlusIdentity( meanStresIncrement );
-
-  R2SymTensor temp2 = m_stress[ k ][ q ];
-  temp2 += temp;
-
-  temp.QijAjkQlk( temp2, Rot );
-
-  for ( localIndex i = 0; i < 6; ++i )
-  {
-    m_stress( k, q, i ) = temp.Data()[ i ];
-  }
-}
-
 }
 
 } /* namespace geosx */
