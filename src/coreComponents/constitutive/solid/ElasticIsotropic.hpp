--- conflicted
+++ resolved
@@ -139,18 +139,16 @@
   }
 
   GEOSX_HOST_DEVICE
-<<<<<<< HEAD
   virtual real64 getThermalExpansionCoefficient( localIndex const k ) const override final
   {
     return m_thermalExpansionCoefficient[k];
   }
 
-=======
+  GEOSX_HOST_DEVICE
   virtual real64 getShearModulus( localIndex const k ) const override final
   {
     return m_shearModulus[k];
   }
->>>>>>> e9469bf1
 
   // TODO: confirm hyper stress/strain measures before activatiing
 
