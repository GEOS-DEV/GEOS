/*
 * ------------------------------------------------------------------------------------------------------------
 * SPDX-License-Identifier: LGPL-2.1-only
 *
 * Copyright (c) 2018-2019 Lawrence Livermore National Security LLC
 * Copyright (c) 2018-2019 The Board of Trustees of the Leland Stanford Junior University
 * Copyright (c) 2018-2019 TotalEnergies
 * Copyright (c) 2019-     GEOSX Contributors
 * All right reserved
 *
 * See top level LICENSE, COPYRIGHT, CONTRIBUTORS, NOTICE, and ACKNOWLEDGEMENTS files for details.
 * ------------------------------------------------------------------------------------------------------------
 */

/**
 *  @file ElasticIsotropic.hpp
 */

#ifndef GEOS_CONSTITUTIVE_SOLID_ELASTICISOTROPIC_HPP_
#define GEOS_CONSTITUTIVE_SOLID_ELASTICISOTROPIC_HPP_

#include "SolidBase.hpp"
#include "PropertyConversions.hpp"
#include "SolidModelDiscretizationOpsIsotropic.hpp"
#include "constitutive/ExponentialRelation.hpp"
#include "LvArray/src/tensorOps.hpp"

namespace geos
{

namespace constitutive
{

/**
 * @class ElasticIsotropicUpdates
 *
 * Class to provide elastic isotropic material updates that may be
 * called from a kernel function.
 */
class ElasticIsotropicUpdates : public SolidBaseUpdates
{
public:
  /**
   * @brief Constructor
   * @param[in] bulkModulus  The ArrayView holding the bulk modulus data for each element.
   * @param[in] shearModulus The ArrayView holding the shear modulus data for each element.
   * @param[in] thermalExpansionCoefficient The ArrayView holding the thermal expansion coefficient data for each element.
   * @param[in] newStress    The ArrayView holding the new stress data for each quadrature point.
   * @param[in] oldStress    The ArrayView holding the old stress data for each quadrature point.
   * @param[in] disableInelasticity Flag to disable plasticity for inelastic models
   */
  ElasticIsotropicUpdates( arrayView1d< real64 const > const & bulkModulus,
                           arrayView1d< real64 const > const & shearModulus,
                           arrayView1d< real64 const > const & thermalExpansionCoefficient,
                           arrayView3d< real64, solid::STRESS_USD > const & newStress,
                           arrayView3d< real64, solid::STRESS_USD > const & oldStress,
                           const bool & disableInelasticity ):
    SolidBaseUpdates( newStress, oldStress, thermalExpansionCoefficient, disableInelasticity ),
    m_bulkModulus( bulkModulus ),
    m_shearModulus( shearModulus )
  {}

  /// Deleted default constructor
  ElasticIsotropicUpdates() = delete;

  /// Default copy constructor
  ElasticIsotropicUpdates( ElasticIsotropicUpdates const & ) = default;

  /// Default move constructor
  ElasticIsotropicUpdates( ElasticIsotropicUpdates && ) = default;

  /// Deleted copy assignment operator
  ElasticIsotropicUpdates & operator=( ElasticIsotropicUpdates const & ) = delete;

  /// Deleted move assignment operator
  ElasticIsotropicUpdates & operator=( ElasticIsotropicUpdates && ) =  delete;

  /// Use the "isotropic" form of inner product compression
  using DiscretizationOps = SolidModelDiscretizationOpsIsotropic;

  /// Use base version of saveConvergedState
  using SolidBaseUpdates::saveConvergedState;

  GEOS_HOST_DEVICE
  virtual void smallStrainNoStateUpdate_StressOnly( localIndex const k,
                                                    localIndex const q,
                                                    real64 const ( &totalStrain )[6],
                                                    real64 ( &stress )[6] ) const override final;

  GEOS_HOST_DEVICE
  virtual void smallStrainNoStateUpdate( localIndex const k,
                                         localIndex const q,
                                         real64 const ( &totalStrain )[6],
                                         real64 ( &stress )[6],
                                         real64 ( &stiffness )[6][6] ) const override final;

  GEOS_HOST_DEVICE
  virtual void smallStrainNoStateUpdate( localIndex const k,
                                         localIndex const q,
                                         real64 const ( &totalStrain )[6],
                                         real64 ( &stress )[6],
                                         DiscretizationOps & stiffness ) const final;

  GEOS_HOST_DEVICE
  virtual void smallStrainUpdate_StressOnly( localIndex const k,
                                             localIndex const q,
                                             real64 const & timeIncrement,
                                             real64 const ( &strainIncrement )[6],
                                             real64 ( &stress )[6] ) const override;

  GEOS_HOST_DEVICE
  virtual void smallStrainUpdate( localIndex const k,
                                  localIndex const q,
                                  real64 const & timeIncrement,
                                  real64 const ( &strainIncrement )[6],
                                  real64 ( &stress )[6],
                                  real64 ( &stiffness )[6][6] ) const override;

  GEOS_HOST_DEVICE
  virtual void smallStrainUpdate( localIndex const k,
                                  localIndex const q,
                                  real64 const & timeIncrement,
                                  real64 const ( &strainIncrement )[6],
                                  real64 ( &stress )[6],
                                  DiscretizationOps & stiffness ) const;

  GEOS_HOST_DEVICE
  virtual void getElasticStiffness( localIndex const k,
                                    localIndex const q,
                                    real64 ( &stiffness )[6][6] ) const override;

  GEOS_HOST_DEVICE
  virtual void getElasticStrain( localIndex const k,
                                 localIndex const q,
                                 real64 ( &elasticStrain )[6] ) const override final;

  GEOS_HOST_DEVICE
  virtual real64 getBulkModulus( localIndex const k ) const override final
  {
    return m_bulkModulus[k];
  }

<<<<<<< HEAD
  GEOSX_HOST_DEVICE
  virtual void viscousStateUpdate( localIndex const k,
                                   localIndex const q,
                                   real64 beta ) const override;
=======
  GEOS_HOST_DEVICE
  virtual real64 getShearModulus( localIndex const k ) const override final
  {
    return m_shearModulus[k];
  }
>>>>>>> 478ff4e8

  // TODO: confirm hyper stress/strain measures before activatiing

  /*
     GEOS_HOST_DEVICE
     virtual void hyperUpdate( localIndex const k,
                            localIndex const q,
                            real64 const ( & FminusI )[3][3],
                            real64 ( & stress )[6] ) const override final;

     GEOS_HOST_DEVICE
     virtual void hyperUpdate( localIndex const k,
                            localIndex const q,
                            real64 const ( & FminusI )[3][3],
                            real64 ( & stress )[6],
                            real64 ( & stiffness )[6][6] ) const override final;
   */

protected:

  /// A reference to the ArrayView holding the bulk modulus for each element.
  arrayView1d< real64 const > const m_bulkModulus;

  /// A reference to the ArrayView holding the shear modulus for each element.
  arrayView1d< real64 const > const m_shearModulus;

};


GEOS_HOST_DEVICE
GEOS_FORCE_INLINE
void ElasticIsotropicUpdates::getElasticStiffness( localIndex const k,
                                                   localIndex const q,
                                                   real64 ( & stiffness )[6][6] ) const
{
  GEOS_UNUSED_VAR( q );
  real64 const G = m_shearModulus[k];
  real64 const lambda = conversions::bulkModAndShearMod::toFirstLame( m_bulkModulus[k], G );

  LvArray::tensorOps::fill< 6, 6 >( stiffness, 0 );

  stiffness[0][0] = lambda + 2*G;
  stiffness[0][1] = lambda;
  stiffness[0][2] = lambda;

  stiffness[1][0] = lambda;
  stiffness[1][1] = lambda + 2*G;
  stiffness[1][2] = lambda;

  stiffness[2][0] = lambda;
  stiffness[2][1] = lambda;
  stiffness[2][2] = lambda + 2*G;

  stiffness[3][3] = G;
  stiffness[4][4] = G;
  stiffness[5][5] = G;
}


GEOS_HOST_DEVICE
GEOS_FORCE_INLINE
void ElasticIsotropicUpdates::getElasticStrain( localIndex const k,
                                                localIndex const q,
                                                real64 ( & elasticStrain)[6] ) const
{
  real64 const E = conversions::bulkModAndShearMod::toYoungMod( m_bulkModulus[k], m_shearModulus[k] );
  real64 const nu = conversions::bulkModAndShearMod::toPoissonRatio( m_bulkModulus[k], m_shearModulus[k] );

  elasticStrain[0] = (    m_newStress[k][q][0] - nu*m_newStress[k][q][1] - nu*m_newStress[k][q][2])/E;
  elasticStrain[1] = (-nu*m_newStress[k][q][0] +    m_newStress[k][q][1] - nu*m_newStress[k][q][2])/E;
  elasticStrain[2] = (-nu*m_newStress[k][q][0] - nu*m_newStress[k][q][1] +    m_newStress[k][q][2])/E;

  elasticStrain[3] = m_newStress[k][q][3] / m_shearModulus[k];
  elasticStrain[4] = m_newStress[k][q][4] / m_shearModulus[k];
  elasticStrain[5] = m_newStress[k][q][5] / m_shearModulus[k];
}


GEOS_HOST_DEVICE
GEOS_FORCE_INLINE
void ElasticIsotropicUpdates::smallStrainNoStateUpdate_StressOnly( localIndex const k,
                                                                   localIndex const q,
                                                                   real64 const ( &totalStrain )[6],
                                                                   real64 ( & stress )[6] ) const
{
  GEOS_UNUSED_VAR( q );

  real64 const twoG   = 2 * m_shearModulus[k];
  real64 const lambda = conversions::bulkModAndShearMod::toFirstLame( m_bulkModulus[k], m_shearModulus[k] );
  real64 const vol    = lambda * ( totalStrain[0] + totalStrain[1] + totalStrain[2] );

  stress[0] = vol + twoG * totalStrain[0];
  stress[1] = vol + twoG * totalStrain[1];
  stress[2] = vol + twoG * totalStrain[2];

  stress[3] = m_shearModulus[k] * totalStrain[3];
  stress[4] = m_shearModulus[k] * totalStrain[4];
  stress[5] = m_shearModulus[k] * totalStrain[5];
}


GEOS_HOST_DEVICE
GEOS_FORCE_INLINE
void ElasticIsotropicUpdates::smallStrainNoStateUpdate( localIndex const k,
                                                        localIndex const q,
                                                        real64 const ( &totalStrain )[6],
                                                        real64 ( & stress )[6],
                                                        real64 ( & stiffness )[6][6] ) const
{
  smallStrainNoStateUpdate_StressOnly( k, q, totalStrain, stress );
  getElasticStiffness( k, q, stiffness );
}


GEOS_HOST_DEVICE
GEOS_FORCE_INLINE
void ElasticIsotropicUpdates::smallStrainNoStateUpdate( localIndex const k,
                                                        localIndex const q,
                                                        real64 const ( &totalStrain )[6],
                                                        real64 ( & stress )[6],
                                                        DiscretizationOps & stiffness ) const
{
  smallStrainNoStateUpdate_StressOnly( k, q, totalStrain, stress );
  stiffness.m_bulkModulus = m_bulkModulus[k];
  stiffness.m_shearModulus = m_shearModulus[k];
}


GEOS_HOST_DEVICE
GEOS_FORCE_INLINE
void ElasticIsotropicUpdates::smallStrainUpdate_StressOnly( localIndex const k,
                                                            localIndex const q,
                                                            real64 const & timeIncrement,
                                                            real64 const ( &strainIncrement )[6],
                                                            real64 ( & stress )[6] ) const
{
  GEOSX_UNUSED_VAR( timeIncrement );
  smallStrainNoStateUpdate_StressOnly( k, q, strainIncrement, stress ); // stress  = incrementalStress
  LvArray::tensorOps::add< 6 >( stress, m_oldStress[k][q] );            // stress += m_oldStress
  saveStress( k, q, stress );                                           // m_newStress = stress
}


GEOS_HOST_DEVICE
GEOS_FORCE_INLINE
void ElasticIsotropicUpdates::smallStrainUpdate( localIndex const k,
                                                 localIndex const q,
                                                 real64 const & timeIncrement,
                                                 real64 const ( &strainIncrement )[6],
                                                 real64 ( & stress )[6],
                                                 real64 ( & stiffness )[6][6] ) const
{
  smallStrainUpdate_StressOnly( k, q, timeIncrement, strainIncrement, stress );
  getElasticStiffness( k, q, stiffness );
}


GEOS_HOST_DEVICE
GEOS_FORCE_INLINE
void ElasticIsotropicUpdates::smallStrainUpdate( localIndex const k,
                                                 localIndex const q,
                                                 real64 const & timeIncrement,
                                                 real64 const ( &strainIncrement )[6],
                                                 real64 ( & stress )[6],
                                                 DiscretizationOps & stiffness ) const
{
  smallStrainUpdate_StressOnly( k, q, timeIncrement, strainIncrement, stress );
  stiffness.m_bulkModulus = m_bulkModulus[k];
  stiffness.m_shearModulus = m_shearModulus[k];
}

GEOSX_HOST_DEVICE
GEOSX_FORCE_INLINE
void ElasticIsotropicUpdates::viscousStateUpdate( localIndex const k,
                                                  localIndex const q,
                                                  real64 beta ) const
{
  GEOSX_UNUSED_VAR( k );
  GEOSX_UNUSED_VAR( q );
  GEOSX_UNUSED_VAR( beta );
}


// TODO: need to confirm stress / strain measures before activating hyper inferface
/*
   GEOS_HOST_DEVICE
   GEOS_FORCE_INLINE
   void ElasticIsotropicUpdates::hyperUpdate( localIndex const k,
                                           localIndex const q,
                                           real64 const (&FmI)[3][3],
                                           real64 ( & stress )[ 6 ] ) const
   {
   GEOS_UNUSED_VAR(q);

   real64 const C1 = 0.5 * m_shearModulus[k];
   real64 const D1 = 0.5 * m_bulkModulus[k];
   real64 const detFm1 = FmI[0][0] + FmI[1][1] + FmI[2][2]
                        - FmI[1][2]*FmI[2][1] + FmI[1][1]*FmI[2][2]
 + FmI[0][2]*(-FmI[2][0] - FmI[1][1]*FmI[2][0] + FmI[1][0]*FmI[2][1])
 + FmI[0][1]*(-FmI[1][0] + FmI[1][2]*FmI[2][0] - FmI[1][0]*FmI[2][2])
 + FmI[0][0]*( FmI[1][1] - FmI[1][2]*FmI[2][1] + FmI[2][2] + FmI[1][1]*FmI[2][2]);


   real64 const p = -2 * D1 * ( detFm1 + 1.0 ) * detFm1;
   real64 devB[6] = { 1/3 * (2 * FmI[0][0] * (2 + FmI[0][0]) - FmI[1][1] * (2 + FmI[1][1]) - FmI[2][2] * (2 + FmI[2][2])
 ++
                            2 * FmI[0][1]*FmI[0][1] + 2 * FmI[0][2] * FmI[0][2] - FmI[1][0] * FmI[1][0] - FmI[1][2] *
 +FmI[1][2] -
                            FmI[2][0] * FmI[2][0] - FmI[2][1] * FmI[2][1]),
                     1/3 * (-FmI[0][0] * (2 + FmI[0][0]) + 2 * FmI[1][1] * ( 2 + FmI[1][1]) - FmI[2][2] * (2 +
 +FmI[2][2]) -
                            FmI[0][1]*FmI[0][1] - FmI[0][2]*FmI[0][2] + 2 * FmI[1][0]*FmI[1][0] + 2 *
 +FmI[1][2]*FmI[1][2] - FmI[2][0]*FmI[2][0] - FmI[2][1]*
                            FmI[2][1]),
                     1/3 *(-FmI[0][0] * (2 + FmI[0][0]) - FmI[1][1] * (2 + FmI[1][1]) + 2 * FmI[2][2] * (2 + FmI[2][2])
 +-
                           FmI[0][1]*FmI[0][1] - FmI[0][2]*FmI[0][2] - FmI[1][0]*FmI[1][0] - FmI[1][2]*FmI[1][2] + 2 *
 +FmI[2][0]*FmI[2][0] + 2 * FmI[2][1]*
                           FmI[2][1]),
                     FmI[1][2] + FmI[1][0] * FmI[2][0] + FmI[2][1] + FmI[1][1]*FmI[2][1] + FmI[1][2]*FmI[2][2],
                     FmI[0][2] + FmI[2][0] + FmI[0][0] * FmI[2][0] + FmI[0][1]*FmI[2][1] + FmI[0][2]*FmI[2][2],
                     FmI[0][1] + FmI[1][0] + FmI[0][0] * FmI[1][0] + FmI[0][1]*FmI[1][1] + FmI[0][2]*FmI[1][2]
   };

   real64 const C = 2 * C1 / pow( detFm1 + 1, 2.0/3.0 );
   stress[0] = -p + C * devB[0];
   stress[1] = -p + C * devB[1];
   stress[2] = -p + C * devB[2];
   stress[3] = C * devB[3];
   stress[4] = C * devB[4];
   stress[5] = C * devB[5];
   }
 */


/**
 * @class ElasticIsotropic
 *
 * Class to provide an elastic isotropic material response.
 */
class ElasticIsotropic : public SolidBase
{
public:

  /// Alias for ElasticIsotropicUpdates
  using KernelWrapper = ElasticIsotropicUpdates;

  /**
   * constructor
   * @param[in] name name of the instance in the catalog
   * @param[in] parent the group which contains this instance
   */
  ElasticIsotropic( string const & name, Group * const parent );

  /**
   * Default Destructor
   */
  virtual ~ElasticIsotropic() override;

  /**
   * @name Static Factory Catalog members and functions
   */
  ///@{

  /// string name to use for this class in the catalog
  static constexpr auto m_catalogNameString = "ElasticIsotropic";

  /**
   * @brief Static catalog string
   * @return A string that is used to register/lookup this class in the registry
   */
  static std::string catalogName() { return m_catalogNameString; }

  /**
   * @brief Get catalog name
   * @return Name string
   */
  virtual string getCatalogName() const override { return catalogName(); }

  ///@}

  /// Keys for data specified in this class.
  struct viewKeyStruct : public SolidBase::viewKeyStruct
  {
    /// string/key for default bulk modulus
    static constexpr char const * defaultBulkModulusString() { return "defaultBulkModulus"; }

    /// string/key for default poisson ratio
    static constexpr char const * defaultPoissonRatioString() { return "defaultPoissonRatio"; }

    /// string/key for default shear modulus
    static constexpr char const * defaultShearModulusString() { return "defaultShearModulus"; }

    /// string/key for default Young's modulus
    static constexpr char const * defaultYoungModulusString() { return "defaultYoungModulus"; }

    /// string/key for bulk modulus
    static constexpr char const * bulkModulusString() { return "bulkModulus"; }

    /// string/key for shear modulus
    static constexpr char const * shearModulusString() { return "shearModulus"; }

  };

  /**
   * @brief Accessor for bulk modulus
   * @return A const reference to arrayView1d<real64> containing the bulk
   *         modulus (at every element).
   */
  arrayView1d< real64 > const bulkModulus() { return m_bulkModulus; }

  /**
   * @brief Const accessor for bulk modulus
   * @return A const reference to arrayView1d<real64 const> containing the bulk
   *         modulus (at every element).
   */
  arrayView1d< real64 const > const bulkModulus() const { return m_bulkModulus; }

  /**
   * @brief Accessor for shear modulus
   * @return A const reference to arrayView1d<real64> containing the shear
   *         modulus (at every element).
   */
  arrayView1d< real64 > const shearModulus() { return m_shearModulus; }

  /**
   * @brief Const accessor for shear modulus
   * @return A const reference to arrayView1d<real64 const> containing the
   *         shear modulus (at every element).
   */
  arrayView1d< real64 const > const shearModulus() const { return m_shearModulus; }

  GEOS_HOST_DEVICE
  virtual arrayView1d< real64 const > getBulkModulus() const override final
  {
    return m_bulkModulus;
  }
  GEOS_HOST_DEVICE
  virtual arrayView1d< real64 const > getShearModulus() const override final
  {
    return m_shearModulus;
  }

  /**
   * @brief Create a instantiation of the ElasticIsotropicUpdate class
   *        that refers to the data in this.
   * @param includeState Flag whether to pass state arrays that may not be needed for "no-state" updates
   * @return An instantiation of ElasticIsotropicUpdate.
   */
  ElasticIsotropicUpdates createKernelUpdates( bool const includeState = true ) const
  {
    if( includeState )
    {
      return ElasticIsotropicUpdates( m_bulkModulus,
                                      m_shearModulus,
                                      m_thermalExpansionCoefficient,
                                      m_newStress,
                                      m_oldStress,
                                      m_disableInelasticity );
    }
    else // for "no state" updates, pass empty views to avoid transfer of stress data to device
    {
      return ElasticIsotropicUpdates( m_bulkModulus,
                                      m_shearModulus,
                                      m_thermalExpansionCoefficient,
                                      arrayView3d< real64, solid::STRESS_USD >(),
                                      arrayView3d< real64, solid::STRESS_USD >(),
                                      m_disableInelasticity );
    }
  }

  /**
   * @brief Construct an update kernel for a derived type.
   * @tparam UPDATE_KERNEL The type of update kernel from the derived type.
   * @tparam PARAMS The parameter pack to hold the constructor parameters for
   *   the derived update kernel.
   * @param constructorParams The constructor parameter for the derived type.
   * @return An @p UPDATE_KERNEL object.
   */
  template< typename UPDATE_KERNEL, typename ... PARAMS >
  UPDATE_KERNEL createDerivedKernelUpdates( PARAMS && ... constructorParams ) const
  {
    return UPDATE_KERNEL( std::forward< PARAMS >( constructorParams )...,
                          m_bulkModulus,
                          m_shearModulus,
                          m_thermalExpansionCoefficient,
                          m_newStress,
                          m_oldStress,
                          m_disableInelasticity );
  }

protected:

  /// Post-process XML data
  virtual void postProcessInput() override;

  /// The default value of the bulk modulus for any new allocations.
  real64 m_defaultBulkModulus;

  /// The default value of the shear modulus for any new allocations.
  real64 m_defaultShearModulus;

  /// The bulk modulus for each upper level dimension (i.e. cell) of *this
  array1d< real64 > m_bulkModulus;

  /// The shear modulus for each upper level dimension (i.e. cell) of *this
  array1d< real64 > m_shearModulus;

};

} /* namespace constitutive */

} /* namespace geos */

#endif /* GEOS_CONSTITUTIVE_SOLID_ELASTICISOTROPIC_HPP_ */<|MERGE_RESOLUTION|>--- conflicted
+++ resolved
@@ -140,18 +140,10 @@
     return m_bulkModulus[k];
   }
 
-<<<<<<< HEAD
   GEOSX_HOST_DEVICE
   virtual void viscousStateUpdate( localIndex const k,
                                    localIndex const q,
                                    real64 beta ) const override;
-=======
-  GEOS_HOST_DEVICE
-  virtual real64 getShearModulus( localIndex const k ) const override final
-  {
-    return m_shearModulus[k];
-  }
->>>>>>> 478ff4e8
 
   // TODO: confirm hyper stress/strain measures before activatiing
 
