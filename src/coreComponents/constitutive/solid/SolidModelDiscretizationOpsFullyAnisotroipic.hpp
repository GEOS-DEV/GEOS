--- conflicted
+++ resolved
@@ -58,13 +58,8 @@
                        real64 const & detJxW,
                        real64 ( &diagSumElementStiffness )[NUM_SUPPORT_POINTS*3] );
 
-<<<<<<< HEAD
-  GEOSX_HOST_DEVICE
+  GEOS_HOST_DEVICE
   inline
-=======
-  GEOS_HOST_DEVICE
-  GEOS_FORCE_INLINE
->>>>>>> 478ff4e8
   void scaleParams( real64 const scale )
   {
     LvArray::tensorOps::scale< 6, 6 >( m_c, scale );
@@ -77,13 +72,8 @@
 
 template< int NUM_SUPPORT_POINTS,
           typename BASIS_GRADIENT >
-<<<<<<< HEAD
-GEOSX_HOST_DEVICE
-inline
-=======
-GEOS_HOST_DEVICE
-GEOS_FORCE_INLINE
->>>>>>> 478ff4e8
+GEOS_HOST_DEVICE
+inline
 void SolidModelDiscretizationOpsFullyAnisotroipic::BTDB( BASIS_GRADIENT const & gradN,
                                                          real64 const & detJxW,
                                                          real64 (& elementStiffness)[NUM_SUPPORT_POINTS *3][NUM_SUPPORT_POINTS *3] )
@@ -141,13 +131,8 @@
 
 template< int NUM_SUPPORT_POINTS,
           typename BASIS_GRADIENT >
-<<<<<<< HEAD
-GEOSX_HOST_DEVICE
-inline
-=======
-GEOS_HOST_DEVICE
-GEOS_FORCE_INLINE
->>>>>>> 478ff4e8
+GEOS_HOST_DEVICE
+inline
 void SolidModelDiscretizationOpsFullyAnisotroipic::upperBTDB( BASIS_GRADIENT const & gradN,
                                                               real64 const & detJxW,
                                                               real64 (& elementStiffness)[NUM_SUPPORT_POINTS *3][NUM_SUPPORT_POINTS *3] )
@@ -205,13 +190,8 @@
 
 template< int NUM_SUPPORT_POINTS,
           typename BASIS_GRADIENT >
-<<<<<<< HEAD
-GEOSX_HOST_DEVICE
-inline
-=======
-GEOS_HOST_DEVICE
-GEOS_FORCE_INLINE
->>>>>>> 478ff4e8
+GEOS_HOST_DEVICE
+inline
 void SolidModelDiscretizationOpsFullyAnisotroipic::diagBTDB( BASIS_GRADIENT const & gradN,
                                                              real64 const & detJxW,
                                                              real64 (& diagElementStiffness)[NUM_SUPPORT_POINTS *3] )
@@ -240,13 +220,8 @@
 
 template< int NUM_SUPPORT_POINTS,
           typename BASIS_GRADIENT >
-<<<<<<< HEAD
-GEOSX_HOST_DEVICE
-inline
-=======
-GEOS_HOST_DEVICE
-GEOS_FORCE_INLINE
->>>>>>> 478ff4e8
+GEOS_HOST_DEVICE
+inline
 void SolidModelDiscretizationOpsFullyAnisotroipic::diagRowSumBTDB( BASIS_GRADIENT const & gradN,
                                                                    real64 const & detJxW,
                                                                    real64 ( & diagSumElementStiffness )[NUM_SUPPORT_POINTS*3] )
