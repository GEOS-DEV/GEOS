--- conflicted
+++ resolved
@@ -193,12 +193,7 @@
   Damage( string const & name, dataRepository::Group * const parent );
   virtual ~Damage() override = default;
 
-<<<<<<< HEAD
-  static std::string catalogName() { return string( "Damage" ) + BASE::m_catalogNameString; }
-=======
-
   static string catalogName() { return string( "Damage" ) + BASE::m_catalogNameString; }
->>>>>>> 7917cc23
   virtual string getCatalogName() const override { return catalogName(); }
 
   virtual void postProcessInput() override;
