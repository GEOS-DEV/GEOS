--- conflicted
+++ resolved
@@ -150,12 +150,7 @@
 
   GEOSX_FORCE_INLINE
   GEOSX_HOST_DEVICE
-<<<<<<< HEAD
   virtual real64 getDegradationSecondDerivative( localIndex const GEOSX_UNUSED_PARAM(k), real64 const d ) const
-=======
-  virtual real64 getDegradationSecondDerivative( real64 const d ) const
-  //virtual real64 getDegradationSecondDerivative( real64 const GEOSX_UNUSED_PARAM(d) ) const
->>>>>>> 8c35edd7
   {
     GEOSX_UNUSED_VAR( d );
 
