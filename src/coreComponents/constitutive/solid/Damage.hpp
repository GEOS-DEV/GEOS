--- conflicted
+++ resolved
@@ -44,10 +44,7 @@
 
 #include "constitutive/solid/SolidBase.hpp"
 #include "InvariantDecompositions.hpp"
-<<<<<<< HEAD
 #include "ElasticIsotropic.hpp"
-=======
->>>>>>> 32fa47fa
 
 namespace geosx
 {
@@ -76,54 +73,34 @@
                  arrayView2d< real64 > const & inputOldDamage,
                  arrayView3d< real64 > const & inputDamageGrad,
                  arrayView2d< real64 > const & inputStrainEnergyDensity,
-<<<<<<< HEAD
                  arrayView2d< real64 > const & inputVolumetricStrain,
-=======
->>>>>>> 32fa47fa
                  arrayView2d< real64 > const & inputExtDrivingForce,
                  real64 const & inputLengthScale,
                  real64 const & inputCriticalFractureEnergy,
                  real64 const & inputcriticalStrainEnergy,
-<<<<<<< HEAD
-                 integer const & inputExtDrivingForceSwitch,
-                 real64 const & inputTensileStrength,
-                 real64 const & inputCompressStrength,
-                 real64 const & inputDeltaCoefficient,
-                 arrayView1d< real64 > const & inputBiotCoefficient,
-=======
                  real64 const & inputDegradationLowerLimit,
                  integer const & inputExtDrivingForceFlag,
                  real64 const & inputTensileStrength,
                  real64 const & inputCompressStrength,
                  real64 const & inputDeltaCoefficient,
->>>>>>> 32fa47fa
+                 arrayView1d< real64 > const & inputBiotCoefficient,
                  PARAMS && ... baseParams ):
     UPDATE_BASE( std::forward< PARAMS >( baseParams )... ),
     m_newDamage( inputNewDamage ),
     m_oldDamage( inputOldDamage ),
     m_damageGrad( inputDamageGrad ),
     m_strainEnergyDensity( inputStrainEnergyDensity ),
-<<<<<<< HEAD
     m_volStrain( inputVolumetricStrain ),
-=======
->>>>>>> 32fa47fa
     m_extDrivingForce ( inputExtDrivingForce ),
     m_lengthScale( inputLengthScale ),
     m_criticalFractureEnergy( inputCriticalFractureEnergy ),
     m_criticalStrainEnergy( inputcriticalStrainEnergy ),
-<<<<<<< HEAD
-    m_extDrivingForceSwitch( inputExtDrivingForceSwitch ),
+    m_degradationLowerLimit( inputDegradationLowerLimit ),
+    m_extDrivingForceFlag( inputExtDrivingForceFlag ),
     m_tensileStrength( inputTensileStrength ),
     m_compressStrength( inputCompressStrength ),
     m_deltaCoefficient( inputDeltaCoefficient ),
     m_biotCoefficient( inputBiotCoefficient )
-=======
-    m_degradationLowerLimit( inputDegradationLowerLimit ),
-    m_extDrivingForceFlag( inputExtDrivingForceFlag ),
-    m_tensileStrength( inputTensileStrength ),
-    m_compressStrength( inputCompressStrength ),
-    m_deltaCoefficient( inputDeltaCoefficient )
->>>>>>> 32fa47fa
   {}
 
   using DiscretizationOps = typename UPDATE_BASE::DiscretizationOps;
@@ -147,12 +124,6 @@
   virtual real64 getDegradationValue( localIndex const k,
                                       localIndex const q ) const
   {
-<<<<<<< HEAD
-    real64 pf = fmax( fmin( 1.0, m_newDamage( k, q )), 0.0 );
-
-    // Set a lower bound tolerance for the degradation
-    real64 eps = 1e-4;
-=======
     real64 pf;
 
     if( m_extDrivingForceFlag )
@@ -166,7 +137,6 @@
 
     // Set a lower bound tolerance for the degradation
     real64 const eps = m_degradationLowerLimit;
->>>>>>> 32fa47fa
 
     return ((1 - eps)*(1 - pf)*(1 - pf) + eps);
   }
@@ -189,7 +159,6 @@
     return 2.0;
   }
 
-<<<<<<< HEAD
   //Damage dependence function on fluid pressure terms and its derivatives
 
   GEOSX_FORCE_INLINE
@@ -218,14 +187,11 @@
     return -0.5*M_PI*M_PI*std::cos( M_PI*d );
   }
 
-=======
->>>>>>> 32fa47fa
   GEOSX_FORCE_INLINE
   GEOSX_HOST_DEVICE
   virtual real64 getDamage( localIndex const k,
                             localIndex const q ) const
   {
-<<<<<<< HEAD
     return m_newDamage( k, q );
   }
 
@@ -257,11 +223,6 @@
   {
     m_biotCoefficient[k] = biotCoefficient;
   }
-=======
-    return m_damage( k, q );
-  }
-
->>>>>>> 32fa47fa
 
   GEOSX_HOST_DEVICE
   virtual void smallStrainUpdate( localIndex const k,
@@ -279,7 +240,6 @@
 
     real64 factor = getDegradationValue( k, q );
 
-<<<<<<< HEAD
     // compute volumetric and deviatoric strain invariants
     real64 strain[6] = {0};
 
@@ -290,9 +250,6 @@
     m_volStrain( k, q ) = traceOfStrain;
 
     if( m_extDrivingForceSwitch == 1 )
-=======
-    if( m_extDrivingForceFlag )
->>>>>>> 32fa47fa
     {
       real64 stressP;
       real64 stressQ;
@@ -357,7 +314,6 @@
   }
 
   GEOSX_HOST_DEVICE
-<<<<<<< HEAD
   virtual real64 getVolStrain( localIndex const k,
                                localIndex const q ) const
   {
@@ -366,8 +322,6 @@
 
 
   GEOSX_HOST_DEVICE
-=======
->>>>>>> 32fa47fa
   real64 getRegularizationLength() const
   {
     return m_lengthScale;
@@ -386,11 +340,7 @@
     #if LORENTZ
     return m_criticalStrainEnergy;
     #else
-<<<<<<< HEAD
-    if( m_extDrivingForceSwitch == 1 )
-=======
     if( m_extDrivingForceFlag )
->>>>>>> 32fa47fa
       return 3*m_criticalFractureEnergy/(16 * m_lengthScale) + 0.5 * m_extDrivingForce( k, q );
     else
       return 3*m_criticalFractureEnergy/(16 * m_lengthScale);
@@ -398,15 +348,12 @@
     #endif
 
 
-<<<<<<< HEAD
   }
 
   GEOSX_HOST_DEVICE
   virtual real64 getBiotCoefficient( localIndex const k ) const
   {
     return m_biotCoefficient[k];
-=======
->>>>>>> 32fa47fa
   }
 
   GEOSX_HOST_DEVICE
@@ -421,28 +368,18 @@
   arrayView2d< real64 > const m_oldDamage;
   arrayView3d< real64 > const m_damageGrad;
   arrayView2d< real64 > const m_strainEnergyDensity;
-<<<<<<< HEAD
   arrayView2d< real64 > const m_volStrain;
-=======
->>>>>>> 32fa47fa
   arrayView2d< real64 > const m_extDrivingForce;
   real64 const m_lengthScale;
   real64 const m_criticalFractureEnergy;
   real64 const m_criticalStrainEnergy;
-<<<<<<< HEAD
-  integer const m_extDrivingForceSwitch;
-  real64 const m_tensileStrength;
-  real64 const m_compressStrength;
-  real64 const m_deltaCoefficient;
-
-  arrayView1d< real64 > const m_biotCoefficient;
-=======
   real64 const m_degradationLowerLimit;
   integer const m_extDrivingForceFlag;
   real64 const m_tensileStrength;
   real64 const m_compressStrength;
   real64 const m_deltaCoefficient;
->>>>>>> 32fa47fa
+
+  arrayView1d< real64 > const m_biotCoefficient;
 };
 
 
@@ -477,27 +414,17 @@
                                                                        m_oldDamage.toView(),
                                                                        m_damageGrad.toView(),
                                                                        m_strainEnergyDensity.toView(),
-<<<<<<< HEAD
                                                                        m_volStrain.toView(),
-=======
->>>>>>> 32fa47fa
                                                                        m_extDrivingForce.toView(),
                                                                        m_lengthScale,
                                                                        m_criticalFractureEnergy,
                                                                        m_criticalStrainEnergy,
-<<<<<<< HEAD
-                                                                       m_extDrivingForceSwitch=="True"? 1 : 0,
+                                                                       m_degradationLowerLimit,
+                                                                       m_extDrivingForceFlag,
                                                                        m_tensileStrength,
                                                                        m_compressStrength,
                                                                        m_deltaCoefficient,
                                                                        m_biotCoefficient.toView() );
-=======
-                                                                       m_degradationLowerLimit,
-                                                                       m_extDrivingForceFlag,
-                                                                       m_tensileStrength,
-                                                                       m_compressStrength,
-                                                                       m_deltaCoefficient );
->>>>>>> 32fa47fa
   }
 
   struct viewKeyStruct : public BASE::viewKeyStruct
@@ -506,10 +433,7 @@
     static constexpr char const * oldDamageString() { return "oldDamage"; }
     static constexpr char const * damageGradString() { return "damageGrad"; }
     static constexpr char const * strainEnergyDensityString() { return "strainEnergyDensity"; }
-<<<<<<< HEAD
     static constexpr char const * volumetricStrainString() { return "volumetricStrain"; }
-=======
->>>>>>> 32fa47fa
     static constexpr char const * extDrivingForceString() { return "extDrivingForce"; }
     /// string/key for regularization length
     static constexpr char const * lengthScaleString() { return "lengthScale"; }
@@ -517,26 +441,18 @@
     static constexpr char const * criticalFractureEnergyString() { return "criticalFractureEnergy"; }
     /// string/key for sigma_c
     static constexpr char const * criticalStrainEnergyString() { return "criticalStrainEnergy"; }
-<<<<<<< HEAD
-    // string/key for c_e switch
-    static constexpr char const * extDrivingForceSwitchString() { return "extDrivingForceSwitch"; }
-=======
     /// string/key for degradation lower limit
     static constexpr char const * degradationLowerLimitString() { return "degradationLowerLimit"; }
     // string/key for c_e switch
     static constexpr char const * extDrivingForceFlagString() { return "extDrivingForceFlag"; }
->>>>>>> 32fa47fa
     /// string/key for the uniaxial tensile strength
     static constexpr char const * tensileStrengthString() { return "tensileStrength"; }
     /// string/key for the uniaxial compressive strength
     static constexpr char const * compressStrengthString() { return "compressiveStrength"; }
     /// string/key for a delta coefficient in computing the external driving force
     static constexpr char const * deltaCoefficientString() { return "deltaCoefficient"; }
-<<<<<<< HEAD
     /// string/key for the Biot coefficient
     static constexpr char const * biotCoefficientString() { return "biotCoefficient"; }
-=======
->>>>>>> 32fa47fa
   };
 
 
@@ -545,27 +461,17 @@
   array2d< real64 > m_oldDamage;
   array3d< real64 > m_damageGrad;
   array2d< real64 > m_strainEnergyDensity;
-<<<<<<< HEAD
   array2d< real64 > m_volStrain;
-=======
->>>>>>> 32fa47fa
   array2d< real64 > m_extDrivingForce;
   real64 m_lengthScale;
   real64 m_criticalFractureEnergy;
   real64 m_criticalStrainEnergy;
-<<<<<<< HEAD
-  string m_extDrivingForceSwitch;
-  real64 m_tensileStrength;
-  real64 m_compressStrength;
-  real64 m_deltaCoefficient;
-  array1d< real64 > m_biotCoefficient;
-=======
   real64 m_degradationLowerLimit;
   integer m_extDrivingForceFlag;
   real64 m_tensileStrength;
   real64 m_compressStrength;
   real64 m_deltaCoefficient;
->>>>>>> 32fa47fa
+  array1d< real64 > m_biotCoefficient;
 };
 
 }
