--- conflicted
+++ resolved
@@ -190,13 +190,8 @@
 };
 
 
-<<<<<<< HEAD
 inline
-GEOSX_HOST_DEVICE
-=======
-GEOS_FORCE_INLINE
 GEOS_HOST_DEVICE
->>>>>>> 478ff4e8
 void ElasticOrthotropicUpdates::getElasticStiffness( localIndex const k,
                                                      localIndex const q,
                                                      real64 ( & stiffness )[6][6] ) const
@@ -221,13 +216,8 @@
   stiffness[5][5] = m_c66[k];
 }
 
-<<<<<<< HEAD
 inline
-GEOSX_HOST_DEVICE
-=======
-GEOS_FORCE_INLINE
 GEOS_HOST_DEVICE
->>>>>>> 478ff4e8
 void ElasticOrthotropicUpdates::smallStrainNoStateUpdate_StressOnly( localIndex const k,
                                                                      localIndex const q,
                                                                      real64 const ( &totalStrain )[6],
@@ -244,13 +234,8 @@
 }
 
 
-<<<<<<< HEAD
 inline
-GEOSX_HOST_DEVICE
-=======
-GEOS_FORCE_INLINE
 GEOS_HOST_DEVICE
->>>>>>> 478ff4e8
 void ElasticOrthotropicUpdates::smallStrainNoStateUpdate( localIndex const k,
                                                           localIndex const q,
                                                           real64 const ( &totalStrain )[6],
@@ -262,13 +247,8 @@
 }
 
 
-<<<<<<< HEAD
-GEOSX_HOST_DEVICE
+GEOS_HOST_DEVICE
 inline
-=======
-GEOS_HOST_DEVICE
-GEOS_FORCE_INLINE
->>>>>>> 478ff4e8
 void ElasticOrthotropicUpdates::smallStrainNoStateUpdate( localIndex const k,
                                                           localIndex const q,
                                                           real64 const ( &totalStrain )[6],
@@ -288,13 +268,8 @@
 }
 
 
-<<<<<<< HEAD
 inline
-GEOSX_HOST_DEVICE
-=======
-GEOS_FORCE_INLINE
 GEOS_HOST_DEVICE
->>>>>>> 478ff4e8
 void ElasticOrthotropicUpdates::smallStrainUpdate_StressOnly( localIndex const k,
                                                               localIndex const q,
                                                               real64 const ( &strainIncrement )[6],
@@ -306,13 +281,8 @@
 }
 
 
-<<<<<<< HEAD
 inline
-GEOSX_HOST_DEVICE
-=======
-GEOS_FORCE_INLINE
 GEOS_HOST_DEVICE
->>>>>>> 478ff4e8
 void ElasticOrthotropicUpdates::smallStrainUpdate( localIndex const k,
                                                    localIndex const q,
                                                    real64 const ( &strainIncrement )[6],
@@ -324,13 +294,8 @@
 }
 
 
-<<<<<<< HEAD
-GEOSX_HOST_DEVICE
+GEOS_HOST_DEVICE
 inline
-=======
-GEOS_HOST_DEVICE
-GEOS_FORCE_INLINE
->>>>>>> 478ff4e8
 void ElasticOrthotropicUpdates::smallStrainUpdate( localIndex const k,
                                                    localIndex const q,
                                                    real64 const ( &strainIncrement )[6],
@@ -350,13 +315,8 @@
 }
 
 
-<<<<<<< HEAD
 inline
-GEOSX_HOST_DEVICE
-=======
-GEOS_FORCE_INLINE
 GEOS_HOST_DEVICE
->>>>>>> 478ff4e8
 void ElasticOrthotropicUpdates::hypoUpdate( localIndex const k,
                                             localIndex const q,
                                             real64 const ( &Ddt )[6],
