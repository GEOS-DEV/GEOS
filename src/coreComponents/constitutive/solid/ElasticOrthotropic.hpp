/*
 * ------------------------------------------------------------------------------------------------------------
 * SPDX-License-Identifier: LGPL-2.1-only
 *
 * Copyright (c) 2018-2020 Lawrence Livermore National Security LLC
 * Copyright (c) 2018-2020 The Board of Trustees of the Leland Stanford Junior University
 * Copyright (c) 2018-2020 TotalEnergies
 * Copyright (c) 2019-     GEOSX Contributors
 * All rights reserved
 *
 * See top level LICENSE, COPYRIGHT, CONTRIBUTORS, NOTICE, and ACKNOWLEDGEMENTS files for details.
 * ------------------------------------------------------------------------------------------------------------
 */

/**
 *  @file ElasticOrthotropic.hpp
 */

#ifndef GEOS_CONSTITUTIVE_SOLID_ELASTICORTHOTROPIC_HPP_
#define GEOS_CONSTITUTIVE_SOLID_ELASTICORTHOTROPIC_HPP_

#include "SolidBase.hpp"
#include "constitutive/ExponentialRelation.hpp"
#include "LvArray/src/tensorOps.hpp"
#include "SolidModelDiscretizationOpsOrthotropic.hpp"

namespace geos
{

namespace constitutive
{

/**
 * @class ElasticOrthotropicUpdates
 *
 * Class to provide elastic orthotropic material updates that
 * may be called from a kernel function.
 */
class ElasticOrthotropicUpdates : public SolidBaseUpdates
{
public:
  /**
   * @brief Constructor
   * @param[in] c11 The 11 component of the Voigt stiffness tensor.
   * @param[in] c12 The 12 component of the Voigt stiffness tensor.
   * @param[in] c13 The 13 component of the Voigt stiffness tensor.
   * @param[in] c22 The 22 component of the Voigt stiffness tensor.
   * @param[in] c23 The 23 component of the Voigt stiffness tensor.
   * @param[in] c33 The 33 component of the Voigt stiffness tensor.
   * @param[in] c44 The 44 component of the Voigt stiffness tensor.
   * @param[in] c55 The 55 component of the Voigt stiffness tensor.
   * @param[in] c66 The 66 component of the Voigt stiffness tensor.
   * @param[in] thermalExpansionCoefficient The ArrayView holding the thermal expansion coefficient data for each element.
   * @param[in] newStress The ArrayView holding the new stress data for each point.
   * @param[in] oldStress The ArrayView holding the old stress data for each point.
   * @param[in] disableInelasticity Flag to disable plastic response for inelastic models.
   */
  ElasticOrthotropicUpdates( arrayView1d< real64 const > const & c11,
                             arrayView1d< real64 const > const & c12,
                             arrayView1d< real64 const > const & c13,
                             arrayView1d< real64 const > const & c22,
                             arrayView1d< real64 const > const & c23,
                             arrayView1d< real64 const > const & c33,
                             arrayView1d< real64 const > const & c44,
                             arrayView1d< real64 const > const & c55,
                             arrayView1d< real64 const > const & c66,
                             arrayView1d< real64 const > const & thermalExpansionCoefficient,
                             arrayView3d< real64, solid::STRESS_USD > const & newStress,
                             arrayView3d< real64, solid::STRESS_USD > const & oldStress,
                             bool const & disableInelasticity ):
    SolidBaseUpdates( newStress, oldStress, thermalExpansionCoefficient, disableInelasticity ),
    m_c11( c11 ),
    m_c12( c12 ),
    m_c13( c13 ),
    m_c22( c22 ),
    m_c23( c23 ),
    m_c33( c33 ),
    m_c44( c44 ),
    m_c55( c55 ),
    m_c66( c66 )
  {}

  /// Deleted default constructor
  ElasticOrthotropicUpdates() = delete;

  /// Default copy constructor
  ElasticOrthotropicUpdates( ElasticOrthotropicUpdates const & ) = default;

  /// Default move constructor
  ElasticOrthotropicUpdates( ElasticOrthotropicUpdates && ) = default;

  /// Deleted copy assignment operator
  ElasticOrthotropicUpdates & operator=( ElasticOrthotropicUpdates const & ) = delete;

  /// Deleted move assignment operator
  ElasticOrthotropicUpdates & operator=( ElasticOrthotropicUpdates && ) =  delete;

  // Use orthotropic form of inner product compression

  using DiscretizationOps = SolidModelDiscretizationOpsOrthotropic;

  // total strain interfaces

  GEOS_HOST_DEVICE
  virtual void smallStrainNoStateUpdate_StressOnly( localIndex const k,
                                                    localIndex const q,
                                                    real64 const ( &totalStrain )[6],
                                                    real64 ( &stress )[6] ) const override final;

  GEOS_HOST_DEVICE
  virtual void smallStrainNoStateUpdate( localIndex const k,
                                         localIndex const q,
                                         real64 const ( &totalStrain )[6],
                                         real64 ( &stress )[6],
                                         real64 ( &stiffness )[6][6] ) const override final;

  GEOS_HOST_DEVICE
  virtual void smallStrainNoStateUpdate( localIndex const k,
                                         localIndex const q,
                                         real64 const ( &totalStrain )[6],
                                         real64 ( &stress )[6],
                                         DiscretizationOps & stiffness ) const final;

  // incremental strain interfaces

  GEOS_HOST_DEVICE
  virtual void smallStrainUpdate_StressOnly( localIndex const k,
                                             localIndex const q,
                                             real64 const & timeIncrement,
                                             real64 const ( &strainIncrement )[6],
                                             real64 ( &stress )[6] ) const override final;

  GEOS_HOST_DEVICE
  virtual void smallStrainUpdate( localIndex const k,
                                  localIndex const q,
                                  real64 const & timeIncrement,
                                  real64 const ( &strainIncrement )[6],
                                  real64 ( &stress )[6],
                                  real64 ( &stiffness )[6][6] ) const override final;

  GEOS_HOST_DEVICE
  virtual void smallStrainUpdate( localIndex const k,
                                  localIndex const q,
                                  real64 const & timeIncrement,
                                  real64 const ( &strainIncrement )[6],
                                  real64 ( &stress )[6],
                                  DiscretizationOps & stiffness ) const final;

  // hypo interface

  GEOS_HOST_DEVICE
  virtual void hypoUpdate( localIndex const k,
                           localIndex const q,
                           real64 const & timeIncrement,
                           real64 const ( &Ddt )[6],
                           real64 const ( &Rot )[3][3],
                           real64 ( &stress )[6],
                           real64 ( &stiffness )[6][6] ) const override final;

  // miscellaneous getters

  GEOS_HOST_DEVICE
  virtual void getElasticStiffness( localIndex const k, localIndex const q, real64 ( &stiffness )[6][6] ) const override final;


private:
  /// A reference to the ArrayView holding c11 for each element.
  arrayView1d< real64 const > const m_c11;

  /// A reference to the ArrayView holding c12 for each element.
  arrayView1d< real64 const > const m_c12;

  /// A reference to the ArrayView holding c13 for each element.
  arrayView1d< real64 const > const m_c13;

  /// A reference to the ArrayView holding c22 for each element.
  arrayView1d< real64 const > const m_c22;

  /// A reference to the ArrayView holding c23 for each element.
  arrayView1d< real64 const > const m_c23;

  /// A reference to the ArrayView holding c33 for each element.
  arrayView1d< real64 const > const m_c33;

  /// A reference to the ArrayView holding c44 for each element.
  arrayView1d< real64 const > const m_c44;

  /// A reference to the ArrayView holding c55 for each element.
  arrayView1d< real64 const > const m_c55;

  /// A reference to the ArrayView holding c66 for each element.
  arrayView1d< real64 const > const m_c66;

};


GEOS_FORCE_INLINE
GEOS_HOST_DEVICE
void ElasticOrthotropicUpdates::getElasticStiffness( localIndex const k,
                                                     localIndex const q,
                                                     real64 ( & stiffness )[6][6] ) const
{
  GEOS_UNUSED_VAR( q );
  LvArray::tensorOps::fill< 6, 6 >( stiffness, 0 );

  stiffness[0][0] = m_c11[k];
  stiffness[0][1] = m_c12[k];
  stiffness[0][2] = m_c13[k];

  stiffness[1][0] = stiffness[0][1];
  stiffness[1][1] = m_c22[k];
  stiffness[1][2] = m_c23[k];

  stiffness[2][0] = stiffness[0][2];
  stiffness[2][1] = stiffness[1][2];
  stiffness[2][2] = m_c33[k];

  stiffness[3][3] = m_c44[k];
  stiffness[4][4] = m_c55[k];
  stiffness[5][5] = m_c66[k];
}

GEOS_FORCE_INLINE
GEOS_HOST_DEVICE
void ElasticOrthotropicUpdates::smallStrainNoStateUpdate_StressOnly( localIndex const k,
                                                                     localIndex const q,
                                                                     real64 const ( &totalStrain )[6],
                                                                     real64 ( & stress )[6] ) const
{
  GEOS_UNUSED_VAR( q );
  stress[0] = m_c11[k] * totalStrain[0] + m_c12[k] * totalStrain[1] + m_c13[k]*totalStrain[2];
  stress[1] = m_c12[k] * totalStrain[0] + m_c22[k] * totalStrain[1] + m_c23[k]*totalStrain[2];
  stress[2] = m_c13[k] * totalStrain[0] + m_c23[k] * totalStrain[1] + m_c33[k]*totalStrain[2];

  stress[3] = m_c44[k] * totalStrain[3];
  stress[4] = m_c55[k] * totalStrain[4];
  stress[5] = m_c66[k] * totalStrain[5];
}


GEOS_FORCE_INLINE
GEOS_HOST_DEVICE
void ElasticOrthotropicUpdates::smallStrainNoStateUpdate( localIndex const k,
                                                          localIndex const q,
                                                          real64 const ( &totalStrain )[6],
                                                          real64 ( & stress )[6],
                                                          real64 ( & stiffness )[6][6] ) const
{
  smallStrainNoStateUpdate_StressOnly( k, q, totalStrain, stress );
  getElasticStiffness( k, q, stiffness );
}


GEOS_HOST_DEVICE
GEOS_FORCE_INLINE
void ElasticOrthotropicUpdates::smallStrainNoStateUpdate( localIndex const k,
                                                          localIndex const q,
                                                          real64 const ( &totalStrain )[6],
                                                          real64 ( & stress )[6],
                                                          DiscretizationOps & stiffness ) const
{
  smallStrainNoStateUpdate_StressOnly( k, q, totalStrain, stress );
  stiffness.m_c11 = m_c11[k];
  stiffness.m_c12 = m_c12[k];
  stiffness.m_c13 = m_c13[k];
  stiffness.m_c22 = m_c22[k];
  stiffness.m_c23 = m_c23[k];
  stiffness.m_c33 = m_c33[k];
  stiffness.m_c44 = m_c44[k];
  stiffness.m_c55 = m_c55[k];
  stiffness.m_c66 = m_c66[k];
}


GEOS_FORCE_INLINE
GEOS_HOST_DEVICE
void ElasticOrthotropicUpdates::smallStrainUpdate_StressOnly( localIndex const k,
                                                              localIndex const q,
                                                              real64 const & timeIncrement,
                                                              real64 const ( &strainIncrement )[6],
                                                              real64 ( & stress )[6] ) const
{
  GEOSX_UNUSED_VAR( timeIncrement );
  smallStrainNoStateUpdate_StressOnly( k, q, strainIncrement, stress ); // stress =  incrementalStress
  LvArray::tensorOps::add< 6 >( stress, m_oldStress[k][q] );            // stress += m_oldStress
  saveStress( k, q, stress );                                           // m_newStress = stress
}


GEOS_FORCE_INLINE
GEOS_HOST_DEVICE
void ElasticOrthotropicUpdates::smallStrainUpdate( localIndex const k,
                                                   localIndex const q,
                                                   real64 const & timeIncrement,
                                                   real64 const ( &strainIncrement )[6],
                                                   real64 ( & stress )[6],
                                                   real64 ( & stiffness )[6][6] ) const
{
  smallStrainUpdate_StressOnly( k, q, timeIncrement, strainIncrement, stress );
  getElasticStiffness( k, q, stiffness );
}


GEOS_HOST_DEVICE
GEOS_FORCE_INLINE
void ElasticOrthotropicUpdates::smallStrainUpdate( localIndex const k,
                                                   localIndex const q,
                                                   real64 const & timeIncrement,
                                                   real64 const ( &strainIncrement )[6],
                                                   real64 ( & stress )[6],
                                                   DiscretizationOps & stiffness ) const
{
  smallStrainUpdate_StressOnly( k, q, timeIncrement, strainIncrement, stress );
  stiffness.m_c11 = m_c11[k];
  stiffness.m_c12 = m_c12[k];
  stiffness.m_c13 = m_c13[k];
  stiffness.m_c22 = m_c22[k];
  stiffness.m_c23 = m_c23[k];
  stiffness.m_c33 = m_c33[k];
  stiffness.m_c44 = m_c44[k];
  stiffness.m_c55 = m_c55[k];
  stiffness.m_c66 = m_c66[k];
}


GEOS_FORCE_INLINE
GEOS_HOST_DEVICE
void ElasticOrthotropicUpdates::hypoUpdate( localIndex const k,
                                            localIndex const q,
                                            real64 const & timeIncrement,
                                            real64 const ( &Ddt )[6],
                                            real64 const ( &Rot )[3][3],
                                            real64 ( & stress )[6],
                                            real64 ( & stiffness )[6][6] ) const
{
<<<<<<< HEAD
  GEOSX_UNUSED_VAR( k );
  GEOSX_UNUSED_VAR( q );
  GEOSX_UNUSED_VAR( timeIncrement );
  GEOSX_UNUSED_VAR( Ddt );
  GEOSX_UNUSED_VAR( Rot );
  GEOSX_UNUSED_VAR( stress );
  GEOSX_UNUSED_VAR( stiffness );
  GEOSX_ERROR( "hypoUpdate() disabled for anisotropic models when using Hughes-Winget integration" );
=======
  GEOS_UNUSED_VAR( k );
  GEOS_UNUSED_VAR( q );
  GEOS_UNUSED_VAR( Ddt );
  GEOS_UNUSED_VAR( Rot );
  GEOS_UNUSED_VAR( stress );
  GEOS_UNUSED_VAR( stiffness );
  GEOS_ERROR( "hypoUpdate() disabled for anisotropic models when using Hughes-Winget integration" );
>>>>>>> 478ff4e8
}


/**
 * @class ElasticOrthotropic
 *
 * Class to provide an elastic orthotropic material response.
 */
class ElasticOrthotropic : public SolidBase
{
public:

  /// @typedef Alias for ElasticOrthotropicUpdates
  using KernelWrapper = ElasticOrthotropicUpdates;

  /**
   * @brief constructor
   * @param[in]name name of the instance in the catalog
   * @param[in]parent the group which contains this instance
   */
  ElasticOrthotropic( string const & name, Group * const parent );

  /**
   * Destructor
   */
  virtual ~ElasticOrthotropic() override;

  /**
   * @name Static Factory Catalog members and functions
   */
  ///@{

  /// string name to use for this class in the catalog
  static constexpr auto m_catalogNameString = "ElasticOrthotropic";

  /**
   * @return A string that is used to register/lookup this class in the registry
   */
  static string catalogName() { return m_catalogNameString; }

  virtual string getCatalogName() const override { return catalogName(); }
  ///@}

  /**
   * Keys for data specified in this class.
   */
  struct viewKeyStruct : public SolidBase::viewKeyStruct
  {
    /// string/key for Young's modulus E1
    static constexpr char const * defaultE1String() { return "defaultE1"; };

    /// string/key for Young's modulus E2
    static constexpr char const * defaultE2String() { return "defaultE2"; };

    /// string/key for Young's modulus E3
    static constexpr char const * defaultE3String() { return "defaultE3"; };

    /// string/key for Poisson's ratio Nu12
    static constexpr char const * defaultNu12String() { return "defaultNu12"; };

    /// string/key for Poisson's ratio Nu13
    static constexpr char const * defaultNu13String() { return "defaultNu13"; };

    /// string/key for Poisson's ratio Nu23
    static constexpr char const * defaultNu23String() { return "defaultNu23"; };

    /// string/key for shear modulus G12
    static constexpr char const * defaultG12String() { return "defaultG12"; };

    /// string/key for shear modulus G13
    static constexpr char const * defaultG13String() { return "defaultG13"; };

    /// string/key for shear modulus G23
    static constexpr char const * defaultG23String() { return "defaultG23"; };

    /// string/key for default c11 component of Voigt stiffness tensor
    static constexpr char const * defaultC11String() { return "defaultC11"; };

    /// string/key for default c12 component of Voigt stiffness tensor
    static constexpr char const * defaultC12String() { return "defaultC12"; };

    /// string/key for default c13 component of Voigt stiffness tensor
    static constexpr char const * defaultC13String() { return "defaultC13"; };

    /// string/key for default c22 component of Voigt stiffness tensor
    static constexpr char const * defaultC22String() { return "defaultC22"; };

    /// string/key for default c23 component of Voigt stiffness tensor
    static constexpr char const * defaultC23String() { return "defaultC23"; };

    /// string/key for default c33 component of Voigt stiffness tensor
    static constexpr char const * defaultC33String() { return "defaultC33"; };

    /// string/key for default c44 component of Voigt stiffness tensor
    static constexpr char const * defaultC44String() { return "defaultC44"; };

    /// string/key for default c55 component of Voigt stiffness tensor
    static constexpr char const * defaultC55String() { return "defaultC55"; };

    /// string/key for default c66 component of Voigt stiffness tensor
    static constexpr char const * defaultC66String() { return "defaultC66"; };

    /// string/key for c11 component of Voigt stiffness tensor
    static constexpr char const * c11String() { return "c11"; };

    /// string/key for c12 component of Voigt stiffness tensor
    static constexpr char const * c12String() { return "c12"; };

    /// string/key for c13 component of Voigt stiffness tensor
    static constexpr char const * c13String() { return "c13"; };

    /// string/key for c22 component of Voigt stiffness tensor
    static constexpr char const * c22String() { return "c22"; };

    /// string/key for c23 component of Voigt stiffness tensor
    static constexpr char const * c23String() { return "c23"; };

    /// string/key for c33 component of Voigt stiffness tensor
    static constexpr char const * c33String() { return "c33"; };

    /// string/key for c44 component of Voigt stiffness tensor
    static constexpr char const * c44String() { return "c44"; };

    /// string/key for c55 component of Voigt stiffness tensor
    static constexpr char const * c55String() { return "c55"; };

    /// string/key for c66 component of Voigt stiffness tensor
    static constexpr char const * c66String() { return "c66"; };
  };

  /**
   * @brief Getter for default Young's modulus E1.
   * @return The value of the default Young's modulus E1.
   */

  real64 getDefaultE1() const
  {
    return m_defaultE1;
  }

  /**
   * @brief Setter for the default Young's modulus E1.
   * @param[in] input New value for the default Young's modulus E1.
   */
  void setDefaultE1( real64 const input )
  {
    m_defaultE1 = input;
  }

  /**
   * @brief Getter for default Young's modulus E2.
   * @return The value of the default Young's modulus E2.
   */

  real64 getDefaultE2() const
  {
    return m_defaultE2;
  }

  /**
   * @brief Setter for the default Young's modulus E2.
   * @param[in] input New value for the default Young's modulus E2.
   */
  void setDefaultE2( real64 const input )
  {
    m_defaultE2 = input;
  }

  /**
   * @brief Getter for default Young's modulus E3.
   * @return The value of the default Young's modulus E3.
   */

  real64 getDefaultE3() const
  {
    return m_defaultE3;
  }

  /**
   * @brief Setter for the default Young's modulus E3.
   * @param[in] input New value for the default Young's modulus E3.
   */
  void setDefaultE3( real64 const input )
  {
    m_defaultE3 = input;
  }

  /**
   * @brief Getter for default Poisson's ratio Nu12.
   * @return The value of the default Poisson's ratio Nu12.
   */

  real64 getDefaultNu12() const
  {
    return m_defaultNu12;
  }

  /**
   * @brief Setter for the default Poisson's ratio Nu12.
   * @param[in] input New value for the default Poisson's ratio Nu12.
   */
  void setDefaultNu12( real64 const input )
  {
    m_defaultNu12 = input;
  }

  /**
   * @brief Getter for default Poisson's ratio Nu13.
   * @return The value of the default Poisson's ratio Nu13.
   */

  real64 getDefaultNu13() const
  {
    return m_defaultNu13;
  }

  /**
   * @brief Setter for the default Poisson's ratio Nu13.
   * @param[in] input New value for the default Poisson's ratio Nu13.
   */
  void setDefaultNu13( real64 const input )
  {
    m_defaultNu13 = input;
  }

  /**
   * @brief Getter for default Poisson's ratio Nu23.
   * @return The value of the default Poisson's ratio Nu23.
   */

  real64 getDefaultNu23() const
  {
    return m_defaultNu23;
  }

  /**
   * @brief Setter for the default Poisson's ratio Nu23.
   * @param[in] input New value for the default Poisson's ratio Nu23.
   */
  void setDefaultNu23( real64 const input )
  {
    m_defaultNu23 = input;
  }

  /**
   * @brief Getter for default shear modulus G12.
   * @return The value of the default shear modulus G12.
   */

  real64 getDefaultG12() const
  {
    return m_defaultG12;
  }

  /**
   * @brief Setter for the default shear modulus G12.
   * @param[in] input New value for the default shear modulus G12.
   */
  void setDefaultG12( real64 const input )
  {
    m_defaultG12 = input;
  }

  /**
   * @brief Getter for default shear modulus G13.
   * @return The value of the default shear modulus G13.
   */

  real64 getDefaultG13() const
  {
    return m_defaultG13;
  }

  /**
   * @brief Setter for the default shear modulus G13.
   * @param[in] input New value for the default shear modulus G13.
   */
  void setDefaultG13( real64 const input )
  {
    m_defaultG13 = input;
  }

  /**
   * @brief Getter for default shear modulus G23.
   * @return The value of the default shear modulus G23.
   */

  real64 getDefaultG23() const
  {
    return m_defaultG23;
  }

  /**
   * @brief Setter for the default shear modulus G23.
   * @param[in] input New value for the default shear modulus G23.
   */
  void setDefaultG23( real64 const input )
  {
    m_defaultG23 = input;
  }

  /**
   * @brief Const-Getter for 11 component of Voigt stiffness tensor.
   * @return reference to immutable 11 component of Voigt stiffness tensor.
   */
  arrayView1d< real64 const > getC11() const { return m_c11; }

  /**
   * @brief Getter for 11 component of Voigt stiffness tensor.
   * @return reference to mutable 11 component of Voigt stiffness tensor.
   */
  arrayView1d< real64 > getC11() { return m_c11; }

  /**
   * @brief Const-Getter for 13 component of Voigt stiffness tensor.
   * @return reference to immutable 13 component of Voigt stiffness tensor.
   */
  arrayView1d< real64 const > getC13() const { return m_c13; }

  /**
   * @brief Getter for 13 component of Voigt stiffness tensor.
   * @return reference to mutable 13 component of Voigt stiffness tensor.
   */
  arrayView1d< real64 > getC13() { return m_c13; }

  /**
   * @brief Const-Getter for 33 component of Voigt stiffness tensor.
   * @return reference to immutable 33 component of Voigt stiffness tensor.
   */
  arrayView1d< real64 const > getC33() const { return m_c33; }

  /**
   * @brief Getter for 33 component of Voigt stiffness tensor.
   * @return reference to mutable 33 component of Voigt stiffness tensor.
   */
  arrayView1d< real64 > getC33() { return m_c33; }

  /**
   * @brief Const-Getter for 44 component of Voigt stiffness tensor.
   * @return reference to immutable 44 component of Voigt stiffness tensor.
   */
  arrayView1d< real64 const > getC44() const { return m_c44; }

  /**
   * @brief Getter for 44 component of Voigt stiffness tensor.
   * @return reference to mutable 44 component of Voigt stiffness tensor.
   */
  arrayView1d< real64 > getC44() { return m_c44; }

  /**
   * @brief Const-Getter for 66 component of Voigt stiffness tensor.
   * @return reference to immutable 66 component of Voigt stiffness tensor.
   */
  arrayView1d< real64 const > getC66() const { return m_c66; }

  /**
   * @brief Getter for 66 component of Voigt stiffness tensor.
   * @return reference to mutable 66 component of Voigt stiffness tensor.
   */
  arrayView1d< real64 > getC66() { return m_c66; }

  /**
   * @brief Create a instantiation of the
   *        ElasticOrthotropicUpdates class that refers to the
   *        data in this.
   * @return An instantiation of ElasticOrthotropicUpdates.
   */
  ElasticOrthotropicUpdates createKernelUpdates() const
  {
    return ElasticOrthotropicUpdates( m_c11,
                                      m_c12,
                                      m_c13,
                                      m_c22,
                                      m_c23,
                                      m_c33,
                                      m_c44,
                                      m_c55,
                                      m_c66,
                                      m_thermalExpansionCoefficient,
                                      m_newStress,
                                      m_oldStress,
                                      m_disableInelasticity );
  }

  /**
   * @brief Construct an update kernel for a derived type.
   * @tparam UPDATE_KERNEL The type of update kernel from the derived type.
   * @tparam PARAMS The parameter pack to hold the constructor parameters for
   *   the derived update kernel.
   * @param constructorParams The constructor parameter for the derived type.
   * @return An @p UPDATE_KERNEL object.
   */
  template< typename UPDATE_KERNEL, typename ... PARAMS >
  UPDATE_KERNEL createDerivedKernelUpdates( PARAMS && ... constructorParams )
  {
    return UPDATE_KERNEL( std::forward< PARAMS >( constructorParams )...,
                          m_c11,
                          m_c12,
                          m_c13,
                          m_c22,
                          m_c23,
                          m_c33,
                          m_c44,
                          m_c55,
                          m_c66,
                          m_thermalExpansionCoefficient,
                          m_newStress,
                          m_oldStress,
                          m_disableInelasticity );
  }

protected:
  virtual void postProcessInput() override;

  /// The default value of the Young's modulus E1 for any new
  /// allocations.
  real64 m_defaultE1;

  /// The default value of the Young's modulus E2 for any new
  /// allocations.
  real64 m_defaultE2;

  /// The default value of the Young's modulus E3 for any new
  /// allocations.
  real64 m_defaultE3;

  /// The default value of the Poisson's ratio Nu12 for any new
  /// allocations.
  real64 m_defaultNu12;

  /// The default value of the Poisson's ratio Nu13 for any new
  /// allocations.
  real64 m_defaultNu13;

  /// The default value of the Poisson's ratio Nu23 for any new
  /// allocations.
  real64 m_defaultNu23;

  /// The default value of the Shear modulus G12 for any new
  /// allocations.
  real64 m_defaultG12;

  /// The default value of the Shear modulus G13 for any new
  /// allocations.
  real64 m_defaultG13;

  /// The default value of the Shear modulus G23 for any new
  /// allocations.
  real64 m_defaultG23;

  /// The 11 component of the Voigt stiffness tensor.
  array1d< real64 > m_c11;

  /// The 12 component of the Voigt stiffness tensor.
  array1d< real64 > m_c12;

  /// The 13 component of the Voigt stiffness tensor.
  array1d< real64 > m_c13;

  /// The 22 component of the Voigt stiffness tensor.
  array1d< real64 > m_c22;

  /// The 23 component of the Voigt stiffness tensor.
  array1d< real64 > m_c23;

  /// The 33 component of the Voigt stiffness tensor.
  array1d< real64 > m_c33;

  /// The 44 component of the Voigt stiffness tensor.
  array1d< real64 > m_c44;

  /// The 55 component of the Voigt stiffness tensor.
  array1d< real64 > m_c55;

  /// The 66 component of the Voigt stiffness tensor.
  array1d< real64 > m_c66;

};

} /* namespace constitutive */

} /* namespace geos */

#endif /* GEOS_CONSTITUTIVE_SOLID_ELASTICORTHOTROPIC_HPP_ */<|MERGE_RESOLUTION|>--- conflicted
+++ resolved
@@ -333,7 +333,6 @@
                                             real64 ( & stress )[6],
                                             real64 ( & stiffness )[6][6] ) const
 {
-<<<<<<< HEAD
   GEOSX_UNUSED_VAR( k );
   GEOSX_UNUSED_VAR( q );
   GEOSX_UNUSED_VAR( timeIncrement );
@@ -342,15 +341,6 @@
   GEOSX_UNUSED_VAR( stress );
   GEOSX_UNUSED_VAR( stiffness );
   GEOSX_ERROR( "hypoUpdate() disabled for anisotropic models when using Hughes-Winget integration" );
-=======
-  GEOS_UNUSED_VAR( k );
-  GEOS_UNUSED_VAR( q );
-  GEOS_UNUSED_VAR( Ddt );
-  GEOS_UNUSED_VAR( Rot );
-  GEOS_UNUSED_VAR( stress );
-  GEOS_UNUSED_VAR( stiffness );
-  GEOS_ERROR( "hypoUpdate() disabled for anisotropic models when using Hughes-Winget integration" );
->>>>>>> 478ff4e8
 }
 
 
