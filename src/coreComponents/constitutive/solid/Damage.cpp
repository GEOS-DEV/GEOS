
/*
 * ------------------------------------------------------------------------------------------------------------
 * SPDX-License-Identifier: LGPL-2.1-only
 *
 * Copyright (c) 2018-2020 Lawrence Livermore National Security LLC
 * Copyright (c) 2018-2020 The Board of Trustees of the Leland Stanford Junior University
 * Copyright (c) 2018-2020 TotalEnergies
 * Copyright (c) 2019-     GEOSX Contributors
 * All rights reserved
 *
 * See top level LICENSE, COPYRIGHT, CONTRIBUTORS, NOTICE, and ACKNOWLEDGEMENTS files for details.
 * ------------------------------------------------------------------------------------------------------------
 */

/**
 * @file Damage.cpp
 */

#include "Damage.hpp"
#include "ElasticIsotropic.hpp"

namespace geosx
{

using namespace dataRepository;
namespace constitutive
{

template< typename BASE >
Damage< BASE >::Damage( string const & name, Group * const parent ):
  BASE( name, parent ),
  m_newDamage(),
  m_damageGrad(),
  m_strainEnergyDensity(),
<<<<<<< HEAD
  m_volStrain(),
  m_lengthScale(),
  m_criticalFractureEnergy(),
  m_criticalStrainEnergy(),
  m_biotCoefficient()
=======
  m_extDrivingForce(),
  m_lengthScale(),
  m_criticalFractureEnergy(),
  m_criticalStrainEnergy(),
  m_degradationLowerLimit( 0.0 ),
  m_extDrivingForceFlag( 0 ),
  m_tensileStrength(),
  m_compressStrength(),
  m_deltaCoefficient()
>>>>>>> d51a0af2
{
  this->registerWrapper( viewKeyStruct::damageString(), &m_newDamage ).
    setApplyDefaultValue( 0.0 ).
    setPlotLevel( PlotLevel::LEVEL_0 ).
    setDescription( "Material Damage Variable" );

  this->registerWrapper( viewKeyStruct::damageGradString(), &m_damageGrad ).
    setApplyDefaultValue( 0.0 ).
    setPlotLevel( PlotLevel::LEVEL_0 ).
    setDescription( "Material Damage Gradient" );

  this->registerWrapper( viewKeyStruct::strainEnergyDensityString(), &m_strainEnergyDensity ).
    setApplyDefaultValue( 0.0 ).
    setPlotLevel( PlotLevel::LEVEL_0 ).
    setDescription( "Strain Energy Density" );

<<<<<<< HEAD
  this->registerWrapper( viewKeyStruct::volumetricStrainString(), &m_volStrain ).
    setApplyDefaultValue( 0.0 ).
    setPlotLevel( PlotLevel::LEVEL_0 ).
    setDescription( "Volumetric strain" );
=======
  this->registerWrapper( viewKeyStruct::extDrivingForceString(), &m_extDrivingForce ).
    setApplyDefaultValue( 0.0 ).
    setPlotLevel( PlotLevel::LEVEL_0 ).
    setDescription( "External Driving Force" );
>>>>>>> d51a0af2

  this->registerWrapper( viewKeyStruct::lengthScaleString(), &m_lengthScale ).
    setInputFlag( InputFlags::REQUIRED ).
    setDescription( "Length scale l in the phase-field equation" );

  this->registerWrapper( viewKeyStruct::criticalFractureEnergyString(), &m_criticalFractureEnergy ).
    setInputFlag( InputFlags::REQUIRED ).
    setDescription( "Critical fracture energy" );

  this->registerWrapper( viewKeyStruct::criticalStrainEnergyString(), &m_criticalStrainEnergy ).
    setInputFlag( InputFlags::REQUIRED ).
    setDescription( "Critical stress in a 1d tension test" );

<<<<<<< HEAD
  this->registerWrapper( viewKeyStruct::biotCoefficientString(), &m_biotCoefficient ).
    setApplyDefaultValue( 0.0 ).
    setInputFlag( InputFlags::OPTIONAL ).
    setDescription( "Biot coefficient" );
=======
  this->registerWrapper( viewKeyStruct::degradationLowerLimitString(), &m_degradationLowerLimit ).
    setApplyDefaultValue( 0.0 ).
    setInputFlag( InputFlags::OPTIONAL ).
    setDescription( "The lower limit of the degradation function" );

  this->registerWrapper( viewKeyStruct::extDrivingForceFlagString(), &m_extDrivingForceFlag ).
    setApplyDefaultValue( 0 ).
    setInputFlag( InputFlags::OPTIONAL ).
    setDescription( "Whether to have external driving force. Can be 0 or 1" );

  this->registerWrapper( viewKeyStruct::tensileStrengthString(), &m_tensileStrength ).
    setApplyDefaultValue( 0.0 ).
    setInputFlag( InputFlags::OPTIONAL ).
    setDescription( "Tensile strength from the uniaxial tension test" );

  this->registerWrapper( viewKeyStruct::compressStrengthString(), &m_compressStrength ).
    setApplyDefaultValue( 0.0 ).
    setInputFlag( InputFlags::OPTIONAL ).
    setDescription( "Compressive strength from the uniaxial compression test" );

  this->registerWrapper( viewKeyStruct::deltaCoefficientString(), &m_deltaCoefficient ).
    setApplyDefaultValue( -1.0 ).
    setInputFlag( InputFlags::OPTIONAL ).
    setDescription( "Coefficient in the calculation of the external driving force" );
>>>>>>> d51a0af2
}


template< typename BASE >
void Damage< BASE >::postProcessInput()
{
  BASE::postProcessInput();

  GEOSX_ERROR_IF( m_extDrivingForceFlag != 0 && m_extDrivingForceFlag!= 1, "invalid external driving force flag option - must be 0 or 1" );
  GEOSX_ERROR_IF( m_extDrivingForceFlag == 1 && m_tensileStrength <= 0.0, "tensile strength must be input and positive when the external driving force flag is turned on" );
  GEOSX_ERROR_IF( m_extDrivingForceFlag == 1 && m_compressStrength <= 0.0, "compressive strength must be input and positive when the external driving force flag is turned on" );
  GEOSX_ERROR_IF( m_extDrivingForceFlag == 1 && m_deltaCoefficient < 0.0, "delta coefficient must be input and non-negative when the external driving force flag is turned on" );
}

template< typename BASE >
void Damage< BASE >::allocateConstitutiveData( dataRepository::Group & parent,
                                               localIndex const numConstitutivePointsPerParentIndex )
{
  m_newDamage.resize( 0, numConstitutivePointsPerParentIndex );
  m_damageGrad.resize( 0, numConstitutivePointsPerParentIndex, 3 );
  m_strainEnergyDensity.resize( 0, numConstitutivePointsPerParentIndex );
<<<<<<< HEAD
  m_volStrain.resize( 0, numConstitutivePointsPerParentIndex );
  m_biotCoefficient.resize( parent.size() );
=======
  m_extDrivingForce.resize( 0, numConstitutivePointsPerParentIndex );
>>>>>>> d51a0af2
  BASE::allocateConstitutiveData( parent, numConstitutivePointsPerParentIndex );
}

typedef Damage< ElasticIsotropic > DamageElasticIsotropic;

REGISTER_CATALOG_ENTRY( ConstitutiveBase, DamageElasticIsotropic, string const &, Group * const )

}
} /* namespace geosx */<|MERGE_RESOLUTION|>--- conflicted
+++ resolved
@@ -33,13 +33,7 @@
   m_newDamage(),
   m_damageGrad(),
   m_strainEnergyDensity(),
-<<<<<<< HEAD
   m_volStrain(),
-  m_lengthScale(),
-  m_criticalFractureEnergy(),
-  m_criticalStrainEnergy(),
-  m_biotCoefficient()
-=======
   m_extDrivingForce(),
   m_lengthScale(),
   m_criticalFractureEnergy(),
@@ -48,35 +42,28 @@
   m_extDrivingForceFlag( 0 ),
   m_tensileStrength(),
   m_compressStrength(),
-  m_deltaCoefficient()
->>>>>>> d51a0af2
+  m_deltaCoefficient(),
+  m_biotCoefficient()
 {
   this->registerWrapper( viewKeyStruct::damageString(), &m_newDamage ).
     setApplyDefaultValue( 0.0 ).
     setPlotLevel( PlotLevel::LEVEL_0 ).
     setDescription( "Material Damage Variable" );
 
-  this->registerWrapper( viewKeyStruct::damageGradString(), &m_damageGrad ).
-    setApplyDefaultValue( 0.0 ).
-    setPlotLevel( PlotLevel::LEVEL_0 ).
-    setDescription( "Material Damage Gradient" );
-
   this->registerWrapper( viewKeyStruct::strainEnergyDensityString(), &m_strainEnergyDensity ).
     setApplyDefaultValue( 0.0 ).
     setPlotLevel( PlotLevel::LEVEL_0 ).
     setDescription( "Strain Energy Density" );
 
-<<<<<<< HEAD
   this->registerWrapper( viewKeyStruct::volumetricStrainString(), &m_volStrain ).
     setApplyDefaultValue( 0.0 ).
     setPlotLevel( PlotLevel::LEVEL_0 ).
     setDescription( "Volumetric strain" );
-=======
+
   this->registerWrapper( viewKeyStruct::extDrivingForceString(), &m_extDrivingForce ).
     setApplyDefaultValue( 0.0 ).
     setPlotLevel( PlotLevel::LEVEL_0 ).
     setDescription( "External Driving Force" );
->>>>>>> d51a0af2
 
   this->registerWrapper( viewKeyStruct::lengthScaleString(), &m_lengthScale ).
     setInputFlag( InputFlags::REQUIRED ).
@@ -90,12 +77,11 @@
     setInputFlag( InputFlags::REQUIRED ).
     setDescription( "Critical stress in a 1d tension test" );
 
-<<<<<<< HEAD
   this->registerWrapper( viewKeyStruct::biotCoefficientString(), &m_biotCoefficient ).
     setApplyDefaultValue( 0.0 ).
     setInputFlag( InputFlags::OPTIONAL ).
     setDescription( "Biot coefficient" );
-=======
+
   this->registerWrapper( viewKeyStruct::degradationLowerLimitString(), &m_degradationLowerLimit ).
     setApplyDefaultValue( 0.0 ).
     setInputFlag( InputFlags::OPTIONAL ).
@@ -120,7 +106,6 @@
     setApplyDefaultValue( -1.0 ).
     setInputFlag( InputFlags::OPTIONAL ).
     setDescription( "Coefficient in the calculation of the external driving force" );
->>>>>>> d51a0af2
 }
 
 
@@ -142,12 +127,9 @@
   m_newDamage.resize( 0, numConstitutivePointsPerParentIndex );
   m_damageGrad.resize( 0, numConstitutivePointsPerParentIndex, 3 );
   m_strainEnergyDensity.resize( 0, numConstitutivePointsPerParentIndex );
-<<<<<<< HEAD
   m_volStrain.resize( 0, numConstitutivePointsPerParentIndex );
   m_biotCoefficient.resize( parent.size() );
-=======
   m_extDrivingForce.resize( 0, numConstitutivePointsPerParentIndex );
->>>>>>> d51a0af2
   BASE::allocateConstitutiveData( parent, numConstitutivePointsPerParentIndex );
 }
 
