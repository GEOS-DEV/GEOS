--- conflicted
+++ resolved
@@ -164,18 +164,6 @@
     m_porosityUpdate.updateMeanTotalStressIncrement( k, q, meanTotalStressIncrement );
 
     // Compute porosity and its derivatives
-<<<<<<< HEAD
-    computePorosityFixedStress( k, q,
-                                pressure,
-                                pressure_k,
-                                pressure_n,
-                                temperature,
-                                temperature_k,
-                                temperature_n,
-                                meanTotalStressIncrement,
-                                porosity,
-                                dPorosity_dVolStrain );
-=======
     real64 const deltaPressure = pressure - pressure_n;
     real64 const deltaTemperature = temperature - temperature_n;
     real64 porosity_n, porosityInit, dPorosity_dPressure, dPorosity_dTemperature; // not used
@@ -189,7 +177,6 @@
                      dPorosity_dVolStrain,
                      dPorosity_dPressure,
                      dPorosity_dTemperature );
->>>>>>> b0620f7f
   }
 
   /**
@@ -290,35 +277,6 @@
   }
 
   GEOS_HOST_DEVICE
-<<<<<<< HEAD
-  void computePorosityFixedStress( localIndex const k,
-                                   localIndex const q,
-                                   real64 const & pressure,
-                                   real64 const & pressure_k,
-                                   real64 const & pressure_n,
-                                   real64 const & temperature,
-                                   real64 const & temperature_k,
-                                   real64 const & temperature_n,
-                                   real64 const & meanTotalStressIncrement,
-                                   real64 & porosity,
-                                   real64 & dPorosity_dVolStrain ) const
-  {
-    m_porosityUpdate.updateFixedStress( k, q,
-                                        pressure,
-                                        pressure_k,
-                                        pressure_n,
-                                        temperature,
-                                        temperature_k,
-                                        temperature_n,
-                                        meanTotalStressIncrement,
-                                        dPorosity_dVolStrain );
-
-    porosity = m_porosityUpdate.getPorosity( k, q );
-  }
-
-  GEOS_HOST_DEVICE
-=======
->>>>>>> b0620f7f
   inline
   void computeTotalStress( localIndex const k,
                            localIndex const q,
