/*
 * ------------------------------------------------------------------------------------------------------------
 * SPDX-License-Identifier: LGPL-2.1-only
 *
 * Copyright (c) 2018-2020 Lawrence Livermore National Security LLC
 * Copyright (c) 2018-2020 The Board of Trustees of the Leland Stanford Junior University
 * Copyright (c) 2018-2020 TotalEnergies
 * Copyright (c) 2019-     GEOSX Contributors
 * All rights reserved
 *
 * See top level LICENSE, COPYRIGHT, CONTRIBUTORS, NOTICE, and ACKNOWLEDGEMENTS files for details.
 * ------------------------------------------------------------------------------------------------------------
 */


/**
 * @file PorousSolid.hpp
 */

#ifndef GEOSX_CONSTITUTIVE_SOLID_POROUSSOLID_HPP_
#define GEOSX_CONSTITUTIVE_SOLID_POROUSSOLID_HPP_

#include "constitutive/fluid/layouts.hpp"
#include "constitutive/solid/CoupledSolid.hpp"
#include "constitutive/solid/porosity/BiotPorosity.hpp"
#include "constitutive/solid/SolidBase.hpp"
#include "constitutive/permeability/ConstantPermeability.hpp"

namespace geosx
{
namespace constitutive
{

/**
 * @brief Provides kernel-callable constitutive update routines
 *
 *
 * @tparam SOLID_TYPE type of the porosity model
 */
template< typename SOLID_TYPE >
class PorousSolidUpdates : public CoupledSolidUpdates< SOLID_TYPE, BiotPorosity, ConstantPermeability >
{
public:

  using DiscretizationOps = typename SOLID_TYPE::KernelWrapper::DiscretizationOps;

  /**
   * @brief Constructor
   */
  PorousSolidUpdates( SOLID_TYPE const & solidModel,
                      BiotPorosity const & porosityModel,
                      ConstantPermeability const & permModel ):
    CoupledSolidUpdates< SOLID_TYPE, BiotPorosity, ConstantPermeability >( solidModel, porosityModel, permModel )
  {}

  GEOSX_HOST_DEVICE
  void smallStrainUpdatePoromechanics( localIndex const k,
                                       localIndex const q,
                                       real64 const & pressure_n,
                                       real64 const & pressure,
<<<<<<< HEAD
                                       real64 const & deltaTemperatureFromInit,
=======
                                       real64 const & timeIncrement,
                                       real64 const & temperature,
>>>>>>> ef0b1314
                                       real64 const & deltaTemperatureFromLastStep,
                                       real64 const ( &strainIncrement )[6],
                                       real64 ( & totalStress )[6],
                                       real64 ( & dTotalStress_dPressure )[6],
                                       real64 ( & dTotalStress_dTemperature )[6],
                                       DiscretizationOps & stiffness,
                                       real64 & porosity,
                                       real64 & porosity_n,
                                       real64 & dPorosity_dVolStrain,
                                       real64 & dPorosity_dPressure,
                                       real64 & dPorosity_dTemperature,
                                       real64 & dSolidDensity_dPressure ) const
  {
    // Compute total stress increment and its derivative
    computeTotalStress( k,
                        q,
                        pressure,
<<<<<<< HEAD
                        deltaTemperatureFromInit,
=======
                        timeIncrement,
                        temperature,
>>>>>>> ef0b1314
                        strainIncrement,
                        totalStress,
                        dTotalStress_dPressure,
                        dTotalStress_dTemperature,
                        stiffness );

    // Compute porosity and its derivatives
    real64 const deltaPressure = pressure - pressure_n;
    real64 porosityInit;
    computePorosity( k,
                     q,
                     deltaPressure,
                     deltaTemperatureFromLastStep,
                     strainIncrement,
                     porosity,
                     porosity_n,
                     porosityInit,
                     dPorosity_dVolStrain,
                     dPorosity_dPressure,
                     dPorosity_dTemperature );

    // Save the derivative of solid density wrt pressure for the computation of the body force
    dSolidDensity_dPressure = m_porosityUpdate.dGrainDensity_dPressure();
  }

<<<<<<< HEAD
=======
  GEOS_HOST_DEVICE
  void smallStrainUpdatePoromechanicsFixedStress( localIndex const k,
                                                  localIndex const q,
                                                  real64 const & pressure_n,
                                                  real64 const & pressure,
                                                  real64 const & timeIncrement,
                                                  real64 const & temperature_n,
                                                  real64 const & temperature,
                                                  real64 const ( &strainIncrement )[6],
                                                  real64 ( & totalStress )[6],
                                                  DiscretizationOps & stiffness ) const
  {
    real64 dTotalStress_dPressure[6];
    real64 dTotalStress_dTemperature[6];

    // Compute total stress increment and its derivative
    computeTotalStress( k,
                        q,
                        pressure,
                        timeIncrement,
                        temperature,
                        strainIncrement,
                        totalStress,
                        dTotalStress_dPressure, // To pass something here
                        dTotalStress_dTemperature, // To pass something here
                        stiffness );

    // Compute porosity
    real64 const deltaPressure    = pressure - pressure_n;
    real64 const deltaTemperature = temperature - temperature_n;


    real64 const biotCoefficient = m_porosityUpdate.getBiotCoefficient( k );
    real64 const thermalExpansionCoefficient = m_solidUpdate.getThermalExpansionCoefficient( k );
    real64 const bulkModulus = m_solidUpdate.getBulkModulus( k );

    real64 const effectiveMeanStressIncrement = bulkModulus * ( strainIncrement[0] + strainIncrement[1] + strainIncrement[2] );

    real64 const totalMeanStressIncrement = effectiveMeanStressIncrement - biotCoefficient * deltaPressure - 3 * thermalExpansionCoefficient * bulkModulus * deltaTemperature;

    m_porosityUpdate.updateTotalMeanStressIncrement( k, q, totalMeanStressIncrement );

    // The body force is calculated in the SolidMechanics kernel and the fluid contribution is neglected here
  }

>>>>>>> ef0b1314
  /**
   * @brief Return the stiffness at a given element (small-strain interface)
   *
   * @note If the material model has a strain-dependent material stiffness (e.g.
   * any plasticity, damage, or nonlinear elastic model) then this interface will
   * not work.  Users should instead use one of the interfaces where a strain
   * tensor is provided as input.
   *
   * @param k the element number
   * @param stiffness the stiffness array
   */
  GEOSX_HOST_DEVICE
  void getElasticStiffness( localIndex const k, localIndex const q, real64 ( & stiffness )[6][6] ) const
  {
    m_solidUpdate.getElasticStiffness( k, q, stiffness );
  }

private:

  using CoupledSolidUpdates< SOLID_TYPE, BiotPorosity, ConstantPermeability >::m_solidUpdate;
  using CoupledSolidUpdates< SOLID_TYPE, BiotPorosity, ConstantPermeability >::m_porosityUpdate;
  using CoupledSolidUpdates< SOLID_TYPE, BiotPorosity, ConstantPermeability >::m_permUpdate;


  GEOSX_HOST_DEVICE
  void updateBiotCoefficient( localIndex const k ) const
  {
    // This call is not general like this.
    real64 const bulkModulus = m_solidUpdate.getBulkModulus( k );

    m_porosityUpdate.updateBiotCoefficient( k, bulkModulus );
  }

  GEOSX_HOST_DEVICE
  void computePorosity( localIndex const k,
                        localIndex const q,
                        real64 const & deltaPressure,
                        real64 const & deltaTemperature,
                        real64 const ( &strainIncrement )[6],
                        real64 & porosity,
                        real64 & porosity_n,
                        real64 & porosityInit,
                        real64 & dPorosity_dVolStrain,
                        real64 & dPorosity_dPressure,
                        real64 & dPorosity_dTemperature ) const
  {
    real64 const thermalExpansionCoefficient = 0.0;
    //   m_solidUpdate.getThermalExpansionCoefficient( k );

    m_porosityUpdate.updateFromPressureTemperatureAndStrain( k,
                                                             q,
                                                             deltaPressure,
                                                             deltaTemperature,
                                                             strainIncrement,
                                                             thermalExpansionCoefficient,
                                                             dPorosity_dVolStrain,
                                                             dPorosity_dPressure,
                                                             dPorosity_dTemperature );

    porosity = m_porosityUpdate.getPorosity( k, q );
    porosity_n = m_porosityUpdate.getPorosity_n( k, q );
    porosityInit = m_porosityUpdate.getInitialPorosity( k, q );
  }

  GEOSX_HOST_DEVICE
  void computeTotalStress( localIndex const k,
                           localIndex const q,
                           real64 const & pressure,
<<<<<<< HEAD
                           real64 const & deltaTemperature,
=======
                           real64 const & timeIncrement,
                           real64 const & temperature,
>>>>>>> ef0b1314
                           real64 const ( &strainIncrement )[6],
                           real64 ( & totalStress )[6],
                           real64 ( & dTotalStress_dPressure )[6],
                           real64 ( & dTotalStress_dTemperature )[6],
                           DiscretizationOps & stiffness ) const
  {
    // Compute total stress increment and its derivative w.r.t. pressure
    m_solidUpdate.smallStrainUpdate( k,
                                     q,
                                     timeIncrement,
                                     strainIncrement,
                                     totalStress, // first effective stress increment accumulated
                                     stiffness );

    updateBiotCoefficient( k );

    // Add the contributions of pressure and temperature to the total stress
    real64 const biotCoefficient = m_porosityUpdate.getBiotCoefficient( k );
    real64 const thermalExpansionCoefficient = 0;//m_solidUpdate.getThermalExpansionCoefficient( k );
    real64 const bulkModulus = m_solidUpdate.getBulkModulus( k );
    real64 const thermalExpansionCoefficientTimesBulkModulus = thermalExpansionCoefficient * bulkModulus;

    LvArray::tensorOps::symAddIdentity< 3 >( totalStress, -biotCoefficient * pressure - 3 * thermalExpansionCoefficientTimesBulkModulus * deltaTemperature );

    // Compute derivatives of total stress
    dTotalStress_dPressure[0] = -biotCoefficient;
    dTotalStress_dPressure[1] = -biotCoefficient;
    dTotalStress_dPressure[2] = -biotCoefficient;
    dTotalStress_dPressure[3] = 0;
    dTotalStress_dPressure[4] = 0;
    dTotalStress_dPressure[5] = 0;

    dTotalStress_dTemperature[0] = -3 * thermalExpansionCoefficientTimesBulkModulus;
    dTotalStress_dTemperature[1] = -3 * thermalExpansionCoefficientTimesBulkModulus;
    dTotalStress_dTemperature[2] = -3 * thermalExpansionCoefficientTimesBulkModulus;
    dTotalStress_dTemperature[3] = 0;
    dTotalStress_dTemperature[4] = 0;
    dTotalStress_dTemperature[5] = 0;

  }

};

/**
 * @brief PorousSolidBase class used for dispatch of all Porous solids.
 */
class PorousSolidBase
{};

/**
 * @brief Class to represent a porous material for poromechanics simulations.
 * It is used as an interface to access all constitutive models relative to the properties of a porous material.
 *
 * @tparam SOLID_TYPE type of solid model
 */
template< typename SOLID_TYPE >
class PorousSolid : public CoupledSolid< SOLID_TYPE, BiotPorosity, ConstantPermeability >
{
public:

  /// Alias for ElasticIsotropicUpdates
  using KernelWrapper = PorousSolidUpdates< SOLID_TYPE >;

  /**
   * @brief Constructor
   * @param name Object name
   * @param parent Object's parent group
   */
  PorousSolid( string const & name, dataRepository::Group * const parent );

  /// Destructor
  virtual ~PorousSolid() override;

  /**
   * @brief Catalog name
   * @return Static catalog string
   */
  static string catalogName() { return string( "Porous" ) + SOLID_TYPE::m_catalogNameString; }

  /**
   * @brief Get catalog name
   * @return Catalog name string
   */
  virtual string getCatalogName() const override { return catalogName(); }

  /**
   * @brief Create a instantiation of the PorousSolidUpdates class
   *        that refers to the data in this.
   * @return An instantiation of PorousSolidUpdates.
   */
  KernelWrapper createKernelUpdates() const
  {
    return KernelWrapper( getSolidModel(),
                          getPorosityModel(),
                          getPermModel() );
  }

  /**
   * @brief Const/non-mutable accessor for density
   * @return Accessor
   */
  arrayView2d< real64 const > const getDensity() const
  {
    return getSolidModel().getDensity();
  }

  /**
   * @brief Const/non-mutable accessor for biot coefficient
   * @return Accessor
   */
  arrayView1d< real64 const > const getBiotCoefficient() const
  {
    return getPorosityModel().getBiotCoefficient();
  }

private:
  using CoupledSolid< SOLID_TYPE, BiotPorosity, ConstantPermeability >::getSolidModel;
  using CoupledSolid< SOLID_TYPE, BiotPorosity, ConstantPermeability >::getPorosityModel;
  using CoupledSolid< SOLID_TYPE, BiotPorosity, ConstantPermeability >::getPermModel;
};



}
} /* namespace geosx */

#endif /* GEOSX_CONSTITUTIVE_SOLID_POROUSSOLID_HPP_ */<|MERGE_RESOLUTION|>--- conflicted
+++ resolved
@@ -17,8 +17,8 @@
  * @file PorousSolid.hpp
  */
 
-#ifndef GEOSX_CONSTITUTIVE_SOLID_POROUSSOLID_HPP_
-#define GEOSX_CONSTITUTIVE_SOLID_POROUSSOLID_HPP_
+#ifndef GEOS_CONSTITUTIVE_SOLID_POROUSSOLID_HPP_
+#define GEOS_CONSTITUTIVE_SOLID_POROUSSOLID_HPP_
 
 #include "constitutive/fluid/layouts.hpp"
 #include "constitutive/solid/CoupledSolid.hpp"
@@ -26,7 +26,7 @@
 #include "constitutive/solid/SolidBase.hpp"
 #include "constitutive/permeability/ConstantPermeability.hpp"
 
-namespace geosx
+namespace geos
 {
 namespace constitutive
 {
@@ -53,17 +53,24 @@
     CoupledSolidUpdates< SOLID_TYPE, BiotPorosity, ConstantPermeability >( solidModel, porosityModel, permModel )
   {}
 
-  GEOSX_HOST_DEVICE
+  GEOS_HOST_DEVICE
+  virtual void updateStateFromPressureAndTemperature( localIndex const k,
+                                                      localIndex const q,
+                                                      real64 const & pressure,
+                                                      real64 const & pressure_n,
+                                                      real64 const & temperature,
+                                                      real64 const & temperature_n ) const override final
+  {
+    m_porosityUpdate.updateFromPressureAndTemperature( k, q, pressure, pressure_n, temperature, temperature_n );
+  }
+
+  GEOS_HOST_DEVICE
   void smallStrainUpdatePoromechanics( localIndex const k,
                                        localIndex const q,
                                        real64 const & pressure_n,
                                        real64 const & pressure,
-<<<<<<< HEAD
-                                       real64 const & deltaTemperatureFromInit,
-=======
                                        real64 const & timeIncrement,
                                        real64 const & temperature,
->>>>>>> ef0b1314
                                        real64 const & deltaTemperatureFromLastStep,
                                        real64 const ( &strainIncrement )[6],
                                        real64 ( & totalStress )[6],
@@ -81,12 +88,8 @@
     computeTotalStress( k,
                         q,
                         pressure,
-<<<<<<< HEAD
-                        deltaTemperatureFromInit,
-=======
                         timeIncrement,
                         temperature,
->>>>>>> ef0b1314
                         strainIncrement,
                         totalStress,
                         dTotalStress_dPressure,
@@ -112,8 +115,6 @@
     dSolidDensity_dPressure = m_porosityUpdate.dGrainDensity_dPressure();
   }
 
-<<<<<<< HEAD
-=======
   GEOS_HOST_DEVICE
   void smallStrainUpdatePoromechanicsFixedStress( localIndex const k,
                                                   localIndex const q,
@@ -159,7 +160,6 @@
     // The body force is calculated in the SolidMechanics kernel and the fluid contribution is neglected here
   }
 
->>>>>>> ef0b1314
   /**
    * @brief Return the stiffness at a given element (small-strain interface)
    *
@@ -171,7 +171,7 @@
    * @param k the element number
    * @param stiffness the stiffness array
    */
-  GEOSX_HOST_DEVICE
+  GEOS_HOST_DEVICE
   void getElasticStiffness( localIndex const k, localIndex const q, real64 ( & stiffness )[6][6] ) const
   {
     m_solidUpdate.getElasticStiffness( k, q, stiffness );
@@ -184,7 +184,7 @@
   using CoupledSolidUpdates< SOLID_TYPE, BiotPorosity, ConstantPermeability >::m_permUpdate;
 
 
-  GEOSX_HOST_DEVICE
+  GEOS_HOST_DEVICE
   void updateBiotCoefficient( localIndex const k ) const
   {
     // This call is not general like this.
@@ -193,7 +193,15 @@
     m_porosityUpdate.updateBiotCoefficient( k, bulkModulus );
   }
 
-  GEOSX_HOST_DEVICE
+  GEOS_HOST_DEVICE
+  void updateThermalExpansionCoefficient( localIndex const k ) const
+  {
+    real64 const thermalExpansionCoefficient = m_solidUpdate.getThermalExpansionCoefficient( k );
+
+    m_porosityUpdate.updateThermalExpansionCoefficient( k, thermalExpansionCoefficient );
+  }
+
+  GEOS_HOST_DEVICE
   void computePorosity( localIndex const k,
                         localIndex const q,
                         real64 const & deltaPressure,
@@ -206,15 +214,11 @@
                         real64 & dPorosity_dPressure,
                         real64 & dPorosity_dTemperature ) const
   {
-    real64 const thermalExpansionCoefficient = 0.0;
-    //   m_solidUpdate.getThermalExpansionCoefficient( k );
-
     m_porosityUpdate.updateFromPressureTemperatureAndStrain( k,
                                                              q,
                                                              deltaPressure,
                                                              deltaTemperature,
                                                              strainIncrement,
-                                                             thermalExpansionCoefficient,
                                                              dPorosity_dVolStrain,
                                                              dPorosity_dPressure,
                                                              dPorosity_dTemperature );
@@ -224,16 +228,12 @@
     porosityInit = m_porosityUpdate.getInitialPorosity( k, q );
   }
 
-  GEOSX_HOST_DEVICE
+  GEOS_HOST_DEVICE
   void computeTotalStress( localIndex const k,
                            localIndex const q,
                            real64 const & pressure,
-<<<<<<< HEAD
-                           real64 const & deltaTemperature,
-=======
                            real64 const & timeIncrement,
                            real64 const & temperature,
->>>>>>> ef0b1314
                            real64 const ( &strainIncrement )[6],
                            real64 ( & totalStress )[6],
                            real64 ( & dTotalStress_dPressure )[6],
@@ -252,11 +252,11 @@
 
     // Add the contributions of pressure and temperature to the total stress
     real64 const biotCoefficient = m_porosityUpdate.getBiotCoefficient( k );
-    real64 const thermalExpansionCoefficient = 0;//m_solidUpdate.getThermalExpansionCoefficient( k );
+    real64 const thermalExpansionCoefficient = m_solidUpdate.getThermalExpansionCoefficient( k );
     real64 const bulkModulus = m_solidUpdate.getBulkModulus( k );
     real64 const thermalExpansionCoefficientTimesBulkModulus = thermalExpansionCoefficient * bulkModulus;
 
-    LvArray::tensorOps::symAddIdentity< 3 >( totalStress, -biotCoefficient * pressure - 3 * thermalExpansionCoefficientTimesBulkModulus * deltaTemperature );
+    LvArray::tensorOps::symAddIdentity< 3 >( totalStress, -biotCoefficient * pressure - 3 * thermalExpansionCoefficientTimesBulkModulus * temperature );
 
     // Compute derivatives of total stress
     dTotalStress_dPressure[0] = -biotCoefficient;
@@ -274,7 +274,6 @@
     dTotalStress_dTemperature[5] = 0;
 
   }
-
 };
 
 /**
@@ -358,6 +357,6 @@
 
 
 }
-} /* namespace geosx */
-
-#endif /* GEOSX_CONSTITUTIVE_SOLID_POROUSSOLID_HPP_ */+} /* namespace geos */
+
+#endif /* GEOS_CONSTITUTIVE_SOLID_POROUSSOLID_HPP_ */