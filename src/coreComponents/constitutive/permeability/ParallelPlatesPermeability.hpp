/*
 * ------------------------------------------------------------------------------------------------------------
 * SPDX-License-Identifier: LGPL-2.1-only
 *
 * Copyright (c) 2016-2024 Lawrence Livermore National Security LLC
 * Copyright (c) 2018-2024 Total, S.A
 * Copyright (c) 2018-2024 The Board of Trustees of the Leland Stanford Junior University
 * Copyright (c) 2023-2024 Chevron
 * Copyright (c) 2019-     GEOS/GEOSX Contributors
 * All rights reserved
 *
 * See top level LICENSE, COPYRIGHT, CONTRIBUTORS, NOTICE, and ACKNOWLEDGEMENTS files for details.
 * ------------------------------------------------------------------------------------------------------------
 */

/**
 * @file ParallelPlatesPermeability.hpp
 */

#ifndef GEOS_CONSTITUTIVE_PERMEABILITY_PARALLELPLATESPERMEABILITY_HPP_
#define GEOS_CONSTITUTIVE_PERMEABILITY_PARALLELPLATESPERMEABILITY_HPP_

#include "constitutive/permeability/PermeabilityBase.hpp"


namespace geos
{
namespace constitutive
{

class ParallelPlatesPermeabilityUpdate : public PermeabilityBaseUpdate
{
public:

  ParallelPlatesPermeabilityUpdate( arrayView3d< real64 > const & permeability,
                                    arrayView3d< real64 > const & dPerm_dPressure,
                                    arrayView4d< real64 > const & dPerm_dDispJump,
                                    bool const updateTransversalComponent )
    : PermeabilityBaseUpdate( permeability, dPerm_dPressure ),
    m_dPerm_dDispJump( dPerm_dDispJump ),
    m_numDimensionsToUpdate( 3 )
  {
    m_numDimensionsToUpdate = updateTransversalComponent ? 3 : 2;
  }

  GEOS_HOST_DEVICE
  void compute( real64 const & oldHydraulicAperture,
                real64 const & newHydraulicAperture,
                real64 const & dHydraulicAperture_dNormalJump,
                arraySlice1d< real64 > const & permeability,
                arraySlice2d< real64 > const & dPerm_dDispJump ) const
  {
    GEOS_UNUSED_VAR( oldHydraulicAperture );

    real64 const perm  = newHydraulicAperture*newHydraulicAperture / 12.0;
    real64 const dPerm_dHydraulicAperture = newHydraulicAperture / 6.0;

    for( int dim=0; dim < m_numDimensionsToUpdate; dim++ )
    {
      permeability[dim]        = perm;
      dPerm_dDispJump[dim][0]  = dPerm_dHydraulicAperture * dHydraulicAperture_dNormalJump;
      dPerm_dDispJump[dim][1]  = 0.0;
      dPerm_dDispJump[dim][2]  = 0.0;
    }
  }

  GEOS_HOST_DEVICE
  virtual void updateFromAperture( localIndex const k,
                                   localIndex const q,
                                   real64 const & oldHydraulicAperture,
                                   real64 const & newHydraulicAperture,
                                   real64 const & dHydraulicAperture_dNormalJump ) const override final
  {
    GEOS_UNUSED_VAR( q );

<<<<<<< HEAD
    // if (k == 0 && q == 0)
    // {
    //   std::cout << "In ParallelPlatesPerm, k = 0, q = 0, oldHydraulicAperture = " << oldHydraulicAperture << std::endl;
    //   std::cout << "In ParallelPlatesPerm, k = 0, q = 0, newHydraulicAperture = " << newHydraulicAperture << std::endl;
    // }

=======
>>>>>>> 1dc1c139
    compute( oldHydraulicAperture,
             newHydraulicAperture,
             dHydraulicAperture_dNormalJump,
             m_permeability[k][0],
             m_dPerm_dDispJump[k][0] );
  }

  GEOS_HOST_DEVICE
  virtual void updateFromApertureAndShearDisplacement( localIndex const k,
                                                       localIndex const q,
                                                       real64 const & oldHydraulicAperture,
                                                       real64 const & newHydraulicAperture,
                                                       real64 const & dHydraulicAperture_dNormalJump,
                                                       real64 const & pressure,
                                                       real64 const ( &dispJump )[3],
                                                       real64 const ( &traction )[3] ) const override final
  {
    GEOS_UNUSED_VAR( dispJump, traction, pressure );

    updateFromAperture( k, q, oldHydraulicAperture, newHydraulicAperture, dHydraulicAperture_dNormalJump );
  }

private:

  arrayView4d< real64 > m_dPerm_dDispJump;
  int m_numDimensionsToUpdate;
};


class ParallelPlatesPermeability : public PermeabilityBase
{
public:

  ParallelPlatesPermeability( string const & name, Group * const parent );

  std::unique_ptr< ConstitutiveBase > deliverClone( string const & name,
                                                    Group * const parent ) const override;

  virtual void allocateConstitutiveData( dataRepository::Group & parent,
                                         localIndex const numConstitutivePointsPerParentIndex ) override;

  static string catalogName() { return "ParallelPlatesPermeability"; }

  virtual string getCatalogName() const override { return catalogName(); }

  virtual void initializeState() const override final;

  /// Type of kernel wrapper for in-kernel update
  using KernelWrapper = ParallelPlatesPermeabilityUpdate;

  /**
   * @brief Create an update kernel wrapper.
   * @return the wrapper
   */
  KernelWrapper createKernelWrapper() const
  {
    return KernelWrapper( m_permeability,
                          m_dPerm_dPressure,
                          m_dPerm_dDispJump,
                          m_updateTransversalComponent );
  }


  struct viewKeyStruct : public PermeabilityBase::viewKeyStruct
  {
    static constexpr char const * transversalPermeabilityString() { return "transversalPermeability"; }
  } viewKeys;

private:

  array3d< real64 > m_dPerm_dAperture;

  /// Derivative of fracture permeability w.r.t. displacement jump
  array4d< real64 > m_dPerm_dDispJump;

  real64 m_transversalPermeability;

  bool m_updateTransversalComponent;

};

}/* namespace constitutive */

} /* namespace geos */


#endif //GEOS_CONSTITUTIVE_PERMEABILITY_PARALLELPLATESPERMEABILITY_HPP_<|MERGE_RESOLUTION|>--- conflicted
+++ resolved
@@ -73,15 +73,6 @@
   {
     GEOS_UNUSED_VAR( q );
 
-<<<<<<< HEAD
-    // if (k == 0 && q == 0)
-    // {
-    //   std::cout << "In ParallelPlatesPerm, k = 0, q = 0, oldHydraulicAperture = " << oldHydraulicAperture << std::endl;
-    //   std::cout << "In ParallelPlatesPerm, k = 0, q = 0, newHydraulicAperture = " << newHydraulicAperture << std::endl;
-    // }
-
-=======
->>>>>>> 1dc1c139
     compute( oldHydraulicAperture,
              newHydraulicAperture,
              dHydraulicAperture_dNormalJump,
