--- conflicted
+++ resolved
@@ -34,17 +34,11 @@
   ParallelPlatesPermeabilityUpdate( arrayView3d< real64 > const & permeability,
                                     arrayView3d< real64 > const & dPerm_dPressure,
                                     arrayView4d< real64 > const & dPerm_dDispJump,
-<<<<<<< HEAD
                                     integer const timeLagFlag,
                                     bool const updateTransversalComponent )
     : PermeabilityBaseUpdate( permeability, dPerm_dPressure ),
     m_dPerm_dDispJump( dPerm_dDispJump ),
     m_timeLagFlag( timeLagFlag ),
-=======
-                                    bool const updateTransversalComponent )
-    : PermeabilityBaseUpdate( permeability, dPerm_dPressure ),
-    m_dPerm_dDispJump( dPerm_dDispJump ),
->>>>>>> e9dec15b
     m_numDimensionsToUpdate( 3 )
   {
     m_numDimensionsToUpdate = updateTransversalComponent ? 3 : 2;
@@ -59,11 +53,11 @@
                 integer const timeLagFlag ) const
 {
     real64 perm = 0.0; 
-    real64 dPerm = 0.0; 
+    real64 dPerm_dHydraulicAperture = 0.0; 
     
     if( timeLagFlag )
     {
-      GEOS_UNUSED_VAR( newHydraulicAperture, dPerm );
+      GEOS_UNUSED_VAR( newHydraulicAperture, dPerm_dHydraulicAperture );
 
       perm  = oldHydraulicAperture*oldHydraulicAperture / 12.0;
     }
@@ -71,23 +65,14 @@
     {
       GEOS_UNUSED_VAR( oldHydraulicAperture );
 
-<<<<<<< HEAD
       perm  = newHydraulicAperture*newHydraulicAperture / 12.0;
-      dPerm = newHydraulicAperture / 6.0;
+      dPerm_dHydraulicAperture = newHydraulicAperture / 6.0;
     }
-=======
-    real64 const perm  = newHydraulicAperture*newHydraulicAperture / 12.0;
-    real64 const dPerm_dHydraulicAperture = newHydraulicAperture / 6.0;
->>>>>>> e9dec15b
 
     for( int dim=0; dim < m_numDimensionsToUpdate; dim++ )
     {
       permeability[dim]        = perm;
-<<<<<<< HEAD
-      dPerm_dDispJump[dim][0]  = dPerm;
-=======
       dPerm_dDispJump[dim][0]  = dPerm_dHydraulicAperture * dHydraulicAperture_dNormalJump;
->>>>>>> e9dec15b
       dPerm_dDispJump[dim][1]  = 0.0;
       dPerm_dDispJump[dim][2]  = 0.0;
     }
@@ -128,12 +113,9 @@
 private:
 
   arrayView4d< real64 > m_dPerm_dDispJump;
-<<<<<<< HEAD
   
   integer m_timeLagFlag; 
   
-=======
->>>>>>> e9dec15b
   int m_numDimensionsToUpdate;
 };
 
@@ -168,24 +150,17 @@
     return KernelWrapper( m_permeability,
                           m_dPerm_dPressure,
                           m_dPerm_dDispJump,
-<<<<<<< HEAD
                           m_timeLagFlag,
-=======
->>>>>>> e9dec15b
                           m_updateTransversalComponent );
   }
 
 
   struct viewKeyStruct : public PermeabilityBase::viewKeyStruct
   {
-<<<<<<< HEAD
-   /// string/key for the flag to use time lagging computation of permeability 
+    /// string/key for the flag to use time lagging computation of permeability 
     constexpr static char const * timeLagFlagString() { return "timeLagFlag"; }
    
-   static constexpr char const * transversalPermeabilityString() { return "transversalPermeability"; }
-=======
     static constexpr char const * transversalPermeabilityString() { return "transversalPermeability"; }
->>>>>>> e9dec15b
   } viewKeys;
 
 private:
@@ -195,12 +170,9 @@
   /// Derivative of fracture permeability w.r.t. displacement jump
   array4d< real64 > m_dPerm_dDispJump;
 
-<<<<<<< HEAD
   /// Flag to turn on time lagging computation of permeability  
   integer m_timeLagFlag; 
   
-=======
->>>>>>> e9dec15b
   real64 m_transversalPermeability;
 
   bool m_updateTransversalComponent;
