/*
 * ------------------------------------------------------------------------------------------------------------
 * SPDX-License-Identifier: LGPL-2.1-only
 *
 * Copyright (c) 2018-2020 Lawrence Livermore National Security LLC
 * Copyright (c) 2018-2020 The Board of Trustees of the Leland Stanford Junior University
 * Copyright (c) 2018-2020 Total, S.A
 * Copyright (c) 2019-     GEOSX Contributors
 * All rights reserved
 *
 * See top level LICENSE, COPYRIGHT, CONTRIBUTORS, NOTICE, and ACKNOWLEDGEMENTS files for details.
 * ------------------------------------------------------------------------------------------------------------
 */


/**
 * @file ConstitutivePassThru.hpp
 */

#ifndef GEOSX_CONSTITUTIVE_CONSTITUTIVEPASSTHRU_HPP_
#define GEOSX_CONSTITUTIVE_CONSTITUTIVEPASSTHRU_HPP_


#include "ConstitutivePassThruHandler.hpp"
#include "NullModel.hpp"
#include "solid/DamageVolDev.hpp"
#include "solid/DamageSpectral.hpp"
#include "solid/DruckerPrager.hpp"
#include "solid/DruckerPragerExtended.hpp"
#include "solid/ElasticIsotropic.hpp"
#include "solid/ElasticTransverseIsotropic.hpp"
<<<<<<< HEAD

=======
#include "solid/PorousSolid.hpp"
#include "solid/PoroElastic.hpp"
>>>>>>> 496f5b28


namespace geosx
{
namespace constitutive
{

/**
 * @struct ConstitutivePassThru
 * @brief Struct to facilitate launching of lambda functions with a compile
 *   time knowledge of what constitutive model is used.
 *
 * This struct works by implementing an if-else or switch-case block for a
 * specific constitutive base type, and executing the lambda passing it a
 * casted pointer to the constitutive relation.
 */
template< typename BASETYPE >
struct ConstitutivePassThru;

/**
 * Specialization for models that derive from SolidBase.
 */
template<>
struct ConstitutivePassThru< SolidBase >
{

  // NOTE: The switch order here can be fragile if a model derives from another
  //       model, as the dynamic_cast will also cast to a base version.
  //       Models should be ordered such that children come before parents.
  //       For example, DruckerPrager before ElasticIsotropic, DamageVolDev before
  //       Damage, etc.

  template< typename LAMBDA >
  static
  void execute( ConstitutiveBase & constitutiveRelation, LAMBDA && lambda )
  {
    ConstitutivePassThruHandler< DamageSpectral< ElasticIsotropic >,
                                 DamageVolDev< ElasticIsotropic >,
                                 Damage< ElasticIsotropic >,
                                 DruckerPragerExtended,
                                 DruckerPrager,
                                 ElasticIsotropic,
                                 ElasticTransverseIsotropic >::execute( constitutiveRelation,
                                                                        std::forward< LAMBDA >( lambda ) );
  }
};


/**
 * Specialization for the PoroElastic models.
 */
template<>
struct ConstitutivePassThru< PoroElasticBase >
{
  template< typename LAMBDA >
  static void execute( ConstitutiveBase & constitutiveRelation, LAMBDA && lambda )
  {
    ConstitutivePassThruHandler< PoroElastic< DruckerPragerExtended >,
                                 PoroElastic< DruckerPrager >,
                                 PoroElastic< ElasticIsotropic >,
                                 PoroElastic< ElasticTransverseIsotropic > >::execute( constitutiveRelation,
                                                                                       std::forward< LAMBDA >( lambda ) );
  }
};



/**
 * Specialization for models that derive from SolidBase.
 */
template<>
struct ConstitutivePassThru< RockBase >
{

  // NOTE: The switch order here can be fragile if a model derives from another
  //       model, as the dynamic_cast will also cast to a base version.
  //       Models should be ordered such that children come before parents.
  //       For example, DruckerPrager before ElasticIsotropic, DamageVolDev before
  //       Damage, etc.

  template< typename LAMBDA >
  static
  void execute( ConstitutiveBase & constitutiveRelation, LAMBDA && lambda )
  {
    if( auto * const ptr1 = dynamic_cast< CompressibleRock * >( &constitutiveRelation ) )
    {
      lambda( *ptr1 );
    }
    else if( auto * const ptr2 = dynamic_cast< SolidBase * >( &constitutiveRelation ) )
    {
      ConstitutivePassThru< SolidBase >::execute( constitutiveRelation, lambda );
    }
    else
    {
      GEOSX_ERROR( "ConstitutivePassThru< RockBase >::execute failed. The constitutive relation is named "
                   << constitutiveRelation.getName() << " with type "
                   << LvArray::system::demangleType( constitutiveRelation ) );
    }
  }
};


/**
<<<<<<< HEAD
 * Specialization for the NullModel.
 */
template<>
struct ConstitutivePassThru< NullModel >
{
  template< typename LAMBDA >
  static
  void execute( ConstitutiveBase & constitutiveRelation, LAMBDA && lambda )
  {
    if( auto * const ptr = dynamic_cast< NullModel * >( &constitutiveRelation ) )
    {
      lambda( *ptr );
    }
    else
    {
      GEOSX_ERROR( "ConstitutivePassThru< NullModel >::execute failed. The constitutive relation is named "
                   << constitutiveRelation.getName() << " with type "
                   << LvArray::system::demangleType( constitutiveRelation ) );
    }
  }
};

//
///**
// * Specialization for the PoroElastic models.
// */
//template<>
//struct ConstitutivePassThru< PoroElasticBase >
//{
//  template< typename LAMBDA >
//  static void execute( ConstitutiveBase & constitutiveRelation, LAMBDA && lambda )
//  {
//    if( auto * const ptr1 = dynamic_cast< PoroElastic< DruckerPragerExtended > * >( &constitutiveRelation ) )
//    {
//      lambda( *ptr1 );
//    }
//    else if( auto * const ptr2 = dynamic_cast< PoroElastic< DruckerPrager > * >( &constitutiveRelation ) )
//    {
//      lambda( *ptr2 );
//    }
//    else if( auto * const ptr3 = dynamic_cast< PoroElastic< ElasticIsotropic > * >( &constitutiveRelation ) )
//    {
//      lambda( *ptr3 );
//    }
//    else if( auto * const ptr4 = dynamic_cast< PoroElastic< ElasticTransverseIsotropic > * >( &constitutiveRelation ) )
//    {
//      lambda( *ptr4 );
//    }
//    else
//    {
//      GEOSX_ERROR( "ConstitutivePassThru< PoroElasticBase >::execute failed. The constitutive relation is named "
//                   << constitutiveRelation.getName() << " with type "
//                   << LvArray::system::demangleType( constitutiveRelation ) );
//    }
//  }
//};
=======
 * Specialization for the Damage models.
 */
template<>
struct ConstitutivePassThru< DamageBase >
{
  template< typename LAMBDA >
  static void execute( ConstitutiveBase & constitutiveRelation,
                       LAMBDA && lambda )
  {
    ConstitutivePassThruHandler< DamageSpectral< ElasticIsotropic >,
                                 DamageVolDev< ElasticIsotropic >,
                                 Damage< ElasticIsotropic > >::execute( constitutiveRelation,
                                                                        std::forward< LAMBDA >( lambda ) );
  }
};

>>>>>>> 496f5b28

/**
 * Specialization for the PorousSolid models.
 */
template<>
struct ConstitutivePassThru< PorousSolidBase >
{
  template< typename LAMBDA >
  static void execute( ConstitutiveBase & constitutiveRelation, LAMBDA && lambda )
  {
    ConstitutivePassThruHandler< PorousSolid< DruckerPragerExtended >,
                                 PorousSolid< DruckerPrager >,
                                 PorousSolid< ElasticIsotropic >,
                                 PorousSolid< ElasticTransverseIsotropic >,
                                 PorousSolid< DamageSpectral< ElasticIsotropic > >,
                                 PorousSolid< DamageVolDev< ElasticIsotropic > >,
                                 PorousSolid< Damage< ElasticIsotropic > > >::execute( constitutiveRelation,
                                                                                       std::forward< LAMBDA >( lambda ) );
  }
};


}
}

#endif /* GEOSX_CONSTITUTIVE_CONSTITUTIVEPASSTHRU_HPP_ */<|MERGE_RESOLUTION|>--- conflicted
+++ resolved
@@ -29,12 +29,8 @@
 #include "solid/DruckerPragerExtended.hpp"
 #include "solid/ElasticIsotropic.hpp"
 #include "solid/ElasticTransverseIsotropic.hpp"
-<<<<<<< HEAD
 
-=======
 #include "solid/PorousSolid.hpp"
-#include "solid/PoroElastic.hpp"
->>>>>>> 496f5b28
 
 
 namespace geosx
@@ -82,63 +78,7 @@
   }
 };
 
-
 /**
- * Specialization for the PoroElastic models.
- */
-template<>
-struct ConstitutivePassThru< PoroElasticBase >
-{
-  template< typename LAMBDA >
-  static void execute( ConstitutiveBase & constitutiveRelation, LAMBDA && lambda )
-  {
-    ConstitutivePassThruHandler< PoroElastic< DruckerPragerExtended >,
-                                 PoroElastic< DruckerPrager >,
-                                 PoroElastic< ElasticIsotropic >,
-                                 PoroElastic< ElasticTransverseIsotropic > >::execute( constitutiveRelation,
-                                                                                       std::forward< LAMBDA >( lambda ) );
-  }
-};
-
-
-
-/**
- * Specialization for models that derive from SolidBase.
- */
-template<>
-struct ConstitutivePassThru< RockBase >
-{
-
-  // NOTE: The switch order here can be fragile if a model derives from another
-  //       model, as the dynamic_cast will also cast to a base version.
-  //       Models should be ordered such that children come before parents.
-  //       For example, DruckerPrager before ElasticIsotropic, DamageVolDev before
-  //       Damage, etc.
-
-  template< typename LAMBDA >
-  static
-  void execute( ConstitutiveBase & constitutiveRelation, LAMBDA && lambda )
-  {
-    if( auto * const ptr1 = dynamic_cast< CompressibleRock * >( &constitutiveRelation ) )
-    {
-      lambda( *ptr1 );
-    }
-    else if( auto * const ptr2 = dynamic_cast< SolidBase * >( &constitutiveRelation ) )
-    {
-      ConstitutivePassThru< SolidBase >::execute( constitutiveRelation, lambda );
-    }
-    else
-    {
-      GEOSX_ERROR( "ConstitutivePassThru< RockBase >::execute failed. The constitutive relation is named "
-                   << constitutiveRelation.getName() << " with type "
-                   << LvArray::system::demangleType( constitutiveRelation ) );
-    }
-  }
-};
-
-
-/**
-<<<<<<< HEAD
  * Specialization for the NullModel.
  */
 template<>
@@ -161,41 +101,7 @@
   }
 };
 
-//
-///**
-// * Specialization for the PoroElastic models.
-// */
-//template<>
-//struct ConstitutivePassThru< PoroElasticBase >
-//{
-//  template< typename LAMBDA >
-//  static void execute( ConstitutiveBase & constitutiveRelation, LAMBDA && lambda )
-//  {
-//    if( auto * const ptr1 = dynamic_cast< PoroElastic< DruckerPragerExtended > * >( &constitutiveRelation ) )
-//    {
-//      lambda( *ptr1 );
-//    }
-//    else if( auto * const ptr2 = dynamic_cast< PoroElastic< DruckerPrager > * >( &constitutiveRelation ) )
-//    {
-//      lambda( *ptr2 );
-//    }
-//    else if( auto * const ptr3 = dynamic_cast< PoroElastic< ElasticIsotropic > * >( &constitutiveRelation ) )
-//    {
-//      lambda( *ptr3 );
-//    }
-//    else if( auto * const ptr4 = dynamic_cast< PoroElastic< ElasticTransverseIsotropic > * >( &constitutiveRelation ) )
-//    {
-//      lambda( *ptr4 );
-//    }
-//    else
-//    {
-//      GEOSX_ERROR( "ConstitutivePassThru< PoroElasticBase >::execute failed. The constitutive relation is named "
-//                   << constitutiveRelation.getName() << " with type "
-//                   << LvArray::system::demangleType( constitutiveRelation ) );
-//    }
-//  }
-//};
-=======
+/**
  * Specialization for the Damage models.
  */
 template<>
@@ -212,7 +118,6 @@
   }
 };
 
->>>>>>> 496f5b28
 
 /**
  * Specialization for the PorousSolid models.
