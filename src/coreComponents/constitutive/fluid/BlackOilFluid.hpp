--- conflicted
+++ resolved
@@ -379,12 +379,7 @@
            arraySlice2d< real64, multifluid::USD_PHASE_COMP - 2 > const & phaseCompFraction,
            real64 & totalDensity ) const
 {
-<<<<<<< HEAD
-  GEOSX_UNUSED_VAR( pressure, temperature, composition, phaseFraction, phaseDensity, phaseMassDensity,
-                    phaseViscosity, phaseEnthalpy, phaseInternalEnergy, phaseCompFraction, totalDens );
-  GEOSX_ERROR( "BlackOilFluid: this compute function is not implemented" );
-=======
-  GEOSX_UNUSED_VAR( temperature );
+  GEOSX_UNUSED_VAR( temperature, phaseEnthalpy, phaseInternalEnergy );
 
   real64 compMoleFrac[NC_BO]{};
   real64 phaseMolecularWeight[NP_BO]{};
@@ -436,7 +431,6 @@
                                        phaseDensity,
                                        totalDensity );
 
->>>>>>> 1414a7dc
 }
 
 GEOSX_HOST_DEVICE
@@ -508,7 +502,9 @@
                             phaseFraction,
                             phaseCompFraction,
                             phaseDensity.derivs,
-                            phaseViscosity.derivs );
+                            phaseViscosity.derivs,
+                            phaseEnthalpy.derivs,
+                            phaseInternalEnergy.derivs );
   }
 
   // 5. Compute total fluid mass/molar density and derivatives
