--- conflicted
+++ resolved
@@ -190,13 +190,7 @@
 
   virtual void postProcessInput() override;
 
-<<<<<<< HEAD
-  real64 m_defaultDensity;
-  real64 m_defaultViscosity;
-
   //START_SPHINX_INCLUDE_00
-=======
->>>>>>> e7b071ea
   array2d< real64 > m_density;
   array2d< real64 > m_dDensity_dPressure;
 
