/*
 * ------------------------------------------------------------------------------------------------------------
 * SPDX-License-Identifier: LGPL-2.1-only
 *
 * Copyright (c) 2016-2024 Lawrence Livermore National Security LLC
 * Copyright (c) 2018-2024 Total, S.A
 * Copyright (c) 2018-2024 The Board of Trustees of the Leland Stanford Junior University
 * Copyright (c) 2023-2024 Chevron
 * Copyright (c) 2019-     GEOS/GEOSX Contributors
 * All rights reserved
 *
 * See top level LICENSE, COPYRIGHT, CONTRIBUTORS, NOTICE, and ACKNOWLEDGEMENTS files for details.
 * ------------------------------------------------------------------------------------------------------------
 */

/**
 * @file CO2BrineFluid.cpp
 */
#include "CO2BrineFluid.hpp"

#include "constitutive/fluid/multifluid/MultiFluidFields.hpp"
#include "constitutive/fluid/multifluid/CO2Brine/functions/PVTFunctionHelpers.hpp"
#include "common/Units.hpp"
#include "functions/TableFunction.hpp"

namespace geos
{

using namespace dataRepository;

namespace constitutive
{

using namespace PVTProps;

namespace
{
template< typename PHASE1, typename PHASE2, typename FLASH > class
  TwoPhaseCatalogNames {};

template<> class
  TwoPhaseCatalogNames< PhaseModel< PVTProps::PhillipsBrineDensity, PVTProps::PhillipsBrineViscosity, PVTProps::NoOpPVTFunction >,
                        PhaseModel< PVTProps::SpanWagnerCO2Density, PVTProps::FenghourCO2Viscosity, PVTProps::NoOpPVTFunction >,
                        PVTProps::CO2Solubility >
{
public:
  static string name() { return "CO2BrinePhillipsFluid"; }
};
template<> class
  TwoPhaseCatalogNames< PhaseModel< PVTProps::PhillipsBrineDensity, PVTProps::PhillipsBrineViscosity, PVTProps::BrineEnthalpy >,
                        PhaseModel< PVTProps::SpanWagnerCO2Density, PVTProps::FenghourCO2Viscosity, PVTProps::CO2Enthalpy >,
                        PVTProps::CO2Solubility >
{
public:
  static string name() { return "CO2BrinePhillipsThermalFluid"; }
};

template<> class
  TwoPhaseCatalogNames< PhaseModel< PVTProps::EzrokhiBrineDensity, PVTProps::EzrokhiBrineViscosity, PVTProps::NoOpPVTFunction >,
                        PhaseModel< PVTProps::SpanWagnerCO2Density, PVTProps::FenghourCO2Viscosity, PVTProps::NoOpPVTFunction >,
                        PVTProps::CO2Solubility >
{
public:
  static string name() { return "CO2BrineEzrokhiFluid"; }
};
template<> class
  TwoPhaseCatalogNames< PhaseModel< PVTProps::EzrokhiBrineDensity, PVTProps::EzrokhiBrineViscosity, PVTProps::BrineEnthalpy >,
                        PhaseModel< PVTProps::SpanWagnerCO2Density, PVTProps::FenghourCO2Viscosity, PVTProps::CO2Enthalpy >,
                        PVTProps::CO2Solubility >
{
public:
  static string name() { return "CO2BrineEzrokhiThermalFluid"; }
};

} // end namespace

// provide a definition for catalogName()
template< typename PHASE1, typename PHASE2, typename FLASH >
string CO2BrineFluid< PHASE1, PHASE2, FLASH >::catalogName()
{
  return TwoPhaseCatalogNames< PHASE1, PHASE2, FLASH >::name();
}

template< typename PHASE1, typename PHASE2, typename FLASH >
CO2BrineFluid< PHASE1, PHASE2, FLASH >::
CO2BrineFluid( string const & name, Group * const parent ):
  MultiFluidBase( name, parent )
{
  enableLogLevelInput();

  registerWrapper( viewKeyStruct::phasePVTParaFilesString(), &m_phasePVTParaFiles ).
    setInputFlag( InputFlags::REQUIRED ).
    setRestartFlags( RestartFlags::NO_WRITE ).
    setDescription( "Names of the files defining the parameters of the viscosity and density models" );

  registerWrapper( viewKeyStruct::flashModelParaFileString(), &m_flashModelParaFile ).
    setInputFlag( InputFlags::OPTIONAL ).
    setRestartFlags( RestartFlags::NO_WRITE ).
    setDescription( "Name of the file defining the parameters of the flash model" );

  registerWrapper( viewKeyStruct::solubilityTablesString(), &m_solubilityTables ).
    setInputFlag( InputFlags::OPTIONAL ).
    setRestartFlags( RestartFlags::NO_WRITE ).
    setDescription( "Names of solubility tables for each phase" );

  this->registerWrapper( viewKeyStruct::writeCSVFlagString(), &m_writeCSV ).
    setInputFlag( InputFlags::OPTIONAL ).
    setRestartFlags( RestartFlags::NO_WRITE ).
    setDescription( "Write PVT tables into a CSV file" ).
    setDefaultValue( 0 );

  // if this is a thermal model, we need to make sure that the arrays will be properly displayed and saved to restart
  if( isThermal() )
  {
    getField< fields::multifluid::phaseEnthalpy >().
      setPlotLevel( PlotLevel::LEVEL_0 ).
      setRestartFlags( RestartFlags::WRITE_AND_READ );

    getField< fields::multifluid::phaseInternalEnergy >().
      setPlotLevel( PlotLevel::LEVEL_0 ).
      setRestartFlags( RestartFlags::WRITE_AND_READ );
  }
}

template< typename PHASE1, typename PHASE2, typename FLASH >
std::unique_ptr< ConstitutiveBase >
CO2BrineFluid< PHASE1, PHASE2, FLASH >::
deliverClone( string const & name, Group * const parent ) const
{
  std::unique_ptr< ConstitutiveBase > clone = MultiFluidBase::deliverClone( name, parent );

  CO2BrineFluid & newConstitutiveRelation = dynamicCast< CO2BrineFluid & >( *clone );
  newConstitutiveRelation.m_p1Index = m_p1Index;
  newConstitutiveRelation.m_p2Index = m_p2Index;

  newConstitutiveRelation.createPVTModels();

  return clone;
}

template< typename PHASE1, typename PHASE2, typename FLASH >
integer CO2BrineFluid< PHASE1, PHASE2, FLASH >::getWaterPhaseIndex() const
{
  string const expectedWaterPhaseNames[] =  { "Water", "water", "Liquid", "liquid" };
  return PVTFunctionHelpers::findName( m_phaseNames, expectedWaterPhaseNames, viewKeyStruct::phaseNamesString() );
}

template< typename PHASE1, typename PHASE2, typename FLASH >
void CO2BrineFluid< PHASE1, PHASE2, FLASH >::checkTablesParameters( real64 const pressure,
                                                                    real64 const temperature ) const
{
  if( !m_checkPVTTablesRanges )
  {
    return;
  }

  real64 const temperatureInCelsius = units::convertKToC( temperature );
  try
  {
    m_phase1->density.checkTablesParameters( pressure, temperatureInCelsius );
    m_phase1->viscosity.checkTablesParameters( pressure, temperatureInCelsius );
    m_phase1->enthalpy.checkTablesParameters( pressure, temperatureInCelsius );
  } catch( SimulationError const & ex )
  {
    string const errorMsg = GEOS_FMT( "Table input error for {} phase (in table from \"{}\").\n",
                                      m_phaseNames[m_p1Index], m_phasePVTParaFiles[m_p1Index] );
    throw SimulationError( ex, errorMsg );
  }

  try
  {
    m_phase2->density.checkTablesParameters( pressure, temperatureInCelsius );
    m_phase2->viscosity.checkTablesParameters( pressure, temperatureInCelsius );
    m_phase2->enthalpy.checkTablesParameters( pressure, temperatureInCelsius );
  } catch( SimulationError const & ex )
  {
    string const errorMsg = GEOS_FMT( "Table input error for {} phase (in table from \"{}\").\n",
                                      m_phaseNames[m_p2Index], m_phasePVTParaFiles[m_p2Index] );
    throw SimulationError( ex, errorMsg );
  }

  try
  {
    m_flash->checkTablesParameters( pressure, temperatureInCelsius );
  } catch( SimulationError const & ex )
  {
    string const errorMsg = GEOS_FMT( "Table input error for flash phase (in table from \"{}\").\n",
                                      m_flashModelParaFile );
    throw SimulationError( ex, errorMsg );
  }
}


template< typename PHASE1, typename PHASE2, typename FLASH >
void CO2BrineFluid< PHASE1, PHASE2, FLASH >::initializePreSubGroups()
{
#if defined(GEOS_DEVICE_COMPILE)
  GEOS_THROW_IF( this->getCatalogName() == CO2BrineEzrokhiThermalFluid::catalogName(),
                 GEOS_FMT( "The `{}` model is disabled for now. Please use the other thermal CO2-brine model instead: `{}`",
                           CO2BrineEzrokhiThermalFluid::catalogName(),
                           CO2BrinePhillipsThermalFluid::catalogName() ),
                 InputError );
#endif
}

template< typename PHASE1, typename PHASE2, typename FLASH >
void CO2BrineFluid< PHASE1, PHASE2, FLASH >::postInputInitialization()
{
  MultiFluidBase::postInputInitialization();

  GEOS_THROW_IF_NE_MSG( numFluidPhases(), 2,
                        GEOS_FMT( "{}: invalid number of phases", getFullName() ),
                        InputError );
  GEOS_THROW_IF_NE_MSG( numFluidComponents(), 2,
                        GEOS_FMT( "{}: invalid number of components", getFullName() ),
                        InputError );
  GEOS_THROW_IF_NE_MSG( m_phasePVTParaFiles.size(), 2,
                        GEOS_FMT( "{}: invalid number of values in attribute '{}'", getFullName() ),
                        InputError );

  // Make sure one (and only one) of m_flashModelParaFile or m_solubilityTables is provided
  bool const hasParamFile = !m_flashModelParaFile.empty();
  bool const hasTables = !m_solubilityTables.empty();
  GEOS_THROW_IF( hasParamFile == hasTables,
                 GEOS_FMT( "{}: One and only one of {} or {} should be specified", getFullName(),
                           viewKeyStruct::flashModelParaFileString(),
                           viewKeyStruct::solubilityTablesString() ),
                 InputError );

  // NOTE: for now, the names of the phases are still hardcoded here
  // Later, we could read them from the XML file and we would then have a general class here

  string const expectedWaterPhaseNames[] = { "Water", "water", "Liquid", "liquid" };
  m_p1Index = PVTFunctionHelpers::findName( m_phaseNames, expectedWaterPhaseNames, viewKeyStruct::phaseNamesString() );

  string const expectedGasPhaseNames[] = { "CO2", "co2", "gas", "Gas" };
  m_p2Index = PVTFunctionHelpers::findName( m_phaseNames, expectedGasPhaseNames, viewKeyStruct::phaseNamesString() );
  createPVTModels();
}

/**
 * @brief Create a PVT Model and output them
 * @param isClone If we are in the case of a clone of a constitutive mode, never the output
 */
template< typename PHASE1, typename PHASE2, typename FLASH >
void CO2BrineFluid< PHASE1, PHASE2, FLASH >::createPVTModels()
{
  // TODO: get rid of these external files and move into XML, this is too error prone
  // For now, to support the legacy input, we read all the input parameters at once in the arrays below, and then we create the models
  array1d< array1d< string > > phase1InputParams;
  phase1InputParams.resize( 3 );
  array1d< array1d< string > > phase2InputParams;
  phase2InputParams.resize( 3 );

  // 1) Create the viscosity, density, enthalpy models
  for( string const & filename : m_phasePVTParaFiles )
  {
    std::ifstream is( filename );
    string str;
    while( std::getline( is, str ) )
    {
      array1d< string > const strs = stringutilities::tokenizeBySpaces< array1d >( str );

      if( !strs.empty() )
      {
        GEOS_THROW_IF( strs.size() < 2,
                       GEOS_FMT( "{}: missing PVT model in line '{}'", getFullName(), str ),
                       InputError );

        if( strs[0] == "DensityFun" )
        {
          if( strs[1] == PHASE1::Density::catalogName() )
          {
            phase1InputParams[PHASE1::InputParamOrder::DENSITY] = strs;
          }
          else if( strs[1] == PHASE2::Density::catalogName() )
          {
            phase2InputParams[PHASE2::InputParamOrder::DENSITY] = strs;
          }
        }
        else if( strs[0] == "ViscosityFun" )
        {
          if( strs[1] == PHASE1::Viscosity::catalogName() )
          {
            phase1InputParams[PHASE1::InputParamOrder::VISCOSITY] = strs;
          }
          else if( strs[1] == PHASE2::Viscosity::catalogName() )
          {
            phase2InputParams[PHASE2::InputParamOrder::VISCOSITY] = strs;
          }
        }
        else if( strs[0] == "EnthalpyFun" )
        {
          if( strs[1] == PHASE1::Enthalpy::catalogName() )
          {
            phase1InputParams[PHASE1::InputParamOrder::ENTHALPY] = strs;
          }
          else if( strs[1] == PHASE2::Enthalpy::catalogName() )
          {
            phase2InputParams[PHASE2::InputParamOrder::ENTHALPY] = strs;
          }
        }
        else
        {
          GEOS_THROW( GEOS_FMT( "{}: invalid PVT function type '{}'", getFullName(), strs[0] ), InputError );
        }
      }
    }
    is.close();
  }

  // at this point, we have read the file and we check the consistency of non-thermal models
  GEOS_THROW_IF( phase1InputParams[PHASE1::InputParamOrder::DENSITY].empty(),
                 GEOS_FMT( "{}: PVT model {} not found in input files", getFullName(), PHASE1::Density::catalogName() ),
                 InputError );
  GEOS_THROW_IF( phase2InputParams[PHASE2::InputParamOrder::DENSITY].empty(),
                 GEOS_FMT( "{}: PVT model {} not found in input files", getFullName(), PHASE2::Density::catalogName() ),
                 InputError );
  GEOS_THROW_IF( phase1InputParams[PHASE1::InputParamOrder::VISCOSITY].empty(),
                 GEOS_FMT( "{}: PVT model {} not found in input files", getFullName(), PHASE1::Viscosity::catalogName() ),
                 InputError );
  GEOS_THROW_IF( phase2InputParams[PHASE2::InputParamOrder::VISCOSITY].empty(),
                 GEOS_FMT( "{}: PVT model {} not found in input files", getFullName(), PHASE2::Viscosity::catalogName() ),
                 InputError );

  // we also detect any inconsistency arising in the enthalpy models
  GEOS_THROW_IF( phase1InputParams[PHASE1::InputParamOrder::ENTHALPY].empty() &&
                 ( PHASE1::Enthalpy::catalogName() != PVTProps::NoOpPVTFunction::catalogName() ),
                 GEOS_FMT( "{}: PVT model {} not found in input files", getFullName(), PHASE1::Enthalpy::catalogName() ),
                 InputError );
  GEOS_THROW_IF( phase2InputParams[PHASE2::InputParamOrder::ENTHALPY].empty() &&
                 ( PHASE2::Enthalpy::catalogName() != PVTProps::NoOpPVTFunction::catalogName() ),
                 GEOS_FMT( "{}: PVT model {} not found in input files", getFullName(), PHASE2::Enthalpy::catalogName() ),
                 InputError );

  // then, we are ready to instantiate the phase models
  bool const isClone = this->isClone();
<<<<<<< HEAD
  PVTFunctionBase::TableOutputOptions const pvtOutputOpts = {
    !isClone && m_writeCSV,// writeCSV
    !isClone && (getLogLevel() >= 0 && logger::internal::rank==0), // writeInLog
  };

  m_phase1 = std::make_unique< PHASE1 >( getName() + "_phaseModel1", phase1InputParams, m_componentNames, m_componentMolarWeight, pvtOutputOpts );
  m_phase2 = std::make_unique< PHASE2 >( getName() + "_phaseModel2", phase2InputParams, m_componentNames, m_componentMolarWeight, pvtOutputOpts );
=======
  TableFunction::OutputOptions const pvtOutputOpts = {
    !isClone && m_writeCSV,// writeCSV
    !isClone && (getLogLevel() > 0 && logger::internal::rank==0), // writeInLog
  };

  m_phase1 = std::make_unique< PHASE1 >( getName() + "_phaseModel1",
                                         phase1InputParams,
                                         m_componentNames,
                                         m_componentMolarWeight,
                                         pvtOutputOpts );
  m_phase2 = std::make_unique< PHASE2 >( getName() + "_phaseModel2",
                                         phase2InputParams,
                                         m_componentNames,
                                         m_componentMolarWeight,
                                         pvtOutputOpts );

>>>>>>> 57f3a45d

  // 2) Create the flash model
  if( !m_flashModelParaFile.empty())
  {
    std::ifstream is( m_flashModelParaFile );
    string str;
    while( std::getline( is, str ) )
    {
      string_array const strs = stringutilities::tokenizeBySpaces< array1d >( str );

      if( !strs.empty() )
      {
        GEOS_THROW_IF( strs.size() < 2,
                       GEOS_FMT( "{}: missing flash model in line '{}'", getFullName(), str ),
                       InputError );

        if( strs[0] == "FlashModel" )
        {
          if( strs[1] == FLASH::catalogName() )
          {
<<<<<<< HEAD
            FlashModelBase::TableOutputOptions const flashOutputOpts = {
              !isClone && m_writeCSV,// writeCSV
              !isClone && (getLogLevel() >= 0 && logger::internal::rank==0), // writeInLog
=======
            TableFunction::OutputOptions const flashOutputOpts = {
              !isClone && m_writeCSV,// writeCSV
              !isClone && (getLogLevel() > 0 && logger::internal::rank==0), // writeInLog
>>>>>>> 57f3a45d
            };
            m_flash = std::make_unique< FLASH >( getName() + '_' + FLASH::catalogName(),
                                                 strs,
                                                 m_phaseNames,
                                                 m_componentNames,
                                                 m_componentMolarWeight,
                                                 flashOutputOpts );
          }
        }
        else
        {
          GEOS_THROW( GEOS_FMT( "{}: invalid flash model type '{}'", getFullName(), strs[0] ), InputError );
        }
      }
    }
    is.close();
  }
  else
  {
    // The user must provide 1 or 2 tables.
    GEOS_THROW_IF( m_solubilityTables.size() != 1 && m_solubilityTables.size() != 2,
                   GEOS_FMT( "{}: The number of table names in {} must be 1 or 2", getFullName(), viewKeyStruct::solubilityTablesString() ),
                   InputError );

    // If 1 table is provided, it is the CO2 solubility table and water vapourisation is zero
    // If 2 tables are provided, they are the CO2 solubility and water vapourisation tables depending
    // on how phaseNames is arranged
    string const solubilityModel = EnumStrings< CO2Solubility::SolubilityModel >::toString( CO2Solubility::SolubilityModel::Tables );
    string_array strs;
    strs.emplace_back( "FlashModel" );
    strs.emplace_back( solubilityModel );   // Marker to indicate that tables are provided
    strs.emplace_back( "" );   // 2 empty strings for the 2 phase tables gas first, then water
    strs.emplace_back( "" );
    if( m_solubilityTables.size() == 2 )
    {
      strs[2] = m_solubilityTables[m_p2Index];
      strs[3] = m_solubilityTables[m_p1Index];
    }
    else
    {
      strs[2] = m_solubilityTables[0];
    }

<<<<<<< HEAD
    FlashModelBase::TableOutputOptions const flashOutputOpts = {
=======
    TableFunction::OutputOptions const flashOutputOpts = {
>>>>>>> 57f3a45d
      !isClone && m_writeCSV,// writeCSV
      !isClone && (getLogLevel() >= 0 && logger::internal::rank==0), // writeInLog
    };

    m_flash = std::make_unique< FLASH >( getName() + '_' + FLASH::catalogName(),
                                         strs,
                                         m_phaseNames,
                                         m_componentNames,
                                         m_componentMolarWeight,
                                         flashOutputOpts );
  }

  GEOS_THROW_IF( m_flash == nullptr,
                 GEOS_FMT( "{}: flash model {} not found in input files", getFullName(), FLASH::catalogName() ),
                 InputError );
}

template< typename PHASE1, typename PHASE2, typename FLASH >
typename CO2BrineFluid< PHASE1, PHASE2, FLASH >::KernelWrapper
CO2BrineFluid< PHASE1, PHASE2, FLASH >::createKernelWrapper()
{
  return KernelWrapper( m_p1Index,
                        m_p2Index,
                        *m_phase1,
                        *m_phase2,
                        *m_flash,
                        m_componentMolarWeight.toViewConst(),
                        m_useMass,
                        isThermal(),
                        m_phaseFraction.toView(),
                        m_phaseDensity.toView(),
                        m_phaseMassDensity.toView(),
                        m_phaseViscosity.toView(),
                        m_phaseEnthalpy.toView(),
                        m_phaseInternalEnergy.toView(),
                        m_phaseCompFraction.toView(),
                        m_totalDensity.toView() );
}

template< typename PHASE1, typename PHASE2, typename FLASH >
CO2BrineFluid< PHASE1, PHASE2, FLASH >::KernelWrapper::
  KernelWrapper( integer const p1Index,
                 integer const p2Index,
                 PHASE1 const & phase1,
                 PHASE2 const & phase2,
                 FLASH const & flash,
                 arrayView1d< geos::real64 const > componentMolarWeight,
                 bool const useMass,
                 bool const isThermal,
                 PhaseProp::ViewType phaseFraction,
                 PhaseProp::ViewType phaseDensity,
                 PhaseProp::ViewType phaseMassDensity,
                 PhaseProp::ViewType phaseViscosity,
                 PhaseProp::ViewType phaseEnthalpy,
                 PhaseProp::ViewType phaseInternalEnergy,
                 PhaseComp::ViewType phaseCompFraction,
                 FluidProp::ViewType totalDensity )
  : MultiFluidBase::KernelWrapper( std::move( componentMolarWeight ),
                                   useMass,
                                   std::move( phaseFraction ),
                                   std::move( phaseDensity ),
                                   std::move( phaseMassDensity ),
                                   std::move( phaseViscosity ),
                                   std::move( phaseEnthalpy ),
                                   std::move( phaseInternalEnergy ),
                                   std::move( phaseCompFraction ),
                                   std::move( totalDensity ) ),
  m_p1Index( p1Index ),
  m_p2Index( p2Index ),
  m_isThermal( isThermal ),
  m_phase1( phase1.createKernelWrapper() ),
  m_phase2( phase2.createKernelWrapper() ),
  m_flash( flash.createKernelWrapper() )
{}

// explicit instantiation of the model template; unfortunately we can't use the aliases for this
template class CO2BrineFluid< PhaseModel< PVTProps::PhillipsBrineDensity, PVTProps::PhillipsBrineViscosity, PVTProps::NoOpPVTFunction >,
                              PhaseModel< PVTProps::SpanWagnerCO2Density, PVTProps::FenghourCO2Viscosity, PVTProps::NoOpPVTFunction >,
                              PVTProps::CO2Solubility >;
template class CO2BrineFluid< PhaseModel< PVTProps::PhillipsBrineDensity, PVTProps::PhillipsBrineViscosity, PVTProps::BrineEnthalpy >,
                              PhaseModel< PVTProps::SpanWagnerCO2Density, PVTProps::FenghourCO2Viscosity, PVTProps::CO2Enthalpy >,
                              PVTProps::CO2Solubility >;

template class CO2BrineFluid< PhaseModel< PVTProps::EzrokhiBrineDensity, PVTProps::EzrokhiBrineViscosity, PVTProps::NoOpPVTFunction >,
                              PhaseModel< PVTProps::SpanWagnerCO2Density, PVTProps::FenghourCO2Viscosity, PVTProps::NoOpPVTFunction >,
                              PVTProps::CO2Solubility >;
template class CO2BrineFluid< PhaseModel< PVTProps::EzrokhiBrineDensity, PVTProps::EzrokhiBrineViscosity, PVTProps::BrineEnthalpy >,
                              PhaseModel< PVTProps::SpanWagnerCO2Density, PVTProps::FenghourCO2Viscosity, PVTProps::CO2Enthalpy >,
                              PVTProps::CO2Solubility >;

REGISTER_CATALOG_ENTRY( ConstitutiveBase, CO2BrinePhillipsFluid, string const &, Group * const )
REGISTER_CATALOG_ENTRY( ConstitutiveBase, CO2BrinePhillipsThermalFluid, string const &, Group * const )
REGISTER_CATALOG_ENTRY( ConstitutiveBase, CO2BrineEzrokhiFluid, string const &, Group * const )
REGISTER_CATALOG_ENTRY( ConstitutiveBase, CO2BrineEzrokhiThermalFluid, string const &, Group * const )

} //namespace constitutive

} //namespace geos<|MERGE_RESOLUTION|>--- conflicted
+++ resolved
@@ -238,10 +238,6 @@
   createPVTModels();
 }
 
-/**
- * @brief Create a PVT Model and output them
- * @param isClone If we are in the case of a clone of a constitutive mode, never the output
- */
 template< typename PHASE1, typename PHASE2, typename FLASH >
 void CO2BrineFluid< PHASE1, PHASE2, FLASH >::createPVTModels()
 {
@@ -335,15 +331,6 @@
 
   // then, we are ready to instantiate the phase models
   bool const isClone = this->isClone();
-<<<<<<< HEAD
-  PVTFunctionBase::TableOutputOptions const pvtOutputOpts = {
-    !isClone && m_writeCSV,// writeCSV
-    !isClone && (getLogLevel() >= 0 && logger::internal::rank==0), // writeInLog
-  };
-
-  m_phase1 = std::make_unique< PHASE1 >( getName() + "_phaseModel1", phase1InputParams, m_componentNames, m_componentMolarWeight, pvtOutputOpts );
-  m_phase2 = std::make_unique< PHASE2 >( getName() + "_phaseModel2", phase2InputParams, m_componentNames, m_componentMolarWeight, pvtOutputOpts );
-=======
   TableFunction::OutputOptions const pvtOutputOpts = {
     !isClone && m_writeCSV,// writeCSV
     !isClone && (getLogLevel() > 0 && logger::internal::rank==0), // writeInLog
@@ -360,8 +347,6 @@
                                          m_componentMolarWeight,
                                          pvtOutputOpts );
 
->>>>>>> 57f3a45d
-
   // 2) Create the flash model
   if( !m_flashModelParaFile.empty())
   {
@@ -381,15 +366,9 @@
         {
           if( strs[1] == FLASH::catalogName() )
           {
-<<<<<<< HEAD
-            FlashModelBase::TableOutputOptions const flashOutputOpts = {
-              !isClone && m_writeCSV,// writeCSV
-              !isClone && (getLogLevel() >= 0 && logger::internal::rank==0), // writeInLog
-=======
             TableFunction::OutputOptions const flashOutputOpts = {
               !isClone && m_writeCSV,// writeCSV
               !isClone && (getLogLevel() > 0 && logger::internal::rank==0), // writeInLog
->>>>>>> 57f3a45d
             };
             m_flash = std::make_unique< FLASH >( getName() + '_' + FLASH::catalogName(),
                                                  strs,
@@ -433,11 +412,7 @@
       strs[2] = m_solubilityTables[0];
     }
 
-<<<<<<< HEAD
-    FlashModelBase::TableOutputOptions const flashOutputOpts = {
-=======
     TableFunction::OutputOptions const flashOutputOpts = {
->>>>>>> 57f3a45d
       !isClone && m_writeCSV,// writeCSV
       !isClone && (getLogLevel() >= 0 && logger::internal::rank==0), // writeInLog
     };
