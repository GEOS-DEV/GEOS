--- conflicted
+++ resolved
@@ -38,11 +38,7 @@
                                               string_array const & inputPara,
                                               string_array const & componentNames,
                                               array1d< real64 > const & componentMolarWeight,
-<<<<<<< HEAD
-                                              TableOutputOptions const pvtOutputOpts ):
-=======
                                               TableFunction::OutputOptions const pvtOutputOpts ):
->>>>>>> 0db85bed
   PVTFunctionBase( name,
                    componentNames,
                    componentMolarWeight )
@@ -56,11 +52,7 @@
   makeCoefficients( inputPara );
   m_waterViscosityTable = PureWaterProperties::makeSaturationViscosityTable( m_functionName, FunctionManager::getInstance() );
 
-<<<<<<< HEAD
-  outputPVTTableData( m_waterViscosityTable, pvtOutputOpts );
-=======
   m_waterViscosityTable->outputPVTTableData( pvtOutputOpts );
->>>>>>> 0db85bed
 }
 
 void EzrokhiBrineViscosity::makeCoefficients( string_array const & inputPara )
@@ -102,11 +94,6 @@
                         m_coef2 );
 }
 
-<<<<<<< HEAD
-REGISTER_CATALOG_ENTRY( PVTFunctionBase, EzrokhiBrineViscosity, string const &, string_array const &, string_array const &, array1d< real64 > const &, PVTFunctionBase::TableOutputOptions const )
-
-=======
->>>>>>> 0db85bed
 } // end namespace PVTProps
 
 } // namespace constitutive
