/*
 * ------------------------------------------------------------------------------------------------------------
 * SPDX-License-Identifier: LGPL-2.1-only
 *
 * Copyright (c) 2018-2020 Lawrence Livermore National Security LLC
 * Copyright (c) 2018-2020 The Board of Trustees of the Leland Stanford Junior University
 * Copyright (c) 2018-2020 TotalEnergies
 * Copyright (c) 2019-     GEOSX Contributors
 * All rights reserved
 *
 * See top level LICENSE, COPYRIGHT, CONTRIBUTORS, NOTICE, and ACKNOWLEDGEMENTS files for details.
 * ------------------------------------------------------------------------------------------------------------
 */

/**
 * @file PhillipsBrineDensity.hpp
 */

#ifndef GEOS_CONSTITUTIVE_FLUID_MULTIFLUID_SINGLEFLUID_FUNCTIONS_BRINECO2DENSITY_HPP_
#define GEOS_CONSTITUTIVE_FLUID_MULTIFLUID_SINGLEFLUID_FUNCTIONS_BRINECO2DENSITY_HPP_

#include "PVTFunctionBase.hpp"

#include "constitutive/fluid/multifluid/Layouts.hpp"
#include "constitutive/fluid/multifluid/CO2Brine/functions/PVTFunctionHelpers.hpp"
#include "functions/TableFunction.hpp"

namespace geos
{

namespace constitutive
{

namespace PVTProps
{

class PhillipsBrineDensityUpdate final : public PVTFunctionBaseUpdate
{
public:

  PhillipsBrineDensityUpdate( arrayView1d< real64 const > const & componentMolarWeight,
                              TableFunction const & brineDensityTable,
                              integer const CO2Index,
                              integer const waterIndex )
    : PVTFunctionBaseUpdate( componentMolarWeight ),
    m_brineDensityTable( brineDensityTable.createKernelWrapper() ),
    m_CO2Index( CO2Index ),
    m_waterIndex( waterIndex )
  {}

  template< int USD1, int USD2, int USD3 >
  GEOS_HOST_DEVICE
  void compute( real64 const & pressure,
                real64 const & temperature,
                arraySlice1d< real64 const, USD1 > const & phaseComposition,
                arraySlice2d< real64 const, USD2 > const & dPhaseComposition,
                real64 & value,
                arraySlice1d< real64, USD3 > const & dValue,
                bool useMass ) const;

  virtual void move( LvArray::MemorySpace const space, bool const touch ) override
  {
    PVTFunctionBaseUpdate::move( space, touch );
    m_brineDensityTable.move( space, touch );
  }

protected:

  /// Table with brine density tabulated as a function (P,T,sal)
  TableFunction::KernelWrapper m_brineDensityTable;

  /// Index of the CO2 component
  integer m_CO2Index;

  /// Index of the water component
  integer m_waterIndex;

};

class PhillipsBrineDensity : public PVTFunctionBase
{
public:

  PhillipsBrineDensity( string const & name,
                        string_array const & inputParams,
                        string_array const & componentNames,
                        array1d< real64 > const & componentMolarWeight,
                        bool const printTable );

  static string catalogName() { return "PhillipsBrineDensity"; }

  virtual string getCatalogName() const final { return catalogName(); }

  /**
   * @copydoc PVTFunctionBase::checkTablesParameters( real64 pressure, real64 temperature )
   */
  void checkTablesParameters( real64 pressure, real64 temperature ) const override final;

  virtual PVTFunctionType functionType() const override
  {
    return PVTFunctionType::DENSITY;
  }

  /// Type of kernel wrapper for in-kernel update
  using KernelWrapper = PhillipsBrineDensityUpdate;

  /**
   * @brief Create an update kernel wrapper.
   * @return the wrapper
   */
  KernelWrapper createKernelWrapper() const;


private:

  /// Table with brine density tabulated as a function of (P,T,sal)
  TableFunction const * m_brineDensityTable;

  /// Index of the CO2 phase
  integer m_CO2Index;

  /// Index of the water phase
  integer m_waterIndex;

};

<<<<<<< HEAD
template< int USD1 >
GEOS_HOST_DEVICE
GEOS_FORCE_INLINE
void PhillipsBrineDensityUpdate::compute( real64 const & pressure,
                                          real64 const & temperature,
                                          arraySlice1d< real64 const, USD1 > const & phaseComposition,
                                          real64 & value,
                                          bool useMass ) const
{
  // this method implements the method proposed by E. Garcia (2001)

  // these coefficients come from equation (2) from Garcia (2001)
  constexpr real64 a = 37.51;
  constexpr real64 b = -9.585e-2;
  constexpr real64 c = 8.740e-4;
  constexpr real64 d = -5.044e-7;

  real64 const input[2] = { pressure, temperature };
  real64 const density = m_brineDensityTable.compute( input );

  // equation (2) from Garcia (2001)
  real64 const squaredTemp = temperature * temperature;
  real64 const V = (  a
                      + b * temperature
                      + c * squaredTemp
                      + d * squaredTemp * temperature ) * 1e-6;

  // CO2 concentration
  real64 const wMwInv = 1.0 / m_componentMolarWeight[m_waterIndex];
  real64 const oneMinusCO2PhaseCompInv = 1.0 / ( 1.0 - phaseComposition[m_CO2Index] );
  real64 const coef = wMwInv * phaseComposition[m_CO2Index] * oneMinusCO2PhaseCompInv;
  real64 const conc = coef * density;

  // CO2 concentration times density times vol
  real64 const concDensVol = conc * density * V;

  // Brine density
  // equation (1) from Garcia (2001)
  value = density + m_componentMolarWeight[m_CO2Index] * conc - concDensVol;
  if( !useMass )
  {
    divideByPhaseMolarWeight( phaseComposition, value );
  }
}

=======
>>>>>>> 122cc1b0
template< int USD1, int USD2, int USD3 >
GEOS_HOST_DEVICE
GEOS_FORCE_INLINE
void PhillipsBrineDensityUpdate::compute( real64 const & pressure,
                                          real64 const & temperature,
                                          arraySlice1d< real64 const, USD1 > const & phaseComposition,
                                          arraySlice2d< real64 const, USD2 > const & dPhaseComposition,
                                          real64 & value,
                                          arraySlice1d< real64, USD3 > const & dValue,
                                          bool useMass ) const
{
  using Deriv = multifluid::DerivativeOffset;

  // this method implements the method proposed by E. Garcia (2001)

  // these coefficients come from equation (2) from Garcia (2001)
  constexpr real64 a = 37.51;
  constexpr real64 b = -9.585e-2;
  constexpr real64 c = 8.740e-4;
  constexpr real64 d = -5.044e-7;

  real64 const input[2] = { pressure, temperature };
  real64 densityDeriv[2]{};
  real64 const density = m_brineDensityTable.compute( input, densityDeriv );

  // equation (2) from Garcia (2001)
  real64 const squaredTemp = temperature * temperature;
  real64 const V = (  a
                      + b * temperature
                      + c * squaredTemp
                      + d * squaredTemp * temperature ) * 1e-6;
  real64 const dV_dTemp = ( b
                            + 2 * c * temperature
                            + 3 * d * squaredTemp ) * 1e-6;

  // CO2 concentration
  real64 const wMwInv = 1.0 / m_componentMolarWeight[m_waterIndex];
  real64 const oneMinusCO2PhaseCompInv = 1.0 / ( 1.0 - phaseComposition[m_CO2Index] );
  real64 const oneMinusCO2PhaseCompInvSquared = oneMinusCO2PhaseCompInv * oneMinusCO2PhaseCompInv;
  real64 const coef = wMwInv * phaseComposition[m_CO2Index] * oneMinusCO2PhaseCompInv;
  real64 const dCoef_dPres = wMwInv * dPhaseComposition[m_CO2Index][Deriv::dP] * oneMinusCO2PhaseCompInvSquared;
  real64 const dCoef_dTemp = wMwInv * dPhaseComposition[m_CO2Index][Deriv::dT] * oneMinusCO2PhaseCompInvSquared;
  real64 dCoef_dComp[2]{};
  dCoef_dComp[m_CO2Index] = wMwInv * dPhaseComposition[m_CO2Index][Deriv::dC+m_CO2Index] * oneMinusCO2PhaseCompInvSquared;
  dCoef_dComp[m_waterIndex] = wMwInv * dPhaseComposition[m_CO2Index][Deriv::dC+m_waterIndex] * oneMinusCO2PhaseCompInvSquared;

  real64 const conc = coef * density;
  real64 const dConc_dPres = dCoef_dPres * density + coef * densityDeriv[0];
  real64 const dConc_dTemp = dCoef_dTemp * density + coef * densityDeriv[1];
  real64 dConc_dComp[2]{};
  dConc_dComp[m_CO2Index] = dCoef_dComp[m_CO2Index] * density;
  dConc_dComp[m_waterIndex] = dCoef_dComp[m_waterIndex] * density;

  // CO2 concentration times density times vol
  real64 const concDensVol = conc * density * V;
  real64 const dConcDensVol_dPres = ( dConc_dPres * density + conc * densityDeriv[0] ) * V;
  real64 const dConcDensVol_dTemp = ( dConc_dTemp * density + conc * densityDeriv[1] ) * V
                                    + conc * density * dV_dTemp;
  real64 dConcDensVol_dComp[2]{};
  dConcDensVol_dComp[m_CO2Index] = dConc_dComp[m_CO2Index] * density * V;
  dConcDensVol_dComp[m_waterIndex] = dConc_dComp[m_waterIndex] * density * V;

  // Brine density
  // equation (1) from Garcia (2001)
  value = density
          + m_componentMolarWeight[m_CO2Index] * conc
          - concDensVol;
  dValue[Deriv::dP] = densityDeriv[0]
                      + m_componentMolarWeight[m_CO2Index] * dConc_dPres
                      - dConcDensVol_dPres;
  dValue[Deriv::dT] = densityDeriv[1]
                      + m_componentMolarWeight[m_CO2Index] * dConc_dTemp
                      - dConcDensVol_dTemp;
  dValue[Deriv::dC+m_CO2Index] = m_componentMolarWeight[m_CO2Index] * dConc_dComp[m_CO2Index]
                                 - dConcDensVol_dComp[m_CO2Index];
  dValue[Deriv::dC+m_waterIndex] = m_componentMolarWeight[m_CO2Index] * dConc_dComp[m_waterIndex]
                                   - dConcDensVol_dComp[m_waterIndex];
  if( !useMass )
  {
    divideByPhaseMolarWeight( phaseComposition, dPhaseComposition, value, dValue );
  }
}

} // end namespace PVTProps

} // end namespace constitutive

} // end namespace geos

#endif //GEOS_CONSTITUTIVE_FLUID_PVTFUNCTIONS_BRINECO2DENSITY_HPP_<|MERGE_RESOLUTION|>--- conflicted
+++ resolved
@@ -124,54 +124,6 @@
 
 };
 
-<<<<<<< HEAD
-template< int USD1 >
-GEOS_HOST_DEVICE
-GEOS_FORCE_INLINE
-void PhillipsBrineDensityUpdate::compute( real64 const & pressure,
-                                          real64 const & temperature,
-                                          arraySlice1d< real64 const, USD1 > const & phaseComposition,
-                                          real64 & value,
-                                          bool useMass ) const
-{
-  // this method implements the method proposed by E. Garcia (2001)
-
-  // these coefficients come from equation (2) from Garcia (2001)
-  constexpr real64 a = 37.51;
-  constexpr real64 b = -9.585e-2;
-  constexpr real64 c = 8.740e-4;
-  constexpr real64 d = -5.044e-7;
-
-  real64 const input[2] = { pressure, temperature };
-  real64 const density = m_brineDensityTable.compute( input );
-
-  // equation (2) from Garcia (2001)
-  real64 const squaredTemp = temperature * temperature;
-  real64 const V = (  a
-                      + b * temperature
-                      + c * squaredTemp
-                      + d * squaredTemp * temperature ) * 1e-6;
-
-  // CO2 concentration
-  real64 const wMwInv = 1.0 / m_componentMolarWeight[m_waterIndex];
-  real64 const oneMinusCO2PhaseCompInv = 1.0 / ( 1.0 - phaseComposition[m_CO2Index] );
-  real64 const coef = wMwInv * phaseComposition[m_CO2Index] * oneMinusCO2PhaseCompInv;
-  real64 const conc = coef * density;
-
-  // CO2 concentration times density times vol
-  real64 const concDensVol = conc * density * V;
-
-  // Brine density
-  // equation (1) from Garcia (2001)
-  value = density + m_componentMolarWeight[m_CO2Index] * conc - concDensVol;
-  if( !useMass )
-  {
-    divideByPhaseMolarWeight( phaseComposition, value );
-  }
-}
-
-=======
->>>>>>> 122cc1b0
 template< int USD1, int USD2, int USD3 >
 GEOS_HOST_DEVICE
 GEOS_FORCE_INLINE
