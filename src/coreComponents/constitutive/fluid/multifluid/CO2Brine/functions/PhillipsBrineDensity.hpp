/*
 * ------------------------------------------------------------------------------------------------------------
 * SPDX-License-Identifier: LGPL-2.1-only
 *
 * Copyright (c) 2018-2020 Lawrence Livermore National Security LLC
 * Copyright (c) 2018-2020 The Board of Trustees of the Leland Stanford Junior University
 * Copyright (c) 2018-2020 TotalEnergies
 * Copyright (c) 2019-     GEOSX Contributors
 * All rights reserved
 *
 * See top level LICENSE, COPYRIGHT, CONTRIBUTORS, NOTICE, and ACKNOWLEDGEMENTS files for details.
 * ------------------------------------------------------------------------------------------------------------
 */

/**
 * @file PhillipsBrineDensity.hpp
 */

#ifndef GEOS_CONSTITUTIVE_FLUID_MULTIFLUID_SINGLEFLUID_FUNCTIONS_BRINECO2DENSITY_HPP_
#define GEOS_CONSTITUTIVE_FLUID_MULTIFLUID_SINGLEFLUID_FUNCTIONS_BRINECO2DENSITY_HPP_

#include "PVTFunctionBase.hpp"

#include "constitutive/fluid/multifluid/Layouts.hpp"
#include "constitutive/fluid/multifluid/CO2Brine/functions/PVTFunctionHelpers.hpp"
#include "functions/TableFunction.hpp"

namespace geos
{

namespace constitutive
{

namespace PVTProps
{

class PhillipsBrineDensityUpdate final : public PVTFunctionBaseUpdate
{
public:

  PhillipsBrineDensityUpdate( arrayView1d< real64 const > const & componentMolarWeight,
                              TableFunction const & waterSatDensityTable,
                              TableFunction const & waterSatPressureTable,
                              TableFunction const & brineDensityTable,
                              integer const CO2Index,
                              integer const waterIndex )
    : PVTFunctionBaseUpdate( componentMolarWeight ),
    m_waterSatDensityTable( waterSatDensityTable.createKernelWrapper()),
    m_waterSatPressureTable( waterSatPressureTable.createKernelWrapper()),
    m_brineDensityTable( brineDensityTable.createKernelWrapper() ),
    m_CO2Index( CO2Index ),
    m_waterIndex( waterIndex )
  {}

  template< int USD1, int USD2, int USD3 >
  GEOS_HOST_DEVICE
  void compute( real64 const & pressure,
                real64 const & temperature,
                arraySlice1d< real64 const, USD1 > const & phaseComposition,
                arraySlice2d< real64 const, USD2 > const & dPhaseComposition,
                real64 & value,
                arraySlice1d< real64, USD3 > const & dValue,
                bool useMass ) const;

  virtual void move( LvArray::MemorySpace const space, bool const touch ) override
  {
    PVTFunctionBaseUpdate::move( space, touch );
    m_brineDensityTable.move( space, touch );
    m_waterSatDensityTable.move( space, touch );
    m_waterSatPressureTable.move( space, touch );
  }

protected:

  /// Table with water saturated density tabulated as a function (T)
  TableFunction::KernelWrapper m_waterSatDensityTable;

  /// Table with water saturated pressure tabulated as a function (T)
  TableFunction::KernelWrapper m_waterSatPressureTable;

  /// Table with brine density tabulated as a function (P,T,sal)
  TableFunction::KernelWrapper m_brineDensityTable;

  /// Index of the CO2 component
  integer m_CO2Index;

  /// Index of the water component
  integer m_waterIndex;

};

class PhillipsBrineDensity : public PVTFunctionBase
{
public:

  PhillipsBrineDensity( string const & name,
                        string_array const & inputParams,
                        string_array const & componentNames,
                        array1d< real64 > const & componentMolarWeight,
                        bool const printTable );

  static string catalogName() { return "PhillipsBrineDensity"; }

  virtual string getCatalogName() const final { return catalogName(); }

  /**
   * @copydoc PVTFunctionBase::checkTablesParameters( real64 pressure, real64 temperature )
   */
  void checkTablesParameters( real64 pressure, real64 temperature ) const override final;

  virtual PVTFunctionType functionType() const override
  {
    return PVTFunctionType::DENSITY;
  }

  /// Type of kernel wrapper for in-kernel update
  using KernelWrapper = PhillipsBrineDensityUpdate;

  /**
   * @brief Create an update kernel wrapper.
   * @return the wrapper
   */
  KernelWrapper createKernelWrapper() const;


private:

  /// Table with water saturated density tabulated as a function (T)
  TableFunction const * m_waterSatDensityTable;

  /// Table with water saturated pressure tabulated as a function (T)
  TableFunction const * m_waterSatPressureTable;

  /// Table with brine density tabulated as a function of (P,T,sal)
  TableFunction const * m_brineDensityTable;

  /// Index of the CO2 phase
  integer m_CO2Index;

  /// Index of the water phase
  integer m_waterIndex;

};

<<<<<<< HEAD
template< int USD1 >
GEOS_HOST_DEVICE
GEOS_FORCE_INLINE
void PhillipsBrineDensityUpdate::compute( real64 const & pressure,
                                          real64 const & temperature,
                                          arraySlice1d< real64 const, USD1 > const & phaseComposition,
                                          real64 & value,
                                          bool useMass ) const
{
  // this method implements the method proposed by E. Garcia (2001)

  // these coefficients come from equation (2) from Garcia (2001)
  constexpr real64 a = 37.51;
  constexpr real64 b = -9.585e-2;
  constexpr real64 c = 8.740e-4;
  constexpr real64 d = -5.044e-7;

  constexpr real64 waterCompressibility = 4.5e-10;

  //real64 const input[2] = { pressure, temperature };
  //real64 const density = m_brineDensityTable.compute( input );
  real64 const waterSatDensity = m_waterSatDensityTable.compute( &temperature );
  real64 const waterSatPressure = m_waterSatPressureTable.compute( &temperature );

  real64 const density = waterSatDensity * exp( waterCompressibility * ( pressure - waterSatPressure ) );

  // equation (2) from Garcia (2001)
  real64 const squaredTemp = temperature * temperature;
  real64 const V = (  a
                      + b * temperature
                      + c * squaredTemp
                      + d * squaredTemp * temperature ) * 1e-6;

  // CO2 concentration
  real64 const wMwInv = 1.0 / m_componentMolarWeight[m_waterIndex];
  real64 const oneMinusCO2PhaseCompInv = 1.0 / ( 1.0 - phaseComposition[m_CO2Index] );
  real64 const coef = wMwInv * phaseComposition[m_CO2Index] * oneMinusCO2PhaseCompInv;
  real64 const conc = coef * density;

  // CO2 concentration times density times vol
  real64 const concDensVol = conc * density * V;

  // Brine density
  // equation (1) from Garcia (2001)
  if( useMass )
  {
    value = density + m_componentMolarWeight[m_CO2Index] * conc - concDensVol;
  }
  else
  {
    value = density / m_componentMolarWeight[m_waterIndex] + conc - concDensVol / m_componentMolarWeight[m_waterIndex];
  }
}

=======
>>>>>>> 39e75de5
template< int USD1, int USD2, int USD3 >
GEOS_HOST_DEVICE
GEOS_FORCE_INLINE
void PhillipsBrineDensityUpdate::compute( real64 const & pressure,
                                          real64 const & temperature,
                                          arraySlice1d< real64 const, USD1 > const & phaseComposition,
                                          arraySlice2d< real64 const, USD2 > const & dPhaseComposition,
                                          real64 & value,
                                          arraySlice1d< real64, USD3 > const & dValue,
                                          bool useMass ) const
{
  using Deriv = multifluid::DerivativeOffset;

  // this method implements the method proposed by E. Garcia (2001)

  // these coefficients come from equation (2) from Garcia (2001)
  constexpr real64 a = 37.51;
  constexpr real64 b = -9.585e-2;
  constexpr real64 c = 8.740e-4;
  constexpr real64 d = -5.044e-7;

  constexpr real64 waterCompressibility = 4.5e-10;

  //real64 const input[2] = { pressure, temperature };
  //real64 const density = m_brineDensityTable.compute( input, densityDeriv );
  real64 waterSatDensity_dTemperature = 0.0;
  real64 waterSatPressure_dTemperature = 0.0;
  real64 const waterSatDensity = m_waterSatDensityTable.compute( &temperature, &waterSatDensity_dTemperature );
  real64 const waterSatPressure = m_waterSatPressureTable.compute( &temperature, &waterSatPressure_dTemperature );
  real64 const waterSatDensityCoef = exp( waterCompressibility * ( pressure - waterSatPressure ) );
  real64 const density = waterSatDensity * waterSatDensityCoef;
  real64 const densityDeriv[2]
  { waterSatDensity * waterCompressibility * waterSatDensityCoef,
    waterSatDensityCoef * ( waterSatDensity_dTemperature - waterSatDensity * waterCompressibility * waterSatPressure_dTemperature ) };

  // equation (2) from Garcia (2001)
  real64 const squaredTemp = temperature * temperature;
  real64 const V = (  a
                      + b * temperature
                      + c * squaredTemp
                      + d * squaredTemp * temperature ) * 1e-6;
  real64 const dV_dTemp = ( b
                            + 2 * c * temperature
                            + 3 * d * squaredTemp ) * 1e-6;

  // CO2 concentration
  real64 const wMwInv = 1.0 / m_componentMolarWeight[m_waterIndex];
  real64 const oneMinusCO2PhaseCompInv = 1.0 / ( 1.0 - phaseComposition[m_CO2Index] );
  real64 const oneMinusCO2PhaseCompInvSquared = oneMinusCO2PhaseCompInv * oneMinusCO2PhaseCompInv;
  real64 const coef = wMwInv * phaseComposition[m_CO2Index] * oneMinusCO2PhaseCompInv;
  real64 const dCoef_dPres = wMwInv * dPhaseComposition[m_CO2Index][Deriv::dP] * oneMinusCO2PhaseCompInvSquared;
  real64 const dCoef_dTemp = wMwInv * dPhaseComposition[m_CO2Index][Deriv::dT] * oneMinusCO2PhaseCompInvSquared;
  real64 dCoef_dComp[2]{};
  dCoef_dComp[m_CO2Index] = wMwInv * dPhaseComposition[m_CO2Index][Deriv::dC+m_CO2Index] * oneMinusCO2PhaseCompInvSquared;
  dCoef_dComp[m_waterIndex] = wMwInv * dPhaseComposition[m_CO2Index][Deriv::dC+m_waterIndex] * oneMinusCO2PhaseCompInvSquared;

  real64 const conc = coef * density;
  real64 const dConc_dPres = dCoef_dPres * density + coef * densityDeriv[0];
  real64 const dConc_dTemp = dCoef_dTemp * density + coef * densityDeriv[1];
  real64 dConc_dComp[2]{};
  dConc_dComp[m_CO2Index] = dCoef_dComp[m_CO2Index] * density;
  dConc_dComp[m_waterIndex] = dCoef_dComp[m_waterIndex] * density;

  // CO2 concentration times density times vol
  real64 const concDensVol = conc * density * V;
  real64 const dConcDensVol_dPres = ( dConc_dPres * density + conc * densityDeriv[0] ) * V;
  real64 const dConcDensVol_dTemp = ( dConc_dTemp * density + conc * densityDeriv[1] ) * V
                                    + conc * density * dV_dTemp;
  real64 dConcDensVol_dComp[2]{};
  dConcDensVol_dComp[m_CO2Index] = dConc_dComp[m_CO2Index] * density * V;
  dConcDensVol_dComp[m_waterIndex] = dConc_dComp[m_waterIndex] * density * V;

  // Brine density
  // equation (1) from Garcia (2001)
  value = density
          + m_componentMolarWeight[m_CO2Index] * conc
          - concDensVol;
  dValue[Deriv::dP] = densityDeriv[0]
                      + m_componentMolarWeight[m_CO2Index] * dConc_dPres
                      - dConcDensVol_dPres;
  dValue[Deriv::dT] = densityDeriv[1]
                      + m_componentMolarWeight[m_CO2Index] * dConc_dTemp
                      - dConcDensVol_dTemp;
  dValue[Deriv::dC+m_CO2Index] = m_componentMolarWeight[m_CO2Index] * dConc_dComp[m_CO2Index]
                                 - dConcDensVol_dComp[m_CO2Index];
  dValue[Deriv::dC+m_waterIndex] = m_componentMolarWeight[m_CO2Index] * dConc_dComp[m_waterIndex]
                                   - dConcDensVol_dComp[m_waterIndex];
  if( !useMass )
  {
    divideByPhaseMolarWeight( phaseComposition, dPhaseComposition, value, dValue );
  }
}

} // end namespace PVTProps

} // end namespace constitutive

} // end namespace geos

#endif //GEOS_CONSTITUTIVE_FLUID_PVTFUNCTIONS_BRINECO2DENSITY_HPP_<|MERGE_RESOLUTION|>--- conflicted
+++ resolved
@@ -39,14 +39,10 @@
 public:
 
   PhillipsBrineDensityUpdate( arrayView1d< real64 const > const & componentMolarWeight,
-                              TableFunction const & waterSatDensityTable,
-                              TableFunction const & waterSatPressureTable,
                               TableFunction const & brineDensityTable,
                               integer const CO2Index,
                               integer const waterIndex )
     : PVTFunctionBaseUpdate( componentMolarWeight ),
-    m_waterSatDensityTable( waterSatDensityTable.createKernelWrapper()),
-    m_waterSatPressureTable( waterSatPressureTable.createKernelWrapper()),
     m_brineDensityTable( brineDensityTable.createKernelWrapper() ),
     m_CO2Index( CO2Index ),
     m_waterIndex( waterIndex )
@@ -66,17 +62,9 @@
   {
     PVTFunctionBaseUpdate::move( space, touch );
     m_brineDensityTable.move( space, touch );
-    m_waterSatDensityTable.move( space, touch );
-    m_waterSatPressureTable.move( space, touch );
   }
 
 protected:
-
-  /// Table with water saturated density tabulated as a function (T)
-  TableFunction::KernelWrapper m_waterSatDensityTable;
-
-  /// Table with water saturated pressure tabulated as a function (T)
-  TableFunction::KernelWrapper m_waterSatPressureTable;
 
   /// Table with brine density tabulated as a function (P,T,sal)
   TableFunction::KernelWrapper m_brineDensityTable;
@@ -125,12 +113,6 @@
 
 private:
 
-  /// Table with water saturated density tabulated as a function (T)
-  TableFunction const * m_waterSatDensityTable;
-
-  /// Table with water saturated pressure tabulated as a function (T)
-  TableFunction const * m_waterSatPressureTable;
-
   /// Table with brine density tabulated as a function of (P,T,sal)
   TableFunction const * m_brineDensityTable;
 
@@ -142,63 +124,6 @@
 
 };
 
-<<<<<<< HEAD
-template< int USD1 >
-GEOS_HOST_DEVICE
-GEOS_FORCE_INLINE
-void PhillipsBrineDensityUpdate::compute( real64 const & pressure,
-                                          real64 const & temperature,
-                                          arraySlice1d< real64 const, USD1 > const & phaseComposition,
-                                          real64 & value,
-                                          bool useMass ) const
-{
-  // this method implements the method proposed by E. Garcia (2001)
-
-  // these coefficients come from equation (2) from Garcia (2001)
-  constexpr real64 a = 37.51;
-  constexpr real64 b = -9.585e-2;
-  constexpr real64 c = 8.740e-4;
-  constexpr real64 d = -5.044e-7;
-
-  constexpr real64 waterCompressibility = 4.5e-10;
-
-  //real64 const input[2] = { pressure, temperature };
-  //real64 const density = m_brineDensityTable.compute( input );
-  real64 const waterSatDensity = m_waterSatDensityTable.compute( &temperature );
-  real64 const waterSatPressure = m_waterSatPressureTable.compute( &temperature );
-
-  real64 const density = waterSatDensity * exp( waterCompressibility * ( pressure - waterSatPressure ) );
-
-  // equation (2) from Garcia (2001)
-  real64 const squaredTemp = temperature * temperature;
-  real64 const V = (  a
-                      + b * temperature
-                      + c * squaredTemp
-                      + d * squaredTemp * temperature ) * 1e-6;
-
-  // CO2 concentration
-  real64 const wMwInv = 1.0 / m_componentMolarWeight[m_waterIndex];
-  real64 const oneMinusCO2PhaseCompInv = 1.0 / ( 1.0 - phaseComposition[m_CO2Index] );
-  real64 const coef = wMwInv * phaseComposition[m_CO2Index] * oneMinusCO2PhaseCompInv;
-  real64 const conc = coef * density;
-
-  // CO2 concentration times density times vol
-  real64 const concDensVol = conc * density * V;
-
-  // Brine density
-  // equation (1) from Garcia (2001)
-  if( useMass )
-  {
-    value = density + m_componentMolarWeight[m_CO2Index] * conc - concDensVol;
-  }
-  else
-  {
-    value = density / m_componentMolarWeight[m_waterIndex] + conc - concDensVol / m_componentMolarWeight[m_waterIndex];
-  }
-}
-
-=======
->>>>>>> 39e75de5
 template< int USD1, int USD2, int USD3 >
 GEOS_HOST_DEVICE
 GEOS_FORCE_INLINE
@@ -220,19 +145,9 @@
   constexpr real64 c = 8.740e-4;
   constexpr real64 d = -5.044e-7;
 
-  constexpr real64 waterCompressibility = 4.5e-10;
-
-  //real64 const input[2] = { pressure, temperature };
-  //real64 const density = m_brineDensityTable.compute( input, densityDeriv );
-  real64 waterSatDensity_dTemperature = 0.0;
-  real64 waterSatPressure_dTemperature = 0.0;
-  real64 const waterSatDensity = m_waterSatDensityTable.compute( &temperature, &waterSatDensity_dTemperature );
-  real64 const waterSatPressure = m_waterSatPressureTable.compute( &temperature, &waterSatPressure_dTemperature );
-  real64 const waterSatDensityCoef = exp( waterCompressibility * ( pressure - waterSatPressure ) );
-  real64 const density = waterSatDensity * waterSatDensityCoef;
-  real64 const densityDeriv[2]
-  { waterSatDensity * waterCompressibility * waterSatDensityCoef,
-    waterSatDensityCoef * ( waterSatDensity_dTemperature - waterSatDensity * waterCompressibility * waterSatPressure_dTemperature ) };
+  real64 const input[2] = { pressure, temperature };
+  real64 densityDeriv[2]{};
+  real64 const density = m_brineDensityTable.compute( input, densityDeriv );
 
   // equation (2) from Garcia (2001)
   real64 const squaredTemp = temperature * temperature;
