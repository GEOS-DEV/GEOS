--- conflicted
+++ resolved
@@ -142,22 +142,14 @@
                                             string_array const & inputParams,
                                             string_array const & componentNames,
                                             array1d< real64 > const & componentMolarWeight,
-<<<<<<< HEAD
-                                            TableOutputOptions const pvtOutputOpts )
-=======
                                             TableFunction::OutputOptions const pvtOutputOpts )
->>>>>>> 0db85bed
   : PVTFunctionBase( name,
                      componentNames,
                      componentMolarWeight )
 {
   m_CO2ViscosityTable = makeViscosityTable( inputParams, m_functionName, FunctionManager::getInstance() );
 
-<<<<<<< HEAD
-  outputPVTTableData( m_CO2ViscosityTable, pvtOutputOpts );
-=======
   m_CO2ViscosityTable->outputPVTTableData( pvtOutputOpts );
->>>>>>> 0db85bed
 }
 
 void FenghourCO2Viscosity::checkTablesParameters( real64 const pressure,
@@ -174,11 +166,6 @@
                         *m_CO2ViscosityTable );
 }
 
-<<<<<<< HEAD
-REGISTER_CATALOG_ENTRY( PVTFunctionBase, FenghourCO2Viscosity, string const &, string_array const &, string_array const &, array1d< real64 > const &, PVTFunctionBase::TableOutputOptions const )
-
-=======
->>>>>>> 0db85bed
 } // end namespace PVTProps
 
 } // namespace constitutive
