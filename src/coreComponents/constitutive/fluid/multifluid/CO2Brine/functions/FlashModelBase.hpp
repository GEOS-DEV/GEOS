/*
 * ------------------------------------------------------------------------------------------------------------
 * SPDX-License-Identifier: LGPL-2.1-only
 *
 * Copyright (c) 2016-2024 Lawrence Livermore National Security LLC
 * Copyright (c) 2018-2024 Total, S.A
 * Copyright (c) 2018-2024 The Board of Trustees of the Leland Stanford Junior University
 * Copyright (c) 2023-2024 Chevron
 * Copyright (c) 2019-     GEOS/GEOSX Contributors
 * All rights reserved
 *
 * See top level LICENSE, COPYRIGHT, CONTRIBUTORS, NOTICE, and ACKNOWLEDGEMENTS files for details.
 * ------------------------------------------------------------------------------------------------------------
 */

/**
 * @file FlashModelBase.hpp
 */

#ifndef GEOS_CONSTITUTIVE_FLUID_MULTIFLUID_CO2BRINE_FUNCTIONS_FLASHMODELBASE_HPP_
#define GEOS_CONSTITUTIVE_FLUID_MULTIFLUID_CO2BRINE_FUNCTIONS_FLASHMODELBASE_HPP_

#include "dataRepository/ObjectCatalog.hpp"
#include "functions/TableFunction.hpp"

namespace geos
{

namespace constitutive
{

namespace PVTProps
{

class FlashModelBaseUpdate
{
public:

  /**
   * @brief Constructor.
   * @param componentMolarWeight component molar weights
   */
  explicit FlashModelBaseUpdate( arrayView1d< real64 const > const & componentMolarWeight )
    :
    m_componentMolarWeight( componentMolarWeight )
  {}

  /**
   * @brief Move the KernelWrapper to the given execution space, optionally touching it.
   * @param space the space to move the KernelWrapper to
   * @param touch whether the KernelWrapper should be touched in the new space or not
   * @note This function exists to enable holding KernelWrapper objects in an ArrayView
   *       and have their contents properly moved between memory spaces.
   */
  virtual void move( LvArray::MemorySpace const space, bool const touch )
  {
    m_componentMolarWeight.move( space, touch );
  }

protected:

  /// Array storing the component molar weights
  arrayView1d< real64 const > m_componentMolarWeight;

};


class FlashModelBase
{
public:

  FlashModelBase( string const & name,
                  string_array const & componentNames,
                  array1d< real64 > const & componentMolarWeight ):
    m_modelName( name ),
    m_componentNames( componentNames ),
    m_componentMolarWeight( componentMolarWeight )
  {}

  virtual ~FlashModelBase() = default;

<<<<<<< HEAD
  /// Struct containing output options
  struct TableOutputOptions
  {
    /// Output PVT in CSV file
    bool writeCSV;
    /// Output PVT in log
    bool writeInLog;
  };

  using CatalogInterface = dataRepository::CatalogInterface< FlashModelBase,
                                                             string const &,
                                                             string_array const &,
                                                             string_array const &,
                                                             string_array const &,
                                                             array1d< real64 > const &,
                                                             TableOutputOptions const >;
  static typename CatalogInterface::CatalogType & getCatalog()
  {
    static CatalogInterface::CatalogType catalog;
    return catalog;
  }

=======
>>>>>>> 0db85bed
  virtual string getCatalogName() const = 0;

  /**
   * @brief Check if the input values are in the expected pressure & temperature tables bounds
   * @param pressure input pressure to check
   * @param temperature input temperature to check
   * @throw a SimulationError if one of the input values is out of bound.
   */
  virtual void checkTablesParameters( real64 pressure, real64 temperature ) const = 0;

  /**
   * @brief Print the table(s) in the log and/or CSV files when requested by the user.
   * @param tableData The target table to be printed
   * @param pvtOutputOpts Struct containing output options
   */
  void outputPVTTableData( TableFunction const * tableData, TableOutputOptions const pvtOutputOpts )
  {
    if( pvtOutputOpts.writeInLog &&  tableData->numDimensions() <= 2 )
    {
      TableTextFormatter textFormatter;
      GEOS_LOG_RANK_0( textFormatter.toString( *tableData ));
    }
    if( pvtOutputOpts.writeCSV || ( pvtOutputOpts.writeInLog && tableData->numDimensions() >= 3 ) )
    {
      string const filename = tableData->getName();
      std::ofstream logStream( joinPath( FunctionBase::getOutputDirectory(), filename + ".csv" ) );
      GEOS_LOG_RANK_0( GEOS_FMT( "CSV Generated to {}/{}.csv \n",
                                 FunctionBase::getOutputDirectory(),
                                 filename ));

      TableCSVFormatter csvFormatter;
      logStream << csvFormatter.toString( *tableData );
    }
  }

  string const & flashModelName() const { return m_modelName; }

protected:

  /// Name the solubility model
  string m_modelName;

  /// Array storing the name of the components
  string_array m_componentNames;

  /// Array storing the component molar weights
  array1d< real64 > m_componentMolarWeight;

};

} // end namespace PVTProps

} // end namespace constitutive

} // end namespace geos

#endif //GEOS_CONSTITUTIVE_FLUID_PVTFUNCTIONS_FLASHMODELBASE_HPP_<|MERGE_RESOLUTION|>--- conflicted
+++ resolved
@@ -79,31 +79,6 @@
 
   virtual ~FlashModelBase() = default;
 
-<<<<<<< HEAD
-  /// Struct containing output options
-  struct TableOutputOptions
-  {
-    /// Output PVT in CSV file
-    bool writeCSV;
-    /// Output PVT in log
-    bool writeInLog;
-  };
-
-  using CatalogInterface = dataRepository::CatalogInterface< FlashModelBase,
-                                                             string const &,
-                                                             string_array const &,
-                                                             string_array const &,
-                                                             string_array const &,
-                                                             array1d< real64 > const &,
-                                                             TableOutputOptions const >;
-  static typename CatalogInterface::CatalogType & getCatalog()
-  {
-    static CatalogInterface::CatalogType catalog;
-    return catalog;
-  }
-
-=======
->>>>>>> 0db85bed
   virtual string getCatalogName() const = 0;
 
   /**
