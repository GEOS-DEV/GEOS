/*
 * ------------------------------------------------------------------------------------------------------------
 * SPDX-License-Identifier: LGPL-2.1-only
 *
 * Copyright (c) 2018-2020 Lawrence Livermore National Security LLC
 * Copyright (c) 2018-2020 The Board of Trustees of the Leland Stanford Junior University
 * Copyright (c) 2018-2020 TotalEnergies
 * Copyright (c) 2019-     GEOSX Contributors
 * All rights reserved
 *
 * See top level LICENSE, COPYRIGHT, CONTRIBUTORS, NOTICE, and ACKNOWLEDGEMENTS files for details.
 * ------------------------------------------------------------------------------------------------------------
 */

/**
 * @file PhillipsBrineDensity.cpp
 */

#include "constitutive/fluid/multifluid/CO2Brine/functions/PhillipsBrineDensity.hpp"
<<<<<<< HEAD

=======
>>>>>>> 39e75de5
#include "constitutive/fluid/multifluid/CO2Brine/functions/PureWaterProperties.hpp"
#include "functions/FunctionManager.hpp"

namespace geos
{

using namespace stringutilities;

namespace constitutive
{

namespace PVTProps
{

namespace
{

void calculateBrineDensity( PTTableCoordinates const & tableCoords,
                            real64 const & salinity,
                            array1d< real64 > const & densities )
{
  // these coefficients come from Phillips et al. (1981), equations (4) and (5), pages 14 and 15
  constexpr real64 c1 = -9.9595;
  constexpr real64 c2 = 7.0845;
  constexpr real64 c3 = 3.9093;

  constexpr real64 a1 = -0.004539;
  constexpr real64 a2 = -0.0001638;
  constexpr real64 a3 = 0.00002551;

  constexpr real64 AA = -3.033405;
  constexpr real64 BB = 10.128163;
  constexpr real64 CC = -8.750567;
  constexpr real64 DD = 2.663107;

  localIndex const nPressures = tableCoords.nPressures();
  localIndex const nTemperatures = tableCoords.nTemperatures();

  for( localIndex i = 0; i < nPressures; ++i )
  {
    real64 const P = tableCoords.getPressure( i ) / 1e5;

    for( localIndex j = 0; j < nTemperatures; ++j )
    {
      real64 const T = tableCoords.getTemperature( j );
      // see Phillips et al. (1981), equations (4) and (5), pages 14 and 15
      real64 const x = c1 * exp( a1 * salinity )
                       + c2 * exp( a2 * T )
                       + c3 * exp( a3 * P );
      densities[j*nPressures+i] = (AA + BB * x + CC * x * x + DD * x * x * x) * 1000.0;
    }
  }
}

void calculatePureWaterDensity( PTTableCoordinates const & tableCoords,
                                string const & functionName,
                                array1d< real64 > const & densities )
{
  // if no salinity, we fall back to the standard approach in three steps
  // 1- Get the saturation density as a function of temperature
  // 2- Get the saturation pressure as a function of temperature
  // 3- Get the pure water density

  TableFunction const * waterSatDensityTable =
    PureWaterProperties::makeSaturationDensityTable( functionName, FunctionManager::getInstance() );
  TableFunction const * waterSatPressureTable =
    PureWaterProperties::makeSaturationPressureTable( functionName, FunctionManager::getInstance() );

  localIndex const nPressures = tableCoords.nPressures();
  localIndex const nTemperatures = tableCoords.nTemperatures();

  for( localIndex i = 0; i < nPressures; ++i )
  {
    real64 const P = tableCoords.getPressure( i );

    for( localIndex j = 0; j < nTemperatures; ++j )
    {
      real64 const T = tableCoords.getTemperature( j );

      // Step 1: get the saturation density
      real64 const waterSatDensity = waterSatDensityTable->evaluate( &T );
      // Step 2: get the saturation pressure
      real64 const waterSatPressure = waterSatPressureTable->evaluate( &T );
      // Step 3: get the pure water density
      // Note: for now, we keep a constant water compressibility for consistency with the Ezrokhi model
      // In the future, we should query the water compressibility as a function of pressure and temperature in a table
      real64 const waterCompressibility = 4.5e-10; // Pa-1 // TODO: consolidate to a unique file as Dick started doing
      densities[j*nPressures+i] = waterSatDensity * exp( waterCompressibility * ( P - waterSatPressure ) );
    }
  }
}

TableFunction const * makeDensityTable( string_array const & inputParams,
                                        string const & functionName,
                                        FunctionManager & functionManager )
{
  GEOS_THROW_IF_LT_MSG( inputParams.size(), 9,
                        GEOS_FMT( "{}: insufficient number of model parameters", functionName ),
                        InputError );

  // initialize the (p,T) coordinates
  PTTableCoordinates tableCoords;
  PVTFunctionHelpers::initializePropertyTable( inputParams, tableCoords );

  // initialize salinity
  real64 salinity;
  try
  {
    salinity = stod( inputParams[8] );
  }
  catch( std::invalid_argument const & e )
  {
    GEOS_THROW( GEOS_FMT( "{}: invalid model parameter value: {}", functionName, e.what() ), InputError );
  }

  array1d< real64 > densities( tableCoords.nPressures() * tableCoords.nTemperatures() );
  if( !isZero( salinity ) )
  {
    // if we are in the range of validity of the Phillips method, everything is good
    // if we are not, we issue a warning message
    calculateBrineDensity( tableCoords, salinity, densities );
    GEOS_LOG_RANK_0_IF( salinity < 0.25,
                        GEOS_FMT( "{}: Warning! The salinity value of {} is below the range of validity of the Phillips model, results may be inaccurate",
                                  functionName, salinity ) );
  }
  else
  {
    // the Phillips correlation is inaccurate in the absence of salinity.
    // since this is a very frequent case, we implement an alternate (more accurate) method below
    calculatePureWaterDensity( tableCoords, functionName, densities );
  }

  string const tableName = functionName + "_table";
  if( functionManager.hasGroup< TableFunction >( tableName ) )
  {
    return functionManager.getGroupPointer< TableFunction >( tableName );
  }
  else
  {
    TableFunction * const densityTable = dynamicCast< TableFunction * >( functionManager.createChild( "TableFunction", tableName ) );
    densityTable->setTableCoordinates( tableCoords.getCoords(),
                                       { units::Pressure, units::TemperatureInC } );
    densityTable->setTableValues( densities, units::Density );
    densityTable->setInterpolationMethod( TableFunction::InterpolationType::Linear );
    return densityTable;
  }
}

} // namespace

PhillipsBrineDensity::PhillipsBrineDensity( string const & name,
                                            string_array const & inputParams,
                                            string_array const & componentNames,
                                            array1d< real64 > const & componentMolarWeight,
                                            bool const printTable ):
  PVTFunctionBase( name,
                   componentNames,
                   componentMolarWeight )
{
  string const expectedCO2ComponentNames[] = { "CO2", "co2" };
  m_CO2Index = PVTFunctionHelpers::findName( componentNames, expectedCO2ComponentNames, "componentNames" );

  string const expectedWaterComponentNames[] = { "Water", "water" };
  m_waterIndex = PVTFunctionHelpers::findName( componentNames, expectedWaterComponentNames, "componentNames" );

  m_waterSatDensityTable = PureWaterProperties::makeSaturationDensityTable( m_functionName, FunctionManager::getInstance() );
  m_waterSatPressureTable = PureWaterProperties::makeSaturationPressureTable( m_functionName, FunctionManager::getInstance() );

  m_brineDensityTable = makeDensityTable( inputParams, m_functionName, FunctionManager::getInstance() );
  if( printTable )
    m_brineDensityTable->print( m_brineDensityTable->getName() );
}

PhillipsBrineDensity::KernelWrapper
PhillipsBrineDensity::createKernelWrapper() const
{
  return KernelWrapper( m_componentMolarWeight,
                        *m_waterSatDensityTable,
                        *m_waterSatPressureTable,
                        *m_brineDensityTable,
                        m_CO2Index,
                        m_waterIndex );
}

void PhillipsBrineDensity::checkTablesParameters( real64 const pressure,
                                                  real64 const temperature ) const
{
  m_brineDensityTable->checkCoord( pressure, 0 );
  m_brineDensityTable->checkCoord( temperature, 1 );
}

REGISTER_CATALOG_ENTRY( PVTFunctionBase, PhillipsBrineDensity, string const &, string_array const &, string_array const &, array1d< real64 > const &, bool const )

} // namespace PVTProps

} // namespace constitutive

} // namespace geos<|MERGE_RESOLUTION|>--- conflicted
+++ resolved
@@ -17,10 +17,6 @@
  */
 
 #include "constitutive/fluid/multifluid/CO2Brine/functions/PhillipsBrineDensity.hpp"
-<<<<<<< HEAD
-
-=======
->>>>>>> 39e75de5
 #include "constitutive/fluid/multifluid/CO2Brine/functions/PureWaterProperties.hpp"
 #include "functions/FunctionManager.hpp"
 
@@ -186,9 +182,6 @@
   string const expectedWaterComponentNames[] = { "Water", "water" };
   m_waterIndex = PVTFunctionHelpers::findName( componentNames, expectedWaterComponentNames, "componentNames" );
 
-  m_waterSatDensityTable = PureWaterProperties::makeSaturationDensityTable( m_functionName, FunctionManager::getInstance() );
-  m_waterSatPressureTable = PureWaterProperties::makeSaturationPressureTable( m_functionName, FunctionManager::getInstance() );
-
   m_brineDensityTable = makeDensityTable( inputParams, m_functionName, FunctionManager::getInstance() );
   if( printTable )
     m_brineDensityTable->print( m_brineDensityTable->getName() );
@@ -198,8 +191,6 @@
 PhillipsBrineDensity::createKernelWrapper() const
 {
   return KernelWrapper( m_componentMolarWeight,
-                        *m_waterSatDensityTable,
-                        *m_waterSatPressureTable,
                         *m_brineDensityTable,
                         m_CO2Index,
                         m_waterIndex );
