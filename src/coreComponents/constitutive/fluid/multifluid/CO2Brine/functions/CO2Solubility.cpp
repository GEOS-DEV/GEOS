/*
 * ------------------------------------------------------------------------------------------------------------
 * SPDX-License-Identifier: LGPL-2.1-only
 *
 * Copyright (c) 2018-2020 Lawrence Livermore National Security LLC
 * Copyright (c) 2018-2020 The Board of Trustees of the Leland Stanford Junior University
 * Copyright (c) 2018-2020 TotalEnergies
 * Copyright (c) 2019-     GEOSX Contributors
 * All rights reserved
 *
 * See top level LICENSE, COPYRIGHT, CONTRIBUTORS, NOTICE, and ACKNOWLEDGEMENTS files for details.
 * ------------------------------------------------------------------------------------------------------------
 */

/**
 * @file CO2Solubility.cpp
 */

#include "constitutive/fluid/multifluid/CO2Brine/functions/CO2Solubility.hpp"
#include "constitutive/fluid/multifluid/CO2Brine/functions/CO2SolubilitySpycherPruess.hpp"
#include "constitutive/fluid/multifluid/CO2Brine/functions/CO2SolubilityDuanSun.hpp"

#include "functions/FunctionManager.hpp"
#include "common/Units.hpp"

namespace geos
{

using namespace stringutilities;

namespace
{

TableFunction const * makeTable( string const & tableName,
                                 constitutive::PVTProps::PTTableCoordinates const & tableCoords,
                                 array1d< real64 > && values,
                                 FunctionManager & functionManager )
{
  if( functionManager.hasGroup< TableFunction >( tableName ) )
  {
    return functionManager.getGroupPointer< TableFunction >( tableName );
  }
  else
  {
    TableFunction * table = dynamicCast< TableFunction * >( functionManager.createChild( "TableFunction", tableName ) );
    table->setTableCoordinates( tableCoords.getCoords(), { units::Pressure, units::TemperatureInC } );
    table->setTableValues( values, units::Solubility );
    table->setInterpolationMethod( TableFunction::InterpolationType::Linear );
    return table;
  }
}

<<<<<<< HEAD
std::pair< TableFunction const *, TableFunction const * >
makeSolubilityTables( string const & functionName,
                      string_array const & inputParams,
                      constitutive::PVTProps::CO2Solubility::SolubilityModel const & solubilityModel )
{
  // Initialize the (p,T) coordinates
  constitutive::PVTProps::PTTableCoordinates tableCoords;
  constitutive::PVTProps::PVTFunctionHelpers::initializePropertyTable( inputParams, tableCoords );

  // Initialize salinity and tolerance
  GEOS_THROW_IF_LT_MSG( inputParams.size(), 9,
                        GEOS_FMT( "{}: insufficient number of model parameters", functionName ),
                        InputError );
=======
TableFunction const * getSolubilityTable( string const & tableName,
                                          FunctionManager & functionManager )
{
  TableFunction * const table = functionManager.getGroupPointer< TableFunction >( tableName );
  table->initializeFunction();
  table->setDimUnits( { units::Pressure, units::TemperatureInC } );
  table->setValueUnits( units::Solubility );
  return table;
}

TableFunction const * makeSolubilityTable( array1d< real64_array > const & coords,
                                           array1d< real64 > const & values,
                                           string const & tableName,
                                           FunctionManager & functionManager )
{
  TableFunction * const table = dynamicCast< TableFunction * >( functionManager.createChild( "TableFunction", tableName ) );
  table->setTableCoordinates( coords, { units::Pressure, units::TemperatureInC } );
  table->setTableValues( values, units::Solubility );
  table->setInterpolationMethod( TableFunction::InterpolationType::Linear );
  return table;
}
>>>>>>> 3c386cab

TableFunction const * makeZeroTable( string const & tableName,
                                     FunctionManager & functionManager )
{
  if( functionManager.hasGroup< TableFunction >( tableName ) )
  {
    return getSolubilityTable( tableName, functionManager );
  }
  else
  {
    array1d< array1d< real64 > > coords( 2 );
    for( integer dim = 0; dim < 2; ++dim )
    {
      coords[dim].emplace_back( -1.0e10 );
      coords[dim].emplace_back( 1.0e10 );
    }
    array1d< real64 > values( 4 );
    values.zero();

    return makeSolubilityTable( coords, values, tableName, functionManager );
  }
}

TableFunction const * makeSolubilityTable( string_array const & inputParams,
                                           string const & functionName,
                                           FunctionManager & functionManager )
{
  // Check the second argument
  if( inputParams[1] == "Tables" )
  {
    string const inputTableName = inputParams[2];
    if( inputTableName.empty())
    {
      return makeZeroTable( GEOS_FMT( "{}_zeroDissolution_table", CO2Solubility::catalogName() ), functionManager );
    }
    else
    {
      GEOS_THROW_IF( !functionManager.hasGroup< TableFunction >( inputTableName ),
                     GEOS_FMT( "{}: Could not find TableFunction with name {}", functionName, inputTableName ),
                     InputError );
      return getSolubilityTable( inputTableName, functionManager );
    }
  }

<<<<<<< HEAD
  integer const nPressures = tableCoords.nPressures();
  integer const nTemperatures = tableCoords.nTemperatures();

  array1d< real64 > co2Solubility( nPressures * nTemperatures );
  array1d< real64 > h2oSolubility( nPressures * nTemperatures );

  if( solubilityModel == constitutive::PVTProps::CO2Solubility::SolubilityModel::DuanSun )
  {
    constitutive::PVTProps::CO2SolubilityDuanSun::populateSolubilityTables(
      functionName,
      tableCoords,
      salinity,
      tolerance,
      co2Solubility,
      h2oSolubility );
=======
  string const tableName = functionName + "_co2Dissolution_table";

  if( functionManager.hasGroup< TableFunction >( tableName ) )
  {
    return getSolubilityTable( tableName, functionManager );
>>>>>>> 3c386cab
  }
  else if( solubilityModel == constitutive::PVTProps::CO2Solubility::SolubilityModel::SpycherPruess )
  {
<<<<<<< HEAD
    constitutive::PVTProps::CO2SolubilitySpycherPruess::populateSolubilityTables(
      functionName,
      tableCoords,
      salinity,
      tolerance,
      co2Solubility,
      h2oSolubility );
  }

  // Truncate negative solubility and warn
  integer constexpr maxBad = 5;     // Maximum number of bad values to report
  stackArray2d< real64, maxBad *4 > badValues( maxBad, 4 );
  integer badCount = 0;
  for( localIndex i = 0; i < nPressures; ++i )
  {
    real64 const P = tableCoords.getPressure( i );
    for( localIndex j = 0; j < nTemperatures; ++j )
    {
      real64 const T = tableCoords.getTemperature( j );
      if( co2Solubility[j*nPressures+i] < 0.0 || h2oSolubility[j*nPressures+i] < 0.0 )
      {
        badValues( badCount % maxBad, 0 ) = P;
        badValues( badCount % maxBad, 1 ) = T;
        badValues( badCount % maxBad, 2 ) = co2Solubility[j*nPressures+i];
        badValues( badCount % maxBad, 3 ) = h2oSolubility[j*nPressures+i];
        ++badCount;
      }
      if( co2Solubility[j*nPressures+i] < 0.0 )
      {
        co2Solubility[j*nPressures+i] = 0.0;
      }
      if( h2oSolubility[j*nPressures+i] < 0.0 )
      {
        h2oSolubility[j*nPressures+i] = 0.0;
      }
    }
=======
    // initialize the (p,T) coordinates
    PTTableCoordinates tableCoords;
    PVTFunctionHelpers::initializePropertyTable( inputParams, tableCoords );

    // initialize salinity and tolerance
    GEOS_THROW_IF_LT_MSG( inputParams.size(), 9,
                          GEOS_FMT( "{}: insufficient number of model parameters", functionName ),
                          InputError );

    real64 tolerance = 1e-9;
    real64 salinity = 0.0;
    try
    {
      salinity = stod( inputParams[8] );
      if( inputParams.size() >= 10 )
      {
        tolerance = stod( inputParams[9] );
      }
    }
    catch( const std::invalid_argument & e )
    {
      GEOS_THROW( GEOS_FMT( "{}: invalid model parameter value: {}", functionName, e.what() ), InputError );
    }

    array1d< real64 > values( tableCoords.nPressures() * tableCoords.nTemperatures() );
    calculateCO2Solubility( functionName, tolerance, tableCoords, salinity, values );

    return makeSolubilityTable( tableCoords.getCoords(), values, tableName, functionManager );
  }
}

TableFunction const * makeVapourisationTable( string_array const & inputParams,
                                              string const & functionName,
                                              FunctionManager & functionManager )
{
  if( inputParams[1] == "Tables" )
  {
    string const inputTableName = inputParams[3];
    if( inputTableName.empty())
    {
      return makeZeroTable( GEOS_FMT( "{}_zeroDissolution_table", CO2Solubility::catalogName() ), functionManager );
    }
    else
    {
      GEOS_THROW_IF( !functionManager.hasGroup< TableFunction >( inputTableName ),
                     GEOS_FMT( "{}: Could not find TableFunction with name {}", functionName, inputTableName ),
                     InputError );
      return getSolubilityTable( inputTableName, functionManager );
    }
  }

  string const tableName = functionName + "_waterVaporization_table";

  if( functionManager.hasGroup< TableFunction >( tableName ) )
  {
    return getSolubilityTable( tableName, functionManager );
>>>>>>> 3c386cab
  }
  if( 0 < badCount )
  {
<<<<<<< HEAD
    std::ostringstream badValueTable;
    badValueTable
      << std::setw( 15 ) << "Pressure (Pa)" << " "
      << std::setw( 15 ) << "Temperature (C)" << " "
      << std::setw( 23 ) << "CO2 solubility (mol/kg)" << " "
      << std::setw( 15 ) << "H2O solubility (mol/kg)" << " "
      << "\n";
    for( integer row = 0; row < LvArray::math::min( maxBad, badCount ); ++row )
    {
      badValueTable
        << std::setw( 15 ) << badValues( row, 0 ) << " "
        << std::setw( 15 ) << badValues( row, 1 ) << " "
        << std::setw( 23 ) << badValues( row, 2 ) << " "
        << std::setw( 15 ) << badValues( row, 3 ) << " "
        << "\n";
    }
    GEOS_LOG_RANK_0( GEOS_FMT( "CO2Solubility: {} negative solubility values encountered. These will be truncated to zero.\n{}",
                               badCount, badValueTable.str() ) );
=======
    // initialize the (p,T) coordinates
    PTTableCoordinates tableCoords;
    PVTFunctionHelpers::initializePropertyTable( inputParams, tableCoords );

    // Currently initialise to all zeros
    array1d< real64 > values( tableCoords.nPressures() * tableCoords.nTemperatures() );
    values.zero();

    return makeSolubilityTable( tableCoords.getCoords(), values, tableName, functionManager );
>>>>>>> 3c386cab
  }

  FunctionManager & functionManager = FunctionManager::getInstance();

  string const co2TableName = functionName + "_co2Dissolution_table";
  TableFunction const * co2SolubilityTable = makeTable( co2TableName, tableCoords, std::move( co2Solubility ), functionManager );
  string const h2oTableName = functionName + "_waterVaporization_table";
  TableFunction const * h2oSolubilityTable = makeTable( h2oTableName, tableCoords, std::move( h2oSolubility ), functionManager );
  return {co2SolubilityTable, h2oSolubilityTable};
}

} // namespace

namespace constitutive
{
namespace PVTProps
{

CO2Solubility::CO2Solubility( string const & name,
                              string_array const & inputParams,
                              string_array const & phaseNames,
                              string_array const & componentNames,
                              array1d< real64 > const & componentMolarWeight,
                              bool const printTable ):
  FlashModelBase( name,
                  componentNames,
                  componentMolarWeight )
{
  GEOS_THROW_IF_NE_MSG( phaseNames.size(), 2,
                        "The CO2Solubility model is a two-phase model",
                        InputError );
  GEOS_THROW_IF_NE_MSG( componentNames.size(), 2,
                        "The CO2Solubility model is a two-component model",
                        InputError );

  string const expectedCO2ComponentNames[] = { "CO2", "co2" };
  m_CO2Index = PVTFunctionHelpers::findName( componentNames, expectedCO2ComponentNames, "componentNames" );

  string const expectedWaterComponentNames[] = { "Water", "water" };
  m_waterIndex = PVTFunctionHelpers::findName( componentNames, expectedWaterComponentNames, "componentNames" );

  string const expectedGasPhaseNames[] = { "CO2", "co2", "gas", "Gas" };
  m_phaseGasIndex = PVTFunctionHelpers::findName( phaseNames, expectedGasPhaseNames, "phaseNames" );

  string const expectedWaterPhaseNames[] = { "Water", "water", "Liquid", "liquid" };
  m_phaseLiquidIndex = PVTFunctionHelpers::findName( phaseNames, expectedWaterPhaseNames, "phaseNames" );

  SolubilityModel solubilityModel = SolubilityModel::DuanSun;   // Default solubility model
  if( 11 <= inputParams.size() )
  {
    solubilityModel = EnumStrings< SolubilityModel >::fromString( inputParams[10] );
  }

  std::tie( m_CO2SolubilityTable, m_WaterVapourisationTable ) = makeSolubilityTables( m_modelName, inputParams, solubilityModel );

  if( printTable )
  {
    m_CO2SolubilityTable->print( m_CO2SolubilityTable->getName() );
    m_WaterVapourisationTable->print( m_WaterVapourisationTable->getName() );
  }
}

void CO2Solubility::checkTablesParameters( real64 const pressure,
                                           real64 const temperature ) const
{
  m_CO2SolubilityTable->checkCoord( pressure, 0 );
  m_CO2SolubilityTable->checkCoord( temperature, 1 );
  m_WaterVapourisationTable->checkCoord( pressure, 0 );
  m_WaterVapourisationTable->checkCoord( temperature, 1 );
}

CO2Solubility::KernelWrapper CO2Solubility::createKernelWrapper() const
{
  return KernelWrapper( m_componentMolarWeight,
                        *m_CO2SolubilityTable,
                        *m_WaterVapourisationTable,
                        m_CO2Index,
                        m_waterIndex,
                        m_phaseGasIndex,
                        m_phaseLiquidIndex );
}

} // end namespace PVTProps

} // namespace constitutive

} // end namespace geos<|MERGE_RESOLUTION|>--- conflicted
+++ resolved
@@ -50,7 +50,7 @@
   }
 }
 
-<<<<<<< HEAD
+// <<<<<<< feature/dkachuma/spycher-pruess-solubility-tables
 std::pair< TableFunction const *, TableFunction const * >
 makeSolubilityTables( string const & functionName,
                       string_array const & inputParams,
@@ -64,7 +64,7 @@
   GEOS_THROW_IF_LT_MSG( inputParams.size(), 9,
                         GEOS_FMT( "{}: insufficient number of model parameters", functionName ),
                         InputError );
-=======
+// =======
 TableFunction const * getSolubilityTable( string const & tableName,
                                           FunctionManager & functionManager )
 {
@@ -86,7 +86,7 @@
   table->setInterpolationMethod( TableFunction::InterpolationType::Linear );
   return table;
 }
->>>>>>> 3c386cab
+// >>>>>>> develop
 
 TableFunction const * makeZeroTable( string const & tableName,
                                      FunctionManager & functionManager )
@@ -131,7 +131,7 @@
     }
   }
 
-<<<<<<< HEAD
+// +++++++++++ feature/dkachuma/spycher-pruess-solubility-tables
   integer const nPressures = tableCoords.nPressures();
   integer const nTemperatures = tableCoords.nTemperatures();
 
@@ -147,17 +147,17 @@
       tolerance,
       co2Solubility,
       h2oSolubility );
-=======
+// +++++++++++
   string const tableName = functionName + "_co2Dissolution_table";
 
   if( functionManager.hasGroup< TableFunction >( tableName ) )
   {
     return getSolubilityTable( tableName, functionManager );
->>>>>>> 3c386cab
+//>>>>>>> develop
   }
   else if( solubilityModel == constitutive::PVTProps::CO2Solubility::SolubilityModel::SpycherPruess )
   {
-<<<<<<< HEAD
+// +++++++++++ feature/dkachuma/spycher-pruess-solubility-tables
     constitutive::PVTProps::CO2SolubilitySpycherPruess::populateSolubilityTables(
       functionName,
       tableCoords,
@@ -194,7 +194,7 @@
         h2oSolubility[j*nPressures+i] = 0.0;
       }
     }
-=======
+// +++++++++++ 
     // initialize the (p,T) coordinates
     PTTableCoordinates tableCoords;
     PVTFunctionHelpers::initializePropertyTable( inputParams, tableCoords );
@@ -251,11 +251,11 @@
   if( functionManager.hasGroup< TableFunction >( tableName ) )
   {
     return getSolubilityTable( tableName, functionManager );
->>>>>>> 3c386cab
+ // +++++++++++ develop
   }
   if( 0 < badCount )
   {
-<<<<<<< HEAD
+// +++++++++++ feature/dkachuma/spycher-pruess-solubility-tables
     std::ostringstream badValueTable;
     badValueTable
       << std::setw( 15 ) << "Pressure (Pa)" << " "
@@ -274,7 +274,7 @@
     }
     GEOS_LOG_RANK_0( GEOS_FMT( "CO2Solubility: {} negative solubility values encountered. These will be truncated to zero.\n{}",
                                badCount, badValueTable.str() ) );
-=======
+// +++++++++++ 
     // initialize the (p,T) coordinates
     PTTableCoordinates tableCoords;
     PVTFunctionHelpers::initializePropertyTable( inputParams, tableCoords );
@@ -284,7 +284,7 @@
     values.zero();
 
     return makeSolubilityTable( tableCoords.getCoords(), values, tableName, functionManager );
->>>>>>> 3c386cab
+// +++++++++++ develop
   }
 
   FunctionManager & functionManager = FunctionManager::getInstance();
