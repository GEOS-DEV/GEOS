/*
 * ------------------------------------------------------------------------------------------------------------
 * SPDX-License-Identifier: LGPL-2.1-only
 *
 * Copyright (c) 2018-2020 Lawrence Livermore National Security LLC
 * Copyright (c) 2018-2020 The Board of Trustees of the Leland Stanford Junior University
 * Copyright (c) 2018-2020 TotalEnergies
 * Copyright (c) 2019-     GEOSX Contributors
 * All rights reserved
 *
 * See top level LICENSE, COPYRIGHT, CONTRIBUTORS, NOTICE, and ACKNOWLEDGEMENTS files for details.
 * ------------------------------------------------------------------------------------------------------------
 */

/**
 * @file CO2Solubility.cpp
 */

#include "constitutive/fluid/multifluid/CO2Brine/functions/CO2Solubility.hpp"

#include "constitutive/fluid/multifluid/CO2Brine/functions/CO2SolubilitySpycherPruess.hpp"
#include "constitutive/fluid/multifluid/CO2Brine/functions/CO2EOSSolver.hpp"
#include "constitutive/fluid/multifluid/CO2Brine/functions/PVTFunctionHelpers.hpp"

#include "functions/FunctionManager.hpp"
#include "common/Units.hpp"

namespace geos
{

using namespace stringutilities;

namespace constitutive
{

namespace PVTProps
{

namespace
{

constexpr real64 P_Pa_f = 1e+5;
constexpr real64 P_c    = 73.773 * P_Pa_f;
constexpr real64 T_c    = 304.1282;
constexpr real64 Rgas   = constants::gasConstant;
constexpr real64 V_c    = Rgas*T_c/P_c;

// these coefficients are in Table (A1) of Duan and Sun (2003)
constexpr real64 acoef[] =
{ 8.99288497e-2, -4.94783127e-1, 4.77922245e-2, 1.03808883e-2, -2.82516861e-2, 9.49887563e-2, 5.20600880e-4,
  -2.93540971e-4, -1.77265112e-3, -2.51101973e-5, 8.93353441e-5, 7.88998563e-5, -1.66727022e-2, 1.398, 2.96e-2 };

real64 co2EOS( real64 const & T, real64 const & P, real64 const & V_r )
{
  // reduced pressure
  real64 const P_r = P*P_Pa_f/P_c;
  // reduced temperature
  real64 const T_r = units::convertCToK( T )/T_c;

  // CO2 equation of state
  // see equation (A1) in Duan and Sun (2003)
  real64 const f_Z = 1.0
                     + ( acoef[0] + acoef[1]/(T_r * T_r) + acoef[2]/(T_r * T_r * T_r) )/V_r
                     + ( acoef[3] + acoef[4]/(T_r * T_r) + acoef[5]/(T_r * T_r * T_r) )/(V_r*V_r)
                     + ( acoef[6] + acoef[7]/(T_r * T_r) + acoef[8]/(T_r * T_r * T_r) )/(V_r*V_r*V_r*V_r)
                     + ( acoef[9] + acoef[10]/(T_r * T_r) + acoef[11]/(T_r * T_r * T_r) )/(V_r*V_r*V_r*V_r*V_r)
                     + acoef[12]/(T_r * T_r * T_r)/(V_r * V_r) * (acoef[13] + acoef[14]/(V_r * V_r)) * exp( -acoef[14]/(V_r * V_r)) - P_r * V_r / T_r;

  return f_Z;
}

real64 PWater( real64 const & T )
{
  // these coefficients are defined in Table (B1) of Duan and Sun (2003)
  constexpr real64 ccoef[] = { -38.640844, 5.8948420, 59.876516, 26.654627, 10.637097 };

  // H2O critical pressure (bars)
  real64 const P_c_w = 220.85;
  // H2O critical temperature (K)
  real64 const T_c_w = 647.29;
  real64 const tt = ( units::convertCToK( T )-T_c_w )/T_c_w;
  // Empirical model for water pressure of equation (B1) of Duan and Sun (2003)
  real64 const x = ( P_c_w*units::convertCToK( T )/T_c_w )
                   * (1
                      + ccoef[0]*pow( -tt, 1.9 )
                      + ccoef[1]*tt
                      + ccoef[2]*tt*tt
                      + ccoef[3]*tt*tt*tt
                      + ccoef[4]*tt*tt*tt*tt);

  return x;
}

real64 logF( real64 const & T, real64 const & P, real64 const & V_r )
{
  // reduced pressure
  real64 const P_r = P*P_Pa_f/P_c;
  // reduced temperature
  real64 const T_r = units::convertCToK( T ) / T_c;
  real64 const Z   = P_r * V_r/T_r;

  // fugacity coefficient of CO2, equation (A6) of Duan and Sun (2003)
  real64 const log_f = Z - 1 - log( Z ) +
                       ( acoef[0] + acoef[1]/T_r/T_r + acoef[2]/T_r/T_r/T_r )/V_r
                       + ( acoef[3] + acoef[4]/T_r/T_r + acoef[5]/T_r/T_r/T_r )/2.0/V_r/V_r
                       + ( acoef[6] + acoef[7]/T_r/T_r + acoef[8]/T_r/T_r/T_r )/4.0/V_r/V_r/V_r/V_r
                       + ( acoef[9] + acoef[10]/T_r/T_r + acoef[11]/T_r/T_r/T_r )/5.0/V_r/V_r/V_r/V_r/V_r
                       + acoef[12]/2.0/T_r/T_r/T_r/acoef[14] * ( acoef[13] + 1.0 - (acoef[13] + 1.0 + acoef[14]/V_r/V_r) * exp( -acoef[14]/V_r/V_r ) );

  return log_f;
}

real64 Par( real64 const & T, real64 const & P, real64 const * cc )
{
  // "equation for the parameters", see equation (7) of Duan and Sun (2003)
  real64 x = cc[0]
             + cc[1]*T
             + cc[2]/T
             + cc[3]*T*T
             + cc[4]/(630.0-T)
             + cc[5]*P
             + cc[6]*P *log( T )
             + cc[7]*P/T
             + cc[8]*P/(630.0-T)
             + cc[9]*P*P/(630.0-T)/(630.0-T)
             + cc[10]*T *log( P );

  return x;
}

real64 CO2SolubilityFunction( string const & name,
                              real64 const & tolerance,
                              real64 const & T,
                              real64 const & P,
                              real64 (* f)( real64 const & x1, real64 const & x2, real64 const & x3 ) )
{
  // compute the initial guess for Newton's method
  real64 const initialReducedVolume = 0.75*Rgas*units::convertCToK( T )/(P*P_Pa_f)*(1/V_c);

  // define the local solver parameters
  // for now, this is hard-coded, but we may want to let the user access the parameters at some point
  integer const maxNumNewtonIter = 500;
  integer const maxNumBacktrackIter = 8;
  real64 const maxAbsUpdate = 1e12;
  real64 const minAbsDeriv = 0;
  real64 const allowedMinValue = 0.05; // value chosen to match previous implementation
  real64 const presMultiplierForReporting = 1e5; // this is because P is in hectopascal in this function

  // solve the CO2 equation of state for this pair of (pres, temp)
  // return the reduced volume
  return CO2EOSSolver::solve( name,
                              maxNumNewtonIter,
                              maxNumBacktrackIter,
                              tolerance,
                              minAbsDeriv,
                              maxAbsUpdate,
                              allowedMinValue,
                              initialReducedVolume,
                              T,
                              P,
                              presMultiplierForReporting,
                              f );
}

void calculateCO2Solubility( string const & functionName,
                             real64 const & tolerance,
                             PTTableCoordinates const & tableCoords,
                             real64 const & salinity,
                             array1d< real64 > const & values )
{
  // Interaction parameters, see Table 2 of Duan and Sun (2003)
  constexpr real64 mu[] =
  { 28.9447706, -0.0354581768, -4770.67077, 1.02782768e-5, 33.8126098, 9.04037140e-3,
    -1.14934031e-3, -0.307405726, -0.0907301486, 9.32713393e-4, 0 };
  constexpr real64 lambda[] = { -0.411370585, 6.07632013e-4, 97.5347708, 0, 0, 0, 0, -0.0237622469, 0.0170656236, 0, 1.41335834e-5 };
  constexpr real64 zeta[] = { 3.36389723e-4, -1.98298980e-5, 0, 0, 0, 0, 0, 2.12220830e-3, -5.24873303e-3, 0, 0 };

  localIndex const nPressures = tableCoords.nPressures();
  localIndex const nTemperatures = tableCoords.nTemperatures();

  for( localIndex i = 0; i < nPressures; ++i )
  {
    real64 const P = tableCoords.getPressure( i ) / P_Pa_f;

    for( localIndex j = 0; j < nTemperatures; ++j )
    {
      real64 const T = tableCoords.getTemperature( j );

      // compute reduced volume by solving the CO2 equation of state
      real64 const V_r = CO2SolubilityFunction( functionName, tolerance, T, P, &co2EOS );

      // compute equation (6) of Duan and Sun (2003)
      real64 const logK = Par( units::convertCToK( T ), P, mu )
                          - logF( T, P, V_r )
                          + 2*Par( units::convertCToK( T ), P, lambda ) * salinity
                          + Par( units::convertCToK( T ), P, zeta ) * salinity * salinity;
      real64 const expLogK = exp( logK );

      // mole fraction of CO2 in vapor phase, equation (4) of Duan and Sun (2003)
      real64 const Pw = PWater( T );
      real64 const y_CO2 = (P - Pw)/P;
      values[j*nPressures+i] = y_CO2 * P / expLogK;

      GEOS_WARNING_IF( expLogK <= 1e-10,
                       GEOS_FMT( "CO2Solubility: exp(logK) = {} is too small (logK = {}, P = {}, T = {}, V_r = {}), resulting solubility value is {}",
                                 expLogK, logK, P, T, V_r, values[j*nPressures+i] ));

      if( values[j*nPressures+i] < 0 )
      {
        GEOS_LOG_RANK_0( GEOS_FMT( "CO2Solubility: negative solubility value = {}, y_CO2 = {}, P = {}, PWater(T) = {}; corrected to 0",
                                   values[j * nPressures + i], y_CO2, P, Pw ) );
        values[j*nPressures+i] = 0.0;
      }
    }
  }
}

TableFunction const * makeSolubilityTable( string_array const & inputParams,
                                           string const & functionName,
                                           FunctionManager & functionManager )
{
  // initialize the (p,T) coordinates
  PTTableCoordinates tableCoords;
  PVTFunctionHelpers::initializePropertyTable( inputParams, tableCoords );

  // initialize salinity and tolerance
  GEOS_THROW_IF_LT_MSG( inputParams.size(), 9,
                        GEOS_FMT( "{}: insufficient number of model parameters", functionName ),
                        InputError );

  real64 tolerance = 1e-9;
  real64 salinity = 0.0;
  try
  {
    salinity = stod( inputParams[8] );
    if( inputParams.size() >= 10 )
    {
      tolerance = stod( inputParams[9] );
    }
  }
  catch( const std::invalid_argument & e )
  {
    GEOS_THROW( GEOS_FMT( "{}: invalid model parameter value: {}", functionName, e.what() ), InputError );
  }

  array1d< real64 > values( tableCoords.nPressures() * tableCoords.nTemperatures() );
  calculateCO2Solubility( functionName, tolerance, tableCoords, salinity, values );

  string const tableName = functionName + "_co2Dissolution_table";
  if( functionManager.hasGroup< TableFunction >( tableName ) )
  {
    return functionManager.getGroupPointer< TableFunction >( tableName );
  }
  else
  {
    TableFunction * const solubilityTable = dynamicCast< TableFunction * >( functionManager.createChild( "TableFunction", tableName ) );
    solubilityTable->setTableCoordinates( tableCoords.getCoords(),
                                          { units::Pressure, units::TemperatureInC } );
    solubilityTable->setTableValues( values, units::Solubility );
    solubilityTable->setInterpolationMethod( TableFunction::InterpolationType::Linear );
    return solubilityTable;
  }
}

TableFunction const * makeVapourisationTable( string_array const & inputParams,
                                              string const & functionName,
                                              FunctionManager & functionManager )
{
  // initialize the (p,T) coordinates
  PTTableCoordinates tableCoords;
  PVTFunctionHelpers::initializePropertyTable( inputParams, tableCoords );

  // Currently initialise to all zeros

  array1d< real64 > values( tableCoords.nPressures() * tableCoords.nTemperatures() );
  values.zero();

  string const tableName = functionName + "_waterVaporization_table";
  if( functionManager.hasGroup< TableFunction >( tableName ) )
  {
    return functionManager.getGroupPointer< TableFunction >( tableName );
  }
  else
  {
    TableFunction * const vapourisationTable = dynamicCast< TableFunction * >( functionManager.createChild( "TableFunction", tableName ) );
    vapourisationTable->setTableCoordinates( tableCoords.getCoords(),
                                             { units::Pressure, units::TemperatureInC } );
    vapourisationTable->setTableValues( values, units::Solubility );
    vapourisationTable->setInterpolationMethod( TableFunction::InterpolationType::Linear );
    return vapourisationTable;
  }
}

} // namespace

CO2Solubility::CO2Solubility( string const & name,
                              string_array const & inputParams,
                              string_array const & phaseNames,
                              string_array const & componentNames,
                              array1d< real64 > const & componentMolarWeight,
                              bool const printTable ):
  FlashModelBase( name,
                  componentNames,
                  componentMolarWeight )
{
  GEOS_THROW_IF_NE_MSG( phaseNames.size(), 2,
                        "The CO2Solubility model is a two-phase model",
                        InputError );
  GEOS_THROW_IF_NE_MSG( componentNames.size(), 2,
                        "The CO2Solubility model is a two-component model",
                        InputError );

  string const expectedCO2ComponentNames[] = { "CO2", "co2" };
  m_CO2Index = PVTFunctionHelpers::findName( componentNames, expectedCO2ComponentNames, "componentNames" );

  string const expectedWaterComponentNames[] = { "Water", "water" };
  m_waterIndex = PVTFunctionHelpers::findName( componentNames, expectedWaterComponentNames, "componentNames" );

  string const expectedGasPhaseNames[] = { "CO2", "co2", "gas", "Gas" };
  m_phaseGasIndex = PVTFunctionHelpers::findName( phaseNames, expectedGasPhaseNames, "phaseNames" );

  string const expectedWaterPhaseNames[] = { "Water", "water", "Liquid", "liquid" };
  m_phaseLiquidIndex = PVTFunctionHelpers::findName( phaseNames, expectedWaterPhaseNames, "phaseNames" );

<<<<<<< HEAD
  string const solubilityModel = 10 < inputParams.size() ? inputParams[10] : "DuanSun";
  FunctionManager & functionManager = FunctionManager::getInstance();
  if( solubilityModel == "SpycherPruess" )
  {
    std::pair< TableFunction const *, TableFunction const * > tables =
      CO2SolubilitySpycherPruess::makeSolubilityTables( inputParams, m_modelName, functionManager );
    m_CO2SolubilityTable = tables.first;
    m_WaterVapourisationTable = tables.second;
  }
  else if( solubilityModel == "DuanSun" )
  {
    m_CO2SolubilityTable = makeSolubilityTable( inputParams, m_modelName, functionManager );
    m_WaterVapourisationTable = makeVapourisationTable( inputParams, m_modelName, functionManager );
  }
  else
  {
    GEOS_THROW( GEOS_FMT( "The CO2Solubility model {} is not known."
                          " This should be either 'DuanSun' or 'SpycherPruess'.", solubilityModel ),
                InputError );
=======
  m_CO2SolubilityTable = makeSolubilityTable( inputParams, m_modelName, FunctionManager::getInstance() );
  m_WaterVapourisationTable = makeVapourisationTable( inputParams, m_modelName, FunctionManager::getInstance() );
  if( printTable )
  {
    m_CO2SolubilityTable->print( m_CO2SolubilityTable->getName() );
    m_WaterVapourisationTable->print( m_WaterVapourisationTable->getName() );
>>>>>>> 39e75de5
  }
}

void CO2Solubility::checkTablesParameters( real64 const pressure,
                                           real64 const temperature ) const
{
  m_CO2SolubilityTable->checkCoord( pressure, 0 );
  m_CO2SolubilityTable->checkCoord( temperature, 1 );
  m_WaterVapourisationTable->checkCoord( pressure, 0 );
  m_WaterVapourisationTable->checkCoord( temperature, 1 );
}

CO2Solubility::KernelWrapper CO2Solubility::createKernelWrapper() const
{
  return KernelWrapper( m_componentMolarWeight,
                        *m_CO2SolubilityTable,
                        *m_WaterVapourisationTable,
                        m_CO2Index,
                        m_waterIndex,
                        m_phaseGasIndex,
                        m_phaseLiquidIndex );
}

REGISTER_CATALOG_ENTRY( FlashModelBase, CO2Solubility, string const &, string_array const &, string_array const &, string_array const &, array1d< real64 > const &, bool const )

} // end namespace PVTProps

} // namespace constitutive

} // end namespace geos<|MERGE_RESOLUTION|>--- conflicted
+++ resolved
@@ -322,34 +322,12 @@
   string const expectedWaterPhaseNames[] = { "Water", "water", "Liquid", "liquid" };
   m_phaseLiquidIndex = PVTFunctionHelpers::findName( phaseNames, expectedWaterPhaseNames, "phaseNames" );
 
-<<<<<<< HEAD
-  string const solubilityModel = 10 < inputParams.size() ? inputParams[10] : "DuanSun";
-  FunctionManager & functionManager = FunctionManager::getInstance();
-  if( solubilityModel == "SpycherPruess" )
-  {
-    std::pair< TableFunction const *, TableFunction const * > tables =
-      CO2SolubilitySpycherPruess::makeSolubilityTables( inputParams, m_modelName, functionManager );
-    m_CO2SolubilityTable = tables.first;
-    m_WaterVapourisationTable = tables.second;
-  }
-  else if( solubilityModel == "DuanSun" )
-  {
-    m_CO2SolubilityTable = makeSolubilityTable( inputParams, m_modelName, functionManager );
-    m_WaterVapourisationTable = makeVapourisationTable( inputParams, m_modelName, functionManager );
-  }
-  else
-  {
-    GEOS_THROW( GEOS_FMT( "The CO2Solubility model {} is not known."
-                          " This should be either 'DuanSun' or 'SpycherPruess'.", solubilityModel ),
-                InputError );
-=======
   m_CO2SolubilityTable = makeSolubilityTable( inputParams, m_modelName, FunctionManager::getInstance() );
   m_WaterVapourisationTable = makeVapourisationTable( inputParams, m_modelName, FunctionManager::getInstance() );
   if( printTable )
   {
     m_CO2SolubilityTable->print( m_CO2SolubilityTable->getName() );
     m_WaterVapourisationTable->print( m_WaterVapourisationTable->getName() );
->>>>>>> 39e75de5
   }
 }
 
