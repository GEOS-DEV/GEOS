--- conflicted
+++ resolved
@@ -322,12 +322,12 @@
   m_phaseLiquidIndex = PVTFunctionHelpers::findName( phaseNames, expectedWaterPhaseNames, "phaseNames" );
 
   m_CO2SolubilityTable = makeSolubilityTable( inputParams, m_modelName, FunctionManager::getInstance() );
-<<<<<<< HEAD
   m_WaterVapourisationTable = makeVapourisationTable( inputParams, m_modelName, FunctionManager::getInstance() );
-=======
   if( printTable )
+  {
     m_CO2SolubilityTable->print( m_CO2SolubilityTable->getName() );
->>>>>>> e9dec15b
+    m_WaterVapourisationTable->print( m_WaterVapourisationTable->getName() );
+  }
 }
 
 void CO2Solubility::checkTablesParameters( real64 const pressure,
