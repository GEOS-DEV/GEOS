--- conflicted
+++ resolved
@@ -122,134 +122,6 @@
   m_phase2( phase2.createKernelWrapper() ),
   m_phase3( phase3.createKernelWrapper() )
 {}
-<<<<<<< HEAD
-
-template< typename FLASH, typename PHASE1, typename PHASE2, typename PHASE3 >
-GEOS_HOST_DEVICE
-GEOS_FORCE_INLINE
-void
-CompositionalMultiphaseFluidUpdates< FLASH, PHASE1, PHASE2, PHASE3 >::compute(
-  real64 const pressure,
-  real64 const temperature,
-  arraySlice1d< real64 const, compflow::USD_COMP - 1 > const & composition,
-  arraySlice1d< real64, multifluid::USD_PHASE - 2 > const & phaseFrac,
-  arraySlice1d< real64, multifluid::USD_PHASE - 2 > const & phaseDens,
-  arraySlice1d< real64, multifluid::USD_PHASE - 2 > const & phaseMassDens,
-  arraySlice1d< real64, multifluid::USD_PHASE - 2 > const & phaseVisc,
-  arraySlice1d< real64, multifluid::USD_PHASE - 2 > const & phaseEnthalpy,
-  arraySlice1d< real64, multifluid::USD_PHASE - 2 > const & phaseInternalEnergy,
-  arraySlice2d< real64, multifluid::USD_PHASE_COMP - 2 > const & phaseCompFrac,
-  real64 & totalDens ) const
-{
-  GEOS_UNUSED_VAR( phaseEnthalpy, phaseInternalEnergy );
-  GEOS_UNUSED_VAR( pressure, temperature );
-
-  integer constexpr maxNumComp = MultiFluidBase::MAX_NUM_COMPONENTS;
-  integer constexpr maxNumPhase = MultiFluidBase::MAX_NUM_PHASES;
-  integer const numComp = numComponents();
-  integer const numPhase = numPhases();
-
-  // 1. Convert input mass fractions to mole fractions and keep derivatives
-
-  stackArray1d< real64, maxNumComp > compMoleFrac( numComp );
-  if( m_useMass )
-  {
-    convertToMoleFractions< maxNumComp >( composition, compMoleFrac );
-  }
-  else
-  {
-    for( integer ic = 0; ic < numComp; ++ic )
-    {
-      compMoleFrac[ic] = composition[ic];
-    }
-  }
-
-  // 2. Compute phase fractions and phase component fractions
-  m_flash.compute( m_componentProperties,
-                   pressure,
-                   temperature,
-                   compMoleFrac.toSliceConst(),
-                   phaseFrac,
-                   phaseCompFrac );
-
-  // 3. Calculate the phase densities
-  m_phase1.density.compute( m_componentProperties,
-                            pressure,
-                            temperature,
-                            phaseCompFrac[0].toSliceConst(),
-                            phaseDens[0],
-                            phaseMassDens[0],
-                            m_useMass );
-  m_phase2.density.compute( m_componentProperties,
-                            pressure,
-                            temperature,
-                            phaseCompFrac[1].toSliceConst(),
-                            phaseDens[1],
-                            phaseMassDens[1],
-                            m_useMass );
-  if constexpr (2 < FLASH::KernelWrapper::getNumberOfPhases())
-  {
-    m_phase3.density.compute( m_componentProperties,
-                              pressure,
-                              temperature,
-                              phaseCompFrac[2].toSliceConst(),
-                              phaseDens[2],
-                              phaseMassDens[2],
-                              m_useMass );
-  }
-
-  // 4. Calculate the phase viscosities
-  m_phase1.viscosity.compute( m_componentProperties,
-                              pressure,
-                              temperature,
-                              phaseCompFrac[0].toSliceConst(),
-                              phaseMassDens[0],
-                              phaseVisc[0],
-                              m_useMass );
-  m_phase2.viscosity.compute( m_componentProperties,
-                              pressure,
-                              temperature,
-                              phaseCompFrac[1].toSliceConst(),
-                              phaseMassDens[1],
-                              phaseVisc[1],
-                              m_useMass );
-  if constexpr (2 < FLASH::KernelWrapper::getNumberOfPhases())
-  {
-    m_phase3.viscosity.compute( m_componentProperties,
-                                pressure,
-                                temperature,
-                                phaseCompFrac[2].toSliceConst(),
-                                phaseMassDens[2],
-                                phaseVisc[2],
-                                m_useMass );
-  }
-
-  // 5. if mass variables used instead of molar, perform the conversion
-
-  if( m_useMass )
-  {
-
-    real64 phaseMolecularWeight[maxNumPhase]{};
-    for( integer ip = 0; ip < numPhase; ++ip )
-    {
-      phaseMolecularWeight[ip] = 1.0;
-    }
-
-    // convert mole fractions to mass fractions
-    convertToMassFractions< maxNumComp >( phaseMolecularWeight,
-                                          phaseFrac,
-                                          phaseCompFrac );
-
-  }
-
-  // 6. Compute total fluid mass/molar density
-
-  computeTotalDensity< maxNumComp, maxNumPhase >( phaseFrac,
-                                                  phaseDens,
-                                                  totalDens );
-}
-=======
->>>>>>> f079bcac
 
 template< typename FLASH, typename PHASE1, typename PHASE2, typename PHASE3 >
 GEOS_HOST_DEVICE
