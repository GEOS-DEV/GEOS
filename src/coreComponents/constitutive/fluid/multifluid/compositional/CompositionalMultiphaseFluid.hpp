--- conflicted
+++ resolved
@@ -51,11 +51,7 @@
   using Phase3Model = PHASE3;
 
   // Get the number of phases
-<<<<<<< HEAD
-  static constexpr integer NUM_PHASES = FlashModel::getNumberOfPhases();
-=======
   static constexpr integer NUM_PHASES = FlashModel::KernelWrapper::getNumberOfPhases();
->>>>>>> 547798f9
   // Currently restrict to 2 or 3 phases
   static_assert( NUM_PHASES == 2 || NUM_PHASES == 3 );
 
