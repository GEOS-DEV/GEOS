--- conflicted
+++ resolved
@@ -105,20 +105,8 @@
     {
       real64 const xMid = 0.5 * ( xMin + xMax );
       funcXMid = evaluate( kValues, feed, presentComponentIds, xMid );
-<<<<<<< HEAD
-      if( ( funcXMin < 0 ) && ( funcXMax < 0 ) )
-      {
-        return gasPhaseMoleFraction = 0.0;
-      }
-      else if( ( funcXMin > 0 ) && ( funcXMax > 0 ) )
-      {
-        return gasPhaseMoleFraction = 1.0;
-      }
-      else if( funcXMin * funcXMid < 0.0 )
-=======
 
       if( 0.0 < funcXMax * funcXMid )
->>>>>>> b65466dd
       {
         xMax = xMid;
         funcXMax = funcXMid;
