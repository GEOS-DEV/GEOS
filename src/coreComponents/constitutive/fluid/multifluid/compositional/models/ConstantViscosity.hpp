/*
 * ------------------------------------------------------------------------------------------------------------
 * SPDX-License-Identifier: LGPL-2.1-only
 *
 * Copyright (c) 2018-2020 Lawrence Livermore National Security LLC
 * Copyright (c) 2018-2020 The Board of Trustees of the Leland Stanford Junior University
 * Copyright (c) 2018-2020 TotalEnergies
 * Copyright (c) 2019-     GEOSX Contributors
 * All rights reserved
 *
 * See top level LICENSE, COPYRIGHT, CONTRIBUTORS, NOTICE, and ACKNOWLEDGEMENTS files for details.
 * ------------------------------------------------------------------------------------------------------------
 */

/**
 * @file ConstantViscosity.hpp
 */

#ifndef GEOS_CONSTITUTIVE_FLUID_MULTIFLUID_COMPOSITIONAL_MODELS_CONSTANTVISCOSITY_HPP_
#define GEOS_CONSTITUTIVE_FLUID_MULTIFLUID_COMPOSITIONAL_MODELS_CONSTANTVISCOSITY_HPP_

#include "FunctionBase.hpp"

namespace geos
{

namespace constitutive
{

namespace compositional
{

class ConstantViscosityUpdate final : public FunctionBaseUpdate
{
public:
  explicit ConstantViscosityUpdate( real64 const constantPhaseViscosity );

  template< integer USD1, integer USD2 >
  GEOS_HOST_DEVICE
  void compute( ComponentProperties::KernelWrapper const & componentProperties,
                real64 const & pressure,
                real64 const & temperature,
                arraySlice1d< real64 const, USD1 > const & phaseComposition,
                real64 const & density,
                arraySlice1d< real64 const, USD2 > const & dDensity,
                real64 & viscosity,
                arraySlice1d< real64, USD2 > const & dViscosity,
                bool useMass ) const;

private:
  real64 const m_constantPhaseViscosity;
};

class ConstantViscosity : public FunctionBase
{
public:
  static constexpr real64 defaultViscosity = 0.001;
public:
  ConstantViscosity( string const & name,
                     ComponentProperties const & componentProperties,
                     integer const phaseIndex,
                     ModelParameters const & modelParameters );

  static string catalogName() { return ""; }

  FunctionType functionType() const override
  {
    return FunctionType::VISCOSITY;
  }

  /// Type of kernel wrapper for in-kernel update
  using KernelWrapper = ConstantViscosityUpdate;

  /**
   * @brief Create an update kernel wrapper.
   * @return the wrapper
   */
  KernelWrapper createKernelWrapper() const;

  // Parameters for constant viscosity model
  class Parameters : public ModelParameters
  {
public:
    Parameters( std::unique_ptr< ModelParameters > parameters );
    ~Parameters() override = default;

    array1d< real64 > m_constantPhaseViscosity;

<<<<<<< HEAD
protected:
=======
private:
>>>>>>> 9134c422
    void registerParametersImpl( MultiFluidBase * fluid ) override;
    void postProcessInputImpl( MultiFluidBase const * fluid, ComponentProperties const & componentProperties ) override;

    struct viewKeyStruct
    {
      static constexpr char const * constantPhaseViscosityString() { return "constantPhaseViscosity"; }
    };
  };

  // Create parameters unique to this model
  static std::unique_ptr< ModelParameters > createParameters( std::unique_ptr< ModelParameters > parameters );

private:
  real64 m_constantPhaseViscosity{defaultViscosity};
};

template< integer USD1, integer USD2 >
GEOS_HOST_DEVICE
GEOS_FORCE_INLINE
void ConstantViscosityUpdate::compute( ComponentProperties::KernelWrapper const & componentProperties,
                                       real64 const & pressure,
                                       real64 const & temperature,
                                       arraySlice1d< real64 const, USD1 > const & phaseComposition,
                                       real64 const & density,
                                       arraySlice1d< real64 const, USD2 > const & dDensity,
                                       real64 & viscosity,
                                       arraySlice1d< real64, USD2 > const & dViscosity,
                                       bool useMass ) const
{
  GEOS_UNUSED_VAR( componentProperties, pressure, temperature, useMass );
  GEOS_UNUSED_VAR( phaseComposition );
  GEOS_UNUSED_VAR( density, dDensity );

  viscosity = m_constantPhaseViscosity;

  LvArray::forValuesInSlice( dViscosity, setZero );
}

} // end namespace compositional

} // end namespace constitutive

} // end namespace geos

#endif //GEOS_CONSTITUTIVE_FLUID_MULTIFLUID_COMPOSITIONAL_MODELS_CONSTANTVISCOSITY_HPP_<|MERGE_RESOLUTION|>--- conflicted
+++ resolved
@@ -86,11 +86,7 @@
 
     array1d< real64 > m_constantPhaseViscosity;
 
-<<<<<<< HEAD
-protected:
-=======
 private:
->>>>>>> 9134c422
     void registerParametersImpl( MultiFluidBase * fluid ) override;
     void postProcessInputImpl( MultiFluidBase const * fluid, ComponentProperties const & componentProperties ) override;
 
