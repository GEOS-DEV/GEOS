/*
 * ------------------------------------------------------------------------------------------------------------
 * SPDX-License-Identifier: LGPL-2.1-only
 *
 * Copyright (c) 2018-2020 Lawrence Livermore National Security LLC
 * Copyright (c) 2018-2020 The Board of Trustees of the Leland Stanford Junior University
 * Copyright (c) 2018-2020 TotalEnergies
 * Copyright (c) 2019-     GEOSX Contributors
 * All rights reserved
 *
 * See top level LICENSE, COPYRIGHT, CONTRIBUTORS, NOTICE, and ACKNOWLEDGEMENTS files for details.
 * ------------------------------------------------------------------------------------------------------------
 */

/**
 * @file CompositionalMultiphaseFluid.hpp
 */

#ifndef GEOS_CONSTITUTIVE_FLUID_COMPOSITIONALMULTIPHASEFLUID_HPP_
#define GEOS_CONSTITUTIVE_FLUID_COMPOSITIONALMULTIPHASEFLUID_HPP_

#include "constitutive/fluid/MultiFluidBase.hpp"
#include "constitutive/fluid/MultiFluidUtils.hpp"

#include "constitutive/PVTPackage/PVTPackage/source/pvt/pvt.hpp"

namespace geos
{
namespace constitutive
{

class CompositionalMultiphaseFluid : public MultiFluidBase
{
public:

  using exec_policy = serialPolicy;

  CompositionalMultiphaseFluid( string const & name, Group * const parent );

  virtual std::unique_ptr< ConstitutiveBase >
  deliverClone( string const & name,
                Group * const parent ) const override;

  static string catalogName() { return "CompositionalMultiphaseFluid"; }

  virtual string getCatalogName() const override { return catalogName(); }

  virtual integer getWaterPhaseIndex() const override final;

  struct viewKeyStruct : MultiFluidBase::viewKeyStruct
  {
    static constexpr char const * equationsOfStateString() { return "equationsOfState"; }
    static constexpr char const * componentCriticalPressureString() { return "componentCriticalPressure"; }
    static constexpr char const * componentCriticalTemperatureString() { return "componentCriticalTemperature"; }
    static constexpr char const * componentAcentricFactorString() { return "componentAcentricFactor"; }
    static constexpr char const * componentVolumeShiftString() { return "componentVolumeShift"; }
    static constexpr char const * componentBinaryCoeffString() { return "componentBinaryCoeff"; }
  };

  /**
   * @brief Kernel wrapper class for CompositionalMultiphaseFluid.
   */
  class KernelWrapper final : public MultiFluidBase::KernelWrapper
  {
public:

<<<<<<< HEAD
    GEOSX_HOST_DEVICE
    GEOSX_FORCE_INLINE
=======
    GEOS_HOST_DEVICE
>>>>>>> 478ff4e8
    virtual void compute( real64 const pressure,
                          real64 const temperature,
                          arraySlice1d< real64 const, compflow::USD_COMP - 1 > const & composition,
                          arraySlice1d< real64, multifluid::USD_PHASE - 2 > const & phaseFraction,
                          arraySlice1d< real64, multifluid::USD_PHASE - 2 > const & phaseDensity,
                          arraySlice1d< real64, multifluid::USD_PHASE - 2 > const & phaseMassDensity,
                          arraySlice1d< real64, multifluid::USD_PHASE - 2 > const & phaseEnthalpy,
                          arraySlice1d< real64, multifluid::USD_PHASE - 2 > const & phaseInternalEnergy,
                          arraySlice1d< real64, multifluid::USD_PHASE - 2 > const & phaseViscosity,
                          arraySlice2d< real64, multifluid::USD_PHASE_COMP-2 > const & phaseCompFraction,
                          real64 & totalDensity ) const override;

<<<<<<< HEAD
    GEOSX_HOST_DEVICE
    GEOSX_FORCE_INLINE
=======
    GEOS_HOST_DEVICE
>>>>>>> 478ff4e8
    virtual void compute( real64 const pressure,
                          real64 const temperature,
                          arraySlice1d< real64 const, compflow::USD_COMP - 1 > const & composition,
                          PhaseProp::SliceType const phaseFraction,
                          PhaseProp::SliceType const phaseDensity,
                          PhaseProp::SliceType const phaseMassDensity,
                          PhaseProp::SliceType const phaseViscosity,
                          PhaseProp::SliceType const phaseEnthalpy,
                          PhaseProp::SliceType const phaseInternalEnergy,
                          PhaseComp::SliceType const phaseCompFraction,
                          FluidProp::SliceType const totalDensity ) const override;

<<<<<<< HEAD
    GEOSX_HOST_DEVICE
    GEOSX_FORCE_INLINE
=======
    GEOS_HOST_DEVICE
>>>>>>> 478ff4e8
    virtual void update( localIndex const k,
                         localIndex const q,
                         real64 const pressure,
                         real64 const temperature,
                         arraySlice1d< real64 const, compflow::USD_COMP - 1 > const & composition ) const override;

private:

    friend class CompositionalMultiphaseFluid;

    KernelWrapper( pvt::MultiphaseSystem & fluid,
                   arrayView1d< pvt::PHASE_TYPE > const & phaseTypes,
                   arrayView1d< real64 const > const & componentMolarWeight,
                   bool const useMass,
                   PhaseProp::ViewType phaseFraction,
                   PhaseProp::ViewType phaseDensity,
                   PhaseProp::ViewType phaseMassDensity,
                   PhaseProp::ViewType phaseViscosity,
                   PhaseProp::ViewType phaseEnthalpy,
                   PhaseProp::ViewType phaseInternalEnergy,
                   PhaseComp::ViewType phaseCompFraction,
                   FluidProp::ViewType totalDensity );

    pvt::MultiphaseSystem & m_fluid;

    arrayView1d< pvt::PHASE_TYPE > m_phaseTypes;
  };

  /**
   * @brief Create an update kernel wrapper.
   * @return the wrapper
   */
  KernelWrapper createKernelWrapper();

protected:

  virtual void postProcessInput() override;

  virtual void initializePostSubGroups() override;

private:

  void createFluid();

  /// PVTPackage fluid object
  std::unique_ptr< pvt::MultiphaseSystem > m_fluid{};

  /// PVTPackage phase labels
  array1d< pvt::PHASE_TYPE > m_phaseTypes;

  // names of equations of state to use for each phase
  string_array m_equationsOfState;

  // standard EOS component input
  array1d< real64 > m_componentCriticalPressure;
  array1d< real64 > m_componentCriticalTemperature;
  array1d< real64 > m_componentAcentricFactor;
  array1d< real64 > m_componentVolumeShift;
  array2d< real64 > m_componentBinaryCoeff;

};

<<<<<<< HEAD
GEOSX_HOST_DEVICE
GEOSX_FORCE_INLINE
void
=======
GEOS_HOST_DEVICE
inline void
>>>>>>> 478ff4e8
CompositionalMultiphaseFluid::KernelWrapper::
  compute( real64 const pressure,
           real64 const temperature,
           arraySlice1d< real64 const, compflow::USD_COMP - 1 > const & composition,
           arraySlice1d< real64, multifluid::USD_PHASE - 2 > const & phaseFrac,
           arraySlice1d< real64, multifluid::USD_PHASE - 2 > const & phaseDens,
           arraySlice1d< real64, multifluid::USD_PHASE - 2 > const & phaseMassDens,
           arraySlice1d< real64, multifluid::USD_PHASE - 2 > const & phaseVisc,
           arraySlice1d< real64, multifluid::USD_PHASE - 2 > const & phaseEnthalpy,
           arraySlice1d< real64, multifluid::USD_PHASE - 2 > const & phaseInternalEnergy,
           arraySlice2d< real64, multifluid::USD_PHASE_COMP - 2 > const & phaseCompFrac,
           real64 & totalDens ) const
{
<<<<<<< HEAD
  GEOSX_UNUSED_VAR( phaseEnthalpy, phaseInternalEnergy );
#if defined(GEOSX_DEVICE_COMPILE)
  GEOSX_ERROR( "This function cannot be used on GPU" );
  GEOSX_UNUSED_VAR( pressure );
  GEOSX_UNUSED_VAR( temperature );
  GEOSX_UNUSED_VAR( composition );
  GEOSX_UNUSED_VAR( phaseFrac );
  GEOSX_UNUSED_VAR( phaseDens );
  GEOSX_UNUSED_VAR( phaseMassDens );
  GEOSX_UNUSED_VAR( phaseVisc );
  GEOSX_UNUSED_VAR( phaseCompFrac );
  GEOSX_UNUSED_VAR( totalDens );
=======
  GEOS_UNUSED_VAR( phaseEnthalpy, phaseInternalEnergy );
#if defined(__CUDA_ARCH__)
  GEOS_ERROR( "This function cannot be used on GPU" );
>>>>>>> 478ff4e8
#else
  integer constexpr maxNumComp = MultiFluidBase::MAX_NUM_COMPONENTS;
  integer constexpr maxNumPhase = MultiFluidBase::MAX_NUM_PHASES;
  integer const numComp = numComponents();
  integer const numPhase = numPhases();

  // 1. Convert input mass fractions to mole fractions and keep derivatives

  std::vector< double > compMoleFrac( numComp );
  if( m_useMass )
  {
    convertToMoleFractions< maxNumComp >( composition,
                                          compMoleFrac );
  }
  else
  {
    for( integer ic = 0; ic < numComp; ++ic )
    {
      compMoleFrac[ic] = composition[ic];
    }
  }

  // 2. Trigger PVTPackage compute and get back phase split
  m_fluid.Update( pressure, temperature, compMoleFrac );

  GEOS_WARNING_IF( !m_fluid.hasSucceeded(),
                   "Phase equilibrium calculations not converged" );

  pvt::MultiphaseSystemProperties const & props = m_fluid.getMultiphaseSystemProperties();

  // 3. Extract phase split and phase properties from PVTPackage

  for( integer ip = 0; ip < numPhase; ++ip )
  {
    pvt::PHASE_TYPE const & phaseType = m_phaseTypes[ip];

    auto const & frac = props.getPhaseMoleFraction( phaseType );
    auto const & comp = props.getMoleComposition( phaseType );
    auto const & dens = m_useMass ? props.getMassDensity( phaseType ) : props.getMoleDensity( phaseType );
    auto const & massDens = props.getMassDensity( phaseType );

    phaseFrac[ip] = frac.value;
    phaseDens[ip] = dens.value;
    phaseMassDens[ip] = massDens.value;
    phaseVisc[ip] = 0.001;   // TODO
    for( integer jc = 0; jc < numComp; ++jc )
    {
      phaseCompFrac[ip][jc] = comp.value[jc];
    }
  }

  // 4. if mass variables used instead of molar, perform the conversion

  if( m_useMass )
  {

    // unfortunately here, we have to copy the molecular weight coming from PVT package...
    real64 phaseMolecularWeight[maxNumPhase]{};
    for( integer ip = 0; ip < numPhase; ++ip )
    {
      phaseMolecularWeight[ip] = props.getMolecularWeight( m_phaseTypes[ip] ).value;
    }

    // convert mole fractions to mass fractions
    convertToMassFractions< maxNumComp >( phaseMolecularWeight,
                                          phaseFrac,
                                          phaseCompFrac );

  }

  // 5. Compute total fluid mass/molar density

  computeTotalDensity< maxNumComp, maxNumPhase >( phaseFrac,
                                                  phaseDens,
                                                  totalDens );

#endif
}

<<<<<<< HEAD
GEOSX_HOST_DEVICE
GEOSX_FORCE_INLINE
void
=======
GEOS_HOST_DEVICE
inline void
>>>>>>> 478ff4e8
CompositionalMultiphaseFluid::KernelWrapper::
  compute( real64 const pressure,
           real64 const temperature,
           arraySlice1d< real64 const, compflow::USD_COMP - 1 > const & composition,
           PhaseProp::SliceType const phaseFraction,
           PhaseProp::SliceType const phaseDensity,
           PhaseProp::SliceType const phaseMassDensity,
           PhaseProp::SliceType const phaseViscosity,
           PhaseProp::SliceType const phaseEnthalpy,
           PhaseProp::SliceType const phaseInternalEnergy,
           PhaseComp::SliceType const phaseCompFraction,
           FluidProp::SliceType const totalDensity ) const
{
<<<<<<< HEAD
  GEOSX_UNUSED_VAR( phaseEnthalpy, phaseInternalEnergy );
#if defined(GEOSX_DEVICE_COMPILE)
  GEOSX_ERROR( "This function cannot be used on GPU" );
  GEOSX_UNUSED_VAR( pressure );
  GEOSX_UNUSED_VAR( temperature );
  GEOSX_UNUSED_VAR( composition );
  GEOSX_UNUSED_VAR( phaseFraction );
  GEOSX_UNUSED_VAR( phaseDensity );
  GEOSX_UNUSED_VAR( phaseMassDensity );
  GEOSX_UNUSED_VAR( phaseViscosity );
  GEOSX_UNUSED_VAR( phaseCompFraction );
  GEOSX_UNUSED_VAR( totalDensity );
=======
  GEOS_UNUSED_VAR( phaseEnthalpy, phaseInternalEnergy );
#if defined(__CUDA_ARCH__)
  GEOS_ERROR( "This function cannot be used on GPU" );
>>>>>>> 478ff4e8
#else

  using Deriv = multifluid::DerivativeOffset;

  integer constexpr maxNumComp = MultiFluidBase::MAX_NUM_COMPONENTS;
  integer constexpr maxNumPhase = MultiFluidBase::MAX_NUM_PHASES;
  integer const numComp = numComponents();
  integer const numPhase = numPhases();

  // 1. Convert input mass fractions to mole fractions and keep derivatives

  std::vector< double > compMoleFrac( numComp );
  real64 dCompMoleFrac_dCompMassFrac[maxNumComp][maxNumComp]{};

  if( m_useMass )
  {
    // convert mass fractions to mole fractions
    convertToMoleFractions( composition,
                            compMoleFrac,
                            dCompMoleFrac_dCompMassFrac );
  }
  else
  {
    for( integer ic = 0; ic < numComp; ++ic )
    {
      compMoleFrac[ic] = composition[ic];
    }
  }

  // 2. Trigger PVTPackage compute and get back phase split

  m_fluid.Update( pressure, temperature, compMoleFrac );

  GEOS_WARNING_IF( !m_fluid.hasSucceeded(),
                   "Phase equilibrium calculations not converged" );

  pvt::MultiphaseSystemProperties const & props = m_fluid.getMultiphaseSystemProperties();

  // 3. Extract phase split, phase properties and derivatives from PVTPackage

  for( integer ip = 0; ip < numPhase; ++ip )
  {
    pvt::PHASE_TYPE const & phaseType = m_phaseTypes[ip];

    auto const & frac = props.getPhaseMoleFraction( phaseType );
    auto const & comp = props.getMoleComposition( phaseType );
    auto const & dens = m_useMass ? props.getMassDensity( phaseType ) : props.getMoleDensity( phaseType );
    auto const & massDens = props.getMassDensity( phaseType );

    phaseFraction.value[ip] = frac.value;
    phaseFraction.derivs[ip][Deriv::dP] = frac.dP;
    phaseFraction.derivs[ip][Deriv::dT] = frac.dT;

    phaseDensity.value[ip] = dens.value;
    phaseDensity.derivs[ip][Deriv::dP] = dens.dP;
    phaseDensity.derivs[ip][Deriv::dT] = dens.dT;

    phaseMassDensity.value[ip] = massDens.value;
    phaseMassDensity.derivs[ip][Deriv::dP] = massDens.dP;
    phaseMassDensity.derivs[ip][Deriv::dT] = massDens.dT;

    // TODO
    phaseViscosity.value[ip] = 0.001;
    phaseViscosity.derivs[ip][Deriv::dP] = 0.0;
    phaseViscosity.derivs[ip][Deriv::dT] = 0.0;

    for( integer jc = 0; jc < numComp; ++jc )
    {
      phaseFraction.derivs[ip][Deriv::dC+jc] = frac.dz[jc];
      phaseDensity.derivs[ip][Deriv::dC+jc] = dens.dz[jc];
      phaseMassDensity.derivs[ip][Deriv::dC+jc] = massDens.dz[jc];
      phaseViscosity.derivs[ip][Deriv::dC+jc] = 0.0; // TODO

      phaseCompFraction.value[ip][jc] = comp.value[jc];
      phaseCompFraction.derivs[ip][jc][Deriv::dP] = comp.dP[jc];
      phaseCompFraction.derivs[ip][jc][Deriv::dT] = comp.dT[jc];

      for( integer ic = 0; ic < numComp; ++ic )
      {
        phaseCompFraction.derivs[ip][ic][Deriv::dC+jc] = comp.dz[ic][jc];
      }
    }
  }

  // 4. if mass variables used instead of molar, perform the conversion
  if( m_useMass )
  {

    // unfortunately here, we have to copy the molecular weight coming from PVT package...
    real64 phaseMolecularWeight[maxNumPhase]{};
    real64 dPhaseMolecularWeight[maxNumPhase][maxNumComp+2]{};

    for( integer ip = 0; ip < numPhase; ++ip )
    {
      phaseMolecularWeight[ip] = props.getMolecularWeight( m_phaseTypes[ip] ).value;
      dPhaseMolecularWeight[ip][Deriv::dP] = props.getMolecularWeight( m_phaseTypes[ip] ).dP;
      dPhaseMolecularWeight[ip][Deriv::dT] = props.getMolecularWeight( m_phaseTypes[ip] ).dT;
      for( integer ic = 0; ic < numComp; ++ic )
      {
        dPhaseMolecularWeight[ip][Deriv::dC+ic] = props.getMolecularWeight( m_phaseTypes[ip] ).dz[ic];
      }
    }

    convertToMassFractions( dCompMoleFrac_dCompMassFrac,
                            phaseMolecularWeight,
                            dPhaseMolecularWeight,
                            phaseFraction,
                            phaseCompFraction,
                            phaseDensity.derivs,
                            phaseViscosity.derivs,
                            phaseEnthalpy.derivs,
                            phaseInternalEnergy.derivs );
  }

  // 5. Compute total fluid mass/molar density and derivatives

  computeTotalDensity( phaseFraction,
                       phaseDensity,
                       totalDensity );

#endif
}

<<<<<<< HEAD
GEOSX_HOST_DEVICE
GEOSX_FORCE_INLINE
void
=======
GEOS_HOST_DEVICE
inline void
>>>>>>> 478ff4e8
CompositionalMultiphaseFluid::KernelWrapper::
  update( localIndex const k,
          localIndex const q,
          real64 const pressure,
          real64 const temperature,
          arraySlice1d< geos::real64 const, compflow::USD_COMP - 1 > const & composition ) const
{
  compute( pressure,
           temperature,
           composition,
           m_phaseFraction( k, q ),
           m_phaseDensity( k, q ),
           m_phaseMassDensity( k, q ),
           m_phaseViscosity( k, q ),
           m_phaseEnthalpy( k, q ),
           m_phaseInternalEnergy( k, q ),
           m_phaseCompFraction( k, q ),
           m_totalDensity( k, q ) );
}

} /* namespace constitutive */

} /* namespace geos */

#endif //GEOS_CONSTITUTIVE_FLUID_COMPOSITIONALMULTIPHASEFLUID_HPP_<|MERGE_RESOLUTION|>--- conflicted
+++ resolved
@@ -64,12 +64,7 @@
   {
 public:
 
-<<<<<<< HEAD
-    GEOSX_HOST_DEVICE
-    GEOSX_FORCE_INLINE
-=======
     GEOS_HOST_DEVICE
->>>>>>> 478ff4e8
     virtual void compute( real64 const pressure,
                           real64 const temperature,
                           arraySlice1d< real64 const, compflow::USD_COMP - 1 > const & composition,
@@ -82,12 +77,7 @@
                           arraySlice2d< real64, multifluid::USD_PHASE_COMP-2 > const & phaseCompFraction,
                           real64 & totalDensity ) const override;
 
-<<<<<<< HEAD
-    GEOSX_HOST_DEVICE
-    GEOSX_FORCE_INLINE
-=======
     GEOS_HOST_DEVICE
->>>>>>> 478ff4e8
     virtual void compute( real64 const pressure,
                           real64 const temperature,
                           arraySlice1d< real64 const, compflow::USD_COMP - 1 > const & composition,
@@ -100,12 +90,7 @@
                           PhaseComp::SliceType const phaseCompFraction,
                           FluidProp::SliceType const totalDensity ) const override;
 
-<<<<<<< HEAD
-    GEOSX_HOST_DEVICE
-    GEOSX_FORCE_INLINE
-=======
     GEOS_HOST_DEVICE
->>>>>>> 478ff4e8
     virtual void update( localIndex const k,
                          localIndex const q,
                          real64 const pressure,
@@ -168,14 +153,9 @@
 
 };
 
-<<<<<<< HEAD
-GEOSX_HOST_DEVICE
-GEOSX_FORCE_INLINE
+GEOS_HOST_DEVICE
+GEOS_FORCE_INLINE
 void
-=======
-GEOS_HOST_DEVICE
-inline void
->>>>>>> 478ff4e8
 CompositionalMultiphaseFluid::KernelWrapper::
   compute( real64 const pressure,
            real64 const temperature,
@@ -189,24 +169,18 @@
            arraySlice2d< real64, multifluid::USD_PHASE_COMP - 2 > const & phaseCompFrac,
            real64 & totalDens ) const
 {
-<<<<<<< HEAD
-  GEOSX_UNUSED_VAR( phaseEnthalpy, phaseInternalEnergy );
+  GEOS_UNUSED_VAR( phaseEnthalpy, phaseInternalEnergy );
 #if defined(GEOSX_DEVICE_COMPILE)
-  GEOSX_ERROR( "This function cannot be used on GPU" );
-  GEOSX_UNUSED_VAR( pressure );
-  GEOSX_UNUSED_VAR( temperature );
-  GEOSX_UNUSED_VAR( composition );
-  GEOSX_UNUSED_VAR( phaseFrac );
-  GEOSX_UNUSED_VAR( phaseDens );
-  GEOSX_UNUSED_VAR( phaseMassDens );
-  GEOSX_UNUSED_VAR( phaseVisc );
-  GEOSX_UNUSED_VAR( phaseCompFrac );
-  GEOSX_UNUSED_VAR( totalDens );
-=======
-  GEOS_UNUSED_VAR( phaseEnthalpy, phaseInternalEnergy );
-#if defined(__CUDA_ARCH__)
   GEOS_ERROR( "This function cannot be used on GPU" );
->>>>>>> 478ff4e8
+  GEOS_UNUSED_VAR( pressure );
+  GEOS_UNUSED_VAR( temperature );
+  GEOS_UNUSED_VAR( composition );
+  GEOS_UNUSED_VAR( phaseFrac );
+  GEOS_UNUSED_VAR( phaseDens );
+  GEOS_UNUSED_VAR( phaseMassDens );
+  GEOS_UNUSED_VAR( phaseVisc );
+  GEOS_UNUSED_VAR( phaseCompFrac );
+  GEOS_UNUSED_VAR( totalDens );
 #else
   integer constexpr maxNumComp = MultiFluidBase::MAX_NUM_COMPONENTS;
   integer constexpr maxNumPhase = MultiFluidBase::MAX_NUM_PHASES;
@@ -286,14 +260,9 @@
 #endif
 }
 
-<<<<<<< HEAD
-GEOSX_HOST_DEVICE
-GEOSX_FORCE_INLINE
+GEOS_HOST_DEVICE
+GEOS_FORCE_INLINE
 void
-=======
-GEOS_HOST_DEVICE
-inline void
->>>>>>> 478ff4e8
 CompositionalMultiphaseFluid::KernelWrapper::
   compute( real64 const pressure,
            real64 const temperature,
@@ -307,24 +276,18 @@
            PhaseComp::SliceType const phaseCompFraction,
            FluidProp::SliceType const totalDensity ) const
 {
-<<<<<<< HEAD
-  GEOSX_UNUSED_VAR( phaseEnthalpy, phaseInternalEnergy );
+  GEOS_UNUSED_VAR( phaseEnthalpy, phaseInternalEnergy );
 #if defined(GEOSX_DEVICE_COMPILE)
-  GEOSX_ERROR( "This function cannot be used on GPU" );
-  GEOSX_UNUSED_VAR( pressure );
-  GEOSX_UNUSED_VAR( temperature );
-  GEOSX_UNUSED_VAR( composition );
-  GEOSX_UNUSED_VAR( phaseFraction );
-  GEOSX_UNUSED_VAR( phaseDensity );
-  GEOSX_UNUSED_VAR( phaseMassDensity );
-  GEOSX_UNUSED_VAR( phaseViscosity );
-  GEOSX_UNUSED_VAR( phaseCompFraction );
-  GEOSX_UNUSED_VAR( totalDensity );
-=======
-  GEOS_UNUSED_VAR( phaseEnthalpy, phaseInternalEnergy );
-#if defined(__CUDA_ARCH__)
   GEOS_ERROR( "This function cannot be used on GPU" );
->>>>>>> 478ff4e8
+  GEOS_UNUSED_VAR( pressure );
+  GEOS_UNUSED_VAR( temperature );
+  GEOS_UNUSED_VAR( composition );
+  GEOS_UNUSED_VAR( phaseFraction );
+  GEOS_UNUSED_VAR( phaseDensity );
+  GEOS_UNUSED_VAR( phaseMassDensity );
+  GEOS_UNUSED_VAR( phaseViscosity );
+  GEOS_UNUSED_VAR( phaseCompFraction );
+  GEOS_UNUSED_VAR( totalDensity );
 #else
 
   using Deriv = multifluid::DerivativeOffset;
@@ -448,14 +411,9 @@
 #endif
 }
 
-<<<<<<< HEAD
-GEOSX_HOST_DEVICE
-GEOSX_FORCE_INLINE
+GEOS_HOST_DEVICE
+GEOS_FORCE_INLINE
 void
-=======
-GEOS_HOST_DEVICE
-inline void
->>>>>>> 478ff4e8
 CompositionalMultiphaseFluid::KernelWrapper::
   update( localIndex const k,
           localIndex const q,
