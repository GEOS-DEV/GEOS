--- conflicted
+++ resolved
@@ -216,14 +216,9 @@
 
   pvt::MultiphaseSystemProperties const & props = m_fluid.getMultiphaseSystemProperties();
 
-<<<<<<< HEAD
-  // 3a. Extract phase split and phase properties from PVTPackage
-  for( localIndex ip = 0; ip < NP; ++ip )
-=======
   // 3. Extract phase split and phase properties from PVTPackage
 
   for( integer ip = 0; ip < numPhase; ++ip )
->>>>>>> b3c72c74
   {
     pvt::PHASE_TYPE const & phaseType = m_phaseTypes[ip];
 
@@ -235,12 +230,8 @@
     phaseFrac[ip] = frac.value;
     phaseDens[ip] = dens.value;
     phaseMassDens[ip] = massDens.value;
-<<<<<<< HEAD
-    for( localIndex jc = 0; jc < NC; ++jc )
-=======
-    phaseVisc[ip] = 0.001;   // TODO
+
     for( integer jc = 0; jc < numComp; ++jc )
->>>>>>> b3c72c74
     {
       phaseCompFrac[ip][jc] = comp.value[jc];
     }
@@ -287,32 +278,7 @@
 template< typename VISCOSITY_MODEL >
 GEOSX_HOST_DEVICE
 inline void
-<<<<<<< HEAD
 CompositionalMultiphaseFluid< VISCOSITY_MODEL >::KernelWrapper::
-  update( localIndex const k,
-          localIndex const q,
-          real64 const pressure,
-          real64 const temperature,
-          arraySlice1d< geosx::real64 const, compflow::USD_COMP - 1 > const & composition ) const
-{
-  compute( pressure,
-           temperature,
-           composition,
-           m_phaseFraction( k, q ),
-           m_phaseDensity( k, q ),
-           m_phaseMassDensity( k, q ),
-           m_phaseViscosity( k, q ),
-           m_phaseCompFraction( k, q ),
-           m_totalDensity( k, q ) );
-}
-
-template< typename VISCOSITY_MODEL >
-GEOSX_HOST_DEVICE
-inline void
-CompositionalMultiphaseFluid< VISCOSITY_MODEL >::KernelWrapper::
-=======
-CompositionalMultiphaseFluid::KernelWrapper::
->>>>>>> b3c72c74
   compute( real64 const pressure,
            real64 const temperature,
            arraySlice1d< real64 const, compflow::USD_COMP - 1 > const & composition,
@@ -389,16 +355,9 @@
     phaseMassDensity.derivs[ip][Deriv::dP] = massDens.dP;
     phaseMassDensity.derivs[ip][Deriv::dT] = massDens.dT;
 
-    // TODO
-<<<<<<< HEAD
-    //phaseViscosity.value[ip] = 0.001;
-    phaseViscosity.dPres[ip] = 0.0;
-    phaseViscosity.dTemp[ip] = 0.0;
-=======
     phaseViscosity.value[ip] = 0.001;
     phaseViscosity.derivs[ip][Deriv::dP] = 0.0;
     phaseViscosity.derivs[ip][Deriv::dT] = 0.0;
->>>>>>> b3c72c74
 
     for( integer jc = 0; jc < numComp; ++jc )
     {
@@ -463,9 +422,10 @@
 #endif
 }
 
+template< typename VISCOSITY_MODEL >
 GEOSX_HOST_DEVICE
 inline void
-CompositionalMultiphaseFluid::KernelWrapper::
+CompositionalMultiphaseFluid< VISCOSITY_MODEL >::KernelWrapper::
   update( localIndex const k,
           localIndex const q,
           real64 const pressure,
