--- conflicted
+++ resolved
@@ -147,19 +147,11 @@
 
       if( streq( strs[0], "DensityFun" ))
       {
-<<<<<<< HEAD
-        m_phaseDensityFuns.emplace_back( PVTFunction::CatalogInterface::Factory( strs[1], strs, m_componentNames, m_componentMolarWeight ) );
+        m_phaseDensityFuns.emplace_back( PVTFunction::CatalogInterface::Factory( strs[ 1 ], strs, m_componentNames, m_componentMolarWeight ) );
       }
       else if( streq( strs[0], "ViscosityFun" ))
       {
-        m_phaseViscosityFuns.emplace_back( PVTFunction::CatalogInterface::Factory( strs[1], strs, m_componentNames, m_componentMolarWeight ) );
-=======
-        m_phaseDensityFuns.emplace_back( PVTFunction::CatalogInterface::Factory( strs[ 1 ], strs, m_componentNames, m_componentMolarWeight ) );
-      }
-      else if( streq( strs[0], "ViscosityFun" ))
-      {
         m_phaseViscosityFuns.emplace_back( PVTFunction::CatalogInterface::Factory( strs[ 1 ], strs, m_componentNames, m_componentMolarWeight ) );
->>>>>>> fb64cbfc
       }
       else
         GEOSX_ERROR( "Error: Invalid PVT function: " << strs[0] << "." );
