--- conflicted
+++ resolved
@@ -37,6 +37,9 @@
 EquilibriumReactions::EquilibriumReactions( string const & name ):
   ReactionBase( name )
 {
+  // Here we should either read the database or the input values.
+
+
   // Hardcoding values for now
 
   // Equilibrium constants
@@ -53,12 +56,8 @@
   m_log10EqConst[9] = -2.43;
   m_log10EqConst[10] = -0.82;
 
-<<<<<<< HEAD
-  // Activity coefficients
-=======
+
   // Activity coefficient related constants
-  real64 m_DebyeHuckelA, m_DebyeHuckelB, m_WATEQBDot 
->>>>>>> 8fc184ac
   m_DebyeHuckelA = 0.5465;
   m_DebyeHuckelB = 0.3346;
   m_WATEQBDot = 0.0438;
@@ -84,11 +83,7 @@
   m_ionSizeSec[8] = 3.00;
   m_ionSizeSec[9] = 3.00;
   m_ionSizeSec[10] = 4.00;
-
-<<<<<<< HEAD
-=======
-  arrayView1d<real64>  m_chargePrimary, m_chargeSec;  // should be an integer and not real
->>>>>>> 8fc184ac
+ 
   m_chargePrimary.resize( m_numPrimarySepcies )
   m_chargePrimary[0] = 1;
   m_chargePrimary[1] = -1;
@@ -111,49 +106,6 @@
   m_chargeSec[9] = 0;
   m_chargeSec[10] = -1;
 
-<<<<<<< HEAD
-=======
-
-  m_log10SecActCoeff.resize( m_numSecSpecies );	
-  m_log10SecActCoeff[0:10] = 0	//Assume dilute solution for first pass
-
-  m_log10PrimaryActCoeff.resize( m_numPrimarySpecies );	
-  m_log10PrimaryActCoeff[0:6] = 0	//Assume dilute solution for first pass
-
-  m_inputTotalConc.resize( m_numPrimarySpecies );	
-  m_inputTotalConc[0:6] = 1E-20	
-  // Accurate value for H+ concentration. Hopefully it is not negative. Have to check about the non-negative requirement for this
-  m_inputTotalConc[0] = 0+m_inputTotalConc[1]-2*m_inputTotalConc[2]+2*m_inputTotalConc[3]+m_inputTotalConc[4]-2*m_inputTotalConc[5]-m_inputTotalConc[6];
-
-  arrayView1d<real64>  m_log10PrimaryConc;	
-  m_log10PrimaryConc.resize( m_numPrimarySpecies );	
-
-  // Not sure if this is the right place to give the initial guess
-  m_log10PrimaryConc = log10(m_inputTotalConc);
-  // If for some reason the total concentration of H+ is negative (not sure if this can happen)
-  if (2*m_inputTotalConc[2]-2*m_inputTotalConc[3]-m_inputTotalConc[4]+2*m_inputTotalConc[5]+m_inputTotalConc[6]<0)
-  {
-    m_log10PrimaryConc[0] = log10(-2*m_inputTotalConc[2]+2*m_inputTotalConc[3]+m_inputTotalConc[4]-2*m_inputTotalConc[5]-m_inputTotalConc[6]);
-  }
-  else
-  {
-    m_log10PrimaryConc[0] = -7;
-  }
-
-  arrayView1d<real64>  m_log10SecConc;	
-  m_log10SecConc.resize( m_numSecSpecies );
-  m_log10SecConc[0:10] = -20;
-
-  arrayView2d<real64>  dLog10SecConc_dLog10PrimaryConc;	
-  dLog10SecConc_dLog10PrimaryConc.resize( m_numSecSpecies, m_numPrimarySpecies );	
-  dLog10SecConc_dLog10PrimaryConc[0:10][0:6] = 0;
-
-  arrayView2d<real64>  dTotalConc_dLog10PrimaryConc;	
-  dTotalConc_dLog10PrimaryConc.resize( m_numPrimarySpecies, m_numPrimarySpecies );
-  dTotalConc_dLog10PrimaryConc[0:6][0:6] = 0;
-
-
->>>>>>> 8fc184ac
   // Stochiometric Matrix
   // First index: 0 = OH-, 1 = CO2, 2 = CO3-2, 3 = H2CO3, 4 = CaHCO3+, 5 = CaCO3, 6 = CaSO4, 7 = CaCl+, 8 = CaCl2, 9 = MgSO4, 10 = NaSO4-
   // Second index: 0 = H+, 1 = HCO3-, 2 = Ca+2, 3 = SO4-2, 4 = Cl-, 5 = Mg+2, 6 = Na+1
@@ -198,7 +150,15 @@
 
 EquilibriumReactions::KernelWrapper EquilibriumReactions::createKernelWrapper() const
 {
-  return KernelWrapper(  );
+  return KernelWrapper( m_log10EqConst,
+                        m_stoichMatrix,
+                        m_chargePrimary,
+                        m_chargeSec, 
+                        m_ionSizePrimary,  
+                        m_ionSizeSec,
+                        m_DebyeHuckelA,
+                        m_DebyeHuckelB,
+                        m_WATEQBDot );
 }
 
 
@@ -210,14 +170,15 @@
 
 { 
   DenseMatrix matrix(m_numPrimarySpecies, m_numPrimarySpecies);
-  DenseVector rhs(m_numPrimarySpecies), solution(m_numPrimarySpecies);
+  DenseVector rhs(m_numPrimarySpecies); 
+  DenseVector solution(m_numPrimarySpecies);
 
   bool converged = false;
-
   for( int iteration = 0; iteration < m_maxNumIterations; iteration++ )
   {
     matrix.zero();
     rhs.zero();
+    solution.zero();
 
     assembleEquilibriumReactionSystem( temperature,
                                        primarySpeciesTotalConcentration,
@@ -234,7 +195,7 @@
 
     m_denseLinearSolver.solve( matrix, rhs, solution );
 
-    updateSolution( solution );
+    updatePrimarySpeciesConcentrations( solution, primarySpeciesConcentration );
  }
 }
 
@@ -247,30 +208,31 @@
                                                                              DenseVector & rhs ) const
 {
 
-  stackArray1d< ReactionBase::maxNumPrimarySpecies > log10PrimaryConc(m_numPrimarySpecies);
   stackArray1d< ReactionBase::maxNumPrimarySpecies > log10PrimaryActCoeff(m_numPrimarySpecies); 
-  stackArray1d< ReactionBase::maxNumSecondarySpecies > log10SecConc(m_numSecSpecies);
   stackArray1d< ReactionBase::maxNumSecondarySpecies > log10SecActCoeff(m_numSecSpecies);
-
   stackArray2d< ReactionBase::maxNumSecondarySpecies > dLog10SecConc_dLog10PrimaryConc(m_numPrimarySpecies, m_numSecSpecies);
   stackArray1d< ReactionBase::maxNumPrimarySpecies> totalConcentration( m_numPrimarySpecies );
 
-  // activity coefficients
-  ComputeLog10ActCoefBDotModel( temperature,
+  /// activity coefficients
+  real64 const ionicStrength = computeIonicStrength( primarySpeciesConcentration,
+                                                     secondarySpeciesConcentration,
+                                                     ionicStrength );                    
+
+  computeLog10ActCoefBDotModel( temperature,
                                 ionicStrength,
                                 log10PrimaryActCoeff,
                                 dLog10PrimaryActCoeff_dIonicStrength,
                                 log10SecActCoeff,
-                                dLog10SecActCoeff_dIonicStrength);
+                                dLog10SecActCoeff_dIonicStrength );
 
   computeLog10SecConcAndDerivative( temperature, 
-                                    log10PrimaryConc, 
-                                    log10SecConc, 
+                                    primarySpeciesConcentration, 
+                                    secondarySpeciesConcentration, 
                                     dLog10SecConc_dLog10PrimaryConc );
   
   computeTotalConcAndDerivative( temperature, 
-                                 log10PrimaryConc, 
-                                 log10SecConc, 
+                                 primarySpeciesConcentration, 
+                                 secondarySpeciesConcentration, 
                                  dLog10SecConc_dLog10PrimaryConc, 
                                  totalConcentration, 
                                  dTotalConc_dLog10PrimaryConc );
@@ -278,29 +240,30 @@
   //Matteo: I assume we want to solve this to find the primary and the secondary species concentrations?
   for(int i=0; i<m_numPrimarySpecies; i++)
   {
-    rhs[i] = totalConcentration[i] - primarySpeciesTotalConcentration[i];
+    rhs[i] = 1 - totalConcentration[i] / primarySpeciesTotalConcentration[i] ;
     for ( int j=0; j<m_numPrimarySpecies; j++)
     {
-      matrix[i][j] = dTotalConc_dLog10PrimaryConc[i][j];
+      matrix[i][j] = - dTotalConc_dLog10PrimaryConc[i][j] / primarySpeciesTotalConcentration[i];
     }
   }
 }
 
 // function to compute the derivative of the concentration of dependent species with respect to the concentration of the basis species.
 GEOSX_HOST_DEVICE 
-void EquilibriumReactions::KernelWrapper::computeLog10SecConcAndDerivative( real64 const temperature,
-                                                                            arraySlice1d< real64 const > const & log10PrimaryConc,
-                                                                            arraySlice1d< real64 > & log10SecConc,
-                                                                            arraySlice2d< real64 > & dLog10SecConc_dLog10PrimaryConc ) const 
+void EquilibriumReactions::KernelWrapper::computeSeondarySpeciesConcAndDerivative( real64 const temperature,
+                                                                                   arraySlice1d< real64 const > const & primarySpeciesConcentration,
+                                                                                   arraySlice1d< real64 > const & secondarySpeciesConectration,
+                                                                                   arraySlice2d< real64 > const & dLog10SecConc_dLog10PrimaryConc ) const 
 {
   // Compute d(concentration of dependent species)/d(concentration of basis species)
   for( int iSec = 0; iSec < m_numSecSpecies; ++iSec )
   {
-    log10SecConc[iSec] = -m_log10EqConst[iSec] - m_log10SecActCoeff[iSec];
+    real64 log10SecConc = -m_log10EqConst[iSec] - m_log10SecActCoeff[iSec];
 
     for( int jPri = 0; j < m_numPrimarySpecies; ++j )
     {
-      log10SecConc[iSec] += m_stoichMatrix[iSec][jPri] * (log10PrimaryConc[jPri] + m_log10PrimaryActCoeff[jPri]);
+      log10SecConc += m_stoichMatrix[iSec][jPri] * ( log10( primarySpeciesConcentration[jPri] ) + m_log10PrimaryActCoeff[jPri]);
+      secondarySpeciesConectration[iSec] = pow(10, log10SecConc);
       dLog10SecConc_dLog10PrimaryConc[iSec][jPri] += m_stoichMatrix[iSec][jPri];
     }
   }
@@ -309,8 +272,8 @@
 
 GEOSX_HOST_DEVICE 
 void EquilibriumReactions::KernelWrapper::computeTotalConcAndDerivative( real64 const & temperature,
-                                                                         arraySlice1d< real64 const > const & log10PrimaryConc,
-                                                                         arraySlice1d< real64 const > const & log10SecConc,
+                                                                         arraySlice1d< real64 const > const & primarySpeciesConcentration,
+                                                                         arraySlice1d< real64 const > const & secondarySpeciesConectration,
                                                                          arraySlice2d< real64 const > const & dLog10SecConc_dLog10PrimaryConc,
                                                                          arraySlice1d< real64 > const & totalConc,
                                                                          arraySlice2d< real64 > const & dTotalConc_dLog10PrimaryConc) const
@@ -320,23 +283,34 @@
   // This function computes the total concentration and its derivative with respect to log10(basis species concentrations). 
   for( int iPri = 0; iPri < m_numPrimarySpecies; ++iPri )
   {
-    real64 const primaryConc = pow( 10.0, log10PrimaryConc[iPri] );		
-    totalConc[iPri] = primaryConc;			
-    dTotalConc_dLog10PrimaryConc[iPri][iPri] = log( 10.0 ) * primaryConc;		// d(total concentration)/d(log10(concentration))
+    totalConc[iPri] = primarySpeciesConcentration[iPri];
+    // d(total concentration)/d(log10(concentration))			
+    dTotalConc_dLog10PrimaryConc[iPri][iPri] = log( 10.0 ) * primarySpeciesConcentration[iPri];	
     // contribution from all dependent species
     for( int jSec = 0;  jSec < m_numSecSpecies; ++jSec )
     {
-      real64 const concSec = pow( 10.0, log10SecConc[jSec] );
-      totalConc[iPri] += m_stoichMatrix[jSec][iPri] * concSec;	
-      for( int kDerivative = 0; kDerivative < m_numPrimarySpecies; ++kDerivative )		// add contribution to the derivtive from dependent species via the chain rule
+      totalConc[iPri] += m_stoichMatrix[jSec][iPri] * secondarySpeciesConectration[jSec];	
+      for( int kDerivative = 0; kDerivative < m_numPrimarySpecies; ++kDerivative )		
       {
-        dTotalConc_dLog10PrimaryConc[iPri][kDerivative] += m_stoichMatrix[jSec][iPri] * log( 10.0 ) * concSec * dLog10SecConc_dLog10PrimaryConc[jSec][kDerivative];
+        // add contribution to the derivtive from dependent species via the chain rule
+        dTotalConc_dLog10PrimaryConc[iPri][kDerivative] += m_stoichMatrix[jSec][iPri] * log( 10.0 ) * 
+                                                           secondarySpeciesConectration[jSec] * dLog10SecConc_dLog10PrimaryConc[jSec][kDerivative];
       }
     }
   }
 }
 
-REGISTER_CATALOG_ENTRY( ReactionBase, EquilibriumReactions, string const &, string_array const &, string_array const &, string_array const &, array1d< real64 > const & )
+GEOSX_HOST_DEVICE
+void EquilibriumReactions::KernelWrapper::
+updatePrimarySpeciesConcentrations( DenseVector const & solution,
+                                    arraySlice1d< real64 const > & initialConcentration,
+                                    arraySlice1d< real64  > & primarySpeciesConcentration ) const
+{
+  for(integer i = 0; i < m_numPrimarySpecies; i++)
+  {
+    primarySpeciesConcentration[i] += pow( 10, solution[i] );
+  }
+}
 
 } // end namespace chemicalReactions
 
