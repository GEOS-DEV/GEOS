--- conflicted
+++ resolved
@@ -40,204 +40,14 @@
 {
 public:
 
-<<<<<<< HEAD
-  MultiPhaseMultiComponentFluidUpdate( std::vector< std::shared_ptr< PVTProps::PVTFunction const > > const & phaseDensityFuns,
-                                       std::vector< std::shared_ptr< PVTProps::PVTFunction const > > const & phaseViscosityFuns,
-                                       std::vector< std::shared_ptr< PVTProps::PVTFunction const > > const & phaseEnthalpyFuns,
-                                       std::shared_ptr< PVTProps::FlashModel const > const & flashModel,
-                                       arrayView1d< real64 const > const & componentMolarWeight,
-                                       bool useMass,
-                                       arrayView3d< real64 > const & phaseFraction,
-                                       arrayView3d< real64 > const & dPhaseFraction_dPressure,
-                                       arrayView3d< real64 > const & dPhaseFraction_dTemperature,
-                                       arrayView4d< real64 > const & dPhaseFraction_dGlobalCompFraction,
-                                       arrayView3d< real64 > const & phaseDensity,
-                                       arrayView3d< real64 > const & dPhaseDensity_dPressure,
-                                       arrayView3d< real64 > const & dPhaseDensity_dTemperature,
-                                       arrayView4d< real64 > const & dPhaseDensity_dGlobalCompFraction,
-                                       arrayView3d< real64 > const & phaseMassDensity,
-                                       arrayView3d< real64 > const & dPhaseMassDensity_dPressure,
-                                       arrayView3d< real64 > const & dPhaseMassDensity_dTemperature,
-                                       arrayView4d< real64 > const & dPhaseMassDensity_dGlobalCompFraction,
-                                       arrayView3d< real64 > const & phaseViscosity,
-                                       arrayView3d< real64 > const & dPhaseViscosity_dPressure,
-                                       arrayView3d< real64 > const & dPhaseViscosity_dTemperature,
-                                       arrayView4d< real64 > const & dPhaseViscosity_dGlobalCompFraction,
-                                       arrayView4d< real64 > const & phaseCompFraction,
-                                       arrayView4d< real64 > const & dPhaseCompFraction_dPressure,
-                                       arrayView4d< real64 > const & dPhaseCompFraction_dTemperature,
-                                       arrayView5d< real64 > const & dPhaseCompFraction_dGlobalCompFraction,
-                                       arrayView2d< real64 > const & totalDensity,
-                                       arrayView2d< real64 > const & dTotalDensity_dPressure,
-                                       arrayView2d< real64 > const & dTotalDensity_dTemperature,
-                                       arrayView3d< real64 > const & dTotalDensity_dGlobalCompFraction,
-                                       arrayView3d< real64 > const & phaseEnthalpy,
-                                       arrayView3d< real64 > const & dPhaseEnthalpy_dPressure,
-                                       arrayView3d< real64 > const & dPhaseEnthalpy_dTemperature,
-                                       arrayView4d< real64 > const & dPhaseEnthalpy_dGlobalCompFraction,
-                                       arrayView3d< real64 > const & phaseInternalEnergy,
-                                       arrayView3d< real64 > const & dPhaseInternalEnergy_dPressure,
-                                       arrayView3d< real64 > const & dPhaseInternalEnergy_dTemperature,
-                                       arrayView4d< real64 > const & dPhaseInternalEnergy_dGlobalCompFraction )
-    : MultiFluidBaseUpdate( componentMolarWeight,
-                            useMass,
-                            phaseFraction,
-                            dPhaseFraction_dPressure,
-                            dPhaseFraction_dTemperature,
-                            dPhaseFraction_dGlobalCompFraction,
-                            phaseDensity,
-                            dPhaseDensity_dPressure,
-                            dPhaseDensity_dTemperature,
-                            dPhaseDensity_dGlobalCompFraction,
-                            phaseMassDensity,
-                            dPhaseMassDensity_dPressure,
-                            dPhaseMassDensity_dTemperature,
-                            dPhaseMassDensity_dGlobalCompFraction,
-                            phaseViscosity,
-                            dPhaseViscosity_dPressure,
-                            dPhaseViscosity_dTemperature,
-                            dPhaseViscosity_dGlobalCompFraction,
-                            phaseCompFraction,
-                            dPhaseCompFraction_dPressure,
-                            dPhaseCompFraction_dTemperature,
-                            dPhaseCompFraction_dGlobalCompFraction,
-                            totalDensity,
-                            dTotalDensity_dPressure,
-                            dTotalDensity_dTemperature,
-                            dTotalDensity_dGlobalCompFraction,
-                            phaseEnthalpy,
-                            dPhaseEnthalpy_dPressure,
-                            dPhaseEnthalpy_dTemperature,
-                            dPhaseEnthalpy_dGlobalCompFraction,
-                            phaseInternalEnergy,
-                            dPhaseInternalEnergy_dPressure,
-                            dPhaseInternalEnergy_dTemperature,
-                            dPhaseInternalEnergy_dGlobalCompFraction ),
-    m_phaseDensityFuns( phaseDensityFuns ),
-    m_phaseViscosityFuns( phaseViscosityFuns ),
-    m_phaseEnthalpyFuns( phaseEnthalpyFuns ),
-    m_flashModel( flashModel )
-  {}
-
-  /// Default copy constructor
-  MultiPhaseMultiComponentFluidUpdate( MultiPhaseMultiComponentFluidUpdate const & ) = default;
-
-  /// Default move constructor
-  MultiPhaseMultiComponentFluidUpdate( MultiPhaseMultiComponentFluidUpdate && ) = default;
-
-  /// Deleted copy assignment operator
-  MultiPhaseMultiComponentFluidUpdate & operator=( MultiPhaseMultiComponentFluidUpdate const & ) = delete;
-
-  /// Deleted move assignment operator
-  MultiPhaseMultiComponentFluidUpdate & operator=( MultiPhaseMultiComponentFluidUpdate && ) = delete;
-
-  virtual void compute( real64 const pressure,
-                        real64 const temperature,
-                        arraySlice1d< real64 const > const & composition,
-                        arraySlice1d< real64 > const & phaseFraction,
-                        arraySlice1d< real64 > const & phaseDensity,
-                        arraySlice1d< real64 > const & phaseMassDensity,
-                        arraySlice1d< real64 > const & phaseViscosity,
-                        arraySlice2d< real64 > const & phaseCompFraction,
-                        real64 & totalDensity ) const override;
-
-  virtual void compute( real64 const pressure,
-                        real64 const temperature,
-                        arraySlice1d< real64 const > const & composition,
-                        arraySlice1d< real64 > const & phaseFraction,
-                        arraySlice1d< real64 > const & dPhaseFraction_dPressure,
-                        arraySlice1d< real64 > const & dPhaseFraction_dTemperature,
-                        arraySlice2d< real64 > const & dPhaseFraction_dGlobalCompFraction,
-                        arraySlice1d< real64 > const & phaseDensity,
-                        arraySlice1d< real64 > const & dPhaseDensity_dPressure,
-                        arraySlice1d< real64 > const & dPhaseDensity_dTemperature,
-                        arraySlice2d< real64 > const & dPhaseDensity_dGlobalCompFraction,
-                        arraySlice1d< real64 > const & phaseMassDensity,
-                        arraySlice1d< real64 > const & dPhaseMassDensity_dPressure,
-                        arraySlice1d< real64 > const & dPhaseMassDensity_dTemperature,
-                        arraySlice2d< real64 > const & dPhaseMassDensity_dGlobalCompFraction,
-                        arraySlice1d< real64 > const & phaseViscosity,
-                        arraySlice1d< real64 > const & dPhaseViscosity_dPressure,
-                        arraySlice1d< real64 > const & dPhaseViscosity_dTemperature,
-                        arraySlice2d< real64 > const & dPhaseViscosity_dGlobalCompFraction,
-                        arraySlice2d< real64 > const & phaseCompFraction,
-                        arraySlice2d< real64 > const & dPhaseCompFraction_dPressure,
-                        arraySlice2d< real64 > const & dPhaseCompFraction_dTemperature,
-                        arraySlice3d< real64 > const & dPhaseCompFraction_dGlobalCompFraction,
-                        real64 & totalDensity,
-                        real64 & dTotalDensity_dPressure,
-                        real64 & dTotalDensity_dTemperature,
-                        arraySlice1d< real64 > const & dTotalDensity_dGlobalCompFraction,
-                        arraySlice1d< real64 > const & phaseEnthalpy,
-                        arraySlice1d< real64 > const & dPhaseEnthalpy_dPressure,
-                        arraySlice1d< real64 > const & dPhaseEnthalpy_dTemperature,
-                        arraySlice2d< real64 > const & dPhaseEnthalpy_dGlobalCompFraction,
-                        arraySlice1d< real64 > const & phaseInternalEnergy,
-                        arraySlice1d< real64 > const & dPhaseInternalEnergy_dPressure,
-                        arraySlice1d< real64 > const & dPhaseInternalEnergy_dTemperature,
-                        arraySlice2d< real64 > const & dPhaseInternalEnergy_dGlobalCompFraction ) const override;
-
-  GEOSX_FORCE_INLINE
-  virtual void update( localIndex const k,
-                       localIndex const q,
-                       real64 const pressure,
-                       real64 const temperature,
-                       arraySlice1d< real64 const > const & composition ) const override
-  {
-    compute( pressure,
-             temperature,
-             composition,
-             m_phaseFraction[k][q],
-             m_dPhaseFraction_dPressure[k][q],
-             m_dPhaseFraction_dTemperature[k][q],
-             m_dPhaseFraction_dGlobalCompFraction[k][q],
-             m_phaseDensity[k][q],
-             m_dPhaseDensity_dPressure[k][q],
-             m_dPhaseDensity_dTemperature[k][q],
-             m_dPhaseDensity_dGlobalCompFraction[k][q],
-             m_phaseMassDensity[k][q],
-             m_dPhaseMassDensity_dPressure[k][q],
-             m_dPhaseMassDensity_dTemperature[k][q],
-             m_dPhaseMassDensity_dGlobalCompFraction[k][q],
-             m_phaseViscosity[k][q],
-             m_dPhaseViscosity_dPressure[k][q],
-             m_dPhaseViscosity_dTemperature[k][q],
-             m_dPhaseViscosity_dGlobalCompFraction[k][q],
-             m_phaseCompFraction[k][q],
-             m_dPhaseCompFraction_dPressure[k][q],
-             m_dPhaseCompFraction_dTemperature[k][q],
-             m_dPhaseCompFraction_dGlobalCompFraction[k][q],
-             m_totalDensity[k][q],
-             m_dTotalDensity_dPressure[k][q],
-             m_dTotalDensity_dTemperature[k][q],
-             m_dTotalDensity_dGlobalCompFraction[k][q],
-             m_phaseEnthalpy[k][q],
-             m_dPhaseEnthalpy_dPressure[k][q],
-             m_dPhaseEnthalpy_dTemperature[k][q],
-             m_dPhaseEnthalpy_dGlobalCompFraction[k][q],
-             m_phaseInternalEnergy[k][q],
-             m_dPhaseInternalEnergy_dPressure[k][q],
-             m_dPhaseInternalEnergy_dTemperature[k][q],
-             m_dPhaseInternalEnergy_dGlobalCompFraction[k][q] );
-  }
-=======
   using exec_policy = parallelDevicePolicy<>;
->>>>>>> 680dd0f4
 
   MultiPhaseMultiComponentFluid( string const & name,
                                  Group * const parent );
 
-<<<<<<< HEAD
-  std::vector< std::shared_ptr< PVTProps::PVTFunction const > > m_phaseDensityFuns;
-  std::vector< std::shared_ptr< PVTProps::PVTFunction const > > m_phaseViscosityFuns;
-  std::vector< std::shared_ptr< PVTProps::PVTFunction const > > m_phaseEnthalpyFuns;
-  std::shared_ptr< PVTProps::FlashModel const > m_flashModel;
-=======
   virtual std::unique_ptr< ConstitutiveBase >
   deliverClone( string const & name,
                 Group * const parent ) const override;
->>>>>>> 680dd0f4
-
 
   static string catalogName();
 
@@ -258,6 +68,8 @@
                           arraySlice1d< real64, multifluid::USD_PHASE - 2 > const & phaseDensity,
                           arraySlice1d< real64, multifluid::USD_PHASE - 2 > const & phaseMassDensity,
                           arraySlice1d< real64, multifluid::USD_PHASE - 2 > const & phaseViscosity,
+                          arraySlice1d< real64, multifluid::USD_PHASE - 2 > const & phaseEnthalpy,
+                          arraySlice1d< real64, multifluid::USD_PHASE - 2 > const & phaseInternalEnergy,
                           arraySlice2d< real64, multifluid::USD_PHASE_COMP-2 > const & phaseCompFraction,
                           real64 & totalDensity ) const override;
 
@@ -269,6 +81,8 @@
                           PhaseProp::SliceType const phaseDensity,
                           PhaseProp::SliceType const phaseMassDensity,
                           PhaseProp::SliceType const phaseViscosity,
+                          PhaseProp::SliceType const phaseEnthalpy,
+                          PhaseProp::SliceType const phaseInternalEnergy,
                           PhaseComp::SliceType const phaseCompFraction,
                           FluidProp::SliceType const totalDensity ) const override;
 
@@ -296,6 +110,8 @@
                    PhaseProp::ViewType phaseDensity,
                    PhaseProp::ViewType phaseMassDensity,
                    PhaseProp::ViewType phaseViscosity,
+                   PhaseProp::ViewType phaseEnthalpy,
+                   PhaseProp::ViewType phaseInternalEnergy,
                    PhaseComp::ViewType phaseCompFraction,
                    FluidProp::ViewType totalDensity );
 
@@ -325,51 +141,7 @@
    * @brief Create an update kernel wrapper.
    * @return the wrapper
    */
-<<<<<<< HEAD
-  KernelWrapper createKernelWrapper()
-  {
-    return KernelWrapper( m_phaseDensityFuns,
-                          m_phaseViscosityFuns,
-                          m_phaseEnthalpyFuns,
-                          m_flashModel,
-                          m_componentMolarWeight.toViewConst(),
-                          m_useMass,
-                          m_phaseFraction,
-                          m_dPhaseFraction_dPressure,
-                          m_dPhaseFraction_dTemperature,
-                          m_dPhaseFraction_dGlobalCompFraction,
-                          m_phaseDensity,
-                          m_dPhaseDensity_dPressure,
-                          m_dPhaseDensity_dTemperature,
-                          m_dPhaseDensity_dGlobalCompFraction,
-                          m_phaseMassDensity,
-                          m_dPhaseMassDensity_dPressure,
-                          m_dPhaseMassDensity_dTemperature,
-                          m_dPhaseMassDensity_dGlobalCompFraction,
-                          m_phaseViscosity,
-                          m_dPhaseViscosity_dPressure,
-                          m_dPhaseViscosity_dTemperature,
-                          m_dPhaseViscosity_dGlobalCompFraction,
-                          m_phaseCompFraction,
-                          m_dPhaseCompFraction_dPressure,
-                          m_dPhaseCompFraction_dTemperature,
-                          m_dPhaseCompFraction_dGlobalCompFraction,
-                          m_totalDensity,
-                          m_dTotalDensity_dPressure,
-                          m_dTotalDensity_dTemperature,
-                          m_dTotalDensity_dGlobalCompFraction,
-                          m_phaseEnthalpy,
-                          m_dPhaseEnthalpy_dPressure,
-                          m_dPhaseEnthalpy_dTemperature,
-                          m_dPhaseEnthalpy_dGlobalCompFraction,
-                          m_phaseInternalEnergy,
-                          m_dPhaseInternalEnergy_dPressure,
-                          m_dPhaseInternalEnergy_dTemperature,
-                          m_dPhaseInternalEnergy_dGlobalCompFraction );
-  }
-=======
   KernelWrapper createKernelWrapper();
->>>>>>> 680dd0f4
 
   struct viewKeyStruct : MultiFluidBase::viewKeyStruct
   {
@@ -391,18 +163,11 @@
   /// Name of the file defining the flash model
   Path m_flashModelParaFile;
 
-<<<<<<< HEAD
-  // number of entries corrosponds to number of phases
-  std::vector< std::shared_ptr< PVTProps::PVTFunction const > > m_phaseDensityFuns;
-  std::vector< std::shared_ptr< PVTProps::PVTFunction const > > m_phaseViscosityFuns;
-  std::vector< std::shared_ptr< PVTProps::PVTFunction const > > m_phaseEnthalpyFuns;
-=======
   /// Index of the liquid phase
   integer m_p1Index;
 
   /// Index of the gas phase
   integer m_p2Index;
->>>>>>> 680dd0f4
 
   /// Pointer to the brine density model
   std::unique_ptr< P1DENS > m_p1Density;
@@ -438,9 +203,13 @@
            arraySlice1d< real64, multifluid::USD_PHASE - 2 > const & phaseDensity,
            arraySlice1d< real64, multifluid::USD_PHASE - 2 > const & phaseMassDensity,
            arraySlice1d< real64, multifluid::USD_PHASE - 2 > const & phaseViscosity,
+           arraySlice1d< real64, multifluid::USD_PHASE - 2 > const & phaseEnthalpy,
+           arraySlice1d< real64, multifluid::USD_PHASE - 2 > const & phaseInternalEnergy,
            arraySlice2d< real64, multifluid::USD_PHASE_COMP-2 > const & phaseCompFraction,
            real64 & totalDensity ) const
 {
+  GEOSX_UNUSED_VAR( phaseEnthalpy, phaseInternalEnergy );
+
   constexpr localIndex numComps = 2;
   constexpr localIndex numPhases = 2;
   localIndex const ip1 = m_p1Index;
@@ -606,9 +375,13 @@
            PhaseProp::SliceType const phaseDensity,
            PhaseProp::SliceType const phaseMassDensity,
            PhaseProp::SliceType const phaseViscosity,
+           PhaseProp::SliceType const phaseEnthalpy,
+           PhaseProp::SliceType const phaseInternalEnergy,
            PhaseComp::SliceType const phaseCompFraction,
            FluidProp::SliceType const totalDensity ) const
 {
+  GEOSX_UNUSED_VAR( phaseEnthalpy, phaseInternalEnergy );
+
   constexpr localIndex numComps = 2;
   constexpr localIndex numPhases = 2;
   localIndex const ip1 = m_p1Index;
@@ -902,6 +675,8 @@
            m_phaseDensity( k, q ),
            m_phaseMassDensity( k, q ),
            m_phaseViscosity( k, q ),
+           m_phaseEnthalpy( k, q ),
+           m_phaseInternalEnergy( k, q ),
            m_phaseCompFraction( k, q ),
            m_totalDensity( k, q ) );
 }
