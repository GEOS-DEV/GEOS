/*
 * ------------------------------------------------------------------------------------------------------------
 * SPDX-License-Identifier: LGPL-2.1-only
 *
 * Copyright (c) 2018-2020 Lawrence Livermore National Security LLC
 * Copyright (c) 2018-2020 The Board of Trustees of the Leland Stanford Junior University
 * Copyright (c) 2018-2020 Total, S.A
 * Copyright (c) 2019-     GEOSX Contributors
 * All rights reserved
 *
 * See top level LICENSE, COPYRIGHT, CONTRIBUTORS, NOTICE, and ACKNOWLEDGEMENTS files for details.
 * ------------------------------------------------------------------------------------------------------------
 */

/**
 * @file MultiFluidBase.hpp
 */

#ifndef GEOSX_CONSTITUTIVE_FLUID_MULTIFLUIDBASE_HPP_
#define GEOSX_CONSTITUTIVE_FLUID_MULTIFLUIDBASE_HPP_

#include "constitutive/ConstitutiveBase.hpp"

namespace geosx
{

namespace constitutive
{

class MultiFluidBaseUpdate
{
public:

  /**
   * @brief Get number of elements in this wrapper.
   * @return number of elements
   */
  GEOSX_HOST_DEVICE
  localIndex numElems() const { return m_phaseFraction.size( 0 ); }

  /**
   * @brief Get number of gauss points per element.
   * @return number of gauss points per element
   */
  GEOSX_HOST_DEVICE
  localIndex numGauss() const { return m_phaseFraction.size( 1 ); }

  /**
   * @brief Get number of fluid components.
   * @return number of components
   */
  GEOSX_HOST_DEVICE
  localIndex numComponents() const { return m_componentMolarWeight.size(); }

  /**
   * @brief Get number of fluid phases.
   * @return number of phases
   */
  GEOSX_HOST_DEVICE
  localIndex numPhases() const { return m_phaseFraction.size( 2 ); }

protected:

  MultiFluidBaseUpdate( arrayView1d< real64 const > const & componentMolarWeight,
                        bool const useMass,
                        arrayView3d< real64 > const & phaseFraction,
                        arrayView3d< real64 > const & dPhaseFraction_dPressure,
                        arrayView3d< real64 > const & dPhaseFraction_dTemperature,
                        arrayView4d< real64 > const & dPhaseFraction_dGlobalCompFraction,
                        arrayView3d< real64 > const & phaseDensity,
                        arrayView3d< real64 > const & dPhaseDensity_dPressure,
                        arrayView3d< real64 > const & dPhaseDensity_dTemperature,
                        arrayView4d< real64 > const & dPhaseDensity_dGlobalCompFraction,
                        arrayView3d< real64 > const & phaseMassDensity,
                        arrayView3d< real64 > const & dPhaseMassDensity_dPressure,
                        arrayView3d< real64 > const & dPhaseMassDensity_dTemperature,
                        arrayView4d< real64 > const & dPhaseMassDensity_dGlobalCompFraction,
                        arrayView3d< real64 > const & phaseViscosity,
                        arrayView3d< real64 > const & dPhaseViscosity_dPressure,
                        arrayView3d< real64 > const & dPhaseViscosity_dTemperature,
                        arrayView4d< real64 > const & dPhaseViscosity_dGlobalCompFraction,
                        arrayView4d< real64 > const & phaseCompFraction,
                        arrayView4d< real64 > const & dPhaseCompFraction_dPressure,
                        arrayView4d< real64 > const & dPhaseCompFraction_dTemperature,
                        arrayView5d< real64 > const & dPhaseCompFraction_dGlobalCompFraction,
                        arrayView2d< real64 > const & totalDensity,
                        arrayView2d< real64 > const & dTotalDensity_dPressure,
                        arrayView2d< real64 > const & dTotalDensity_dTemperature,
                        arrayView3d< real64 > const & dTotalDensity_dGlobalCompFraction,
                        arrayView3d< real64 > const & phaseEnthalpy,
                        arrayView3d< real64 > const & dPhaseEnthalpy_dPressure,
                        arrayView3d< real64 > const & dPhaseEnthalpy_dTemperature,
                        arrayView4d< real64 > const & dPhaseEnthalpy_dGlobalCompFraction,
                        arrayView3d< real64 > const & phaseInternalEnergy,
                        arrayView3d< real64 > const & dPhaseInternalEnergy_dPressure,
                        arrayView3d< real64 > const & dPhaseInternalEnergy_dTemperature,
                        arrayView4d< real64 > const & dPhaseInternalEnergy_dGlobalCompFraction )
    : m_componentMolarWeight( componentMolarWeight ),
    m_useMass( useMass ),
    m_phaseFraction( phaseFraction ),
    m_dPhaseFraction_dPressure( dPhaseFraction_dPressure ),
    m_dPhaseFraction_dTemperature( dPhaseFraction_dTemperature ),
    m_dPhaseFraction_dGlobalCompFraction( dPhaseFraction_dGlobalCompFraction ),
    m_phaseDensity( phaseDensity ),
    m_dPhaseDensity_dPressure( dPhaseDensity_dPressure ),
    m_dPhaseDensity_dTemperature( dPhaseDensity_dTemperature ),
    m_dPhaseDensity_dGlobalCompFraction( dPhaseDensity_dGlobalCompFraction ),
    m_phaseMassDensity( phaseMassDensity ),
    m_dPhaseMassDensity_dPressure( dPhaseMassDensity_dPressure ),
    m_dPhaseMassDensity_dTemperature( dPhaseMassDensity_dTemperature ),
    m_dPhaseMassDensity_dGlobalCompFraction( dPhaseMassDensity_dGlobalCompFraction ),
    m_phaseViscosity( phaseViscosity ),
    m_dPhaseViscosity_dPressure( dPhaseViscosity_dPressure ),
    m_dPhaseViscosity_dTemperature( dPhaseViscosity_dTemperature ),
    m_dPhaseViscosity_dGlobalCompFraction( dPhaseViscosity_dGlobalCompFraction ),
    m_phaseCompFraction( phaseCompFraction ),
    m_dPhaseCompFraction_dPressure( dPhaseCompFraction_dPressure ),
    m_dPhaseCompFraction_dTemperature( dPhaseCompFraction_dTemperature ),
    m_dPhaseCompFraction_dGlobalCompFraction( dPhaseCompFraction_dGlobalCompFraction ),
    m_totalDensity( totalDensity ),
    m_dTotalDensity_dPressure( dTotalDensity_dPressure ),
    m_dTotalDensity_dTemperature( dTotalDensity_dTemperature ),
    m_dTotalDensity_dGlobalCompFraction( dTotalDensity_dGlobalCompFraction ),
    m_phaseEnthalpy( phaseEnthalpy ),
    m_dPhaseEnthalpy_dPressure( dPhaseEnthalpy_dPressure ),
    m_dPhaseEnthalpy_dTemperature( dPhaseEnthalpy_dTemperature ),
    m_dPhaseEnthalpy_dGlobalCompFraction( dPhaseEnthalpy_dGlobalCompFraction ),
    m_phaseInternalEnergy( phaseInternalEnergy ),
    m_dPhaseInternalEnergy_dPressure( dPhaseInternalEnergy_dPressure ),
    m_dPhaseInternalEnergy_dTemperature( dPhaseInternalEnergy_dTemperature ),
    m_dPhaseInternalEnergy_dGlobalCompFraction( dPhaseInternalEnergy_dGlobalCompFraction )
  {}

  /// Default copy constructor
  MultiFluidBaseUpdate( MultiFluidBaseUpdate const & ) = default;

  /// Default move constructor
  MultiFluidBaseUpdate( MultiFluidBaseUpdate && ) = default;

  /// Deleted copy assignment operator
  MultiFluidBaseUpdate & operator=( MultiFluidBaseUpdate const & ) = delete;

  /// Deleted move assignment operator
  MultiFluidBaseUpdate & operator=( MultiFluidBaseUpdate && ) = delete;

  arrayView1d< real64 const > m_componentMolarWeight;

  bool m_useMass;

  arrayView3d< real64 > m_phaseFraction;
  arrayView3d< real64 > m_dPhaseFraction_dPressure;
  arrayView3d< real64 > m_dPhaseFraction_dTemperature;
  arrayView4d< real64 > m_dPhaseFraction_dGlobalCompFraction;

  arrayView3d< real64 > m_phaseDensity;
  arrayView3d< real64 > m_dPhaseDensity_dPressure;
  arrayView3d< real64 > m_dPhaseDensity_dTemperature;
  arrayView4d< real64 > m_dPhaseDensity_dGlobalCompFraction;

  arrayView3d< real64 > m_phaseMassDensity;
  arrayView3d< real64 > m_dPhaseMassDensity_dPressure;
  arrayView3d< real64 > m_dPhaseMassDensity_dTemperature;
  arrayView4d< real64 > m_dPhaseMassDensity_dGlobalCompFraction;

  arrayView3d< real64 > m_phaseViscosity;
  arrayView3d< real64 > m_dPhaseViscosity_dPressure;
  arrayView3d< real64 > m_dPhaseViscosity_dTemperature;
  arrayView4d< real64 > m_dPhaseViscosity_dGlobalCompFraction;

  arrayView4d< real64 > m_phaseCompFraction;
  arrayView4d< real64 > m_dPhaseCompFraction_dPressure;
  arrayView4d< real64 > m_dPhaseCompFraction_dTemperature;
  arrayView5d< real64 > m_dPhaseCompFraction_dGlobalCompFraction;

  arrayView2d< real64 > m_totalDensity;
  arrayView2d< real64 > m_dTotalDensity_dPressure;
  arrayView2d< real64 > m_dTotalDensity_dTemperature;
  arrayView3d< real64 > m_dTotalDensity_dGlobalCompFraction;

  arrayView3d< real64 > m_phaseEnthalpy;
  arrayView3d< real64 > m_dPhaseEnthalpy_dPressure;
  arrayView3d< real64 > m_dPhaseEnthalpy_dTemperature;
  arrayView4d< real64 > m_dPhaseEnthalpy_dGlobalCompFraction;

  arrayView3d< real64 > m_phaseInternalEnergy;
  arrayView3d< real64 > m_dPhaseInternalEnergy_dPressure;
  arrayView3d< real64 > m_dPhaseInternalEnergy_dTemperature;
  arrayView4d< real64 > m_dPhaseInternalEnergy_dGlobalCompFraction;

private:

  virtual void compute( real64 const pressure,
                        real64 const temperature,
                        arraySlice1d< real64 const > const & composition,
                        arraySlice1d< real64 > const & phaseFraction,
                        arraySlice1d< real64 > const & phaseDensity,
                        arraySlice1d< real64 > const & phaseMassDensity,
                        arraySlice1d< real64 > const & phaseViscosity,
                        arraySlice2d< real64 > const & phaseCompFraction,
                        real64 & totalDensity ) const = 0;

  virtual void compute( real64 const pressure,
                        real64 const temperature,
                        arraySlice1d< real64 const > const & composition,
                        arraySlice1d< real64 > const & phaseFraction,
                        arraySlice1d< real64 > const & dPhaseFraction_dPressure,
                        arraySlice1d< real64 > const & dPhaseFraction_dTemperature,
                        arraySlice2d< real64 > const & dPhaseFraction_dGlobalCompFraction,
                        arraySlice1d< real64 > const & phaseDensity,
                        arraySlice1d< real64 > const & dPhaseDensity_dPressure,
                        arraySlice1d< real64 > const & dPhaseDensity_dTemperature,
                        arraySlice2d< real64 > const & dPhaseDensity_dGlobalCompFraction,
                        arraySlice1d< real64 > const & phaseMassDensity,
                        arraySlice1d< real64 > const & dPhaseMassDensity_dPressure,
                        arraySlice1d< real64 > const & dPhaseMassDensity_dTemperature,
                        arraySlice2d< real64 > const & dPhaseMassDensity_dGlobalCompFraction,
                        arraySlice1d< real64 > const & phaseViscosity,
                        arraySlice1d< real64 > const & dPhaseViscosity_dPressure,
                        arraySlice1d< real64 > const & dPhaseViscosity_dTemperature,
                        arraySlice2d< real64 > const & dPhaseViscosity_dGlobalCompFraction,
                        arraySlice2d< real64 > const & phaseCompFraction,
                        arraySlice2d< real64 > const & dPhaseCompFraction_dPressure,
                        arraySlice2d< real64 > const & dPhaseCompFraction_dTemperature,
                        arraySlice3d< real64 > const & dPhaseCompFraction_dGlobalCompFraction,
                        real64 & totalDensity,
                        real64 & dTotalDensity_dPressure,
                        real64 & dTotalDensity_dTemperature,
                        arraySlice1d< real64 > const & dTotalDensity_dGlobalCompFraction,
                        arraySlice1d< real64 > const & phaseEnthalpy,
                        arraySlice1d< real64 > const & dPhaseEnthalpy_dPressure,
                        arraySlice1d< real64 > const & dPhaseEnthalpy_dTemperature,
                        arraySlice2d< real64 > const & dPhaseEnthalpy_dGlobalCompFraction,
                        arraySlice1d< real64 > const & phaseInternalEnergy,
                        arraySlice1d< real64 > const & dPhaseInternalEnergy_dPressure,
                        arraySlice1d< real64 > const & dPhaseInternalEnergy_dTemperature,
                        arraySlice2d< real64 > const & dPhaseInternalEnergy_dGlobalCompFraction ) const = 0;

  virtual void update( localIndex const k,
                       localIndex const q,
                       real64 const pressure,
                       real64 const temperature,
                       arraySlice1d< real64 const > const & composition ) const = 0;

};

class MultiFluidBase : public ConstitutiveBase
{
public:

  MultiFluidBase( string const & name, Group * const parent );

  virtual ~MultiFluidBase() override;

  virtual void allocateConstitutiveData( dataRepository::Group & parent,
                                         localIndex const numConstitutivePointsPerParentIndex ) override;

  // *** MultiFluid-specific interface

  /**
   * @brief Maximum supported number of fluid components (species)
   *
   * @note This puts an upper bound on memory use, allowing to optimize code better
   */
  static constexpr localIndex MAX_NUM_COMPONENTS = 16;

  /**
   * @brief Maximum supported number of fluid phases
   *
   * @note This puts an upper bound on memory use, allowing to optimize code better
   */
  static constexpr localIndex MAX_NUM_PHASES = 4;

  /**
   * @return number of fluid components (species) in the model
   */
  localIndex numFluidComponents() const { return m_componentNames.size(); }

  /**
   * @param ic component index
   * @return name of ic-th fluid component
   */
  arrayView1d< string const > componentNames() const { return m_componentNames; }

  /**
   * @return number of fluid phases in the model
   */
  localIndex numFluidPhases() const { return m_phaseNames.size(); }

  /**
   * @param ip phase index
   * @return name of ip-th fluid phase
   */
  arrayView1d< string const > phaseNames() const { return m_phaseNames; }

  /**
   * @brief Get the mass flag.
   * @return boolean value indicating whether the model is using mass-based quantities (as opposed to mole-based)
   */
  bool getMassFlag() const;

  /**
   * @brief Set the mass flag.
   * @param flag boolean value indicating whether the model should use mass-based quantities (as opposed to mole-based)
   *
   * @note This affects both input (compositions) and output quantities. The flag should be set prior to calling
   * any compute or state update methods.
   */
  void setMassFlag( bool flag );

  arrayView3d< real64 const > phaseFraction() const { return m_phaseFraction; }
  arrayView3d< real64 const > dPhaseFraction_dPressure() const { return m_dPhaseFraction_dPressure; }
  arrayView3d< real64 const > dPhaseFraction_dTemperature() const { return m_dPhaseFraction_dTemperature; }
  arrayView4d< real64 const > dPhaseFraction_dGlobalCompFraction() const { return m_dPhaseFraction_dGlobalCompFraction; }

  arrayView3d< real64 const > phaseDensity() const { return m_phaseDensity; }
  arrayView3d< real64 const > dPhaseDensity_dPressure() const { return m_dPhaseDensity_dPressure; }
  arrayView3d< real64 const > dPhaseDensity_dTemperature() const { return m_dPhaseDensity_dTemperature; }
  arrayView4d< real64 const > dPhaseDensity_dGlobalCompFraction() const { return m_dPhaseDensity_dGlobalCompFraction; }

  arrayView3d< real64 const > phaseMassDensity() const { return m_phaseMassDensity; }
  arrayView3d< real64 const > dPhaseMassDensity_dPressure() const { return m_dPhaseMassDensity_dPressure; }
  arrayView3d< real64 const > dPhaseMassDensity_dTemperature() const { return m_dPhaseMassDensity_dTemperature; }
  arrayView4d< real64 const > dPhaseMassDensity_dGlobalCompFraction() const { return m_dPhaseMassDensity_dGlobalCompFraction; }

  arrayView3d< real64 const > phaseViscosity() const { return m_phaseViscosity; }
  arrayView3d< real64 const > dPhaseViscosity_dPressure() const { return m_dPhaseViscosity_dPressure; }
  arrayView3d< real64 const > dPhaseViscosity_dTemperature() const { return m_dPhaseViscosity_dTemperature; }
  arrayView4d< real64 const > dPhaseViscosity_dGlobalCompFraction() const { return m_dPhaseViscosity_dGlobalCompFraction; }

  arrayView4d< real64 const > phaseCompFraction() const { return m_phaseCompFraction; }
  arrayView4d< real64 const > dPhaseCompFraction_dPressure() const { return m_dPhaseCompFraction_dPressure; }
  arrayView4d< real64 const > dPhaseCompFraction_dTemperature() const { return m_dPhaseCompFraction_dTemperature; }
  arrayView5d< real64 const > dPhaseCompFraction_dGlobalCompFraction() const { return m_dPhaseCompFraction_dGlobalCompFraction; }

  arrayView2d< real64 const > totalDensity() const { return m_totalDensity; }
  arrayView2d< real64 const > dTotalDensity_dPressure() const { return m_dTotalDensity_dPressure; }
  arrayView2d< real64 const > dTotalDensity_dTemperature() const { return m_dTotalDensity_dTemperature; }
  arrayView3d< real64 const > dTotalDensity_dGlobalCompFraction() const { return m_dTotalDensity_dGlobalCompFraction; }

  arrayView3d< real64 const > phaseEnthalpy() const { return m_phaseEnthalpy; }
  arrayView3d< real64 const > dPhaseEnthalpy_dPressure() const { return m_dPhaseEnthalpy_dPressure; }
  arrayView3d< real64 const > dPhaseEnthalpy_dTemperature() const { return m_dPhaseEnthalpy_dTemperature; }
  arrayView4d< real64 const > dPhaseEnthalpy_dGlobalCompFraction() const { return m_dPhaseEnthalpy_dGlobalCompFraction; }

  arrayView3d< real64 const > phaseInternalEnergy() const { return m_phaseInternalEnergy; }
  arrayView3d< real64 const > dPhaseInternalEnergy_dPressure() const { return m_dPhaseInternalEnergy_dPressure; }
  arrayView3d< real64 const > dPhaseInternalEnergy_dTemperature() const { return m_dPhaseInternalEnergy_dTemperature; }
  arrayView4d< real64 const > dPhaseInternalEnergy_dGlobalCompFraction() const { return m_dPhaseInternalEnergy_dGlobalCompFraction; }

  struct viewKeyStruct : ConstitutiveBase::viewKeyStruct
  {
    static constexpr char const * componentNamesString() { return "componentNames"; }
    static constexpr char const * componentMolarWeightString() { return "componentMolarWeight"; }

    static constexpr char const * phaseNamesString() { return "phaseNames"; }

<<<<<<< HEAD
    static constexpr auto phaseFractionString                            = "phaseFraction";                            // xi_p
    static constexpr auto dPhaseFraction_dPressureString                 = "dPhaseFraction_dPressure";                 // dXi_p/dP
    static constexpr auto dPhaseFraction_dTemperatureString              = "dPhaseFraction_dTemperature";              // dXi_p/dT
    static constexpr auto dPhaseFraction_dGlobalCompFractionString       = "dPhaseFraction_dGlobalCompFraction";       // dXi_p/dz

    static constexpr auto phaseDensityString                             = "phaseDensity";                             // rho_p
    static constexpr auto dPhaseDensity_dPressureString                  = "dPhaseDensity_dPressure";                  // dRho_p/dP
    static constexpr auto dPhaseDensity_dTemperatureString               = "dPhaseDensity_dTemperature";               // dRho_p/dT
    static constexpr auto dPhaseDensity_dGlobalCompFractionString        = "dPhaseDensity_dGlobalCompFraction";        // dRho_p/dz

    static constexpr auto phaseMassDensityString                         = "phaseMassDensity";                         // rho_p
    static constexpr auto dPhaseMassDensity_dPressureString              = "dPhaseMassDensity_dPressure";              // dRho_p/dP
    static constexpr auto dPhaseMassDensity_dTemperatureString           = "dPhaseMassDensity_dTemperature";           // dRho_p/dT
    static constexpr auto dPhaseMassDensity_dGlobalCompFractionString    = "dPhaseMassDensity_dGlobalCompFraction";    // dRho_p/dz

    static constexpr auto phaseViscosityString                           = "phaseViscosity";                           // mu_p
    static constexpr auto dPhaseViscosity_dPressureString                = "dPhaseViscosity_dPressure";                // dMu_p/dP
    static constexpr auto dPhaseViscosity_dTemperatureString             = "dPhaseViscosity_dTemperature";             // dMu_p/dT
    static constexpr auto dPhaseViscosity_dGlobalCompFractionString      = "dPhaseViscosity_dGlobalCompFraction";      // dMu_p/dz

    static constexpr auto phaseCompFractionString                        = "phaseCompFraction";                        // x_cp
    static constexpr auto dPhaseCompFraction_dPressureString             = "dPhaseCompFraction_dPressure";             // dx_cp/dP
    static constexpr auto dPhaseCompFraction_dTemperatureString          = "dPhaseCompFraction_dTemperature";          // dx_cp/dT
    static constexpr auto dPhaseCompFraction_dGlobalCompFractionString   = "dPhaseCompFraction_dGlobalCompFraction";   // dx_cp/dz

    static constexpr auto totalDensityString                             = "totalDensity";                             // rho_t
    static constexpr auto dTotalDensity_dPressureString                  = "dTotalDensity_dPressure";                  // dRho_t/dP
    static constexpr auto dTotalDensity_dTemperatureString               = "dTotalDensity_dTemperature";               // dRho_t/dT
    static constexpr auto dTotalDensity_dGlobalCompFractionString        = "dTotalDensity_dGlobalCompFraction";        // dRho_t/dz

    static constexpr auto phaseEnthalpyString                            = "phaseEnthalpy";                            // h_p
    static constexpr auto dPhaseEnthalpy_dPressureString                 = "dPhaseEnthalpy_dPressure";                 // dH_p/dP
    static constexpr auto dPhaseEnthalpy_dTemperatureString              = "dPhaseEnthalpy_dTemperature";              // dH_p/dT
    static constexpr auto dPhaseEnthalpy_dGlobalCompFractionString       = "dPhaseEnthalpy_dGlobalCompFraction";       // dH_p/dz

    static constexpr auto phaseInternalEnergyString                      = "phaseInternalEnergy";                      // u_p
    static constexpr auto dPhaseInternalEnergy_dPressureString           = "dPhaseInternalEnergy_dPressure";           // dU_p/dP
    static constexpr auto dPhaseInternalEnergy_dTemperatureString        = "dPhaseInternalEnergy_dTemperature";        // dU_p/dT
    static constexpr auto dPhaseInternalEnergy_dGlobalCompFractionString = "dPhaseInternalEnergy_dGlobalCompFraction"; // dU_p/dz
=======
    static constexpr char const * phaseFractionString() { return "phaseFraction"; } // xi_p
    static constexpr char const * dPhaseFraction_dPressureString() { return "dPhaseFraction_dPressure"; } // dXi_p/dP
    static constexpr char const * dPhaseFraction_dTemperatureString() { return "dPhaseFraction_dTemperature"; } // dXi_p/dT
    static constexpr char const * dPhaseFraction_dGlobalCompFractionString() { return "dPhaseFraction_dGlobalCompFraction"; } // dXi_p/dz

    static constexpr char const * phaseDensityString() { return "phaseDensity"; } // rho_p
    static constexpr char const * dPhaseDensity_dPressureString() { return "dPhaseDensity_dPressure"; } // dRho_p/dP
    static constexpr char const * dPhaseDensity_dTemperatureString() { return "dPhaseDensity_dTemperature"; } // dRho_p/dT
    static constexpr char const * dPhaseDensity_dGlobalCompFractionString() { return "dPhaseDensity_dGlobalCompFraction"; } // dRho_p/dz

    static constexpr char const * phaseMassDensityString() { return "phaseMassDensity"; } // rho_p
    static constexpr char const * dPhaseMassDensity_dPressureString() { return "dPhaseMassDensity_dPressure"; } // dRho_p/dP
    static constexpr char const * dPhaseMassDensity_dTemperatureString() { return "dPhaseMassDensity_dTemperature"; } // dRho_p/dT
    static constexpr char const * dPhaseMassDensity_dGlobalCompFractionString() { return "dPhaseMassDensity_dGlobalCompFraction"; } // dRho_p/dz

    static constexpr char const * phaseViscosityString() { return "phaseViscosity"; } // mu_p
    static constexpr char const * dPhaseViscosity_dPressureString() { return "dPhaseViscosity_dPressure"; } // dMu_p/dP
    static constexpr char const * dPhaseViscosity_dTemperatureString() { return "dPhaseViscosity_dTemperature"; } // dMu_p/dT
    static constexpr char const * dPhaseViscosity_dGlobalCompFractionString() { return "dPhaseViscosity_dGlobalCompFraction"; } // dMu_p/dz

    static constexpr char const * phaseCompFractionString() { return "phaseCompFraction"; } // x_cp
    static constexpr char const * dPhaseCompFraction_dPressureString() { return "dPhaseCompFraction_dPressure"; } // dx_cp/dP
    static constexpr char const * dPhaseCompFraction_dTemperatureString() { return "dPhaseCompFraction_dTemperature"; } // dx_cp/dT
    static constexpr char const * dPhaseCompFraction_dGlobalCompFractionString() { return "dPhaseCompFraction_dGlobalCompFraction"; } // dx_cp/dz

    static constexpr char const * totalDensityString() { return "totalDensity"; } // rho_t
    static constexpr char const * dTotalDensity_dPressureString() { return "dTotalDensity_dPressure"; } // dRho_t/dP
    static constexpr char const * dTotalDensity_dTemperatureString() { return "dTotalDensity_dTemperature"; } // dRho_t/dT
    static constexpr char const * dTotalDensity_dGlobalCompFractionString() { return "dTotalDensity_dGlobalCompFraction"; } // dRho_t/dz
>>>>>>> 31787b73

    static constexpr char const * useMassString() { return "useMass"; }
  };

protected:

  virtual void postProcessInput() override;

  /**
   * @brief Function called internally to resize member arrays
   * @param size primary dimension (e.g. number of cells)
   * @param numPts secondary dimension (e.g. number of gauss points per cell)
   */
  void resizeFields( localIndex const size, localIndex const numPts );

  // flag indicating whether input/output component fractions are treated as mass fractions
  int m_useMass;

  // general fluid composition information

  array1d< string > m_componentNames;
  array1d< real64 > m_componentMolarWeight;
  array1d< string > m_phaseNames;

  // constitutive data

  array3d< real64 > m_phaseFraction;
  array3d< real64 > m_dPhaseFraction_dPressure;
  array3d< real64 > m_dPhaseFraction_dTemperature;
  array4d< real64 > m_dPhaseFraction_dGlobalCompFraction;

  array3d< real64 > m_phaseDensity;
  array3d< real64 > m_dPhaseDensity_dPressure;
  array3d< real64 > m_dPhaseDensity_dTemperature;
  array4d< real64 > m_dPhaseDensity_dGlobalCompFraction;

  array3d< real64 > m_phaseMassDensity;
  array3d< real64 > m_dPhaseMassDensity_dPressure;
  array3d< real64 > m_dPhaseMassDensity_dTemperature;
  array4d< real64 > m_dPhaseMassDensity_dGlobalCompFraction;

  array3d< real64 > m_phaseViscosity;
  array3d< real64 > m_dPhaseViscosity_dPressure;
  array3d< real64 > m_dPhaseViscosity_dTemperature;
  array4d< real64 > m_dPhaseViscosity_dGlobalCompFraction;

  array4d< real64 > m_phaseCompFraction;
  array4d< real64 > m_dPhaseCompFraction_dPressure;
  array4d< real64 > m_dPhaseCompFraction_dTemperature;
  array5d< real64 > m_dPhaseCompFraction_dGlobalCompFraction;

  array2d< real64 > m_totalDensity;
  array2d< real64 > m_dTotalDensity_dPressure;
  array2d< real64 > m_dTotalDensity_dTemperature;
  array3d< real64 > m_dTotalDensity_dGlobalCompFraction;

  array3d< real64 > m_phaseEnthalpy;
  array3d< real64 > m_dPhaseEnthalpy_dPressure;
  array3d< real64 > m_dPhaseEnthalpy_dTemperature;
  array4d< real64 > m_dPhaseEnthalpy_dGlobalCompFraction;

  array3d< real64 > m_phaseInternalEnergy;
  array3d< real64 > m_dPhaseInternalEnergy_dPressure;
  array3d< real64 > m_dPhaseInternalEnergy_dTemperature;
  array4d< real64 > m_dPhaseInternalEnergy_dGlobalCompFraction;

};

} //namespace constitutive

} //namespace geosx

#endif //GEOSX_CONSTITUTIVE_FLUID_MULTIFLUIDBASE_HPP_<|MERGE_RESOLUTION|>--- conflicted
+++ resolved
@@ -354,47 +354,6 @@
 
     static constexpr char const * phaseNamesString() { return "phaseNames"; }
 
-<<<<<<< HEAD
-    static constexpr auto phaseFractionString                            = "phaseFraction";                            // xi_p
-    static constexpr auto dPhaseFraction_dPressureString                 = "dPhaseFraction_dPressure";                 // dXi_p/dP
-    static constexpr auto dPhaseFraction_dTemperatureString              = "dPhaseFraction_dTemperature";              // dXi_p/dT
-    static constexpr auto dPhaseFraction_dGlobalCompFractionString       = "dPhaseFraction_dGlobalCompFraction";       // dXi_p/dz
-
-    static constexpr auto phaseDensityString                             = "phaseDensity";                             // rho_p
-    static constexpr auto dPhaseDensity_dPressureString                  = "dPhaseDensity_dPressure";                  // dRho_p/dP
-    static constexpr auto dPhaseDensity_dTemperatureString               = "dPhaseDensity_dTemperature";               // dRho_p/dT
-    static constexpr auto dPhaseDensity_dGlobalCompFractionString        = "dPhaseDensity_dGlobalCompFraction";        // dRho_p/dz
-
-    static constexpr auto phaseMassDensityString                         = "phaseMassDensity";                         // rho_p
-    static constexpr auto dPhaseMassDensity_dPressureString              = "dPhaseMassDensity_dPressure";              // dRho_p/dP
-    static constexpr auto dPhaseMassDensity_dTemperatureString           = "dPhaseMassDensity_dTemperature";           // dRho_p/dT
-    static constexpr auto dPhaseMassDensity_dGlobalCompFractionString    = "dPhaseMassDensity_dGlobalCompFraction";    // dRho_p/dz
-
-    static constexpr auto phaseViscosityString                           = "phaseViscosity";                           // mu_p
-    static constexpr auto dPhaseViscosity_dPressureString                = "dPhaseViscosity_dPressure";                // dMu_p/dP
-    static constexpr auto dPhaseViscosity_dTemperatureString             = "dPhaseViscosity_dTemperature";             // dMu_p/dT
-    static constexpr auto dPhaseViscosity_dGlobalCompFractionString      = "dPhaseViscosity_dGlobalCompFraction";      // dMu_p/dz
-
-    static constexpr auto phaseCompFractionString                        = "phaseCompFraction";                        // x_cp
-    static constexpr auto dPhaseCompFraction_dPressureString             = "dPhaseCompFraction_dPressure";             // dx_cp/dP
-    static constexpr auto dPhaseCompFraction_dTemperatureString          = "dPhaseCompFraction_dTemperature";          // dx_cp/dT
-    static constexpr auto dPhaseCompFraction_dGlobalCompFractionString   = "dPhaseCompFraction_dGlobalCompFraction";   // dx_cp/dz
-
-    static constexpr auto totalDensityString                             = "totalDensity";                             // rho_t
-    static constexpr auto dTotalDensity_dPressureString                  = "dTotalDensity_dPressure";                  // dRho_t/dP
-    static constexpr auto dTotalDensity_dTemperatureString               = "dTotalDensity_dTemperature";               // dRho_t/dT
-    static constexpr auto dTotalDensity_dGlobalCompFractionString        = "dTotalDensity_dGlobalCompFraction";        // dRho_t/dz
-
-    static constexpr auto phaseEnthalpyString                            = "phaseEnthalpy";                            // h_p
-    static constexpr auto dPhaseEnthalpy_dPressureString                 = "dPhaseEnthalpy_dPressure";                 // dH_p/dP
-    static constexpr auto dPhaseEnthalpy_dTemperatureString              = "dPhaseEnthalpy_dTemperature";              // dH_p/dT
-    static constexpr auto dPhaseEnthalpy_dGlobalCompFractionString       = "dPhaseEnthalpy_dGlobalCompFraction";       // dH_p/dz
-
-    static constexpr auto phaseInternalEnergyString                      = "phaseInternalEnergy";                      // u_p
-    static constexpr auto dPhaseInternalEnergy_dPressureString           = "dPhaseInternalEnergy_dPressure";           // dU_p/dP
-    static constexpr auto dPhaseInternalEnergy_dTemperatureString        = "dPhaseInternalEnergy_dTemperature";        // dU_p/dT
-    static constexpr auto dPhaseInternalEnergy_dGlobalCompFractionString = "dPhaseInternalEnergy_dGlobalCompFraction"; // dU_p/dz
-=======
     static constexpr char const * phaseFractionString() { return "phaseFraction"; } // xi_p
     static constexpr char const * dPhaseFraction_dPressureString() { return "dPhaseFraction_dPressure"; } // dXi_p/dP
     static constexpr char const * dPhaseFraction_dTemperatureString() { return "dPhaseFraction_dTemperature"; } // dXi_p/dT
@@ -424,7 +383,16 @@
     static constexpr char const * dTotalDensity_dPressureString() { return "dTotalDensity_dPressure"; } // dRho_t/dP
     static constexpr char const * dTotalDensity_dTemperatureString() { return "dTotalDensity_dTemperature"; } // dRho_t/dT
     static constexpr char const * dTotalDensity_dGlobalCompFractionString() { return "dTotalDensity_dGlobalCompFraction"; } // dRho_t/dz
->>>>>>> 31787b73
+
+    static constexpr char const * phaseEnthalpyString()                            { return "phaseEnthalpy"; }                            // h_p
+    static constexpr char const * dPhaseEnthalpy_dPressureString()                 { return "dPhaseEnthalpy_dPressure"; }                 // dH_p/dP
+    static constexpr char const * dPhaseEnthalpy_dTemperatureString()              { return "dPhaseEnthalpy_dTemperature"; }              // dH_p/dT
+    static constexpr char const * dPhaseEnthalpy_dGlobalCompFractionString()       { return "dPhaseEnthalpy_dGlobalCompFraction"; }       // dH_p/dz
+
+    static constexpr char const * phaseInternalEnergyString()                      { return "phaseInternalEnergy"; }                      // u_p
+    static constexpr char const * dPhaseInternalEnergy_dPressureString()           { return "dPhaseInternalEnergy_dPressure"; }           // dU_p/dP
+    static constexpr char const * dPhaseInternalEnergy_dTemperatureString()        { return "dPhaseInternalEnergy_dTemperature"; }        // dU_p/dT
+    static constexpr char const * dPhaseInternalEnergy_dGlobalCompFractionString() { return  "dPhaseInternalEnergy_dGlobalCompFraction"; } // dU_p/dz
 
     static constexpr char const * useMassString() { return "useMass"; }
   };
