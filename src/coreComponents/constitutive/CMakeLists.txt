--- conflicted
+++ resolved
@@ -36,9 +36,13 @@
      fluid/layouts.hpp
      fluid/multiFluidSelector.hpp
      fluid/particleFluidSelector.hpp
-<<<<<<< HEAD
      fluid/singleFluidSelector.hpp
      fluid/slurryFluidSelector.hpp
+     permeability/CarmanKozenyPermeability.hpp
+     permeability/ConstantPermeability.hpp
+     permeability/ParallelPlatesPermeability.hpp
+     permeability/PermeabilityBase.hpp
+     permeability/StrainDependentPermeability.hpp
      relativePermeability/BrooksCoreyBakerRelativePermeability.hpp
      relativePermeability/BrooksCoreyRelativePermeability.hpp
      relativePermeability/RelativePermeabilityBase.hpp
@@ -47,10 +51,8 @@
      relativePermeability/VanGenuchtenBakerRelativePermeability.hpp
      relativePermeability/layouts.hpp
      relativePermeability/relativePermeabilitySelector.hpp
-=======
      solid/CompressibleSolid.hpp
      solid/CoupledSolid.hpp
->>>>>>> 496f5b28
      solid/Damage.hpp
      solid/DamageSpectral.hpp
      solid/DamageSpectralUtilities.hpp
@@ -61,11 +63,8 @@
      solid/ElasticTransverseIsotropic.hpp
      solid/InvariantDecompositions.hpp
      solid/PoreVolumeCompressibleSolid.hpp
-<<<<<<< HEAD
      solid/PoroElastic.hpp
-=======
      solid/PorousSolid.hpp
->>>>>>> 496f5b28
      solid/PropertyConversions.hpp
      solid/SolidBase.hpp
      solid/SolidModelDiscretizationOps.hpp
@@ -73,29 +72,9 @@
      solid/SolidModelDiscretizationOpsIsotropic.hpp
      solid/SolidModelDiscretizationOpsTransverseIsotropic.hpp
      solid/TriaxialDriver.hpp
-<<<<<<< HEAD
-=======
      solid/porosity/BiotPorosity.hpp
      solid/porosity/PorosityBase.hpp
      solid/porosity/PressurePorosity.hpp
-     permeability/CarmanKozenyPermeability.hpp
-     permeability/ConstantPermeability.hpp
-     permeability/ParallelPlatesPermeability.hpp
-     permeability/PermeabilityBase.hpp
-     permeability/StrainDependentPermeability.hpp
-     relativePermeability/layouts.hpp
-     relativePermeability/RelativePermeabilityBase.hpp
-     relativePermeability/BrooksCoreyRelativePermeability.hpp
-     relativePermeability/BrooksCoreyBakerRelativePermeability.hpp
-     relativePermeability/relativePermeabilitySelector.hpp
-     relativePermeability/VanGenuchtenBakerRelativePermeability.hpp
-     relativePermeability/TableRelativePermeability.hpp
-     relativePermeability/RelativePermeabilityInterpolators.hpp
-     capillaryPressure/layouts.hpp
-     capillaryPressure/CapillaryPressureBase.hpp
-     capillaryPressure/BrooksCoreyCapillaryPressure.hpp
-     capillaryPressure/VanGenuchtenCapillaryPressure.hpp
->>>>>>> 496f5b28
    )
 #
 # Specify all sources
@@ -118,23 +97,22 @@
      fluid/PVTFunctions/CO2Solubility.cpp
      fluid/PVTFunctions/FenghourCO2Viscosity.cpp
      fluid/PVTFunctions/SpanWagnerCO2Density.cpp
-     fluid/ParticleFluid.cpp               
+     fluid/ParticleFluid.cpp              
      fluid/ParticleFluidBase.cpp
      fluid/ProppantSlurryFluid.cpp
      fluid/SingleFluidBase.cpp
      fluid/SlurryFluidBase.cpp
-<<<<<<< HEAD
+     permeability/CarmanKozenyPermeability.cpp
+     permeability/ConstantPermeability.cpp
+     permeability/ParallelPlatesPermeability.cpp
+     permeability/PermeabilityBase.cpp
+     permeability/StrainDependentPermeability.cpp
      relativePermeability/BrooksCoreyBakerRelativePermeability.cpp
      relativePermeability/BrooksCoreyRelativePermeability.cpp
      relativePermeability/RelativePermeabilityBase.cpp
-     relativePermeability/TableRelativePermeability.cpp     
+     relativePermeability/TableRelativePermeability.cpp        
      relativePermeability/VanGenuchtenBakerRelativePermeability.cpp
-=======
-     fluid/ProppantSlurryFluid.cpp
-     fluid/ParticleFluidBase.cpp
-     fluid/ParticleFluid.cpp
-     solid/CompressibleSolid.cpp      
->>>>>>> 496f5b28
+     solid/CompressibleSolid.cpp 
      solid/Damage.cpp
      solid/DamageSpectral.cpp
      solid/DamageVolDev.cpp
@@ -143,31 +121,13 @@
      solid/ElasticIsotropic.cpp
      solid/ElasticTransverseIsotropic.cpp
      solid/PoreVolumeCompressibleSolid.cpp
-<<<<<<< HEAD
      solid/PoroElastic.cpp
-     solid/SolidBase.cpp
-     solid/TriaxialDriver.cpp
-=======
      solid/PorousSolid.cpp
      solid/SolidBase.cpp
      solid/TriaxialDriver.cpp
      solid/porosity/BiotPorosity.cpp
      solid/porosity/PorosityBase.cpp
      solid/porosity/PressurePorosity.cpp
-     permeability/CarmanKozenyPermeability.cpp
-     permeability/ConstantPermeability.cpp
-     permeability/ParallelPlatesPermeability.cpp
-     permeability/PermeabilityBase.cpp
-     permeability/StrainDependentPermeability.cpp
-     relativePermeability/RelativePermeabilityBase.cpp
-     relativePermeability/BrooksCoreyRelativePermeability.cpp
-     relativePermeability/BrooksCoreyBakerRelativePermeability.cpp
-     relativePermeability/VanGenuchtenBakerRelativePermeability.cpp
-     relativePermeability/TableRelativePermeability.cpp     
-     capillaryPressure/CapillaryPressureBase.cpp
-     capillaryPressure/BrooksCoreyCapillaryPressure.cpp
-     capillaryPressure/VanGenuchtenCapillaryPressure.cpp
->>>>>>> 496f5b28
    )
 
 set( dependencyList events dataRepository functions )
