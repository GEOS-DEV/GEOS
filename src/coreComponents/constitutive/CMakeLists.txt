#
# Specify all headers
#
set( constitutive_headers
     ConstitutiveManager.hpp
     ConstitutiveBase.hpp
     ConstitutivePassThruHandler.hpp
     ExponentialRelation.hpp
     NullModel.hpp
     capillaryPressure/CapillaryPressureBase.hpp
     capillaryPressure/capillaryPressureSelector.hpp
     capillaryPressure/BrooksCoreyCapillaryPressure.hpp
     capillaryPressure/VanGenuchtenCapillaryPressure.hpp
     contact/ContactRelationBase.hpp
     contact/Coulomb.hpp
     fluid/MultiPhaseMultiComponentFluid.hpp     
     fluid/PVTFunctions/BrineCO2DensityFunction.hpp
     fluid/PVTFunctions/BrineViscosityFunction.hpp
     fluid/PVTFunctions/CO2SolubilityFunction.hpp
     fluid/PVTFunctions/FenghourCO2ViscosityFunction.hpp
     fluid/PVTFunctions/FlashModelBase.hpp
     fluid/PVTFunctions/PVTFunctionBase.hpp
     fluid/PVTFunctions/SpanWagnerCO2DensityFunction.hpp
     fluid/PVTFunctions/UtilityFunctions.hpp
     fluid/SingleFluidBase.hpp
     fluid/singleFluidSelector.hpp
     fluid/MultiFluidBase.hpp
     fluid/multiFluidSelector.hpp
     fluid/MultiFluidUtils.hpp
     fluid/CompressibleSinglePhaseFluid.hpp
     fluid/SlurryFluidBase.hpp
     fluid/slurryFluidSelector.hpp
     fluid/ProppantSlurryFluid.hpp
     fluid/ParticleFluidBase.hpp
     fluid/particleFluidSelector.hpp
     solid/Damage.hpp
     solid/DamageVolDev.hpp
     solid/DamageSpectral.hpp
     solid/DamageSpectralUtilities.hpp
     solid/DruckerPrager.hpp
     solid/DruckerPragerExtended.hpp
     solid/ElasticIsotropic.hpp
     solid/ElasticTransverseIsotropic.hpp
     solid/PoroElastic.hpp
     solid/PoreVolumeCompressibleSolid.hpp
     solid/PropertyConversions.hpp
     solid/SolidBase.hpp
     solid/SolidModelDiscretizationOps.hpp
     solid/SolidModelDiscretizationOpsFullyAnisotroipic.hpp
     solid/SolidModelDiscretizationOpsIsotropic.hpp
     solid/SolidModelDiscretizationOpsTransverseIsotropic.hpp
     relativePermeability/RelativePermeabilityBase.hpp
     relativePermeability/BrooksCoreyRelativePermeability.hpp
     relativePermeability/BrooksCoreyBakerRelativePermeability.hpp
     relativePermeability/relativePermeabilitySelector.hpp
     relativePermeability/VanGenuchtenBakerRelativePermeability.hpp
<<<<<<< HEAD
     permeability/PermeabilityBase.hpp
     permeability/CarmanKozenyPermeability.hpp
     permeability/FracturePermeabilityBase.hpp
     permeability/ParallelPlatesPermeability.hpp
     permeability/permeabilitySelector.hpp
=======
     relativePermeability/TableRelativePermeability.hpp
     relativePermeability/RelativePermeabilityInterpolators.hpp
>>>>>>> a243521b
     capillaryPressure/CapillaryPressureBase.hpp
     capillaryPressure/BrooksCoreyCapillaryPressure.hpp
     capillaryPressure/VanGenuchtenCapillaryPressure.hpp
   )
#
# Specify all sources
#
set( constitutive_sources
     ConstitutiveManager.cpp
     ConstitutiveBase.cpp
     NullModel.cpp
     capillaryPressure/CapillaryPressureBase.cpp
     capillaryPressure/BrooksCoreyCapillaryPressure.cpp
     capillaryPressure/VanGenuchtenCapillaryPressure.cpp
     contact/ContactRelationBase.cpp
     contact/Coulomb.cpp
     fluid/CompressibleSinglePhaseFluid.cpp
     fluid/MultiPhaseMultiComponentFluid.cpp     
     fluid/PVTFunctions/BrineCO2DensityFunction.cpp
     fluid/PVTFunctions/BrineViscosityFunction.cpp 
     fluid/PVTFunctions/CO2SolubilityFunction.cpp
     fluid/PVTFunctions/FenghourCO2ViscosityFunction.cpp
     fluid/PVTFunctions/SpanWagnerCO2DensityFunction.cpp    
     fluid/PVTFunctions/UtilityFunctions.cpp
     fluid/SingleFluidBase.cpp
     fluid/MultiFluidBase.cpp
     fluid/CompressibleSinglePhaseFluid.cpp
     fluid/SlurryFluidBase.cpp
     fluid/ProppantSlurryFluid.cpp
     fluid/ParticleFluidBase.cpp
     fluid/ParticleFluid.cpp               
     solid/Damage.cpp
     solid/DamageVolDev.cpp
     solid/DamageSpectral.cpp
     solid/DruckerPrager.cpp
     solid/DruckerPragerExtended.cpp
     solid/ElasticIsotropic.cpp
     solid/ElasticTransverseIsotropic.cpp
     solid/PoroElastic.cpp
     solid/PoreVolumeCompressibleSolid.cpp
     solid/SolidBase.cpp
     relativePermeability/RelativePermeabilityBase.cpp
     relativePermeability/BrooksCoreyRelativePermeability.cpp
     relativePermeability/BrooksCoreyBakerRelativePermeability.cpp
     relativePermeability/VanGenuchtenBakerRelativePermeability.cpp
<<<<<<< HEAD
     permeability/PermeabilityBase.cpp
     permeability/CarmanKozenyPermeability.cpp
     permeability/FracturePermeabilityBase.cpp
     permeability/ParallelPlatesPermeability.cpp
=======
     relativePermeability/TableRelativePermeability.cpp     
>>>>>>> a243521b
     capillaryPressure/CapillaryPressureBase.cpp
     capillaryPressure/BrooksCoreyCapillaryPressure.cpp
     capillaryPressure/VanGenuchtenCapillaryPressure.cpp
   )

if( BUILD_OBJ_LIBS)
  set( dependencyList dataRepository)
else()
  set( dependencyList common )
endif()



if( ENABLE_PVTPackage )
    set( constitutive_headers
         ${constitutive_headers}
         fluid/MultiFluidPVTPackageWrapper.hpp
         fluid/CompositionalMultiphaseFluid.hpp
         fluid/BlackOilFluid.hpp
       )
    set( constitutive_sources
         ${constitutive_sources}
         fluid/MultiFluidPVTPackageWrapper.cpp
         fluid/CompositionalMultiphaseFluid.cpp
         fluid/BlackOilFluid.cpp
       )
    set( dependencyList ${dependencyList} PVTPackage )
endif()

if ( ENABLE_OPENMP )
  set( dependencyList ${dependencyList} openmp )
endif()

if ( ENABLE_CUDA )
  set( dependencyList ${dependencyList} cuda )
endif()

blt_add_library( NAME                  constitutive
                 SOURCES               ${constitutive_sources}
                 HEADERS               ${constitutive_headers}
                 DEPENDS_ON            ${dependencyList}
                 OBJECT                ${buildAsObj}
               )
               
target_include_directories( constitutive PUBLIC ${CMAKE_SOURCE_DIR}/coreComponents )

add_subdirectory( unitTests )

geosx_add_code_checks( PREFIX constitutive )<|MERGE_RESOLUTION|>--- conflicted
+++ resolved
@@ -54,16 +54,13 @@
      relativePermeability/BrooksCoreyBakerRelativePermeability.hpp
      relativePermeability/relativePermeabilitySelector.hpp
      relativePermeability/VanGenuchtenBakerRelativePermeability.hpp
-<<<<<<< HEAD
+     relativePermeability/TableRelativePermeability.hpp
+     relativePermeability/RelativePermeabilityInterpolators.hpp
      permeability/PermeabilityBase.hpp
      permeability/CarmanKozenyPermeability.hpp
      permeability/FracturePermeabilityBase.hpp
      permeability/ParallelPlatesPermeability.hpp
      permeability/permeabilitySelector.hpp
-=======
-     relativePermeability/TableRelativePermeability.hpp
-     relativePermeability/RelativePermeabilityInterpolators.hpp
->>>>>>> a243521b
      capillaryPressure/CapillaryPressureBase.hpp
      capillaryPressure/BrooksCoreyCapillaryPressure.hpp
      capillaryPressure/VanGenuchtenCapillaryPressure.hpp
@@ -109,14 +106,11 @@
      relativePermeability/BrooksCoreyRelativePermeability.cpp
      relativePermeability/BrooksCoreyBakerRelativePermeability.cpp
      relativePermeability/VanGenuchtenBakerRelativePermeability.cpp
-<<<<<<< HEAD
+     relativePermeability/TableRelativePermeability.cpp     
      permeability/PermeabilityBase.cpp
      permeability/CarmanKozenyPermeability.cpp
      permeability/FracturePermeabilityBase.cpp
      permeability/ParallelPlatesPermeability.cpp
-=======
-     relativePermeability/TableRelativePermeability.cpp     
->>>>>>> a243521b
      capillaryPressure/CapillaryPressureBase.cpp
      capillaryPressure/BrooksCoreyCapillaryPressure.cpp
      capillaryPressure/VanGenuchtenCapillaryPressure.cpp
