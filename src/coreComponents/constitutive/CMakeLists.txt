#
# Specify all headers
#
set( constitutive_headers
     ConstitutiveBase.hpp
     ConstitutiveManager.hpp
     ConstitutivePassThru.hpp
     ConstitutivePassThruHandler.hpp
     ExponentialRelation.hpp
     NullModel.hpp
     capillaryPressure/BrooksCoreyCapillaryPressure.hpp
     capillaryPressure/CapillaryPressureBase.hpp
<<<<<<< HEAD
     capillaryPressure/CapillaryPressureExtrinsicData.hpp
     capillaryPressure/JFunctionCapillaryPressure.hpp
=======
     capillaryPressure/CapillaryPressureFields.hpp
     capillaryPressure/JFunctionCapillaryPressure.hpp          
>>>>>>> 9539abc8
     capillaryPressure/TableCapillaryPressure.hpp
     capillaryPressure/TableCapillaryPressureHelpers.hpp
     capillaryPressure/VanGenuchtenCapillaryPressure.hpp
     capillaryPressure/capillaryPressureSelector.hpp
     capillaryPressure/layouts.hpp
     contact/ContactBase.hpp
     contact/CoulombContact.hpp
     contact/ContactSelector.hpp
     contact/FrictionlessContact.hpp
     fluid/BlackOilFluidBase.hpp
     fluid/BlackOilFluid.hpp
     fluid/CompressibleSinglePhaseFluid.hpp
     fluid/CO2BrineFluid.hpp
     fluid/DeadOilFluid.hpp
     fluid/MultiFluidBase.hpp
     fluid/MultiFluidUtils.hpp
     fluid/MultiFluidFields.hpp
     fluid/PhaseModel.hpp
     fluid/PVTDriver.hpp
     fluid/PVTDriverRunTest.hpp
     fluid/PVTOData.hpp
     fluid/PVTFunctions/PhillipsBrineDensity.hpp
     fluid/PVTFunctions/PhillipsBrineViscosity.hpp
     fluid/PVTFunctions/EzrokhiBrineDensity.hpp
     fluid/PVTFunctions/EzrokhiBrineViscosity.hpp
     fluid/PVTFunctions/CO2Solubility.hpp
     fluid/PVTFunctions/FenghourCO2Viscosity.hpp
     fluid/PVTFunctions/FlashModelBase.hpp
     fluid/PVTFunctions/PVTFunctionBase.hpp
     fluid/PVTFunctions/NoOpPVTFunction.hpp
     fluid/PVTFunctions/PVTFunctionHelpers.hpp
     fluid/PVTFunctions/SpanWagnerCO2Density.hpp
     fluid/PVTFunctions/BrineEnthalpy.hpp
     fluid/PVTFunctions/CO2Enthalpy.hpp
     fluid/PVTFunctions/CO2EOSSolver.hpp
     fluid/PVTFunctions/PureWaterProperties.hpp
     fluid/ParticleFluid.hpp
     fluid/ParticleFluidBase.hpp
     fluid/ProppantSlurryFluid.hpp
     fluid/SingleFluidBase.hpp
     fluid/SingleFluidFields.hpp
     fluid/SlurryFluidBase.hpp
<<<<<<< HEAD
     fluid/SlurryFluidExtrinsicData.hpp
=======
     fluid/SlurryFluidFields.hpp
>>>>>>> 9539abc8
     fluid/ThermalCompressibleSinglePhaseFluid.hpp
     fluid/layouts.hpp
     fluid/multiFluidSelector.hpp
     fluid/particleFluidSelector.hpp
     fluid/singleFluidSelector.hpp
     fluid/slurryFluidSelector.hpp
     permeability/CarmanKozenyPermeability.hpp
     permeability/ConstantPermeability.hpp
     permeability/ParallelPlatesPermeability.hpp
     permeability/PermeabilityBase.hpp
<<<<<<< HEAD
     permeability/PermeabilityExtrinsicData.hpp
     permeability/ProppantPermeability.hpp
     permeability/SlipDependentPermeability.hpp
     relativePermeability/BrooksCoreyBakerRelativePermeability.hpp
     relativePermeability/BrooksCoreyRelativePermeability.hpp
     relativePermeability/RelativePermeabilityBase.hpp
     relativePermeability/RelativePermeabilityExtrinsicData.hpp
=======
     permeability/PermeabilityFields.hpp
     permeability/ProppantPermeability.hpp     
     permeability/SlipDependentPermeability.hpp
     permeability/WillisRichardsPermeability.hpp  
     relativePermeability/BrooksCoreyBakerRelativePermeability.hpp
     relativePermeability/BrooksCoreyRelativePermeability.hpp
     relativePermeability/RelativePermeabilityBase.hpp 
     relativePermeability/RelativePermeabilityFields.hpp
>>>>>>> 9539abc8
     relativePermeability/RelativePermeabilityInterpolators.hpp
     relativePermeability/TableRelativePermeability.hpp
     relativePermeability/TableRelativePermeabilityHelpers.hpp
     relativePermeability/TableRelativePermeabilityHysteresis.hpp
     relativePermeability/VanGenuchtenBakerRelativePermeability.hpp
     relativePermeability/layouts.hpp
     relativePermeability/relativePermeabilitySelector.hpp
     solid/CompressibleSolid.hpp
     solid/ProppantSolid.hpp
     solid/CoupledSolidBase.hpp
     solid/CoupledSolid.hpp
     solid/Damage.hpp
     solid/DamageSpectral.hpp
     solid/DamageSpectralUtilities.hpp
     solid/DamageVolDev.hpp
     solid/DruckerPrager.hpp
     solid/DruckerPragerExtended.hpp
     solid/ModifiedCamClay.hpp
     solid/DelftEgg.hpp
     solid/ElasticIsotropic.hpp
     solid/ElasticIsotropicPressureDependent.hpp
     solid/ElasticTransverseIsotropic.hpp
     solid/ElasticOrthotropic.hpp
     solid/InvariantDecompositions.hpp
     solid/PorousSolid.hpp
     solid/PropertyConversions.hpp
     solid/SolidBase.hpp
     solid/SolidInternalEnergy.hpp
     solid/SolidModelDiscretizationOps.hpp
     solid/SolidModelDiscretizationOpsFullyAnisotroipic.hpp
     solid/SolidModelDiscretizationOpsIsotropic.hpp
     solid/SolidModelDiscretizationOpsTransverseIsotropic.hpp
     solid/SolidModelDiscretizationOpsOrthotropic.hpp
     solid/TriaxialDriver.hpp
     solid/porosity/PorosityFields.hpp
     solid/porosity/BiotPorosity.hpp
     solid/porosity/PorosityBase.hpp
     solid/porosity/PorosityFields.hpp
     solid/porosity/PressurePorosity.hpp
     solid/porosity/ProppantPorosity.hpp
     thermalConductivity/MultiPhaseConstantThermalConductivity.hpp
     thermalConductivity/MultiPhaseThermalConductivityBase.hpp
     thermalConductivity/MultiPhaseThermalConductivityFields.hpp
     thermalConductivity/multiPhaseThermalConductivitySelector.hpp
     thermalConductivity/MultiPhaseVolumeWeightedThermalConductivity.hpp
     thermalConductivity/SinglePhaseConstantThermalConductivity.hpp
     thermalConductivity/SinglePhaseThermalConductivityBase.hpp
     thermalConductivity/SinglePhaseThermalConductivityFields.hpp
     thermalConductivity/singlePhaseThermalConductivitySelector.hpp
     thermalConductivity/ThermalConductivityFields.hpp
   )
#
# Specify all sources
#
set( constitutive_sources
     ConstitutiveBase.cpp
     ConstitutiveManager.cpp
     NullModel.cpp
     capillaryPressure/BrooksCoreyCapillaryPressure.cpp
     capillaryPressure/CapillaryPressureBase.cpp
     capillaryPressure/JFunctionCapillaryPressure.cpp
     capillaryPressure/TableCapillaryPressure.cpp
     capillaryPressure/TableCapillaryPressureHelpers.cpp
     capillaryPressure/VanGenuchtenCapillaryPressure.cpp
     contact/ContactBase.cpp
     contact/CoulombContact.cpp
     contact/FrictionlessContact.cpp
     fluid/CompressibleSinglePhaseFluid.cpp
     fluid/CO2BrineFluid.cpp
     fluid/BlackOilFluidBase.cpp
     fluid/BlackOilFluid.cpp
     fluid/DeadOilFluid.cpp
     fluid/MultiFluidBase.cpp
     fluid/PVTDriver.cpp
     fluid/PVTDriverRunTestDeadOilFluid.cpp
     fluid/PVTDriverRunTestCompositionalMultiphaseFluid.cpp
     fluid/PVTDriverRunTestCO2BrinePhillipsFluid.cpp
     fluid/PVTDriverRunTestCO2BrinePhillipsThermalFluid.cpp
     fluid/PVTDriverRunTestCO2BrineEzrokhiFluid.cpp
     fluid/PVTDriverRunTestCO2BrineEzrokhiThermalFluid.cpp
     fluid/PVTOData.cpp
     fluid/PVTFunctions/PhillipsBrineDensity.cpp
     fluid/PVTFunctions/PhillipsBrineViscosity.cpp
     fluid/PVTFunctions/EzrokhiBrineDensity.cpp
     fluid/PVTFunctions/EzrokhiBrineViscosity.cpp
     fluid/PVTFunctions/CO2Solubility.cpp
     fluid/PVTFunctions/FenghourCO2Viscosity.cpp
     fluid/PVTFunctions/SpanWagnerCO2Density.cpp
     fluid/PVTFunctions/PVTFunctionHelpers.cpp
     fluid/PVTFunctions/BrineEnthalpy.cpp
     fluid/PVTFunctions/CO2Enthalpy.cpp
     fluid/PVTFunctions/CO2EOSSolver.cpp
     fluid/PVTFunctions/PureWaterProperties.cpp
     fluid/ParticleFluid.cpp
     fluid/ParticleFluidBase.cpp
     fluid/ProppantSlurryFluid.cpp
     fluid/SingleFluidBase.cpp
     fluid/SlurryFluidBase.cpp
     fluid/ThermalCompressibleSinglePhaseFluid.cpp
     permeability/CarmanKozenyPermeability.cpp
     permeability/ConstantPermeability.cpp
     permeability/ParallelPlatesPermeability.cpp
     permeability/PermeabilityBase.cpp
     permeability/ProppantPermeability.cpp
     permeability/SlipDependentPermeability.cpp
     permeability/WillisRichardsPermeability.cpp
     relativePermeability/BrooksCoreyBakerRelativePermeability.cpp
     relativePermeability/BrooksCoreyRelativePermeability.cpp
     relativePermeability/RelativePermeabilityBase.cpp
     relativePermeability/TableRelativePermeability.cpp
     relativePermeability/TableRelativePermeabilityHelpers.cpp
     relativePermeability/TableRelativePermeabilityHysteresis.cpp
     relativePermeability/VanGenuchtenBakerRelativePermeability.cpp
     solid/CompressibleSolid.cpp
     solid/CoupledSolidBase.cpp
     solid/ProppantSolid.cpp
     solid/Damage.cpp
     solid/DamageSpectral.cpp
     solid/DamageVolDev.cpp
     solid/DruckerPrager.cpp
     solid/DruckerPragerExtended.cpp
     solid/ModifiedCamClay.cpp
     solid/DelftEgg.cpp
     solid/ElasticIsotropic.cpp
     solid/ElasticIsotropicPressureDependent.cpp
     solid/ElasticTransverseIsotropic.cpp
     solid/ElasticOrthotropic.cpp
     solid/PorousSolid.cpp
     solid/SolidBase.cpp
     solid/SolidInternalEnergy.cpp
     solid/TriaxialDriver.cpp
     solid/porosity/BiotPorosity.cpp
     solid/porosity/PorosityBase.cpp
     solid/porosity/PressurePorosity.cpp
     solid/porosity/ProppantPorosity.cpp
     thermalConductivity/MultiPhaseConstantThermalConductivity.cpp
     thermalConductivity/MultiPhaseThermalConductivityBase.cpp
     thermalConductivity/MultiPhaseVolumeWeightedThermalConductivity.cpp
     thermalConductivity/SinglePhaseConstantThermalConductivity.cpp
     thermalConductivity/SinglePhaseThermalConductivityBase.cpp
   )

set( dependencyList ${parallelDeps} events dataRepository functions )

if( ENABLE_PVTPackage )
    set( constitutive_headers
         ${constitutive_headers}
         fluid/CompositionalMultiphaseFluid.hpp
         )

    set( constitutive_sources
         ${constitutive_sources}
         fluid/CompositionalMultiphaseFluid.cpp
         )

    add_subdirectory( PVTPackage )

    set( dependencyList ${dependencyList} PVTPackage )
endif()

blt_add_library( NAME       constitutive
                 SOURCES    ${constitutive_sources}
                 HEADERS    ${constitutive_headers}
                 DEPENDS_ON ${dependencyList}
                 OBJECT     ${GEOSX_BUILD_OBJ_LIBS}
               )

target_include_directories( constitutive PUBLIC ${CMAKE_SOURCE_DIR}/coreComponents )

if( GEOSX_ENABLE_TESTS )
  add_subdirectory( unitTests )
endif( )

geosx_add_code_checks( PREFIX constitutive
                       EXCLUDES PVTPackage )<|MERGE_RESOLUTION|>--- conflicted
+++ resolved
@@ -10,13 +10,8 @@
      NullModel.hpp
      capillaryPressure/BrooksCoreyCapillaryPressure.hpp
      capillaryPressure/CapillaryPressureBase.hpp
-<<<<<<< HEAD
-     capillaryPressure/CapillaryPressureExtrinsicData.hpp
+     capillaryPressure/CapillaryPressureFields.hpp
      capillaryPressure/JFunctionCapillaryPressure.hpp
-=======
-     capillaryPressure/CapillaryPressureFields.hpp
-     capillaryPressure/JFunctionCapillaryPressure.hpp          
->>>>>>> 9539abc8
      capillaryPressure/TableCapillaryPressure.hpp
      capillaryPressure/TableCapillaryPressureHelpers.hpp
      capillaryPressure/VanGenuchtenCapillaryPressure.hpp
@@ -59,11 +54,7 @@
      fluid/SingleFluidBase.hpp
      fluid/SingleFluidFields.hpp
      fluid/SlurryFluidBase.hpp
-<<<<<<< HEAD
-     fluid/SlurryFluidExtrinsicData.hpp
-=======
      fluid/SlurryFluidFields.hpp
->>>>>>> 9539abc8
      fluid/ThermalCompressibleSinglePhaseFluid.hpp
      fluid/layouts.hpp
      fluid/multiFluidSelector.hpp
@@ -74,24 +65,14 @@
      permeability/ConstantPermeability.hpp
      permeability/ParallelPlatesPermeability.hpp
      permeability/PermeabilityBase.hpp
-<<<<<<< HEAD
-     permeability/PermeabilityExtrinsicData.hpp
+     permeability/PermeabilityFields.hpp
      permeability/ProppantPermeability.hpp
      permeability/SlipDependentPermeability.hpp
+     permeability/WillisRichardsPermeability.hpp
      relativePermeability/BrooksCoreyBakerRelativePermeability.hpp
      relativePermeability/BrooksCoreyRelativePermeability.hpp
      relativePermeability/RelativePermeabilityBase.hpp
-     relativePermeability/RelativePermeabilityExtrinsicData.hpp
-=======
-     permeability/PermeabilityFields.hpp
-     permeability/ProppantPermeability.hpp     
-     permeability/SlipDependentPermeability.hpp
-     permeability/WillisRichardsPermeability.hpp  
-     relativePermeability/BrooksCoreyBakerRelativePermeability.hpp
-     relativePermeability/BrooksCoreyRelativePermeability.hpp
-     relativePermeability/RelativePermeabilityBase.hpp 
      relativePermeability/RelativePermeabilityFields.hpp
->>>>>>> 9539abc8
      relativePermeability/RelativePermeabilityInterpolators.hpp
      relativePermeability/TableRelativePermeability.hpp
      relativePermeability/TableRelativePermeabilityHelpers.hpp
