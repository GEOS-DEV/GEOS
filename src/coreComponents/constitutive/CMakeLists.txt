--- conflicted
+++ resolved
@@ -29,10 +29,6 @@
      fluid/MultiFluidBase.hpp
      fluid/MultiFluidUtils.hpp
      fluid/MultiFluidExtrinsicData.hpp
-<<<<<<< HEAD
-=======
-     fluid/MultiPhaseMultiComponentFluid.hpp
->>>>>>> d052df38
      fluid/PVTDriver.hpp
      fluid/PVTOData.hpp
      fluid/PVTFunctions/PhillipsBrineDensity.hpp
