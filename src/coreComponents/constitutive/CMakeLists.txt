#
# Specify all headers
#
set( constitutive_headers
     ConstitutiveBase.hpp
     ConstitutiveManager.hpp
     ConstitutivePassThru.hpp
     ConstitutivePassThruHandler.hpp
     ExponentialRelation.hpp
     NullModel.hpp
     capillaryPressure/BrooksCoreyCapillaryPressure.hpp
     capillaryPressure/CapillaryPressureBase.hpp
     capillaryPressure/CapillaryPressureFields.hpp
     capillaryPressure/JFunctionCapillaryPressure.hpp
     capillaryPressure/TableCapillaryPressure.hpp
     capillaryPressure/TableCapillaryPressureHelpers.hpp
     capillaryPressure/VanGenuchtenCapillaryPressure.hpp
     capillaryPressure/capillaryPressureSelector.hpp
     capillaryPressure/layouts.hpp
     contact/ContactBase.hpp
     contact/CoulombContact.hpp
     contact/ContactSelector.hpp
     contact/FrictionlessContact.hpp
     fluid/multifluid/Layouts.hpp
     fluid/multifluid/MultiFluidSelector.hpp
     fluid/multifluid/MultiFluidBase.hpp
     fluid/multifluid/MultiFluidUtils.hpp
     fluid/multifluid/MultiFluidFields.hpp
     fluid/multifluid/PVTDriver.hpp
     fluid/multifluid/PVTDriverRunTest.hpp
     fluid/multifluid/blackOil/BlackOilFluidBase.hpp	
     fluid/multifluid/blackOil/BlackOilFluid.hpp
     fluid/multifluid/blackOil/DeadOilFluid.hpp
     fluid/multifluid/blackOil/PVTOData.hpp     
     fluid/multifluid/CO2Brine/CO2BrineFluid.hpp               
     fluid/multifluid/CO2Brine/PhaseModel.hpp     
     fluid/multifluid/CO2Brine/functions/PhillipsBrineDensity.hpp
     fluid/multifluid/CO2Brine/functions/PhillipsBrineViscosity.hpp
     fluid/multifluid/CO2Brine/functions/EzrokhiBrineDensity.hpp
     fluid/multifluid/CO2Brine/functions/EzrokhiBrineViscosity.hpp
     fluid/multifluid/CO2Brine/functions/CO2Solubility.hpp
     fluid/multifluid/CO2Brine/functions/FenghourCO2Viscosity.hpp
     fluid/multifluid/CO2Brine/functions/FlashModelBase.hpp
     fluid/multifluid/CO2Brine/functions/PVTFunctionBase.hpp 
     fluid/multifluid/CO2Brine/functions/NoOpPVTFunction.hpp    
     fluid/multifluid/CO2Brine/functions/PVTFunctionHelpers.hpp
     fluid/multifluid/CO2Brine/functions/SpanWagnerCO2Density.hpp
     fluid/multifluid/CO2Brine/functions/BrineEnthalpy.hpp
     fluid/multifluid/CO2Brine/functions/CO2Enthalpy.hpp
     fluid/multifluid/CO2Brine/functions/CO2EOSSolver.hpp
     fluid/multifluid/CO2Brine/functions/PureWaterProperties.hpp
<<<<<<< HEAD
     fluid/multifluid/CO2Brine/functions/WaterDensity.hpp     
     fluid/multifluid/compositional/KValueInitialization.hpp
=======
     fluid/multifluid/CO2Brine/functions/WaterDensity.hpp
     fluid/multifluid/compositional/functions/RachfordRice.hpp
     fluid/multifluid/compositional/functions/CubicEOSPhaseModel.hpp     
>>>>>>> 0eebc76f
     fluid/multifluid/reactive/ReactiveBrineFluid.hpp
     fluid/multifluid/reactive/ReactiveMultiFluid.hpp
     fluid/multifluid/reactive/ReactiveMultiFluidFields.hpp
     fluid/multifluid/reactive/ReactiveFluidDriver.hpp
     fluid/multifluid/reactive/ReactiveFluidSelector.hpp
     fluid/multifluid/reactive/chemicalReactions/EquilibriumReactions.hpp
     fluid/multifluid/reactive/chemicalReactions/KineticReactions.hpp
     fluid/multifluid/reactive/chemicalReactions/ReactionsBase.hpp
     fluid/singlefluid/CompressibleSinglePhaseFluid.hpp     
     fluid/singlefluid/ParticleFluid.hpp
     fluid/singlefluid/ParticleFluidBase.hpp
     fluid/singlefluid/ParticleFluidSelector.hpp     
     fluid/singlefluid/ProppantSlurryFluid.hpp
     fluid/singlefluid/SingleFluidBase.hpp
     fluid/singlefluid/SingleFluidFields.hpp
     fluid/singlefluid/SlurryFluidBase.hpp
     fluid/singlefluid/SlurryFluidFields.hpp
     fluid/singlefluid/SingleFluidSelector.hpp
     fluid/singlefluid/SlurryFluidSelector.hpp
     fluid/singlefluid/ThermalCompressibleSinglePhaseFluid.hpp     
     permeability/CarmanKozenyPermeability.hpp
     permeability/ConstantPermeability.hpp
     permeability/ExponentialDecayPermeability.hpp
     permeability/ParallelPlatesPermeability.hpp
     permeability/PermeabilityBase.hpp
     permeability/PermeabilityFields.hpp
     permeability/ProppantPermeability.hpp
     permeability/SlipDependentPermeability.hpp
     permeability/WillisRichardsPermeability.hpp
     relativePermeability/RelpermDriver.hpp
     relativePermeability/RelpermDriverRunTest.hpp
     relativePermeability/BrooksCoreyBakerRelativePermeability.hpp
     relativePermeability/BrooksCoreyRelativePermeability.hpp
     relativePermeability/RelativePermeabilityBase.hpp
     relativePermeability/RelativePermeabilityFields.hpp
     relativePermeability/RelativePermeabilityInterpolators.hpp
     relativePermeability/TableRelativePermeability.hpp
     relativePermeability/TableRelativePermeabilityHelpers.hpp
     relativePermeability/TableRelativePermeabilityHysteresis.hpp
     relativePermeability/VanGenuchtenBakerRelativePermeability.hpp
     relativePermeability/layouts.hpp
     relativePermeability/RelativePermeabilitySelector.hpp
     solid/CompressibleSolid.hpp
     solid/ProppantSolid.hpp
     solid/CoupledSolidBase.hpp
     solid/CoupledSolid.hpp
     solid/DuvautLionsSolid.hpp
     solid/Damage.hpp
     solid/DamageSpectral.hpp
     solid/DamageSpectralUtilities.hpp
     solid/DamageVolDev.hpp
     solid/DruckerPrager.hpp
     solid/DruckerPragerExtended.hpp
     solid/ModifiedCamClay.hpp
     solid/DelftEgg.hpp
     solid/ElasticIsotropic.hpp
     solid/ElasticIsotropicPressureDependent.hpp
     solid/ElasticTransverseIsotropic.hpp
     solid/ElasticOrthotropic.hpp
     solid/InvariantDecompositions.hpp
     solid/PorousSolid.hpp
     solid/PropertyConversions.hpp
     solid/SolidBase.hpp
     solid/SolidUtilities.hpp
     solid/SolidInternalEnergy.hpp
     solid/SolidModelDiscretizationOps.hpp
     solid/SolidModelDiscretizationOpsFullyAnisotroipic.hpp
     solid/SolidModelDiscretizationOpsIsotropic.hpp
     solid/SolidModelDiscretizationOpsTransverseIsotropic.hpp
     solid/SolidModelDiscretizationOpsOrthotropic.hpp
     solid/TriaxialDriver.hpp
     solid/porosity/PorosityFields.hpp
     solid/porosity/BiotPorosity.hpp
     solid/porosity/PorosityBase.hpp
     solid/porosity/PorosityFields.hpp
     solid/porosity/PressurePorosity.hpp
     solid/porosity/ProppantPorosity.hpp
     thermalConductivity/MultiPhaseConstantThermalConductivity.hpp
     thermalConductivity/MultiPhaseThermalConductivityBase.hpp
     thermalConductivity/MultiPhaseThermalConductivityFields.hpp
     thermalConductivity/multiPhaseThermalConductivitySelector.hpp
     thermalConductivity/MultiPhaseVolumeWeightedThermalConductivity.hpp
     thermalConductivity/SinglePhaseConstantThermalConductivity.hpp
     thermalConductivity/SinglePhaseThermalConductivityBase.hpp
     thermalConductivity/SinglePhaseThermalConductivityFields.hpp
     thermalConductivity/singlePhaseThermalConductivitySelector.hpp
     thermalConductivity/ThermalConductivityFields.hpp
   )
#
# Specify all sources
#
set( constitutive_sources
     ConstitutiveBase.cpp
     ConstitutiveManager.cpp
     NullModel.cpp
     capillaryPressure/BrooksCoreyCapillaryPressure.cpp
     capillaryPressure/CapillaryPressureBase.cpp
     capillaryPressure/JFunctionCapillaryPressure.cpp
     capillaryPressure/TableCapillaryPressure.cpp
     capillaryPressure/TableCapillaryPressureHelpers.cpp
     capillaryPressure/VanGenuchtenCapillaryPressure.cpp
     contact/ContactBase.cpp
     contact/CoulombContact.cpp
     contact/FrictionlessContact.cpp
     fluid/multifluid/MultiFluidBase.cpp
     fluid/multifluid/PVTDriver.cpp
     fluid/multifluid/blackOil/BlackOilFluidBase.cpp
     fluid/multifluid/blackOil/BlackOilFluid.cpp
     fluid/multifluid/blackOil/DeadOilFluid.cpp
     fluid/multifluid/blackOil/PVTDriverRunTestDeadOilFluid.cpp
     fluid/multifluid/blackOil/PVTOData.cpp
     fluid/multifluid/CO2Brine/CO2BrineFluid.cpp          
     fluid/multifluid/CO2Brine/PVTDriverRunTestCO2BrinePhillipsFluid.cpp
     fluid/multifluid/CO2Brine/PVTDriverRunTestCO2BrinePhillipsThermalFluid.cpp
     fluid/multifluid/CO2Brine/PVTDriverRunTestCO2BrineEzrokhiFluid.cpp
     fluid/multifluid/CO2Brine/PVTDriverRunTestCO2BrineEzrokhiThermalFluid.cpp
     fluid/multifluid/CO2Brine/functions/PhillipsBrineDensity.cpp
     fluid/multifluid/CO2Brine/functions/PhillipsBrineViscosity.cpp
     fluid/multifluid/CO2Brine/functions/EzrokhiBrineDensity.cpp
     fluid/multifluid/CO2Brine/functions/EzrokhiBrineViscosity.cpp
     fluid/multifluid/CO2Brine/functions/CO2Solubility.cpp
     fluid/multifluid/CO2Brine/functions/FenghourCO2Viscosity.cpp
     fluid/multifluid/CO2Brine/functions/SpanWagnerCO2Density.cpp
     fluid/multifluid/CO2Brine/functions/PVTFunctionHelpers.cpp
     fluid/multifluid/CO2Brine/functions/BrineEnthalpy.cpp
     fluid/multifluid/CO2Brine/functions/CO2Enthalpy.cpp
     fluid/multifluid/CO2Brine/functions/CO2EOSSolver.cpp
     fluid/multifluid/CO2Brine/functions/PureWaterProperties.cpp
     fluid/multifluid/CO2Brine/functions/WaterDensity.cpp
     fluid/multifluid/compositional/functions/RachfordRice.cpp          
     fluid/multifluid/reactive/ReactiveBrineFluid.cpp
     fluid/multifluid/reactive/ReactiveMultiFluid.cpp
     fluid/multifluid/reactive/ReactiveFluidDriver.cpp
     fluid/multifluid/reactive/chemicalReactions/EquilibriumReactions.cpp
     fluid/multifluid/reactive/chemicalReactions/KineticReactions.cpp
     fluid/multifluid/reactive/chemicalReactions/ReactionsBase.cpp
     fluid/singlefluid/CompressibleSinglePhaseFluid.cpp     
     fluid/singlefluid/ParticleFluid.cpp              
     fluid/singlefluid/ParticleFluidBase.cpp
     fluid/singlefluid/ProppantSlurryFluid.cpp
     fluid/singlefluid/SingleFluidBase.cpp
     fluid/singlefluid/SlurryFluidBase.cpp
     fluid/singlefluid/ThermalCompressibleSinglePhaseFluid.cpp
     permeability/CarmanKozenyPermeability.cpp
     permeability/ConstantPermeability.cpp
     permeability/ExponentialDecayPermeability.cpp
     permeability/ParallelPlatesPermeability.cpp
     permeability/PermeabilityBase.cpp
     permeability/ProppantPermeability.cpp
     permeability/SlipDependentPermeability.cpp
     permeability/WillisRichardsPermeability.cpp
     relativePermeability/BrooksCoreyBakerRelativePermeability.cpp
     relativePermeability/BrooksCoreyRelativePermeability.cpp
     relativePermeability/RelativePermeabilityBase.cpp
     relativePermeability/TableRelativePermeability.cpp
     relativePermeability/TableRelativePermeabilityHelpers.cpp
     relativePermeability/TableRelativePermeabilityHysteresis.cpp
     relativePermeability/VanGenuchtenBakerRelativePermeability.cpp
     relativePermeability/RelpermDriver.cpp
     relativePermeability/RelpermDriverBrooksCoreyBakerRunTest.cpp
     relativePermeability/RelpermDriverBrooksCoreyRunTest.cpp
     relativePermeability/RelpermDriverVanGenuchtenBakerRunTest.cpp
     relativePermeability/RelpermDriverTableRelativeRunTest.cpp
     relativePermeability/RelpermDriverTableRelativeHysteresisRunTest.cpp
     solid/CompressibleSolid.cpp
     solid/CoupledSolidBase.cpp
     solid/ProppantSolid.cpp
     solid/DuvautLionsSolid.cpp
     solid/Damage.cpp
     solid/DamageSpectral.cpp
     solid/DamageVolDev.cpp
     solid/DruckerPrager.cpp
     solid/DruckerPragerExtended.cpp
     solid/ModifiedCamClay.cpp
     solid/DelftEgg.cpp
     solid/ElasticIsotropic.cpp
     solid/ElasticIsotropicPressureDependent.cpp
     solid/ElasticTransverseIsotropic.cpp
     solid/ElasticOrthotropic.cpp
     solid/PorousSolid.cpp
     solid/SolidBase.cpp
     solid/SolidInternalEnergy.cpp
     solid/TriaxialDriver.cpp
     solid/porosity/BiotPorosity.cpp
     solid/porosity/PorosityBase.cpp
     solid/porosity/PressurePorosity.cpp
     solid/porosity/ProppantPorosity.cpp
     thermalConductivity/MultiPhaseConstantThermalConductivity.cpp
     thermalConductivity/MultiPhaseThermalConductivityBase.cpp
     thermalConductivity/MultiPhaseVolumeWeightedThermalConductivity.cpp
     thermalConductivity/SinglePhaseConstantThermalConductivity.cpp
     thermalConductivity/SinglePhaseThermalConductivityBase.cpp
   )

set( dependencyList ${parallelDeps} events dataRepository functions denseLinearAlgebra )

if( ENABLE_PVTPackage )
    set( constitutive_headers
         ${constitutive_headers}
         fluid/multifluid/compositional/CompositionalMultiphaseFluid.hpp
         )

    set( constitutive_sources
         ${constitutive_sources}
         fluid/multifluid/compositional/CompositionalMultiphaseFluid.cpp
	 fluid/multifluid/compositional/PVTDriverRunTestCompositionalMultiphaseFluid.cpp	 
         )

    add_subdirectory( PVTPackage )

    set( dependencyList ${dependencyList} PVTPackage )
endif()

blt_add_library( NAME       constitutive
                 SOURCES    ${constitutive_sources}
                 HEADERS    ${constitutive_headers}
                 DEPENDS_ON ${dependencyList}
                 OBJECT     ${GEOSX_BUILD_OBJ_LIBS}
               )

target_include_directories( constitutive PUBLIC ${CMAKE_SOURCE_DIR}/coreComponents )

if( GEOS_ENABLE_TESTS )
  add_subdirectory( unitTests )
endif( )

geosx_add_code_checks( PREFIX constitutive
                       EXCLUDES PVTPackage )<|MERGE_RESOLUTION|>--- conflicted
+++ resolved
@@ -49,14 +49,10 @@
      fluid/multifluid/CO2Brine/functions/CO2Enthalpy.hpp
      fluid/multifluid/CO2Brine/functions/CO2EOSSolver.hpp
      fluid/multifluid/CO2Brine/functions/PureWaterProperties.hpp
-<<<<<<< HEAD
-     fluid/multifluid/CO2Brine/functions/WaterDensity.hpp     
-     fluid/multifluid/compositional/KValueInitialization.hpp
-=======
      fluid/multifluid/CO2Brine/functions/WaterDensity.hpp
      fluid/multifluid/compositional/functions/RachfordRice.hpp
      fluid/multifluid/compositional/functions/CubicEOSPhaseModel.hpp     
->>>>>>> 0eebc76f
+     fluid/multifluid/compositional/KValueInitialization.hpp
      fluid/multifluid/reactive/ReactiveBrineFluid.hpp
      fluid/multifluid/reactive/ReactiveMultiFluid.hpp
      fluid/multifluid/reactive/ReactiveMultiFluidFields.hpp
