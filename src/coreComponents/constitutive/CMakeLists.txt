#
# Specify all headers
#
set( constitutive_headers
     ConstitutiveManager.hpp
     ConstitutiveBase.hpp
     ExponentialRelation.hpp
<<<<<<< HEAD
=======
     capillaryPressure/CapillaryPressureBase.hpp
     capillaryPressure/BrooksCoreyCapillaryPressure.hpp
     capillaryPressure/VanGenuchtenCapillaryPressure.hpp
     contact/ContactRelationBase.hpp
     fluid/MultiPhaseMultiComponentFluid.hpp     
     fluid/PVTFunctions/BrineCO2DensityFunction.hpp
     fluid/PVTFunctions/BrineViscosityFunction.hpp
     fluid/PVTFunctions/CO2SolubilityFunction.hpp     
     fluid/PVTFunctions/FenghourCO2ViscosityFunction.hpp
     fluid/PVTFunctions/FlashModelBase.hpp
     fluid/PVTFunctions/PVTFunctionBase.hpp
     fluid/PVTFunctions/SpanWagnerCO2DensityFunction.hpp    
     fluid/PVTFunctions/UtilityFunctions.hpp     
>>>>>>> 5ec93e46
     fluid/SingleFluidBase.hpp
     fluid/MultiFluidBase.hpp
     fluid/CompressibleSinglePhaseFluid.hpp
     fluid/SlurryFluidBase.hpp
     fluid/ProppantSlurryFluid.hpp
     fluid/ParticleFluidBase.hpp
     fluid/ParticleFluid.hpp          
     solid/LinearElasticAnisotropic.hpp
     solid/LinearElasticIsotropic.hpp
     solid/PoroElastic.hpp
     solid/PoreVolumeCompressibleSolid.hpp
     solid/SolidBase.hpp
     relativePermeability/RelativePermeabilityBase.hpp
     relativePermeability/BrooksCoreyRelativePermeability.hpp
     relativePermeability/BrooksCoreyBakerRelativePermeability.hpp
     relativePermeability/VanGenuchtenBakerRelativePermeability.hpp
     capillaryPressure/CapillaryPressureBase.hpp
     capillaryPressure/BrooksCoreyCapillaryPressure.hpp
     capillaryPressure/VanGenuchtenCapillaryPressure.hpp
     contact/ContactRelationBase.hpp
   )
#
# Specify all sources
#
set( constitutive_sources
     ConstitutiveManager.cpp
     ConstitutiveBase.cpp
<<<<<<< HEAD
=======
     capillaryPressure/CapillaryPressureBase.cpp
     capillaryPressure/BrooksCoreyCapillaryPressure.cpp
     capillaryPressure/VanGenuchtenCapillaryPressure.cpp
     contact/ContactRelationBase.cpp
     fluid/CompressibleSinglePhaseFluid.cpp
     fluid/MultiPhaseMultiComponentFluid.cpp     
     fluid/PVTFunctions/BrineCO2DensityFunction.cpp
     fluid/PVTFunctions/BrineViscosityFunction.cpp 
     fluid/PVTFunctions/CO2SolubilityFunction.cpp
     fluid/PVTFunctions/FenghourCO2ViscosityFunction.cpp
     fluid/PVTFunctions/SpanWagnerCO2DensityFunction.cpp    
     fluid/PVTFunctions/UtilityFunctions.cpp
>>>>>>> 5ec93e46
     fluid/SingleFluidBase.cpp
     fluid/MultiFluidBase.cpp
     fluid/CompressibleSinglePhaseFluid.cpp
     fluid/SlurryFluidBase.cpp
     fluid/ProppantSlurryFluid.cpp
     fluid/ParticleFluidBase.cpp
     fluid/ParticleFluid.cpp               
     solid/LinearElasticAnisotropic.cpp
     solid/LinearElasticIsotropic.cpp
     solid/PoroElastic.cpp
     solid/PoreVolumeCompressibleSolid.cpp
     solid/SolidBase.cpp
     relativePermeability/RelativePermeabilityBase.cpp
     relativePermeability/BrooksCoreyRelativePermeability.cpp
     relativePermeability/BrooksCoreyBakerRelativePermeability.cpp
     relativePermeability/VanGenuchtenBakerRelativePermeability.cpp
     capillaryPressure/CapillaryPressureBase.cpp
     capillaryPressure/BrooksCoreyCapillaryPressure.cpp
     capillaryPressure/VanGenuchtenCapillaryPressure.cpp
     contact/ContactRelationBase.cpp
   )

if( BUILD_OBJ_LIBS)
  set( dependencyList dataRepository)
else()
  set( dependencyList common )
endif()



if( ENABLE_PVTPackage )
    set( constitutive_headers
         ${constitutive_headers}
         fluid/MultiFluidPVTPackageWrapper.hpp
         fluid/CompositionalMultiphaseFluid.hpp
         fluid/BlackOilFluid.hpp
       )
    set( constitutive_sources
         ${constitutive_sources}
         fluid/MultiFluidPVTPackageWrapper.cpp
         fluid/CompositionalMultiphaseFluid.cpp
         fluid/BlackOilFluid.cpp
       )
    set( dependencyList ${dependencyList} PVTPackage )
endif()

if ( ENABLE_OPENMP )
  set( dependencyList ${dependencyList} openmp )
endif()

if ( ENABLE_CUDA )
  set( dependencyList ${dependencyList} cuda )
endif()

blt_add_library( NAME                  constitutive
                 SOURCES               ${constitutive_sources}
                 HEADERS               ${constitutive_headers}
                 DEPENDS_ON            ${dependencyList}
                 OBJECT                ${buildAsObj}
               )
               
target_include_directories( constitutive PUBLIC ${CMAKE_SOURCE_DIR}/coreComponents )

add_subdirectory( unitTests )

geosx_add_code_checks( PREFIX constitutive )<|MERGE_RESOLUTION|>--- conflicted
+++ resolved
@@ -5,8 +5,6 @@
      ConstitutiveManager.hpp
      ConstitutiveBase.hpp
      ExponentialRelation.hpp
-<<<<<<< HEAD
-=======
      capillaryPressure/CapillaryPressureBase.hpp
      capillaryPressure/BrooksCoreyCapillaryPressure.hpp
      capillaryPressure/VanGenuchtenCapillaryPressure.hpp
@@ -20,7 +18,6 @@
      fluid/PVTFunctions/PVTFunctionBase.hpp
      fluid/PVTFunctions/SpanWagnerCO2DensityFunction.hpp    
      fluid/PVTFunctions/UtilityFunctions.hpp     
->>>>>>> 5ec93e46
      fluid/SingleFluidBase.hpp
      fluid/MultiFluidBase.hpp
      fluid/CompressibleSinglePhaseFluid.hpp
@@ -48,8 +45,6 @@
 set( constitutive_sources
      ConstitutiveManager.cpp
      ConstitutiveBase.cpp
-<<<<<<< HEAD
-=======
      capillaryPressure/CapillaryPressureBase.cpp
      capillaryPressure/BrooksCoreyCapillaryPressure.cpp
      capillaryPressure/VanGenuchtenCapillaryPressure.cpp
@@ -62,7 +57,6 @@
      fluid/PVTFunctions/FenghourCO2ViscosityFunction.cpp
      fluid/PVTFunctions/SpanWagnerCO2DensityFunction.cpp    
      fluid/PVTFunctions/UtilityFunctions.cpp
->>>>>>> 5ec93e46
      fluid/SingleFluidBase.cpp
      fluid/MultiFluidBase.cpp
      fluid/CompressibleSinglePhaseFluid.cpp
