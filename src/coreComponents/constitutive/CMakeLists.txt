#
# Specify all headers
#
set( constitutive_headers
     ConstitutiveBase.hpp
     ConstitutiveManager.hpp
     ConstitutivePassThru.hpp
     ConstitutivePassThruHandler.hpp
     ExponentialRelation.hpp
     NullModel.hpp
     capillaryPressure/BrooksCoreyCapillaryPressure.hpp
     capillaryPressure/CapillaryPressureBase.hpp
     capillaryPressure/CapillaryPressureFields.hpp
     capillaryPressure/JFunctionCapillaryPressure.hpp
     capillaryPressure/TableCapillaryPressure.hpp
     capillaryPressure/TableCapillaryPressureHelpers.hpp
     capillaryPressure/VanGenuchtenCapillaryPressure.hpp
     capillaryPressure/capillaryPressureSelector.hpp
     capillaryPressure/layouts.hpp
     contact/ContactBase.hpp
     contact/CoulombContact.hpp
     contact/ContactSelector.hpp
     contact/FrictionlessContact.hpp
     diffusion/ConstantDiffusion.hpp
     diffusion/DiffusionBase.hpp
     diffusion/DiffusionFields.hpp
     diffusion/DiffusionSelector.hpp
     dispersion/DispersionBase.hpp
     dispersion/DispersionFields.hpp
     dispersion/DispersionSelector.hpp
     dispersion/LinearIsotropicDispersion.hpp     
     fluid/multifluid/Layouts.hpp
     fluid/multifluid/MultiFluidSelector.hpp
     fluid/multifluid/MultiFluidBase.hpp
     fluid/multifluid/MultiFluidConstants.hpp
     fluid/multifluid/MultiFluidUtils.hpp
     fluid/multifluid/MultiFluidFields.hpp
     fluid/multifluid/PVTDriver.hpp
     fluid/multifluid/PVTDriverRunTest.hpp
     fluid/multifluid/blackOil/BlackOilFluidBase.hpp
     fluid/multifluid/blackOil/BlackOilFluid.hpp
     fluid/multifluid/blackOil/DeadOilFluid.hpp
     fluid/multifluid/blackOil/PVTOData.hpp
     fluid/multifluid/CO2Brine/CO2BrineFluid.hpp
     fluid/multifluid/CO2Brine/PhaseModel.hpp
     fluid/multifluid/CO2Brine/functions/BrineEnthalpy.hpp
     fluid/multifluid/CO2Brine/functions/CO2Enthalpy.hpp
     fluid/multifluid/CO2Brine/functions/CO2EOSSolver.hpp
     fluid/multifluid/CO2Brine/functions/CO2Solubility.hpp
     fluid/multifluid/CO2Brine/functions/CO2SolubilityDuanSun.hpp
     fluid/multifluid/CO2Brine/functions/CO2SolubilitySpycherPruess.hpp
     fluid/multifluid/CO2Brine/functions/EzrokhiBrineDensity.hpp
     fluid/multifluid/CO2Brine/functions/EzrokhiBrineViscosity.hpp
     fluid/multifluid/CO2Brine/functions/FenghourCO2Viscosity.hpp
     fluid/multifluid/CO2Brine/functions/FlashModelBase.hpp
     fluid/multifluid/CO2Brine/functions/NoOpPVTFunction.hpp
     fluid/multifluid/CO2Brine/functions/PhillipsBrineDensity.hpp
     fluid/multifluid/CO2Brine/functions/PhillipsBrineViscosity.hpp
     fluid/multifluid/CO2Brine/functions/PureWaterProperties.hpp
     fluid/multifluid/CO2Brine/functions/PVTFunctionBase.hpp
     fluid/multifluid/CO2Brine/functions/PVTFunctionHelpers.hpp
     fluid/multifluid/CO2Brine/functions/SpanWagnerCO2Density.hpp
     fluid/multifluid/CO2Brine/functions/WaterDensity.hpp
     fluid/multifluid/compositional/functions/CompositionalProperties.hpp     
     fluid/multifluid/compositional/functions/CompositionalPropertiesImpl.hpp     
     fluid/multifluid/compositional/functions/CubicEOSPhaseModel.hpp     
     fluid/multifluid/compositional/functions/FugacityCalculator.hpp
     fluid/multifluid/compositional/functions/KValueInitialization.hpp
     fluid/multifluid/compositional/functions/NegativeTwoPhaseFlash.hpp
     fluid/multifluid/compositional/functions/RachfordRice.hpp
     fluid/multifluid/compositional/functions/StabilityTest.hpp
     fluid/multifluid/compositional/models/ComponentProperties.hpp
     fluid/multifluid/compositional/models/CompositionalDensity.hpp
     fluid/multifluid/compositional/models/ConstantViscosity.hpp
     fluid/multifluid/compositional/models/EquationOfState.hpp
     fluid/multifluid/compositional/models/FunctionBase.hpp
     fluid/multifluid/compositional/models/LohrenzBrayClarkViscosity.hpp
     fluid/multifluid/compositional/models/LohrenzBrayClarkViscosityImpl.hpp
     fluid/multifluid/compositional/models/NegativeTwoPhaseFlashModel.hpp
     fluid/multifluid/compositional/models/ModelParameters.hpp
     fluid/multifluid/compositional/models/NullModel.hpp
     fluid/multifluid/compositional/models/PhaseModel.hpp
     fluid/multifluid/compositional/CompositionalMultiphaseFluid.hpp
     fluid/multifluid/compositional/CompositionalMultiphaseFluidUpdates.hpp
     fluid/multifluid/reactive/ReactiveBrineFluid.hpp
     fluid/multifluid/reactive/ReactiveMultiFluid.hpp
     fluid/multifluid/reactive/ReactiveMultiFluidFields.hpp
     fluid/multifluid/reactive/ReactiveFluidDriver.hpp
     fluid/multifluid/reactive/ReactiveFluidSelector.hpp
     fluid/multifluid/reactive/chemicalReactions/EquilibriumReactions.hpp
     fluid/multifluid/reactive/chemicalReactions/KineticReactions.hpp
     fluid/multifluid/reactive/chemicalReactions/ReactionsBase.hpp
     fluid/singlefluid/CompressibleSinglePhaseFluid.hpp
     fluid/singlefluid/ParticleFluid.hpp
     fluid/singlefluid/ParticleFluidBase.hpp
     fluid/singlefluid/ParticleFluidSelector.hpp
     fluid/singlefluid/ProppantSlurryFluid.hpp
     fluid/singlefluid/SingleFluidBase.hpp
     fluid/singlefluid/SingleFluidFields.hpp
     fluid/singlefluid/SlurryFluidBase.hpp
     fluid/singlefluid/SlurryFluidFields.hpp
     fluid/singlefluid/SingleFluidSelector.hpp
     fluid/singlefluid/SlurryFluidSelector.hpp
     fluid/singlefluid/ThermalCompressibleSinglePhaseFluid.hpp
     permeability/CarmanKozenyPermeability.hpp
     permeability/ConstantPermeability.hpp
     permeability/ExponentialDecayPermeability.hpp
     permeability/ParallelPlatesPermeability.hpp
     permeability/PermeabilityBase.hpp
     permeability/PermeabilityFields.hpp
     permeability/PressurePermeability.hpp
     permeability/ProppantPermeability.hpp
     permeability/SlipDependentPermeability.hpp
     permeability/WillisRichardsPermeability.hpp
#     relativePermeability/RelpermDriver.hpp
#     relativePermeability/RelpermDriverRunTest.hpp
     relativePermeability/BrooksCoreyBakerRelativePermeability.hpp
     relativePermeability/BrooksCoreyStone2RelativePermeability.hpp
     relativePermeability/BrooksCoreyRelativePermeability.hpp
     relativePermeability/RelativePermeabilityBase.hpp
     relativePermeability/RelativePermeabilityFields.hpp
     relativePermeability/RelativePermeabilityInterpolators.hpp
     relativePermeability/TableRelativePermeability.hpp
     relativePermeability/TableRelativePermeabilityHelpers.hpp
#     relativePermeability/TableRelativePermeabilityHysteresis.hpp
     relativePermeability/VanGenuchtenBakerRelativePermeability.hpp
     relativePermeability/VanGenuchtenStone2RelativePermeability.hpp
     relativePermeability/layouts.hpp
     relativePermeability/RelativePermeabilitySelector.hpp
     solid/CompressibleSolid.hpp
     solid/ProppantSolid.hpp
     solid/CoupledSolidBase.hpp
     solid/CoupledSolid.hpp
     solid/DuvautLionsSolid.hpp
     solid/Damage.hpp
     solid/DamageSpectral.hpp
     solid/DamageSpectralUtilities.hpp
     solid/DamageVolDev.hpp
     solid/DruckerPrager.hpp
     solid/DruckerPragerExtended.hpp
     solid/ModifiedCamClay.hpp
     solid/DelftEgg.hpp
     solid/ElasticIsotropic.hpp
     solid/ElasticIsotropicPressureDependent.hpp
     solid/ElasticTransverseIsotropic.hpp
     solid/ElasticOrthotropic.hpp
     solid/InvariantDecompositions.hpp
     solid/PerfectlyPlastic.hpp     
     solid/PorousSolid.hpp
     solid/PropertyConversions.hpp
     solid/SolidBase.hpp
     solid/SolidUtilities.hpp
     solid/SolidInternalEnergy.hpp
     solid/SolidModelDiscretizationOps.hpp
     solid/SolidModelDiscretizationOpsFullyAnisotroipic.hpp
     solid/SolidModelDiscretizationOpsIsotropic.hpp
     solid/SolidModelDiscretizationOpsTransverseIsotropic.hpp
     solid/SolidModelDiscretizationOpsOrthotropic.hpp
     solid/CeramicDamage.hpp
     solid/TriaxialDriver.hpp
     solid/porosity/PorosityFields.hpp
     solid/porosity/BiotPorosity.hpp
     solid/porosity/PorosityBase.hpp
     solid/porosity/PorosityFields.hpp
     solid/porosity/PressurePorosity.hpp
     solid/porosity/ProppantPorosity.hpp
     thermalConductivity/MultiPhaseConstantThermalConductivity.hpp
     thermalConductivity/MultiPhaseThermalConductivityBase.hpp
     thermalConductivity/MultiPhaseThermalConductivityFields.hpp
     thermalConductivity/MultiPhaseThermalConductivitySelector.hpp
     thermalConductivity/MultiPhaseVolumeWeightedThermalConductivity.hpp
     thermalConductivity/SinglePhaseConstantThermalConductivity.hpp
     thermalConductivity/SinglePhaseThermalConductivityBase.hpp
     thermalConductivity/SinglePhaseThermalConductivityFields.hpp
     thermalConductivity/SinglePhaseThermalConductivitySelector.hpp
     thermalConductivity/ThermalConductivityFields.hpp
   )
#
# Specify all sources
#
set( constitutive_sources
     ConstitutiveBase.cpp
     ConstitutiveManager.cpp
     NullModel.cpp
     capillaryPressure/BrooksCoreyCapillaryPressure.cpp
     capillaryPressure/CapillaryPressureBase.cpp
     capillaryPressure/JFunctionCapillaryPressure.cpp
     capillaryPressure/TableCapillaryPressure.cpp
     capillaryPressure/TableCapillaryPressureHelpers.cpp
     capillaryPressure/VanGenuchtenCapillaryPressure.cpp
     contact/ContactBase.cpp
     contact/CoulombContact.cpp
     contact/FrictionlessContact.cpp
     diffusion/ConstantDiffusion.cpp
     diffusion/DiffusionBase.cpp
     dispersion/DispersionBase.cpp
     dispersion/LinearIsotropicDispersion.cpp
     fluid/multifluid/MultiFluidBase.cpp
     fluid/multifluid/PVTDriver.cpp
     fluid/multifluid/blackOil/BlackOilFluidBase.cpp
     fluid/multifluid/blackOil/BlackOilFluid.cpp
     fluid/multifluid/blackOil/DeadOilFluid.cpp
     fluid/multifluid/blackOil/PVTDriverRunTestDeadOilFluid.cpp
     fluid/multifluid/blackOil/PVTOData.cpp
     fluid/multifluid/CO2Brine/CO2BrineFluid.cpp
     fluid/multifluid/CO2Brine/PVTDriverRunTestCO2BrinePhillipsFluid.cpp
     fluid/multifluid/CO2Brine/PVTDriverRunTestCO2BrinePhillipsThermalFluid.cpp
     fluid/multifluid/CO2Brine/PVTDriverRunTestCO2BrineEzrokhiFluid.cpp
     fluid/multifluid/CO2Brine/PVTDriverRunTestCO2BrineEzrokhiThermalFluid.cpp
     fluid/multifluid/CO2Brine/functions/PhillipsBrineDensity.cpp
     fluid/multifluid/CO2Brine/functions/PhillipsBrineViscosity.cpp
     fluid/multifluid/CO2Brine/functions/EzrokhiBrineDensity.cpp
     fluid/multifluid/CO2Brine/functions/EzrokhiBrineViscosity.cpp
     fluid/multifluid/CO2Brine/functions/CO2Solubility.cpp
     fluid/multifluid/CO2Brine/functions/CO2SolubilityDuanSun.cpp
     fluid/multifluid/CO2Brine/functions/CO2SolubilitySpycherPruess.cpp
     fluid/multifluid/CO2Brine/functions/FenghourCO2Viscosity.cpp
     fluid/multifluid/CO2Brine/functions/SpanWagnerCO2Density.cpp
     fluid/multifluid/CO2Brine/functions/PVTFunctionHelpers.cpp
     fluid/multifluid/CO2Brine/functions/BrineEnthalpy.cpp
     fluid/multifluid/CO2Brine/functions/CO2Enthalpy.cpp
     fluid/multifluid/CO2Brine/functions/CO2EOSSolver.cpp
     fluid/multifluid/CO2Brine/functions/PureWaterProperties.cpp
     fluid/multifluid/CO2Brine/functions/WaterDensity.cpp
     fluid/multifluid/compositional/models/CompositionalDensity.cpp
     fluid/multifluid/compositional/models/ConstantViscosity.cpp
     fluid/multifluid/compositional/models/LohrenzBrayClarkViscosity.cpp
     fluid/multifluid/compositional/models/NegativeTwoPhaseFlashModel.cpp
     fluid/multifluid/compositional/CompositionalMultiphaseFluid.cpp
     fluid/multifluid/compositional/CompositionalMultiphaseFluidUpdates.cpp
     fluid/multifluid/compositional/PVTDriverRunTestCompositionalTwoPhaseConstantViscosity.cpp
     fluid/multifluid/compositional/PVTDriverRunTestCompositionalTwoPhaseLohrenzBrayClarkViscosity.cpp
     fluid/multifluid/reactive/ReactiveBrineFluid.cpp
     fluid/multifluid/reactive/ReactiveMultiFluid.cpp
     fluid/multifluid/reactive/ReactiveFluidDriver.cpp
     fluid/multifluid/reactive/chemicalReactions/EquilibriumReactions.cpp
     fluid/multifluid/reactive/chemicalReactions/KineticReactions.cpp
     fluid/multifluid/reactive/chemicalReactions/ReactionsBase.cpp
     fluid/singlefluid/CompressibleSinglePhaseFluid.cpp
     fluid/singlefluid/ParticleFluid.cpp
     fluid/singlefluid/ParticleFluidBase.cpp
     fluid/singlefluid/ProppantSlurryFluid.cpp
     fluid/singlefluid/SingleFluidBase.cpp
     fluid/singlefluid/SlurryFluidBase.cpp
     fluid/singlefluid/ThermalCompressibleSinglePhaseFluid.cpp
     permeability/CarmanKozenyPermeability.cpp
     permeability/ConstantPermeability.cpp
     permeability/ExponentialDecayPermeability.cpp
     permeability/ParallelPlatesPermeability.cpp
     permeability/PermeabilityBase.cpp
     permeability/PressurePermeability.cpp
     permeability/ProppantPermeability.cpp
     permeability/SlipDependentPermeability.cpp
     permeability/WillisRichardsPermeability.cpp
     relativePermeability/BrooksCoreyBakerRelativePermeability.cpp
     relativePermeability/BrooksCoreyStone2RelativePermeability.cpp
        relativePermeability/VanGenuchtenStone2RelativePermeability.cpp
     relativePermeability/BrooksCoreyRelativePermeability.cpp
     relativePermeability/RelativePermeabilityBase.cpp
     relativePermeability/TableRelativePermeability.cpp
     relativePermeability/TableRelativePermeabilityHelpers.cpp
#     relativePermeability/TableRelativePermeabilityHysteresis.cpp
     relativePermeability/VanGenuchtenBakerRelativePermeability.cpp
<<<<<<< HEAD
#     relativePermeability/RelpermDriver.cpp
#     relativePermeability/RelpermDriverBrooksCoreyBakerRunTest.cpp
#     relativePermeability/RelpermDriverBrooksCoreyRunTest.cpp
#     relativePermeability/RelpermDriverVanGenuchtenBakerRunTest.cpp
#     relativePermeability/RelpermDriverTableRelativeRunTest.cpp
#     relativePermeability/RelpermDriverTableRelativeHysteresisRunTest.cpp
=======
     relativePermeability/VanGenuchtenStone2RelativePermeability.cpp
     relativePermeability/RelpermDriver.cpp
     relativePermeability/RelpermDriverBrooksCoreyBakerRunTest.cpp
     relativePermeability/RelpermDriverBrooksCoreyStone2RunTest.cpp
     relativePermeability/RelpermDriverBrooksCoreyRunTest.cpp
     relativePermeability/RelpermDriverVanGenuchtenBakerRunTest.cpp
     relativePermeability/RelpermDriverVanGenuchtenStone2RunTest.cpp
     relativePermeability/RelpermDriverTableRelativeRunTest.cpp
     relativePermeability/RelpermDriverTableRelativeHysteresisRunTest.cpp
>>>>>>> 5fe43d6a
     solid/CompressibleSolid.cpp
     solid/CoupledSolidBase.cpp
     solid/ProppantSolid.cpp
     solid/DuvautLionsSolid.cpp
     solid/Damage.cpp
     solid/DamageSpectral.cpp
     solid/DamageVolDev.cpp
     solid/DruckerPrager.cpp
     solid/DruckerPragerExtended.cpp
     solid/ModifiedCamClay.cpp
     solid/DelftEgg.cpp
     solid/ElasticIsotropic.cpp
     solid/ElasticIsotropicPressureDependent.cpp
     solid/ElasticTransverseIsotropic.cpp
     solid/ElasticOrthotropic.cpp
     solid/PerfectlyPlastic.cpp
     solid/PorousSolid.cpp
     solid/SolidBase.cpp
     solid/SolidInternalEnergy.cpp
     solid/CeramicDamage.cpp
     solid/TriaxialDriver.cpp
     solid/porosity/BiotPorosity.cpp
     solid/porosity/PorosityBase.cpp
     solid/porosity/PressurePorosity.cpp
     solid/porosity/ProppantPorosity.cpp
     thermalConductivity/MultiPhaseConstantThermalConductivity.cpp
     thermalConductivity/MultiPhaseThermalConductivityBase.cpp
     thermalConductivity/MultiPhaseVolumeWeightedThermalConductivity.cpp
     thermalConductivity/SinglePhaseConstantThermalConductivity.cpp
     thermalConductivity/SinglePhaseThermalConductivityBase.cpp
   )

set( dependencyList ${parallelDeps} events dataRepository functions denseLinearAlgebra )

if( ENABLE_PVTPackage )
    set( constitutive_headers
         ${constitutive_headers}
         fluid/multifluid/compositional/CompositionalMultiphaseFluidPVTPackage.hpp )

    set( constitutive_sources
         ${constitutive_sources}
         fluid/multifluid/compositional/CompositionalMultiphaseFluidPVTPackage.cpp
         fluid/multifluid/compositional/PVTDriverRunTestCompositionalMultiphaseFluid.cpp )

    add_subdirectory( PVTPackage )

    list( APPEND dependencyList PVTPackage )
endif()

blt_add_library( NAME       constitutive
                 SOURCES    ${constitutive_sources}
                 HEADERS    ${constitutive_headers}
                 DEPENDS_ON ${dependencyList}
                 OBJECT     ${GEOSX_BUILD_OBJ_LIBS}
               )

target_include_directories( constitutive PUBLIC ${CMAKE_SOURCE_DIR}/coreComponents )

if( GEOS_ENABLE_TESTS )
  add_subdirectory( unitTests )
endif( )<|MERGE_RESOLUTION|>--- conflicted
+++ resolved
@@ -62,8 +62,8 @@
      fluid/multifluid/CO2Brine/functions/SpanWagnerCO2Density.hpp
      fluid/multifluid/CO2Brine/functions/WaterDensity.hpp
      fluid/multifluid/compositional/functions/CompositionalProperties.hpp     
-     fluid/multifluid/compositional/functions/CompositionalPropertiesImpl.hpp     
-     fluid/multifluid/compositional/functions/CubicEOSPhaseModel.hpp     
+     fluid/multifluid/compositional/functions/CompositionalPropertiesImpl.hpp
+     fluid/multifluid/compositional/functions/CubicEOSPhaseModel.hpp
      fluid/multifluid/compositional/functions/FugacityCalculator.hpp
      fluid/multifluid/compositional/functions/KValueInitialization.hpp
      fluid/multifluid/compositional/functions/NegativeTwoPhaseFlash.hpp
@@ -261,24 +261,12 @@
      relativePermeability/TableRelativePermeabilityHelpers.cpp
 #     relativePermeability/TableRelativePermeabilityHysteresis.cpp
      relativePermeability/VanGenuchtenBakerRelativePermeability.cpp
-<<<<<<< HEAD
 #     relativePermeability/RelpermDriver.cpp
 #     relativePermeability/RelpermDriverBrooksCoreyBakerRunTest.cpp
 #     relativePermeability/RelpermDriverBrooksCoreyRunTest.cpp
 #     relativePermeability/RelpermDriverVanGenuchtenBakerRunTest.cpp
 #     relativePermeability/RelpermDriverTableRelativeRunTest.cpp
 #     relativePermeability/RelpermDriverTableRelativeHysteresisRunTest.cpp
-=======
-     relativePermeability/VanGenuchtenStone2RelativePermeability.cpp
-     relativePermeability/RelpermDriver.cpp
-     relativePermeability/RelpermDriverBrooksCoreyBakerRunTest.cpp
-     relativePermeability/RelpermDriverBrooksCoreyStone2RunTest.cpp
-     relativePermeability/RelpermDriverBrooksCoreyRunTest.cpp
-     relativePermeability/RelpermDriverVanGenuchtenBakerRunTest.cpp
-     relativePermeability/RelpermDriverVanGenuchtenStone2RunTest.cpp
-     relativePermeability/RelpermDriverTableRelativeRunTest.cpp
-     relativePermeability/RelpermDriverTableRelativeHysteresisRunTest.cpp
->>>>>>> 5fe43d6a
      solid/CompressibleSolid.cpp
      solid/CoupledSolidBase.cpp
      solid/ProppantSolid.cpp
