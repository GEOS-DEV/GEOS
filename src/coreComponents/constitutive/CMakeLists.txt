#
# Specify all headers
#
set( constitutive_headers
     ConstitutiveBase.hpp
     ConstitutiveManager.hpp
     ConstitutivePassThru.hpp
     ConstitutivePassThruHandler.hpp
     ExponentialRelation.hpp
     NullModel.hpp
     capillaryPressure/BrooksCoreyCapillaryPressure.hpp
     capillaryPressure/CapillaryPressureBase.hpp
     capillaryPressure/VanGenuchtenCapillaryPressure.hpp
     capillaryPressure/capillaryPressureSelector.hpp
     capillaryPressure/layouts.hpp
     contact/ContactRelationBase.hpp
     contact/Coulomb.hpp
     fluid/CompressibleSinglePhaseFluid.hpp
     fluid/DeadOilFluid.hpp
     fluid/MultiFluidBase.hpp
     fluid/MultiFluidUtils.hpp
     fluid/MultiPhaseMultiComponentFluid.hpp     
     fluid/PVTFunctions/BrineCO2Density.hpp
     fluid/PVTFunctions/BrineViscosity.hpp
     fluid/PVTFunctions/CO2Solubility.hpp
     fluid/PVTFunctions/FenghourCO2Viscosity.hpp
     fluid/PVTFunctions/FlashModelBase.hpp
     fluid/PVTFunctions/PVTFunctionBase.hpp
     fluid/PVTFunctions/PVTFunctionHelpers.hpp
     fluid/PVTFunctions/SpanWagnerCO2Density.hpp
     fluid/ParticleFluid.hpp
     fluid/ParticleFluidBase.hpp
     fluid/ProppantSlurryFluid.hpp
     fluid/SingleFluidBase.hpp
     fluid/SlurryFluidBase.hpp
     fluid/layouts.hpp
     fluid/multiFluidSelector.hpp
     fluid/particleFluidSelector.hpp
     fluid/singleFluidSelector.hpp
     fluid/slurryFluidSelector.hpp
     permeability/CarmanKozenyPermeability.hpp
     permeability/ConstantPermeability.hpp
     permeability/ParallelPlatesPermeability.hpp
     permeability/PermeabilityBase.hpp
     permeability/StrainDependentPermeability.hpp
     relativePermeability/BrooksCoreyBakerRelativePermeability.hpp
     relativePermeability/BrooksCoreyRelativePermeability.hpp
     relativePermeability/RelativePermeabilityBase.hpp
     relativePermeability/RelativePermeabilityInterpolators.hpp
     relativePermeability/TableRelativePermeability.hpp
     relativePermeability/VanGenuchtenBakerRelativePermeability.hpp
     relativePermeability/layouts.hpp
     relativePermeability/relativePermeabilitySelector.hpp
     solid/CompressibleSolid.hpp
     solid/CoupledSolidBase.hpp
     solid/CoupledSolid.hpp
     solid/Damage.hpp
     solid/DamageSpectral.hpp
     solid/DamageSpectralUtilities.hpp
     solid/DamageVolDev.hpp
     solid/DruckerPrager.hpp
     solid/DruckerPragerExtended.hpp
     solid/ElasticIsotropic.hpp
     solid/ElasticTransverseIsotropic.hpp
<<<<<<< HEAD
=======
     solid/InvariantDecompositions.hpp
     solid/PoreVolumeCompressibleSolid.hpp
     solid/PoroElastic.hpp
>>>>>>> 04616a9f
     solid/PorousSolid.hpp
     solid/PropertyConversions.hpp
     solid/SolidBase.hpp
     solid/SolidModelDiscretizationOps.hpp
     solid/SolidModelDiscretizationOpsFullyAnisotroipic.hpp
     solid/SolidModelDiscretizationOpsIsotropic.hpp
     solid/SolidModelDiscretizationOpsTransverseIsotropic.hpp
     solid/TriaxialDriver.hpp
     solid/porosity/BiotPorosity.hpp
     solid/porosity/PorosityBase.hpp
     solid/porosity/PressurePorosity.hpp
   )
#
# Specify all sources
#
set( constitutive_sources
     ConstitutiveBase.cpp
     ConstitutiveManager.cpp
     NullModel.cpp
     capillaryPressure/BrooksCoreyCapillaryPressure.cpp
     capillaryPressure/CapillaryPressureBase.cpp
     capillaryPressure/VanGenuchtenCapillaryPressure.cpp
     contact/ContactRelationBase.cpp
     contact/Coulomb.cpp
     fluid/CompressibleSinglePhaseFluid.cpp
     fluid/DeadOilFluid.cpp
     fluid/MultiFluidBase.cpp
     fluid/MultiPhaseMultiComponentFluid.cpp
     fluid/PVTFunctions/BrineCO2Density.cpp
     fluid/PVTFunctions/BrineViscosity.cpp
     fluid/PVTFunctions/CO2Solubility.cpp
     fluid/PVTFunctions/FenghourCO2Viscosity.cpp
     fluid/PVTFunctions/SpanWagnerCO2Density.cpp
     fluid/ParticleFluid.cpp              
     fluid/ParticleFluidBase.cpp
     fluid/ProppantSlurryFluid.cpp
     fluid/SingleFluidBase.cpp
     fluid/SlurryFluidBase.cpp
<<<<<<< HEAD
     fluid/ProppantSlurryFluid.cpp
     fluid/ParticleFluidBase.cpp
     fluid/ParticleFluid.cpp
     solid/CoupledSolidBase.cpp     
     solid/CompressibleSolid.cpp      
=======
     permeability/CarmanKozenyPermeability.cpp
     permeability/ConstantPermeability.cpp
     permeability/ParallelPlatesPermeability.cpp
     permeability/PermeabilityBase.cpp
     permeability/StrainDependentPermeability.cpp
     relativePermeability/BrooksCoreyBakerRelativePermeability.cpp
     relativePermeability/BrooksCoreyRelativePermeability.cpp
     relativePermeability/RelativePermeabilityBase.cpp
     relativePermeability/TableRelativePermeability.cpp        
     relativePermeability/VanGenuchtenBakerRelativePermeability.cpp
     solid/CompressibleSolid.cpp 
>>>>>>> 04616a9f
     solid/Damage.cpp
     solid/DamageSpectral.cpp
     solid/DamageVolDev.cpp
     solid/DruckerPrager.cpp
     solid/DruckerPragerExtended.cpp
     solid/ElasticIsotropic.cpp
     solid/ElasticTransverseIsotropic.cpp
<<<<<<< HEAD
=======
     solid/PoreVolumeCompressibleSolid.cpp
     solid/PoroElastic.cpp
>>>>>>> 04616a9f
     solid/PorousSolid.cpp
     solid/SolidBase.cpp
     solid/TriaxialDriver.cpp
     solid/porosity/BiotPorosity.cpp
     solid/porosity/PorosityBase.cpp
     solid/porosity/PressurePorosity.cpp
<<<<<<< HEAD
     permeability/CarmanKozenyPermeability.cpp
     permeability/ConstantPermeability.cpp
     permeability/ParallelPlatesPermeability.cpp
     permeability/PermeabilityBase.cpp
     permeability/StrainDependentPermeability.cpp
     relativePermeability/RelativePermeabilityBase.cpp
     relativePermeability/BrooksCoreyRelativePermeability.cpp
     relativePermeability/BrooksCoreyBakerRelativePermeability.cpp
     relativePermeability/VanGenuchtenBakerRelativePermeability.cpp
     relativePermeability/TableRelativePermeability.cpp     
     capillaryPressure/BrooksCoreyCapillaryPressure.cpp
     capillaryPressure/VanGenuchtenCapillaryPressure.cpp
=======
>>>>>>> 04616a9f
   )

set( dependencyList events dataRepository functions )

if( ENABLE_PVTPackage )
    set( constitutive_headers
         ${constitutive_headers}
         fluid/BlackOilFluid.hpp
         fluid/CompositionalMultiphaseFluid.hpp
         fluid/MultiFluidPVTPackageWrapper.hpp
       )

    set( constitutive_sources
         ${constitutive_sources}
         fluid/BlackOilFluid.cpp
         fluid/CompositionalMultiphaseFluid.cpp
         fluid/MultiFluidPVTPackageWrapper.cpp
       )
       
    add_subdirectory( PVTPackage )

    set( dependencyList ${dependencyList} PVTPackage )
endif()

if ( ENABLE_CUDA )
  set( dependencyList ${dependencyList} cuda )
endif()

blt_add_library( NAME       constitutive
                 SOURCES    ${constitutive_sources}
                 HEADERS    ${constitutive_headers}
                 DEPENDS_ON ${dependencyList}
                 OBJECT     ${GEOSX_BUILD_OBJ_LIBS}
               )
               
target_include_directories( constitutive PUBLIC ${CMAKE_SOURCE_DIR}/coreComponents )

add_subdirectory( unitTests )

geosx_add_code_checks( PREFIX constitutive 
                       EXCLUDES PVTPackage )<|MERGE_RESOLUTION|>--- conflicted
+++ resolved
@@ -62,12 +62,7 @@
      solid/DruckerPragerExtended.hpp
      solid/ElasticIsotropic.hpp
      solid/ElasticTransverseIsotropic.hpp
-<<<<<<< HEAD
-=======
      solid/InvariantDecompositions.hpp
-     solid/PoreVolumeCompressibleSolid.hpp
-     solid/PoroElastic.hpp
->>>>>>> 04616a9f
      solid/PorousSolid.hpp
      solid/PropertyConversions.hpp
      solid/SolidBase.hpp
@@ -106,13 +101,6 @@
      fluid/ProppantSlurryFluid.cpp
      fluid/SingleFluidBase.cpp
      fluid/SlurryFluidBase.cpp
-<<<<<<< HEAD
-     fluid/ProppantSlurryFluid.cpp
-     fluid/ParticleFluidBase.cpp
-     fluid/ParticleFluid.cpp
-     solid/CoupledSolidBase.cpp     
-     solid/CompressibleSolid.cpp      
-=======
      permeability/CarmanKozenyPermeability.cpp
      permeability/ConstantPermeability.cpp
      permeability/ParallelPlatesPermeability.cpp
@@ -123,8 +111,8 @@
      relativePermeability/RelativePermeabilityBase.cpp
      relativePermeability/TableRelativePermeability.cpp        
      relativePermeability/VanGenuchtenBakerRelativePermeability.cpp
-     solid/CompressibleSolid.cpp 
->>>>>>> 04616a9f
+     solid/CompressibleSolid.cpp
+     solid/CoupledSolidBase.cpp   
      solid/Damage.cpp
      solid/DamageSpectral.cpp
      solid/DamageVolDev.cpp
@@ -132,32 +120,12 @@
      solid/DruckerPragerExtended.cpp
      solid/ElasticIsotropic.cpp
      solid/ElasticTransverseIsotropic.cpp
-<<<<<<< HEAD
-=======
-     solid/PoreVolumeCompressibleSolid.cpp
-     solid/PoroElastic.cpp
->>>>>>> 04616a9f
      solid/PorousSolid.cpp
      solid/SolidBase.cpp
      solid/TriaxialDriver.cpp
      solid/porosity/BiotPorosity.cpp
      solid/porosity/PorosityBase.cpp
      solid/porosity/PressurePorosity.cpp
-<<<<<<< HEAD
-     permeability/CarmanKozenyPermeability.cpp
-     permeability/ConstantPermeability.cpp
-     permeability/ParallelPlatesPermeability.cpp
-     permeability/PermeabilityBase.cpp
-     permeability/StrainDependentPermeability.cpp
-     relativePermeability/RelativePermeabilityBase.cpp
-     relativePermeability/BrooksCoreyRelativePermeability.cpp
-     relativePermeability/BrooksCoreyBakerRelativePermeability.cpp
-     relativePermeability/VanGenuchtenBakerRelativePermeability.cpp
-     relativePermeability/TableRelativePermeability.cpp     
-     capillaryPressure/BrooksCoreyCapillaryPressure.cpp
-     capillaryPressure/VanGenuchtenCapillaryPressure.cpp
-=======
->>>>>>> 04616a9f
    )
 
 set( dependencyList events dataRepository functions )
