#
# Specify all headers
#
set( constitutive_headers
     ConstitutiveBase.hpp
     ConstitutiveManager.hpp
     ConstitutivePassThru.hpp
     ConstitutivePassThruHandler.hpp
     ExponentialRelation.hpp
     NullModel.hpp
     KilloughHysteresis.hpp
     capillaryPressure/BrooksCoreyCapillaryPressure.hpp
     capillaryPressure/CapillaryPressureBase.hpp
     capillaryPressure/CapillaryPressureFields.hpp
     capillaryPressure/JFunctionCapillaryPressure.hpp          
     capillaryPressure/TableCapillaryPressure.hpp
     capillaryPressure/TableCapillaryPressureHelpers.hpp          
     capillaryPressure/VanGenuchtenCapillaryPressure.hpp
     capillaryPressure/CapillaryPressureSelector.hpp
     capillaryPressure/Layouts.hpp
     contact/ContactBase.hpp
     contact/CoulombContact.hpp
     contact/ContactSelector.hpp
     contact/FrictionlessContact.hpp
     fluid/BlackOilFluidBase.hpp	
     fluid/BlackOilFluid.hpp
     fluid/chemicalReactions/EquilibriumReactions.hpp
     fluid/chemicalReactions/KineticReactions.hpp
     fluid/chemicalReactions/ReactionsBase.hpp
     fluid/CompressibleSinglePhaseFluid.hpp
     fluid/CO2BrineFluid.hpp          
     fluid/DeadOilFluid.hpp
     fluid/MultiFluidBase.hpp
     fluid/MultiFluidUtils.hpp
     fluid/MultiFluidFields.hpp
     fluid/PhaseModel.hpp
     fluid/PVTDriver.hpp
     fluid/PVTDriverRunTest.hpp
     fluid/PVTOData.hpp
     fluid/PVTFunctions/PhillipsBrineDensity.hpp
     fluid/PVTFunctions/PhillipsBrineViscosity.hpp
     fluid/PVTFunctions/EzrokhiBrineDensity.hpp
     fluid/PVTFunctions/EzrokhiBrineViscosity.hpp
     fluid/PVTFunctions/CO2Solubility.hpp
     fluid/PVTFunctions/FenghourCO2Viscosity.hpp
     fluid/PVTFunctions/FlashModelBase.hpp
     fluid/PVTFunctions/PVTFunctionBase.hpp 
     fluid/PVTFunctions/NoOpPVTFunction.hpp    
     fluid/PVTFunctions/PVTFunctionHelpers.hpp
     fluid/PVTFunctions/SpanWagnerCO2Density.hpp
     fluid/PVTFunctions/BrineEnthalpy.hpp
     fluid/PVTFunctions/CO2Enthalpy.hpp
     fluid/PVTFunctions/CO2EOSSolver.hpp
     fluid/PVTFunctions/PureWaterProperties.hpp
     fluid/PVTFunctions/WaterDensity.hpp     
     fluid/ParticleFluid.hpp
     fluid/ParticleFluidBase.hpp
     fluid/ProppantSlurryFluid.hpp
     fluid/ReactiveBrineFluid.hpp
     fluid/ReactiveMultiFluid.hpp
     fluid/ReactiveMultiFluidFields.hpp
     fluid/ReactiveFluidDriver.hpp
     fluid/reactiveFluidSelector.hpp
     fluid/SingleFluidBase.hpp
     fluid/SingleFluidFields.hpp
     fluid/SlurryFluidBase.hpp
     fluid/SlurryFluidFields.hpp
     fluid/ThermalCompressibleSinglePhaseFluid.hpp
     fluid/layouts.hpp
     fluid/multiFluidSelector.hpp
     fluid/particleFluidSelector.hpp
     fluid/singleFluidSelector.hpp
     fluid/slurryFluidSelector.hpp
     permeability/CarmanKozenyPermeability.hpp
     permeability/ConstantPermeability.hpp
     permeability/ParallelPlatesPermeability.hpp
     permeability/PermeabilityBase.hpp
     permeability/PermeabilityFields.hpp
     permeability/ProppantPermeability.hpp     
     permeability/SlipDependentPermeability.hpp
<<<<<<< HEAD
     permeability/WillisRichardsPermeability.hpp
=======
     permeability/WillisRichardsPermeability.hpp  
     relativePermeability/RelpermDriver.hpp
     relativePermeability/RelpermDriverRunTest.hpp
>>>>>>> 8846e024
     relativePermeability/BrooksCoreyBakerRelativePermeability.hpp
     relativePermeability/BrooksCoreyRelativePermeability.hpp
     relativePermeability/RelativePermeabilityBase.hpp 
     relativePermeability/RelativePermeabilityFields.hpp
     relativePermeability/RelativePermeabilityInterpolators.hpp
     relativePermeability/TableRelativePermeability.hpp
     relativePermeability/TableRelativePermeabilityHelpers.hpp
     relativePermeability/TableRelativePermeabilityHysteresis.hpp     
     relativePermeability/VanGenuchtenBakerRelativePermeability.hpp
<<<<<<< HEAD
     relativePermeability/Layouts.hpp
=======
     relativePermeability/layouts.hpp
>>>>>>> 8846e024
     relativePermeability/RelativePermeabilitySelector.hpp
     solid/CompressibleSolid.hpp
     solid/ProppantSolid.hpp
     solid/CoupledSolidBase.hpp
     solid/CoupledSolid.hpp
     solid/Damage.hpp
     solid/DamageSpectral.hpp
     solid/DamageSpectralUtilities.hpp
     solid/DamageVolDev.hpp
     solid/DruckerPrager.hpp
     solid/DruckerPragerExtended.hpp
     solid/ModifiedCamClay.hpp
     solid/DelftEgg.hpp
     solid/ElasticIsotropic.hpp
     solid/ElasticIsotropicPressureDependent.hpp
     solid/ElasticTransverseIsotropic.hpp
     solid/ElasticOrthotropic.hpp
     solid/InvariantDecompositions.hpp
     solid/PorousSolid.hpp
     solid/PropertyConversions.hpp
     solid/SolidBase.hpp
     solid/SolidInternalEnergy.hpp
     solid/SolidModelDiscretizationOps.hpp
     solid/SolidModelDiscretizationOpsFullyAnisotroipic.hpp
     solid/SolidModelDiscretizationOpsIsotropic.hpp
     solid/SolidModelDiscretizationOpsTransverseIsotropic.hpp
     solid/SolidModelDiscretizationOpsOrthotropic.hpp
     solid/TriaxialDriver.hpp
     solid/porosity/PorosityFields.hpp
     solid/porosity/BiotPorosity.hpp
     solid/porosity/PorosityBase.hpp
     solid/porosity/PorosityFields.hpp
     solid/porosity/PressurePorosity.hpp
     solid/porosity/ProppantPorosity.hpp
     thermalConductivity/MultiPhaseConstantThermalConductivity.hpp
     thermalConductivity/MultiPhaseThermalConductivityBase.hpp
     thermalConductivity/MultiPhaseThermalConductivityFields.hpp
     thermalConductivity/multiPhaseThermalConductivitySelector.hpp
     thermalConductivity/MultiPhaseVolumeWeightedThermalConductivity.hpp
     thermalConductivity/SinglePhaseConstantThermalConductivity.hpp
     thermalConductivity/SinglePhaseThermalConductivityBase.hpp
     thermalConductivity/SinglePhaseThermalConductivityFields.hpp
     thermalConductivity/singlePhaseThermalConductivitySelector.hpp
     thermalConductivity/ThermalConductivityFields.hpp
   )
#
# Specify all sources
#
set( constitutive_sources
     ConstitutiveBase.cpp
     ConstitutiveManager.cpp
     NullModel.cpp
     KilloughHysteresis.cpp
     capillaryPressure/BrooksCoreyCapillaryPressure.cpp
     capillaryPressure/CapillaryPressureBase.cpp
     capillaryPressure/JFunctionCapillaryPressure.cpp               
     capillaryPressure/TableCapillaryPressure.cpp
     capillaryPressure/TableCapillaryPressureHelpers.cpp     
     capillaryPressure/VanGenuchtenCapillaryPressure.cpp
     contact/ContactBase.cpp
     contact/CoulombContact.cpp
     contact/FrictionlessContact.cpp
     fluid/chemicalReactions/EquilibriumReactions.cpp
     fluid/chemicalReactions/KineticReactions.cpp
     fluid/chemicalReactions/ReactionsBase.cpp
     fluid/CompressibleSinglePhaseFluid.cpp
     fluid/CO2BrineFluid.cpp     
     fluid/BlackOilFluidBase.cpp
     fluid/BlackOilFluid.cpp
     fluid/DeadOilFluid.cpp
     fluid/MultiFluidBase.cpp
     fluid/PVTDriver.cpp
     fluid/PVTDriverRunTestDeadOilFluid.cpp
     fluid/PVTDriverRunTestCompositionalMultiphaseFluid.cpp
     fluid/PVTDriverRunTestCO2BrinePhillipsFluid.cpp
     fluid/PVTDriverRunTestCO2BrinePhillipsThermalFluid.cpp
     fluid/PVTDriverRunTestCO2BrineEzrokhiFluid.cpp
     fluid/PVTDriverRunTestCO2BrineEzrokhiThermalFluid.cpp
     fluid/PVTOData.cpp
     fluid/PVTFunctions/PhillipsBrineDensity.cpp
     fluid/PVTFunctions/PhillipsBrineViscosity.cpp
     fluid/PVTFunctions/EzrokhiBrineDensity.cpp
     fluid/PVTFunctions/EzrokhiBrineViscosity.cpp
     fluid/PVTFunctions/CO2Solubility.cpp
     fluid/PVTFunctions/FenghourCO2Viscosity.cpp
     fluid/PVTFunctions/SpanWagnerCO2Density.cpp
     fluid/PVTFunctions/PVTFunctionHelpers.cpp
     fluid/PVTFunctions/BrineEnthalpy.cpp
     fluid/PVTFunctions/CO2Enthalpy.cpp
     fluid/PVTFunctions/CO2EOSSolver.cpp
     fluid/PVTFunctions/PureWaterProperties.cpp
     fluid/PVTFunctions/WaterDensity.cpp     		
     fluid/ParticleFluid.cpp              
     fluid/ParticleFluidBase.cpp
     fluid/ProppantSlurryFluid.cpp
     fluid/ReactiveBrineFluid.cpp
     fluid/ReactiveMultiFluid.cpp
     fluid/ReactiveFluidDriver.cpp
     fluid/SingleFluidBase.cpp
     fluid/SlurryFluidBase.cpp
     fluid/ThermalCompressibleSinglePhaseFluid.cpp
     permeability/CarmanKozenyPermeability.cpp
     permeability/ConstantPermeability.cpp
     permeability/ParallelPlatesPermeability.cpp
     permeability/PermeabilityBase.cpp
     permeability/ProppantPermeability.cpp     
     permeability/SlipDependentPermeability.cpp
     permeability/WillisRichardsPermeability.cpp
     relativePermeability/BrooksCoreyBakerRelativePermeability.cpp
     relativePermeability/BrooksCoreyRelativePermeability.cpp
     relativePermeability/RelativePermeabilityBase.cpp
     relativePermeability/TableRelativePermeability.cpp
     relativePermeability/TableRelativePermeabilityHelpers.cpp     
     relativePermeability/TableRelativePermeabilityHysteresis.cpp
     relativePermeability/VanGenuchtenBakerRelativePermeability.cpp
     relativePermeability/RelpermDriver.cpp
     relativePermeability/RelpermDriverBrooksCoreyBakerRunTest.cpp
     relativePermeability/RelpermDriverBrooksCoreyRunTest.cpp
     relativePermeability/RelpermDriverVanGenuchtenBakerRunTest.cpp
     relativePermeability/RelpermDriverTableRelativeRunTest.cpp
     relativePermeability/RelpermDriverTableRelativeHysteresisRunTest.cpp
     solid/CompressibleSolid.cpp
     solid/CoupledSolidBase.cpp
     solid/ProppantSolid.cpp
     solid/Damage.cpp
     solid/DamageSpectral.cpp
     solid/DamageVolDev.cpp
     solid/DruckerPrager.cpp
     solid/DruckerPragerExtended.cpp
     solid/ModifiedCamClay.cpp
     solid/DelftEgg.cpp
     solid/ElasticIsotropic.cpp
     solid/ElasticIsotropicPressureDependent.cpp
     solid/ElasticTransverseIsotropic.cpp
     solid/ElasticOrthotropic.cpp
     solid/PorousSolid.cpp
     solid/SolidBase.cpp
     solid/SolidInternalEnergy.cpp
     solid/TriaxialDriver.cpp
     solid/porosity/BiotPorosity.cpp
     solid/porosity/PorosityBase.cpp
     solid/porosity/PressurePorosity.cpp
     solid/porosity/ProppantPorosity.cpp
     thermalConductivity/MultiPhaseConstantThermalConductivity.cpp     
     thermalConductivity/MultiPhaseThermalConductivityBase.cpp
     thermalConductivity/MultiPhaseVolumeWeightedThermalConductivity.cpp    
     thermalConductivity/SinglePhaseConstantThermalConductivity.cpp     
     thermalConductivity/SinglePhaseThermalConductivityBase.cpp
   )

set( dependencyList events dataRepository functions denseLinearAlgebra )

if( ENABLE_PVTPackage )
    set( constitutive_headers
         ${constitutive_headers}
         fluid/CompositionalMultiphaseFluid.hpp
         )

    set( constitutive_sources
         ${constitutive_sources}
         fluid/CompositionalMultiphaseFluid.cpp
         )
       
    add_subdirectory( PVTPackage )

    set( dependencyList ${dependencyList} PVTPackage )
endif()

if ( ENABLE_CUDA )
  set( dependencyList ${dependencyList} cuda )
endif()

blt_add_library( NAME       constitutive
                 SOURCES    ${constitutive_sources}
                 HEADERS    ${constitutive_headers}
                 DEPENDS_ON ${dependencyList}
                 OBJECT     ${GEOSX_BUILD_OBJ_LIBS}
               )
               
target_include_directories( constitutive PUBLIC ${CMAKE_SOURCE_DIR}/coreComponents )

add_subdirectory( unitTests )

geosx_add_code_checks( PREFIX constitutive 
                       EXCLUDES PVTPackage )<|MERGE_RESOLUTION|>--- conflicted
+++ resolved
@@ -52,7 +52,7 @@
      fluid/PVTFunctions/CO2Enthalpy.hpp
      fluid/PVTFunctions/CO2EOSSolver.hpp
      fluid/PVTFunctions/PureWaterProperties.hpp
-     fluid/PVTFunctions/WaterDensity.hpp     
+     fluid/PVTFunctions/WaterDensity.hpp
      fluid/ParticleFluid.hpp
      fluid/ParticleFluidBase.hpp
      fluid/ProppantSlurryFluid.hpp
@@ -78,13 +78,9 @@
      permeability/PermeabilityFields.hpp
      permeability/ProppantPermeability.hpp     
      permeability/SlipDependentPermeability.hpp
-<<<<<<< HEAD
      permeability/WillisRichardsPermeability.hpp
-=======
-     permeability/WillisRichardsPermeability.hpp  
      relativePermeability/RelpermDriver.hpp
      relativePermeability/RelpermDriverRunTest.hpp
->>>>>>> 8846e024
      relativePermeability/BrooksCoreyBakerRelativePermeability.hpp
      relativePermeability/BrooksCoreyRelativePermeability.hpp
      relativePermeability/RelativePermeabilityBase.hpp 
@@ -94,11 +90,7 @@
      relativePermeability/TableRelativePermeabilityHelpers.hpp
      relativePermeability/TableRelativePermeabilityHysteresis.hpp     
      relativePermeability/VanGenuchtenBakerRelativePermeability.hpp
-<<<<<<< HEAD
      relativePermeability/Layouts.hpp
-=======
-     relativePermeability/layouts.hpp
->>>>>>> 8846e024
      relativePermeability/RelativePermeabilitySelector.hpp
      solid/CompressibleSolid.hpp
      solid/ProppantSolid.hpp
@@ -190,7 +182,7 @@
      fluid/PVTFunctions/CO2Enthalpy.cpp
      fluid/PVTFunctions/CO2EOSSolver.cpp
      fluid/PVTFunctions/PureWaterProperties.cpp
-     fluid/PVTFunctions/WaterDensity.cpp     		
+     fluid/PVTFunctions/WaterDensity.cpp
      fluid/ParticleFluid.cpp              
      fluid/ParticleFluidBase.cpp
      fluid/ProppantSlurryFluid.cpp
