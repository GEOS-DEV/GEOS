--- conflicted
+++ resolved
@@ -14,10 +14,10 @@
      capillaryPressure/CapillaryPressureFields.hpp
      capillaryPressure/JFunctionCapillaryPressure.hpp          
      capillaryPressure/TableCapillaryPressure.hpp
-     capillaryPressure/TableCapillaryPressureHelpers.hpp
+     capillaryPressure/TableCapillaryPressureHelpers.hpp          
      capillaryPressure/VanGenuchtenCapillaryPressure.hpp
-        capillaryPressure/CapillaryPressureSelector.hpp
-        capillaryPressure/Layouts.hpp
+     capillaryPressure/capillaryPressureSelector.hpp
+     capillaryPressure/layouts.hpp
      contact/ContactBase.hpp
      contact/CoulombContact.hpp
      contact/ContactSelector.hpp
@@ -69,11 +69,7 @@
      permeability/PermeabilityFields.hpp
      permeability/ProppantPermeability.hpp     
      permeability/SlipDependentPermeability.hpp
-<<<<<<< HEAD
-#     relativePermeability/KilloughHysteresisRelativePermeability.hpp
-=======
-     permeability/WillisRichardsPermeability.hpp  
->>>>>>> 9d7cd0d8
+     permeability/WillisRichardsPermeability.hpp
      relativePermeability/BrooksCoreyBakerRelativePermeability.hpp
      relativePermeability/BrooksCoreyRelativePermeability.hpp
      relativePermeability/RelativePermeabilityBase.hpp 
@@ -136,12 +132,11 @@
      ConstitutiveBase.cpp
      ConstitutiveManager.cpp
      NullModel.cpp
-     KilloughHysteresis.cpp
      capillaryPressure/BrooksCoreyCapillaryPressure.cpp
      capillaryPressure/CapillaryPressureBase.cpp
      capillaryPressure/JFunctionCapillaryPressure.cpp               
      capillaryPressure/TableCapillaryPressure.cpp
-     capillaryPressure/TableCapillaryPressureHelpers.cpp
+     capillaryPressure/TableCapillaryPressureHelpers.cpp     
      capillaryPressure/VanGenuchtenCapillaryPressure.cpp
      contact/ContactBase.cpp
      contact/CoulombContact.cpp
