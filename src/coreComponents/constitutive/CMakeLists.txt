--- conflicted
+++ resolved
@@ -8,7 +8,6 @@
      ConstitutivePassThruHandler.hpp
      ExponentialRelation.hpp
      NullModel.hpp
-     relativePermeability/KilloughHysteresis.hpp
      capillaryPressure/BrooksCoreyCapillaryPressure.hpp
      capillaryPressure/CapillaryPressureBase.hpp
      capillaryPressure/CapillaryPressureFields.hpp
@@ -22,57 +21,6 @@
      contact/CoulombContact.hpp
      contact/ContactSelector.hpp
      contact/FrictionlessContact.hpp
-<<<<<<< HEAD
-     fluid/BlackOilFluidBase.hpp	
-     fluid/BlackOilFluid.hpp
-     fluid/chemicalReactions/EquilibriumReactions.hpp
-     fluid/chemicalReactions/KineticReactions.hpp
-     fluid/chemicalReactions/ReactionsBase.hpp
-     fluid/CompressibleSinglePhaseFluid.hpp
-     fluid/CO2BrineFluid.hpp          
-     fluid/DeadOilFluid.hpp
-     fluid/MultiFluidBase.hpp
-     fluid/MultiFluidUtils.hpp
-     fluid/MultiFluidFields.hpp
-     fluid/PhaseModel.hpp
-     fluid/PVTDriver.hpp
-     fluid/PVTDriverRunTest.hpp
-     fluid/PVTOData.hpp
-     fluid/PVTFunctions/PhillipsBrineDensity.hpp
-     fluid/PVTFunctions/PhillipsBrineViscosity.hpp
-     fluid/PVTFunctions/EzrokhiBrineDensity.hpp
-     fluid/PVTFunctions/EzrokhiBrineViscosity.hpp
-     fluid/PVTFunctions/CO2Solubility.hpp
-     fluid/PVTFunctions/FenghourCO2Viscosity.hpp
-     fluid/PVTFunctions/FlashModelBase.hpp
-     fluid/PVTFunctions/PVTFunctionBase.hpp 
-     fluid/PVTFunctions/NoOpPVTFunction.hpp    
-     fluid/PVTFunctions/PVTFunctionHelpers.hpp
-     fluid/PVTFunctions/SpanWagnerCO2Density.hpp
-     fluid/PVTFunctions/BrineEnthalpy.hpp
-     fluid/PVTFunctions/CO2Enthalpy.hpp
-     fluid/PVTFunctions/CO2EOSSolver.hpp
-     fluid/PVTFunctions/PureWaterProperties.hpp
-     fluid/PVTFunctions/WaterDensity.hpp
-     fluid/ParticleFluid.hpp
-     fluid/ParticleFluidBase.hpp
-     fluid/ProppantSlurryFluid.hpp
-     fluid/ReactiveBrineFluid.hpp
-     fluid/ReactiveMultiFluid.hpp
-     fluid/ReactiveMultiFluidFields.hpp
-     fluid/ReactiveFluidDriver.hpp
-     fluid/reactiveFluidSelector.hpp
-     fluid/SingleFluidBase.hpp
-     fluid/SingleFluidFields.hpp
-     fluid/SlurryFluidBase.hpp
-     fluid/SlurryFluidFields.hpp
-     fluid/ThermalCompressibleSinglePhaseFluid.hpp
-     fluid/layouts.hpp
-     fluid/multiFluidSelector.hpp
-     fluid/particleFluidSelector.hpp
-     fluid/singleFluidSelector.hpp
-     fluid/slurryFluidSelector.hpp
-=======
      fluid/multifluid/Layouts.hpp
      fluid/multifluid/MultiFluidSelector.hpp
      fluid/multifluid/MultiFluidBase.hpp
@@ -125,7 +73,6 @@
      fluid/singlefluid/SingleFluidSelector.hpp
      fluid/singlefluid/SlurryFluidSelector.hpp
      fluid/singlefluid/ThermalCompressibleSinglePhaseFluid.hpp     
->>>>>>> f45f8942
      permeability/CarmanKozenyPermeability.hpp
      permeability/ConstantPermeability.hpp
      permeability/ExponentialDecayPermeability.hpp
@@ -135,13 +82,14 @@
      permeability/ProppantPermeability.hpp
      permeability/SlipDependentPermeability.hpp
      permeability/WillisRichardsPermeability.hpp
-     relativePermeability/RelpermDriver.hpp
-     relativePermeability/RelpermDriverRunTest.hpp
      relativePermeability/BrooksCoreyBakerRelativePermeability.hpp
      relativePermeability/BrooksCoreyRelativePermeability.hpp
+     relativePermeability/KilloughHysteresis.hpp     
      relativePermeability/RelativePermeabilityBase.hpp
      relativePermeability/RelativePermeabilityFields.hpp
      relativePermeability/RelativePermeabilityInterpolators.hpp
+     relativePermeability/RelpermDriver.hpp
+     relativePermeability/RelpermDriverRunTest.hpp
      relativePermeability/TableRelativePermeability.hpp
      relativePermeability/TableRelativePermeabilityHelpers.hpp
      relativePermeability/TableRelativePermeabilityHysteresis.hpp
@@ -201,7 +149,6 @@
      ConstitutiveBase.cpp
      ConstitutiveManager.cpp
      NullModel.cpp
-     relativePermeability/KilloughHysteresis.cpp
      capillaryPressure/BrooksCoreyCapillaryPressure.cpp
      capillaryPressure/CapillaryPressureBase.cpp
      capillaryPressure/JFunctionCapillaryPressure.cpp
@@ -211,47 +158,6 @@
      contact/ContactBase.cpp
      contact/CoulombContact.cpp
      contact/FrictionlessContact.cpp
-<<<<<<< HEAD
-     fluid/chemicalReactions/EquilibriumReactions.cpp
-     fluid/chemicalReactions/KineticReactions.cpp
-     fluid/chemicalReactions/ReactionsBase.cpp
-     fluid/CompressibleSinglePhaseFluid.cpp
-     fluid/CO2BrineFluid.cpp     
-     fluid/BlackOilFluidBase.cpp
-     fluid/BlackOilFluid.cpp
-     fluid/DeadOilFluid.cpp
-     fluid/MultiFluidBase.cpp
-     fluid/PVTDriver.cpp
-     fluid/PVTDriverRunTestDeadOilFluid.cpp
-     fluid/PVTDriverRunTestCompositionalMultiphaseFluid.cpp
-     fluid/PVTDriverRunTestCO2BrinePhillipsFluid.cpp
-     fluid/PVTDriverRunTestCO2BrinePhillipsThermalFluid.cpp
-     fluid/PVTDriverRunTestCO2BrineEzrokhiFluid.cpp
-     fluid/PVTDriverRunTestCO2BrineEzrokhiThermalFluid.cpp
-     fluid/PVTOData.cpp
-     fluid/PVTFunctions/PhillipsBrineDensity.cpp
-     fluid/PVTFunctions/PhillipsBrineViscosity.cpp
-     fluid/PVTFunctions/EzrokhiBrineDensity.cpp
-     fluid/PVTFunctions/EzrokhiBrineViscosity.cpp
-     fluid/PVTFunctions/CO2Solubility.cpp
-     fluid/PVTFunctions/FenghourCO2Viscosity.cpp
-     fluid/PVTFunctions/SpanWagnerCO2Density.cpp
-     fluid/PVTFunctions/PVTFunctionHelpers.cpp
-     fluid/PVTFunctions/BrineEnthalpy.cpp
-     fluid/PVTFunctions/CO2Enthalpy.cpp
-     fluid/PVTFunctions/CO2EOSSolver.cpp
-     fluid/PVTFunctions/PureWaterProperties.cpp
-     fluid/PVTFunctions/WaterDensity.cpp
-     fluid/ParticleFluid.cpp              
-     fluid/ParticleFluidBase.cpp
-     fluid/ProppantSlurryFluid.cpp
-     fluid/ReactiveBrineFluid.cpp
-     fluid/ReactiveMultiFluid.cpp
-     fluid/ReactiveFluidDriver.cpp
-     fluid/SingleFluidBase.cpp
-     fluid/SlurryFluidBase.cpp
-     fluid/ThermalCompressibleSinglePhaseFluid.cpp
-=======
      fluid/multifluid/MultiFluidBase.cpp
      fluid/multifluid/PVTDriver.cpp
      fluid/multifluid/blackOil/BlackOilFluidBase.cpp
@@ -291,7 +197,6 @@
      fluid/singlefluid/SingleFluidBase.cpp
      fluid/singlefluid/SlurryFluidBase.cpp
      fluid/singlefluid/ThermalCompressibleSinglePhaseFluid.cpp
->>>>>>> f45f8942
      permeability/CarmanKozenyPermeability.cpp
      permeability/ConstantPermeability.cpp
      permeability/ExponentialDecayPermeability.cpp
@@ -302,17 +207,18 @@
      permeability/WillisRichardsPermeability.cpp
      relativePermeability/BrooksCoreyBakerRelativePermeability.cpp
      relativePermeability/BrooksCoreyRelativePermeability.cpp
+     relativePermeability/KilloughHysteresis.cpp     
      relativePermeability/RelativePermeabilityBase.cpp
-     relativePermeability/TableRelativePermeability.cpp
-     relativePermeability/TableRelativePermeabilityHelpers.cpp
-     relativePermeability/TableRelativePermeabilityHysteresis.cpp
-     relativePermeability/VanGenuchtenBakerRelativePermeability.cpp
      relativePermeability/RelpermDriver.cpp
      relativePermeability/RelpermDriverBrooksCoreyBakerRunTest.cpp
      relativePermeability/RelpermDriverBrooksCoreyRunTest.cpp
      relativePermeability/RelpermDriverVanGenuchtenBakerRunTest.cpp
      relativePermeability/RelpermDriverTableRelativeRunTest.cpp
      relativePermeability/RelpermDriverTableRelativeHysteresisRunTest.cpp
+     relativePermeability/TableRelativePermeability.cpp
+     relativePermeability/TableRelativePermeabilityHelpers.cpp
+     relativePermeability/TableRelativePermeabilityHysteresis.cpp
+     relativePermeability/VanGenuchtenBakerRelativePermeability.cpp
      solid/CompressibleSolid.cpp
      solid/CoupledSolidBase.cpp
      solid/ProppantSolid.cpp
