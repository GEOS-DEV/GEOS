/*
 * ------------------------------------------------------------------------------------------------------------
 * SPDX-License-Identifier: LGPL-2.1-only
 *
 * Copyright (c) 2018-2020 Lawrence Livermore National Security LLC
 * Copyright (c) 2018-2020 The Board of Trustees of the Leland Stanford Junior University
 * Copyright (c) 2018-2020 TotalEnergies
 * Copyright (c) 2019-     GEOSX Contributors
 * All rights reserved
 *
 * See top level LICENSE, COPYRIGHT, CONTRIBUTORS, NOTICE, and ACKNOWLEDGEMENTS files for details.
 * ------------------------------------------------------------------------------------------------------------
 */

/**
 * @file RelativePermeabilityBase.hpp
 */

#ifndef GEOSX_CONSTITUTIVE_RELATIVEPERMEABILITYBASE_HPP
#define GEOSX_CONSTITUTIVE_RELATIVEPERMEABILITYBASE_HPP

#include "common/DataLayouts.hpp"
#include "constitutive/ConstitutiveBase.hpp"
#include "constitutive/relativePermeability/layouts.hpp"
#include "common/GEOS_RAJA_Interface.hpp"

namespace geosx
{

namespace constitutive
{

class RelativePermeabilityBaseUpdate
{
public:

  /**
   * @brief Get number of elements in this wrapper.
   * @return number of elements
   */
  GEOSX_HOST_DEVICE
  localIndex numElems() const { return m_phaseRelPerm.size( 0 ); }

  /**
   * @brief Get number of gauss points per element.
   * @return number of gauss points per element
   */
  GEOSX_HOST_DEVICE
  localIndex numGauss() const { return m_phaseRelPerm.size( 1 ); }

  /**
   * @brief Get number of fluid phases.
   * @return number of phases
   */
  GEOSX_HOST_DEVICE
  integer numPhases() const { return LvArray::integerConversion< integer >( m_phaseTypes.size() ); }

protected:

  RelativePermeabilityBaseUpdate( arrayView1d< integer const > const & phaseTypes,
                                  arrayView1d< integer const > const & phaseOrder,
                                  arrayView3d< real64, relperm::USD_RELPERM > const & phaseRelPerm,
                                  arrayView4d< real64, relperm::USD_RELPERM_DS > const & dPhaseRelPerm_dPhaseVolFrac,
                                  arrayView3d< real64, relperm::USD_RELPERM > const & phaseTrappedVolFrac )
    : m_phaseTypes( phaseTypes ),
    m_phaseOrder( phaseOrder ),
    m_phaseRelPerm( phaseRelPerm ),
    m_dPhaseRelPerm_dPhaseVolFrac( dPhaseRelPerm_dPhaseVolFrac ),
    m_phaseTrappedVolFrac( phaseTrappedVolFrac ) {}

  arrayView1d< integer const > m_phaseTypes;
  arrayView1d< integer const > m_phaseOrder;

  arrayView3d< real64, relperm::USD_RELPERM > m_phaseRelPerm;
  arrayView4d< real64, relperm::USD_RELPERM_DS > m_dPhaseRelPerm_dPhaseVolFrac;

  arrayView3d< real64, relperm::USD_RELPERM > m_phaseTrappedVolFrac;

private:
  GEOSX_HOST_DEVICE
  virtual void update( localIndex const k,
                       localIndex const q,
                       arraySlice1d< real64 const, compflow::USD_PHASE - 1 > const & phaseVolFraction ) const = 0;
};

class RelativePermeabilityBase : public ConstitutiveBase
{
public:

  static constexpr integer MAX_NUM_PHASES = 3;

  struct PhaseType
  {
    enum : integer
    {
      OIL = 0,
      GAS = 1,
      WATER = 2,
    };
  };

  /// order of the phase properties in the water-oil data
  struct WaterOilPairPhaseType
  {
    enum : integer
    {
      WATER = 0, ///< first water phase property
      OIL = 1,   ///< second oil phase property
    };
  };

  /// order of the phase properties in the gas-oil data
  struct GasOilPairPhaseType
  {
    enum : integer
    {
      GAS = 0, ///< first gas phase property
      OIL = 1, ///< second oil phase property
    };
  };

  RelativePermeabilityBase( string const & name, dataRepository::Group * const parent );

  virtual void allocateConstitutiveData( dataRepository::Group & parent,
                                         localIndex const numConstitutivePointsPerParentIndex ) override;

  integer numFluidPhases() const { return LvArray::integerConversion< integer >( m_phaseNames.size() ); }

  arrayView1d< string const > phaseNames() const { return m_phaseNames; }

  arrayView3d< real64 const, relperm::USD_RELPERM > phaseTrappedVolFraction() const { return m_phaseTrappedVolFrac; }

  arrayView3d< real64 const, relperm::USD_RELPERM > phaseRelPerm() const { return m_phaseRelPerm; }
  arrayView4d< real64 const, relperm::USD_RELPERM_DS > dPhaseRelPerm_dPhaseVolFraction() const { return m_dPhaseRelPerm_dPhaseVolFrac; }

  /**
   * @brief Save converged phase volume fraction at the end of a time step (needed for hysteresis)
   * @param[in] phaseVolFraction an array containing the phase volume fractions at the end of a converged time step
   */
  virtual void saveConvergedPhaseVolFractionState( arrayView2d< real64 const, compflow::USD_PHASE > const & phaseVolFraction ) const
  { GEOSX_UNUSED_VAR( phaseVolFraction ); }

  /**
   * @brief Save converged state after the relperm update
   */
  virtual void saveConvergedState() const override;

  struct viewKeyStruct : ConstitutiveBase::viewKeyStruct
  {
    static constexpr char const * phaseNamesString() { return "phaseNames"; }
    static constexpr char const * phaseTypesString() { return "phaseTypes"; }
    static constexpr char const * phaseOrderString() { return "phaseOrder"; }
  };

private:

  /**
   * @brief Called internally to set array dim labels.
   */
  void setLabels();

protected:

  /**
   * @brief Function called internally to resize member arrays
   * @param size primary dimension (e.g. number of cells)
   * @param numPts secondary dimension (e.g. number of gauss points per cell)
   */
  virtual void resizeFields( localIndex const size, localIndex const numPts );

  virtual void postProcessInput() override;

  // phase names read from input
  string_array m_phaseNames;

  // phase ordering info
  array1d< integer > m_phaseTypes;
  array1d< integer > m_phaseOrder;

  // output quantities
<<<<<<< HEAD
  array3d< real64, relperm::LAYOUT_RELPERM >  m_phaseRelPerm;
  array4d< real64, relperm::LAYOUT_RELPERM_DS >  m_dPhaseRelPerm_dPhaseVolFrac;

  array3d< real64, relperm::LAYOUT_RELPERM >  m_phaseRelPerm_n;
=======
  array3d< real64, relperm::LAYOUT_RELPERM > m_phaseRelPerm;
  array4d< real64, relperm::LAYOUT_RELPERM_DS > m_dPhaseRelPerm_dPhaseVolFrac;
  array3d< real64, relperm::LAYOUT_RELPERM > m_phaseTrappedVolFrac;

>>>>>>> 7cb28f76
};

} // namespace constitutive

} // namespace geosx


#endif //GEOSX_CONSTITUTIVE_RELATIVEPERMEABILITYBASE_HPP<|MERGE_RESOLUTION|>--- conflicted
+++ resolved
@@ -178,17 +178,11 @@
   array1d< integer > m_phaseOrder;
 
   // output quantities
-<<<<<<< HEAD
-  array3d< real64, relperm::LAYOUT_RELPERM >  m_phaseRelPerm;
-  array4d< real64, relperm::LAYOUT_RELPERM_DS >  m_dPhaseRelPerm_dPhaseVolFrac;
-
+  array3d< real64, relperm::LAYOUT_RELPERM > m_phaseRelPerm;
   array3d< real64, relperm::LAYOUT_RELPERM >  m_phaseRelPerm_n;
-=======
-  array3d< real64, relperm::LAYOUT_RELPERM > m_phaseRelPerm;
   array4d< real64, relperm::LAYOUT_RELPERM_DS > m_dPhaseRelPerm_dPhaseVolFrac;
   array3d< real64, relperm::LAYOUT_RELPERM > m_phaseTrappedVolFrac;
 
->>>>>>> 7cb28f76
 };
 
 } // namespace constitutive
