--- conflicted
+++ resolved
@@ -105,19 +105,15 @@
 {
   getExtrinsicData< extrinsicMeshData::relperm::phaseRelPerm >().
     setDimLabels( 2, m_phaseNames );
-<<<<<<< HEAD
   getExtrinsicData< extrinsicMeshData::relperm::phaseRelPerm_n >().
+    setDimLabels( 2, m_phaseNames );
+  getExtrinsicData< extrinsicMeshData::relperm::phaseTrappedVolFraction >().
     setDimLabels( 2, m_phaseNames );
 }
 
 void RelativePermeabilityBase::saveConvergedState( ) const
 {
   m_phaseRelPerm_n.setValues< parallelDevicePolicy<> >( m_phaseRelPerm.toViewConst() );
-=======
-
-  getExtrinsicData< extrinsicMeshData::relperm::phaseTrappedVolFraction >().
-    setDimLabels( 2, m_phaseNames );
->>>>>>> 7cb28f76
 }
 
 void RelativePermeabilityBase::allocateConstitutiveData( dataRepository::Group & parent,
