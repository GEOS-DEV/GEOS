--- conflicted
+++ resolved
@@ -217,17 +217,6 @@
       ? 0 : 1;
   }
 
-<<<<<<< HEAD
-  GEOSX_THROW_IF( m_phaseHasHysteresis[IPT::WETTING] == 0 && m_phaseHasHysteresis[IPT::NONWETTING] == 0,
-                  GEOSX_FMT( "{}: we must use {} or {} to specify at least one imbibition relative permeability table",
-                             getFullName(),
-                             viewKeyStruct::imbibitionWettingRelPermTableNameString(),
-                             viewKeyStruct::imbibitionNonWettingRelPermTableNameString() ),
-                  InputError );
-
-  //Killough section
-  KilloughHysteresis::postProcessInput( m_jerauldParam_a, m_jerauldParam_b, m_killoughCurvatureParamRelPerm );
-=======
   GEOS_THROW_IF( m_phaseHasHysteresis[IPT::WETTING] == 0 && m_phaseHasHysteresis[IPT::NONWETTING] == 0,
                  GEOS_FMT( "{}: we must use {} or {} to specify at least one imbibition relative permeability table",
                            getFullName(),
@@ -235,25 +224,8 @@
                            viewKeyStruct::imbibitionNonWettingRelPermTableNameString() ),
                  InputError );
 
-  GEOS_THROW_IF( m_jerauldParam_a < 0,
-                 GEOS_FMT( "{}: the parameter {} must be positive",
-                           getFullName(),
-                           viewKeyStruct::jerauldParameterAString() ),
-                 InputError );
-
-  GEOS_THROW_IF( m_jerauldParam_b < 0,
-                 GEOS_FMT( "{}: the paramater {} must be postitive",
-                           getFullName(),
-                           viewKeyStruct::jerauldParameterBString() ),
-                 InputError );
-
-  GEOS_THROW_IF( m_killoughCurvatureParam < 0,
-                 GEOS_FMT( "{}: the paramater {} must be postitive",
-                           getFullName(),
-                           viewKeyStruct::killoughCurvatureParameterString() ),
-                 InputError );
-
->>>>>>> f45f8942
+  //Killough section
+  KilloughHysteresis::postProcessInput( m_jerauldParam_a, m_jerauldParam_b, m_killoughCurvatureParamRelPerm );
 }
 
 void TableRelativePermeabilityHysteresis::initializePreSubGroups()
@@ -287,9 +259,9 @@
          drainagePhaseMaxVolFraction,
          drainagePhaseRelPermMinEndPoint,
          drainagePhaseRelPermMaxEndPoint;
-  GEOSX_THROW_IF( m_drainageWettingNonWettingRelPermTableNames.size() == 2,
-                  "There should be exactly two name for drainageWettingNonWettingRelpermTableNames",
-                  InputError );
+  GEOS_THROW_IF( m_drainageWettingNonWettingRelPermTableNames.size() == 2,
+                 "There should be exactly two name for drainageWettingNonWettingRelpermTableNames",
+                 InputError );
   string tableName = ( numPhases == 2 ) ?   m_drainageWettingNonWettingRelPermTableNames[0] : m_drainageWettingIntermediateRelPermTableNames[0];
   checkExistenceAndValidateRelPermTable( tableName,    // input
                                          drainagePhaseMinVolFraction,    // output
@@ -312,53 +284,30 @@
                                            imbibitionPhaseRelPermMinEndPoint,
                                            imbibitionPhaseRelPermMaxEndPoint );
 
-<<<<<<< HEAD
-    GEOSX_THROW_IF( !isZero( imbibitionPhaseMinVolFraction - drainagePhaseMinVolFraction ),
-                    GEOSX_FMT( "{}: the critical wetting-phase volume fraction (saturation) must be the same in drainage and imbibition.\n"
-                               "However, we found that the drainage critical wetting-phase volume fraction is {}, "
-                               "whereas the imbibition critical wetting-phase volume fraction is {}",
-                               getFullName(),
-                               drainagePhaseMinVolFraction, imbibitionPhaseMinVolFraction ),
-                    InputError );
-
-    GEOSX_THROW_IF( imbibitionPhaseMaxVolFraction > drainagePhaseMaxVolFraction,
-                    GEOSX_FMT( "{}: the maximum wetting-phase volume fraction (saturation) must be smaller in imbibition (compared to the drainage value).\n"
-                               "However, we found that the drainage maximum wetting-phase volume fraction is {}, "
-                               "whereas the imbibition maximum wetting-phase volume fraction is {}",
-                               getFullName(),
-                               drainagePhaseMaxVolFraction, imbibitionPhaseMaxVolFraction ),
-                    InputError );
-
-    GEOSX_THROW_IF( imbibitionPhaseRelPermMaxEndPoint > drainagePhaseRelPermMaxEndPoint,
-                    GEOSX_FMT( "{}: the maximum wetting-phase relperm must be smaller in imbibition (compared to the drainage value).\n"
-                               "However, we found that the drainage maximum wetting-phase relperm is {}, "
-                               "whereas the imbibition maximum wetting-phase relperm is {}",
-                               getFullName(),
-                               drainagePhaseRelPermMaxEndPoint, imbibitionPhaseRelPermMaxEndPoint ),
-                    InputError );
-
-=======
-    checkExistenceAndValidateRelPermTable( m_imbibitionWettingRelPermTableName, // input
-                                           m_imbibitionPhaseMinVolFraction[IPT::WETTING], // output
-                                           m_imbibitionPhaseMaxVolFraction[IPT::WETTING],
-                                           m_imbibitionPhaseRelPermEndPoint[IPT::WETTING] );
-
-    GEOS_THROW_IF( !isZero( m_imbibitionPhaseMinVolFraction[IPT::WETTING] - m_drainagePhaseMinVolFraction[ipWetting] ),
+    GEOS_THROW_IF( !isZero( imbibitionPhaseMinVolFraction - drainagePhaseMinVolFraction ),
                    GEOS_FMT( "{}: the critical wetting-phase volume fraction (saturation) must be the same in drainage and imbibition.\n"
                              "However, we found that the drainage critical wetting-phase volume fraction is {}, "
                              "whereas the imbibition critical wetting-phase volume fraction is {}",
                              getFullName(),
-                             m_drainagePhaseMinVolFraction[ipWetting], m_imbibitionPhaseMinVolFraction[IPT::WETTING] ),
-                   InputError );
-
-    GEOS_THROW_IF( m_imbibitionPhaseMaxVolFraction[IPT::WETTING] > m_drainagePhaseMaxVolFraction[ipWetting],
+                             drainagePhaseMinVolFraction, imbibitionPhaseMinVolFraction ),
+                   InputError );
+
+    GEOS_THROW_IF( imbibitionPhaseMaxVolFraction > drainagePhaseMaxVolFraction,
                    GEOS_FMT( "{}: the maximum wetting-phase volume fraction (saturation) must be smaller in imbibition (compared to the drainage value).\n"
                              "However, we found that the drainage maximum wetting-phase volume fraction is {}, "
                              "whereas the imbibition maximum wetting-phase volume fraction is {}",
                              getFullName(),
-                             m_drainagePhaseMaxVolFraction[ipWetting], m_imbibitionPhaseMaxVolFraction[IPT::WETTING] ),
-                   InputError );
->>>>>>> f45f8942
+                             drainagePhaseMaxVolFraction, imbibitionPhaseMaxVolFraction ),
+                   InputError );
+
+    GEOS_THROW_IF( imbibitionPhaseRelPermMaxEndPoint > drainagePhaseRelPermMaxEndPoint,
+                   GEOS_FMT( "{}: the maximum wetting-phase relperm must be smaller in imbibition (compared to the drainage value).\n"
+                             "However, we found that the drainage maximum wetting-phase relperm is {}, "
+                             "whereas the imbibition maximum wetting-phase relperm is {}",
+                             getFullName(),
+                             drainagePhaseRelPermMaxEndPoint, imbibitionPhaseRelPermMaxEndPoint ),
+                   InputError );
+
   }
 
   m_wettingCurve.setPoints( drainagePhaseMinVolFraction, drainagePhaseRelPermMinEndPoint,   // same as imbibition min
@@ -380,9 +329,9 @@
          drainagePhaseRelPermMinEndPoint,
          drainagePhaseRelPermMaxEndPoint;
   // Step 1: Read the drainage for the non wetting phase
-  GEOSX_THROW_IF( m_drainageWettingNonWettingRelPermTableNames.size() == 2,
-                  "There should be exactly two name for drainageWettingNonWettingRelpermTableNames",
-                  InputError );
+  GEOS_THROW_IF( m_drainageWettingNonWettingRelPermTableNames.size() == 2,
+                 "There should be exactly two name for drainageWettingNonWettingRelpermTableNames",
+                 InputError );
 
 
   string tableName = ( numPhases == 2 ) ? m_drainageWettingNonWettingRelPermTableNames[1] :
@@ -408,34 +357,32 @@
                                            imbibitionPhaseRelPermMinEndPoint,
                                            imbibitionPhaseRelPermMaxEndPoint );
 
-<<<<<<< HEAD
-    GEOSX_THROW_IF( !isZero ( imbibitionPhaseMaxVolFraction - drainagePhaseMaxVolFraction ),
-                    GEOSX_FMT( string( "{}: the maximum non-wetting-phase volume fraction (saturation) must be the same in drainage and imbibition.\n" )
-                               + string( "However, we found that the drainage maximum wetting-phase volume fraction is {}, " )
-                               + string( "whereas the imbibition maximum wetting-phase volume fraction is {}" ),
-                               getFullName(),
-                               drainagePhaseMaxVolFraction, imbibitionPhaseMaxVolFraction ),
-                    InputError );
-
-    GEOSX_THROW_IF( !isZero ( imbibitionPhaseRelPermMaxEndPoint - drainagePhaseRelPermMaxEndPoint ),
-                    GEOSX_FMT( string( "{}: the non-wetting-phase relperm endpoint must be the same in drainage and imbibition.\n" )
-                               + string( "However, we found that the drainage endpoint wetting-phase relperm is {}, " )
-                               + string( "whereas the imbibition endpoint wetting-phase relperm is {}" ),
-                               getFullName(),
-                               drainagePhaseRelPermMaxEndPoint, imbibitionPhaseRelPermMaxEndPoint ),
-                    InputError );
-
-    GEOSX_THROW_IF( imbibitionPhaseMinVolFraction < drainagePhaseMinVolFraction,
-                    GEOSX_FMT( string( "{}: the critical wetting-phase volume fraction (saturation) must be larger in imbibition (compared to the drainage value).\n" )
-                               + string( "However, we found that the drainage critical wetting-phase volume fraction is {}, " )
-                               + string( "whereas the imbibition critical wetting-phase volume fraction is {}" ),
-                               getFullName(),
-                               drainagePhaseMinVolFraction, imbibitionPhaseMinVolFraction ),
-                    InputError );
+    GEOS_THROW_IF( !isZero ( imbibitionPhaseMaxVolFraction - drainagePhaseMaxVolFraction ),
+                   GEOS_FMT( string( "{}: the maximum non-wetting-phase volume fraction (saturation) must be the same in drainage and imbibition.\n" )
+                             + string( "However, we found that the drainage maximum wetting-phase volume fraction is {}, " )
+                             + string( "whereas the imbibition maximum wetting-phase volume fraction is {}" ),
+                             getFullName(),
+                             drainagePhaseMaxVolFraction, imbibitionPhaseMaxVolFraction ),
+                   InputError );
+
+    GEOS_THROW_IF( !isZero ( imbibitionPhaseRelPermMaxEndPoint - drainagePhaseRelPermMaxEndPoint ),
+                   GEOS_FMT( string( "{}: the non-wetting-phase relperm endpoint must be the same in drainage and imbibition.\n" )
+                             + string( "However, we found that the drainage endpoint wetting-phase relperm is {}, " )
+                             + string( "whereas the imbibition endpoint wetting-phase relperm is {}" ),
+                             getFullName(),
+                             drainagePhaseRelPermMaxEndPoint, imbibitionPhaseRelPermMaxEndPoint ),
+                   InputError );
+
+    GEOS_THROW_IF( imbibitionPhaseMinVolFraction < drainagePhaseMinVolFraction,
+                   GEOS_FMT( string( "{}: the critical wetting-phase volume fraction (saturation) must be larger in imbibition (compared to the drainage value).\n" )
+                             + string( "However, we found that the drainage critical wetting-phase volume fraction is {}, " )
+                             + string( "whereas the imbibition critical wetting-phase volume fraction is {}" ),
+                             getFullName(),
+                             drainagePhaseMinVolFraction, imbibitionPhaseMinVolFraction ),
+                   InputError );
 
 
   }
-
 
   m_nonWettingCurve.setPoints( drainagePhaseMaxVolFraction, drainagePhaseRelPermMaxEndPoint,   // same as imbibition max
                                imbibitionPhaseMinVolFraction, imbibitionPhaseRelPermMinEndPoint,
@@ -467,31 +414,6 @@
                                            drainagePhaseMaxVolFraction,
                                            drainagePhaseRelPermMinEndPoint,
                                            drainagePhaseRelPermMaxEndPoint );
-=======
-    GEOS_THROW_IF( !isZero ( m_imbibitionPhaseMaxVolFraction[IPT::NONWETTING] - m_drainagePhaseMaxVolFraction[ipNonWetting] ),
-                   GEOS_FMT( string( "{}: the maximum non-wetting-phase volume fraction (saturation) must be the same in drainage and imbibition.\n" )
-                             + string( "However, we found that the drainage maximum wetting-phase volume fraction is {}, " )
-                             + string( "whereas the imbibition maximum wetting-phase volume fraction is {}" ),
-                             getFullName(),
-                             m_drainagePhaseMaxVolFraction[ipNonWetting], m_imbibitionPhaseMaxVolFraction[IPT::NONWETTING] ),
-                   InputError );
-
-    GEOS_THROW_IF( !isZero ( m_imbibitionPhaseRelPermEndPoint[IPT::NONWETTING] - m_drainagePhaseRelPermEndPoint[ipNonWetting] ),
-                   GEOS_FMT( string( "{}: the non-wetting-phase relperm endpoint must be the same in drainage and imbibition.\n" )
-                             + string( "However, we found that the drainage endpoint wetting-phase relperm is {}, " )
-                             + string( "whereas the imbibition endpoint wetting-phase relperm is {}" ),
-                             getFullName(),
-                             m_drainagePhaseRelPermEndPoint[ipNonWetting], m_imbibitionPhaseRelPermEndPoint[IPT::NONWETTING] ),
-                   InputError );
-
-    GEOS_THROW_IF( m_imbibitionPhaseMinVolFraction[IPT::NONWETTING] < m_drainagePhaseMinVolFraction[ipNonWetting],
-                   GEOS_FMT( string( "{}: the critical wetting-phase volume fraction (saturation) must be larger in imbibition (compared to the drainage value).\n" )
-                             + string( "However, we found that the drainage critical wetting-phase volume fraction is {}, " )
-                             + string( "whereas the imbibition critical wetting-phase volume fraction is {}" ),
-                             getFullName(),
-                             m_drainagePhaseMinVolFraction[ipNonWetting], m_imbibitionPhaseMinVolFraction[IPT::NONWETTING] ),
-                   InputError );
->>>>>>> f45f8942
   }
 }
 
@@ -530,44 +452,9 @@
 
   // Note: for simplicity, the notations are taken from IX documentation (although this breaks our phaseVolFrac naming convention)
   using IPT = TableRelativePermeabilityHysteresis::ImbibitionPhasePairPhaseType;
-<<<<<<< HEAD
+
   KilloughHysteresis::computeLandCoefficient( m_wettingCurve, m_landParam[IPT::WETTING] );
   KilloughHysteresis::computeLandCoefficient( m_nonWettingCurve, m_landParam[IPT::NONWETTING] );
-=======
-
-  {
-    real64 const Scrd = m_drainagePhaseMinVolFraction[ipWetting];
-    real64 const Smxd = m_drainagePhaseMaxVolFraction[ipWetting];
-    real64 const Smxi = m_imbibitionPhaseMaxVolFraction[IPT::WETTING];
-    real64 const Swc = Scrd;
-    GEOS_THROW_IF(  (Smxi - Smxd) > 0,
-                    GEOS_FMT( "{}: For wetting phase hysteresis, imbibition end-point saturation Smxi( {} ) must be smaller than the drainage saturation end-point Smxd( {} ).\n"
-                              "Crossing relative permeability curves.\n",
-                              getFullName(),
-                              Smxi,
-                              Smxd ),
-                    InputError );
-
-    m_landParam[IPT::WETTING] = ( Smxd - Swc ) / LvArray::math::max( KernelWrapper::minScriMinusScrd, ( Smxd - Smxi ) ) - 1.0;
-  }
-
-  // Step 2: Land parameter for the non-wetting phase
-
-  {
-    real64 const Scrd = m_drainagePhaseMinVolFraction[ipNonWetting];
-    real64 const Scri = m_imbibitionPhaseMinVolFraction[IPT::NONWETTING];
-    real64 const Smx = m_drainagePhaseMaxVolFraction[ipNonWetting];
-    GEOS_THROW_IF( (Scrd - Scri) > 0,
-                   GEOS_FMT( "{}: For non-wetting phase hysteresis, drainage trapped saturation Scrd( {} ) must be smaller than the imbibition saturation Scri( {} ).\n"
-                             "Crossing relative permeability curves.\n",
-                             getFullName(),
-                             Scrd,
-                             Scri ),
-                   InputError );
-
-    m_landParam[IPT::NONWETTING] = ( Smx - Scrd ) / LvArray::math::max( KernelWrapper::minScriMinusScrd, ( Scri - Scrd ) ) - 1.0;
-  }
->>>>>>> f45f8942
 }
 
 void TableRelativePermeabilityHysteresis::createAllTableKernelWrappers()
