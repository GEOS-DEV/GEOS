/*
 * ------------------------------------------------------------------------------------------------------------
 * SPDX-License-Identifier: LGPL-2.1-only
 *
 * Copyright (c) 2018-2020 Lawrence Livermore National Security LLC
 * Copyright (c) 2018-2020 The Board of Trustees of the Leland Stanford Junior University
 * Copyright (c) 2018-2020 TotalEnergies
 * Copyright (c) 2019-     GEOSX Contributors
 * All rights reserved
 *
 * See top level LICENSE, COPYRIGHT, CONTRIBUTORS, NOTICE, and ACKNOWLEDGEMENTS files for details.
 * ------------------------------------------------------------------------------------------------------------
 */

/**
 * @file TableRelativePermeabilityHysteresis.cpp
 */

#include "TableRelativePermeabilityHysteresis.hpp"

#include "constitutive/relativePermeability/RelativePermeabilityFields.hpp"
#include "constitutive/relativePermeability/TableRelativePermeabilityHelpers.hpp"
#include "functions/FunctionManager.hpp"
#include "constitutive/ConstitutiveManager.hpp"

namespace geosx
{

using namespace dataRepository;

namespace constitutive
{

TableRelativePermeabilityHysteresis::TableRelativePermeabilityHysteresis( std::string const & name,
                                                                          Group * const parent )
  : RelativePermeabilityBase( name, parent ),
  m_KilloughModel( name, parent )
{
  // drainage table names

  registerWrapper( viewKeyStruct::drainageWettingNonWettingRelPermTableNamesString(),
                   &m_drainageWettingNonWettingRelPermTableNames ).
    setInputFlag( InputFlags::OPTIONAL ).
    setDescription(
    "List of drainage relative permeability tables for the pair (wetting phase, non-wetting phase)\n"
    "The expected format is \"{ wettingPhaseRelPermTableName, nonWettingPhaseRelPermTableName }\", in that order\n"
    "Note that this input is only used for two-phase flow.\n"
    "If you want to do a three-phase simulation, please use instead " +
    string( viewKeyStruct::drainageWettingIntermediateRelPermTableNamesString() ) +
    " and " +
    string( viewKeyStruct::drainageNonWettingIntermediateRelPermTableNamesString() ) +
    " to specify the table names" );

  registerWrapper( viewKeyStruct::drainageWettingIntermediateRelPermTableNamesString(),
                   &m_drainageWettingIntermediateRelPermTableNames ).
    setInputFlag( InputFlags::OPTIONAL ).
    setDescription(
    "List of drainage relative permeability tables for the pair (wetting phase, intermediate phase)\n"
    "The expected format is \"{ wettingPhaseRelPermTableName, intermediatePhaseRelPermTableName }\", in that order\n"
    "Note that this input is only used for three-phase flow.\n"
    "If you want to do a two-phase simulation, please use instead " +
    string( viewKeyStruct::drainageWettingNonWettingRelPermTableNamesString() ) +
    " to specify the table names" );

  registerWrapper( viewKeyStruct::drainageNonWettingIntermediateRelPermTableNamesString(),
                   &m_drainageNonWettingIntermediateRelPermTableNames ).
    setInputFlag( InputFlags::OPTIONAL ).
    setDescription(
    "List of drainage relative permeability tables for the pair (non-wetting phase, intermediate phase)\n"
    "The expected format is \"{ nonWettingPhaseRelPermTableName, intermediatePhaseRelPermTableName }\", in that order\n"
    "Note that this input is only used for three-phase flow.\n"
    "If you want to do a two-phase simulation, please use instead " +
    string( viewKeyStruct::drainageWettingNonWettingRelPermTableNamesString() ) +
    " to specify the table names" );

  // imbibition table names

  registerWrapper( viewKeyStruct::imbibitionWettingRelPermTableNameString(), &m_imbibitionWettingRelPermTableName ).
    setInputFlag(
    InputFlags::OPTIONAL ).
    setApplyDefaultValue(
    "" ).
    setDescription(
    "Imbibition relative permeability table name for the wetting phase.\n"
    "To neglect hysteresis on this phase, just use the same table name for the drainage and imbibition curves" );

  registerWrapper( viewKeyStruct::imbibitionNonWettingRelPermTableNameString(),
                   &m_imbibitionNonWettingRelPermTableName ).
    setInputFlag( InputFlags::OPTIONAL ).
    setApplyDefaultValue( "" ).
    setDescription(
    "Imbibition relative permeability table name for the non-wetting phase.\n"
    "To neglect hysteresis on this phase, just use the same table name for the drainage and imbibition curves" );

  // hysteresis input parameters
  registerWrapper( viewKeyStruct::phaseHasHysteresisString(), &m_phaseHasHysteresis ).
    setInputFlag( InputFlags::FALSE )
    .                                                                                  // will be deduced from tables
    setSizedFromParent( 0 );

  registerExtrinsicData( extrinsicMeshData::relperm::phaseMaxHistoricalVolFraction{},
                         &m_phaseMaxHistoricalVolFraction );
  registerExtrinsicData( extrinsicMeshData::relperm::phaseMinHistoricalVolFraction{},
                         &m_phaseMinHistoricalVolFraction );

  /// Killough data
  registerWrapper( viewKeyStruct::KilloughModelString(), &m_KilloughModel )
    .setSizedFromParent( 0 ).
    setRestartFlags( RestartFlags::NO_WRITE );


  registerWrapper( viewKeyStruct::drainageRelPermKernelWrappersString(),
                   &m_drainageRelPermKernelWrappers ).
    setSizedFromParent( 0 ).
    setRestartFlags(
    RestartFlags::NO_WRITE );

  registerWrapper( viewKeyStruct::imbibitionRelPermKernelWrappersString(),
                   &m_imbibitionRelPermKernelWrappers ).
    setSizedFromParent( 0 ).
    setRestartFlags(
    RestartFlags::NO_WRITE );

  registerWrapper( viewKeyStruct::landParameterString(), &m_landParam ).
    setInputFlag( InputFlags::FALSE ). // will be deduced from tables
    setSizedFromParent( 0 );


<<<<<<< HEAD
  registerWrapper( viewKeyStruct::wettingCurveString(), &m_wettingCurve ).
    setInputFlag(
    InputFlags::FALSE ).         // will be deduced from tables
    setSizedFromParent(
    0 );
=======
  registerField( fields::relperm::phaseMaxHistoricalVolFraction{}, &m_phaseMaxHistoricalVolFraction );
  registerField( fields::relperm::phaseMinHistoricalVolFraction{}, &m_phaseMinHistoricalVolFraction );
>>>>>>> 9d7cd0d8

  registerWrapper( viewKeyStruct::nonWettingCurveString(), &m_nonWettingCurve ).
    setInputFlag(
    InputFlags::FALSE ).         // will be deduced from tables
    setSizedFromParent(
    0 );

  //Forwarded to KilloughHysteresis
  registerWrapper( KilloughHysteresis::viewKeyStruct::jerauldParameterAString(), &m_jerauldParam_a ).
    setInputFlag( InputFlags::OPTIONAL ).
    setApplyDefaultValue( 0.1 ).
    setDescription(
    "First parameter (modification parameter) introduced by Jerauld in the Land trapping model (see RTD documentation)." );

  registerWrapper( KilloughHysteresis::viewKeyStruct::jerauldParameterBString(), &m_jerauldParam_b ).
    setInputFlag( InputFlags::OPTIONAL ).
    setApplyDefaultValue( 0.0 ).
    setDescription(
    "Second parameter (modification parameter) introduced by Jerauld in the Land trapping model (see RTD documentation)." );

  registerWrapper( KilloughHysteresis::viewKeyStruct::killoughCurvatureParameterString(), &m_killoughCurvatureParamRelPerm ).
    setInputFlag(
    InputFlags::OPTIONAL ).
    setApplyDefaultValue(
    1.0 ).
    setDescription(
    "Curvature parameter introduced by Killough for wetting-phase hysteresis (see RTD documentation)." );

}

void TableRelativePermeabilityHysteresis::postProcessInput()
{
  RelativePermeabilityBase::postProcessInput();

  using IPT = TableRelativePermeabilityHysteresis::ImbibitionPhasePairPhaseType;

  integer const numPhases = m_phaseNames.size();
  GEOSX_THROW_IF( numPhases != 2 && numPhases != 3,
                  GEOSX_FMT( "{}: the expected number of fluid phases is either two, or three",
                             getFullName() ),
                  InputError );

  m_phaseHasHysteresis.resize( 2 );

  if( numPhases == 2 )
  {
    GEOSX_THROW_IF( m_drainageWettingNonWettingRelPermTableNames.empty(),
                    GEOSX_FMT( "{}: for a two-phase flow simulation, we must use {} to specify the relative permeability tables "
                               "for the pair (wetting phase, non-wetting phase)",
                               getFullName(),
                               viewKeyStruct::drainageWettingNonWettingRelPermTableNamesString() ),
                    InputError );

    GEOSX_THROW_IF( m_drainageWettingNonWettingRelPermTableNames.size() != 2,
                    GEOSX_FMT( "{}: for a two-phase flow simulation, we must use {} to specify exactly two names: "
                               "first the name of the wetting phase relperm table, second the name on the non-wetting phase relperm table",
                               getFullName(),
                               viewKeyStruct::drainageWettingNonWettingRelPermTableNamesString() ),
                    InputError );

    m_phaseHasHysteresis[IPT::WETTING] = ( m_imbibitionWettingRelPermTableName.empty() ||
                                           m_imbibitionWettingRelPermTableName == m_drainageWettingNonWettingRelPermTableNames[0] )
      ? 0 : 1;
    m_phaseHasHysteresis[IPT::NONWETTING] = ( m_imbibitionNonWettingRelPermTableName.empty() ||
                                              m_imbibitionNonWettingRelPermTableName == m_drainageWettingNonWettingRelPermTableNames[1] )
      ? 0 : 1;
  }
  else if( numPhases == 3 )
  {
    GEOSX_THROW_IF( m_drainageWettingIntermediateRelPermTableNames.empty() || m_drainageNonWettingIntermediateRelPermTableNames.empty(),
                    GEOSX_FMT( "{}: for a three-phase flow simulation, "
                               "we must use {} to specify the relative permeability tables for the pair (wetting phase, intermediate phase), "
                               "and {} to specify the relative permeability tables for the pair (non-wetting phase, intermediate phase)",
                               getFullName(),
                               viewKeyStruct::drainageWettingIntermediateRelPermTableNamesString(),
                               viewKeyStruct::drainageNonWettingIntermediateRelPermTableNamesString()  ),
                    InputError );

    GEOSX_THROW_IF( m_drainageWettingIntermediateRelPermTableNames.size() != 2,
                    GEOSX_FMT( "{}: for a three-phase flow simulation, we must use {} to specify exactly two names: "
                               "first the name of the wetting phase relperm table, second the name on the intermediate phase relperm table",
                               getFullName(),
                               viewKeyStruct::drainageWettingIntermediateRelPermTableNamesString() ),
                    InputError );

    GEOSX_THROW_IF( m_drainageNonWettingIntermediateRelPermTableNames.size() != 2,
                    GEOSX_FMT( "{}: for a three-phase flow simulation, we must use {} to specify exactly two names: "
                               "first the name of the non-wetting phase relperm table, second the name on the intermediate phase relperm table",
                               getFullName(),
                               viewKeyStruct::drainageNonWettingIntermediateRelPermTableNamesString() ),
                    InputError );

    m_phaseHasHysteresis[IPT::WETTING] = ( m_imbibitionWettingRelPermTableName.empty() ||
                                           m_imbibitionWettingRelPermTableName == m_drainageWettingIntermediateRelPermTableNames[0] )
      ? 0 : 1;
    m_phaseHasHysteresis[IPT::NONWETTING] = ( m_imbibitionNonWettingRelPermTableName.empty() ||
                                              m_imbibitionNonWettingRelPermTableName == m_drainageNonWettingIntermediateRelPermTableNames[0] )
      ? 0 : 1;
  }

  GEOSX_THROW_IF( m_phaseHasHysteresis[IPT::WETTING] == 0 && m_phaseHasHysteresis[IPT::NONWETTING] == 0,
                  GEOSX_FMT( "{}: we must use {} or {} to specify at least one imbibition relative permeability table",
                             getFullName(),
                             viewKeyStruct::imbibitionWettingRelPermTableNameString(),
                             viewKeyStruct::imbibitionNonWettingRelPermTableNameString() ),
                  InputError );

  //Killough section
  m_KilloughModel.setRelPermParameters( m_jerauldParam_a, m_jerauldParam_b, m_killoughCurvatureParamRelPerm );
  m_KilloughModel.postProcessInput();
}

void TableRelativePermeabilityHysteresis::initializePreSubGroups()
{
  RelativePermeabilityBase::initializePreSubGroups();
  // Step 1: validate drainage relative permeabilities

  checkExistenceAndValidateWettingRelPermTables();

  // Step 2: validate imbibition relative permeability tables

  checkExistenceAndValidateNonWettingRelPermTables();

  //Step 3: validate intermediate permeability tables

  checkExistenceAndValidateIntermediateRelPermTables();

  // Step 4: compute the Land coefficient
  computeLandCoefficient();
}

void TableRelativePermeabilityHysteresis::checkExistenceAndValidateWettingRelPermTables()
{
  using IPT = TableRelativePermeabilityHysteresis::ImbibitionPhasePairPhaseType;
  integer const numPhases = m_phaseNames.size();
  integer ipWetting = -1, ipNonWetting = -1;
  std::tie( ipWetting, ipNonWetting ) = RelativePermeabilityBase::phaseIndex( m_phaseOrder );

  // Step 1.a: take care of the two-phase case
  real64 drainagePhaseMinVolFraction,     // output
         drainagePhaseMaxVolFraction,
         drainagePhaseRelPermMinEndPoint,
         drainagePhaseRelPermMaxEndPoint;
  GEOSX_ASSERT( m_drainageWettingNonWettingRelPermTableNames.size() == 2 );
  auto tableName = ( numPhases == 2 ) ?   m_drainageWettingNonWettingRelPermTableNames[0] : m_drainageWettingIntermediateRelPermTableNames[0];
//        integer const ipWetting = ( m_phaseOrder[PhaseType::WATER] >= 0 ) ? m_phaseOrder[PhaseType::WATER] : m_phaseOrder[PhaseType::OIL];
  checkExistenceAndValidateRelPermTable( tableName,    // input
                                         drainagePhaseMinVolFraction,    // output
                                         drainagePhaseMaxVolFraction,
                                         drainagePhaseRelPermMinEndPoint,
                                         drainagePhaseRelPermMaxEndPoint );


  //imbibition if provided
  real64 imbibitionPhaseMinVolFraction,    // output
         imbibitionPhaseMaxVolFraction,
         imbibitionPhaseRelPermMinEndPoint,
         imbibitionPhaseRelPermMaxEndPoint;

  if( m_phaseHasHysteresis[IPT::WETTING] )
  {
    checkExistenceAndValidateRelPermTable( m_imbibitionWettingRelPermTableName,    // input
                                           imbibitionPhaseMinVolFraction,    // output
                                           imbibitionPhaseMaxVolFraction,
                                           imbibitionPhaseRelPermMinEndPoint,
                                           imbibitionPhaseRelPermMaxEndPoint );

    GEOSX_THROW_IF( !isZero( imbibitionPhaseMinVolFraction - drainagePhaseMinVolFraction ),
                    GEOSX_FMT( "{}: the critical wetting-phase volume fraction (saturation) must be the same in drainage and imbibition.\n"
                               "However, we found that the drainage critical wetting-phase volume fraction is {}, "
                               "whereas the imbibition critical wetting-phase volume fraction is {}",
                               getFullName(),
                               drainagePhaseMinVolFraction, imbibitionPhaseMinVolFraction ),
                    InputError );

    GEOSX_THROW_IF( imbibitionPhaseMaxVolFraction > drainagePhaseMaxVolFraction,
                    GEOSX_FMT( "{}: the maximum wetting-phase volume fraction (saturation) must be smaller in imbibition (compared to the drainage value).\n"
                               "However, we found that the drainage maximum wetting-phase volume fraction is {}, "
                               "whereas the imbibition maximum wetting-phase volume fraction is {}",
                               getFullName(),
                               drainagePhaseMaxVolFraction, imbibitionPhaseMaxVolFraction ),
                    InputError );

    GEOSX_THROW_IF( imbibitionPhaseRelPermMaxEndPoint >= drainagePhaseRelPermMaxEndPoint,
                    GEOSX_FMT( "{}: the maximum wetting-phase relperm must be smaller in imbibition (compared to the drainage value).\n"
                               "However, we found that the drainage maximum wetting-phase relperm is {}, "
                               "whereas the imbibition maximum wetting-phase relperm is {}",
                               getFullName(),
                               drainagePhaseRelPermMaxEndPoint, imbibitionPhaseRelPermMaxEndPoint ),
                    InputError );

    //test other end point ??

  }

  m_wettingCurve.setPoints( {drainagePhaseMinVolFraction, drainagePhaseRelPermMinEndPoint},   // same as imbibition min
                            {imbibitionPhaseMaxVolFraction, imbibitionPhaseRelPermMaxEndPoint},
                            {drainagePhaseMaxVolFraction, drainagePhaseRelPermMaxEndPoint} );
}

void TableRelativePermeabilityHysteresis::checkExistenceAndValidateNonWettingRelPermTables()
{
  using IPT = TableRelativePermeabilityHysteresis::ImbibitionPhasePairPhaseType;

  integer const numPhases = m_phaseNames.size();
  integer ipWetting = -1, ipNonWetting = -1;
  std::tie( ipWetting, ipNonWetting ) = RelativePermeabilityBase::phaseIndex( m_phaseOrder );

  //treat drainage
  real64 drainagePhaseMinVolFraction,   // output
         drainagePhaseMaxVolFraction,
         drainagePhaseRelPermMinEndPoint,
         drainagePhaseRelPermMaxEndPoint;
  // Step 1: Read the drainage for the non wetting phase
  GEOSX_ASSERT( m_drainageWettingNonWettingRelPermTableNames.size() == 2 );
  auto tableName = ( numPhases == 2 ) ? m_drainageWettingNonWettingRelPermTableNames[1] :
                   m_drainageNonWettingIntermediateRelPermTableNames[0];
  checkExistenceAndValidateRelPermTable( tableName,       // input
                                         drainagePhaseMinVolFraction,      // output
                                         drainagePhaseMaxVolFraction,
                                         drainagePhaseRelPermMinEndPoint,
                                         drainagePhaseRelPermMaxEndPoint );

  // Step 2: validate non-wetting-phase imbibition relative permeability table
  real64 imbibitionPhaseMinVolFraction, // output
         imbibitionPhaseMaxVolFraction,
         imbibitionPhaseRelPermMinEndPoint,
         imbibitionPhaseRelPermMaxEndPoint;

  if( m_phaseHasHysteresis[IPT::NONWETTING] )
  {

    checkExistenceAndValidateRelPermTable( m_imbibitionNonWettingRelPermTableName,  // input
                                           imbibitionPhaseMinVolFraction,  // output
                                           imbibitionPhaseMaxVolFraction,
                                           imbibitionPhaseRelPermMinEndPoint,
                                           imbibitionPhaseRelPermMaxEndPoint );

    GEOSX_THROW_IF( !isZero ( imbibitionPhaseMaxVolFraction - drainagePhaseMaxVolFraction ),
                    GEOSX_FMT( string( "{}: the maximum non-wetting-phase volume fraction (saturation) must be the same in drainage and imbibition.\n" )
                               + string( "However, we found that the drainage maximum wetting-phase volume fraction is {}, " )
                               + string( "whereas the imbibition maximum wetting-phase volume fraction is {}" ),
                               getFullName(),
                               drainagePhaseMaxVolFraction, imbibitionPhaseMaxVolFraction ),
                    InputError );

    GEOSX_THROW_IF( !isZero ( imbibitionPhaseRelPermMaxEndPoint - drainagePhaseRelPermMaxEndPoint ),
                    GEOSX_FMT( string( "{}: the non-wetting-phase relperm endpoint must be the same in drainage and imbibition.\n" )
                               + string( "However, we found that the drainage endpoint wetting-phase relperm is {}, " )
                               + string( "whereas the imbibition endpoint wetting-phase relperm is {}" ),
                               getFullName(),
                               drainagePhaseRelPermMaxEndPoint, imbibitionPhaseRelPermMaxEndPoint ),
                    InputError );

    GEOSX_THROW_IF( imbibitionPhaseMinVolFraction < drainagePhaseMinVolFraction,
                    GEOSX_FMT( string( "{}: the critical wetting-phase volume fraction (saturation) must be larger in imbibition (compared to the drainage value).\n" )
                               + string( "However, we found that the drainage critical wetting-phase volume fraction is {}, " )
                               + string( "whereas the imbibition critical wetting-phase volume fraction is {}" ),
                               getFullName(),
                               drainagePhaseMinVolFraction, imbibitionPhaseMinVolFraction ),
                    InputError );

    // test the opposite End point ?

  }


  m_nonWettingCurve.setPoints( {drainagePhaseMaxVolFraction, drainagePhaseRelPermMaxEndPoint},   // same as imbibition max
                               {imbibitionPhaseMinVolFraction, imbibitionPhaseRelPermMinEndPoint},
                               {drainagePhaseMinVolFraction, drainagePhaseRelPermMinEndPoint} );

}

void TableRelativePermeabilityHysteresis::checkExistenceAndValidateIntermediateRelPermTables()
{

  if( m_phaseNames.size() == 3 )
  {

    real64 drainagePhaseMinVolFraction,     //
           drainagePhaseMaxVolFraction,
           drainagePhaseRelPermMinEndPoint,
           drainagePhaseRelPermMaxEndPoint;


    //intermediate drainage from wetting
    checkExistenceAndValidateRelPermTable( m_drainageWettingIntermediateRelPermTableNames[1],    // input
                                           drainagePhaseMinVolFraction,    // output
                                           drainagePhaseMaxVolFraction,
                                           drainagePhaseRelPermMinEndPoint,
                                           drainagePhaseRelPermMaxEndPoint );

    //??
    checkExistenceAndValidateRelPermTable( m_drainageNonWettingIntermediateRelPermTableNames[1],    // input
                                           drainagePhaseMinVolFraction,
                                           drainagePhaseMaxVolFraction,
                                           drainagePhaseRelPermMinEndPoint,
                                           drainagePhaseRelPermMaxEndPoint );
  }
}


void TableRelativePermeabilityHysteresis::checkExistenceAndValidateRelPermTable( string const & relPermTableName,
                                                                                 real64 & phaseMinVolFrac,
                                                                                 real64 & phaseMaxVolFrac,
                                                                                 real64 & phaseRelPermMinEndPoint,
                                                                                 real64 & phaseRelPermMaxEndPoint ) const
{
  FunctionManager const & functionManager = FunctionManager::getInstance();

  // check if the table actually exists
  GEOSX_THROW_IF( !functionManager.hasGroup( relPermTableName ),
                  GEOSX_FMT( "{}: the table function named {} could not be found",
                             getFullName(),
                             relPermTableName ),
                  InputError );
  TableFunction const & relPermTable = functionManager.getGroup< TableFunction >( relPermTableName );

  // read the table, check monotonicity, and return the min/max saturation and the endpoint
  string const fullName = getFullName();
  TableRelativePermeabilityHelpers::validateRelativePermeabilityTable( relPermTable,  // input
                                                                       fullName,
                                                                       phaseMinVolFrac,  // output
                                                                       phaseMaxVolFrac,
                                                                       phaseRelPermMinEndPoint,
                                                                       phaseRelPermMaxEndPoint );
}

void TableRelativePermeabilityHysteresis::computeLandCoefficient()
{
  // For now, we keep two separate Land parameters for the wetting and non-wetting phases
  // For two-phase flow, we make sure that they are equal
  m_landParam.resize( 2 );

  // Note: for simplicity, the notations are taken from IX documentation (although this breaks our phaseVolFrac naming convention)
  using IPT = TableRelativePermeabilityHysteresis::ImbibitionPhasePairPhaseType;

  {
    m_KilloughModel.computeLandCoefficient( m_wettingCurve, m_landParam[IPT::WETTING] );
    m_KilloughModel.computeLandCoefficient( m_nonWettingCurve, m_landParam[IPT::NONWETTING] );
  }
}

void TableRelativePermeabilityHysteresis::createAllTableKernelWrappers()
{
  using IPT = TableRelativePermeabilityHysteresis::ImbibitionPhasePairPhaseType;

  FunctionManager const & functionManager = FunctionManager::getInstance();

  integer const numPhases = m_phaseNames.size();

  // we want to make sure that the wrappers are always up-to-date, so we recreate them everytime

  m_drainageRelPermKernelWrappers.clear();
  m_imbibitionRelPermKernelWrappers.clear();

  if( numPhases == 2 )
  {
    for( integer ip = 0; ip < m_drainageWettingNonWettingRelPermTableNames.size(); ++ip )
    {
      TableFunction const & drainageRelPermTable = functionManager.getGroup< TableFunction >( m_drainageWettingNonWettingRelPermTableNames[ip] );
      m_drainageRelPermKernelWrappers.emplace_back( drainageRelPermTable.createKernelWrapper() );
    }

    TableFunction const & imbibitionWettingRelPermTable = m_phaseHasHysteresis[IPT::WETTING]
      ? functionManager.getGroup< TableFunction >( m_imbibitionWettingRelPermTableName )
      : functionManager.getGroup< TableFunction >( m_drainageWettingNonWettingRelPermTableNames[0] );
    m_imbibitionRelPermKernelWrappers.emplace_back( imbibitionWettingRelPermTable.createKernelWrapper() );

    TableFunction const & imbibitionNonWettingRelPermTable = m_phaseHasHysteresis[IPT::NONWETTING]
      ? functionManager.getGroup< TableFunction >( m_imbibitionNonWettingRelPermTableName )
      : functionManager.getGroup< TableFunction >( m_drainageWettingNonWettingRelPermTableNames[1] );
    m_imbibitionRelPermKernelWrappers.emplace_back( imbibitionNonWettingRelPermTable.createKernelWrapper() );

  }
  else if( numPhases == 3 )
  {
    for( integer ip = 0; ip < m_drainageWettingIntermediateRelPermTableNames.size(); ++ip )
    {
      TableFunction const & drainageRelPermTable = functionManager.getGroup< TableFunction >( m_drainageWettingIntermediateRelPermTableNames[ip] );
      m_drainageRelPermKernelWrappers.emplace_back( drainageRelPermTable.createKernelWrapper() );
    }
    for( integer ip = 0; ip < m_drainageNonWettingIntermediateRelPermTableNames.size(); ++ip )
    {
      TableFunction const & drainageRelPermTable = functionManager.getGroup< TableFunction >( m_drainageNonWettingIntermediateRelPermTableNames[ip] );
      m_drainageRelPermKernelWrappers.emplace_back( drainageRelPermTable.createKernelWrapper() );
    }

    TableFunction const & imbibitionWettingRelPermTable = m_phaseHasHysteresis[IPT::WETTING]
      ? functionManager.getGroup< TableFunction >( m_imbibitionWettingRelPermTableName )
      : functionManager.getGroup< TableFunction >( m_drainageWettingIntermediateRelPermTableNames[0] );
    m_imbibitionRelPermKernelWrappers.emplace_back( imbibitionWettingRelPermTable.createKernelWrapper() );

    TableFunction const & imbibitionNonWettingRelPermTable = m_phaseHasHysteresis[IPT::NONWETTING]
      ? functionManager.getGroup< TableFunction >( m_imbibitionNonWettingRelPermTableName )
      : functionManager.getGroup< TableFunction >( m_drainageNonWettingIntermediateRelPermTableNames[0] );
    m_imbibitionRelPermKernelWrappers.emplace_back( imbibitionNonWettingRelPermTable.createKernelWrapper() );
  }

}

void TableRelativePermeabilityHysteresis::createKilloughKernelWrapper()
{

  m_KilloughKernel = m_KilloughModel.createKernelWrapper( m_landParam,
                                                          m_phaseTrappedVolFrac );

}

TableRelativePermeabilityHysteresis::KernelWrapper
TableRelativePermeabilityHysteresis::createKernelWrapper()
{

  // we want to make sure that the wrappers are always up-to-date, so we recreate them everytime
  createAllTableKernelWrappers();

  createKilloughKernelWrapper();

  // then we create the actual TableRelativePermeabilityHysteresis::KernelWrapper
  return KernelWrapper( m_drainageRelPermKernelWrappers,
                        m_imbibitionRelPermKernelWrappers,
                        m_KilloughKernel,
                        m_phaseHasHysteresis,
                        m_landParam,
                        m_wettingCurve,
                        m_nonWettingCurve,
                        m_phaseTypes,
                        m_phaseOrder,
                        m_phaseMinHistoricalVolFraction,
                        m_phaseMaxHistoricalVolFraction,
                        m_phaseTrappedVolFrac,
                        m_phaseRelPerm,
                        m_dPhaseRelPerm_dPhaseVolFrac );
}

void TableRelativePermeabilityHysteresis::resizeFields( localIndex const size, localIndex const numPts )
{
  RelativePermeabilityBase::resizeFields( size, numPts );

  integer const numPhases = numFluidPhases();

  m_phaseMaxHistoricalVolFraction.resize( size, numPhases );
  m_phaseMinHistoricalVolFraction.resize( size, numPhases );
  m_phaseMaxHistoricalVolFraction.setValues< parallelDevicePolicy<> >( 0.0 );
  m_phaseMinHistoricalVolFraction.setValues< parallelDevicePolicy<> >( 1.0 );
}

void TableRelativePermeabilityHysteresis::saveConvergedPhaseVolFractionState( arrayView2d< real64 const, compflow::USD_PHASE > const & phaseVolFraction ) const
{
  RelativePermeabilityBase::saveConvergedState();

  arrayView2d< real64, compflow::USD_PHASE > phaseMaxHistoricalVolFraction = m_phaseMaxHistoricalVolFraction.toView();
  arrayView2d< real64, compflow::USD_PHASE > phaseMinHistoricalVolFraction = m_phaseMinHistoricalVolFraction.toView();

  localIndex const numElems = phaseVolFraction.size( 0 );
  integer const numPhases = numFluidPhases();

  forAll< parallelDevicePolicy<> >( numElems, [=] GEOSX_HOST_DEVICE ( localIndex const ei )
  {
    for( integer ip = 0; ip < numPhases; ++ip )
    {
      phaseMaxHistoricalVolFraction[ei][ip] = LvArray::math::max( phaseVolFraction[ei][ip], phaseMaxHistoricalVolFraction[ei][ip] );
      phaseMinHistoricalVolFraction[ei][ip] = LvArray::math::min( phaseVolFraction[ei][ip], phaseMinHistoricalVolFraction[ei][ip] );
    }
  } );

}

TableRelativePermeabilityHysteresis::KernelWrapper::KernelWrapper( arrayView1d< TableFunction::KernelWrapper const > const & drainageRelPermKernelWrappers,
                                                                   arrayView1d< TableFunction::KernelWrapper const > const & imbibitionRelPermKernelWrappers,
                                                                   KilloughHysteresis::KernelKilloughHysteresisBase const & killoughHystWrappers,
                                                                   arrayView1d< integer const > const & phaseHasHysteresis,
                                                                   arrayView1d< real64 const > const & landParam,
                                                                   KilloughHysteresis::HysteresisCurve_t const & wettingCurve,
                                                                   KilloughHysteresis::HysteresisCurve_t const & nonWettingCurve,
                                                                   arrayView1d< integer const > const & phaseTypes,
                                                                   arrayView1d< integer const > const & phaseOrder,
                                                                   arrayView2d< real64 const, compflow::USD_PHASE > const & phaseMinHistoricalVolFraction,
                                                                   arrayView2d< real64 const, compflow::USD_PHASE > const & phaseMaxHistoricalVolFraction,
                                                                   arrayView3d< real64, relperm::USD_RELPERM > const & phaseTrappedVolFrac,
                                                                   arrayView3d< real64, relperm::USD_RELPERM > const & phaseRelPerm,
                                                                   arrayView4d< real64, relperm::USD_RELPERM_DS > const & dPhaseRelPerm_dPhaseVolFrac )
  :
  RelativePermeabilityBaseUpdate( phaseTypes,
                                  phaseOrder,
                                  phaseRelPerm,
                                  dPhaseRelPerm_dPhaseVolFrac,
                                  phaseTrappedVolFrac ),
  m_KilloughKernel( killoughHystWrappers ),
  m_drainageRelPermKernelWrappers( drainageRelPermKernelWrappers ),
  m_imbibitionRelPermKernelWrappers( imbibitionRelPermKernelWrappers ),
  m_phaseHasHysteresis( phaseHasHysteresis ),
  m_landParam( landParam ),
  m_wettingCurve( wettingCurve ),
  m_nonWettingCurve( nonWettingCurve ),
  m_phaseMinHistoricalVolFraction( phaseMinHistoricalVolFraction ),
  m_phaseMaxHistoricalVolFraction( phaseMaxHistoricalVolFraction )
{}


REGISTER_CATALOG_ENTRY( ConstitutiveBase, TableRelativePermeabilityHysteresis, std::string const &, Group * const )

} // namespace constitutive

} // namespace geosx<|MERGE_RESOLUTION|>--- conflicted
+++ resolved
@@ -21,7 +21,6 @@
 #include "constitutive/relativePermeability/RelativePermeabilityFields.hpp"
 #include "constitutive/relativePermeability/TableRelativePermeabilityHelpers.hpp"
 #include "functions/FunctionManager.hpp"
-#include "constitutive/ConstitutiveManager.hpp"
 
 namespace geosx
 {
@@ -98,9 +97,9 @@
     .                                                                                  // will be deduced from tables
     setSizedFromParent( 0 );
 
-  registerExtrinsicData( extrinsicMeshData::relperm::phaseMaxHistoricalVolFraction{},
+  registerField( fields::relperm::phaseMaxHistoricalVolFraction{},
                          &m_phaseMaxHistoricalVolFraction );
-  registerExtrinsicData( extrinsicMeshData::relperm::phaseMinHistoricalVolFraction{},
+  registerField( fields::relperm::phaseMinHistoricalVolFraction{},
                          &m_phaseMinHistoricalVolFraction );
 
   /// Killough data
@@ -126,16 +125,11 @@
     setSizedFromParent( 0 );
 
 
-<<<<<<< HEAD
   registerWrapper( viewKeyStruct::wettingCurveString(), &m_wettingCurve ).
     setInputFlag(
     InputFlags::FALSE ).         // will be deduced from tables
     setSizedFromParent(
     0 );
-=======
-  registerField( fields::relperm::phaseMaxHistoricalVolFraction{}, &m_phaseMaxHistoricalVolFraction );
-  registerField( fields::relperm::phaseMinHistoricalVolFraction{}, &m_phaseMinHistoricalVolFraction );
->>>>>>> 9d7cd0d8
 
   registerWrapper( viewKeyStruct::nonWettingCurveString(), &m_nonWettingCurve ).
     setInputFlag(
