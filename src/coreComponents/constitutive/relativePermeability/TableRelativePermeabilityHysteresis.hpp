--- conflicted
+++ resolved
@@ -19,7 +19,6 @@
 #ifndef GEOSX_CONSTITUTIVE_TABLERELATIVEPERMEABILITYHYSTERESIS_HPP
 #define GEOSX_CONSTITUTIVE_TABLERELATIVEPERMEABILITYHYSTERESIS_HPP
 
-#include "constitutive/KilloughHysteresis.hpp"
 #include "constitutive/relativePermeability/RelativePermeabilityBase.hpp"
 #include "constitutive/relativePermeability/RelativePermeabilityInterpolators.hpp"
 #include "functions/TableFunction.hpp"
@@ -69,14 +68,14 @@
   };
 
 
-  TableRelativePermeabilityHysteresis( std::string const & name, dataRepository::Group * const parent );
+  TableRelativePermeabilityHysteresis( std::string const & name,
+                                       dataRepository::Group * const parent );
 
   static std::string catalogName() { return "TableRelativePermeabilityHysteresis"; }
 
   virtual string getCatalogName() const override { return catalogName(); }
 
   /// Type of kernel wrapper for in-kernel update
-  // maybe problem to make inheritance virtual (to protect against possible diamond inheritance)
   class KernelWrapper final : public RelativePermeabilityBaseUpdate
   {
 public:
@@ -108,10 +107,6 @@
      */
     KernelWrapper( arrayView1d< TableFunction::KernelWrapper const > const & drainageRelPermKernelWrappers,
                    arrayView1d< TableFunction::KernelWrapper const > const & imbibitionRelPermKernelWrappers,
-<<<<<<< HEAD
-                   KilloughHysteresis::KernelKilloughHysteresisBase const & KilloughKernel,
-=======
->>>>>>> a01db8c9
                    arrayView1d< integer const > const & phaseHasHysteresis,
                    arrayView1d< real64 const > const & landParam,
                    real64 const & jerauldParam_a,
@@ -262,13 +257,7 @@
 private:
 
     //shorthand
-<<<<<<< HEAD
-    static constexpr real64 flowReversalBuffer = KilloughHysteresis::KernelKilloughHysteresisBase::flowReversalBuffer;
-
-    KilloughHysteresis::KernelKilloughHysteresisBase const & m_KilloughKernel;
-=======
     static constexpr real64 flowReversalBuffer = KilloughHysteresis::flowReversalBuffer;
->>>>>>> a01db8c9
 
     /// Drainage kernel wrappers for relative permeabilities in the following order:
     /// Two-phase flow:
@@ -319,28 +308,12 @@
 
   struct viewKeyStruct : RelativePermeabilityBase::viewKeyStruct
   {
-<<<<<<< HEAD
-    ///Killough Kernel
-    static constexpr char const * KilloughModelNameString() { return "KilloughModelName"; }
-    static constexpr char const * KilloughModelWrapperString() { return "KilloughWrappers"; }
-    ///Land Coeff
-    static constexpr char const * landParameterString() { return "landParameter"; }
-
-    ///pivot points
-    static constexpr char const * drainagePhaseRelPermEndPointString() { return "drainagePhaseRelPermEndPoint"; }
-    static constexpr char const * imbibitionPhaseRelPermEndPointString() { return "imbibitionPhaseRelPermEndPoint"; }
-    static constexpr char const * drainagePhaseMinVolumeFractionString() { return "drainagePhaseMinVolumeFraction"; }
-    static constexpr char const * imbibitionPhaseMinVolumeFractionString() { return "imbibitionPhaseMinVolumeFraction"; }
-    static constexpr char const * drainagePhaseMaxVolumeFractionString() { return "drainagePhaseMaxVolumeFraction"; }
-    static constexpr char const * imbibitionPhaseMaxVolumeFractionString() { return "imbibitionPhaseMaxVolumeFraction"; }
-=======
     ///Land Coeff
     static constexpr char const * landParameterString() { return "landParameter"; }
 
     ///and packed curves data struct
     static constexpr char const * wettingCurveString() { return "wettingCurve"; };
     static constexpr char const * nonWettingCurveString() { return "nonWettingCurve"; };
->>>>>>> a01db8c9
 
     ///flag
     static constexpr char const * phaseHasHysteresisString() { return "phaseHasHysteresis"; }
@@ -355,8 +328,6 @@
 
     static constexpr char const * imbibitionWettingRelPermTableNameString() { return "imbibitionWettingRelPermTableName"; }
     static constexpr char const * imbibitionNonWettingRelPermTableNameString() { return "imbibitionNonWettingRelPermTableName"; }
-<<<<<<< HEAD
-=======
 
   };
 
@@ -364,7 +335,6 @@
   {
     return m_wettingCurve.oppositeBoundPhaseVolFraction;
   }
->>>>>>> a01db8c9
 
   real64 getNonWettingMinVolumeFraction() const override
   {
@@ -384,8 +354,6 @@
    * @brief Create all the table kernel wrappers needed for the simulation (for all the phases present)
    */
   void createAllTableKernelWrappers();
-
-  KilloughHysteresis::KernelKilloughHysteresisBase createKilloughKernelWrapper();
 
   /**
    * @brief Check whether the wetting tables exist and validate all of them
@@ -459,22 +427,14 @@
 
   // Hysteresis parameters
 
-  KilloughHysteresis::KernelKilloughHysteresisBase m_KilloughKernel;
-  string m_KilloughModelName;
-
-//  /// Parameter a introduced by Jerauld in the Land model
-//  real64 m_jerauldParam_a;
-//
-//  /// Parameter b introduced by Jerauld in the Land model
-//  real64 m_jerauldParam_b;
-
-<<<<<<< HEAD
-//  /// Curvature parameter in Killough wetting phase hysteresis (enpoints curvatures)
-//  real64 m_killoughCurvatureParam;
-=======
+  /// Parameter a introduced by Jerauld in the Land model
+  real64 m_jerauldParam_a;
+
+  /// Parameter b introduced by Jerauld in the Land model
+  real64 m_jerauldParam_b;
+
   /// Curvature parameter in Killough wetting phase hysteresis (enpoints curvatures)
   real64 m_killoughCurvatureParamRelPerm;
->>>>>>> a01db8c9
 
   /// Flag to specify whether the phase has hysteresis or not (deduced from table input)
   array1d< integer > m_phaseHasHysteresis;
@@ -562,13 +522,8 @@
     // this is the saturation for the scanning curve endpoint
     real64 const krwedAtScrt = drainageRelPermKernelWrapper.compute( &Scrt );
     real64 const krwieStar = krwedAtScrt
-<<<<<<< HEAD
-                             + deltak * pow( ( Smxd - Scrt ) / LvArray::math::max( KilloughHysteresis::KernelKilloughHysteresisBase::minScriMinusScrd,
-                                                                                   ( Smxd - Smxi ) ), m_KilloughKernel.getCurvatureParam() );
-=======
                              + deltak * pow( ( Smxd - Scrt ) / LvArray::math::max( KilloughHysteresis::minScriMinusScrd,
                                                                                    ( Smxd - Smxi ) ), m_killoughCurvatureParamRelPerm );
->>>>>>> a01db8c9
 
     // Step 2: get the normalized value of saturation
     real64 const ratio = ( Smxi - Swc )/ ( Scrt - Shy );// non S-deps part (isolated for derivatives calculations)
@@ -609,19 +564,6 @@
   //         using Land's method. The calculation includes the modifications from Jerauld. This is equation 2.162 from
   //         the IX technical description.
   real64 const S = phaseVolFraction;
-<<<<<<< HEAD
-  real64 const Scri = imbibitionPhaseMinVolFraction;
-  real64 const Scrd = drainagePhaseMinVolFraction;
-  real64 const Smx = drainagePhaseMaxVolFraction;
-  real64 const Shy = (phaseMaxHistoricalVolFraction < Smx) ? phaseMaxHistoricalVolFraction : Smx; // to make sure that Shy < Smax
-  real64 Scrt = 0;
-  m_KilloughKernel.computeTrappedCriticalPhaseVolFraction( KilloughHysteresis::HysteresisCurve_t( drainagePhaseMaxVolFraction, imbibitionPhaseMinVolFraction, drainagePhaseMinVolFraction ),
-                                                           Shy,
-//                                          jerauldParam_a,
-//                                          jerauldParam_b,
-                                                           landParam,
-                                                           Scrt );
-=======
   real64 const Scri = m_nonWettingCurve.imbibitionExtremaPhaseVolFraction;
   real64 const Smx = m_nonWettingCurve.oppositeBoundPhaseVolFraction;
   real64 const Shy = (phaseMaxHistoricalVolFraction < Smx) ? phaseMaxHistoricalVolFraction : Smx; // to make sure that Shy < Smax
@@ -634,7 +576,6 @@
                                                               m_jerauldParam_a,
                                                               m_jerauldParam_b,
                                                               Scrt );
->>>>>>> a01db8c9
 
   if( S <= Scrt )  // S is below the trapped critical saturation, so the relperm is zero
   {
@@ -696,11 +637,7 @@
   if( !m_phaseHasHysteresis[IPT::WETTING] ||
       phaseVolFraction[ipWetting] <= phaseMinHistoricalVolFraction[ipWetting] + flowReversalBuffer )
   {
-<<<<<<< HEAD
-    phaseTrappedVolFrac[ipWetting] = LvArray::math::min( phaseVolFraction[ipWetting], m_drainagePhaseMinVolFraction[ipWetting] );
-=======
     phaseTrappedVolFrac[ipWetting] = LvArray::math::min( phaseVolFraction[ipWetting], m_wettingCurve.oppositeBoundPhaseVolFraction );
->>>>>>> a01db8c9
     computeDrainageRelPerm( m_drainageRelPermKernelWrappers[TPT::WETTING],
                             phaseVolFraction[ipWetting],
                             phaseRelPerm[ipWetting],
@@ -709,13 +646,6 @@
   else
   {
     computeImbibitionWettingRelPerm( m_drainageRelPermKernelWrappers[TPT::WETTING],
-<<<<<<< HEAD
-                                     m_imbibitionRelPermKernelWrappers[IPT::WETTING],
-                                     m_KilloughKernel.getJerauldParamA(),
-                                     m_KilloughKernel.getJerauldParamB(),
-                                     m_landParam[IPT::WETTING],
-=======
->>>>>>> a01db8c9
                                      phaseVolFraction[ipWetting],
                                      phaseMinHistoricalVolFraction[ipWetting],
                                      phaseTrappedVolFrac[ipWetting],
@@ -728,18 +658,6 @@
       phaseVolFraction[ipNonWetting] >= phaseMaxHistoricalVolFraction[ipNonWetting] - flowReversalBuffer )
   {
     // for reporting purposes, compute Sgcrt first
-<<<<<<< HEAD
-    real64 const Shy = ( phaseVolFraction[ipNonWetting] < m_drainagePhaseMaxVolFraction[ipNonWetting] )
-      ? phaseVolFraction[ipNonWetting] : m_drainagePhaseMaxVolFraction[ipNonWetting]; // to make sure that Shy < Smax
-    real64 Scrt = 0;
-    m_KilloughKernel.computeTrappedCriticalPhaseVolFraction( KilloughHysteresis::HysteresisCurve_t( m_drainagePhaseMaxVolFraction[ipNonWetting], m_imbibitionPhaseMinVolFraction[ipNonWetting],
-                                                                                                    m_drainagePhaseMinVolFraction[ipNonWetting] ),
-                                                             Shy,
-//                                            m_jerauldParam_a,
-//                                            m_jerauldParam_b,
-                                                             m_landParam[IPT::NONWETTING],
-                                                             Scrt );
-=======
     real64 const Shy = ( phaseVolFraction[ipNonWetting] < m_nonWettingCurve.oppositeBoundPhaseVolFraction )
       ? phaseVolFraction[ipNonWetting] : m_nonWettingCurve.oppositeBoundPhaseVolFraction; // to make sure that Shy < Smax
     real64 Scrt = 0;
@@ -749,7 +667,6 @@
                                                                 m_jerauldParam_a,
                                                                 m_jerauldParam_b,
                                                                 Scrt );
->>>>>>> a01db8c9
     phaseTrappedVolFrac[ipNonWetting] = LvArray::math::min( Scrt, phaseVolFraction[ipNonWetting] );
 
     // then compute the non-wetting phase relperm on the drainage curve
@@ -761,13 +678,6 @@
   else
   {
     computeImbibitionNonWettingRelPerm( m_drainageRelPermKernelWrappers[TPT::NONWETTING],
-<<<<<<< HEAD
-                                        m_imbibitionRelPermKernelWrappers[IPT::NONWETTING],
-                                        m_KilloughKernel.getJerauldParamA(),
-                                        m_KilloughKernel.getJerauldParamB(),
-                                        m_landParam[IPT::NONWETTING],
-=======
->>>>>>> a01db8c9
                                         phaseVolFraction[ipNonWetting],
                                         phaseMaxHistoricalVolFraction[ipNonWetting],
                                         phaseTrappedVolFrac[ipNonWetting],
@@ -803,11 +713,7 @@
   if( !m_phaseHasHysteresis[IPT::WETTING] ||
       phaseVolFraction[ipWetting] <= phaseMinHistoricalVolFraction[ipWetting] + flowReversalBuffer )
   {
-<<<<<<< HEAD
-    phaseTrappedVolFrac[ipWetting] = LvArray::math::min( m_drainagePhaseMinVolFraction[ipWetting], phaseVolFraction[ipWetting] );
-=======
     phaseTrappedVolFrac[ipWetting] = LvArray::math::min( m_wettingCurve.oppositeBoundPhaseVolFraction, phaseVolFraction[ipWetting] );
->>>>>>> a01db8c9
     computeDrainageRelPerm( m_drainageRelPermKernelWrappers[TPT::WETTING],
                             phaseVolFraction[ipWetting],
                             phaseRelPerm[ipWetting],
@@ -816,13 +722,6 @@
   else
   {
     computeImbibitionWettingRelPerm( m_drainageRelPermKernelWrappers[TPT::WETTING],
-<<<<<<< HEAD
-                                     m_imbibitionRelPermKernelWrappers[IPT::WETTING],
-                                     m_KilloughKernel.getJerauldParamA(),
-                                     m_KilloughKernel.getJerauldParamB(),
-                                     m_landParam[IPT::WETTING],
-=======
->>>>>>> a01db8c9
                                      phaseVolFraction[ipWetting],
                                      phaseMinHistoricalVolFraction[ipWetting],
                                      phaseTrappedVolFrac[ipWetting],
@@ -843,18 +742,6 @@
       phaseVolFraction[ipNonWetting] >= phaseMaxHistoricalVolFraction[ipNonWetting] - flowReversalBuffer )
   {
     // 2.a) compute Sgcrt for reporting purposes
-<<<<<<< HEAD
-    real64 const Shy = ( phaseVolFraction[ipNonWetting] < m_drainagePhaseMaxVolFraction[ipNonWetting] )
-      ? phaseVolFraction[ipNonWetting] : m_drainagePhaseMaxVolFraction[ipNonWetting]; // to make sure that Shy < Smax
-    real64 Scrt = 0;
-    m_KilloughKernel.computeTrappedCriticalPhaseVolFraction( KilloughHysteresis::HysteresisCurve_t( m_drainagePhaseMaxVolFraction[ipNonWetting], m_imbibitionPhaseMinVolFraction[ipNonWetting],
-                                                                                                    m_drainagePhaseMinVolFraction[ipNonWetting] ),
-                                                             Shy,
-//                                            m_jerauldParam_a,
-//                                            m_jerauldParam_b,
-                                                             m_landParam[IPT::NONWETTING],
-                                                             Scrt );
-=======
     real64 const Shy = ( phaseVolFraction[ipNonWetting] < m_nonWettingCurve.oppositeBoundPhaseVolFraction)
       ? phaseVolFraction[ipNonWetting] : m_nonWettingCurve.oppositeBoundPhaseVolFraction; // to make sure that Shy < Smax
     real64 Scrt = 0;
@@ -864,7 +751,6 @@
                                                                 m_jerauldParam_a,
                                                                 m_jerauldParam_b,
                                                                 Scrt );
->>>>>>> a01db8c9
 
     phaseTrappedVolFrac[ipNonWetting] = LvArray::math::min( Scrt, phaseVolFraction[ipNonWetting] );
 
@@ -877,13 +763,6 @@
   else
   {
     computeImbibitionNonWettingRelPerm( m_drainageRelPermKernelWrappers[TPT::NONWETTING],
-<<<<<<< HEAD
-                                        m_imbibitionRelPermKernelWrappers[IPT::NONWETTING],
-                                        m_KilloughKernel.getJerauldParamA(),
-                                        m_KilloughKernel.getJerauldParamB(),
-                                        m_landParam[IPT::NONWETTING],
-=======
->>>>>>> a01db8c9
                                         phaseVolFraction[ipNonWetting],
                                         phaseMaxHistoricalVolFraction[ipNonWetting],
                                         phaseTrappedVolFrac[ipNonWetting],
