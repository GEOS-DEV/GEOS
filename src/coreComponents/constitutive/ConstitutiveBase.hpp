/*
 *~~~~~~~~~~~~~~~~~~~~~~~~~~~~~~~~~~~~~~~~~~~~~~~~~~~~~~~~~~~~~~~~~~~~~~~~~~~
 * Copyright (c) 2018, Lawrence Livermore National Security, LLC.
 *
 * Produced at the Lawrence Livermore National Laboratory
 *
 * LLNL-CODE-746361
 *
 * All rights reserved. See COPYRIGHT for details.
 *
 * This file is part of the GEOSX Simulation Framework.
 *
 * GEOSX is a free software; you can redistribute it and/or modify it under
 * the terms of the GNU Lesser General Public License (as published by the
 * Free Software Foundation) version 2.1 dated February 1999.
 *~~~~~~~~~~~~~~~~~~~~~~~~~~~~~~~~~~~~~~~~~~~~~~~~~~~~~~~~~~~~~~~~~~~~~~~~~~~
 */

/**
 * @file ConstitutiveBase.hpp
 */

#ifndef CONSTITUTIVEBASE_HPP_
#define CONSTITUTIVEBASE_HPP_

#include "common/DataTypes.hpp"
#include "ObjectCatalog.hpp"
//#include "../../../cxx-utilities/src/src/DocumentationNode.hpp"
#include "dataRepository/ManagedGroup.hpp"

namespace geosx
{

namespace dataRepository
{
namespace keys
{
string const stateData( "StateData" );
string const parameterData( "ParameterData" );
}
}

namespace constitutive
{


class ConstitutiveBase : public dataRepository::ManagedGroup
{
public:

  /**
   * Single point of reference for generated constitutive field naming convention
   *
   * @param prefix name prefix (e.g. constitutive model name)
   * @param name actual field name
   * @return prefixed field name that is used to access data
   */
  inline static string makeFieldName(string const & prefix, string const & name) { return prefix + "_" + name; }


  ConstitutiveBase( std::string const & name,
                    ManagedGroup * const parent );

  virtual ~ConstitutiveBase() override;

  virtual std::unique_ptr<ConstitutiveBase> DeliverClone( string const & name,
                                                          ManagedGroup * const parent ) const = 0;


  virtual void SetParamStatePointers( void *& ) {}


  typedef void (*UpdateFunctionPointer)( R2SymTensor const & D,
                                         R2Tensor const & Rot,
                                         localIndex const i,
                                         localIndex const q,
                                         void * dataPtrs,
                                         integer const systemAssembleFlag );

  virtual UpdateFunctionPointer GetStateUpdateFunctionPointer( ) { assert(false); return nullptr; }

  virtual void StateUpdate( dataRepository::ManagedGroup const * const input,
                            dataRepository::ManagedGroup const * const parameters,
                            dataRepository::ManagedGroup * const stateVariables,
                            integer const systemAssembleFlag ) const = 0;


  virtual R2SymTensor StateUpdatePoint( R2SymTensor const & D,
                                        R2Tensor const & Rot,
                                        localIndex const i,
                                        localIndex const q,
                                        integer const systemAssembleFlag ) { return R2SymTensor(); }

  virtual void FluidDensityCompute( real64 const & pres,
                                    localIndex const i,
                                    real64 & dens,
                                    real64 & dDens_dPres ) const {}

  virtual void FluidViscosityCompute( real64 const & pres,
                                      localIndex const i,
                                      real64 & visc,
                                      real64 & dVisc_dPres ) const {}

<<<<<<< HEAD

  virtual void PoreVolumeMultiplierCompute( real64 const & pres,
                                            localIndex const i,
                                            real64 & poro,
                                            real64 & dPVMult_dPres ) const {}

  virtual void PressureUpdatePoint( real64 const & pres,
                                    localIndex const k,
                                    localIndex const q ) {}
=======
  virtual void StateUpdatePointPressure( real64 const & pres,
                                         localIndex const k,
                                         localIndex const q ) {}
>>>>>>> d6ee63c7

  virtual void FillDocumentationNode() override = 0;

  virtual void resize( localIndex ) override;

  virtual void GetStiffness( realT c[6][6] ) const {}


  using CatalogInterface = cxx_utilities::CatalogInterface< ConstitutiveBase, std::string const &, ManagedGroup * const >;
  static typename CatalogInterface::CatalogType& GetCatalog();

  virtual string GetCatalogName() = 0;

  virtual void AllocateConstitutiveData( dataRepository::ManagedGroup * const parent,
                                         localIndex const numConstitutivePointsPerParentIndex );

  struct viewKeyStruct
  {
    static constexpr auto densityString  = "density";
    static constexpr auto dDens_dPresString  = "dPressure_dDensity";

    static constexpr auto viscosityString  = "viscosity";
    static constexpr auto dVisc_dPresString  = "dViscosity_dDensity";

    static constexpr auto poreVolumeMultiplierString  = "poreVolumeMultiplier";
    static constexpr auto dPVMult_dPresString  = "dPVMult_dDensity";

  } m_ConstitutiveBaseViewKeys;

  struct groupKeyStruct
  {} m_ConstitutiveBaseGroupKeys;

  virtual viewKeyStruct       & viewKeys()        { return m_ConstitutiveBaseViewKeys; }
  virtual viewKeyStruct const & viewKeys() const  { return m_ConstitutiveBaseViewKeys; }

  virtual groupKeyStruct       & groupKeys()       { return m_ConstitutiveBaseGroupKeys; }
  virtual groupKeyStruct const & groupKeys() const { return m_ConstitutiveBaseGroupKeys; }

protected:

private:
  ManagedGroup * m_constitutiveDataGroup = nullptr;

  ConstitutiveBase( ConstitutiveBase const & ) = delete;
  ConstitutiveBase( ConstitutiveBase && ) = delete;
  ConstitutiveBase const & operator=( ConstitutiveBase const & ) = delete;
  ConstitutiveBase const & operator=( ConstitutiveBase && ) = delete;

};



}
}
#endif<|MERGE_RESOLUTION|>--- conflicted
+++ resolved
@@ -101,21 +101,9 @@
                                       real64 & visc,
                                       real64 & dVisc_dPres ) const {}
 
-<<<<<<< HEAD
-
-  virtual void PoreVolumeMultiplierCompute( real64 const & pres,
-                                            localIndex const i,
-                                            real64 & poro,
-                                            real64 & dPVMult_dPres ) const {}
-
-  virtual void PressureUpdatePoint( real64 const & pres,
-                                    localIndex const k,
-                                    localIndex const q ) {}
-=======
   virtual void StateUpdatePointPressure( real64 const & pres,
                                          localIndex const k,
                                          localIndex const q ) {}
->>>>>>> d6ee63c7
 
   virtual void FillDocumentationNode() override = 0;
 
