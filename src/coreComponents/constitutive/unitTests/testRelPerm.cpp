--- conflicted
+++ resolved
@@ -14,6 +14,8 @@
 
 // Source includes
 #include "constitutiveTestHelpers.hpp"
+#include "managers/Functions/FunctionManager.hpp"
+#include "managers/GeosxState.hpp"
 #include "managers/initialization.hpp"
 
 using namespace geosx;
@@ -70,12 +72,7 @@
   return relPerm;
 }
 
-<<<<<<< HEAD
-RelativePermeabilityBase * makeBrooksCoreyBakerRelPermThreePhase( string const & name, Group * parent )
-=======
-
 RelativePermeabilityBase * makeBrooksCoreyBakerRelPermThreePhase( string const & name, Group & parent )
->>>>>>> 11dffd4c
 {
   auto relPerm = parent.registerGroup< BrooksCoreyBakerRelativePermeability >( name );
 
@@ -133,12 +130,7 @@
   return relPerm;
 }
 
-<<<<<<< HEAD
-RelativePermeabilityBase * makeVanGenuchtenBakerRelPermThreePhase( string const & name, Group * parent )
-=======
-
 RelativePermeabilityBase * makeVanGenuchtenBakerRelPermThreePhase( string const & name, Group & parent )
->>>>>>> 11dffd4c
 {
   auto relPerm = parent.registerGroup< VanGenuchtenBakerRelativePermeability >( name );
 
@@ -173,10 +165,9 @@
   return relPerm;
 }
 
-<<<<<<< HEAD
-RelativePermeabilityBase * makeTableRelPermTwoPhase( string const & name, Group * parent )
-{
-  FunctionManager * functionManager = &FunctionManager::FunctionManager::instance();
+RelativePermeabilityBase * makeTableRelPermTwoPhase( string const & name, Group & parent )
+{
+  FunctionManager * functionManager = &getGlobalState().getFunctionManager();
 
   // 1) First, define the tables
 
@@ -216,7 +207,7 @@
 
   // 2) Then set up the constitutive model
 
-  auto relPerm = parent->registerGroup< TableRelativePermeability >( name );
+  auto relPerm = parent.registerGroup< TableRelativePermeability >( name );
 
   auto & phaseNames = relPerm->getReference< string_array >( RelativePermeabilityBase::viewKeyStruct::phaseNamesString );
   phaseNames.resize( 2 );
@@ -230,9 +221,9 @@
   return relPerm;
 }
 
-RelativePermeabilityBase * makeTableRelPermThreePhase( string const & name, Group * parent )
-{
-  FunctionManager * functionManager = &FunctionManager::FunctionManager::instance();
+RelativePermeabilityBase * makeTableRelPermThreePhase( string const & name, Group & parent )
+{
+  FunctionManager * functionManager = &getGlobalState().getFunctionManager();
 
   // 1) First, define the tables
 
@@ -303,7 +294,7 @@
 
   // 2) Then set up the constitutive model
 
-  auto relPerm = parent->registerGroup< TableRelativePermeability >( name );
+  auto relPerm = parent.registerGroup< TableRelativePermeability >( name );
 
   auto & phaseNames = relPerm->getReference< string_array >( RelativePermeabilityBase::viewKeyStruct::phaseNamesString );
   phaseNames.resize( 3 );
@@ -321,10 +312,7 @@
   return relPerm;
 }
 
-TEST( testRelPerm, numericalDerivatives_brooksCoreyRelPerm )
-=======
 class RelPermTest : public ConstitutiveTestBase< RelativePermeabilityBase >
->>>>>>> 11dffd4c
 {
 public:
   void test( arraySlice1d< real64 const > const sat, real64 const eps, real64 const tol )
@@ -356,7 +344,7 @@
   initialize( makeBrooksCoreyRelPerm( "relPerm", m_parent ) );
 
   // TODO test over a range of values
-  array1d< real64 > sat( 4 );
+  array1d< real64 > sat( 2 );
   sat[0] = 0.7; sat[1] = 0.3;
 
   real64 const eps = std::sqrt( std::numeric_limits< real64 >::epsilon() );
@@ -459,15 +447,9 @@
   }
 }
 
-TEST( testRelPerm, numericalDerivatives_TableRelPermTwoPhase )
-{
-  auto parent = std::make_unique< Group >( "parent", nullptr );
-  parent->resize( 1 );
-
-  RelativePermeabilityBase * relperm = makeTableRelPermTwoPhase( "relPerm", parent.get() );
-
-  parent->initialize( parent.get() );
-  parent->initializePostInitialConditions( parent.get() );
+TEST_F( RelPermTest, numericalDerivatives_TableRelPermTwoPhase )
+{
+  initialize( makeTableRelPermTwoPhase( "relPerm", m_parent ) );
 
   real64 const eps = std::sqrt( std::numeric_limits< real64 >::epsilon() );
   real64 const tol = 1e-4;
@@ -481,21 +463,15 @@
   sat[1] = alpha*(1.0-sat[0]);
   while( sat[0] <= end_sat )
   {
-    testNumericalDerivatives( *relperm, sat, eps, tol );
+    test( sat, eps, tol );
     sat[0] += dS;
     sat[1] = 1-sat[0];
   }
 }
 
-TEST( testRelPerm, numericalDerivatives_TableRelPermThreePhase )
-{
-  auto parent = std::make_unique< Group >( "parent", nullptr );
-  parent->resize( 1 );
-
-  RelativePermeabilityBase * relperm = makeTableRelPermThreePhase( "relPerm", parent.get() );
-
-  parent->initialize( parent.get() );
-  parent->initializePostInitialConditions( parent.get() );
+TEST_F( RelPermTest, numericalDerivatives_TableRelPermThreePhase )
+{
+  initialize( makeTableRelPermThreePhase( "relPerm", m_parent ) );
 
   real64 const eps = std::sqrt( std::numeric_limits< real64 >::epsilon() );
   real64 const tol = 1e-4;
@@ -510,7 +486,7 @@
   sat[2] = (1-alpha)*(1.0-sat[0]);
   while( sat[0] <= end_sat )
   {
-    testNumericalDerivatives( *relperm, sat, eps, tol );
+    test( sat, eps, tol );
     sat[0] += dS;
     sat[1] = alpha *(1-sat[0]);
     sat[2] = (1-alpha) *(1-sat[0]);
@@ -522,7 +498,7 @@
 {
   ::testing::InitGoogleTest( &argc, argv );
 
-  geosx::basicSetup( argc, argv );
+  geosx::GeosxState state( geosx::basicSetup( argc, argv ) );
 
   int const result = RUN_ALL_TESTS();
 
