--- conflicted
+++ resolved
@@ -143,11 +143,7 @@
   // we now use a finite-difference check of tangent stiffness to confirm
   // the analytical form is working properly.
 
-<<<<<<< HEAD
-  EXPECT_TRUE( cmw.checkSmallStrainStiffness( 0, 0, timeIncrement, data.strainIncrement ) );
-=======
-  EXPECT_TRUE( SolidUtilities::checkSmallStrainStiffness( cmw, 0, 0, data.strainIncrement ) );
->>>>>>> 7f6fe3ee
+  EXPECT_TRUE( SolidUtilities::checkSmallStrainStiffness( cmw, 0, 0, timeIncrement, data.strainIncrement ) );
 }
 
 
@@ -270,11 +266,7 @@
   // we now use a finite-difference check of tangent stiffness to confirm
   // the analytical form is working properly.
 
-<<<<<<< HEAD
-  EXPECT_TRUE( cmw.checkSmallStrainStiffness( 0, 0, timeIncrement, data.strainIncrement ) );
-=======
-  EXPECT_TRUE( SolidUtilities::checkSmallStrainStiffness( cmw, 0, 0, data.strainIncrement ) );
->>>>>>> 7f6fe3ee
+  EXPECT_TRUE( SolidUtilities::checkSmallStrainStiffness( cmw, 0, 0, timeIncrement, data.strainIncrement ) );
 }
 
 #ifdef USE_CUDA
