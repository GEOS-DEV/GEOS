/*
 * ------------------------------------------------------------------------------------------------------------
 * SPDX-License-Identifier: LGPL-2.1-only
 *
 * Copyright (c) 2018-2019 Lawrence Livermore National Security LLC
 * Copyright (c) 2018-2019 The Board of Trustees of the Leland Stanford Junior University
 * Copyright (c) 2018-2019 TotalEnergies
 * Copyright (c) 2019-     GEOSX Contributors
 * All right reserved
 *
 * See top level LICENSE, COPYRIGHT, CONTRIBUTORS, NOTICE, and ACKNOWLEDGEMENTS files for details.
 * ------------------------------------------------------------------------------------------------------------
 */

#include "gtest/gtest.h"

#include "constitutive/ConstitutiveManager.hpp"
#include "constitutive/solid/DruckerPrager.hpp"
#include "constitutive/solid/DruckerPragerExtended.hpp"
#include "constitutive/solid/InvariantDecompositions.hpp"
#include "constitutive/solid/SolidUtilities.hpp"
#include "dataRepository/xmlWrapper.hpp"
#include "common/GEOS_RAJA_Interface.hpp"

using namespace geos;
using namespace ::geos::constitutive;


struct StrainData
{
  real64 strainIncrement[6] = { };
};


template< typename CMW >
void getStress( CMW const cmw,
                real64 (& stress)[6] )
{
  forAll< serialPolicy >( 1, [&stress, cmw] ( localIndex const k )
  {
    stress[0] = cmw.m_newStress( k, 0, 0 );
    stress[1] = cmw.m_newStress( k, 0, 1 );
    stress[2] = cmw.m_newStress( k, 0, 2 );
    stress[3] = cmw.m_newStress( k, 0, 3 );
    stress[4] = cmw.m_newStress( k, 0, 4 );
    stress[5] = cmw.m_newStress( k, 0, 5 );
  } );
}


template< typename POLICY >
void testDruckerPragerDriver()
{
  // create a Drucker-Prager model, and test xml input
  conduit::Node node;
  dataRepository::Group rootGroup( "root", node );
  ConstitutiveManager constitutiveManager( "constitutive", &rootGroup );

  real64 const friction = 30.0; // will use later in checks

  string const inputStream =
    "<Constitutive>"
    "   <DruckerPrager"
    "      name=\"granite\" "
    "      defaultDensity=\"2700\" "
    "      defaultBulkModulus=\"1000.0\" "
    "      defaultShearModulus=\"1000.0\" "
    "      defaultFrictionAngle=\"" + std::to_string( friction )+ "\" "
                                                                  "      defaultDilationAngle=\"15.0\" "
                                                                  "      defaultHardeningRate=\"-2000.0\" "
                                                                  "      defaultCohesion=\"1\"/>"
                                                                  "</Constitutive>";

  xmlWrapper::xmlDocument xmlDocument;
  xmlWrapper::xmlResult xmlResult = xmlDocument.loadString( inputStream );
  if( !xmlResult )
  {
    GEOS_LOG_RANK_0( "XML parsed with errors!" );
    GEOS_LOG_RANK_0( "Error description: " << xmlResult.description());
    GEOS_LOG_RANK_0( "Error offset: " << xmlResult.offset );
  }

<<<<<<< HEAD
  xmlWrapper::xmlNode xmlConstitutiveNode = xmlDocument.child( "Constitutive" );
=======
  xmlWrapper::xmlNode xmlConstitutiveNode = xmlDocument.getChild( "Constitutive" );
>>>>>>> 071b10cf
  constitutiveManager.processInputFileRecursive( xmlDocument, xmlConstitutiveNode );
  constitutiveManager.postProcessInputRecursive();

  localIndex constexpr numElem = 2;
  localIndex constexpr numQuad = 4;

  dataRepository::Group disc( "discretization", &rootGroup );
  disc.resize( numElem );

  DruckerPrager & cm = constitutiveManager.getConstitutiveRelation< DruckerPrager >( "granite" );
  cm.allocateConstitutiveData( disc, numQuad );

  // confirm allocation sizes

  EXPECT_EQ( cm.size(), numElem );
  EXPECT_EQ( cm.numQuadraturePoints(), numQuad );

  // use updates class to run a uniaxial compression test.  the material
  // begins with some cohesion, but it quickly degrades to zero under
  // plastic loading.  at the end of the loading, we confirm the
  // stress point lies on the correctly-positioned yield surface.

  DruckerPrager::KernelWrapper cmw = cm.createKernelUpdates();

  StrainData data;
  data.strainIncrement[0] = -1e-4;
  real64 timeIncrement = 0;

  for( localIndex loadstep=0; loadstep < 50; ++loadstep )
  {
    forAll< POLICY >( 1, [=] GEOS_HOST_DEVICE ( localIndex const k )
    {
      real64 stress[6] = {0};
      real64 stiffness[6][6] = {{0}};
      cmw.smallStrainUpdate( k, 0, timeIncrement, data.strainIncrement, stress, stiffness );
    } );
    cm.saveConvergedState();
  }

  real64 stress[6] = {0};
  getStress( cmw, stress );

  // loading was set up to drive to total cohesion loss (c=0), at which
  // point the Q/P ratio should equal the slope of the DP yield surface:

  real64 invariantP, invariantQ;
  real64 deviator[6];

  twoInvariant::stressDecomposition( stress,
                                     invariantP,
                                     invariantQ,
                                     deviator );

  real64 phi = friction * M_PI / 180;
  real64 slope = -6 * sin( phi ) / ( 3 - sin( phi ) );

  EXPECT_TRUE( fabs( invariantQ / invariantP / slope - 1 ) < 1e-8 );

  // we now use a finite-difference check of tangent stiffness to confirm
  // the analytical form is working properly.

  EXPECT_TRUE( SolidUtilities::checkSmallStrainStiffness( cmw, 0, 0, timeIncrement, data.strainIncrement ) );
}


#ifdef GEOS_USE_DEVICE
TEST( DruckerPragerTests, testDruckerPragerDevice )
{
  testDruckerPragerDriver< geos::parallelDevicePolicy< > >();
}
#endif
TEST( DruckerPragerTests, testDruckerPragerHost )
{
  testDruckerPragerDriver< serialPolicy >();
}



template< typename POLICY >
void testDruckerPragerExtendedDriver()
{
  // create an Extended-Drucker-Prager model, and test xml input
  conduit::Node node;
  dataRepository::Group rootGroup( "root", node );
  ConstitutiveManager constitutiveManager( "constitutive", &rootGroup );

  real64 const initialFriction = 15.27;   // will use later in checks
  real64 const residualFriction = 23.05;
  real64 const cohesion = 1.0;

  string const inputStream =
    "<Constitutive>"
    "   <ExtendedDruckerPrager"
    "      name=\"granite\" "
    "      defaultDensity=\"2700\" "
    "      defaultBulkModulus=\"300\" "
    "      defaultShearModulus=\"300\" "
    "      defaultInitialFrictionAngle=\"" + std::to_string( initialFriction )+ "\" "
                                                                                "      defaultResidualFrictionAngle=\"" + std::to_string( residualFriction )+ "\" "
                                                                                                                                                              "      defaultDilationRatio=\"0.5\" "
                                                                                                                                                              "      defaultHardening=\"0.001\" "
                                                                                                                                                              "      defaultCohesion=\"" +
    std::to_string( cohesion )+ "\" "
                                "   />"
                                "</Constitutive>";

  xmlWrapper::xmlDocument xmlDocument;
  xmlWrapper::xmlResult xmlResult = xmlDocument.loadString( inputStream );
  if( !xmlResult )
  {
    GEOS_LOG_RANK_0( "XML parsed with errors!" );
    GEOS_LOG_RANK_0( "Error description: " << xmlResult.description());
    GEOS_LOG_RANK_0( "Error offset: " << xmlResult.offset );
  }

<<<<<<< HEAD
  xmlWrapper::xmlNode xmlConstitutiveNode = xmlDocument.child( "Constitutive" );
=======
  xmlWrapper::xmlNode xmlConstitutiveNode = xmlDocument.getChild( "Constitutive" );
>>>>>>> 071b10cf
  constitutiveManager.processInputFileRecursive( xmlDocument, xmlConstitutiveNode );
  constitutiveManager.postProcessInputRecursive();

  localIndex constexpr numElem = 2;
  localIndex constexpr numQuad = 4;

  dataRepository::Group disc( "discretization", &rootGroup );
  disc.resize( numElem );

  DruckerPragerExtended & cm = constitutiveManager.getConstitutiveRelation< DruckerPragerExtended >( "granite" );
  cm.allocateConstitutiveData( disc, numQuad );

  // confirm allocation sizes

  EXPECT_EQ( cm.size(), numElem );
  EXPECT_EQ( cm.numQuadraturePoints(), numQuad );

  // use updates class to run a uniaxial compression test.  the material
  // begins with some cohesion, but it quickly degrades to zero under
  // plastic loading.  at the end of the loading, we confirm the
  // stress point lies on the correctly-positioned yield surface.

  DruckerPragerExtended::KernelWrapper cmw = cm.createKernelUpdates();

  StrainData data;
  real64 timeIncrement = 0;
  data.strainIncrement[0] = -1e-3;
  real64 invariantP, invariantQ;
  real64 deviator[6] = {0};

  //FILE* fp = fopen("pq.txt","w");
  for( localIndex loadstep=0; loadstep < 300; ++loadstep )
  {
    forAll< POLICY >( 1, [=] GEOS_HOST_DEVICE ( localIndex const k )
    {
      real64 stress[6] = {0};
      real64 stiffness[6][6] = {{0}};
      cmw.smallStrainUpdate( k, 0, timeIncrement, data.strainIncrement, stress, stiffness );
    } );

    cm.saveConvergedState();

    real64 stress[6] = {0};
    getStress( cmw, stress );

    twoInvariant::stressDecomposition( stress,
                                       invariantP,
                                       invariantQ,
                                       deviator );
    //fprintf(fp,"%.4e %.4e %.4e\n",invariantP,invariantQ,total);
  }
  //fclose(fp);

  // loading was set up to drive to residual strength, at which
  // point the Q/(P-P0) ratio should equal the slope of residual yield surface:

  real64 phi_r = residualFriction * M_PI / 180;
  real64 slope_r = 6 * sin( phi_r ) / ( 3 - sin( phi_r ) );
  real64 phi_i = initialFriction * M_PI / 180;
  real64 slope_i = 6 * sin( phi_i ) / ( 3 - sin( phi_i ) );
  real64 intercept = 6 * cohesion * cos( phi_i ) / ( 3 - sin( phi_i ) ) / slope_i;

  EXPECT_TRUE( fabs( invariantQ / (invariantP-intercept) / slope_r + 1 ) < 1e-2 );

  // we now use a finite-difference check of tangent stiffness to confirm
  // the analytical form is working properly.

  EXPECT_TRUE( SolidUtilities::checkSmallStrainStiffness( cmw, 0, 0, timeIncrement, data.strainIncrement ) );
}

#ifdef GEOS_USE_DEVICE
TEST( DruckerPragerTests, testDruckerPragerExtendedDevice )
{
  testDruckerPragerExtendedDriver< geos::parallelDevicePolicy< > >();
}
#endif
TEST( DruckerPragerTests, testDruckerPragerExtendedHost )
{
  testDruckerPragerExtendedDriver< serialPolicy >();
}<|MERGE_RESOLUTION|>--- conflicted
+++ resolved
@@ -80,11 +80,7 @@
     GEOS_LOG_RANK_0( "Error offset: " << xmlResult.offset );
   }
 
-<<<<<<< HEAD
-  xmlWrapper::xmlNode xmlConstitutiveNode = xmlDocument.child( "Constitutive" );
-=======
   xmlWrapper::xmlNode xmlConstitutiveNode = xmlDocument.getChild( "Constitutive" );
->>>>>>> 071b10cf
   constitutiveManager.processInputFileRecursive( xmlDocument, xmlConstitutiveNode );
   constitutiveManager.postProcessInputRecursive();
 
@@ -200,11 +196,7 @@
     GEOS_LOG_RANK_0( "Error offset: " << xmlResult.offset );
   }
 
-<<<<<<< HEAD
-  xmlWrapper::xmlNode xmlConstitutiveNode = xmlDocument.child( "Constitutive" );
-=======
   xmlWrapper::xmlNode xmlConstitutiveNode = xmlDocument.getChild( "Constitutive" );
->>>>>>> 071b10cf
   constitutiveManager.processInputFileRecursive( xmlDocument, xmlConstitutiveNode );
   constitutiveManager.postProcessInputRecursive();
 
