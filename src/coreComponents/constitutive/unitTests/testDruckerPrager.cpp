--- conflicted
+++ resolved
@@ -93,12 +93,8 @@
   }
 
   xmlWrapper::xmlNode xmlConstitutiveNode = xmlDocument.getChild( "Constitutive" );
-<<<<<<< HEAD
   dataRepository::inputProcessing::AllProcessingPhases processor( xmlDocument, mergableNodes );
   processor.execute( constitutiveManager, xmlConstitutiveNode );
-=======
-  constitutiveManager.processInputFileRecursive( xmlDocument, xmlConstitutiveNode );
->>>>>>> 9a144b87
   constitutiveManager.postInputInitializationRecursive();
 
   localIndex constexpr numElem = 2;
@@ -225,12 +221,9 @@
   }
 
   xmlWrapper::xmlNode xmlConstitutiveNode = xmlDocument.getChild( "Constitutive" );
-<<<<<<< HEAD
   dataRepository::inputProcessing::AllProcessingPhases processor( xmlDocument, mergableNodes );
   processor.execute( constitutiveManager, xmlConstitutiveNode );
-=======
-  constitutiveManager.processInputFileRecursive( xmlDocument, xmlConstitutiveNode );
->>>>>>> 9a144b87
+
   constitutiveManager.postInputInitializationRecursive();
 
   localIndex constexpr numElem = 2;
