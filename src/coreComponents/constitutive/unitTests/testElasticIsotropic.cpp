--- conflicted
+++ resolved
@@ -94,17 +94,10 @@
   arrayView3d< real64, solid::STRESS_USD > const & stress = cm.getStress();
 
   real64 const strain = 0.1;
-<<<<<<< HEAD
-  real64 Ddt[ 6 ] = { 0 };
-  real64 Rot[ 3 ][ 3 ] = { { 0 } };
-  real64 timeIncrement = 0;
-  real64 pointStress[6];
-=======
   real64 Ddt[ 6 ]{};
   real64 Rot[ 3 ][ 3 ]{};
-
+  real64 timeIncrement = 0;
   real64 pointStress[6]{};
->>>>>>> 7f6fe3ee
   {
     Ddt[ 0 ] = strain;
     Rot[ 0 ][ 0 ] = 1;
@@ -112,11 +105,7 @@
     Rot[ 2 ][ 2 ] = 1;
     timeIncrement =0;
 
-<<<<<<< HEAD
-    cmw.hypoUpdate_StressOnly( 0, 0, timeIncrement, Ddt, Rot, pointStress );
-=======
-    SolidUtilities::hypoUpdate_StressOnly( cmw, 0, 0, Ddt, Rot, pointStress );
->>>>>>> 7f6fe3ee
+    SolidUtilities::hypoUpdate_StressOnly( cmw, 0, 0, timeIncrement, Ddt, Rot, pointStress );
 
     EXPECT_DOUBLE_EQ( stress( 0, 0, 0 ), (2.0/3.0*strain)*2*G + strain*K );
     EXPECT_DOUBLE_EQ( stress( 0, 0, 1 ), (-1.0/3.0*strain)*2*G + strain*K );
@@ -136,11 +125,7 @@
     Rot[ 2 ][ 2 ] = 1;
     timeIncrement = 0;
 
-<<<<<<< HEAD
-    cmw.hypoUpdate_StressOnly( 0, 0, timeIncrement, Ddt, Rot, pointStress );
-=======
-    SolidUtilities::hypoUpdate_StressOnly( cmw, 0, 0, Ddt, Rot, pointStress );
->>>>>>> 7f6fe3ee
+    SolidUtilities::hypoUpdate_StressOnly( cmw, 0, 0, timeIncrement, Ddt, Rot, pointStress );
 
     EXPECT_DOUBLE_EQ( stress( 0, 0, 0 ), (-1.0/3.0*strain)*2*G + strain*K );
     EXPECT_DOUBLE_EQ( stress( 0, 0, 1 ), (2.0/3.0*strain)*2*G + strain*K );
@@ -160,11 +145,7 @@
     Rot[ 2 ][ 2 ] = 1;
     timeIncrement =0;
 
-<<<<<<< HEAD
-    cmw.hypoUpdate_StressOnly( 0, 0, timeIncrement, Ddt, Rot, pointStress );
-=======
-    SolidUtilities::hypoUpdate_StressOnly( cmw, 0, 0, Ddt, Rot, pointStress );
->>>>>>> 7f6fe3ee
+    SolidUtilities::hypoUpdate_StressOnly( cmw, 0, 0, timeIncrement, Ddt, Rot, pointStress );
 
     EXPECT_DOUBLE_EQ( stress( 0, 0, 0 ), (-1.0/3.0*strain)*2*G + strain*K );
     EXPECT_DOUBLE_EQ( stress( 0, 0, 1 ), (-1.0/3.0*strain)*2*G + strain*K );
@@ -184,11 +165,7 @@
     Rot[ 2 ][ 2 ] = 1;
     timeIncrement = 0;
 
-<<<<<<< HEAD
-    cmw.hypoUpdate_StressOnly( 0, 0, timeIncrement, Ddt, Rot, pointStress );
-=======
-    SolidUtilities::hypoUpdate_StressOnly( cmw, 0, 0, Ddt, Rot, pointStress );
->>>>>>> 7f6fe3ee
+    SolidUtilities::hypoUpdate_StressOnly( cmw, 0, 0, timeIncrement, Ddt, Rot, pointStress );
 
     EXPECT_DOUBLE_EQ( stress( 0, 0, 0 ), 0 );
     EXPECT_DOUBLE_EQ( stress( 0, 0, 1 ), 0 );
@@ -208,11 +185,7 @@
     Rot[ 2 ][ 2 ] = 1;
     timeIncrement = 0;
 
-<<<<<<< HEAD
-    cmw.hypoUpdate_StressOnly( 0, 0, timeIncrement, Ddt, Rot, pointStress );
-=======
-    SolidUtilities::hypoUpdate_StressOnly( cmw, 0, 0, Ddt, Rot, pointStress );
->>>>>>> 7f6fe3ee
+    SolidUtilities::hypoUpdate_StressOnly( cmw, 0, 0, timeIncrement, Ddt, Rot, pointStress );
 
     EXPECT_DOUBLE_EQ( stress( 0, 0, 0 ), 0 );
     EXPECT_DOUBLE_EQ( stress( 0, 0, 1 ), 0 );
@@ -231,12 +204,7 @@
     Rot[ 1 ][ 1 ] = 1;
     Rot[ 2 ][ 2 ] = 1;
 
-<<<<<<< HEAD
-
-    cmw.hypoUpdate_StressOnly( 0, 0, timeIncrement, Ddt, Rot, pointStress );
-=======
-    SolidUtilities::hypoUpdate_StressOnly( cmw, 0, 0, Ddt, Rot, pointStress );
->>>>>>> 7f6fe3ee
+    SolidUtilities::hypoUpdate_StressOnly( cmw, 0, 0, timeIncrement, Ddt, Rot, pointStress );
 
     EXPECT_DOUBLE_EQ( stress( 0, 0, 0 ), 0 );
     EXPECT_DOUBLE_EQ( stress( 0, 0, 1 ), 0 );
