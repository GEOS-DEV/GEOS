--- conflicted
+++ resolved
@@ -211,14 +211,8 @@
 
   void SetUp() override
   {
-
-<<<<<<< HEAD
     dataRepository::testing::setupProblemFromXML( &state.getProblemManager(), xmlInput );
-    solver = &state.getProblemManager().getPhysicsSolverManager().getGroup< SinglePhaseFVM< SinglePhaseBase > >( "singleflow" );
-=======
-    setupProblemFromXML( state.getProblemManager(), xmlInput );
-    solver = &state.getProblemManager().getPhysicsSolverManager().getGroup< SinglePhaseFVM<> >( "singleflow" );
->>>>>>> 9a144b87
+    solver = &state.getProblemManager().getPhysicsSolverManager().getGroup< SinglePhaseFVM< > >( "singleflow" );
 
     DomainPartition & domain = state.getProblemManager().getDomainPartition();
 
