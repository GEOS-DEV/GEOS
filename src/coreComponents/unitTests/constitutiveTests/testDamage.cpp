/*
 * ------------------------------------------------------------------------------------------------------------
 * SPDX-License-Identifier: LGPL-2.1-only
 *
 * Copyright (c) 2018-2019 Lawrence Livermore National Security LLC
 * Copyright (c) 2018-2019 The Board of Trustees of the Leland Stanford Junior University
 * Copyright (c) 2018-2019 TotalEnergies
 * Copyright (c) 2019-     GEOSX Contributors
 * All right reserved
 *
 * See top level LICENSE, COPYRIGHT, CONTRIBUTORS, NOTICE, and ACKNOWLEDGEMENTS files for details.
 * ------------------------------------------------------------------------------------------------------------
 */

#include <gtest/gtest.h>

#include "constitutive/ConstitutiveManager.hpp"
#include "constitutive/solid/ElasticIsotropic.hpp"
#include "constitutive/solid/DamageSpectral.hpp"
#include "constitutive/solid/SolidUtilities.hpp"

#include "dataRepository/xmlWrapper.hpp"

using namespace geos;
using namespace ::geos::constitutive;

TEST( DamageTests, testDamageSpectral )
{
  // create a model and test xml input

  conduit::Node node;
  dataRepository::Group rootGroup( "root", node );
  ConstitutiveManager constitutiveManager( "constitutive", &rootGroup );

  string const inputStream =
    "<Constitutive>"
    "   <DamageSpectralElasticIsotropic"
    "      name=\"shale\" "
    "      defaultDensity=\"2700\" "
    "      defaultBulkModulus=\"1.7e5\" "
    "      defaultShearModulus=\"8.0e4\" "
    "      lengthScale=\"0.25\" "
    "      criticalFractureEnergy=\"54.0\" "
    "      criticalStrainEnergy=\"15.0\" "
    "   />"
    "</Constitutive>";

  xmlWrapper::xmlDocument xmlDocument;
  xmlWrapper::xmlResult xmlResult = xmlDocument.loadString( inputStream );
  if( !xmlResult )
  {
    GEOS_LOG_RANK_0( "XML parsed with errors!" );
    GEOS_LOG_RANK_0( "Error description: " << xmlResult.description());
    GEOS_LOG_RANK_0( "Error offset: " << xmlResult.offset );
  }

<<<<<<< HEAD
  xmlWrapper::xmlNode xmlConstitutiveNode = xmlDocument.child( "Constitutive" );
=======
  xmlWrapper::xmlNode xmlConstitutiveNode = xmlDocument.getChild( "Constitutive" );
>>>>>>> 071b10cf
  constitutiveManager.processInputFileRecursive( xmlDocument, xmlConstitutiveNode );
  constitutiveManager.postProcessInputRecursive();

  localIndex constexpr numElem = 2;
  localIndex constexpr numQuad = 4;

  dataRepository::Group disc( "discretization", &rootGroup );
  disc.resize( numElem );

  DamageSpectral< ElasticIsotropic > & cm = constitutiveManager.getConstitutiveRelation< DamageSpectral< ElasticIsotropic > >( "shale" );
  cm.allocateConstitutiveData( disc, numQuad );

  // confirm allocation sizes

  EXPECT_EQ( cm.size(), numElem );
  EXPECT_EQ( cm.numQuadraturePoints(), numQuad );

  // use updates class to run a uniaxial load test

  DamageSpectral< ElasticIsotropic >::KernelWrapper cmw = cm.createKernelUpdates();

  real64 strainIncrement[6] = {1e-4, 0, 0, 0, 0, 0};
  real64 timeIncrement =0;
  real64 stress[6]{};
  real64 stiffness[6][6]{};

  for( localIndex loadstep=0; loadstep < 50; ++loadstep )
  {
    cmw.smallStrainUpdate( 0, 0, timeIncrement, strainIncrement, stress, stiffness );
    cm.saveConvergedState();
  }

  // we now use a finite-difference check of tangent stiffness to confirm
  // the analytical form is working properly.
  EXPECT_TRUE( SolidUtilities::checkSmallStrainStiffness( cmw, 0, 0, timeIncrement, strainIncrement ) );
}<|MERGE_RESOLUTION|>--- conflicted
+++ resolved
@@ -54,11 +54,7 @@
     GEOS_LOG_RANK_0( "Error offset: " << xmlResult.offset );
   }
 
-<<<<<<< HEAD
-  xmlWrapper::xmlNode xmlConstitutiveNode = xmlDocument.child( "Constitutive" );
-=======
   xmlWrapper::xmlNode xmlConstitutiveNode = xmlDocument.getChild( "Constitutive" );
->>>>>>> 071b10cf
   constitutiveManager.processInputFileRecursive( xmlDocument, xmlConstitutiveNode );
   constitutiveManager.postProcessInputRecursive();
 
