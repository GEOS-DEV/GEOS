# Specify list of tests
set( gtest_geosx_tests testToolchain.cpp )

# NOTE: we explicitly depend on internal libraries in order to check for the spurious addition of -DNDEBUG flag
<<<<<<< HEAD
set( dependencyList ${parallelDeps} gtest physicsPackages discretizationMethods fieldSpecification linearAlgebra dataRepository events fileIO optionparser HDF5::HDF5  )
=======
set( dependencyList ${parallelDeps}  physicsSolvers )
set( tplDependencyList ${parallelDeps} gtest HDF5::HDF5 optionparser )
geos_decorate_link_dependencies( LIST decoratedDependencies
                                 DEPENDENCIES ${dependencyList} )
>>>>>>> 540f6061

# Add gtest C++ based tests
foreach(test ${gtest_geosx_tests})
    get_filename_component( test_name ${test} NAME_WE )

    blt_add_executable( NAME ${test_name}
                        SOURCES ${test}
                        OUTPUT_DIR ${TEST_OUTPUT_DIRECTORY}
                        DEPENDS_ON ${decoratedDependencies} ${tplDependencyList} )

    geos_add_test( NAME ${test_name}
                   COMMAND ${test_name} )

    # NOTE: we explicitly depend on internal headers in order to check for the spurious addition of -DNDEBUG flag
    target_include_directories( ${test_name} PUBLIC ${CMAKE_SOURCE_DIR}/coreComponents )
endforeach()<|MERGE_RESOLUTION|>--- conflicted
+++ resolved
@@ -2,14 +2,10 @@
 set( gtest_geosx_tests testToolchain.cpp )
 
 # NOTE: we explicitly depend on internal libraries in order to check for the spurious addition of -DNDEBUG flag
-<<<<<<< HEAD
-set( dependencyList ${parallelDeps} gtest physicsPackages discretizationMethods fieldSpecification linearAlgebra dataRepository events fileIO optionparser HDF5::HDF5  )
-=======
-set( dependencyList ${parallelDeps}  physicsSolvers )
+set( dependencyList ${parallelDeps}  physicsPackages )
 set( tplDependencyList ${parallelDeps} gtest HDF5::HDF5 optionparser )
 geos_decorate_link_dependencies( LIST decoratedDependencies
                                  DEPENDENCIES ${dependencyList} )
->>>>>>> 540f6061
 
 # Add gtest C++ based tests
 foreach(test ${gtest_geosx_tests})
