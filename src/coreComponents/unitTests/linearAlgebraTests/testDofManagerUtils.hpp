/*
 * ------------------------------------------------------------------------------------------------------------
 * SPDX-License-Identifier: LGPL-2.1-only
 *
 * Copyright (c) 2018-2020 Lawrence Livermore National Security LLC
 * Copyright (c) 2018-2020 The Board of Trustees of the Leland Stanford Junior University
 * Copyright (c) 2018-2020 TotalEnergies
 * Copyright (c) 2019-     GEOSX Contributors
 * All rights reserved
 *
 * See top level LICENSE, COPYRIGHT, CONTRIBUTORS, NOTICE, and ACKNOWLEDGEMENTS files for details.
 * ------------------------------------------------------------------------------------------------------------
 */

/**
 * @file testDofManagerUtils.hpp
 */

#ifndef GEOS_LINEARALGEBRA_UNITTESTS_TESTDOFMANAGERUTILS_HPP_
#define GEOS_LINEARALGEBRA_UNITTESTS_TESTDOFMANAGERUTILS_HPP_

#include "common/DataTypes.hpp"
#include "mesh/MeshLevel.hpp"

#include <gtest/gtest.h>

namespace geos
{

namespace testing
{

/**
 * @brief Set up a problem from an xml input buffer
 * @param problemManager the target problem manager
 * @param xmlInput       the XML input string
 */
void setupProblemFromXML( ProblemManager * const problemManager, char const * const xmlInput )
{
  xmlWrapper::xmlDocument xmlDocument;
  xmlWrapper::xmlResult xmlResult = xmlDocument.loadString( xmlInput );
  if( !xmlResult )
  {
    GEOS_LOG_RANK_0( "XML parsed with errors!" );
    GEOS_LOG_RANK_0( "Error description: " << xmlResult.description());
    GEOS_LOG_RANK_0( "Error offset: " << xmlResult.offset );
  }

  int mpiSize = MpiWrapper::commSize( MPI_COMM_GEOSX );
  dataRepository::Group & commandLine =
    problemManager->getGroup< dataRepository::Group >( problemManager->groupKeys.commandLine );
  commandLine.registerWrapper< integer >( problemManager->viewKeys.xPartitionsOverride.key() ).
    setApplyDefaultValue( mpiSize );

<<<<<<< HEAD
  xmlWrapper::xmlNode xmlProblemNode = xmlDocument.child( dataRepository::keys::ProblemManager );
=======
  xmlWrapper::xmlNode xmlProblemNode = xmlDocument.getChild( dataRepository::keys::ProblemManager );
>>>>>>> 071b10cf
  problemManager->processInputFileRecursive( xmlDocument, xmlProblemNode );

  // Open mesh levels
  DomainPartition & domain = problemManager->getDomainPartition();
  MeshManager & meshManager = problemManager->getGroup< MeshManager >( problemManager->groupKeys.meshManager );
  meshManager.generateMeshLevels( domain );

  ElementRegionManager & elementManager = domain.getMeshBody( 0 ).getBaseDiscretization().getElemManager();
  xmlWrapper::xmlNode topLevelNode = xmlProblemNode.child( elementManager.getName().c_str() );
  elementManager.processInputFileRecursive( xmlDocument, topLevelNode );
  elementManager.postProcessInputRecursive();

  problemManager->problemSetup();
  problemManager->applyInitialConditions();
}

/**
 * @brief Get a region list from an input list (empty region lists to mean all regions in the mesh).
 * @param mesh  pointer to the mesh
 * @param input input list of region names (may be empty)
 * @return the list of region names (same as input unless input is empty)
 *
 * Mainly used to allow empty region lists to mean all regions.
 */
std::vector< DofManager::FieldSupport > getRegions( DomainPartition const & domain, std::vector< DofManager::FieldSupport > const & input )
{
  std::vector< DofManager::FieldSupport > regions( input.begin(), input.end() );
  for( DofManager::FieldSupport & support : regions )
  {
    if( support.regionNames.empty() )
    {
      MeshBody const & meshBody = domain.getMeshBody( support.meshBodyName );
      MeshLevel const & meshLevel = meshBody.getMeshLevel( support.meshLevelName );
      meshLevel.getElemManager().forElementRegions( [&]( ElementRegionBase const & region )
      {
        support.regionNames.insert( region.getName() );
      } );
    }
  }
  return regions;
}

namespace internal
{

template< FieldLocation LOC >
struct testMeshHelper {};

template<>
struct testMeshHelper< FieldLocation::Node >
{
  static constexpr auto managerKey()
  { return MeshLevel::groupStructKeys::nodeManagerString(); }

  static constexpr auto elemMapKey()
  { return ElementSubRegionBase::viewKeyStruct::nodeListString(); }

  template< typename SUBREGION > using ElemToObjMap = typename SUBREGION::NodeMapType;
};

template<>
struct testMeshHelper< FieldLocation::Face >
{
  static constexpr auto managerKey()
  { return MeshLevel::groupStructKeys::faceManagerString(); }

  static constexpr auto elemMapKey()
  { return ElementSubRegionBase::viewKeyStruct::faceListString(); }

  template< typename SUBREGION > using ElemToObjMap = typename SUBREGION::FaceMapType;
};

template< int USD >
localIndex size1( arrayView2d< localIndex const, USD > const & map,
                  localIndex const GEOS_UNUSED_PARAM( i0 ) )
{
  return map.size( 1 );
}

localIndex size1( arrayView1d< arrayView1d< localIndex const > const > const & map, localIndex const i0 )
{
  return map[i0].size();
}

localIndex size1( ArrayOfArraysView< localIndex const > const & map, localIndex const i0 )
{
  return map.sizeOfArray( i0 );
}

template< FieldLocation LOC >
struct forLocalObjectsImpl
{
  template< typename LAMBDA, typename REGIONS_CONTAINER >
  static void f( MeshLevel const & mesh,
                 REGIONS_CONTAINER const & regions,
                 LAMBDA lambda )
  {
    using helper = testMeshHelper< LOC >;
    ObjectManagerBase const & manager = mesh.getGroup< ObjectManagerBase >( helper::managerKey() );

    arrayView1d< integer const > ghostRank = manager.ghostRank();

    array1d< bool > visited( ghostRank.size() );

    mesh.getElemManager().forElementSubRegions( regions, [&]( localIndex const, auto const & subRegion )
    {
      using MapType = typename helper::template ElemToObjMap< std::remove_reference_t< decltype( subRegion ) > >;

      traits::ViewTypeConst< MapType > const
      elemToObjMap = subRegion.template getReference< MapType >( helper::elemMapKey() );

      for( localIndex k = 0; k < subRegion.size(); ++k )
      {
        for( localIndex a = 0; a < size1( elemToObjMap, k ); ++a )
        {
          localIndex const idx = elemToObjMap[k][a];
          if( ghostRank[idx] < 0 && !std::exchange( visited[idx], true ) )
          {
            lambda( idx );
          }
        }
      }
    } );
  }
};

template<>
struct forLocalObjectsImpl< FieldLocation::Elem >
{
  template< typename LAMBDA, typename REGIONS_CONTAINER >
  static void f( MeshLevel const & mesh,
                 REGIONS_CONTAINER const & regions,
                 LAMBDA lambda )
  {
    // make a list of regions
    ElementRegionManager const & elemManager = mesh.getElemManager();

    elemManager.forElementSubRegionsComplete< ElementSubRegionBase >( regions,
                                                                      [&]( localIndex const,
                                                                           localIndex const er,
                                                                           localIndex const esr,
                                                                           ElementRegionBase const &,
                                                                           ElementSubRegionBase const & subRegion )
    {
      arrayView1d< integer const > ghostRank = subRegion.ghostRank();

      for( localIndex ei = 0; ei < subRegion.size(); ++ei )
      {
        if( ghostRank[ei] < 0 )
        {
          lambda( std::array< localIndex, 3 > { er, esr, ei} );
        }
      }
    } );
  }
};

} // namespace internal

/**
 * @brief Apply a lambda to all locally owned mesh objects in the mesh.
 * @tparam LOC type of mesh location (Node, Element, etc.)
 * @tparam LAMBDA type of lambda
 * @param mesh    pointer to the mesh
 * @param regions list of input region names to loop over
 * @param lambda  the lambda to apply
 */
template< FieldLocation LOC, typename REGIONS_CONTAINER, typename LAMBDA >
void forLocalObjects( MeshLevel const & mesh,
                      REGIONS_CONTAINER const & regions,
                      LAMBDA && lambda )
{
  internal::forLocalObjectsImpl< LOC >::template f( mesh, regions, std::forward< LAMBDA >( lambda ) );
}

/**
 * @brief Count the number of local objects in the mesh.
 * @tparam LOC type of mesh location (Node, Element, etc.)
 * @param mesh    pointer to the mesh
 * @param regions list of input region names to loop over
 * @return the number of locally owned objects (e.g. nodes)
 */
template< FieldLocation LOC >
localIndex countLocalObjects( DomainPartition const & domain, std::vector< DofManager::FieldSupport > const & support )
{
  localIndex numLocal = 0;
  for( DofManager::FieldSupport const & regions : support )
  {
    MeshBody const & meshBody = domain.getMeshBody( regions.meshBodyName );
    MeshLevel const & meshLevel = meshBody.getMeshLevel( regions.meshLevelName );

    forLocalObjects< LOC >( meshLevel, regions.regionNames, [&]( auto const & ) { ++numLocal; } );
  }
  return numLocal;
}

/**
 * @brief Create a TPFA-type sparsity pattern.
 * @param mesh        pointer to the mesh
 * @param dofIndexKey the DofManager key for the dof index array
 * @param regions     list of region names to include (if empty, all regions are used)
 * @param numComp     number of components per cell
 * @param sparsity    the matrix to be populated, must be properly sized.
 */
void makeSparsityTPFA( DomainPartition const & domain,
                       string const & dofIndexKey,
                       std::vector< DofManager::FieldSupport > const & support,
                       globalIndex const rankOffset,
                       localIndex const numComp,
                       CRSMatrix< real64 > & sparsity )
{
  for( DofManager::FieldSupport const & regions : support )
  {
    MeshBody const & meshBody = domain.getMeshBody( regions.meshBodyName );
    MeshLevel const & mesh = meshBody.getMeshLevel( regions.meshLevelName );

    ElementRegionManager const & elemManager = mesh.getElemManager();
    FaceManager const & faceManager = mesh.getFaceManager();

    ElementRegionManager::ElementViewAccessor< arrayView1d< globalIndex const > > elemDofIndex =
      elemManager.constructViewAccessor< array1d< globalIndex >, arrayView1d< globalIndex const > >( dofIndexKey );

    // Make a set of target region indices to check face fluxes.
    SortedArray< localIndex > regionSet;
    elemManager.forElementRegions( regions.regionNames, [&]( localIndex const, ElementRegionBase const & region )
    {
      regionSet.insert( region.getIndexInParent() );
    } );

    // prepare data for assembly loop
    FaceManager::ElemMapType const & faceToElem = faceManager.toElementRelation();
    localIndex const numElem = faceToElem.size( 1 );

    array1d< globalIndex > localDofIndex( numElem * numComp );

    array2d< real64 > localValues( numElem * numComp, numElem * numComp );
    localValues.setValues< serialPolicy >( 1.0 );

    // Loop over faces and assemble TPFA-style "flux" contributions
    for( localIndex kf=0; kf<faceManager.size(); ++kf )
    {
      localIndex const er0 = faceToElem.m_toElementRegion[kf][0];
      localIndex const er1 = faceToElem.m_toElementRegion[kf][1];

      if( er0 >= 0 && er1 >= 0 && regionSet.contains( er0 ) && regionSet.contains( er1 ) )
      {
        localIndex count = 0;
        for( localIndex ke = 0; ke < numElem; ++ke )
        {
          localIndex const er  = faceToElem.m_toElementRegion[kf][ke];
          localIndex const esr = faceToElem.m_toElementSubRegion[kf][ke];
          localIndex const ei  = faceToElem.m_toElementIndex[kf][ke];

          if( er>-1 && esr>-1 && ei>-1 )
          {
            for( localIndex c = 0; c < numComp; ++c )
            {
              localDofIndex[count++] = elemDofIndex[er][esr][ei] + c;
            }
          }
        }
        std::sort( localDofIndex.begin(), localDofIndex.end() );
        for( localIndex row=0; row<count; ++row )
        {
          localIndex const localDofNumber = localDofIndex[row] - rankOffset;
          if( localDofNumber < 0 || localDofNumber >= sparsity.numRows() )
            continue;
          sparsity.insertNonZeros( localDofNumber,
                                   localDofIndex.data(),
                                   localValues.data(),
                                   count );
        }
      }
    }
  }
}

/**
 * @brief Populate a FEM-type sparsity pattern.
 * @param mesh        pointer to the mesh
 * @param dofIndexKey the DofManager key for the dof index array
 * @param regions     list of region names to include (if empty, all regions are used)
 * @param numComp     number of components per node
 * @param sparsity    the matrix to be populated, must be properly sized.
 */
void makeSparsityFEM( DomainPartition const & domain,
                      string const & dofIndexKey,
                      std::vector< DofManager::FieldSupport > const & support,
                      globalIndex const rankOffset,
                      localIndex const numComp,
                      CRSMatrix< real64 > & sparsity )
{
  for( DofManager::FieldSupport const & regions : support )
  {
    MeshBody const & meshBody = domain.getMeshBody( regions.meshBodyName );
    MeshLevel const & mesh = meshBody.getMeshLevel( regions.meshLevelName );

    ElementRegionManager const & elemManager = mesh.getElemManager();
    NodeManager const & nodeManager = mesh.getNodeManager();

    arrayView1d< globalIndex const > nodeDofIndex = nodeManager.getReference< array1d< globalIndex > >( dofIndexKey );

    // perform assembly loop over elements
    elemManager.forElementSubRegions( regions.regionNames, [&]( localIndex const, auto const & subRegion )
    {
      using NodeMapType = typename TYPEOFREF( subRegion ) ::NodeMapType;
      traits::ViewTypeConst< NodeMapType > const
      nodeMap = subRegion.template getReference< NodeMapType >( ElementSubRegionBase::viewKeyStruct::nodeListString() );

      localIndex const numNode = subRegion.numNodesPerElement();
      array1d< globalIndex > localDofIndex( numNode * numComp );
      array2d< real64 > localValues( numNode * numComp, numNode * numComp );
      localValues.setValues< serialPolicy >( 1.0 );

      for( localIndex k = 0; k < subRegion.size(); ++k )
      {
        for( localIndex a = 0; a < numNode; ++a )
        {
          for( localIndex c = 0; c < numComp; ++c )
          {
            localDofIndex[a * numComp + c] = nodeDofIndex[nodeMap[k][a]] + c;
          }
        }
        std::sort( localDofIndex.begin(), localDofIndex.end() );
        for( localIndex row=0; row<(numNode * numComp); ++row )
        {
          localIndex const localDofNumber = localDofIndex[row] - rankOffset;
          if( localDofNumber < 0 || localDofNumber >= sparsity.numRows() )
            continue;
          sparsity.insertNonZeros( localDofNumber,
                                   localDofIndex.data(),
                                   localValues.data(),
                                   (numNode * numComp) );
        }
      }
    } );
  }
}

/**
 * @brief Populate a FEM/FVM coupling sparsity.
 * @param mesh            pointer to the mesh
 * @param dofIndexKeyNode the DofManager key for the node-based dof index array
 * @param dofIndexKeyElem the DofManager key for the element-based dof index array
 * @param regions         list of region names to include (if empty, all regions are used)
 * @param numCompNode     number of components per node
 * @param numCompElem     number of components per element
 * @param sparsity        the matrix to be populated, must be properly sized.
 */
void makeSparsityFEM_FVM( DomainPartition const & domain,
                          string const & dofIndexKeyNode,
                          string const & dofIndexKeyElem,
                          std::vector< DofManager::FieldSupport > const & support,
                          globalIndex const rankOffset,
                          localIndex const numCompNode,
                          localIndex const numCompElem,
                          CRSMatrix< real64 > & sparsity )
{
  for( DofManager::FieldSupport const & regions : support )
  {
    MeshBody const & meshBody = domain.getMeshBody( regions.meshBodyName );
    MeshLevel const & mesh = meshBody.getMeshLevel( regions.meshLevelName );

    ElementRegionManager const & elemManager = mesh.getElemManager();
    NodeManager const & nodeManager = mesh.getNodeManager();

    arrayView1d< globalIndex const > nodeDofIndex =
      nodeManager.getReference< array1d< globalIndex > >( dofIndexKeyNode );

    // perform assembly loop over elements
    elemManager.forElementSubRegions( regions.regionNames, [&]( localIndex const, auto const & subRegion )
    {
      using NodeMapType = typename TYPEOFREF( subRegion ) ::NodeMapType;
      traits::ViewTypeConst< NodeMapType > const
      nodeMap = subRegion.template getReference< NodeMapType >( ElementSubRegionBase::viewKeyStruct::nodeListString() );

      arrayView1d< globalIndex const > elemDofIndex =
        subRegion.template getReference< array1d< globalIndex > >( dofIndexKeyElem );

      localIndex const numNode = subRegion.numNodesPerElement();

      array1d< globalIndex > localNodeDofIndex( numNode * numCompNode );
      array1d< globalIndex > localElemDofIndex( numCompElem );
      array2d< real64 > localValues1( numNode * numCompNode, numCompElem );
      localValues1.setValues< serialPolicy >( 1.0 );
      array2d< real64 > localValues2( numCompElem, numNode * numCompNode );
      localValues2.setValues< serialPolicy >( 1.0 );

      for( localIndex k = 0; k < subRegion.size(); ++k )
      {
        for( localIndex c = 0; c < numCompElem; ++c )
        {
          localElemDofIndex[c] = elemDofIndex[k] + c;
        }
        for( localIndex a = 0; a < numNode; ++a )
        {
          for( localIndex c = 0; c < numCompNode; ++c )
          {
            localNodeDofIndex[a * numCompNode + c] = nodeDofIndex[nodeMap[k][a]] + c;
          }
        }

        std::sort( localNodeDofIndex.begin(), localNodeDofIndex.end() );
        std::sort( localElemDofIndex.begin(), localElemDofIndex.end() );

        for( localIndex row=0; row<(numNode * numCompNode); ++row )
        {
          localIndex const localDofNumber = localNodeDofIndex[row] - rankOffset;
          if( localDofNumber < 0 || localDofNumber >= sparsity.numRows() )
            continue;
          sparsity.insertNonZeros( localDofNumber,
                                   localElemDofIndex.data(),
                                   localValues1.data(),
                                   numCompElem );
        }

        for( localIndex row=0; row<(numCompElem); ++row )
        {
          localIndex const localDofNumber = localElemDofIndex[row] - rankOffset;
          if( localDofNumber < 0 || localDofNumber >= sparsity.numRows() )
            continue;
          sparsity.insertNonZeros( localDofNumber,
                                   localNodeDofIndex.data(),
                                   localValues2.data(),
                                   (numNode * numCompNode) );
        }

      }
    } );
  }
}

/**
 * @brief Create a mass matrix-type sparsity pattern (diagonal)
 * @param mesh        pointer to the mesh
 * @param dofIndexKey the DofManager key for the dof index array
 * @param regions     list of region names to include (if empty, all regions are used)
 * @param numComp     number of components per cell
 * @param sparsity    the matrix to be populated
 */
void makeSparsityMass( DomainPartition const & domain,
                       string const & dofIndexKey,
                       std::vector< DofManager::FieldSupport > const & support,
                       globalIndex const rankOffset,
                       localIndex const numComp,
                       CRSMatrix< real64 > & sparsity )
{

  for( DofManager::FieldSupport const & regions : support )
  {
    MeshBody const & meshBody = domain.getMeshBody( regions.meshBodyName );
    MeshLevel const & mesh = meshBody.getMeshLevel( regions.meshLevelName );

    ElementRegionManager const & elemManager = mesh.getElemManager();

    ElementRegionManager::ElementViewAccessor< arrayView1d< globalIndex const > > elemDofIndex =
      elemManager.constructViewAccessor< array1d< globalIndex >, arrayView1d< globalIndex const > >( dofIndexKey );

    array1d< globalIndex > localDofIndex( numComp );
    array2d< real64 > localValues( numComp, numComp );
    localValues.setValues< serialPolicy >( 1.0 );

    forLocalObjects< FieldLocation::Elem >( mesh, regions.regionNames, [&]( auto const & idx )
    {
      for( localIndex c = 0; c < numComp; ++c )
      {
        localDofIndex[c] = elemDofIndex[idx[0]][idx[1]][idx[2]] + c;
      }

      std::sort( localDofIndex.begin(), localDofIndex.end() );
      for( localIndex row=0; row<numComp; ++row )
      {
        localIndex const localDofNumber = localDofIndex[row] - rankOffset;
        if( localDofNumber < 0 || localDofNumber >= sparsity.numRows() )
          continue;
        sparsity.insertNonZeros( localDofNumber,
                                 localDofIndex.data(),
                                 localValues.data(),
                                 numComp );
      }

    } );
  }
}

/**
 * @brief Create a flux sparsity pattern (face-based dofs coupled via elements)
 * @param mesh        pointer to the mesh
 * @param dofIndexKey the DofManager key for the dof index array
 * @param regions     list of region names to include (if empty, all regions are used)
 * @param numComp     number of components per cell
 * @param sparsity    the matrix to be populated
 */
void makeSparsityFlux( DomainPartition const & domain,
                       string const & dofIndexKey,
                       std::vector< DofManager::FieldSupport > const & support,
                       globalIndex const rankOffset,
                       localIndex const numComp,
                       CRSMatrix< real64 > & sparsity )
{
  for( DofManager::FieldSupport const & regions : support )
  {
    MeshBody const & meshBody = domain.getMeshBody( regions.meshBodyName );
    MeshLevel const & mesh = meshBody.getMeshLevel( regions.meshLevelName );
    ElementRegionManager const & elemManager = mesh.getElemManager();
    FaceManager const & faceManager = mesh.getFaceManager();

    arrayView1d< globalIndex const > faceDofIndex =
      faceManager.getReference< array1d< globalIndex > >( dofIndexKey );

    // perform assembly loop over elements
    elemManager.forElementSubRegions( regions.regionNames, [&]( localIndex const, auto const & subRegion )
    {
      using FaceMapType = typename TYPEOFREF( subRegion ) ::FaceMapType;
      traits::ViewTypeConst< FaceMapType > const
      faceMap = subRegion.template getReference< FaceMapType >( ElementSubRegionBase::viewKeyStruct::faceListString() );

      localIndex const numFace = subRegion.numFacesPerElement();
      array1d< globalIndex > localDofIndex( numFace * numComp );
      array2d< real64 > localValues( numFace * numComp, numFace * numComp );
      localValues.setValues< serialPolicy >( 1.0 );

      for( localIndex k = 0; k < subRegion.size(); ++k )
      {
        for( localIndex a = 0; a < numFace; ++a )
        {
          for( localIndex c = 0; c < numComp; ++c )
          {
            localDofIndex[a * numComp + c] = faceDofIndex[faceMap[k][a]] + c;
          }
        }

        std::sort( localDofIndex.begin(), localDofIndex.end() );

        for( localIndex row=0; row<(numFace*numComp); ++row )
        {
          localIndex const localDofNumber = localDofIndex[row] - rankOffset;
          if( localDofNumber < 0 || localDofNumber >= sparsity.numRows() )
            continue;
          sparsity.insertNonZeros( localDofNumber,
                                   localDofIndex.data(),
                                   localValues.data(),
                                   (numFace*numComp) );
        }

      }
    } );
  }
}

} // namespace testing
} // namespace geos

#endif //GEOS_LINEARALGEBRA_UNITTESTS_TESTDOFMANAGERUTILS_HPP_<|MERGE_RESOLUTION|>--- conflicted
+++ resolved
@@ -52,11 +52,7 @@
   commandLine.registerWrapper< integer >( problemManager->viewKeys.xPartitionsOverride.key() ).
     setApplyDefaultValue( mpiSize );
 
-<<<<<<< HEAD
-  xmlWrapper::xmlNode xmlProblemNode = xmlDocument.child( dataRepository::keys::ProblemManager );
-=======
   xmlWrapper::xmlNode xmlProblemNode = xmlDocument.getChild( dataRepository::keys::ProblemManager );
->>>>>>> 071b10cf
   problemManager->processInputFileRecursive( xmlDocument, xmlProblemNode );
 
   // Open mesh levels
