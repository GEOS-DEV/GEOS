/*
 * ------------------------------------------------------------------------------------------------------------
 * SPDX-License-Identifier: LGPL-2.1-only
 *
 * Copyright (c) 2018-2020 Lawrence Livermore National Security LLC
 * Copyright (c) 2018-2020 The Board of Trustees of the Leland Stanford Junior University
 * Copyright (c) 2018-2020 TotalEnergies
 * Copyright (c) 2019-     GEOSX Contributors
 * All rights reserved
 *
 * See top level LICENSE, COPYRIGHT, CONTRIBUTORS, NOTICE, and ACKNOWLEDGEMENTS files for details.
 * ------------------------------------------------------------------------------------------------------------
 */

/**
 * @file testDofManagerUtils.hpp
 */

#ifndef GEOS_LINEARALGEBRA_UNITTESTS_TESTDOFMANAGERUTILS_HPP_
#define GEOS_LINEARALGEBRA_UNITTESTS_TESTDOFMANAGERUTILS_HPP_

#include "common/DataTypes.hpp"
#include "dataRepository/InputProcessing.hpp"
#include "mesh/MeshLevel.hpp"
#include "unitTests/dataRepositoryTests/utils.hpp"

#include <gtest/gtest.h>

namespace geos
{

namespace testing
{

/**
<<<<<<< HEAD
=======
 * @brief Set up a problem from an xml input buffer
 * @param problemManager the target problem manager
 * @param xmlInput       the XML input string
 */
void setupProblemFromXML( ProblemManager * const problemManager, char const * const xmlInput )
{
  xmlWrapper::xmlDocument xmlDocument;
  xmlWrapper::xmlResult xmlResult = xmlDocument.loadString( xmlInput );
  if( !xmlResult )
  {
    GEOS_LOG_RANK_0( "XML parsed with errors!" );
    GEOS_LOG_RANK_0( "Error description: " << xmlResult.description());
    GEOS_LOG_RANK_0( "Error offset: " << xmlResult.offset );
  }

  int mpiSize = MpiWrapper::commSize( MPI_COMM_GEOSX );
  dataRepository::Group & commandLine =
    problemManager->getGroup< dataRepository::Group >( problemManager->groupKeys.commandLine );
  commandLine.registerWrapper< integer >( problemManager->viewKeys.xPartitionsOverride.key() ).
    setApplyDefaultValue( mpiSize );

  xmlWrapper::xmlNode xmlProblemNode = xmlDocument.getChild( dataRepository::keys::ProblemManager );
  problemManager->processInputFileRecursive( xmlDocument, xmlProblemNode );

  // Open mesh levels
  DomainPartition & domain = problemManager->getDomainPartition();
  MeshManager & meshManager = problemManager->getGroup< MeshManager >( problemManager->groupKeys.meshManager );
  meshManager.generateMeshLevels( domain );

  ElementRegionManager & elementManager = domain.getMeshBody( 0 ).getBaseDiscretization().getElemManager();
  xmlWrapper::xmlNode topLevelNode = xmlProblemNode.child( elementManager.getName().c_str() );
  elementManager.processInputFileRecursive( xmlDocument, topLevelNode );
  elementManager.postInputInitializationRecursive();

  problemManager->problemSetup();
  problemManager->applyInitialConditions();
}

/**
>>>>>>> 9a144b87
 * @brief Get a region list from an input list (empty region lists to mean all regions in the mesh).
 * @param mesh  pointer to the mesh
 * @param input input list of region names (may be empty)
 * @return the list of region names (same as input unless input is empty)
 *
 * Mainly used to allow empty region lists to mean all regions.
 */
std::vector< DofManager::FieldSupport > getRegions( DomainPartition const & domain, std::vector< DofManager::FieldSupport > const & input )
{
  std::vector< DofManager::FieldSupport > regions( input.begin(), input.end() );
  for( DofManager::FieldSupport & support : regions )
  {
    if( support.regionNames.empty() )
    {
      MeshBody const & meshBody = domain.getMeshBody( support.meshBodyName );
      MeshLevel const & meshLevel = meshBody.getMeshLevel( support.meshLevelName );
      meshLevel.getElemManager().forElementRegions( [&]( ElementRegionBase const & region )
      {
        support.regionNames.insert( region.getName() );
      } );
    }
  }
  return regions;
}

namespace internal
{

template< FieldLocation LOC >
struct testMeshHelper {};

template<>
struct testMeshHelper< FieldLocation::Node >
{
  static constexpr auto managerKey()
  { return MeshLevel::groupStructKeys::nodeManagerString(); }

  static constexpr auto elemMapKey()
  { return ElementSubRegionBase::viewKeyStruct::nodeListString(); }

  template< typename SUBREGION > using ElemToObjMap = typename SUBREGION::NodeMapType;
};

template<>
struct testMeshHelper< FieldLocation::Face >
{
  static constexpr auto managerKey()
  { return MeshLevel::groupStructKeys::faceManagerString(); }

  static constexpr auto elemMapKey()
  { return ElementSubRegionBase::viewKeyStruct::faceListString(); }

  template< typename SUBREGION > using ElemToObjMap = typename SUBREGION::FaceMapType;
};

template< int USD >
localIndex size1( arrayView2d< localIndex const, USD > const & map,
                  localIndex const GEOS_UNUSED_PARAM( i0 ) )
{
  return map.size( 1 );
}

localIndex size1( arrayView1d< arrayView1d< localIndex const > const > const & map, localIndex const i0 )
{
  return map[i0].size();
}

localIndex size1( ArrayOfArraysView< localIndex const > const & map, localIndex const i0 )
{
  return map.sizeOfArray( i0 );
}

template< FieldLocation LOC >
struct forLocalObjectsImpl
{
  template< typename LAMBDA, typename REGIONS_CONTAINER >
  static void f( MeshLevel const & mesh,
                 REGIONS_CONTAINER const & regions,
                 LAMBDA lambda )
  {
    using helper = testMeshHelper< LOC >;
    ObjectManagerBase const & manager = mesh.getGroup< ObjectManagerBase >( helper::managerKey() );

    arrayView1d< integer const > ghostRank = manager.ghostRank();

    array1d< bool > visited( ghostRank.size() );

    mesh.getElemManager().forElementSubRegions( regions, [&]( localIndex const, auto const & subRegion )
    {
      using MapType = typename helper::template ElemToObjMap< std::remove_reference_t< decltype( subRegion ) > >;

      traits::ViewTypeConst< MapType > const
      elemToObjMap = subRegion.template getReference< MapType >( helper::elemMapKey() );

      for( localIndex k = 0; k < subRegion.size(); ++k )
      {
        for( localIndex a = 0; a < size1( elemToObjMap, k ); ++a )
        {
          localIndex const idx = elemToObjMap[k][a];
          if( ghostRank[idx] < 0 && !std::exchange( visited[idx], true ) )
          {
            lambda( idx );
          }
        }
      }
    } );
  }
};

template<>
struct forLocalObjectsImpl< FieldLocation::Elem >
{
  template< typename LAMBDA, typename REGIONS_CONTAINER >
  static void f( MeshLevel const & mesh,
                 REGIONS_CONTAINER const & regions,
                 LAMBDA lambda )
  {
    // make a list of regions
    ElementRegionManager const & elemManager = mesh.getElemManager();

    elemManager.forElementSubRegionsComplete< ElementSubRegionBase >( regions,
                                                                      [&]( localIndex const,
                                                                           localIndex const er,
                                                                           localIndex const esr,
                                                                           ElementRegionBase const &,
                                                                           ElementSubRegionBase const & subRegion )
    {
      arrayView1d< integer const > ghostRank = subRegion.ghostRank();

      for( localIndex ei = 0; ei < subRegion.size(); ++ei )
      {
        if( ghostRank[ei] < 0 )
        {
          lambda( std::array< localIndex, 3 > { er, esr, ei} );
        }
      }
    } );
  }
};

} // namespace internal

/**
 * @brief Apply a lambda to all locally owned mesh objects in the mesh.
 * @tparam LOC type of mesh location (Node, Element, etc.)
 * @tparam LAMBDA type of lambda
 * @param mesh    pointer to the mesh
 * @param regions list of input region names to loop over
 * @param lambda  the lambda to apply
 */
template< FieldLocation LOC, typename REGIONS_CONTAINER, typename LAMBDA >
void forLocalObjects( MeshLevel const & mesh,
                      REGIONS_CONTAINER const & regions,
                      LAMBDA && lambda )
{
  internal::forLocalObjectsImpl< LOC >::template f( mesh, regions, std::forward< LAMBDA >( lambda ) );
}

/**
 * @brief Count the number of local objects in the mesh.
 * @tparam LOC type of mesh location (Node, Element, etc.)
 * @param mesh    pointer to the mesh
 * @param regions list of input region names to loop over
 * @return the number of locally owned objects (e.g. nodes)
 */
template< FieldLocation LOC >
localIndex countLocalObjects( DomainPartition const & domain, std::vector< DofManager::FieldSupport > const & support )
{
  localIndex numLocal = 0;
  for( DofManager::FieldSupport const & regions : support )
  {
    MeshBody const & meshBody = domain.getMeshBody( regions.meshBodyName );
    MeshLevel const & meshLevel = meshBody.getMeshLevel( regions.meshLevelName );

    forLocalObjects< LOC >( meshLevel, regions.regionNames, [&]( auto const & ) { ++numLocal; } );
  }
  return numLocal;
}

/**
 * @brief Create a TPFA-type sparsity pattern.
 * @param mesh        pointer to the mesh
 * @param dofIndexKey the DofManager key for the dof index array
 * @param regions     list of region names to include (if empty, all regions are used)
 * @param numComp     number of components per cell
 * @param sparsity    the matrix to be populated, must be properly sized.
 */
void makeSparsityTPFA( DomainPartition const & domain,
                       string const & dofIndexKey,
                       std::vector< DofManager::FieldSupport > const & support,
                       globalIndex const rankOffset,
                       localIndex const numComp,
                       CRSMatrix< real64 > & sparsity )
{
  for( DofManager::FieldSupport const & regions : support )
  {
    MeshBody const & meshBody = domain.getMeshBody( regions.meshBodyName );
    MeshLevel const & mesh = meshBody.getMeshLevel( regions.meshLevelName );

    ElementRegionManager const & elemManager = mesh.getElemManager();
    FaceManager const & faceManager = mesh.getFaceManager();

    ElementRegionManager::ElementViewAccessor< arrayView1d< globalIndex const > > elemDofIndex =
      elemManager.constructViewAccessor< array1d< globalIndex >, arrayView1d< globalIndex const > >( dofIndexKey );

    // Make a set of target region indices to check face fluxes.
    SortedArray< localIndex > regionSet;
    elemManager.forElementRegions( regions.regionNames, [&]( localIndex const, ElementRegionBase const & region )
    {
      regionSet.insert( region.getIndexInParent() );
    } );

    // prepare data for assembly loop
    FaceManager::ElemMapType const & faceToElem = faceManager.toElementRelation();
    localIndex const numElem = faceToElem.size( 1 );

    array1d< globalIndex > localDofIndex( numElem * numComp );

    array2d< real64 > localValues( numElem * numComp, numElem * numComp );
    localValues.setValues< serialPolicy >( 1.0 );

    // Loop over faces and assemble TPFA-style "flux" contributions
    for( localIndex kf=0; kf<faceManager.size(); ++kf )
    {
      localIndex const er0 = faceToElem.m_toElementRegion[kf][0];
      localIndex const er1 = faceToElem.m_toElementRegion[kf][1];

      if( er0 >= 0 && er1 >= 0 && regionSet.contains( er0 ) && regionSet.contains( er1 ) )
      {
        localIndex count = 0;
        for( localIndex ke = 0; ke < numElem; ++ke )
        {
          localIndex const er  = faceToElem.m_toElementRegion[kf][ke];
          localIndex const esr = faceToElem.m_toElementSubRegion[kf][ke];
          localIndex const ei  = faceToElem.m_toElementIndex[kf][ke];

          if( er>-1 && esr>-1 && ei>-1 )
          {
            for( localIndex c = 0; c < numComp; ++c )
            {
              localDofIndex[count++] = elemDofIndex[er][esr][ei] + c;
            }
          }
        }
        std::sort( localDofIndex.begin(), localDofIndex.end() );
        for( localIndex row=0; row<count; ++row )
        {
          localIndex const localDofNumber = localDofIndex[row] - rankOffset;
          if( localDofNumber < 0 || localDofNumber >= sparsity.numRows() )
            continue;
          sparsity.insertNonZeros( localDofNumber,
                                   localDofIndex.data(),
                                   localValues.data(),
                                   count );
        }
      }
    }
  }
}

/**
 * @brief Populate a FEM-type sparsity pattern.
 * @param mesh        pointer to the mesh
 * @param dofIndexKey the DofManager key for the dof index array
 * @param regions     list of region names to include (if empty, all regions are used)
 * @param numComp     number of components per node
 * @param sparsity    the matrix to be populated, must be properly sized.
 */
void makeSparsityFEM( DomainPartition const & domain,
                      string const & dofIndexKey,
                      std::vector< DofManager::FieldSupport > const & support,
                      globalIndex const rankOffset,
                      localIndex const numComp,
                      CRSMatrix< real64 > & sparsity )
{
  for( DofManager::FieldSupport const & regions : support )
  {
    MeshBody const & meshBody = domain.getMeshBody( regions.meshBodyName );
    MeshLevel const & mesh = meshBody.getMeshLevel( regions.meshLevelName );

    ElementRegionManager const & elemManager = mesh.getElemManager();
    NodeManager const & nodeManager = mesh.getNodeManager();

    arrayView1d< globalIndex const > nodeDofIndex = nodeManager.getReference< array1d< globalIndex > >( dofIndexKey );

    // perform assembly loop over elements
    elemManager.forElementSubRegions( regions.regionNames, [&]( localIndex const, auto const & subRegion )
    {
      using NodeMapType = typename TYPEOFREF( subRegion ) ::NodeMapType;
      traits::ViewTypeConst< NodeMapType > const
      nodeMap = subRegion.template getReference< NodeMapType >( ElementSubRegionBase::viewKeyStruct::nodeListString() );

      localIndex const numNode = subRegion.numNodesPerElement();
      array1d< globalIndex > localDofIndex( numNode * numComp );
      array2d< real64 > localValues( numNode * numComp, numNode * numComp );
      localValues.setValues< serialPolicy >( 1.0 );

      for( localIndex k = 0; k < subRegion.size(); ++k )
      {
        for( localIndex a = 0; a < numNode; ++a )
        {
          for( localIndex c = 0; c < numComp; ++c )
          {
            localDofIndex[a * numComp + c] = nodeDofIndex[nodeMap[k][a]] + c;
          }
        }
        std::sort( localDofIndex.begin(), localDofIndex.end() );
        for( localIndex row=0; row<(numNode * numComp); ++row )
        {
          localIndex const localDofNumber = localDofIndex[row] - rankOffset;
          if( localDofNumber < 0 || localDofNumber >= sparsity.numRows() )
            continue;
          sparsity.insertNonZeros( localDofNumber,
                                   localDofIndex.data(),
                                   localValues.data(),
                                   (numNode * numComp) );
        }
      }
    } );
  }
}

/**
 * @brief Populate a FEM/FVM coupling sparsity.
 * @param mesh            pointer to the mesh
 * @param dofIndexKeyNode the DofManager key for the node-based dof index array
 * @param dofIndexKeyElem the DofManager key for the element-based dof index array
 * @param regions         list of region names to include (if empty, all regions are used)
 * @param numCompNode     number of components per node
 * @param numCompElem     number of components per element
 * @param sparsity        the matrix to be populated, must be properly sized.
 */
void makeSparsityFEM_FVM( DomainPartition const & domain,
                          string const & dofIndexKeyNode,
                          string const & dofIndexKeyElem,
                          std::vector< DofManager::FieldSupport > const & support,
                          globalIndex const rankOffset,
                          localIndex const numCompNode,
                          localIndex const numCompElem,
                          CRSMatrix< real64 > & sparsity )
{
  for( DofManager::FieldSupport const & regions : support )
  {
    MeshBody const & meshBody = domain.getMeshBody( regions.meshBodyName );
    MeshLevel const & mesh = meshBody.getMeshLevel( regions.meshLevelName );

    ElementRegionManager const & elemManager = mesh.getElemManager();
    NodeManager const & nodeManager = mesh.getNodeManager();

    arrayView1d< globalIndex const > nodeDofIndex =
      nodeManager.getReference< array1d< globalIndex > >( dofIndexKeyNode );

    // perform assembly loop over elements
    elemManager.forElementSubRegions( regions.regionNames, [&]( localIndex const, auto const & subRegion )
    {
      using NodeMapType = typename TYPEOFREF( subRegion ) ::NodeMapType;
      traits::ViewTypeConst< NodeMapType > const
      nodeMap = subRegion.template getReference< NodeMapType >( ElementSubRegionBase::viewKeyStruct::nodeListString() );

      arrayView1d< globalIndex const > elemDofIndex =
        subRegion.template getReference< array1d< globalIndex > >( dofIndexKeyElem );

      localIndex const numNode = subRegion.numNodesPerElement();

      array1d< globalIndex > localNodeDofIndex( numNode * numCompNode );
      array1d< globalIndex > localElemDofIndex( numCompElem );
      array2d< real64 > localValues1( numNode * numCompNode, numCompElem );
      localValues1.setValues< serialPolicy >( 1.0 );
      array2d< real64 > localValues2( numCompElem, numNode * numCompNode );
      localValues2.setValues< serialPolicy >( 1.0 );

      for( localIndex k = 0; k < subRegion.size(); ++k )
      {
        for( localIndex c = 0; c < numCompElem; ++c )
        {
          localElemDofIndex[c] = elemDofIndex[k] + c;
        }
        for( localIndex a = 0; a < numNode; ++a )
        {
          for( localIndex c = 0; c < numCompNode; ++c )
          {
            localNodeDofIndex[a * numCompNode + c] = nodeDofIndex[nodeMap[k][a]] + c;
          }
        }

        std::sort( localNodeDofIndex.begin(), localNodeDofIndex.end() );
        std::sort( localElemDofIndex.begin(), localElemDofIndex.end() );

        for( localIndex row=0; row<(numNode * numCompNode); ++row )
        {
          localIndex const localDofNumber = localNodeDofIndex[row] - rankOffset;
          if( localDofNumber < 0 || localDofNumber >= sparsity.numRows() )
            continue;
          sparsity.insertNonZeros( localDofNumber,
                                   localElemDofIndex.data(),
                                   localValues1.data(),
                                   numCompElem );
        }

        for( localIndex row=0; row<(numCompElem); ++row )
        {
          localIndex const localDofNumber = localElemDofIndex[row] - rankOffset;
          if( localDofNumber < 0 || localDofNumber >= sparsity.numRows() )
            continue;
          sparsity.insertNonZeros( localDofNumber,
                                   localNodeDofIndex.data(),
                                   localValues2.data(),
                                   (numNode * numCompNode) );
        }

      }
    } );
  }
}

/**
 * @brief Create a mass matrix-type sparsity pattern (diagonal)
 * @param mesh        pointer to the mesh
 * @param dofIndexKey the DofManager key for the dof index array
 * @param regions     list of region names to include (if empty, all regions are used)
 * @param numComp     number of components per cell
 * @param sparsity    the matrix to be populated
 */
void makeSparsityMass( DomainPartition const & domain,
                       string const & dofIndexKey,
                       std::vector< DofManager::FieldSupport > const & support,
                       globalIndex const rankOffset,
                       localIndex const numComp,
                       CRSMatrix< real64 > & sparsity )
{

  for( DofManager::FieldSupport const & regions : support )
  {
    MeshBody const & meshBody = domain.getMeshBody( regions.meshBodyName );
    MeshLevel const & mesh = meshBody.getMeshLevel( regions.meshLevelName );

    ElementRegionManager const & elemManager = mesh.getElemManager();

    ElementRegionManager::ElementViewAccessor< arrayView1d< globalIndex const > > elemDofIndex =
      elemManager.constructViewAccessor< array1d< globalIndex >, arrayView1d< globalIndex const > >( dofIndexKey );

    array1d< globalIndex > localDofIndex( numComp );
    array2d< real64 > localValues( numComp, numComp );
    localValues.setValues< serialPolicy >( 1.0 );

    forLocalObjects< FieldLocation::Elem >( mesh, regions.regionNames, [&]( auto const & idx )
    {
      for( localIndex c = 0; c < numComp; ++c )
      {
        localDofIndex[c] = elemDofIndex[idx[0]][idx[1]][idx[2]] + c;
      }

      std::sort( localDofIndex.begin(), localDofIndex.end() );
      for( localIndex row=0; row<numComp; ++row )
      {
        localIndex const localDofNumber = localDofIndex[row] - rankOffset;
        if( localDofNumber < 0 || localDofNumber >= sparsity.numRows() )
          continue;
        sparsity.insertNonZeros( localDofNumber,
                                 localDofIndex.data(),
                                 localValues.data(),
                                 numComp );
      }

    } );
  }
}

/**
 * @brief Create a flux sparsity pattern (face-based dofs coupled via elements)
 * @param mesh        pointer to the mesh
 * @param dofIndexKey the DofManager key for the dof index array
 * @param regions     list of region names to include (if empty, all regions are used)
 * @param numComp     number of components per cell
 * @param sparsity    the matrix to be populated
 */
void makeSparsityFlux( DomainPartition const & domain,
                       string const & dofIndexKey,
                       std::vector< DofManager::FieldSupport > const & support,
                       globalIndex const rankOffset,
                       localIndex const numComp,
                       CRSMatrix< real64 > & sparsity )
{
  for( DofManager::FieldSupport const & regions : support )
  {
    MeshBody const & meshBody = domain.getMeshBody( regions.meshBodyName );
    MeshLevel const & mesh = meshBody.getMeshLevel( regions.meshLevelName );
    ElementRegionManager const & elemManager = mesh.getElemManager();
    FaceManager const & faceManager = mesh.getFaceManager();

    arrayView1d< globalIndex const > faceDofIndex =
      faceManager.getReference< array1d< globalIndex > >( dofIndexKey );

    // perform assembly loop over elements
    elemManager.forElementSubRegions( regions.regionNames, [&]( localIndex const, auto const & subRegion )
    {
      using FaceMapType = typename TYPEOFREF( subRegion ) ::FaceMapType;
      traits::ViewTypeConst< FaceMapType > const
      faceMap = subRegion.template getReference< FaceMapType >( ElementSubRegionBase::viewKeyStruct::faceListString() );

      localIndex const numFace = subRegion.numFacesPerElement();
      array1d< globalIndex > localDofIndex( numFace * numComp );
      array2d< real64 > localValues( numFace * numComp, numFace * numComp );
      localValues.setValues< serialPolicy >( 1.0 );

      for( localIndex k = 0; k < subRegion.size(); ++k )
      {
        for( localIndex a = 0; a < numFace; ++a )
        {
          for( localIndex c = 0; c < numComp; ++c )
          {
            localDofIndex[a * numComp + c] = faceDofIndex[faceMap[k][a]] + c;
          }
        }

        std::sort( localDofIndex.begin(), localDofIndex.end() );

        for( localIndex row=0; row<(numFace*numComp); ++row )
        {
          localIndex const localDofNumber = localDofIndex[row] - rankOffset;
          if( localDofNumber < 0 || localDofNumber >= sparsity.numRows() )
            continue;
          sparsity.insertNonZeros( localDofNumber,
                                   localDofIndex.data(),
                                   localValues.data(),
                                   (numFace*numComp) );
        }

      }
    } );
  }
}

} // namespace testing
} // namespace geos

#endif //GEOS_LINEARALGEBRA_UNITTESTS_TESTDOFMANAGERUTILS_HPP_<|MERGE_RESOLUTION|>--- conflicted
+++ resolved
@@ -33,48 +33,45 @@
 {
 
 /**
-<<<<<<< HEAD
-=======
  * @brief Set up a problem from an xml input buffer
  * @param problemManager the target problem manager
  * @param xmlInput       the XML input string
  */
-void setupProblemFromXML( ProblemManager * const problemManager, char const * const xmlInput )
-{
-  xmlWrapper::xmlDocument xmlDocument;
-  xmlWrapper::xmlResult xmlResult = xmlDocument.loadString( xmlInput );
-  if( !xmlResult )
-  {
-    GEOS_LOG_RANK_0( "XML parsed with errors!" );
-    GEOS_LOG_RANK_0( "Error description: " << xmlResult.description());
-    GEOS_LOG_RANK_0( "Error offset: " << xmlResult.offset );
-  }
-
-  int mpiSize = MpiWrapper::commSize( MPI_COMM_GEOSX );
-  dataRepository::Group & commandLine =
-    problemManager->getGroup< dataRepository::Group >( problemManager->groupKeys.commandLine );
-  commandLine.registerWrapper< integer >( problemManager->viewKeys.xPartitionsOverride.key() ).
-    setApplyDefaultValue( mpiSize );
-
-  xmlWrapper::xmlNode xmlProblemNode = xmlDocument.getChild( dataRepository::keys::ProblemManager );
-  problemManager->processInputFileRecursive( xmlDocument, xmlProblemNode );
-
-  // Open mesh levels
-  DomainPartition & domain = problemManager->getDomainPartition();
-  MeshManager & meshManager = problemManager->getGroup< MeshManager >( problemManager->groupKeys.meshManager );
-  meshManager.generateMeshLevels( domain );
-
-  ElementRegionManager & elementManager = domain.getMeshBody( 0 ).getBaseDiscretization().getElemManager();
-  xmlWrapper::xmlNode topLevelNode = xmlProblemNode.child( elementManager.getName().c_str() );
-  elementManager.processInputFileRecursive( xmlDocument, topLevelNode );
-  elementManager.postInputInitializationRecursive();
-
-  problemManager->problemSetup();
-  problemManager->applyInitialConditions();
-}
-
-/**
->>>>>>> 9a144b87
+// void setupProblemFromXML( ProblemManager * const problemManager, char const * const xmlInput )
+// {
+//   xmlWrapper::xmlDocument xmlDocument;
+//   xmlWrapper::xmlResult xmlResult = xmlDocument.loadString( xmlInput );
+//   if( !xmlResult )
+//   {
+//     GEOS_LOG_RANK_0( "XML parsed with errors!" );
+//     GEOS_LOG_RANK_0( "Error description: " << xmlResult.description());
+//     GEOS_LOG_RANK_0( "Error offset: " << xmlResult.offset );
+//   }
+
+//   int mpiSize = MpiWrapper::commSize( MPI_COMM_GEOSX );
+//   dataRepository::Group & commandLine =
+//     problemManager->getGroup< dataRepository::Group >( problemManager->groupKeys.commandLine );
+//   commandLine.registerWrapper< integer >( problemManager->viewKeys.xPartitionsOverride.key() ).
+//     setApplyDefaultValue( mpiSize );
+
+//   xmlWrapper::xmlNode xmlProblemNode = xmlDocument.getChild( dataRepository::keys::ProblemManager );
+//   problemManager->processInputFileRecursive( xmlDocument, xmlProblemNode );
+
+//   // Open mesh levels
+//   DomainPartition & domain = problemManager->getDomainPartition();
+//   MeshManager & meshManager = problemManager->getGroup< MeshManager >( problemManager->groupKeys.meshManager );
+//   meshManager.generateMeshLevels( domain );
+
+//   ElementRegionManager & elementManager = domain.getMeshBody( 0 ).getBaseDiscretization().getElemManager();
+//   xmlWrapper::xmlNode topLevelNode = xmlProblemNode.child( elementManager.getName().c_str() );
+//   elementManager.processInputFileRecursive( xmlDocument, topLevelNode );
+//   elementManager.postInputInitializationRecursive();
+
+//   problemManager->problemSetup();
+//   problemManager->applyInitialConditions();
+// }
+
+/**
  * @brief Get a region list from an input list (empty region lists to mean all regions in the mesh).
  * @param mesh  pointer to the mesh
  * @param input input list of region names (may be empty)
