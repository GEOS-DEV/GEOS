/*
 * ------------------------------------------------------------------------------------------------------------
 * SPDX-License-Identifier: LGPL-2.1-only
 *
 * Copyright (c) 2018-2020 Lawrence Livermore National Security LLC
 * Copyright (c) 2018-2020 The Board of Trustees of the Leland Stanford Junior University
 * Copyright (c) 2018-2020 TotalEnergies
 * Copyright (c) 2019-     GEOSX Contributors
 * All rights reserved
 *
 * See top level LICENSE, COPYRIGHT, CONTRIBUTORS, NOTICE, and ACKNOWLEDGEMENTS files for details.
 * ------------------------------------------------------------------------------------------------------------
 */

/**
 * @file testLAIHelperFunctions.cpp
 */

#include "common/DataTypes.hpp"
#include "linearAlgebra/DofManager.hpp"
#include "linearAlgebra/utilities/LAIHelperFunctions.hpp"
#include "mainInterface/initialization.hpp"
#include "mainInterface/ProblemManager.hpp"
#include "mesh/DomainPartition.hpp"
#include "mesh/MeshManager.hpp"
#include "mesh/mpiCommunications/CommunicationTools.hpp"
#include "mainInterface/GeosxState.hpp"
#include "unitTests/linearAlgebraTests/testDofManagerUtils.hpp"

#include <gtest/gtest.h>

using namespace geosx;

char const * xmlInput =
  "<Problem>"
  "  <Mesh>"
  "    <InternalMesh name=\"mesh1\""
  "                  elementTypes=\"{C3D8}\""
  "                  xCoords=\"{0, 1}\""
  "                  yCoords=\"{0, 1}\""
  "                  zCoords=\"{0, 1}\""
  "                  nx=\"{6}\""
  "                  ny=\"{9}\""
  "                  nz=\"{5}\""
  "                  cellBlockNames=\"{block1}\"/>"
  "  </Mesh>"
  "  <ElementRegions>"
  "    <CellElementRegion name=\"region1\" cellBlocks=\"{block1}\" materialList=\"{dummy}\" />"
  "  </ElementRegions>"
  "</Problem>";

template< typename LAI >
class LAIHelperFunctionsTest : public ::testing::Test
{
protected:

  using Base = ::testing::Test;

  LAIHelperFunctionsTest():
    Base(),
    state( std::make_unique< CommandLineOptions >() )
  {
    geosx::testing::setupProblemFromXML( &state.getProblemManager(), xmlInput );
    mesh = &state.getProblemManager().getDomainPartition().getMeshBody( 0 ).getMeshLevel( 0 );
  }

  GeosxState state;
  MeshLevel * mesh;
};

TYPED_TEST_SUITE_P( LAIHelperFunctionsTest );

void assembleGlobalIndexVector( arrayView1d< globalIndex const > const & localToGlobal,
                                arrayView1d< integer const > const & ghostRank,
                                arrayView1d< globalIndex const > const & dofNumber,
                                globalIndex const rankOffset,
                                integer const numDofPerPoint,
                                arrayView1d< real64 > const & values )
{
  forAll< parallelDevicePolicy<> >( dofNumber.size(), [=] GEOSX_HOST_DEVICE ( localIndex const k )
  {
    if( dofNumber[k] >= 0 && ghostRank[k] < 0 )
    {
      for( localIndex c = 0; c < numDofPerPoint; ++c )
      {
        values[dofNumber[k] - rankOffset + c] = static_cast< real64 >( localToGlobal[k] * numDofPerPoint + c );
      }
    }
  } );
}

TYPED_TEST_P( LAIHelperFunctionsTest, nodalVectorPermutation )
{
  using Matrix = typename TypeParam::ParallelMatrix;
  using Vector = typename TypeParam::ParallelVector;

  DomainPartition & domain = getGlobalState().getProblemManager().getDomainPartition();
  MeshLevel & meshLevel = domain.getMeshBody( 0 ).getMeshLevel( 0 );
  NodeManager const & nodeManager = meshLevel.getNodeManager();

  string const fieldName = "nodalVariable";
  integer constexpr numDofPerNode = 3;

  DofManager dofManager( "test" );
<<<<<<< HEAD
  dofManager.setDomain( meshLevel );

  string_array regions;
  regions.emplace_back( "region1" );

  dofManager.addField( "nodalVariable", DofManager::Location::Node, 3, regions );
  dofManager.addCoupling( "nodalVariable", "nodalVariable", DofManager::Connector::Elem );
=======
  dofManager.setMesh( meshLevel );
  dofManager.addField( fieldName, DofManager::Location::Node, numDofPerNode );
  dofManager.addCoupling( fieldName, fieldName, DofManager::Connector::Elem );
>>>>>>> 0ebaf87e
  dofManager.reorderByRank();

  Vector nodalVariable;
  nodalVariable.create( dofManager.numLocalDofs(), MPI_COMM_GEOSX );
  globalIndex const rankOffset = dofManager.rankOffset();

  arrayView1d< real64 > const nodalVariableView = nodalVariable.open();
  assembleGlobalIndexVector( nodeManager.localToGlobalMap(),
                             nodeManager.ghostRank(),
                             nodeManager.getReference< globalIndex_array >( dofManager.getKey( fieldName ) ),
                             rankOffset,
                             numDofPerNode,
                             nodalVariableView );
  nodalVariable.close();

  Matrix permutationMatrix;
  LAIHelperFunctions::createPermutationMatrix( nodeManager,
                                               numDofPerNode,
                                               dofManager.getKey( fieldName ),
                                               permutationMatrix );
  Vector permutedVector = LAIHelperFunctions::permuteVector( nodalVariable, permutationMatrix );

  // After permutation, the vector should become an increasing sequence of numbers
  arrayView1d< real64 const > permutedValues = permutedVector.values();
  forAll< serialPolicy >( permutedValues.size(), [=]( localIndex const i )
  {
    EXPECT_EQ( permutedValues[i], rankOffset + i );
  } );
}

TYPED_TEST_P( LAIHelperFunctionsTest, cellCenteredVectorPermutation )
{
  using Matrix = typename TypeParam::ParallelMatrix;
  using Vector = typename TypeParam::ParallelVector;

  DomainPartition & domain = getGlobalState().getProblemManager().getDomainPartition();
  MeshLevel & meshLevel = domain.getMeshBody( 0 ).getMeshLevel( 0 );
  ElementRegionManager const & elemManager = meshLevel.getElemManager();

  string const fieldName = "cellCenteredVariable";
  integer constexpr numDofPerCell = 3;

  DofManager dofManager( "test" );
<<<<<<< HEAD
  dofManager.setDomain( meshLevel );

  string_array regions;
  regions.emplace_back( "region1" );

  dofManager.addField( "cellCentered", DofManager::Location::Elem, 1, regions );
  dofManager.addCoupling( "cellCentered", "cellCentered", DofManager::Connector::Face );
=======
  dofManager.setMesh( meshLevel );
  dofManager.addField( fieldName, DofManager::Location::Elem, numDofPerCell );
  dofManager.addCoupling( fieldName, fieldName, DofManager::Connector::Face );
>>>>>>> 0ebaf87e
  dofManager.reorderByRank();

  Vector cellCenteredVariable;
  cellCenteredVariable.create( dofManager.numLocalDofs(), MPI_COMM_GEOSX );
  globalIndex const rankOffset = dofManager.rankOffset();

  arrayView1d< real64 > const cellCenteredVariableView = cellCenteredVariable.open();
  elemManager.forElementSubRegions< ElementSubRegionBase >( [&]( ElementSubRegionBase const & elementSubRegion )
  {
    assembleGlobalIndexVector( elementSubRegion.localToGlobalMap(),
                               elementSubRegion.ghostRank(),
                               elementSubRegion.getReference< globalIndex_array >( dofManager.getKey( fieldName ) ),
                               rankOffset,
                               numDofPerCell,
                               cellCenteredVariableView );
  } );
  cellCenteredVariable.close();

  Matrix permutationMatrix;
  LAIHelperFunctions::createPermutationMatrix( elemManager,
                                               numDofPerCell,
                                               dofManager.getKey( fieldName ),
                                               permutationMatrix );
  Vector permutedVector = LAIHelperFunctions::permuteVector( cellCenteredVariable, permutationMatrix );

  // After permutation, the vector should become an increasing sequence of numbers
  arrayView1d< real64 const > permutedValues = permutedVector.values();
  forAll< serialPolicy >( permutedValues.size(), [=]( localIndex const i )
  {
    EXPECT_EQ( permutedValues[i], rankOffset + i );
  } );
}

REGISTER_TYPED_TEST_SUITE_P( LAIHelperFunctionsTest,
                             nodalVectorPermutation,
                             cellCenteredVectorPermutation );

#ifdef GEOSX_USE_TRILINOS
INSTANTIATE_TYPED_TEST_SUITE_P( Trilinos, LAIHelperFunctionsTest, TrilinosInterface, );
#endif

#ifdef GEOSX_USE_HYPRE
INSTANTIATE_TYPED_TEST_SUITE_P( Hypre, LAIHelperFunctionsTest, HypreInterface, );
#endif

#ifdef GEOSX_USE_PETSC
INSTANTIATE_TYPED_TEST_SUITE_P( Petsc, LAIHelperFunctionsTest, PetscInterface, );
#endif

/**
 * @function main
 * @brief Main function to setup the GEOSX environment, read the xml file and run all cases.
 */
int main( int argc, char * * argv )
{
  ::testing::InitGoogleTest( &argc, argv );
  geosx::basicSetup( argc, argv );
  int const result = RUN_ALL_TESTS();
  geosx::basicCleanup();
  return result;
}<|MERGE_RESOLUTION|>--- conflicted
+++ resolved
@@ -102,7 +102,6 @@
   integer constexpr numDofPerNode = 3;
 
   DofManager dofManager( "test" );
-<<<<<<< HEAD
   dofManager.setDomain( meshLevel );
 
   string_array regions;
@@ -110,11 +109,6 @@
 
   dofManager.addField( "nodalVariable", DofManager::Location::Node, 3, regions );
   dofManager.addCoupling( "nodalVariable", "nodalVariable", DofManager::Connector::Elem );
-=======
-  dofManager.setMesh( meshLevel );
-  dofManager.addField( fieldName, DofManager::Location::Node, numDofPerNode );
-  dofManager.addCoupling( fieldName, fieldName, DofManager::Connector::Elem );
->>>>>>> 0ebaf87e
   dofManager.reorderByRank();
 
   Vector nodalVariable;
@@ -158,7 +152,6 @@
   integer constexpr numDofPerCell = 3;
 
   DofManager dofManager( "test" );
-<<<<<<< HEAD
   dofManager.setDomain( meshLevel );
 
   string_array regions;
@@ -166,11 +159,6 @@
 
   dofManager.addField( "cellCentered", DofManager::Location::Elem, 1, regions );
   dofManager.addCoupling( "cellCentered", "cellCentered", DofManager::Connector::Face );
-=======
-  dofManager.setMesh( meshLevel );
-  dofManager.addField( fieldName, DofManager::Location::Elem, numDofPerCell );
-  dofManager.addCoupling( fieldName, fieldName, DofManager::Connector::Face );
->>>>>>> 0ebaf87e
   dofManager.reorderByRank();
 
   Vector cellCenteredVariable;
