--- conflicted
+++ resolved
@@ -52,11 +52,7 @@
   "                             discretization=\"singlePhaseTPFA\"\n"
   "                             fluidNames=\"{water}\"\n"
   "                             solidNames=\"{rock}\"\n"
-<<<<<<< HEAD
-  "                             permeabilityNames=\"{permeabilityModel}\"\n"
-=======
   "                             permeabilityNames=\"{rockPerm}\"\n"
->>>>>>> 496f5b28
   "                             targetRegions=\"{Region1}\">\n"
   "    </SinglePhaseFVM>\n"
   "    <SinglePhaseWell name=\"singlePhaseWell\"\n"
@@ -123,11 +119,7 @@
   "  <ElementRegions>\n"
   "    <CellElementRegion name=\"Region1\"\n"
   "                       cellBlocks=\"{cb1}\"\n"
-<<<<<<< HEAD
-  "                       materialList=\"{water, rock, permeabilityModel}\"/>\n"
-=======
   "                       materialList=\"{water, rock, rockPerm}\"/>\n"
->>>>>>> 496f5b28
   "    <WellElementRegion name=\"wellRegion1\"\n"
   "                       materialList=\"{water}\"/> \n"
   "    <WellElementRegion name=\"wellRegion2\"\n"
@@ -142,16 +134,6 @@
   "                                  compressibility=\"5e-10\"\n"
   "                                  referenceViscosity=\"0.001\"\n"
   "                                  viscosibility=\"0.0\"/>\n"
-<<<<<<< HEAD
-  "    <CompressibleRock name=\"rock\"\n"
-  "                      referencePressure=\"0.0\"\n"
-  "                      defaultReferencePorosity=\"0.05\"\n"
-  "                      compressibility=\"1e-9\"/>\n"
-  "    <ConstantPermeability name=\"permeabilityModel\"\n"
-  "                          permeabilityComponents=\"{ 2e-16, 2e-16, 2e-16}\"/>\n"
-  "  </Constitutive>\n"
-  "  <FieldSpecifications>\n"
-=======
   "    <PoreVolumeCompressibleSolid name=\"rock\"\n"
   "                                 referencePressure=\"0.0\"\n"
   "                                 compressibility=\"1e-9\"/>\n"
@@ -165,7 +147,6 @@
   "                        objectPath=\"ElementRegions/Region1/cb1\"\n"
   "                        fieldName=\"referencePorosity\"\n"
   "                        scale=\"0.05\"/>\n"
->>>>>>> 496f5b28
   "    <FieldSpecification name=\"initialPressure\"\n"
   "                        initialCondition=\"1\"\n"
   "                        setNames=\"{all}\"\n"
@@ -249,12 +230,12 @@
           flowSolver.forTargetSubRegions( mesh, [&]( localIndex const targetIndex2,
                                                      ElementSubRegionBase & subRegion2 )
           {
-            flowSolver.updateFluidState( subRegion2, targetIndex2 );
+            flowSolver.updateState( subRegion2, targetIndex2 );
           } );
           wellSolver.forTargetSubRegions< WellElementSubRegion >( mesh, [&]( localIndex const targetIndex3,
                                                                              WellElementSubRegion & subRegion3 )
           {
-            wellSolver.updateSubRegionState( subRegion3, targetIndex3 );
+            wellSolver.updateState( subRegion3, targetIndex3 );
           } );
 
           residual.zero();
@@ -308,7 +289,7 @@
         dWellElemPressure[iwelem] = dP;
 
         // after perturbing, update the pressure-dependent quantities in the well
-        wellSolver.updateSubRegionState( subRegion, targetIndex );
+        wellSolver.updateState( subRegion, targetIndex );
 
         residual.zero();
         jacobian.zero();
@@ -336,7 +317,7 @@
         dConnRate[iwelem] = dRate;
 
         // after perturbing, update the rate-dependent quantities in the well (well controls)
-        wellSolver.updateSubRegionState( subRegion, targetIndex );
+        wellSolver.updateState( subRegion, targetIndex );
 
         residual.zero();
         jacobian.zero();
