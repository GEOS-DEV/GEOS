import os.path
import logging

from vtkmodules.vtkCommonDataModel import (
    vtkUnstructuredGrid, )
from vtkmodules.vtkIOLegacy import (
    vtkUnstructuredGridWriter,
    vtkUnstructuredGridReader,
)
from vtkmodules.vtkIOXML import (
<<<<<<< HEAD
    vtkUnstructuredGridReader,
)


def read_mesh(vtk_input_file: str) -> vtkUnstructuredGrid:
    reader = vtkUnstructuredGridReader()    # TODO Find a generic way to read the vtk mesh.
=======
    vtkXMLUnstructuredGridReader, )


def read_mesh(vtk_input_file: str) -> vtkUnstructuredGrid:
    reader = vtkXMLUnstructuredGridReader()    # TODO Find a generic way to read the vtk mesh.
>>>>>>> a485d8e6
    reader.SetFileName(vtk_input_file)
    reader.Update()
    return reader.GetOutput()


def write_mesh(mesh: vtkUnstructuredGrid, output: str) -> None:
    """
    Writes the mesh to disk.
    Nothing will be done if the file already exists.
    :param mesh:
    :param output:
    :return: None
    """
    if os.path.exists(output):
        logging.error(f"File \"{output}\" already exists, nothing done.")
        return
    writer = vtkUnstructuredGridWriter()
    writer.SetFileName(output)
    writer.SetInputData(mesh)
    logging.info(f"Writing mesh into file {output}")
    writer.Write()<|MERGE_RESOLUTION|>--- conflicted
+++ resolved
@@ -8,20 +8,11 @@
     vtkUnstructuredGridReader,
 )
 from vtkmodules.vtkIOXML import (
-<<<<<<< HEAD
-    vtkUnstructuredGridReader,
-)
+    vtkUnstructuredGridReader, )
 
 
 def read_mesh(vtk_input_file: str) -> vtkUnstructuredGrid:
     reader = vtkUnstructuredGridReader()    # TODO Find a generic way to read the vtk mesh.
-=======
-    vtkXMLUnstructuredGridReader, )
-
-
-def read_mesh(vtk_input_file: str) -> vtkUnstructuredGrid:
-    reader = vtkXMLUnstructuredGridReader()    # TODO Find a generic way to read the vtk mesh.
->>>>>>> a485d8e6
     reader.SetFileName(vtk_input_file)
     reader.Update()
     return reader.GetOutput()
