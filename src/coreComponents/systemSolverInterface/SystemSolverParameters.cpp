/*
 *~~~~~~~~~~~~~~~~~~~~~~~~~~~~~~~~~~~~~~~~~~~~~~~~~~~~~~~~~~~~~~~~~~~~~~~~~~~
 * Copyright (c) 2018, Lawrence Livermore National Security, LLC.
 *
 * Produced at the Lawrence Livermore National Laboratory
 *
 * LLNL-CODE-746361
 *
 * All rights reserved. See COPYRIGHT for details.
 *
 * This file is part of the GEOSX Simulation Framework.
 *
 * GEOSX is a free software; you can redistribute it and/or modify it under
 * the terms of the GNU Lesser General Public License (as published by the
 * Free Software Foundation) version 2.1 dated February 1999.
 *~~~~~~~~~~~~~~~~~~~~~~~~~~~~~~~~~~~~~~~~~~~~~~~~~~~~~~~~~~~~~~~~~~~~~~~~~~~
 */

/*
 * SystemSolverParameters.cpp
 *
 *  Created on: Sep 12, 2017
 *      Author: settgast
 */

#include "SystemSolverParameters.hpp"

namespace geosx
{
using namespace dataRepository;
SystemSolverParameters::SystemSolverParameters( std::string const & name,
                                                ManagedGroup * const parent ):
  ManagedGroup(name,parent),
  m_verbose(0),
  m_solverType("Klu"),
  m_krylovTol(),
  m_numKrylovIter(),
  m_kspace(),
  m_ilut_fill(3.0),
  m_ilut_drop(),
  m_useMLPrecond(),
  m_useInnerSolver(),
  m_scalingOption(),
  m_useBicgstab(),
  m_useDirectSolver(),
  m_KrylovResidualInit(),
  m_KrylovResidualFinal(),
  m_useNewtonSolve(),
  m_newtonTol(),
  m_maxIterNewton(),
  m_numNewtonIterations()
{
  setRestartFlags(RestartFlags::NO_WRITE);
  RegisterViewWrapper(viewKeysStruct::verbosityString, &m_verbose, false )->
      setDefaultValue(0)->
      setInputFlag(InputFlags::OPTIONAL)->
      setDescription("verbosity level");

  RegisterViewWrapper(viewKeysStruct::solverTypeString, &m_solverType, false )->
      setInputFlag(InputFlags::OPTIONAL)->
      setDescription("");

  RegisterViewWrapper(viewKeysStruct::krylovTolString, &m_krylovTol, false )->
      setDefaultValue(1.0e-6)->setToDefaultValue()->
      setInputFlag(InputFlags::OPTIONAL)->
      setDescription("Allowable tolerance for krylov solve");

  RegisterViewWrapper(viewKeysStruct::numKrylovIterString, &m_numKrylovIter, false )->
      setDefaultValue(100)->
      setInputFlag(InputFlags::OPTIONAL)->
      setDescription("Maximum number of Krylov Iterations");

  RegisterViewWrapper(viewKeysStruct::kspaceString, &m_kspace, false )->
      setDefaultValue(0)->
      setInputFlag(InputFlags::OPTIONAL)->
      setDescription("");

  RegisterViewWrapper(viewKeysStruct::ilut_fillString, &m_ilut_fill, false )->
      setDefaultValue(3.0)->setToDefaultValue()->
      setInputFlag(InputFlags::OPTIONAL)->
      setDescription("");

  RegisterViewWrapper(viewKeysStruct::ilut_dropString, &m_ilut_drop, false )->
      setDefaultValue(0)->
      setInputFlag(InputFlags::OPTIONAL)->
      setDescription("");

  RegisterViewWrapper(viewKeysStruct::useMLPrecondString, &m_useMLPrecond, false )->
      setDefaultValue(0)->
      setInputFlag(InputFlags::OPTIONAL)->
      setDescription("");

  RegisterViewWrapper(viewKeysStruct::useInnerSolverString, &m_useInnerSolver, false )->
      setDefaultValue(0)->
      setInputFlag(InputFlags::OPTIONAL)->
      setDescription("");

  RegisterViewWrapper(viewKeysStruct::scalingOptionString, &m_scalingOption, false )->
      setDefaultValue(0)->
      setInputFlag(InputFlags::OPTIONAL)->
      setDescription("");

  RegisterViewWrapper(viewKeysStruct::useBicgstabString, &m_useBicgstab, false )->
      setDefaultValue(0)->
      setInputFlag(InputFlags::OPTIONAL)->
      setDescription("");

  RegisterViewWrapper(viewKeysStruct::useDirectSolverString, &m_useDirectSolver, false )->
      setDefaultValue(0)->
      setInputFlag(InputFlags::OPTIONAL)->
      setDescription("");

  RegisterViewWrapper(viewKeysStruct::useNewtonSolveString, &m_useNewtonSolve, false )->
      setDefaultValue(0)->
      setInputFlag(InputFlags::OPTIONAL)->
      setDescription("");

  RegisterViewWrapper(viewKeysStruct::newtonTolString, &m_newtonTol, false )->
      setDefaultValue(1.0e-6)->setToDefaultValue()->
      setInputFlag(InputFlags::OPTIONAL)->
      setDescription("");

  RegisterViewWrapper(viewKeysStruct::maxIterNewtonString, &m_maxIterNewton, false )->
      setDefaultValue(5)->setToDefaultValue()->
      setInputFlag(InputFlags::OPTIONAL)->
      setDescription("Maximum number of Newton iterations");




  RegisterViewWrapper(viewKeysStruct::KrylovResidualInitString, &m_KrylovResidualInit, false )->
      setDefaultValue(0)->
      setDescription("verbosity level");

  RegisterViewWrapper(viewKeysStruct::KrylovResidualFinalString, &m_KrylovResidualFinal, false )->
      setDefaultValue(0)->
      setDescription("verbosity level");

  RegisterViewWrapper(viewKeysStruct::numNewtonIterationsString, &m_numNewtonIterations, false )->
      setDefaultValue(0)->
      setDescription("verbosity level");

<<<<<<< HEAD
=======
void SystemSolverParameters::FillDocumentationNode()
{
  cxx_utilities::DocumentationNode * const docNode = this->getDocumentationNode();

  docNode->setName("SystemSolverParameters");
  docNode->setSchemaType("Node");
  docNode->setShortDescription("Parameters for linear/non-linear system solver");


  docNode->AllocateChildNode( viewKeys.verbosity.Key(),
                              viewKeys.verbosity.Key(),
                              -1,
                              "integer",
                              "integer",
                              "verbosity level",
                              "verbosity level",
                              "0",
                              "",
                              0,
                              1,
                              0 );

  docNode->AllocateChildNode( viewKeys.solverType.Key(),
                              viewKeys.solverType.Key(),
                              -1,
                              "string",
                              "string",
                              "verbosity level",
                              "verbosity level",
                              "Klu",
                              "",
                              0,
                              1,
                              0 );


  docNode->AllocateChildNode( viewKeys.krylovTol.Key(),
                              viewKeys.krylovTol.Key(),
                              -1,
                              "real64",
                              "real64",
                              "verbosity level",
                              "verbosity level",
                              "1.0e-6",
                              "",
                              0,
                              1,
                              0 );

  docNode->AllocateChildNode( viewKeys.numKrylovIter.Key(),
                              viewKeys.numKrylovIter.Key(),
                              -1,
                              "integer",
                              "integer",
                              "verbosity level",
                              "verbosity level",
                              "100",
                              "",
                              0,
                              1,
                              0 );

  docNode->AllocateChildNode( viewKeys.ilut_drop.Key(),
                              viewKeys.ilut_drop.Key(),
                              -1,
                              "real64",
                              "real64",
                              "verbosity level",
                              "verbosity level",
                              "0.0",
                              "",
                              0,
                              1,
                              0 );

  docNode->AllocateChildNode( viewKeys.ilut_fill.Key(),
                              viewKeys.ilut_fill.Key(),
                              -1,
                              "real64",
                              "real64",
                              "verbosity level",
                              "verbosity level",
                              "3.0",
                              "",
                              0,
                              1,
                              0 );


  docNode->AllocateChildNode( viewKeys.useNewtonSolve.Key(),
                              viewKeys.useNewtonSolve.Key(),
                              -1,
                              "integer",
                              "integer",
                              "verbosity level",
                              "verbosity level",
                              "0",
                              "",
                              0,
                              1,
                              0 );

  docNode->AllocateChildNode( viewKeys.newtonTol.Key(),
                              viewKeys.newtonTol.Key(),
                              -1,
                              "real64",
                              "real64",
                              "verbosity level",
                              "verbosity level",
                              "1.0e-6",
                              "",
                              0,
                              1,
                              0 );

  docNode->AllocateChildNode( viewKeys.numNewtonIterations.Key(),
                              viewKeys.numNewtonIterations.Key(),
                              -1,
                              "integer",
                              "integer",
                              "verbosity level",
                              "verbosity level",
                              "5",
                              "",
                              0,
                              1,
                              0 );

  docNode->AllocateChildNode( viewKeys.maxIterNewton.Key(),
                              viewKeys.maxIterNewton.Key(),
                              -1,
                              "integer",
                              "integer",
                              "verbosity level",
                              "verbosity level",
                              "5",
                              "",
                              0,
                              1,
                              0 );

  docNode->AllocateChildNode( viewKeys.scalingOption.Key(),
                              viewKeys.scalingOption.Key(),
                              -1,
                              "integer",
                              "integer",
                              "",
                              "",
                              "0",
                              "",
                              0,
                              1,
                              0 );

  docNode->AllocateChildNode( viewKeys.useMLPrecond.Key(),
                              viewKeys.useMLPrecond.Key(),
                              -1,
                              "integer",
                              "integer",
                              "",
                              "",
                              "0",
                              "",
                              0,
                              1,
                              0 );

  docNode->AllocateChildNode( viewKeys.useDirectSolver.Key(),
                              viewKeys.useDirectSolver.Key(),
                              -1,
                              "integer",
                              "integer",
                              "",
                              "",
                              "0",
                              "",
                              0,
                              1,
                              0 );

  docNode->AllocateChildNode( viewKeys.maxTimeStepCuts.Key(),
                              viewKeys.maxTimeStepCuts.Key(),
                              -1,
                              "integer",
                              "integer",
                              "Max number of time step cuts",
                              "Max number of time step cuts",
                              "2",
                              "",
                              0,
                              1,
                              0 );

  docNode->AllocateChildNode( viewKeys.timeStepCutFactor.Key(),
                              viewKeys.timeStepCutFactor.Key(),
                              -1,
                              "real64",
                              "real64",
                              "Time step cut factor",
                              "Time step cut factor",
                              "0.5",
                              "",
                              0,
                              1,
                              0 );

  docNode->AllocateChildNode( viewKeys.maxLineSearchCuts.Key(),
                              viewKeys.maxLineSearchCuts.Key(),
                              -1,
                              "integer",
                              "integer",
                              "Max number of line search cuts",
                              "Max number of line search cuts",
                              "4",
                              "",
                              0,
                              1,
                              0 );

  docNode->AllocateChildNode( viewKeys.lineSearchCutFactor.Key(),
                              viewKeys.lineSearchCutFactor.Key(),
                              -1,
                              "real64",
                              "real64",
                              "Line search cut factor",
                              "Line search cut factor",
                              "0.5",
                              "",
                              0,
                              1,
                              0 );

  docNode->AllocateChildNode( viewKeys.allowNonConverged.Key(),
                              viewKeys.allowNonConverged.Key(),
                              -1,
                              "integer",
                              "integer",
                              "Allow non-converged solution to be accepted",
                              "Allow non-converged solution to be accepted",
                              "0",
                              "",
                              0,
                              1,
                              0 );

//  real64 m_krylovTol;          // Solver convergence criteria
//  integer  m_numKrylovIter;
//  integer  m_kspace;             // Number of krylov vectors before GMRES
// restart
//  real64 m_ilut_fill;          // Fill factor for ILUT preconditioner
//  real64 m_ilut_drop;          // Drop tolerance for ILUT preconditioner
//  bool   m_useMLPrecond;       // Use ML preconditioner
//  bool   m_useInnerSolver;     // Use row scaling
//  integer  m_scalingOption;      // Use row scaling
//  bool   m_useBicgstab;        // Use bicgstab instead of gmres
//  bool   m_useDirectSolver;    // Use Direct solver
//  real64 m_KrylovResidualInit;
//  real64 m_KrylovResidualFinal;
//
//  bool   m_useNewtonSolve;    // Use Newton-Raphson iterations
//  real64 m_newtonTol;
//  integer  m_maxIterNewton;     // Maximum number of Newton-Raphson iterations
>>>>>>> e89d83a9
}


REGISTER_CATALOG_ENTRY( ManagedGroup, SystemSolverParameters, std::string const &, ManagedGroup * const )

} /* namespace geosx */

<|MERGE_RESOLUTION|>--- conflicted
+++ resolved
@@ -126,6 +126,30 @@
       setDescription("Maximum number of Newton iterations");
 
 
+  RegisterViewWrapper( viewKeysStruct::maxTimeStepCutsString, &m_maxTimeStepCuts, false )->
+      setDefaultValue(2)->setToDefaultValue()->
+      setInputFlag(InputFlags::OPTIONAL)->
+      setDescription("Max number of time step cuts");
+
+  RegisterViewWrapper( viewKeysStruct::timeStepCutFactorString, &m_timeStepCutFactor, false )->
+      setDefaultValue(0.5)->setToDefaultValue()->
+      setInputFlag(InputFlags::OPTIONAL)->
+      setDescription("Time step cut factor");
+
+  RegisterViewWrapper( viewKeysStruct::maxLineSearchCutsString, &m_maxLineSearchCuts, false )->
+      setDefaultValue(4)->setToDefaultValue()->
+      setInputFlag(InputFlags::OPTIONAL)->
+      setDescription("Max number of line search cuts");
+
+  RegisterViewWrapper( viewKeysStruct::lineSearchCutFactorString, &m_lineSearchCutFactor, false )->
+      setDefaultValue(0.5)->setToDefaultValue()->
+      setInputFlag(InputFlags::OPTIONAL)->
+      setDescription("Line search cut factor");
+
+  RegisterViewWrapper( viewKeysStruct::allowNonConvergedString, &m_allowNonConverged, false )->
+      setDefaultValue(0)->setToDefaultValue()->
+      setInputFlag(InputFlags::OPTIONAL)->
+      setDescription("Allow non-converged solution to be accepted");
 
 
   RegisterViewWrapper(viewKeysStruct::KrylovResidualInitString, &m_KrylovResidualInit, false )->
@@ -140,271 +164,7 @@
       setDefaultValue(0)->
       setDescription("verbosity level");
 
-<<<<<<< HEAD
-=======
-void SystemSolverParameters::FillDocumentationNode()
-{
-  cxx_utilities::DocumentationNode * const docNode = this->getDocumentationNode();
 
-  docNode->setName("SystemSolverParameters");
-  docNode->setSchemaType("Node");
-  docNode->setShortDescription("Parameters for linear/non-linear system solver");
-
-
-  docNode->AllocateChildNode( viewKeys.verbosity.Key(),
-                              viewKeys.verbosity.Key(),
-                              -1,
-                              "integer",
-                              "integer",
-                              "verbosity level",
-                              "verbosity level",
-                              "0",
-                              "",
-                              0,
-                              1,
-                              0 );
-
-  docNode->AllocateChildNode( viewKeys.solverType.Key(),
-                              viewKeys.solverType.Key(),
-                              -1,
-                              "string",
-                              "string",
-                              "verbosity level",
-                              "verbosity level",
-                              "Klu",
-                              "",
-                              0,
-                              1,
-                              0 );
-
-
-  docNode->AllocateChildNode( viewKeys.krylovTol.Key(),
-                              viewKeys.krylovTol.Key(),
-                              -1,
-                              "real64",
-                              "real64",
-                              "verbosity level",
-                              "verbosity level",
-                              "1.0e-6",
-                              "",
-                              0,
-                              1,
-                              0 );
-
-  docNode->AllocateChildNode( viewKeys.numKrylovIter.Key(),
-                              viewKeys.numKrylovIter.Key(),
-                              -1,
-                              "integer",
-                              "integer",
-                              "verbosity level",
-                              "verbosity level",
-                              "100",
-                              "",
-                              0,
-                              1,
-                              0 );
-
-  docNode->AllocateChildNode( viewKeys.ilut_drop.Key(),
-                              viewKeys.ilut_drop.Key(),
-                              -1,
-                              "real64",
-                              "real64",
-                              "verbosity level",
-                              "verbosity level",
-                              "0.0",
-                              "",
-                              0,
-                              1,
-                              0 );
-
-  docNode->AllocateChildNode( viewKeys.ilut_fill.Key(),
-                              viewKeys.ilut_fill.Key(),
-                              -1,
-                              "real64",
-                              "real64",
-                              "verbosity level",
-                              "verbosity level",
-                              "3.0",
-                              "",
-                              0,
-                              1,
-                              0 );
-
-
-  docNode->AllocateChildNode( viewKeys.useNewtonSolve.Key(),
-                              viewKeys.useNewtonSolve.Key(),
-                              -1,
-                              "integer",
-                              "integer",
-                              "verbosity level",
-                              "verbosity level",
-                              "0",
-                              "",
-                              0,
-                              1,
-                              0 );
-
-  docNode->AllocateChildNode( viewKeys.newtonTol.Key(),
-                              viewKeys.newtonTol.Key(),
-                              -1,
-                              "real64",
-                              "real64",
-                              "verbosity level",
-                              "verbosity level",
-                              "1.0e-6",
-                              "",
-                              0,
-                              1,
-                              0 );
-
-  docNode->AllocateChildNode( viewKeys.numNewtonIterations.Key(),
-                              viewKeys.numNewtonIterations.Key(),
-                              -1,
-                              "integer",
-                              "integer",
-                              "verbosity level",
-                              "verbosity level",
-                              "5",
-                              "",
-                              0,
-                              1,
-                              0 );
-
-  docNode->AllocateChildNode( viewKeys.maxIterNewton.Key(),
-                              viewKeys.maxIterNewton.Key(),
-                              -1,
-                              "integer",
-                              "integer",
-                              "verbosity level",
-                              "verbosity level",
-                              "5",
-                              "",
-                              0,
-                              1,
-                              0 );
-
-  docNode->AllocateChildNode( viewKeys.scalingOption.Key(),
-                              viewKeys.scalingOption.Key(),
-                              -1,
-                              "integer",
-                              "integer",
-                              "",
-                              "",
-                              "0",
-                              "",
-                              0,
-                              1,
-                              0 );
-
-  docNode->AllocateChildNode( viewKeys.useMLPrecond.Key(),
-                              viewKeys.useMLPrecond.Key(),
-                              -1,
-                              "integer",
-                              "integer",
-                              "",
-                              "",
-                              "0",
-                              "",
-                              0,
-                              1,
-                              0 );
-
-  docNode->AllocateChildNode( viewKeys.useDirectSolver.Key(),
-                              viewKeys.useDirectSolver.Key(),
-                              -1,
-                              "integer",
-                              "integer",
-                              "",
-                              "",
-                              "0",
-                              "",
-                              0,
-                              1,
-                              0 );
-
-  docNode->AllocateChildNode( viewKeys.maxTimeStepCuts.Key(),
-                              viewKeys.maxTimeStepCuts.Key(),
-                              -1,
-                              "integer",
-                              "integer",
-                              "Max number of time step cuts",
-                              "Max number of time step cuts",
-                              "2",
-                              "",
-                              0,
-                              1,
-                              0 );
-
-  docNode->AllocateChildNode( viewKeys.timeStepCutFactor.Key(),
-                              viewKeys.timeStepCutFactor.Key(),
-                              -1,
-                              "real64",
-                              "real64",
-                              "Time step cut factor",
-                              "Time step cut factor",
-                              "0.5",
-                              "",
-                              0,
-                              1,
-                              0 );
-
-  docNode->AllocateChildNode( viewKeys.maxLineSearchCuts.Key(),
-                              viewKeys.maxLineSearchCuts.Key(),
-                              -1,
-                              "integer",
-                              "integer",
-                              "Max number of line search cuts",
-                              "Max number of line search cuts",
-                              "4",
-                              "",
-                              0,
-                              1,
-                              0 );
-
-  docNode->AllocateChildNode( viewKeys.lineSearchCutFactor.Key(),
-                              viewKeys.lineSearchCutFactor.Key(),
-                              -1,
-                              "real64",
-                              "real64",
-                              "Line search cut factor",
-                              "Line search cut factor",
-                              "0.5",
-                              "",
-                              0,
-                              1,
-                              0 );
-
-  docNode->AllocateChildNode( viewKeys.allowNonConverged.Key(),
-                              viewKeys.allowNonConverged.Key(),
-                              -1,
-                              "integer",
-                              "integer",
-                              "Allow non-converged solution to be accepted",
-                              "Allow non-converged solution to be accepted",
-                              "0",
-                              "",
-                              0,
-                              1,
-                              0 );
-
-//  real64 m_krylovTol;          // Solver convergence criteria
-//  integer  m_numKrylovIter;
-//  integer  m_kspace;             // Number of krylov vectors before GMRES
-// restart
-//  real64 m_ilut_fill;          // Fill factor for ILUT preconditioner
-//  real64 m_ilut_drop;          // Drop tolerance for ILUT preconditioner
-//  bool   m_useMLPrecond;       // Use ML preconditioner
-//  bool   m_useInnerSolver;     // Use row scaling
-//  integer  m_scalingOption;      // Use row scaling
-//  bool   m_useBicgstab;        // Use bicgstab instead of gmres
-//  bool   m_useDirectSolver;    // Use Direct solver
-//  real64 m_KrylovResidualInit;
-//  real64 m_KrylovResidualFinal;
-//
-//  bool   m_useNewtonSolve;    // Use Newton-Raphson iterations
-//  real64 m_newtonTol;
-//  integer  m_maxIterNewton;     // Maximum number of Newton-Raphson iterations
->>>>>>> e89d83a9
 }
 
 
