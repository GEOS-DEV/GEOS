/*
 * ------------------------------------------------------------------------------------------------------------
 * SPDX-License-Identifier: LGPL-2.1-only
 *
 * Copyright (c) 2018-2020 Lawrence Livermore National Security LLC
 * Copyright (c) 2018-2020 The Board of Trustees of the Leland Stanford Junior University
 * Copyright (c) 2018-2020 TotalEnergies
 * Copyright (c) 2019-     GEOSX Contributors
 * All rights reserved
 *
 * See top level LICENSE, COPYRIGHT, CONTRIBUTORS, NOTICE, and ACKNOWLEDGEMENTS files for details.
 * ------------------------------------------------------------------------------------------------------------
 */

#ifndef GEOSX_LINEARALGEBRA_SOLVERS_KRYLOVSOLVER_HPP_
#define GEOSX_LINEARALGEBRA_SOLVERS_KRYLOVSOLVER_HPP_

#include "linearAlgebra/utilities/BlockVectorView.hpp"
#include "linearAlgebra/utilities/BlockVector.hpp"
#include "linearAlgebra/utilities/BlockOperatorView.hpp"
#include "linearAlgebra/utilities/LinearSolverParameters.hpp"
#include "linearAlgebra/utilities/LinearSolverResult.hpp"

namespace geosx
{

/**
 * @brief Base class for Krylov solvers
 * @tparam VECTOR type of vector handled by this solver
 */
template< typename VECTOR >
class KrylovSolver : public LinearOperator< VECTOR >
{
public:

  /// Base type
  using Base = LinearOperator< VECTOR >;

  /// Alias for template parameter
  using Vector = typename Base::Vector;

  /**
   * @brief Factory method for instantiating Krylov solver objects.
   * @param parameters solver parameters
   * @param matrix linear operator to solve (can be a matrix or a matrix-free operator)
   * @param precond preconditioning operator (must be set up by the user prior to calling solve()/apply())
   * @return an owning pointer to the newly instantiated solver
   */
  static std::unique_ptr< KrylovSolver< VECTOR > > create( LinearSolverParameters const & parameters,
                                                           LinearOperator< VECTOR > const & matrix,
                                                           LinearOperator< VECTOR > const & precond );

  /**
   * @brief Constructor.
   * @param [in] params parameters solver parameters
   * @param [in] matrix reference to the system matrix
   * @param [in] precond reference to the preconditioning operator
   */
  KrylovSolver( LinearSolverParameters params,
                LinearOperator< Vector > const & matrix,
                LinearOperator< Vector > const & precond );

  /**
   * @brief Virtual destructor
   */
  virtual ~KrylovSolver() override = default;

  /**
   * @brief Solve preconditioned system
   * @param [in] b system right hand side.
   * @param [inout] x system solution (input = initial guess, output = solution).
   */
  virtual void solve( Vector const & b, Vector & x ) const = 0;


  /**
   * @brief Apply operator to a vector.
   *
   * @param src Input vector (src).
   * @param dst Output vector (dst).
   */
  virtual void apply( Vector const & src, Vector & dst ) const override final
  {
    solve( src, dst );
  }

  virtual globalIndex numGlobalRows() const override final
  {
    return m_operator.numGlobalRows();
  }

  virtual globalIndex numGlobalCols() const override final
  {
    return m_operator.numGlobalCols();
  }

  virtual localIndex numLocalRows() const override final
  {
    return m_operator.numLocalRows();
  }

  virtual localIndex numLocalCols() const override final
  {
    return m_operator.numLocalCols();
  }

  virtual MPI_Comm getComm() const override final
  {
    return m_operator.getComm();
  }

  /**
   * @brief @return parameters of the solver.
   */
  LinearSolverParameters const & parameters() const
  {
    return m_params;
  }

  /**
   * @brief @return the result of a linear solve.
   */
  LinearSolverResult const & result() const
  {
    return m_result;
  }

  /**
   * @brief Get convergence history of a linear solve.
   * @return array containing residual norms of every iteration (including initial)
   */
  arrayView1d< real64 const > history() const
  {
    return m_residualNorms;
  }

  /**
   * @brief Get name of the Krylov subspace method.
   * @return the abbreviated name of the method
   */
  virtual string methodName() const = 0;

private:

  ///@cond DO_NOT_DOCUMENT

  template< typename VEC >
  struct VectorStorageHelper
  {
    using type = VEC;

    static VEC createFrom( VEC const & src )
    {
      VEC v;
      v.createWithLocalSize( src.localSize(), src.getComm() );
      return v;
    }
  };

  template< typename VEC >
  struct VectorStorageHelper< BlockVectorView< VEC > >
  {
    using type = BlockVector< VEC >;

    static BlockVector< VEC > createFrom( BlockVectorView< VEC > const & src )
    {
      BlockVector< VEC > v( src.blockSize() );
      for( localIndex i = 0; i < src.blockSize(); ++i )
      {
        v.block( i ).createWithLocalSize( src.block( i ).localSize(), src.block( i ).getComm() );
      }
      return v;
    }
  };

  ///@endcond DO_NOT_DOCUMENT

protected:

  /// Alias for vector type that can be used for temporaries
  using VectorTemp = typename VectorStorageHelper< VECTOR >::type;

  /**
   * @brief Helper function to create temporary vectors based on a source vector.
   * @param src the source vector, whose size and parallel distribution will be used
   * @return the new vector
   *
   * The main purpose is to deal with BlockVector/View/Wrapper hierarchy.
   */
  static VectorTemp createTempVector( Vector const & src )
  {
    return VectorStorageHelper< VECTOR >::createFrom( src );
  }

  /**
   * @brief Output iteration progress (called by implementations).
   * @note must be called **after** pushing the most recent residual into m_residualNorms
   */
<<<<<<< HEAD
  void logProgress( localIndex const iter, real64 const rnorm ) const
  {
    m_residualNorms[iter] = rnorm;

    if( m_params.logLevel >= 2 )
    {
      char output[43] = {0};
      sprintf( output, " iteration %3i: residual = %15.6e", LvArray::integerConversion< int >( iter ), rnorm );
      GEOSX_LOG_RANK_0( methodName() << output );
    }
  }
=======
  void logProgress() const;
>>>>>>> bb63df34

  /**
   * @brief Output convergence result (called by implementations).
   */
  void logResult() const;

  /// parameters of the solver
  LinearSolverParameters m_params;

  /// reference to the operator to be solved
  LinearOperator< Vector > const & m_operator;

  /// reference to the preconditioning operator
  LinearOperator< Vector > const & m_precond;

  /// results of a solve
  mutable LinearSolverResult m_result;

  /// Absolute residual norms at each iteration (if available)
  mutable array1d< real64 > m_residualNorms;
};

} //namespace geosx

#endif //GEOSX_LINEARALGEBRA_SOLVERS_KRYLOVSOLVER_HPP_<|MERGE_RESOLUTION|>--- conflicted
+++ resolved
@@ -196,21 +196,7 @@
    * @brief Output iteration progress (called by implementations).
    * @note must be called **after** pushing the most recent residual into m_residualNorms
    */
-<<<<<<< HEAD
-  void logProgress( localIndex const iter, real64 const rnorm ) const
-  {
-    m_residualNorms[iter] = rnorm;
-
-    if( m_params.logLevel >= 2 )
-    {
-      char output[43] = {0};
-      sprintf( output, " iteration %3i: residual = %15.6e", LvArray::integerConversion< int >( iter ), rnorm );
-      GEOSX_LOG_RANK_0( methodName() << output );
-    }
-  }
-=======
   void logProgress() const;
->>>>>>> bb63df34
 
   /**
    * @brief Output convergence result (called by implementations).
