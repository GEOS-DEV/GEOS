#
# Specify all headers
#
set( linearAlgebra_headers
     DofManager.hpp
     DofManagerHelpers.hpp
     common/LinearOperator.hpp
     common/LinearSolverBase.hpp
     common/PreconditionerBase.hpp
     common/common.hpp
     common/traits.hpp
     interfaces/InterfaceTypes.hpp
     interfaces/MatrixBase.hpp
     interfaces/VectorBase.hpp
     solvers/BicgstabSolver.hpp
     solvers/BlockPreconditioner.hpp
     solvers/CgSolver.hpp
     solvers/GmresSolver.hpp
     solvers/KrylovSolver.hpp
     solvers/KrylovUtils.hpp
     solvers/PreconditionerBlockJacobi.hpp
     solvers/PreconditionerIdentity.hpp
     solvers/PreconditionerJacobi.hpp
     solvers/SeparateComponentPreconditioner.hpp
     utilities/Arnoldi.hpp
     utilities/BlockOperator.hpp
     utilities/BlockOperatorView.hpp
     utilities/BlockOperatorWrapper.hpp
     utilities/BlockVector.hpp
     utilities/BlockVectorView.hpp
     utilities/BlockVectorWrapper.hpp
     utilities/ComponentMask.hpp
     utilities/InverseNormalOperator.hpp
     utilities/LAIHelperFunctions.hpp
     utilities/LinearSolverParameters.hpp
     utilities/LinearSolverResult.hpp
     utilities/NormalOperator.hpp
     utilities/TransposeOperator.hpp
   )

#
# Specify all sources
#
set( linearAlgebra_sources
     DofManager.cpp
     solvers/BicgstabSolver.cpp
     solvers/BlockPreconditioner.cpp
     solvers/CgSolver.cpp
     solvers/GmresSolver.cpp
     solvers/KrylovSolver.cpp
     solvers/SeparateComponentPreconditioner.cpp
   )

<<<<<<< HEAD
set( dependencyList ${parallelDeps} mesh blas lapack )
=======
set( dependencyList mesh denseLinearAlgebra )
>>>>>>> 6b4c58e5


list( APPEND linearAlgebra_headers interfaces/direct/SuiteSparse.hpp )
list( APPEND linearAlgebra_sources interfaces/direct/SuiteSparse.cpp )
list( APPEND dependencyList suitesparse )

if( ENABLE_SUPERLU_DIST )
      list( APPEND linearAlgebra_headers interfaces/direct/SuperLUDist.hpp )
      list( APPEND linearAlgebra_sources interfaces/direct/SuperLUDist.cpp )
      list( APPEND dependencyList superlu_dist )
endif( )

if( ENABLE_TRILINOS )

    list( APPEND linearAlgebra_headers
          interfaces/trilinos/EpetraExport.hpp
          interfaces/trilinos/EpetraMatrix.hpp
          interfaces/trilinos/EpetraUtils.hpp
          interfaces/trilinos/EpetraVector.hpp
          interfaces/trilinos/TrilinosInterface.hpp
          interfaces/trilinos/TrilinosPreconditioner.hpp
          interfaces/trilinos/TrilinosSolver.hpp )

    list( APPEND linearAlgebra_sources
          interfaces/trilinos/EpetraExport.cpp
          interfaces/trilinos/EpetraMatrix.cpp
          interfaces/trilinos/EpetraVector.cpp
          interfaces/trilinos/TrilinosInterface.cpp
          interfaces/trilinos/TrilinosPreconditioner.cpp
          interfaces/trilinos/TrilinosSolver.cpp )

    list( APPEND dependencyList trilinos )

endif()

if( ENABLE_HYPRE )

    list( APPEND linearAlgebra_headers
          interfaces/hypre/HypreExport.hpp
          interfaces/hypre/HypreInterface.hpp
          interfaces/hypre/HypreKernels.hpp
          interfaces/hypre/HypreMGR.hpp
          interfaces/hypre/HypreMatrix.hpp
          interfaces/hypre/HyprePreconditioner.hpp
          interfaces/hypre/HypreSolver.hpp
          interfaces/hypre/HypreUtils.hpp
          interfaces/hypre/HypreVector.hpp
          interfaces/hypre/mgrStrategies/CompositionalMultiphaseFVM.hpp
          interfaces/hypre/mgrStrategies/CompositionalMultiphaseHybridFVM.hpp
          interfaces/hypre/mgrStrategies/CompositionalMultiphaseReservoirFVM.hpp
          interfaces/hypre/mgrStrategies/CompositionalMultiphaseReservoirHybridFVM.hpp
          interfaces/hypre/mgrStrategies/HybridSinglePhasePoromechanics.hpp
          interfaces/hypre/mgrStrategies/Hydrofracture.hpp
          interfaces/hypre/mgrStrategies/LagrangianContactMechanics.hpp
          interfaces/hypre/mgrStrategies/MultiphasePoromechanics.hpp
          interfaces/hypre/mgrStrategies/SinglePhaseHybridFVM.hpp
          interfaces/hypre/mgrStrategies/SinglePhasePoromechanics.hpp
          interfaces/hypre/mgrStrategies/SinglePhaseReservoirFVM.hpp
          interfaces/hypre/mgrStrategies/SinglePhaseReservoirHybridFVM.hpp
        )

    list( APPEND linearAlgebra_sources
          interfaces/hypre/HypreExport.cpp
          interfaces/hypre/HypreInterface.cpp
          interfaces/hypre/HypreKernels.cpp
          interfaces/hypre/HypreMGR.cpp
          interfaces/hypre/HypreMatrix.cpp
          interfaces/hypre/HyprePreconditioner.cpp
          interfaces/hypre/HypreSolver.cpp
          interfaces/hypre/HypreUtils.cpp
          interfaces/hypre/HypreVector.cpp
        )

    list( APPEND dependencyList hypre umpire )

endif()

if( ENABLE_PETSC )

    list( APPEND linearAlgebra_headers
          interfaces/petsc/PetscExport.hpp
          interfaces/petsc/PetscInterface.hpp
          interfaces/petsc/PetscMatrix.hpp
          interfaces/petsc/PetscPreconditioner.hpp
          interfaces/petsc/PetscSolver.hpp
          interfaces/petsc/PetscUtils.hpp
          interfaces/petsc/PetscVector.hpp
        )

    list( APPEND linearAlgebra_sources
          interfaces/petsc/PetscExport.cpp
          interfaces/petsc/PetscInterface.cpp
          interfaces/petsc/PetscMatrix.cpp
          interfaces/petsc/PetscPreconditioner.cpp
          interfaces/petsc/PetscSolver.cpp
          interfaces/petsc/PetscVector.cpp
        )

    list( APPEND dependencyList petsc )

endif()

blt_add_library( NAME       linearAlgebra
                 SOURCES    ${linearAlgebra_sources}
                 HEADERS    ${linearAlgebra_headers}
                 DEPENDS_ON ${dependencyList}
                 OBJECT     ${GEOSX_BUILD_OBJ_LIBS}
               )

target_include_directories( linearAlgebra PUBLIC ${CMAKE_CURRENT_LIST_DIR} )


if( GEOSX_ENABLE_TESTS )
  add_subdirectory( unitTests )
endif( )

geosx_add_code_checks( PREFIX linearAlgebra )<|MERGE_RESOLUTION|>--- conflicted
+++ resolved
@@ -51,12 +51,7 @@
      solvers/SeparateComponentPreconditioner.cpp
    )
 
-<<<<<<< HEAD
-set( dependencyList ${parallelDeps} mesh blas lapack )
-=======
-set( dependencyList mesh denseLinearAlgebra )
->>>>>>> 6b4c58e5
-
+set( dependencyList ${parallelDeps} mesh denseLinearAlgebra )
 
 list( APPEND linearAlgebra_headers interfaces/direct/SuiteSparse.hpp )
 list( APPEND linearAlgebra_sources interfaces/direct/SuiteSparse.cpp )
