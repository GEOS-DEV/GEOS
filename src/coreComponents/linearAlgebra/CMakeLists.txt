# Specify all headers
set( linearAlgebra_headers
     DofManager.hpp
     DofManagerHelpers.hpp
     common/LinearOperator.hpp
     common/LinearSolverBase.hpp
     common/PreconditionerBase.hpp
     common/common.hpp
     common/traits.hpp
     interfaces/InterfaceTypes.hpp
     interfaces/MatrixBase.hpp
     interfaces/VectorBase.hpp
     solvers/BicgstabSolver.hpp
     solvers/BlockPreconditioner.hpp
     solvers/CgSolver.hpp
     solvers/GmresSolver.hpp
     solvers/KrylovSolver.hpp
     solvers/KrylovUtils.hpp
     solvers/PreconditionerBlockJacobi.hpp
     solvers/PreconditionerIdentity.hpp
     solvers/PreconditionerJacobi.hpp
     solvers/SeparateComponentPreconditioner.hpp
     utilities/Arnoldi.hpp
     utilities/BlockOperator.hpp
     utilities/BlockOperatorView.hpp
     utilities/BlockOperatorWrapper.hpp
     utilities/BlockVector.hpp
     utilities/BlockVectorView.hpp
     utilities/BlockVectorWrapper.hpp
     utilities/ComponentMask.hpp
     utilities/InverseNormalOperator.hpp
     utilities/LAIHelperFunctions.hpp
     utilities/LinearSolverParameters.hpp
     utilities/LinearSolverResult.hpp
     utilities/NormalOperator.hpp
     utilities/ReverseCutHillMcKeeOrdering.hpp
     utilities/TransposeOperator.hpp )

# Specify all sources
set( linearAlgebra_sources
     DofManager.cpp
     solvers/BicgstabSolver.cpp
     solvers/BlockPreconditioner.cpp
     solvers/CgSolver.cpp
     solvers/GmresSolver.cpp
     solvers/KrylovSolver.cpp
     solvers/SeparateComponentPreconditioner.cpp
     utilities/ReverseCutHillMcKeeOrdering.cpp )

<<<<<<< HEAD
set( dependencyList ${parallelDeps} mesh denseLinearAlgebra )
=======
set( dependencyList ${parallelDeps} mesh denseLinearAlgebra finiteVolume )
>>>>>>> 3b5b5a6f
set( tplDependencyList "" )

list( APPEND linearAlgebra_headers interfaces/direct/SuiteSparse.hpp )
list( APPEND linearAlgebra_sources interfaces/direct/SuiteSparse.cpp )
list( APPEND tplDependencyList suitesparse )

if( ENABLE_SUPERLU_DIST )
      list( APPEND linearAlgebra_headers interfaces/direct/SuperLUDist.hpp )
      list( APPEND linearAlgebra_sources interfaces/direct/SuperLUDist.cpp )
      list( APPEND tplDependencyList superlu_dist )
endif( )

if( ENABLE_TRILINOS )

    list( APPEND linearAlgebra_headers
          interfaces/trilinos/EpetraExport.hpp
          interfaces/trilinos/EpetraMatrix.hpp
          interfaces/trilinos/EpetraUtils.hpp
          interfaces/trilinos/EpetraVector.hpp
          interfaces/trilinos/TrilinosInterface.hpp
          interfaces/trilinos/TrilinosPreconditioner.hpp
          interfaces/trilinos/TrilinosSolver.hpp )

    list( APPEND linearAlgebra_sources
          interfaces/trilinos/EpetraExport.cpp
          interfaces/trilinos/EpetraMatrix.cpp
          interfaces/trilinos/EpetraVector.cpp
          interfaces/trilinos/TrilinosInterface.cpp
          interfaces/trilinos/TrilinosPreconditioner.cpp
          interfaces/trilinos/TrilinosSolver.cpp )

    list( APPEND tplDependencyList trilinos )

endif()

if( ENABLE_HYPRE )

    list( APPEND linearAlgebra_headers
          interfaces/hypre/HypreExport.hpp
          interfaces/hypre/HypreInterface.hpp
          interfaces/hypre/HypreKernels.hpp
          interfaces/hypre/HypreMGR.hpp
          interfaces/hypre/HypreMatrix.hpp
          interfaces/hypre/HyprePreconditioner.hpp
          interfaces/hypre/HypreSolver.hpp
          interfaces/hypre/HypreUtils.hpp
          interfaces/hypre/HypreVector.hpp
          interfaces/hypre/mgrStrategies/CompositionalMultiphaseFVM.hpp
          interfaces/hypre/mgrStrategies/CompositionalMultiphaseHybridFVM.hpp
          interfaces/hypre/mgrStrategies/CompositionalMultiphaseReservoirFVM.hpp
          interfaces/hypre/mgrStrategies/CompositionalMultiphaseReservoirHybridFVM.hpp
          interfaces/hypre/mgrStrategies/HybridSinglePhasePoromechanics.hpp
          interfaces/hypre/mgrStrategies/Hydrofracture.hpp
          interfaces/hypre/mgrStrategies/LagrangianContactMechanics.hpp
          interfaces/hypre/mgrStrategies/MultiphasePoromechanics.hpp
          interfaces/hypre/mgrStrategies/SinglePhasePoromechanicsEmbeddedFractures.hpp
          interfaces/hypre/mgrStrategies/SinglePhasePoromechanicsConformingFractures.hpp
          interfaces/hypre/mgrStrategies/SinglePhasePoromechanicsReservoirFVM.hpp
          interfaces/hypre/mgrStrategies/SinglePhaseReservoirFVM.hpp
          interfaces/hypre/mgrStrategies/SinglePhaseReservoirHybridFVM.hpp
          interfaces/hypre/mgrStrategies/SolidMechanicsEmbeddedFractures.hpp
          interfaces/hypre/mgrStrategies/ThermalCompositionalMultiphaseFVM.hpp
          interfaces/hypre/mgrStrategies/ThermalMultiphasePoromechanics.hpp
          interfaces/hypre/mgrStrategies/ThermalSinglePhasePoromechanics.hpp )
    list( APPEND linearAlgebra_sources
          interfaces/hypre/HypreExport.cpp
          interfaces/hypre/HypreInterface.cpp
          interfaces/hypre/HypreKernels.cpp
          interfaces/hypre/HypreMGR.cpp
          interfaces/hypre/HypreMatrix.cpp
          interfaces/hypre/HyprePreconditioner.cpp
          interfaces/hypre/HypreSolver.cpp
          interfaces/hypre/HypreUtils.cpp
          interfaces/hypre/HypreVector.cpp )

    list( APPEND tplDependencyList hypre umpire )

endif()

if( ENABLE_PETSC )

    list( APPEND linearAlgebra_headers
          interfaces/petsc/PetscExport.hpp
          interfaces/petsc/PetscInterface.hpp
          interfaces/petsc/PetscMatrix.hpp
          interfaces/petsc/PetscPreconditioner.hpp
          interfaces/petsc/PetscSolver.hpp
          interfaces/petsc/PetscUtils.hpp
          interfaces/petsc/PetscVector.hpp )

    list( APPEND linearAlgebra_sources
          interfaces/petsc/PetscExport.cpp
          interfaces/petsc/PetscInterface.cpp
          interfaces/petsc/PetscMatrix.cpp
          interfaces/petsc/PetscPreconditioner.cpp
          interfaces/petsc/PetscSolver.cpp
          interfaces/petsc/PetscVector.cpp )

    list( APPEND tplDependencyList petsc )

endif()

geos_decorate_link_dependencies( LIST decoratedDependencies
                                 DEPENDENCIES ${dependencyList} )

blt_add_library( NAME       linearAlgebra
                 SOURCES    ${linearAlgebra_sources}
                 HEADERS    ${linearAlgebra_headers}
                 DEPENDS_ON ${decoratedDependencies} ${tplDependencyList}
                 OBJECT     ${GEOS_BUILD_OBJ_LIBS}
                 SHARED     ${GEOS_BUILD_SHARED_LIBS}
               )

target_include_directories( linearAlgebra PUBLIC ${CMAKE_CURRENT_LIST_DIR} )

install( TARGETS linearAlgebra LIBRARY DESTINATION ${CMAKE_INSTALL_PREFIX}/lib )

if( GEOS_ENABLE_TESTS )
  add_subdirectory( unitTests )
endif( )
<|MERGE_RESOLUTION|>--- conflicted
+++ resolved
@@ -47,11 +47,7 @@
      solvers/SeparateComponentPreconditioner.cpp
      utilities/ReverseCutHillMcKeeOrdering.cpp )
 
-<<<<<<< HEAD
-set( dependencyList ${parallelDeps} mesh denseLinearAlgebra )
-=======
 set( dependencyList ${parallelDeps} mesh denseLinearAlgebra finiteVolume )
->>>>>>> 3b5b5a6f
 set( tplDependencyList "" )
 
 list( APPEND linearAlgebra_headers interfaces/direct/SuiteSparse.hpp )
