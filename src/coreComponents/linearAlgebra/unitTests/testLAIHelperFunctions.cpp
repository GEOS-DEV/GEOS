/*
 * ------------------------------------------------------------------------------------------------------------
 * SPDX-License-Identifier: LGPL-2.1-only
 *
 * Copyright (c) 2018-2019 Lawrence Livermore National Security LLC
 * Copyright (c) 2018-2019 The Board of Trustees of the Leland Stanford Junior University
 * Copyright (c) 2018-2019 Total, S.A
 * Copyright (c) 2019-     GEOSX Contributors
 * All right reserved
 *
 * See top level LICENSE, COPYRIGHT, CONTRIBUTORS, NOTICE, and ACKNOWLEDGEMENTS files for details.
 * ------------------------------------------------------------------------------------------------------------
 */

/*
 * testLAIHelperFunctions.cpp
 *  Created on: Oct 29, 2019
 */

#include "gtest/gtest.h"

#include "common/DataTypes.hpp"
#include "common/TimingMacros.hpp"
#include "dataRepository/Group.hpp"
#include "linearAlgebra/DofManager.hpp"
#include "managers/initialization.hpp"
#include "managers/ProblemManager.hpp"
#include "managers/DomainPartition.hpp"
#include "meshUtilities/MeshManager.hpp"
#include "mpiCommunications/CommunicationTools.hpp"
#include "mpiCommunications/NeighborCommunicator.hpp"
#include "linearAlgebra/utilities/LAIHelperFunctions.hpp"

using namespace geosx;
<<<<<<< HEAD
using namespace geosx::testing;

static real64 const machinePrecision = std::numeric_limits<real64>::epsilon();
static real64 const tolerance  = machinePrecision;//1e-10;

namespace
{
int global_argc;
char** global_argv;
}
=======
>>>>>>> cef2a21f

class LAIHelperFunctionsTest : public ::testing::Test
{
public:
  /**
   * @brief Set the timer function.
   *
   * @param [out] time double actual time.
   */
  void setTimer( double &time )
  {
    time = MpiWrapper::Wtime();
  }

  /**
   * @brief Get elapsed time.
   *
   * @param [inout] time double
   * - on input: actual time from setTimer;
   * - on output: elapsed time.
   */
  void getElapsedTime( double &time )
  {
    time = MpiWrapper::Wtime() - time;
  }

protected:

  /**
   * @brief Provide a very simple xml input, with an internally generated mesh.
   */
  static void SetUpTestCase()
    {
      problemManager = new ProblemManager("Problem", nullptr);

      string const inputStream =
      "<Problem>"
      "  <Mesh>"
      "    <InternalMesh name=\"mesh1\""
      "                  elementTypes=\"{C3D8}\""
      "                  xCoords=\"{0, 1}\""
      "                  yCoords=\"{0, 1}\""
      "                  zCoords=\"{0, 1}\""
      "                  nx=\"{6}\""
      "                  ny=\"{9}\""
      "                  nz=\"{5}\""
      "                  cellBlockNames=\"{block1}\"/>"
      "  </Mesh>"
      "  <ElementRegions>"
      "    <CellElementRegion name=\"region1\" cellBlocks=\"{block1}\" materialList=\"{dummy_material}\" />"
      "  </ElementRegions>"
      "</Problem>";

      xmlWrapper::xmlDocument xmlDocument;
      xmlWrapper::xmlResult xmlResult = xmlDocument.load_buffer( inputStream.c_str(), inputStream.size() );
      if (!xmlResult)
      {
        GEOSX_LOG_RANK_0("XML parsed with errors!");
        GEOSX_LOG_RANK_0("Error description: " << xmlResult.description());
        GEOSX_LOG_RANK_0("Error offset: " << xmlResult.offset);
      }

      int mpiSize = MpiWrapper::Comm_size( MPI_COMM_GEOSX );
      dataRepository::Group * commandLine =
        problemManager->GetGroup<dataRepository::Group>( problemManager->groupKeys.commandLine );
      commandLine->registerWrapper<integer>( problemManager->viewKeys.xPartitionsOverride.Key() )->
        setApplyDefaultValue(mpiSize);

      xmlWrapper::xmlNode xmlProblemNode = xmlDocument.child( "Problem" );
      problemManager->InitializePythonInterpreter();
      problemManager->ProcessInputFileRecursive( xmlProblemNode );

      // Open mesh levels
      DomainPartition * domain  = problemManager->getDomainPartition();
      MeshManager * meshManager = problemManager->GetGroup<MeshManager>( problemManager->groupKeys.meshManager );
      meshManager->GenerateMeshLevels(domain);

      ElementRegionManager * elementManager = domain->getMeshBody(0)->getMeshLevel(0)->getElemManager();
      xmlWrapper::xmlNode topLevelNode = xmlProblemNode.child( elementManager->getName().c_str() );
      elementManager->ProcessInputFileRecursive( topLevelNode );
      elementManager->PostProcessInputRecursive();

      problemManager->ProblemSetup();
    }

  /**
   * @brief Destructor.
   */
  static void TearDownTestCase()
  {
    delete problemManager;
    problemManager = nullptr;
  }

  static ProblemManager * problemManager;
};

ProblemManager * LAIHelperFunctionsTest::problemManager = nullptr; //!< the main problemManager.

TEST_F(LAIHelperFunctionsTest, Test_NodalVectorPermutation)
{
  DomainPartition * const domain = problemManager->getDomainPartition();
  MeshLevel * const meshLevel = domain->getMeshBody(0)->getMeshLevel(0);
  NodeManager * const nodeManager = meshLevel->getNodeManager();

  DofManager dofManager( "test" );
  dofManager.setMesh( domain, 0, 0 );

  string_array Region;
  Region.push_back( "region1" );

  dofManager.addField( "nodalVariable", DofManager::Location::Node, 3, Region );
  dofManager.addCoupling( "nodalVariable", "nodalVariable", DofManager::Connectivity::Elem );
  dofManager.reorderByRank();

  localIndex nDof = 3*nodeManager->size();

  arrayView1d<globalIndex> const &  dofNumber =  nodeManager->getReference<globalIndex_array>( dofManager.getKey( "nodalVariable" )  );
  arrayView1d<integer> const & isNodeGhost = nodeManager->GhostRank();

  ParallelVector nodalVariable, expectedPermutedVector;
  nodalVariable.createWithLocalSize(nDof, MPI_COMM_GEOSX);
  nodalVariable.set(0);
  expectedPermutedVector.createWithLocalSize(nDof, MPI_COMM_GEOSX);
  expectedPermutedVector.set(0);

  for ( localIndex a=0; a <nodeManager->size(); a++ )
  {
    if (isNodeGhost[a] < 0)
    {
      for (localIndex d=0; d < 3; d++)
      {

        localIndex index = dofNumber(a) + d;
        real64  Value = nodeManager->m_localToGlobalMap[a] * 3 + d;
        nodalVariable.add(index, Value);
        index =  nodeManager->m_localToGlobalMap[a] * 3 + d;
        expectedPermutedVector.add(index, Value);
      }
    }
  }
  nodalVariable.close();
  expectedPermutedVector.close();

  ParallelMatrix permutationMatrix;

  LAIHelperFunctions::CreatePermutationMatrix(nodeManager,
                                              nDof,
                                              nDof,
                                              3,
                                              dofManager.getKey( "nodalVariable" ),
                                              permutationMatrix);

  ParallelVector permutedVector = LAIHelperFunctions::PermuteVector(nodalVariable, permutationMatrix);

  permutedVector.axpy(-1, expectedPermutedVector);

  real64 vectorNorm = permutedVector.norm1();

  EXPECT_LT( vectorNorm, tolerance );

}

TEST_F(LAIHelperFunctionsTest, Test_CellCenteredVectorPermutation)
{
  DomainPartition * const domain = problemManager->getDomainPartition();
  MeshLevel * const meshLevel = domain->getMeshBody(0)->getMeshLevel(0);
  ElementRegionManager * const elemManager = meshLevel->getElemManager();;

  DofManager dofManager( "test" );
  dofManager.setMesh( domain, 0, 0 );

  string_array region;
  region.push_back( "region1" );

  dofManager.addField( "cellCentered", DofManager::Location::Elem, region );
  dofManager.addCoupling( "cellCentered", "cellCentered", DofManager::Connectivity::Face );
  dofManager.reorderByRank();

  integer nDof = dofManager.numGlobalDofs("cellCentered");

  ParallelVector cellCenteredVariable, expectedPermutedVector;
  cellCenteredVariable.createWithLocalSize(nDof, MPI_COMM_GEOSX);
  cellCenteredVariable.set(0);
  expectedPermutedVector.createWithLocalSize(nDof, MPI_COMM_GEOSX);
  expectedPermutedVector.set(0);

  elemManager->forElementSubRegions([&]( ElementSubRegionBase const * const elementSubRegion )
    {
      localIndex const numElems = elementSubRegion->size();
      arrayView1d<globalIndex> const &
      dofNumber = elementSubRegion->getReference< array1d<globalIndex> >( dofManager.getKey( "cellCentered" ) );
      arrayView1d<integer> const & isGhost = elementSubRegion->GhostRank();

      for( localIndex k=0 ; k<numElems ; ++k )
      {
        if (dofNumber[k] >= 0 && isGhost[k] < 0 )
        {
            globalIndex index = dofNumber[k];
            real64 Value = elementSubRegion->m_localToGlobalMap[k];
            cellCenteredVariable.add(index, Value);
            index = elementSubRegion->m_localToGlobalMap[k];
            Value = elementSubRegion->m_localToGlobalMap[k];
            expectedPermutedVector.add(index, Value);
        }
      }
    });

  cellCenteredVariable.close();
  expectedPermutedVector.close();

  ParallelMatrix permutationMatrix;

  LAIHelperFunctions::CreatePermutationMatrix(elemManager,
                                              nDof,
                                              nDof,
                                              1,
                                              dofManager.getKey( "cellCentered" ),
                                              permutationMatrix);

  // permutationMatrix.print(std::cout);
  ParallelVector permutedVector = LAIHelperFunctions::PermuteVector(cellCenteredVariable, permutationMatrix);

  permutedVector.axpy(-1, expectedPermutedVector);

  real64 vectorNorm = permutedVector.norm1();

  EXPECT_LT( vectorNorm, tolerance );

}

/**
 * @function main
 * @brief Main function to setup the GEOSX environment, read the xml file and run all cases.
 */
int main( int argc, char** argv )
{
  ::testing::InitGoogleTest( &argc, argv );
  geosx::basicSetup( argc, argv );
  int const result = RUN_ALL_TESTS();
  geosx::basicCleanup();
  return result;
}



<|MERGE_RESOLUTION|>--- conflicted
+++ resolved
@@ -32,19 +32,9 @@
 #include "linearAlgebra/utilities/LAIHelperFunctions.hpp"
 
 using namespace geosx;
-<<<<<<< HEAD
-using namespace geosx::testing;
 
 static real64 const machinePrecision = std::numeric_limits<real64>::epsilon();
 static real64 const tolerance  = machinePrecision;//1e-10;
-
-namespace
-{
-int global_argc;
-char** global_argv;
-}
-=======
->>>>>>> cef2a21f
 
 class LAIHelperFunctionsTest : public ::testing::Test
 {
