--- conflicted
+++ resolved
@@ -32,15 +32,9 @@
 
 using namespace geosx;
 
-<<<<<<< HEAD
+static real64 const machinePrecision = 20.0 * std::numeric_limits<real64>::epsilon();
+
 // BEGIN_RST_NARRATIVE testLAOperations.rst
-=======
-static real64 const machinePrecision = 20.0 * std::numeric_limits<real64>::epsilon();
-
-/*! @name Ctest tests.
- * @brief Runs similar testing functions using different Linear Algebra Interfaces (LAIs).
- */
->>>>>>> 2ab226c0
 
 /**
  * @brief Test case class for LA operations tests
@@ -50,30 +44,20 @@
 class LAOperationsTest : public ::testing::Test
 {
 
-<<<<<<< HEAD
 };
 
 TYPED_TEST_CASE_P( LAOperationsTest );
 
-=======
-// BEGIN_RST_NARRATIVE testLAOperations.rst
-//@}
->>>>>>> 2ab226c0
 /*! @name Test functions.
  * @brief Templated functions to test the linear solvers.
  */
 //@{
+
 // ==============================
 // Test Linear Algebra Operations
 // ==============================
-<<<<<<< HEAD
 // In these functions we test the linear algebra (vector and matrix) operations
 
-=======
-// In these 3 functions we test the linear algebra operations, the native solvers from the
-// libraries as well as the re-implemented GEOSX solvers for CG and BiCGSTAB. We run these
-// on both monolithic and block matrices.
->>>>>>> 2ab226c0
 /**
  * @function testVectorFunction
  *
@@ -85,52 +69,13 @@
 // -----------------------------------------
 TYPED_TEST_P( LAOperationsTest, VectorFunctions )
 {
-<<<<<<< HEAD
   // Define alias
   using Vector = typename TypeParam::ParallelVector;
-=======
-public:
-  using Vector = typename LAI::ParallelVector;
-  using Matrix = typename LAI::ParallelMatrix;
-  using Solver = typename LAI::LinearSolver;
-
-  void testVectorFunctions()
-  {
-    // Get the MPI rank
-    int const rank = MpiWrapper::Comm_rank( MPI_COMM_WORLD );
-    int const numRanks = MpiWrapper::Comm_size( MPI_COMM_WORLD );
-
-    Vector x;
-    localIndex const localSize = 3;
-    globalIndex const globalSize = localSize * numRanks;
-    globalIndex const offset = rank * localSize;
-
-    // Testing createWithLocalSize
-    x.createWithLocalSize( localSize, MPI_COMM_WORLD );
-    EXPECT_EQ( x.localSize(), localSize );
-    EXPECT_EQ( x.globalSize(), globalSize );
-
-    // Testing iupper/ilower
-    EXPECT_EQ( x.ilower(), offset );
-    EXPECT_EQ( x.iupper(), offset + localSize );
-
-    // Testing setting/getting values locally
-    for( globalIndex i = x.ilower() ; i < x.iupper() ; ++i )
-    {
-      x.set( i, 2 * i );
-    }
-    x.close();
-    for( globalIndex i = x.ilower() ; i < x.iupper() ; ++i )
-    {
-      EXPECT_DOUBLE_EQ( x.get( i ), 2 * i );
-    }
->>>>>>> 2ab226c0
 
   // Get the MPI rank
   int const rank = MpiWrapper::Comm_rank( MPI_COMM_WORLD );
   int const numRanks = MpiWrapper::Comm_size( MPI_COMM_WORLD );
 
-<<<<<<< HEAD
   Vector x;
   localIndex const localSize = 3;
   globalIndex const globalSize = localSize * numRanks;
@@ -161,71 +106,12 @@
   EXPECT_EQ( x.localSize(), localSize );
   EXPECT_EQ( x.globalSize(), globalSize );
 
-  // Testing setting global values on rank 0 and getting locally
+  // Testing adding global values on rank 0 and getting locally
   if( rank == 0 )
   {
     for( globalIndex i = 0; i < x.globalSize(); ++i )
-=======
-    // Testing adding (off-processor setting not allowed in hypre)
-    // global values on rank 0 and getting locally
-    x.zero();
-    if( rank == 0 )
     {
-      for( globalIndex i = 0 ; i < x.globalSize() ; ++i )
-      {
-        x.add( i, 2 * i ); //x.set( i, 2 * i );
-      }
-    }
-    x.close();
-    for( globalIndex i = x.ilower() ; i < x.iupper() ; ++i )
-    {
-      EXPECT_EQ( x.get( i ), 2 * i );
-    }
-
-    // Testing getLocalRowID
-    for( globalIndex i = x.ilower() ; i < x.iupper() ; ++i )
-    {
-      EXPECT_EQ( x.getLocalRowID( i ), i % localSize );
-    }
-
-    // Testing create with array1d
-    array1d<real64> localVals( localSize );
-    for( localIndex i = 0 ; i < localSize ; ++i )
-    {
-      localVals[i] = real64( i + rank * localSize );
-    }
-
-    Vector v;
-    v.create( localVals, MPI_COMM_WORLD );
-    for( globalIndex i = v.ilower() ; i < v.iupper() ; ++i )
-    {
-      EXPECT_EQ( v.get( i ), localVals[v.getLocalRowID( i )] );
-    }
-
-    // Testing copy constructor, create with ParallelVector,
-    // get element
-    Vector y( x );
-    Vector z;
-    z.create( x );
-    for( globalIndex i = x.ilower() ; i < x.iupper() ; ++i )
-    {
-      EXPECT_EQ( x.get( i ), y.get( i ) );
-      EXPECT_EQ( x.get( i ), z.get( i ) );
-    }
-
-    // Testing zero
-    z.zero();
-    for( globalIndex i = y.ilower() ; i < y.iupper() ; ++i )
-    {
-      EXPECT_EQ( z.get( i ), 0 );
-    }
-
-    // Testing copy
-    z.copy( x );
-    for( globalIndex i = y.ilower() ; i < y.iupper() ; ++i )
->>>>>>> 2ab226c0
-    {
-      x.set( i, 2 * i );
+      x.add( i, 2 * i );
     }
   }
   x.close();
@@ -234,20 +120,11 @@
     EXPECT_EQ( x.get( i ), 2 * i );
   }
 
-<<<<<<< HEAD
   // Testing getLocalRowID
   for( globalIndex i = x.ilower(); i < x.iupper(); ++i )
   {
     EXPECT_EQ( x.getLocalRowID( i ), i % localSize );
   }
-=======
-    // Testing scale, z = x
-    z.scale( 4.0 );
-    for( globalIndex i = y.ilower() ; i < y.iupper() ; ++i )
-    {
-      EXPECT_EQ( 4.0 * x.get( i ), z.get( i ) );
-    }
->>>>>>> 2ab226c0
 
   // Testing create with array1d
   array1d< real64 > localVals( localSize );
@@ -256,7 +133,6 @@
     localVals[i] = real64( i + rank * localSize );
   }
 
-<<<<<<< HEAD
   Vector v;
   v.create( localVals, MPI_COMM_WORLD );
   for( globalIndex i = v.ilower(); i < v.iupper(); ++i )
@@ -274,49 +150,6 @@
     EXPECT_EQ( x.get( i ), y.get( i ) );
     EXPECT_EQ( x.get( i ), z.get( i ) );
   }
-=======
-    // Testing add/set c-style
-    {
-      globalIndex const inds[3] =
-      { offset, offset + 1, offset + 2 };
-      real64 const vals[3] =
-      { -5.0, -6.0, 0.0 };
-      y.zero();
-      y.set( inds, vals, 2 );
-      y.close();
-      z.set( 1.0 );
-      z.add( inds, vals, 2 );
-      z.close();
-      for( localIndex i = 0 ; i < 3 ; ++i )
-      {
-        EXPECT_DOUBLE_EQ( y.get( inds[i] ), vals[i] );
-        EXPECT_DOUBLE_EQ( z.get( inds[i] ), vals[i] + 1.0 );
-      }
-    }
-
-    // Testing add/set array1d-style
-    {
-      array1d<globalIndex> inds( 3 );
-      inds[0] = offset;
-      inds[1] = offset + 1;
-      inds[2] = offset + 2;
-      array1d<real64> vals( 3 );
-      vals[0] = -5.0;
-      vals[1] = -6.0;
-      vals[2] = 0.0;
-      y.zero();
-      y.set( inds, vals );
-      y.close();
-      z.set( 1.0 );
-      z.add( inds, vals );
-      z.close();
-      for( localIndex i = 0 ; i < 3 ; ++i )
-      {
-        EXPECT_DOUBLE_EQ( y.get( inds[i] ), vals[i] );
-        EXPECT_DOUBLE_EQ( z.get( inds[i] ), vals[i] + 1.0 );
-      }
-    }
->>>>>>> 2ab226c0
 
   // Testing zero
   z.zero();
@@ -332,7 +165,6 @@
     EXPECT_EQ( x.get( i ), z.get( i ) );
   }
 
-<<<<<<< HEAD
   // Testing scale, z = x
   z.scale( 4.0 );
   for( globalIndex i = y.ilower(); i < y.iupper(); ++i )
@@ -359,51 +191,22 @@
     z.add( inds, vals, 2 );
     z.close();
     for( localIndex i = 0; i < 3; ++i )
-=======
-    y.axpy( 2.0, x );
-    for( globalIndex i = y.ilower() ; i < y.iupper() ; ++i )
-    {
-      EXPECT_EQ( y.get( i ), 4.0 ); // 2*1 + 2
-    }
-
-    z.axpby( 2.0, x, 3.0 );
-    for( globalIndex i = z.ilower() ; i < z.iupper() ; ++i )
-    {
-      EXPECT_EQ( z.get( i ), 11.0 ); // 2*1 + 3*3
-    }
-
-    // Testing norms
-    x.zero();
-    if( rank == 0 )
-    {
-      globalIndex const inds2[2] =
-      { 0, 1 };
-      real64 const vals2[2] =
-      { 3.0, -4.0 };
-      x.set( inds2, vals2, 2 ); // 3, -4, 0
-    }
-    x.close();
-    EXPECT_EQ( x.norm1(), 7.0 );
-    EXPECT_EQ( x.norm2(), 5.0 );
-    EXPECT_EQ( x.normInf(), 4.0 );
-
-    // Testing extractLocalVector
-    real64 const *localVec = x.extractLocalVector();
-    for( globalIndex i = x.ilower() ; i < x.iupper() ; ++i )
->>>>>>> 2ab226c0
     {
       EXPECT_DOUBLE_EQ( y.get( inds[i] ), vals[i] );
       EXPECT_DOUBLE_EQ( z.get( inds[i] ), vals[i] + 1.0 );
     }
   }
 
-<<<<<<< HEAD
   // Testing add/set array1d-style
   {
     array1d< globalIndex > inds( 3 );
-    inds[0] = offset; inds[1] = offset + 1; inds[2] = offset + 2;
+    inds[0] = offset;
+    inds[1] = offset + 1;
+    inds[2] = offset + 2;
     array1d< real64 > vals( 3 );
-    vals[0] = -5.0; vals[1] = -6.0; vals[2] = 0.0;
+    vals[0] = -5.0;
+    vals[1] = -6.0;
+    vals[2] = 0.0;
     y.zero();
     y.set( inds, vals );
     y.close();
@@ -458,13 +261,12 @@
   }
 }
 
-#if 0
-/**
- * @function testMatrixFunctions
- *
- * @brief Test matrix functions including create, add/set, accessors,
- * and linear algebra operations.
- */
+  /**
+   * @function testMatrixFunctions
+   *
+   * @brief Test matrix functions including create, add/set, accessors,
+   * and linear algebra operations.
+   */
 // -----------------------------------------
 // Test matrix functions
 // -----------------------------------------
@@ -476,11 +278,26 @@
 
   // Get the MPI rank
   int numranks = MpiWrapper::Comm_size( MPI_COMM_WORLD );
+  int rank = MpiWrapper::Comm_rank( MPI_COMM_WORLD );
+
+  std::cout << "*** Rank: " << rank << std::endl;
+
+  // Dummy vector and Matrix
+  Matrix C;
+  Matrix D;
+  {
+    // Test matrix-matrix product: C = A*B
+    Matrix A;
+    compute2DLaplaceOperator( MPI_COMM_WORLD, 2 * numranks, A );
+    Matrix B( A );
+
+    A.multiply( B, C );
+    A.leftMultiplyTranspose( A, D );
+  }
 
   // Define some vectors, matrices
   Vector vec1, vec2, vec3;
   Matrix mat1, mat2, mat3, mat4;
-
   mat1.createWithLocalSize( 2, 2, MPI_COMM_WORLD ); // 2*numranks x 2*numranks
   mat2.createWithGlobalSize( 2, 2, MPI_COMM_WORLD ); // 2x2
   mat3.createWithLocalSize( 2, 3, 3, MPI_COMM_WORLD ); // 2*numranks x 3*numranks
@@ -495,46 +312,66 @@
   localIndex cols3 = mat3.globalCols();
   localIndex rows4 = mat4.globalRows();
   localIndex cols4 = mat4.globalCols();
-  EXPECT_EQ( rows1, 2*numranks );
-  EXPECT_EQ( cols1, 2*numranks );
+  EXPECT_EQ( rows1, 2 * numranks );
+  EXPECT_EQ( cols1, 2 * numranks );
   EXPECT_EQ( rows2, 2 );
   EXPECT_EQ( cols2, 2 );
-  EXPECT_EQ( rows3, 2*numranks );
-  EXPECT_EQ( cols3, 3*numranks );
+  EXPECT_EQ( rows3, 2 * numranks );
+  EXPECT_EQ( cols3, 3 * numranks );
   EXPECT_EQ( rows4, 3 );
   EXPECT_EQ( cols4, 4 );
 
   // Testing add/set/insert element
-  mat1.insert( 1, 0, .5 );
-  mat1.close();
-  mat1.set( 1, 0, 5 );
-  mat1.close();
+  //  mat1.insert( 1, 0, .5 );
+  //  mat1.close();
+  //  mat1.set( 1, 0, 5 );
+  //  mat1.close();
   mat1.add( 1, 0, 1 );
   mat1.add( 1, 0, 2 );
   mat1.close();
 
+  //mat1.write( "mat1" );
+
   // Testing add/set/insert c-style, getRowCopy
-  globalIndex inds1[2] = {0, 2};
-  globalIndex inds2[1] = {0};
-  globalIndex inds3[3] = {0, 1, 2};
-  real64 vals1[2] = {5, 10};
-  real64 vals2[1] = {1};
-  real64 vals3[3] = {.5, 1, 2};
-  mat4.insert( 1, inds3, vals3, 3 );
+  globalIndex inds1[2] = { 0, 2 };
+  globalIndex inds2[1] = { 0 };
+  globalIndex inds3[3] = { 0, 1, 2 };
+  real64 vals1[2] = { 5, 10 };
+  real64 vals2[1] = { 1 };
+  real64 vals3[3] = { .5, 1, 2 };
+
+  globalIndex iRow = 1;
+
+  if( ( mat4.ilower() <= iRow ) && ( iRow < mat4.iupper() ) )
+  {
+    mat4.insert( iRow, inds3, vals3, 3 );
+    //    mat4.close();
+    //    mat4.open();
+    mat4.set( iRow, inds1, vals1, 2 );
+    //    mat4.close();
+    //    mat4.open();
+    mat4.add( iRow, inds2, vals2, 1 );
+    //    mat4.close();
+  }
   mat4.close();
-  mat4.set( 1, inds1, vals1, 2 );
-  mat4.close();
-  mat4.add( 1, inds2, vals2, 1 );
-  mat4.close();
 
   array1d<real64> colvals;
+  array1d<real64> colvals_CHECK( 3 );
+  colvals_CHECK( 0 ) = 6;
+  colvals_CHECK( 1 ) = 1;
+  colvals_CHECK( 2 ) = 10;
   array1d<globalIndex> colinds;
-  mat4.getRowCopy( 1, colinds, colvals );
-  EXPECT_EQ( colinds.size(), 3 );
-  EXPECT_DOUBLE_EQ( colvals[0], 6 );
-  EXPECT_DOUBLE_EQ( colvals[1], 1 );
-  EXPECT_DOUBLE_EQ( colvals[2], 10 );
-
+
+  if( ( mat4.ilower() <= iRow ) && ( iRow < mat4.iupper() ) )
+  {
+    mat4.getRowCopy( iRow, colinds, colvals );
+    EXPECT_EQ( colinds.size(), 3 );
+
+    for( int i = 0 ; i < 3 ; ++i )
+    {
+      EXPECT_DOUBLE_EQ( colvals( colinds[i] ), colvals_CHECK( i ) ); //HYPRE does not return sorted cols!
+    }
+  }
   // Testing add/set/insert array1d
   Matrix mat6;
   mat6.createWithGlobalSize( 4, 4, MPI_COMM_WORLD );
@@ -550,11 +387,16 @@
   inds6[0] = 0;
   inds6[1] = 1;
   inds6[2] = 3;
-  mat6.insert(0, inds6, vals6);
-  mat6.close();
-  mat6.set(0, inds6, vals7);
-  mat6.close();
-  mat6.add(0, inds6, vals6);
+
+  iRow = 0;
+  if( ( mat6.ilower() <= iRow ) && ( iRow < mat6.iupper() ) )
+  {
+    mat6.insert( iRow, inds6, vals6 );
+    //	  mat6.close();
+    mat6.set( iRow, inds6, vals7 );
+    //	  mat6.close();
+    mat6.add( iRow, inds6, vals6 );
+  }
   mat6.close();
 
   // Testing add/set/insert array2d
@@ -571,14 +413,22 @@
   vals8[0][1] = 2;
   vals8[1][0] = 3;
   vals8[1][1] = 4;
-  mat7.insert( rows, cols, vals8 );
+  if( ( mat7.ilower() <= *std::min_element( rows.data(), rows.data() + rows.size() ) ) &&
+      ( *std::max_element( rows.data(), rows.data() + rows.size() ) < mat7.iupper() ) )
+  {
+    mat7.insert( rows, cols, vals8 );
+    //    mat7.close();
+    mat7.add( rows, cols, vals8 );
+    //    mat7.close();
+  }
   mat7.close();
-  mat7.add( rows, cols, vals8 );
-  mat7.close();
 
   // Testing set and zero
+  mat7.open();
   mat7.set( 2 );
   mat7.close();
+
+  mat7.open();
   mat1.zero();
   mat1.close();
 
@@ -587,91 +437,43 @@
   vec2.createWithGlobalSize( 2, MPI_COMM_WORLD );
   vec1.set( 1 );
   vec1.close();
-  globalIndex inds4[2] = {0, 1};
-  real64 vals4[2] = {1, 3};
-  real64 vals5[2] = {2, 1};
-  mat2.insert( 0, inds4, vals4, 2 );
-  mat2.insert( 1, inds4, vals5, 2 );
+  globalIndex inds4[2] =
+  { 0, 1 };
+  real64 vals4[2] =
+  { 1, 3 };
+  real64 vals5[2] =
+  { 2, 1 };
+
+  if( ( mat2.ilower() <= 0 ) && ( 0 < mat2.iupper() ) )
+  {
+    mat2.insert( 0, inds4, vals4, 2 );
+  }
+  if( ( mat2.ilower() <= 1 ) && ( 1 < mat2.iupper() ) )
+  {
+    mat2.insert( 1, inds4, vals5, 2 );
+  }
   mat2.close();
-  mat2.multiply(vec1, vec2);
-  EXPECT_DOUBLE_EQ( vec2.get(0), 4 );
-  EXPECT_DOUBLE_EQ( vec2.get(1), 3 );
-  mat2.multiply(mat2, mat1);
-  array1d<real64> colvals2;
-  array1d<globalIndex> colinds2;
-  mat1.getRowCopy( 0, colinds2, colvals2 );
-  EXPECT_DOUBLE_EQ( colvals2[0], 7 );
-  EXPECT_DOUBLE_EQ( colvals2[1], 6 );
-  Matrix mat8;
-  mat8.createWithGlobalSize( 2, 2, MPI_COMM_WORLD );
-  mat1.multiply( mat2, mat8 );
-  mat1.leftMultiplyTranspose( mat2, mat8 );
-  //mat1.MatrixMatrixMultiply( true, mat2, true, mat8, false );
-
-  // Testing residual, gemv
-  vec3.createWithGlobalSize( 2, MPI_COMM_WORLD );
-  mat2.residual(vec1, vec2, vec3);
-  EXPECT_DOUBLE_EQ( vec3.get(0), 0 ); // mat2*vec1 = vec2
-  EXPECT_DOUBLE_EQ( vec3.get(1), 0 );
-  vec3.copy(vec2);
-  mat2.gemv( 2, vec1, .5, vec2 );
-  EXPECT_DOUBLE_EQ( vec2.get(0), 10 );
-  EXPECT_DOUBLE_EQ( vec2.get(1), 7.5 );
-  mat2.gemv( 2, vec1, .5, vec3, true );
-  EXPECT_DOUBLE_EQ( vec3.get(0), 8 );
-  EXPECT_DOUBLE_EQ( vec3.get(1), 9.5 );
-
-  // Testing scale, left/right scaling
-  mat2.scale( 2 );
-  array1d<real64> colvals4;
-  array1d<globalIndex> colinds4;
-  mat2.getRowCopy( 0, colinds4, colvals4 );
-  EXPECT_DOUBLE_EQ( colvals4[0], 2 );
-  EXPECT_DOUBLE_EQ( colvals4[1], 6 );
-  vec1.set( 0, 2 );
-  vec1.set( 1, 0.5 );
-  vec1.close();
-  vec2.set( 0, .5 );
-  vec2.set( 1, 3 );
-  vec2.close();
-  mat2.leftScale( vec1 );
-  mat2.rightScale( vec2 );
-  mat2.leftRightScale( vec2, vec1 );
-  array1d<real64> colvals5;
-  array1d<globalIndex> colinds5;
-  mat2.getRowCopy( 1, colinds5, colvals5 );
-  EXPECT_DOUBLE_EQ( colvals5[0], 6 );
-  EXPECT_DOUBLE_EQ( colvals5[1], 4.5 );
-
-  // Testing clearRow
-  Matrix mat5 = compute2DLaplaceOperator<TypeParam>( MPI_COMM_WORLD, 2 );
-  mat5.clearRow(0, 5);
-  array1d<real64> colvals3;
-  array1d<globalIndex> colinds3;
-  mat5.getRowCopy( 0, colinds3, colvals3 );
-  EXPECT_DOUBLE_EQ( colvals3[0], 5 );
-
-  // Testing print, write, printParallelMatrix
-  // mat5.print();
-  // mat5.write("matout.mtx", true);
-  // mat5.write("matout.m", false);
-  // mat5.printParallelMatrix("matout2.mtx");
-
-  // Testing ilower, iupper, getLocalRowID, getGlobalRowID, numMyCols
-  if (numranks == 1) {
-    EXPECT_EQ( mat5.ilower(), 0 );
-    EXPECT_EQ( mat5.iupper(), 4 );
-  }
-  EXPECT_EQ( mat5.globalRows(), 4 );
-  EXPECT_EQ( mat5.globalCols(), 4 );
-  EXPECT_EQ( mat5.getLocalRowID( 0 ), 0 );
-  EXPECT_EQ( mat5.getLocalRowID( 2 ), 2 );
-  EXPECT_EQ( mat5.getGlobalRowID( 1 ), 1 );
-  EXPECT_EQ( mat5.getGlobalRowID( 3 ), 3 );
-  // EXPECT_EQ( mat5.numMyCols(), 4 );
-
+
+  mat2.multiply( vec1, vec2 );
+
+  if( ( vec2.ilower() <= 0 ) && ( 0 < vec2.iupper() ) )
+  {
+    EXPECT_DOUBLE_EQ( vec2.get( 0 ), 4 );
+  }
+  if( ( vec2.ilower() <= 1 ) && ( 1 < vec2.iupper() ) )
+  {
+    EXPECT_DOUBLE_EQ( vec2.get( 1 ), 3 );
+  }
+
+  // Matrix-Matrix multiply
+  Matrix mat2mat2;
+
+  {
+    Matrix mat22( mat2 );
+
+    mat22.multiply( mat22, mat2mat2 );
+  }
 }
-#endif
 
 // -------------------------------------
 // Test libraries operations and solvers
@@ -703,9 +505,9 @@
   Matrix matrix = compute2DLaplaceOperator<TypeParam>( MPI_COMM_WORLD, n );
 
   // Define some vectors
-  Vector x_true,
-      x_comp,
-      b;
+  Vector x_true;
+  Vector x_comp;
+  Vector b;
 
   x_true.createWithGlobalSize( N, MPI_COMM_WORLD );
   x_comp.createWithGlobalSize( N, MPI_COMM_WORLD );
@@ -713,7 +515,7 @@
 
   // We have some simple initialization options for vectors:
   x_true.rand(); // random
-  x_comp.zero(); // zero 
+  x_comp.zero(); // zero
   b.set( 1.0 ); // ones
 
   // Also define a residual vector, this time using the copy constructor
@@ -728,9 +530,9 @@
   real64 norm2 = b.norm2();
   real64 normInf = b.normInf();
 
-  EXPECT_DOUBLE_EQ( norm1, N );
-  EXPECT_DOUBLE_EQ( norm2, n );
-  EXPECT_DOUBLE_EQ( normInf, 1. );
+  EXPECT_NEAR( norm1, N, N * machinePrecision );
+  EXPECT_NEAR( norm2, n, n * machinePrecision );
+  EXPECT_NEAR( normInf, 1., machinePrecision);
 
   // Compute the matrix/vector multiplication. We compute b as Ax and will aim to get x
   // back from the solvers.
@@ -739,7 +541,7 @@
   // Test the residual function by computing r = b - Ax = 0
   matrix.residual( x_true, b, r );
   real64 normRes = r.normInf();
-  EXPECT_DOUBLE_EQ( normRes, 0. );
+  EXPECT_NEAR( normRes, 0., machinePrecision);
 
   // Now create a solver parameter list and solver
   LinearSolverParameters parameters;
@@ -769,406 +571,6 @@
   solver.solve( matrix, x_comp, b );
   norm_comp = x_comp.norm2();
   EXPECT_LT( std::fabs( norm_comp / norm_true - 1. ), 1e-12 );
-
-  // Option to write files (for direct comparison)
-  // matrix.write("matrix.dat");
-  // x_true.write("x_true.dat");
-  // x_comp.write("x_comp.dat");
-
-  // Try getting access to matrix entries
-
-  array1d<real64> col_values;
-  array1d<globalIndex> col_indices;
-
-  if( rank == 0 )
-  {
-    matrix.getRowCopy( 0, col_indices, col_values );
-    EXPECT_EQ( col_indices.size(), 3 );
-    matrix.getRowCopy( 1, col_indices, col_values );
-    EXPECT_EQ( col_indices.size(), 4 );
-    matrix.getRowCopy( n + 1, col_indices, col_values );
-    EXPECT_EQ( col_indices.size(), 5 );
-  }
-
-  // Try clearing rows and setting diagonal value
-
-  double diagValue = 100.0;
-  globalIndex firstRow = matrix.ilower();
-  matrix.open();
-  matrix.clearRow( firstRow, diagValue );
-  matrix.close();
-=======
-  /**
-   * @function testMatrixFunctions
-   *
-   * @brief Test matrix functions including create, add/set, accessors,
-   * and linear algebra operations.
-   */
-// -----------------------------------------
-// Test matrix functions
-// -----------------------------------------
-  void testMatrixFunctions()
-  {
-    // Get the MPI rank
-    int numranks = MpiWrapper::Comm_size( MPI_COMM_WORLD );
-    int rank = MpiWrapper::Comm_rank( MPI_COMM_WORLD );
-
-    std::cout << "*** Rank: " << rank << std::endl;
-
-    // Dummy vector and Matrix
-    Matrix C;
-    Matrix D;
-    {
-      // Test matrix-matrix product: C = A*B
-      Matrix A;
-      compute2DLaplaceOperator<LAI>( MPI_COMM_WORLD,
-                                     2 * numranks,
-                                     A );
-      Matrix B( A );
-
-      A.multiply( B, C );
-      A.leftMultiplyTranspose( A, D );
-    }
-
-    // Define some vectors, matrices
-    Vector vec1, vec2, vec3;
-    Matrix mat1, mat2, mat3, mat4;
-    mat1.createWithLocalSize( 2, 2, MPI_COMM_WORLD ); // 2*numranks x 2*numranks
-    mat2.createWithGlobalSize( 2, 2, MPI_COMM_WORLD ); // 2x2
-    mat3.createWithLocalSize( 2, 3, 3, MPI_COMM_WORLD ); // 2*numranks x 3*numranks
-    mat4.createWithGlobalSize( 3, 4, 3, MPI_COMM_WORLD ); // 3x4
-
-    // Testing create, globalRows, globalCols
-    localIndex rows1 = mat1.globalRows();
-    localIndex cols1 = mat1.globalCols();
-    localIndex rows2 = mat2.globalRows();
-    localIndex cols2 = mat2.globalCols();
-    localIndex rows3 = mat3.globalRows();
-    localIndex cols3 = mat3.globalCols();
-    localIndex rows4 = mat4.globalRows();
-    localIndex cols4 = mat4.globalCols();
-    EXPECT_EQ( rows1, 2 * numranks );
-    EXPECT_EQ( cols1, 2 * numranks );
-    EXPECT_EQ( rows2, 2 );
-    EXPECT_EQ( cols2, 2 );
-    EXPECT_EQ( rows3, 2 * numranks );
-    EXPECT_EQ( cols3, 3 * numranks );
-    EXPECT_EQ( rows4, 3 );
-    EXPECT_EQ( cols4, 4 );
-
-    // Testing add/set/insert element
-    //  mat1.insert( 1, 0, .5 );
-    //  mat1.close();
-    //  mat1.set( 1, 0, 5 );
-    //  mat1.close();
-    mat1.add( 1, 0, 1 );
-    mat1.add( 1, 0, 2 );
-    mat1.close();
-
-    //mat1.write( "mat1" );
-
-    // Testing add/set/insert c-style, getRowCopy
-    globalIndex inds1[2] =
-    { 0, 2 };
-    globalIndex inds2[1] =
-    { 0 };
-    globalIndex inds3[3] =
-    { 0, 1, 2 };
-    real64 vals1[2] =
-    { 5, 10 };
-    real64 vals2[1] =
-    { 1 };
-    real64 vals3[3] =
-    { .5, 1, 2 };
-
-    globalIndex iRow = 1;
-
-    if( ( mat4.ilower() <= iRow ) && ( iRow < mat4.iupper() ) )
-    {
-      mat4.insert( iRow, inds3, vals3, 3 );
-      //    mat4.close();
-      //    mat4.open();
-      mat4.set( iRow, inds1, vals1, 2 );
-      //    mat4.close();
-      //    mat4.open();
-      mat4.add( iRow, inds2, vals2, 1 );
-      //    mat4.close();
-    }
-    mat4.close();
-
-    array1d<real64> colvals;
-    array1d<real64> colvals_CHECK( 3 );
-    colvals_CHECK( 0 ) = 6;
-    colvals_CHECK( 1 ) = 1;
-    colvals_CHECK( 2 ) = 10;
-    array1d<globalIndex> colinds;
-
-    if( ( mat4.ilower() <= iRow ) && ( iRow < mat4.iupper() ) )
-    {
-      mat4.getRowCopy( iRow, colinds, colvals );
-      EXPECT_EQ( colinds.size(), 3 );
-
-      for( int i = 0 ; i < 3 ; ++i )
-      {
-        EXPECT_DOUBLE_EQ( colvals( colinds[i] ), colvals_CHECK( i ) ); //HYPRE does not return sorted cols!
-      }
-    }
-    // Testing add/set/insert array1d
-    Matrix mat6;
-    mat6.createWithGlobalSize( 4, 4, MPI_COMM_WORLD );
-    array1d<real64> vals6( 3 );
-    array1d<real64> vals7( 3 );
-    array1d<globalIndex> inds6( 3 );
-    vals6[0] = 1;
-    vals6[1] = .5;
-    vals6[2] = -3;
-    vals7[0] = 1;
-    vals7[1] = 1;
-    vals7[2] = 1;
-    inds6[0] = 0;
-    inds6[1] = 1;
-    inds6[2] = 3;
-
-    iRow = 0;
-    if( ( mat6.ilower() <= iRow ) && ( iRow < mat6.iupper() ) )
-    {
-      mat6.insert( iRow, inds6, vals6 );
-      //	  mat6.close();
-      mat6.set( iRow, inds6, vals7 );
-      //	  mat6.close();
-      mat6.add( iRow, inds6, vals6 );
-    }
-    mat6.close();
-
-    // Testing add/set/insert array2d
-    Matrix mat7;
-    mat7.createWithGlobalSize( 4, 4, MPI_COMM_WORLD );
-    array1d<globalIndex> rows( 2 );
-    array1d<globalIndex> cols( 2 );
-    array2d<real64> vals8( 2, 2 );
-    rows[0] = 0;
-    rows[1] = 2;
-    cols[0] = 1;
-    cols[1] = 3;
-    vals8[0][0] = 1;
-    vals8[0][1] = 2;
-    vals8[1][0] = 3;
-    vals8[1][1] = 4;
-    if( ( mat7.ilower() <= *std::min_element( rows.data(), rows.data() + rows.size() ) ) &&
-        ( *std::max_element( rows.data(), rows.data() + rows.size() ) < mat7.iupper() ) )
-    {
-      mat7.insert( rows, cols, vals8 );
-      //    mat7.close();
-      mat7.add( rows, cols, vals8 );
-      //    mat7.close();
-    }
-    mat7.close();
-
-    // Testing set and zero
-    mat7.open();
-    mat7.set( 2 );
-    mat7.close();
-
-    mat7.open();
-    mat1.zero();
-    mat1.close();
-
-    // Testing vector multiply, matrix multiply, MatrixMatrixMultiply
-    vec1.createWithGlobalSize( 2, MPI_COMM_WORLD );
-    vec2.createWithGlobalSize( 2, MPI_COMM_WORLD );
-    vec1.set( 1 );
-    vec1.close();
-    globalIndex inds4[2] =
-    { 0, 1 };
-    real64 vals4[2] =
-    { 1, 3 };
-    real64 vals5[2] =
-    { 2, 1 };
-
-    if( ( mat2.ilower() <= 0 ) && ( 0 < mat2.iupper() ) )
-    {
-      mat2.insert( 0, inds4, vals4, 2 );
-    }
-    if( ( mat2.ilower() <= 1 ) && ( 1 < mat2.iupper() ) )
-    {
-      mat2.insert( 1, inds4, vals5, 2 );
-    }
-    mat2.close();
-
-    mat2.multiply( vec1, vec2 );
-
-    if( ( vec2.ilower() <= 0 ) && ( 0 < vec2.iupper() ) )
-    {
-      EXPECT_DOUBLE_EQ( vec2.get( 0 ), 4 );
-    }
-    if( ( vec2.ilower() <= 1 ) && ( 1 < vec2.iupper() ) )
-    {
-      EXPECT_DOUBLE_EQ( vec2.get( 1 ), 3 );
-    }
-
-    // Matrix-Matrix multiply
-    Matrix mat2mat2;
-
-    {
-      Matrix mat22( mat2 );
-
-      mat22.multiply( mat22, mat2mat2 );
-    }
-  }
-
-    // -------------------------------------
-    // Test libraries operations and solvers
-    // -------------------------------------
-    // We start by testing the linear algebra operations. We fill two matrices (one will be a
-    // preconditioner) and make sure the sparse storage is behaving properly. We then test the
-    // iterative and direct solvers available.
-
-    /**
-     * @function testInterfaceSolvers
-     *
-     * @brief Test the packaged solvers from the LAI as well as basic linear algebra operations,
-     * such as matrix-vector products, dot products, norms and residuals.
-     */
-  void testInterfaceSolvers()
-  {
-    int rank = MpiWrapper::Comm_rank( MPI_COMM_WORLD );
-    GEOSX_UNUSED_VAR( rank );
-
-    // Use an nxn cartesian mesh to generate the Laplace 2D operator.
-    globalIndex n = 100;
-    globalIndex N = n * n;
-
-    // Compute a 2D Laplace operator
-    Matrix matrix;
-    compute2DLaplaceOperator<LAI>( MPI_COMM_WORLD,
-                                   n,
-                                   matrix );
-
-    // Define some vectors
-    Vector x_true;
-    Vector x_comp;
-    Vector b;
-
-    x_true.createWithGlobalSize( N, MPI_COMM_WORLD );
-    x_comp.createWithGlobalSize( N, MPI_COMM_WORLD );
-    b.createWithGlobalSize( N, MPI_COMM_WORLD );
-
-    // We have some simple initialization options for vectors:
-    x_true.rand();// random
-    x_comp.zero();// zero
-    b.set( 1.0 );// ones
-
-    // Also define a residual vector, this time using the copy constructor
-    Vector r( b );
-
-    // Test dot product: r.b = b.b = N
-    real64 dotTest = r.dot( b );
-    EXPECT_DOUBLE_EQ( dotTest, N );
-
-    // Test various norms
-    real64 norm1 = b.norm1();
-    real64 norm2 = b.norm2();
-    real64 normInf = b.normInf();
-
-    EXPECT_NEAR( norm1,
-        N,
-        N * machinePrecision );
-    EXPECT_NEAR( norm2,
-        n,
-        n * machinePrecision );
-    EXPECT_NEAR( normInf,
-        1.,
-        machinePrecision);
-
-    // Compute the matrix/vector multiplication. We compute b as Ax and will aim to get x
-    // back from the solvers.
-    matrix.multiply( x_true, b );
-
-    // Test the residual function by computing r = b - Ax = 0
-    matrix.residual( x_true, b, r );
-    real64 normRes = r.normInf();
-    EXPECT_NEAR( normRes,
-        0.,
-        machinePrecision);
-
-    // Now create a solver parameter list and solver
-    LinearSolverParameters parameters;
-    Solver solver( parameters );
-
-    // Set basic options
-    parameters.logLevel = 0;
-    parameters.solverType = "cg";
-    parameters.krylov.tolerance = 1e-8;
-    parameters.krylov.maxIterations = 250;
-    parameters.preconditionerType = "amg";
-    parameters.amg.smootherType = "gaussSeidel";
-    parameters.amg.coarseType = "direct";
-
-    // Solve using the iterative solver and compare norms with true solution
-    solver.solve( matrix, x_comp, b );
-    real64 norm_comp = x_comp.norm2();
-    real64 norm_true = x_true.norm2();
-    EXPECT_LT( std::fabs( norm_comp / norm_true - 1. ), 1e-6 );
-
-    // We now do the same using a direct solver.
-    // Again the norm should be the norm of x. We use a tougher tolerance on the test
-    // compared to the iterative solution. This should be accurate to machine precision
-    // and some round off error. We (arbitrarily) chose 1e-12 as a good guess.
-    x_comp.zero();
-    parameters.solverType = "direct";
-    solver.solve( matrix, x_comp, b );
-    norm_comp = x_comp.norm2();
-    EXPECT_LT( std::fabs( norm_comp / norm_true - 1. ), 1e-12 );
-
-    // Option to write files (for direct comparison)
-    // matrix.write("matrix.dat");
-    // x_true.write("x_true.dat");
-    // x_comp.write("x_comp.dat");
-
-//  // Try getting access to matrix entries
-//
-//  array1d<real64> col_values;
-//  array1d<globalIndex> col_indices;
-//
-//  if( rank == 0 )
-//  {
-//    matrix.getRowCopy( 0, col_indices, col_values );
-//    EXPECT_EQ( col_indices.size(), 3 );
-//    matrix.getRowCopy( 1, col_indices, col_values );
-//    EXPECT_EQ( col_indices.size(), 4 );
-//    matrix.getRowCopy( n + 1, col_indices, col_values );
-//    EXPECT_EQ( col_indices.size(), 5 );
-//  }
-//
-//  // Try clearing rows and setting diagonal value
-//
-//  double diagValue = 100.0;
-//  globalIndex firstRow = matrix.ilower();
-//
-//  matrix.clearRow( firstRow, diagValue );
-//  matrix.close();
-//
-//  matrix.getRowCopy( firstRow, col_indices, col_values );
-//  for( localIndex i = 0 ; i < col_indices.size() ; ++i )
-//  {
-//    if( firstRow == col_indices[i] )
-//      EXPECT_DOUBLE_EQ( col_values[i], diagValue );
-//    else
-//      EXPECT_DOUBLE_EQ( col_values[i], 0.0 );
-//  }
-//  EXPECT_DOUBLE_EQ( matrix.getDiagValue( firstRow ), diagValue );
-  }
->>>>>>> 2ab226c0
-
-  matrix.getRowCopy( firstRow, col_indices, col_values );
-  for( localIndex i = 0 ; i < col_indices.size() ; ++i )
-  {
-    if( firstRow == col_indices[i] )
-      EXPECT_DOUBLE_EQ( col_values[i], diagValue );
-    else
-      EXPECT_DOUBLE_EQ( col_values[i], 0.0 );
-  }
-  EXPECT_DOUBLE_EQ( matrix.getDiagValue( firstRow ), diagValue );
 }
 
 
@@ -1181,18 +583,8 @@
 {
   using Matrix = typename TypeParam::ParallelMatrix;
 
-<<<<<<< HEAD
   globalIndex const n = 100;
   Matrix A = compute2DLaplaceOperator<TypeParam>( MPI_COMM_WORLD, n );
-=======
-    for( globalIndex i = A.ilower(); i < A.iupper(); ++i )
-    {
-      real64 const entry = static_cast<real64>( i + 1 );
-      A.insert( i, 2 * i, entry );
-      A.insert( i, 2 * i + 1, -entry );
-    }
-    A.close();
->>>>>>> 2ab226c0
 
   Matrix A_squared;
   A.multiply( A, A_squared );
@@ -1200,16 +592,8 @@
   real64 const a = A.normInf();
   real64 const b = A_squared.normInf();
 
-<<<<<<< HEAD
   EXPECT_DOUBLE_EQ( a * a, b );
 }
-=======
-    EXPECT_DOUBLE_EQ( a, static_cast< real64 > ( 2*nRows ) );
-    EXPECT_DOUBLE_EQ( b, nRows );
-    EXPECT_DOUBLE_EQ( c, std::sqrt( static_cast<real64>( nRows * ( nRows + 1 ) * ( 2 * nRows + 1 ) ) / 3.0 ) );
-  }
-};
->>>>>>> 2ab226c0
 
 //-----------------------------------
 // Test rectangular matrix operations
@@ -1221,26 +605,13 @@
 
   int mpiSize = MpiWrapper::Comm_size( MPI_COMM_WORLD );
 
-<<<<<<< HEAD
   // Set a size that allows to run with arbitrary number of processes
   globalIndex const nRows = std::max( 100, mpiSize );
   globalIndex const nCols = 2 * nRows;
-=======
-using TestTypes = ::testing::Types<
-//  #ifdef GEOSX_USE_TRILINOS
-//    TrilinosInterface
-//  #endif
-#ifdef GEOSX_USE_HYPRE
-HypreInterface
-#endif
->;
-TYPED_TEST_CASE( LinearAlgebraOperationsTest, TestTypes );
->>>>>>> 2ab226c0
 
   Matrix A;
   A.createWithGlobalSize( nRows, nCols, 2, MPI_COMM_WORLD );
 
-<<<<<<< HEAD
   A.open();
   for( globalIndex i = A.ilower() ; i < A.iupper() ; ++i )
   {
@@ -1249,35 +620,22 @@
     A.insert( i, 2 * i + 1, -entry );
   }
   A.close();
-=======
-TYPED_TEST( LinearAlgebraOperationsTest, Matrix )
-{
-  this->testMatrixFunctions();
-}
->>>>>>> 2ab226c0
 
   // Check on sizes
   EXPECT_EQ( A.globalRows(), nRows );
   EXPECT_EQ( A.globalCols(), nCols );
 
-<<<<<<< HEAD
   // Check on norms
   real64 const a = A.norm1();
   real64 const b = A.normInf();
   real64 const c = A.normFrobenius();
-=======
-//TYPED_TEST( LinearAlgebraOperationsTest, MatrixMatrix )
-//{
-//  this->testMatrixMatrixOperations();
-//}
->>>>>>> 2ab226c0
-
-  EXPECT_DOUBLE_EQ( a, nRows );
-  EXPECT_DOUBLE_EQ( b, nCols );
-  EXPECT_DOUBLE_EQ( c, std::sqrt( static_cast<real64>( nRows * ( nRows + 1 ) * ( 2 * nRows + 1 ) ) / 3.0 ) );
-}
-
-<<<<<<< HEAD
+
+    EXPECT_DOUBLE_EQ( a, static_cast< real64 >( 2*nRows ) );
+    EXPECT_DOUBLE_EQ( b, static_cast< real64 >( nCols ) );
+    EXPECT_DOUBLE_EQ( c, std::sqrt( static_cast<real64>( nRows * ( nRows + 1 ) * ( 2 * nRows + 1 ) ) / 3.0 ) );
+  }
+};
+
 // END_RST_NARRATIVE
 
 //@}
@@ -1298,16 +656,13 @@
 #endif
 
 #ifdef GEOSX_USE_HYPRE
-  //INSTANTIATE_TYPED_TEST_CASE_P( Hypre, LAOperationsTest, HypreInterface );
+  INSTANTIATE_TYPED_TEST_CASE_P( Hypre, LAOperationsTest, HypreInterface );
 #endif
 
-=======
->>>>>>> 2ab226c0
 int main( int argc, char ** argv )
 {
-::testing::InitGoogleTest( &argc, argv );
-
-<<<<<<< HEAD
+  ::testing::InitGoogleTest( &argc, argv );
+
   // Avoid setting up signal handlers, due to mysterious ML FPE crashes on Mac
   //geosx::basicSetup( argc, argv );
   setupMPI( argc, argv );
@@ -1320,21 +675,4 @@
   int const result = RUN_ALL_TESTS();
   geosx::basicCleanup();
   return result;
-=======
-// Avoid setting up signal handlers, due to mysterious ML FPE crashes
-setupMPI( argc, argv );
-setupLogger();
-setupOpenMP();
-setupMKL();
-// Don't pass real cmd parameters from ctest, PETSc goes crazy otherwise
-int dummy_argc = 0;
-char ** dummy_argv = nullptr;
-setupLAI( dummy_argc, dummy_argv );
-
-int const result = RUN_ALL_TESTS();
-
-geosx::basicCleanup();
-
-return result;
->>>>>>> 2ab226c0
 }