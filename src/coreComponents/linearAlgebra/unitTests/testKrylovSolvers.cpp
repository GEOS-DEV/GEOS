--- conflicted
+++ resolved
@@ -53,12 +53,9 @@
   LinearSolverParameters parameters;
   parameters.krylov.relTolerance = 1e-8;
   parameters.krylov.maxIterations = 500;
-<<<<<<< HEAD
-=======
   //////////
   parameters.logLevel = 2;
   //////////
->>>>>>> 1568bac9
   parameters.solverType = geosx::LinearSolverParameters::SolverType::expBicgstab;
   return parameters;
 }
