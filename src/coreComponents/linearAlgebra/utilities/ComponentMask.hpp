--- conflicted
+++ resolved
@@ -242,13 +242,8 @@
 
 private:
 
-<<<<<<< HEAD
-    GEOSX_HOST_DEVICE
+    GEOS_HOST_DEVICE
     inline
-=======
-    GEOS_HOST_DEVICE
-    GEOS_FORCE_INLINE
->>>>>>> 478ff4e8
     void skipOne()
     {
       m_mask >>= 1;
