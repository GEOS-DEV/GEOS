/*
 * ------------------------------------------------------------------------------------------------------------
 * SPDX-License-Identifier: LGPL-2.1-only
 *
 * Copyright (c) 2018-2020 Lawrence Livermore National Security LLC
 * Copyright (c) 2018-2020 The Board of Trustees of the Leland Stanford Junior University
 * Copyright (c) 2018-2020 TotalEnergies
 * Copyright (c) 2019-     GEOSX Contributors
 * All rights reserved
 *
 * See top level LICENSE, COPYRIGHT, CONTRIBUTORS, NOTICE, and ACKNOWLEDGEMENTS files for details.
 * ------------------------------------------------------------------------------------------------------------
 */

/**
 * @file LinearSolverParameters.hpp
 */

#ifndef GEOSX_LINEARALGEBRA_UTILITIES_LINEARSOLVERPARAMETERS_HPP_
#define GEOSX_LINEARALGEBRA_UTILITIES_LINEARSOLVERPARAMETERS_HPP_

#include "codingUtilities/EnumStrings.hpp"

namespace geosx
{

/**
 * @brief Set of parameters for a linear solver or preconditioner.
 *
 * This class holds a simple tree of linear solver options.
 * They are set to default values, but can be overwritten as needed.
 */
struct LinearSolverParameters
{
  /**
   * @brief Linear solver type.
   */
  enum class SolverType : integer
  {
    direct,        ///< Direct solver
    cg,            ///< CG
    gmres,         ///< GMRES
    fgmres,        ///< Flexible GMRES
    bicgstab,      ///< BiCGStab
    preconditioner ///< Preconditioner only
  };

  /**
   * @brief Preconditioner type.
   */
  enum class PreconditionerType : integer
  {
    none,      ///< No preconditioner
    jacobi,    ///< Jacobi smoothing
    l1jacobi,  ///< l1-Jacobi smoothing
    fgs,       ///< Gauss-Seidel smoothing (forward sweep)
    sgs,       ///< Symmetric Gauss-Seidel smoothing
    l1sgs,     ///< l1-Symmetric Gauss-Seidel smoothing
    chebyshev, ///< Chebyshev polynomial smoothing
    iluk,      ///< Incomplete LU with k-level of fill
    ilut,      ///< Incomplete LU with thresholding
    ic,        ///< Incomplete Cholesky
    ict,       ///< Incomplete Cholesky with thresholding
    amg,       ///< Algebraic Multigrid
    mgr,       ///< Multigrid reduction (Hypre only)
    block,     ///< Block preconditioner
    direct,    ///< Direct solver as preconditioner
    bgs,       ///< Gauss-Seidel smoothing (backward sweep)
  };

  integer logLevel = 0;     ///< Output level [0=none, 1=basic, 2=everything]
  integer dofsPerNode = 1;  ///< Dofs per node (or support location) for non-scalar problems
  bool isSymmetric = false; ///< Whether input matrix is symmetric (may affect choice of scheme)
  integer stopIfError = 1;  ///< Whether to stop the simulation if the linear solver reports an error

  SolverType solverType = SolverType::direct;          ///< Solver type
  PreconditionerType preconditionerType = PreconditionerType::iluk;  ///< Preconditioner type

  /// Direct solver parameters: used for SuperLU_Dist interface through hypre and PETSc
  struct Direct
  {
    /**
     * @brief How to permute the columns
     */
    enum class ColPerm : integer
    {
      none,        ///< natural
      MMD_AtplusA, ///< multiple minimum degree on At+A
      MMD_AtA,     ///< multiple minimum degree on At*A (heavy)
      colAMD,      ///< approximate minimum degree on columns
      metis,       ///< using METIS
      parmetis     ///< using ParMETIS
    };

    /**
     * @brief How to permute the rows
     */
    enum class RowPerm : integer
    {
      none, ///< natural
      mc64  ///< using HSL routine MC64
    };

    integer checkResidual = 0;        ///< Whether to check the linear system solution residual
    integer equilibrate = 1;          ///< Whether to scale the rows and columns of the matrix
    ColPerm colPerm = ColPerm::metis; ///< Columns permutation
    RowPerm rowPerm = RowPerm::mc64;  ///< Rows permutation
    integer replaceTinyPivot = 1;     ///< Whether to replace tiny pivots by sqrt(epsilon)*norm(A)
    integer iterativeRefine = 1;      ///< Whether to perform iterative refinement
    integer parallel = 1;             ///< Whether to use a parallel solver (instead of a serial one)
  }
  direct;                             ///< direct solver parameter struct

  /// Krylov-method parameters
  struct Krylov
  {
    real64 relTolerance = 1e-6;       ///< Relative convergence tolerance for iterative solvers
    integer maxIterations = 200;      ///< Max iterations before declaring convergence failure
    integer maxRestart = 200;         ///< Max number of vectors in Krylov basis before restarting
    integer useAdaptiveTol = false;   ///< Use Eisenstat-Walker adaptive tolerance
    real64 weakestTol = 1e-3;         ///< Weakest allowed tolerance when using adaptive method
  }
  krylov;                             ///< Krylov-method parameter struct

  /// Matrix-scaling parameters
  struct Scaling
  {
    integer useRowScaling = false;      ///< Apply row scaling
    integer useRowColScaling = false;   ///< Apply row and column scaling (not yet implemented)
  }
  scaling;                              ///< Matrix-scaling parameter struct

  /// Algebraic multigrid parameters
  struct AMG
  {
    /// AMG cycle type
    enum class CycleType : integer
    {
      V, ///< V-cycle
      W, ///< W-cycle
    };

    /// AMG pre/post smoothing option
    enum class PreOrPost : integer
    {
      pre,  ///< pre-smoothing only
      post, ///< post-smoothing only
      both  ///< pre- and post-smoothing
    };

    /// AMG smoother type
    enum class SmootherType : integer
    {
      default_,  ///< Use LAI's default option
      jacobi,    ///< Jacobi smoothing
      l1jacobi,  ///< l1-Jacobi smoothing
      fgs,       ///< Gauss-Seidel smoothing (forward sweep)
      bgs,       ///< Gauss-Seidel smoothing (backward sweep)
      sgs,       ///< Symmetric Gauss-Seidel smoothing
      l1sgs,     ///< l1-Symmetric Gauss-Seidel smoothing
      chebyshev, ///< Chebyshev polynomial smoothing
      ilu0,      ///< ILU(0)
      ilut,      ///< Incomplete LU with thresholding
      ic0,       ///< Incomplete Cholesky
      ict,       ///< Incomplete Cholesky with thresholding
    };

    /// AMG coarse solver type
    enum class CoarseType : integer
    {
      default_,  ///< Use LAI's default option
      jacobi,    ///< Jacobi
      l1jacobi,  ///< l1-Jacobi
      fgs,       ///< Gauss-Seidel (forward sweep)
      sgs,       ///< Symmetric Gauss-Seidel
      l1sgs,     ///< l1-Symmetric Gauss-Seidel
      chebyshev, ///< Chebyshev polynomial
      direct,    ///< Direct solver as preconditioner
      bgs,       ///< Gauss-Seidel smoothing (backward sweep)
    };

    /// Null space type
    enum class NullSpaceType : integer
    {
      constantModes,  ///< Constant modes
      rigidBodyModes, ///< Rigid body modes
    };

    integer maxLevels = 20;                         ///< Maximum number of coarsening levels
    CycleType cycleType = CycleType::V;             ///< AMG cycle type
    SmootherType smootherType = SmootherType::fgs;  ///< Smoother type
    CoarseType coarseType = CoarseType::direct;     ///< Coarse-level solver/smoother
    string coarseningType = "HMIS";                 ///< Coarsening algorithm
    integer interpolationType = 6;                  ///< Coarsening algorithm
    integer numSweeps = 2;                          ///< Number of smoother sweeps
    integer numFunctions = 1;                       ///< Number of amg functions
    integer aggresiveNumLevels = 0;                 ///< Number of levels for aggressive coarsening.
    PreOrPost preOrPostSmoothing = PreOrPost::both; ///< Pre and/or post smoothing
    real64 threshold = 0.0;                         ///< Threshold for "strong connections" (for classical and smoothed-aggregation AMG)
    integer separateComponents = false;             ///< Apply a separate component filter before AMG construction
    NullSpaceType nullSpaceType = NullSpaceType::constantModes; ///< Null space type [constantModes,rigidBodyModes]
  }
  amg;                                              ///< Algebraic Multigrid (AMG) parameters

  /// Multigrid reduction parameters
  struct MGR
  {
    /**
     * @brief MGR available strategies
     */
    enum class StrategyType : integer
    {
      invalid,                                   ///< default value, to ensure solver sets something
      singlePhaseReservoirFVM,                   ///< finite volume single-phase flow with wells
      singlePhaseHybridFVM,                      ///< hybrid finite volume single-phase flow
      singlePhaseReservoirHybridFVM,             ///< hybrid finite volume single-phase flow with wells
      singlePhasePoromechanics,                  ///< single phase poromechanics with finite volume single phase flow
      hybridSinglePhasePoromechanics,            ///< single phase poromechanics with hybrid finite volume single phase flow
<<<<<<< HEAD
      singlePhasePoromechanicsEmbeddedFractures, ///< single phase poromechanics with finite volume single phase flow and embedded fractures
      compositionalMultiphaseFVM,                ///< finite volume compositional muliphase flow
      compositionalMultiphaseHybridFVM,          ///< hybrid finite volume compositional muliphase flow
=======
      compositionalMultiphaseFVM,                ///< finite volume compositional multiphase flow
      compositionalMultiphaseHybridFVM,          ///< hybrid finite volume compositional multiphase flow
>>>>>>> 72916b43
      compositionalMultiphaseReservoirFVM,       ///< finite volume compositional multiphase flow with wells
      compositionalMultiphaseReservoirHybridFVM, ///< hybrid finite volume compositional multiphase flow with wells
      multiphasePoromechanics,                   ///< multiphase poromechanics with finite volume compositional multiphase flow
      hydrofracture,                             ///< hydrofracture
      lagrangianContactMechanics,                ///< Lagrangian contact mechanics
      solidMechanicsEmbeddedFractures            ///< Embedded fractures mechanics
    };

    StrategyType strategy = StrategyType::invalid; ///< Predefined MGR solution strategy (solver specific)
    integer separateComponents = false;            ///< Apply a separate displacement component (SDC) filter before AMG construction
    string displacementFieldName;                  ///< Displacement field name need for SDC filter
  }
  mgr;                                             ///< Multigrid reduction (MGR) parameters

  /// Incomplete factorization parameters
  struct IFact
  {
    integer fill = 0;        ///< Fill level
    real64 threshold = 0.0;  ///< Dropping threshold
  }
  ifact;                       ///< Incomplete factorization parameter struct

  /// Domain decomposition parameters
  struct DD
  {
    integer overlap = 0;   ///< Ghost overlap
  }
  dd;                      ///< Domain decomposition parameter struct
};

/// Declare strings associated with enumeration values.
ENUM_STRINGS( LinearSolverParameters::SolverType,
              "direct",
              "cg",
              "gmres",
              "fgmres",
              "bicgstab",
              "preconditioner" );

/// Declare strings associated with enumeration values.
ENUM_STRINGS( LinearSolverParameters::PreconditionerType,
              "none",
              "jacobi",
              "l1jacobi",
              "fgs",
              "sgs",
              "l1sgs",
              "chebyshev",
              "iluk",
              "ilut",
              "icc",
              "ict",
              "amg",
              "mgr",
              "block",
              "direct",
              "bgs" );

/// Declare strings associated with enumeration values.
ENUM_STRINGS( LinearSolverParameters::Direct::ColPerm,
              "none",
              "MMD_AtplusA",
              "MMD_AtA",
              "colAMD",
              "metis",
              "parmetis" );

/// Declare strings associated with enumeration values.
ENUM_STRINGS( LinearSolverParameters::Direct::RowPerm,
              "none",
              "mc64" );

/// Declare strings associated with enumeration values.
ENUM_STRINGS( LinearSolverParameters::MGR::StrategyType,
              "invalid",
              "singlePhaseReservoirFVM",
              "singlePhaseHybridFVM",
              "singlePhaseReservoirHybridFVM",
              "singlePhasePoromechanics",
              "hybridSinglePhasePoromechanics",
              "singlePhasePoromechanicsEmbeddedFractures",
              "compositionalMultiphaseFVM",
              "compositionalMultiphaseHybridFVM",
              "compositionalMultiphaseReservoirFVM",
              "compositionalMultiphaseReservoirHybridFVM",
              "multiphasePoromechanics",
              "hydrofracture",
              "lagrangianContactMechanics",
              "solidMechanicsEmbeddedFractures" );

/// Declare strings associated with enumeration values.
ENUM_STRINGS( LinearSolverParameters::AMG::CycleType,
              "V",
              "W" );

/// Declare strings associated with enumeration values.
ENUM_STRINGS( LinearSolverParameters::AMG::PreOrPost,
              "pre",
              "post",
              "both" );

/// Declare strings associated with enumeration values.
ENUM_STRINGS( LinearSolverParameters::AMG::SmootherType,
              "default",
              "jacobi",
              "l1jacobi",
              "fgs",
              "bgs",
              "sgs",
              "l1sgs",
              "chebyshev",
              "ilu0",
              "ilut",
              "ic0",
              "ict" );

/// Declare strings associated with enumeration values.
ENUM_STRINGS( LinearSolverParameters::AMG::CoarseType,
              "default",
              "jacobi",
              "l1jacobi",
              "fgs",
              "sgs",
              "l1sgs",
              "chebyshev",
              "direct",
              "bgs", );

/// Declare strings associated with enumeration values.
ENUM_STRINGS( LinearSolverParameters::AMG::NullSpaceType,
              "constantModes",
              "rigidBodyModes" );

} /* namespace geosx */

#endif /*GEOSX_LINEARALGEBRA_UTILITIES_LINEARSOLVERPARAMETERS_HPP_ */<|MERGE_RESOLUTION|>--- conflicted
+++ resolved
@@ -216,14 +216,9 @@
       singlePhaseReservoirHybridFVM,             ///< hybrid finite volume single-phase flow with wells
       singlePhasePoromechanics,                  ///< single phase poromechanics with finite volume single phase flow
       hybridSinglePhasePoromechanics,            ///< single phase poromechanics with hybrid finite volume single phase flow
-<<<<<<< HEAD
       singlePhasePoromechanicsEmbeddedFractures, ///< single phase poromechanics with finite volume single phase flow and embedded fractures
       compositionalMultiphaseFVM,                ///< finite volume compositional muliphase flow
       compositionalMultiphaseHybridFVM,          ///< hybrid finite volume compositional muliphase flow
-=======
-      compositionalMultiphaseFVM,                ///< finite volume compositional multiphase flow
-      compositionalMultiphaseHybridFVM,          ///< hybrid finite volume compositional multiphase flow
->>>>>>> 72916b43
       compositionalMultiphaseReservoirFVM,       ///< finite volume compositional multiphase flow with wells
       compositionalMultiphaseReservoirHybridFVM, ///< hybrid finite volume compositional multiphase flow with wells
       multiphasePoromechanics,                   ///< multiphase poromechanics with finite volume compositional multiphase flow
