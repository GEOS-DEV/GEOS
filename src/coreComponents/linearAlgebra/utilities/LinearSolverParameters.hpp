/*
 * ------------------------------------------------------------------------------------------------------------
 * SPDX-License-Identifier: LGPL-2.1-only
 *
 * Copyright (c) 2018-2020 Lawrence Livermore National Security LLC
 * Copyright (c) 2018-2020 The Board of Trustees of the Leland Stanford Junior University
 * Copyright (c) 2018-2020 TotalEnergies
 * Copyright (c) 2019-     GEOSX Contributors
 * All rights reserved
 *
 * See top level LICENSE, COPYRIGHT, CONTRIBUTORS, NOTICE, and ACKNOWLEDGEMENTS files for details.
 * ------------------------------------------------------------------------------------------------------------
 */

/**
 * @file LinearSolverParameters.hpp
 */

#ifndef GEOSX_LINEARALGEBRA_UTILITIES_LINEARSOLVERPARAMETERS_HPP_
#define GEOSX_LINEARALGEBRA_UTILITIES_LINEARSOLVERPARAMETERS_HPP_

#include "codingUtilities/EnumStrings.hpp"

namespace geosx
{

/**
 * @brief Set of parameters for a linear solver or preconditioner.
 *
 * This class holds a simple tree of linear solver options.
 * They are set to default values, but can be overwritten as needed.
 */
struct LinearSolverParameters
{
  /**
   * @brief Linear solver type.
   */
  enum class SolverType : integer
  {
    direct,        ///< Direct solver
    cg,            ///< CG
    gmres,         ///< GMRES
    fgmres,        ///< Flexible GMRES
    bicgstab,      ///< BiCGStab
    preconditioner ///< Preconditioner only
  };

  /**
   * @brief Preconditioner type.
   */
  enum class PreconditionerType : integer
  {
    none,      ///< No preconditioner
    jacobi,    ///< Jacobi smoothing
    l1jacobi,  ///< l1-Jacobi smoothing
    fgs,       ///< Gauss-Seidel smoothing (forward sweep)
    sgs,       ///< Symmetric Gauss-Seidel smoothing
    l1sgs,     ///< l1-Symmetric Gauss-Seidel smoothing
    chebyshev, ///< Chebyshev polynomial smoothing
    iluk,      ///< Incomplete LU with k-level of fill
    ilut,      ///< Incomplete LU with thresholding
    ic,        ///< Incomplete Cholesky
    ict,       ///< Incomplete Cholesky with thresholding
    amg,       ///< Algebraic Multigrid
    mgr,       ///< Multigrid reduction (Hypre only)
    block,     ///< Block preconditioner
    direct,    ///< Direct solver as preconditioner
    bgs,       ///< Gauss-Seidel smoothing (backward sweep)
  };

  integer logLevel = 0;     ///< Output level [0=none, 1=basic, 2=everything]
  integer dofsPerNode = 1;  ///< Dofs per node (or support location) for non-scalar problems
  bool isSymmetric = false; ///< Whether input matrix is symmetric (may affect choice of scheme)
  integer stopIfError = 1;  ///< Whether to stop the simulation if the linear solver reports an error

  SolverType solverType = SolverType::direct;          ///< Solver type
  PreconditionerType preconditionerType = PreconditionerType::iluk;  ///< Preconditioner type

  /// Direct solver parameters: used for SuperLU_Dist interface through hypre and PETSc
  struct Direct
  {
    /**
     * @brief How to permute the columns
     */
    enum class ColPerm : integer
    {
      none,        ///< natural
      MMD_AtplusA, ///< multiple minimum degree on At+A
      MMD_AtA,     ///< multiple minimum degree on At*A (heavy)
      colAMD,      ///< approximate minimum degree on columns
      metis,       ///< using METIS
      parmetis     ///< using ParMETIS
    };

    /**
     * @brief How to permute the rows
     */
    enum class RowPerm : integer
    {
      none, ///< natural
      mc64  ///< using HSL routine MC64
    };

    integer checkResidual = 0;        ///< Whether to check the linear system solution residual
    integer equilibrate = 1;          ///< Whether to scale the rows and columns of the matrix
    ColPerm colPerm = ColPerm::metis; ///< Columns permutation
    RowPerm rowPerm = RowPerm::mc64;  ///< Rows permutation
    integer replaceTinyPivot = 1;     ///< Whether to replace tiny pivots by sqrt(epsilon)*norm(A)
    integer iterativeRefine = 1;      ///< Whether to perform iterative refinement
    integer parallel = 1;             ///< Whether to use a parallel solver (instead of a serial one)
  }
  direct;                             ///< direct solver parameter struct

  /// Krylov-method parameters
  struct Krylov
  {
    real64 relTolerance = 1e-6;       ///< Relative convergence tolerance for iterative solvers
    integer maxIterations = 200;      ///< Max iterations before declaring convergence failure
    integer maxRestart = 200;         ///< Max number of vectors in Krylov basis before restarting
    integer useAdaptiveTol = false;   ///< Use Eisenstat-Walker adaptive tolerance
    real64 weakestTol = 1e-3;         ///< Weakest allowed tolerance when using adaptive method
  }
  krylov;                             ///< Krylov-method parameter struct

  /// Matrix-scaling parameters
  struct Scaling
  {
    integer useRowScaling = false;      ///< Apply row scaling
    integer useRowColScaling = false;   ///< Apply row and column scaling (not yet implemented)
  }
  scaling;                              ///< Matrix-scaling parameter struct

  /// Algebraic multigrid parameters
  struct AMG
  {
    /// AMG cycle type
    enum class CycleType : integer
    {
      V, ///< V-cycle
      W, ///< W-cycle
    };

    /// AMG pre/post smoothing option
    enum class PreOrPost : integer
    {
      pre,  ///< pre-smoothing only
      post, ///< post-smoothing only
      both  ///< pre- and post-smoothing
    };

    /// AMG smoother type
    enum class SmootherType : integer
    {
      default_,  ///< Use LAI's default option
      jacobi,    ///< Jacobi smoothing
      l1jacobi,  ///< l1-Jacobi smoothing
      fgs,       ///< Gauss-Seidel smoothing (forward sweep)
      bgs,       ///< Gauss-Seidel smoothing (backward sweep)
      sgs,       ///< Symmetric Gauss-Seidel smoothing
      l1sgs,     ///< l1-Symmetric Gauss-Seidel smoothing
      chebyshev, ///< Chebyshev polynomial smoothing
      ilu0,      ///< ILU(0)
      ilut,      ///< Incomplete LU with thresholding
      ic0,       ///< Incomplete Cholesky
      ict,       ///< Incomplete Cholesky with thresholding
    };

    /// AMG coarse solver type
    enum class CoarseType : integer
    {
      default_,  ///< Use LAI's default option
      jacobi,    ///< Jacobi
      l1jacobi,  ///< l1-Jacobi
      fgs,       ///< Gauss-Seidel (forward sweep)
      sgs,       ///< Symmetric Gauss-Seidel
      l1sgs,     ///< l1-Symmetric Gauss-Seidel
      chebyshev, ///< Chebyshev polynomial
      direct,    ///< Direct solver as preconditioner
      bgs,       ///< Gauss-Seidel smoothing (backward sweep)
    };

    /// Null space type
    enum class NullSpaceType : integer
    {
      constantModes,  ///< Constant modes
      rigidBodyModes, ///< Rigid body modes
    };

    integer maxLevels = 20;                         ///< Maximum number of coarsening levels
    CycleType cycleType = CycleType::V;             ///< AMG cycle type
    SmootherType smootherType = SmootherType::fgs;  ///< Smoother type
    CoarseType coarseType = CoarseType::direct;     ///< Coarse-level solver/smoother
    string coarseningType = "HMIS";                 ///< Coarsening algorithm
    integer interpolationType = 6;                  ///< Coarsening algorithm
    integer numSweeps = 2;                          ///< Number of smoother sweeps
    integer numFunctions = 1;                       ///< Number of amg functions
    integer aggresiveNumLevels = 0;                 ///< Number of levels for aggressive coarsening.
    PreOrPost preOrPostSmoothing = PreOrPost::both; ///< Pre and/or post smoothing
    real64 threshold = 0.0;                         ///< Threshold for "strong connections" (for classical and smoothed-aggregation AMG)
    integer separateComponents = false;             ///< Apply a separate component filter before AMG construction
    NullSpaceType nullSpaceType = NullSpaceType::constantModes; ///< Null space type [constantModes,rigidBodyModes]
  }
  amg;                                              ///< Algebraic Multigrid (AMG) parameters

  /// Multigrid reduction parameters
  struct MGR
  {
    /**
     * @brief MGR available strategies
     */
    enum class StrategyType : integer
    {
      invalid,                                   ///< default value, to ensure solver sets something
      singlePhaseReservoirFVM,                   ///< finite volume single-phase flow with wells
      singlePhaseHybridFVM,                      ///< hybrid finite volume single-phase flow
      singlePhaseReservoirHybridFVM,             ///< hybrid finite volume single-phase flow with wells
      singlePhasePoromechanics,                  ///< single phase poromechanics with finite volume single phase flow
      hybridSinglePhasePoromechanics,            ///< single phase poromechanics with hybrid finite volume single phase flow
      singlePhasePoromechanicsEmbeddedFractures, ///< single phase poromechanics with finite volume single phase flow and embedded fractures
      singlePhasePoromechanicsReservoirFVM,      ///< single phase poromechanics with finite volume single phase flow with wells
      compositionalMultiphaseFVM,                ///< finite volume compositional multiphase flow
      compositionalMultiphaseHybridFVM,          ///< hybrid finite volume compositional multiphase flow
      compositionalMultiphaseReservoirFVM,       ///< finite volume compositional multiphase flow with wells
      compositionalMultiphaseReservoirHybridFVM, ///< hybrid finite volume compositional multiphase flow with wells
      thermalCompositionalMultiphaseFVM,         ///< finite volume thermal compositional multiphase flow
      multiphasePoromechanics,                   ///< multiphase poromechanics with finite volume compositional multiphase flow
<<<<<<< HEAD
      multiphasePoromechanicsInitialization,     ///< multiphase poromechanics with finite volume compositional multiphase flow
                                                 ///< (initialization)
=======
      multiphasePoromechanicsReservoirFVM,       ///< multiphase poromechanics with finite volume compositional multiphase flow with wells
>>>>>>> 0fc8b366
      hydrofracture,                             ///< hydrofracture
      lagrangianContactMechanics,                ///< Lagrangian contact mechanics
      solidMechanicsEmbeddedFractures            ///< Embedded fractures mechanics
    };

    StrategyType strategy = StrategyType::invalid; ///< Predefined MGR solution strategy (solver specific)
    integer separateComponents = false;            ///< Apply a separate displacement component (SDC) filter before AMG construction
    string displacementFieldName;                  ///< Displacement field name need for SDC filter
  }
  mgr;                                             ///< Multigrid reduction (MGR) parameters

  /// Incomplete factorization parameters
  struct IFact
  {
    integer fill = 0;        ///< Fill level
    real64 threshold = 0.0;  ///< Dropping threshold
  }
  ifact;                       ///< Incomplete factorization parameter struct

  /// Domain decomposition parameters
  struct DD
  {
    integer overlap = 0;   ///< Ghost overlap
  }
  dd;                      ///< Domain decomposition parameter struct
};

/// Declare strings associated with enumeration values.
ENUM_STRINGS( LinearSolverParameters::SolverType,
              "direct",
              "cg",
              "gmres",
              "fgmres",
              "bicgstab",
              "preconditioner" );

/// Declare strings associated with enumeration values.
ENUM_STRINGS( LinearSolverParameters::PreconditionerType,
              "none",
              "jacobi",
              "l1jacobi",
              "fgs",
              "sgs",
              "l1sgs",
              "chebyshev",
              "iluk",
              "ilut",
              "icc",
              "ict",
              "amg",
              "mgr",
              "block",
              "direct",
              "bgs" );

/// Declare strings associated with enumeration values.
ENUM_STRINGS( LinearSolverParameters::Direct::ColPerm,
              "none",
              "MMD_AtplusA",
              "MMD_AtA",
              "colAMD",
              "metis",
              "parmetis" );

/// Declare strings associated with enumeration values.
ENUM_STRINGS( LinearSolverParameters::Direct::RowPerm,
              "none",
              "mc64" );

/// Declare strings associated with enumeration values.
ENUM_STRINGS( LinearSolverParameters::MGR::StrategyType,
              "invalid",
              "singlePhaseReservoirFVM",
              "singlePhaseHybridFVM",
              "singlePhaseReservoirHybridFVM",
              "singlePhasePoromechanics",
              "hybridSinglePhasePoromechanics",
              "singlePhasePoromechanicsEmbeddedFractures",
              "singlePhasePoromechanicsReservoirFVM",
              "compositionalMultiphaseFVM",
              "compositionalMultiphaseHybridFVM",
              "compositionalMultiphaseReservoirFVM",
              "compositionalMultiphaseReservoirHybridFVM",
              "thermalCompositionalMultiphaseFVM",
              "multiphasePoromechanics",
<<<<<<< HEAD
              "multiphasePoromechanicsInitialization",
=======
              "multiphasePoromechanicsReservoirFVM",
>>>>>>> 0fc8b366
              "hydrofracture",
              "lagrangianContactMechanics",
              "solidMechanicsEmbeddedFractures" );

/// Declare strings associated with enumeration values.
ENUM_STRINGS( LinearSolverParameters::AMG::CycleType,
              "V",
              "W" );

/// Declare strings associated with enumeration values.
ENUM_STRINGS( LinearSolverParameters::AMG::PreOrPost,
              "pre",
              "post",
              "both" );

/// Declare strings associated with enumeration values.
ENUM_STRINGS( LinearSolverParameters::AMG::SmootherType,
              "default",
              "jacobi",
              "l1jacobi",
              "fgs",
              "bgs",
              "sgs",
              "l1sgs",
              "chebyshev",
              "ilu0",
              "ilut",
              "ic0",
              "ict" );

/// Declare strings associated with enumeration values.
ENUM_STRINGS( LinearSolverParameters::AMG::CoarseType,
              "default",
              "jacobi",
              "l1jacobi",
              "fgs",
              "sgs",
              "l1sgs",
              "chebyshev",
              "direct",
              "bgs", );

/// Declare strings associated with enumeration values.
ENUM_STRINGS( LinearSolverParameters::AMG::NullSpaceType,
              "constantModes",
              "rigidBodyModes" );

} /* namespace geosx */

#endif /*GEOSX_LINEARALGEBRA_UTILITIES_LINEARSOLVERPARAMETERS_HPP_ */<|MERGE_RESOLUTION|>--- conflicted
+++ resolved
@@ -224,12 +224,9 @@
       compositionalMultiphaseReservoirHybridFVM, ///< hybrid finite volume compositional multiphase flow with wells
       thermalCompositionalMultiphaseFVM,         ///< finite volume thermal compositional multiphase flow
       multiphasePoromechanics,                   ///< multiphase poromechanics with finite volume compositional multiphase flow
-<<<<<<< HEAD
       multiphasePoromechanicsInitialization,     ///< multiphase poromechanics with finite volume compositional multiphase flow
                                                  ///< (initialization)
-=======
       multiphasePoromechanicsReservoirFVM,       ///< multiphase poromechanics with finite volume compositional multiphase flow with wells
->>>>>>> 0fc8b366
       hydrofracture,                             ///< hydrofracture
       lagrangianContactMechanics,                ///< Lagrangian contact mechanics
       solidMechanicsEmbeddedFractures            ///< Embedded fractures mechanics
@@ -315,11 +312,8 @@
               "compositionalMultiphaseReservoirHybridFVM",
               "thermalCompositionalMultiphaseFVM",
               "multiphasePoromechanics",
-<<<<<<< HEAD
               "multiphasePoromechanicsInitialization",
-=======
               "multiphasePoromechanicsReservoirFVM",
->>>>>>> 0fc8b366
               "hydrofracture",
               "lagrangianContactMechanics",
               "solidMechanicsEmbeddedFractures" );
