/*
 * ------------------------------------------------------------------------------------------------------------
 * SPDX-License-Identifier: LGPL-2.1-only
 *
 * Copyright (c) 2018-2020 Lawrence Livermore National Security LLC
 * Copyright (c) 2018-2020 The Board of Trustees of the Leland Stanford Junior University
 * Copyright (c) 2018-2020 TotalEnergies
 * Copyright (c) 2019-     GEOSX Contributors
 * All rights reserved
 *
 * See top level LICENSE, COPYRIGHT, CONTRIBUTORS, NOTICE, and ACKNOWLEDGEMENTS files for details.
 * ------------------------------------------------------------------------------------------------------------
 */

/**
 * @file LinearSolverParameters.hpp
 */

#ifndef GEOS_LINEARALGEBRA_UTILITIES_LINEARSOLVERPARAMETERS_HPP_
#define GEOS_LINEARALGEBRA_UTILITIES_LINEARSOLVERPARAMETERS_HPP_

#include "codingUtilities/EnumStrings.hpp"

namespace geos
{

/**
 * @brief Set of parameters for a linear solver or preconditioner.
 *
 * This class holds a simple tree of linear solver options.
 * They are set to default values, but can be overwritten as needed.
 */
struct LinearSolverParameters
{
  /**
   * @brief Linear solver type.
   */
  enum class SolverType : integer
  {
    direct,        ///< Direct solver
    cg,            ///< CG
    gmres,         ///< GMRES
    fgmres,        ///< Flexible GMRES
    bicgstab,      ///< BiCGStab
    preconditioner ///< Preconditioner only
  };

  /**
   * @brief Preconditioner type.
   */
  enum class PreconditionerType : integer
  {
    none,      ///< No preconditioner
    jacobi,    ///< Jacobi smoothing
    l1jacobi,  ///< l1-Jacobi smoothing
    fgs,       ///< Gauss-Seidel smoothing (forward sweep)
    sgs,       ///< Symmetric Gauss-Seidel smoothing
    l1sgs,     ///< l1-Symmetric Gauss-Seidel smoothing
    chebyshev, ///< Chebyshev polynomial smoothing
    iluk,      ///< Incomplete LU with k-level of fill
    ilut,      ///< Incomplete LU with thresholding
    ic,        ///< Incomplete Cholesky
    ict,       ///< Incomplete Cholesky with thresholding
    amg,       ///< Algebraic Multigrid
    mgr,       ///< Multigrid reduction (Hypre only)
    block,     ///< Block preconditioner
    direct,    ///< Direct solver as preconditioner
    bgs,       ///< Gauss-Seidel smoothing (backward sweep)
  };

  integer logLevel = 0;     ///< Output level [0=none, 1=basic, 2=everything]
  integer dofsPerNode = 1;  ///< Dofs per node (or support location) for non-scalar problems
  bool isSymmetric = false; ///< Whether input matrix is symmetric (may affect choice of scheme)
  integer stopIfError = 1;  ///< Whether to stop the simulation if the linear solver reports an error

  SolverType solverType = SolverType::direct;          ///< Solver type
  PreconditionerType preconditionerType = PreconditionerType::iluk;  ///< Preconditioner type

  /// Direct solver parameters: used for SuperLU_Dist interface through hypre and PETSc
  struct Direct
  {
    /**
     * @brief How to permute the columns
     */
    enum class ColPerm : integer
    {
      none,        ///< natural
      MMD_AtplusA, ///< multiple minimum degree on At+A
      MMD_AtA,     ///< multiple minimum degree on At*A (heavy)
      colAMD,      ///< approximate minimum degree on columns
      metis,       ///< using METIS
      parmetis     ///< using ParMETIS
    };

    /**
     * @brief How to permute the rows
     */
    enum class RowPerm : integer
    {
      none, ///< natural
      mc64  ///< using HSL routine MC64
    };

    integer checkResidual = 0;        ///< Whether to check the linear system solution residual
    integer equilibrate = 1;          ///< Whether to scale the rows and columns of the matrix
    ColPerm colPerm = ColPerm::metis; ///< Columns permutation
    RowPerm rowPerm = RowPerm::mc64;  ///< Rows permutation
    integer replaceTinyPivot = 1;     ///< Whether to replace tiny pivots by sqrt(epsilon)*norm(A)
    integer iterativeRefine = 1;      ///< Whether to perform iterative refinement
    integer parallel = 1;             ///< Whether to use a parallel solver (instead of a serial one)
  }
  direct;                             ///< direct solver parameter struct

  /// Krylov-method parameters
  struct Krylov
  {
    real64 relTolerance = 1e-6;       ///< Relative convergence tolerance for iterative solvers
    integer maxIterations = 200;      ///< Max iterations before declaring convergence failure
    integer maxRestart = 200;         ///< Max number of vectors in Krylov basis before restarting
    integer useAdaptiveTol = false;   ///< Use Eisenstat-Walker adaptive tolerance
    real64 weakestTol = 1e-3;         ///< Weakest allowed tolerance when using adaptive method
  }
  krylov;                             ///< Krylov-method parameter struct

  /// Matrix-scaling parameters
  struct Scaling
  {
    integer useRowScaling = false;    ///< Apply row scaling
    integer useRowColScaling = false; ///< Apply row and column scaling (not yet implemented)
  }
  scaling;                            ///< Matrix-scaling parameter struct

  /// Algebraic multigrid parameters
  struct AMG
  {
    /// AMG cycle type
    enum class CycleType : integer
    {
      V,                  ///< V-cycle
      W                   ///< W-cycle
    };

    /// AMG pre/post smoothing option
    enum class PreOrPost : integer
    {
      pre,                ///< pre-smoothing only
      post,               ///< post-smoothing only
      both                ///< pre- and post-smoothing
    };

    /// AMG smoother type
    enum class SmootherType : integer
    {
      default_,           ///< Use LAI's default option
      jacobi,             ///< Jacobi smoothing
      l1jacobi,           ///< l1-Jacobi smoothing
      fgs,                ///< Gauss-Seidel smoothing (forward sweep)
      bgs,                ///< Gauss-Seidel smoothing (backward sweep)
      sgs,                ///< Symmetric Gauss-Seidel smoothing
      l1sgs,              ///< l1-Symmetric Gauss-Seidel smoothing
      chebyshev,          ///< Chebyshev polynomial smoothing
      ilu0,               ///< ILU(0)
      ilut,               ///< Incomplete LU with thresholding
      ic0,                ///< Incomplete Cholesky
      ict                 ///< Incomplete Cholesky with thresholding
    };

    /// AMG coarse solver type
    enum class CoarseType : integer
    {
      default_,           ///< Use LAI's default option
      jacobi,             ///< Jacobi (GPU support in hypre)
      l1jacobi,           ///< l1-Jacobi (GPU support in hypre)
      fgs,                ///< Gauss-Seidel (forward sweep)
      sgs,                ///< Symmetric Gauss-Seidel
      l1sgs,              ///< l1-Symmetric Gauss-Seidel
      chebyshev,          ///< Chebyshev polynomial (GPU support in hypre)
      direct,             ///< Direct solver as preconditioner
      bgs                 ///< Gauss-Seidel smoothing (backward sweep)
    };

    /// AMG coarsening types (HYPRE only)
    enum class CoarseningType : integer
    {
      default_,           ///< Use LAI's default option
      CLJP,               ///< A parallel coarsening algorithm using independent sets
      RugeStueben,        ///< Classical Ruge-Stueben on each processor, followed by a third pass
      Falgout,            ///< Ruge-Stueben followed by CLJP
      PMIS,               ///< Parallel coarsening as CLJP but with lower complexities (GPU support)
      HMIS                ///< Hybrid PMIS coarsening
    };

    /// AMG interpolation type (HYPRE only)
    enum class InterpType : integer
    {
      default_,           ///< Use LAI's default option
      modifiedClassical,  ///< Modified classical
      direct,             ///< Direct (GPU support)
      multipass,          ///< Multipass (GPU support)
      extendedI,          ///< Extended+i (GPU support)
      standard,           ///< Standard
      extended,           ///< Extended classical (GPU support)
      directBAMG,         ///< Direct with separation of weights (GPU support)
      modifiedExtended,   ///< Modularized extended classical (GPU support)
      modifiedExtendedI,  ///< Modularized extended+i (GPU support)
      modifiedExtendedE   ///< Modularized extended+e (GPU support)
    };

    /// AMG interpolation type for aggressive coarsening levels (HYPRE only)
    enum class AggInterpType : integer
    {
      default_,           ///< Use LAI's default option
      extendedIStage2,    ///< Extended+i 2-stage (GPU support)
      standardStage2,     ///< Standard 2-stage
      extendedStage2,     ///< Extended 2-stage (GPU support)
      multipass,          ///< Multipass (GPU support)
      modifiedExtended,   ///< Modularized Extended (GPU support)
      modifiedExtendedI,  ///< Modularized Extended+i (GPU support)
      modifiedExtendedE,  ///< Modularized Extended+e (GPU support)
      modifiedMultipass   ///< Modularized Multipass (GPU support)
    };

    /// Null space type
    enum class NullSpaceType : integer
    {
      constantModes,      ///< Constant modes
      rigidBodyModes      ///< Rigid body modes
    };

#if defined(GEOSX_USE_HYPRE_CUDA) || defined(GEOSX_USE_HYPRE_HIP)
    CoarseningType coarseningType = CoarseningType::PMIS;           ///< Coarsening algorithm
    SmootherType smootherType = SmootherType::l1jacobi;             ///< Smoother type
#else
    CoarseningType coarseningType = CoarseningType::HMIS;           ///< Coarsening algorithm
    SmootherType smootherType = SmootherType::l1sgs;                ///< Smoother type
#endif

    integer maxLevels = 20;                                         ///< Maximum number of coarsening levels
    CycleType cycleType = CycleType::V;                             ///< AMG cycle type
    CoarseType coarseType = CoarseType::direct;                     ///< Coarse-level solver/smoother
    InterpType interpolationType = InterpType::extendedI;           ///< Interpolation algorithm
    integer interpolationMaxNonZeros = 4;                           ///< Interpolation - Max. nonzeros/row
    real64 relaxWeight = 1.0;                                       ///< Relaxation weight
    integer numSweeps = 1;                                          ///< Number of smoother sweeps
    integer numFunctions = 1;                                       ///< Number of amg functions
    integer aggressiveNumPaths = 1;                                 ///< Number of paths agg. coarsening.
    integer aggressiveNumLevels = 0;                                ///< Number of levels for aggressive coarsening.
    AggInterpType aggressiveInterpType = AggInterpType::multipass;  ///< Interp. type for agg. coarsening.
    PreOrPost preOrPostSmoothing = PreOrPost::both;                 ///< Pre and/or post smoothing
    real64 threshold = 0.0;                                         ///< Threshold for "strong connections" (for classical
                                                                    ///< and smoothed-aggregation AMG)
    integer separateComponents = false;                             ///< Apply a separate component filter before AMG construction
    NullSpaceType nullSpaceType = NullSpaceType::constantModes;     ///< Null space type [constantModes,rigidBodyModes]
  }
  amg;                                                              ///< Algebraic Multigrid (AMG) parameters

  /// Multigrid reduction parameters
  struct MGR
  {
    /**
     * @brief MGR available strategies
     */
    enum class StrategyType : integer
    {
<<<<<<< HEAD
      invalid,                                   ///< default value, to ensure solver sets something
      singlePhaseReservoirFVM,                   ///< finite volume single-phase flow with wells
      singlePhaseHybridFVM,                      ///< hybrid finite volume single-phase flow
      singlePhaseReservoirHybridFVM,             ///< hybrid finite volume single-phase flow with wells
      singlePhasePoromechanics,                  ///< single phase poromechanics with finite volume single phase flow
      thermalSinglePhasePoromechanics,           ///< thermal single phase poromechanics with finite volume single phase flow
      hybridMultiphasePoromechanics,             ///< multiphase poromechanics with hybrid finite volume multiphase flow
      hybridSinglePhasePoromechanics,            ///< single phase poromechanics with hybrid finite volume single phase flow
      singlePhasePoromechanicsEmbeddedFractures, ///< single phase poromechanics with finite volume single phase flow and embedded fractures
      singlePhasePoromechanicsReservoirFVM,      ///< single phase poromechanics with finite volume single phase flow with wells
      compositionalMultiphaseFVM,                ///< finite volume compositional multiphase flow
      compositionalMultiphaseHybridFVM,          ///< hybrid finite volume compositional multiphase flow
      compositionalMultiphaseReservoirFVM,       ///< finite volume compositional multiphase flow with wells
      compositionalMultiphaseReservoirHybridFVM, ///< hybrid finite volume compositional multiphase flow with wells
      reactiveCompositionalMultiphaseOBL,        ///< finite volume reactive compositional flow with OBL
      thermalCompositionalMultiphaseFVM,         ///< finite volume thermal compositional multiphase flow
      multiphasePoromechanics,                   ///< multiphase poromechanics with finite volume compositional multiphase flow
      multiphasePoromechanicsReservoirFVM,       ///< multiphase poromechanics with finite volume compositional multiphase flow with wells
      thermalMultiphasePoromechanics,            ///< thermal multiphase poromechanics with finite volume compositional multiphase flow
      hydrofracture,                             ///< hydrofracture
      lagrangianContactMechanics,                ///< Lagrangian contact mechanics
      solidMechanicsEmbeddedFractures            ///< Embedded fractures mechanics
=======
      invalid,                                     ///< default value, to ensure solver sets something
      singlePhaseReservoirFVM,                     ///< finite volume single-phase flow with wells
      singlePhaseHybridFVM,                        ///< hybrid finite volume single-phase flow
      singlePhaseReservoirHybridFVM,               ///< hybrid finite volume single-phase flow with wells
      singlePhasePoromechanics,                    ///< single phase poromechanics with finite volume single phase flow
      thermalSinglePhasePoromechanics,             ///< thermal single phase poromechanics with finite volume single phase flow
      hybridSinglePhasePoromechanics,              ///< single phase poromechanics with hybrid finite volume single phase flow
      singlePhasePoromechanicsEmbeddedFractures,   ///< single phase poromechanics with FV embedded fractures
      singlePhasePoromechanicsConformingFractures, ///< single phase poromechanics with FV conforming  fractures
      singlePhasePoromechanicsReservoirFVM,        ///< single phase poromechanics with finite volume single phase flow with wells
      compositionalMultiphaseFVM,                  ///< finite volume compositional multiphase flow
      compositionalMultiphaseHybridFVM,            ///< hybrid finite volume compositional multiphase flow
      compositionalMultiphaseReservoirFVM,         ///< finite volume compositional multiphase flow with wells
      compositionalMultiphaseReservoirHybridFVM,   ///< hybrid finite volume compositional multiphase flow with wells
      reactiveCompositionalMultiphaseOBL,          ///< finite volume reactive compositional flow with OBL
      thermalCompositionalMultiphaseFVM,           ///< finite volume thermal compositional multiphase flow
      multiphasePoromechanics,                     ///< multiphase poromechanics with finite volume compositional multiphase flow
      multiphasePoromechanicsReservoirFVM,         ///< multiphase poromechanics with finite volume compositional multiphase flow with wells
      thermalMultiphasePoromechanics,              ///< thermal multiphase poromechanics with finite volume compositional multiphase flow
      hydrofracture,                               ///< hydrofracture
      lagrangianContactMechanics,                  ///< Lagrangian contact mechanics
      solidMechanicsEmbeddedFractures              ///< Embedded fractures mechanics
>>>>>>> d306d3f8
    };

    StrategyType strategy = StrategyType::invalid; ///< Predefined MGR solution strategy (solver specific)
    integer separateComponents = false;            ///< Apply a separate displacement component (SDC) filter before AMG construction
    string displacementFieldName;                  ///< Displacement field name need for SDC filter
    integer areWellsShut = false;                   ///< Flag to let MGR know that wells are shut, and that jacobi can be applied to the
                                                    ///< well block
  }
  mgr;                                             ///< Multigrid reduction (MGR) parameters

  /// Incomplete factorization parameters
  struct IFact
  {
    integer fill = 0;        ///< Fill level
    real64 threshold = 0.0;  ///< Dropping threshold
  }
  ifact;                       ///< Incomplete factorization parameter struct

  /// Domain decomposition parameters
  struct DD
  {
    integer overlap = 0;   ///< Ghost overlap
  }
  dd;                      ///< Domain decomposition parameter struct
};

/// Declare strings associated with enumeration values.
ENUM_STRINGS( LinearSolverParameters::SolverType,
              "direct",
              "cg",
              "gmres",
              "fgmres",
              "bicgstab",
              "preconditioner" );

/// Declare strings associated with enumeration values.
ENUM_STRINGS( LinearSolverParameters::PreconditionerType,
              "none",
              "jacobi",
              "l1jacobi",
              "fgs",
              "sgs",
              "l1sgs",
              "chebyshev",
              "iluk",
              "ilut",
              "icc",
              "ict",
              "amg",
              "mgr",
              "block",
              "direct",
              "bgs" );

/// Declare strings associated with enumeration values.
ENUM_STRINGS( LinearSolverParameters::Direct::ColPerm,
              "none",
              "MMD_AtplusA",
              "MMD_AtA",
              "colAMD",
              "metis",
              "parmetis" );

/// Declare strings associated with enumeration values.
ENUM_STRINGS( LinearSolverParameters::Direct::RowPerm,
              "none",
              "mc64" );

/// Declare strings associated with enumeration values.
ENUM_STRINGS( LinearSolverParameters::MGR::StrategyType,
              "invalid",
              "singlePhaseReservoirFVM",
              "singlePhaseHybridFVM",
              "singlePhaseReservoirHybridFVM",
              "singlePhasePoromechanics",
              "thermalSinglePhasePoromechanics",
              "hybridSinglePhasePoromechanics",
              "singlePhasePoromechanicsEmbeddedFractures",
              "singlePhasePoromechanicsConformingFractures",
              "singlePhasePoromechanicsReservoirFVM",
              "compositionalMultiphaseFVM",
              "compositionalMultiphaseHybridFVM",
              "compositionalMultiphaseReservoirFVM",
              "compositionalMultiphaseReservoirHybridFVM",
              "reactiveCompositionalMultiphaseOBL",
              "thermalCompositionalMultiphaseFVM",
              "multiphasePoromechanics",
              "multiphasePoromechanicsReservoirFVM",
              "thermalMultiphasePoromechanics",
              "hydrofracture",
              "lagrangianContactMechanics",
              "solidMechanicsEmbeddedFractures" );

/// Declare strings associated with enumeration values.
ENUM_STRINGS( LinearSolverParameters::AMG::CycleType,
              "V",
              "W" );

/// Declare strings associated with enumeration values.
ENUM_STRINGS( LinearSolverParameters::AMG::PreOrPost,
              "pre",
              "post",
              "both" );

/// Declare strings associated with enumeration values.
ENUM_STRINGS( LinearSolverParameters::AMG::SmootherType,
              "default",
              "jacobi",
              "l1jacobi",
              "fgs",
              "bgs",
              "sgs",
              "l1sgs",
              "chebyshev",
              "ilu0",
              "ilut",
              "ic0",
              "ict" );

/// Declare strings associated with enumeration values.
ENUM_STRINGS( LinearSolverParameters::AMG::CoarseType,
              "default",
              "jacobi",
              "l1jacobi",
              "fgs",
              "sgs",
              "l1sgs",
              "chebyshev",
              "direct",
              "bgs" );

/// Declare strings associated with enumeration values.
ENUM_STRINGS( LinearSolverParameters::AMG::CoarseningType,
              "default",
              "CLJP",
              "RugeStueben",
              "Falgout",
              "PMIS",
              "HMIS" );

/// Declare strings associated with enumeration values.
ENUM_STRINGS( LinearSolverParameters::AMG::InterpType,
              "default",
              "modifiedClassical",
              "direct",
              "multipass",
              "extendedI",
              "standard",
              "extended",
              "directBAMG",
              "modifiedExtended",
              "modifiedExtendedI",
              "modifiedExtendedE" );

/// Declare strings associated with enumeration values.
ENUM_STRINGS( LinearSolverParameters::AMG::AggInterpType,
              "default",
              "extendedIStage2",
              "standardStage2",
              "extendedStage2",
              "multipass",
              "modifiedExtended",
              "modifiedExtendedI",
              "modifiedExtendedE",
              "modifiedMultipass" );

/// Declare strings associated with enumeration values.
ENUM_STRINGS( LinearSolverParameters::AMG::NullSpaceType,
              "constantModes",
              "rigidBodyModes" );

} /* namespace geos */

#endif /*GEOS_LINEARALGEBRA_UTILITIES_LINEARSOLVERPARAMETERS_HPP_ */<|MERGE_RESOLUTION|>--- conflicted
+++ resolved
@@ -262,7 +262,6 @@
      */
     enum class StrategyType : integer
     {
-<<<<<<< HEAD
       invalid,                                   ///< default value, to ensure solver sets something
       singlePhaseReservoirFVM,                   ///< finite volume single-phase flow with wells
       singlePhaseHybridFVM,                      ///< hybrid finite volume single-phase flow
@@ -272,6 +271,8 @@
       hybridMultiphasePoromechanics,             ///< multiphase poromechanics with hybrid finite volume multiphase flow
       hybridSinglePhasePoromechanics,            ///< single phase poromechanics with hybrid finite volume single phase flow
       singlePhasePoromechanicsEmbeddedFractures, ///< single phase poromechanics with finite volume single phase flow and embedded fractures
+      singlePhasePoromechanicsConformingFractures, ///< single phase poromechanics with finite volume single phase flow and conforming
+                                                   ///< fractures
       singlePhasePoromechanicsReservoirFVM,      ///< single phase poromechanics with finite volume single phase flow with wells
       compositionalMultiphaseFVM,                ///< finite volume compositional multiphase flow
       compositionalMultiphaseHybridFVM,          ///< hybrid finite volume compositional multiphase flow
@@ -285,30 +286,6 @@
       hydrofracture,                             ///< hydrofracture
       lagrangianContactMechanics,                ///< Lagrangian contact mechanics
       solidMechanicsEmbeddedFractures            ///< Embedded fractures mechanics
-=======
-      invalid,                                     ///< default value, to ensure solver sets something
-      singlePhaseReservoirFVM,                     ///< finite volume single-phase flow with wells
-      singlePhaseHybridFVM,                        ///< hybrid finite volume single-phase flow
-      singlePhaseReservoirHybridFVM,               ///< hybrid finite volume single-phase flow with wells
-      singlePhasePoromechanics,                    ///< single phase poromechanics with finite volume single phase flow
-      thermalSinglePhasePoromechanics,             ///< thermal single phase poromechanics with finite volume single phase flow
-      hybridSinglePhasePoromechanics,              ///< single phase poromechanics with hybrid finite volume single phase flow
-      singlePhasePoromechanicsEmbeddedFractures,   ///< single phase poromechanics with FV embedded fractures
-      singlePhasePoromechanicsConformingFractures, ///< single phase poromechanics with FV conforming  fractures
-      singlePhasePoromechanicsReservoirFVM,        ///< single phase poromechanics with finite volume single phase flow with wells
-      compositionalMultiphaseFVM,                  ///< finite volume compositional multiphase flow
-      compositionalMultiphaseHybridFVM,            ///< hybrid finite volume compositional multiphase flow
-      compositionalMultiphaseReservoirFVM,         ///< finite volume compositional multiphase flow with wells
-      compositionalMultiphaseReservoirHybridFVM,   ///< hybrid finite volume compositional multiphase flow with wells
-      reactiveCompositionalMultiphaseOBL,          ///< finite volume reactive compositional flow with OBL
-      thermalCompositionalMultiphaseFVM,           ///< finite volume thermal compositional multiphase flow
-      multiphasePoromechanics,                     ///< multiphase poromechanics with finite volume compositional multiphase flow
-      multiphasePoromechanicsReservoirFVM,         ///< multiphase poromechanics with finite volume compositional multiphase flow with wells
-      thermalMultiphasePoromechanics,              ///< thermal multiphase poromechanics with finite volume compositional multiphase flow
-      hydrofracture,                               ///< hydrofracture
-      lagrangianContactMechanics,                  ///< Lagrangian contact mechanics
-      solidMechanicsEmbeddedFractures              ///< Embedded fractures mechanics
->>>>>>> d306d3f8
     };
 
     StrategyType strategy = StrategyType::invalid; ///< Predefined MGR solution strategy (solver specific)
@@ -385,6 +362,7 @@
               "singlePhaseReservoirHybridFVM",
               "singlePhasePoromechanics",
               "thermalSinglePhasePoromechanics",
+              "hybridMultiphasePoromechanics",
               "hybridSinglePhasePoromechanics",
               "singlePhasePoromechanicsEmbeddedFractures",
               "singlePhasePoromechanicsConformingFractures",
