/*
 * ------------------------------------------------------------------------------------------------------------
 * SPDX-License-Identifier: LGPL-2.1-only
 *
 * Copyright (c) 2018-2020 Lawrence Livermore National Security LLC
 * Copyright (c) 2018-2020 The Board of Trustees of the Leland Stanford Junior University
 * Copyright (c) 2018-2020 TotalEnergies
 * Copyright (c) 2019-     GEOSX Contributors
 * All rights reserved
 *
 * See top level LICENSE, COPYRIGHT, CONTRIBUTORS, NOTICE, and ACKNOWLEDGEMENTS files for details.
 * ------------------------------------------------------------------------------------------------------------
 */

/**
 * @file LinearSolverParameters.hpp
 */

#ifndef GEOSX_LINEARALGEBRA_UTILITIES_LINEARSOLVERPARAMETERS_HPP_
#define GEOSX_LINEARALGEBRA_UTILITIES_LINEARSOLVERPARAMETERS_HPP_

#include "codingUtilities/EnumStrings.hpp"

namespace geosx
{

/**
 * @brief Set of parameters for a linear solver or preconditioner.
 *
 * This class holds a simple tree of linear solver options.
 * They are set to default values, but can be overwritten as needed.
 */
struct LinearSolverParameters
{
  /**
   * @brief Linear solver type.
   */
  enum class SolverType : integer
  {
    direct,        ///< Direct solver
    cg,            ///< CG
    gmres,         ///< GMRES
    fgmres,        ///< Flexible GMRES
    bicgstab,      ///< BiCGStab
    preconditioner ///< Preconditioner only
  };

  /**
   * @brief Preconditioner type.
   */
  enum class PreconditionerType : integer
  {
    none,      ///< No preconditioner
    jacobi,    ///< Jacobi smoothing
    l1jacobi,  ///< l1-Jacobi smoothing
    fgs,       ///< Gauss-Seidel smoothing (forward sweep)
    sgs,       ///< Symmetric Gauss-Seidel smoothing
    l1sgs,     ///< l1-Symmetric Gauss-Seidel smoothing
    chebyshev, ///< Chebyshev polynomial smoothing
    iluk,      ///< Incomplete LU with k-level of fill
    ilut,      ///< Incomplete LU with thresholding
    ic,        ///< Incomplete Cholesky
    ict,       ///< Incomplete Cholesky with thresholding
    amg,       ///< Algebraic Multigrid
    mgr,       ///< Multigrid reduction (Hypre only)
    block,     ///< Block preconditioner
<<<<<<< HEAD
    block_fs,  ///< Block preconditioner with fixed-stress
    direct     ///< Direct solver as preconditioner
=======
    direct,    ///< Direct solver as preconditioner
    bgs,       ///< Gauss-Seidel smoothing (backward sweep)
>>>>>>> bb63df34
  };

  integer logLevel = 0;     ///< Output level [0=none, 1=basic, 2=everything]
  integer dofsPerNode = 1;  ///< Dofs per node (or support location) for non-scalar problems
  bool isSymmetric = false; ///< Whether input matrix is symmetric (may affect choice of scheme)
  integer stopIfError = 1;  ///< Whether to stop the simulation if the linear solver reports an error

  SolverType solverType = SolverType::direct;          ///< Solver type
  PreconditionerType preconditionerType = PreconditionerType::iluk;  ///< Preconditioner type

  /// Direct solver parameters: used for SuperLU_Dist interface through hypre and PETSc
  struct Direct
  {
    /**
     * @brief How to permute the columns
     */
    enum class ColPerm : integer
    {
      none,        ///< natural
      MMD_AtplusA, ///< multiple minimum degree on At+A
      MMD_AtA,     ///< multiple minimum degree on At*A (heavy)
      colAMD,      ///< approximate minimum degree on columns
      metis,       ///< using METIS
      parmetis     ///< using ParMETIS
    };

    /**
     * @brief How to permute the rows
     */
    enum class RowPerm : integer
    {
      none, ///< natural
      mc64  ///< using HSL routine MC64
    };

    integer checkResidual = 0;        ///< Whether to check the linear system solution residual
    integer equilibrate = 1;          ///< Whether to scale the rows and columns of the matrix
    ColPerm colPerm = ColPerm::metis; ///< Columns permutation
    RowPerm rowPerm = RowPerm::mc64;  ///< Rows permutation
    integer replaceTinyPivot = 1;     ///< Whether to replace tiny pivots by sqrt(epsilon)*norm(A)
    integer iterativeRefine = 1;      ///< Whether to perform iterative refinement
    integer parallel = 1;             ///< Whether to use a parallel solver (instead of a serial one)
  }
  direct;                             ///< direct solver parameter struct

  /// Krylov-method parameters
  struct Krylov
  {
    real64 relTolerance = 1e-6;       ///< Relative convergence tolerance for iterative solvers
    integer maxIterations = 200;      ///< Max iterations before declaring convergence failure
    integer maxRestart = 200;         ///< Max number of vectors in Krylov basis before restarting
    integer useAdaptiveTol = false;   ///< Use Eisenstat-Walker adaptive tolerance
    real64 weakestTol = 1e-3;         ///< Weakest allowed tolerance when using adaptive method
  }
  krylov;                             ///< Krylov-method parameter struct

  /// Matrix-scaling parameters
  struct Scaling
  {
    integer useRowScaling = false;      ///< Apply row scaling
    integer useRowColScaling = false;   ///< Apply row and column scaling (not yet implemented)
  }
  scaling;                              ///< Matrix-scaling parameter struct

  /// Algebraic multigrid parameters
  struct AMG
  {
    /// AMG cycle type
    enum class CycleType : integer
    {
      V, ///< V-cycle
      W, ///< W-cycle
    };

    /// AMG pre/post smoothing option
    enum class PreOrPost : integer
    {
      pre,  ///< pre-smoothing only
      post, ///< post-smoothing only
      both  ///< pre- and post-smoothing
    };

    /// AMG smoother type
    enum class SmootherType : integer
    {
      default_,  ///< Use LAI's default option
      jacobi,    ///< Jacobi smoothing
      l1jacobi,  ///< l1-Jacobi smoothing
      fgs,       ///< Gauss-Seidel smoothing (forward sweep)
      bgs,       ///< Gauss-Seidel smoothing (backward sweep)
      sgs,       ///< Symmetric Gauss-Seidel smoothing
      l1sgs,     ///< l1-Symmetric Gauss-Seidel smoothing
      chebyshev, ///< Chebyshev polynomial smoothing
      ilu0,      ///< ILU(0)
      ilut,      ///< Incomplete LU with thresholding
      ic0,       ///< Incomplete Cholesky
      ict,       ///< Incomplete Cholesky with thresholding
    };

    /// AMG coarse solver type
    enum class CoarseType : integer
    {
      default_,  ///< Use LAI's default option
      jacobi,    ///< Jacobi
      l1jacobi,  ///< l1-Jacobi
      fgs,       ///< Gauss-Seidel (forward sweep)
      sgs,       ///< Symmetric Gauss-Seidel
      l1sgs,     ///< l1-Symmetric Gauss-Seidel
      chebyshev, ///< Chebyshev polynomial
      direct,    ///< Direct solver as preconditioner
      bgs,       ///< Gauss-Seidel smoothing (backward sweep)
    };

    /// Null space type
    enum class NullSpaceType : integer
    {
      constantModes,  ///< Constant modes
      rigidBodyModes, ///< Rigid body modes
    };

    integer maxLevels = 20;                         ///< Maximum number of coarsening levels
    CycleType cycleType = CycleType::V;             ///< AMG cycle type
    SmootherType smootherType = SmootherType::fgs;  ///< Smoother type
    CoarseType coarseType = CoarseType::direct;     ///< Coarse-level solver/smoother
    string coarseningType = "HMIS";                 ///< Coarsening algorithm
    integer interpolationType = 6;                  ///< Coarsening algorithm
    integer numSweeps = 2;                          ///< Number of smoother sweeps
    integer numFunctions = 1;                       ///< Number of amg functions
    integer aggresiveNumLevels = 0;                 ///< Number of levels for aggressive coarsening.
    PreOrPost preOrPostSmoothing = PreOrPost::both; ///< Pre and/or post smoothing
    real64 threshold = 0.0;                         ///< Threshold for "strong connections" (for classical and smoothed-aggregation AMG)
    integer separateComponents = false;             ///< Apply a separate component filter before AMG construction
    NullSpaceType nullSpaceType = NullSpaceType::constantModes; ///< Null space type [constantModes,rigidBodyModes]
  }
  amg;                                              ///< Algebraic Multigrid (AMG) parameters

  /// Multigrid reduction parameters
  struct MGR
  {
    /**
     * @brief MGR available strategies
     */
    enum class StrategyType : integer
    {
      invalid,                                   ///< default value, to ensure solver sets something
      singlePhaseReservoirFVM,                   ///< finite volume single-phase flow with wells
      singlePhaseHybridFVM,                      ///< hybrid finite volume single-phase flow
      singlePhaseReservoirHybridFVM,             ///< hybrid finite volume single-phase flow with wells
      singlePhasePoromechanics,                  ///< single phase poromechanics with finite volume single phase flow
      hybridSinglePhasePoromechanics,            ///< single phase poromechanics with hybrid finite volume single phase flow
      compositionalMultiphaseFVM,                ///< finite volume compositional multiphase flow
      compositionalMultiphaseHybridFVM,          ///< hybrid finite volume compositional multiphase flow
      compositionalMultiphaseReservoirFVM,       ///< finite volume compositional multiphase flow with wells
      compositionalMultiphaseReservoirHybridFVM, ///< hybrid finite volume compositional multiphase flow with wells
      multiphasePoromechanics,                   ///< multiphase poromechanics with finite volume compositional multiphase flow
      hydrofracture,                             ///< hydrofracture
      lagrangianContactMechanics,                ///< Lagrangian contact mechanics
    };

    StrategyType strategy = StrategyType::invalid; ///< Predefined MGR solution strategy (solver specific)
    integer separateComponents = false;            ///< Apply a separate displacement component (SDC) filter before AMG construction
    string displacementFieldName;                  ///< Displacement field name need for SDC filter
  }
  mgr;                                             ///< Multigrid reduction (MGR) parameters

  /// Incomplete factorization parameters
  struct IFact
  {
    integer fill = 0;        ///< Fill level
    real64 threshold = 0.0;  ///< Dropping threshold
  }
  ifact;                       ///< Incomplete factorization parameter struct

  /// Domain decomposition parameters
  struct DD
  {
    integer overlap = 0;   ///< Ghost overlap
  }
  dd;                      ///< Domain decomposition parameter struct
};

/// Declare strings associated with enumeration values.
ENUM_STRINGS( LinearSolverParameters::SolverType,
              "direct",
              "cg",
              "gmres",
              "fgmres",
              "bicgstab",
              "preconditioner" );

/// Declare strings associated with enumeration values.
ENUM_STRINGS( LinearSolverParameters::PreconditionerType,
              "none",
              "jacobi",
              "l1jacobi",
              "fgs",
              "sgs",
              "l1sgs",
              "chebyshev",
              "iluk",
              "ilut",
              "icc",
              "ict",
              "amg",
              "mgr",
              "block",
<<<<<<< HEAD
              "block_fs",
              "direct" );
=======
              "direct",
              "bgs" );
>>>>>>> bb63df34

/// Declare strings associated with enumeration values.
ENUM_STRINGS( LinearSolverParameters::Direct::ColPerm,
              "none",
              "MMD_AtplusA",
              "MMD_AtA",
              "colAMD",
              "metis",
              "parmetis" );

/// Declare strings associated with enumeration values.
ENUM_STRINGS( LinearSolverParameters::Direct::RowPerm,
              "none",
              "mc64" );

/// Declare strings associated with enumeration values.
ENUM_STRINGS( LinearSolverParameters::MGR::StrategyType,
              "invalid",
              "singlePhaseReservoirFVM",
              "singlePhaseHybridFVM",
              "singlePhaseReservoirHybridFVM",
              "singlePhasePoromechanics",
              "hybridSinglePhasePoromechanics",
              "compositionalMultiphaseFVM",
              "compositionalMultiphaseHybridFVM",
              "compositionalMultiphaseReservoirFVM",
              "compositionalMultiphaseReservoirHybridFVM",
              "multiphasePoromechanics",
              "hydrofracture",
              "lagrangianContactMechanics" );

/// Declare strings associated with enumeration values.
ENUM_STRINGS( LinearSolverParameters::AMG::CycleType,
              "V",
              "W" );

/// Declare strings associated with enumeration values.
ENUM_STRINGS( LinearSolverParameters::AMG::PreOrPost,
              "pre",
              "post",
              "both" );

/// Declare strings associated with enumeration values.
ENUM_STRINGS( LinearSolverParameters::AMG::SmootherType,
              "default",
              "jacobi",
              "l1jacobi",
              "fgs",
              "bgs",
              "sgs",
              "l1sgs",
              "chebyshev",
              "ilu0",
              "ilut",
              "ic0",
              "ict" );

/// Declare strings associated with enumeration values.
ENUM_STRINGS( LinearSolverParameters::AMG::CoarseType,
              "default",
              "jacobi",
              "l1jacobi",
              "fgs",
              "sgs",
              "l1sgs",
              "chebyshev",
              "direct",
              "bgs", );

/// Declare strings associated with enumeration values.
ENUM_STRINGS( LinearSolverParameters::AMG::NullSpaceType,
              "constantModes",
              "rigidBodyModes" );

} /* namespace geosx */

#endif /*GEOSX_LINEARALGEBRA_UTILITIES_LINEARSOLVERPARAMETERS_HPP_ */<|MERGE_RESOLUTION|>--- conflicted
+++ resolved
@@ -64,13 +64,9 @@
     amg,       ///< Algebraic Multigrid
     mgr,       ///< Multigrid reduction (Hypre only)
     block,     ///< Block preconditioner
-<<<<<<< HEAD
     block_fs,  ///< Block preconditioner with fixed-stress
-    direct     ///< Direct solver as preconditioner
-=======
     direct,    ///< Direct solver as preconditioner
     bgs,       ///< Gauss-Seidel smoothing (backward sweep)
->>>>>>> bb63df34
   };
 
   integer logLevel = 0;     ///< Output level [0=none, 1=basic, 2=everything]
@@ -277,13 +273,9 @@
               "amg",
               "mgr",
               "block",
-<<<<<<< HEAD
               "block_fs",
-              "direct" );
-=======
               "direct",
               "bgs" );
->>>>>>> bb63df34
 
 /// Declare strings associated with enumeration values.
 ENUM_STRINGS( LinearSolverParameters::Direct::ColPerm,
