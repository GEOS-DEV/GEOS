--- conflicted
+++ resolved
@@ -91,19 +91,6 @@
                               ParallelMatrix const & permutationMatrixLeft,
                               ParallelMatrix const & permutationMatrixRight );
 
-<<<<<<< HEAD
-/**
- * @brief Apply a separate component approximation (filter) to a matrix.
- * @tparam MATRIX the type of matrices
- * @param src         the source matrix
- * @param dst         the target (filtered) matrix
- * @param dofsPerNode number of degrees-of-freedom per node
- */
-template< typename MATRIX >
-void SeparateComponentFilter( MATRIX const & src,
-                              MATRIX & dst,
-=======
-
 void PrintPermutedVector( ParallelVector const & vector,
                           ParallelMatrix const & permuationMatrix,
                           std::ostream & os );
@@ -118,10 +105,16 @@
                           ParallelMatrix const & permutationMatrixRight,
                           std::ostream & os );
 
+/**
+ * @brief Apply a separate component approximation (filter) to a matrix.
+ * @tparam MATRIX the type of matrices
+ * @param src         the source matrix
+ * @param dst         the target (filtered) matrix
+ * @param dofsPerNode number of degrees-of-freedom per node
+ */
 template< typename LAI >
 void SeparateComponentFilter( typename LAI::ParallelMatrix const & src,
                               typename LAI::ParallelMatrix & dst,
->>>>>>> ab1d0434
                               const localIndex dofsPerNode )
 {
   GEOSX_ERROR_IF( dofsPerNode < 2, "Function requires dofsPerNode > 1" );
