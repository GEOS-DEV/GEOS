--- conflicted
+++ resolved
@@ -105,30 +105,6 @@
               HyprePrecWrapper & precond,
               HypreMGRData & mgrData )
   {
-<<<<<<< HEAD
-    GEOSX_LAI_CHECK_ERROR( HYPRE_MGRSetCpointsByPointMarkerArray( precond.ptr,
-                                                                  m_numBlocks, numLevels,
-                                                                  m_numLabels, m_ptrLabels,
-                                                                  mgrData.pointMarkers.data() ) );
-
-    GEOSX_LAI_CHECK_ERROR( HYPRE_MGRSetLevelFRelaxMethod( precond.ptr, toUnderlyingPtr( m_levelFRelaxMethod ) ) );
-    GEOSX_LAI_CHECK_ERROR( HYPRE_MGRSetLevelInterpType( precond.ptr, toUnderlyingPtr( m_levelInterpType ) ) );
-    GEOSX_LAI_CHECK_ERROR( HYPRE_MGRSetLevelRestrictType( precond.ptr, toUnderlyingPtr( m_levelRestrictType ) ) );
-    GEOSX_LAI_CHECK_ERROR( HYPRE_MGRSetCoarseGridMethod( precond.ptr, toUnderlyingPtr( m_levelCoarseGridMethod ) ) );
-    GEOSX_LAI_CHECK_ERROR( HYPRE_MGRSetNonCpointsToFpoints( precond.ptr, 1 ));
-    GEOSX_LAI_CHECK_ERROR( HYPRE_MGRSetPMaxElmts( precond.ptr, 0 ));
-
-    GEOSX_LAI_CHECK_ERROR( HYPRE_MGRSetLevelSmoothType( precond.ptr, m_levelSmoothType ) );
-    GEOSX_LAI_CHECK_ERROR( HYPRE_MGRSetLevelSmoothIters( precond.ptr, m_levelSmoothIters ) );
-
-    GEOSX_LAI_CHECK_ERROR( HYPRE_BoomerAMGCreate( &mgrData.coarseSolver.ptr ) );
-    GEOSX_LAI_CHECK_ERROR( HYPRE_BoomerAMGSetPrintLevel( mgrData.coarseSolver.ptr, 0 ) );
-    GEOSX_LAI_CHECK_ERROR( HYPRE_BoomerAMGSetMaxIter( mgrData.coarseSolver.ptr, 1 ) );
-    GEOSX_LAI_CHECK_ERROR( HYPRE_BoomerAMGSetNumSweeps( mgrData.coarseSolver.ptr, 1 ) );
-    GEOSX_LAI_CHECK_ERROR( HYPRE_BoomerAMGSetRelaxType( mgrData.coarseSolver.ptr, hypre::getAMGRelaxationType( LinearSolverParameters::AMG::SmootherType::chebyshev ) ) );
-    GEOSX_LAI_CHECK_ERROR( HYPRE_BoomerAMGSetTol( mgrData.coarseSolver.ptr, 0.0 ) );
-    GEOSX_LAI_CHECK_ERROR( HYPRE_BoomerAMGSetRelaxOrder( mgrData.coarseSolver.ptr, 1 ) );
-=======
     GEOS_LAI_CHECK_ERROR( HYPRE_MGRSetCpointsByPointMarkerArray( precond.ptr,
                                                                  m_numBlocks, numLevels,
                                                                  m_numLabels, m_ptrLabels,
@@ -147,9 +123,10 @@
     GEOS_LAI_CHECK_ERROR( HYPRE_BoomerAMGCreate( &mgrData.coarseSolver.ptr ) );
     GEOS_LAI_CHECK_ERROR( HYPRE_BoomerAMGSetPrintLevel( mgrData.coarseSolver.ptr, 0 ) );
     GEOS_LAI_CHECK_ERROR( HYPRE_BoomerAMGSetMaxIter( mgrData.coarseSolver.ptr, 1 ) );
+    GEOS_LAI_CHECK_ERROR( HYPRE_BoomerAMGSetNumSweeps( mgrData.coarseSolver.ptr, 1 ) );
+    GEOS_LAI_CHECK_ERROR( HYPRE_BoomerAMGSetRelaxType( mgrData.coarseSolver.ptr, hypre::getAMGRelaxationType( LinearSolverParameters::AMG::SmootherType::chebyshev ) ) );
     GEOS_LAI_CHECK_ERROR( HYPRE_BoomerAMGSetTol( mgrData.coarseSolver.ptr, 0.0 ) );
     GEOS_LAI_CHECK_ERROR( HYPRE_BoomerAMGSetRelaxOrder( mgrData.coarseSolver.ptr, 1 ) );
->>>>>>> f72a0dad
 
     mgrData.coarseSolver.setup = HYPRE_BoomerAMGSetup;
     mgrData.coarseSolver.solve = HYPRE_BoomerAMGSolve;
