--- conflicted
+++ resolved
@@ -97,11 +97,6 @@
     GEOSX_LAI_CHECK_ERROR( HYPRE_MGRSetLevelRestrictType( precond.ptr, toUnderlyingPtr( m_levelRestrictType ) ) );
     GEOSX_LAI_CHECK_ERROR( HYPRE_MGRSetCoarseGridMethod( precond.ptr, toUnderlyingPtr( m_levelCoarseGridMethod ) ) );
     GEOSX_LAI_CHECK_ERROR( HYPRE_MGRSetNonCpointsToFpoints( precond.ptr, 1 ));
-<<<<<<< HEAD
-    GEOSX_LAI_CHECK_ERROR( HYPRE_MGRSetGlobalSmoothType( precond.ptr, toUnderlying( m_globalSmoothType ) ) );
-    GEOSX_LAI_CHECK_ERROR( HYPRE_MGRSetMaxGlobalSmoothIters( precond.ptr, m_numGlobalSmoothSweeps ) );
-#ifdef GEOSX_USE_HYPRE_CUDA // GEOSX_USE_HYPRE_ROCM
-=======
     GEOSX_LAI_CHECK_ERROR( HYPRE_MGRSetLevelSmoothType( precond.ptr, m_levelSmoothType ) );
     GEOSX_LAI_CHECK_ERROR( HYPRE_MGRSetLevelSmoothIters( precond.ptr, m_levelSmoothIters ) );
     GEOSX_LAI_CHECK_ERROR( HYPRE_MGRSetTruncateCoarseGridThreshold( precond.ptr, 1e-20 )); // truncate intermediate/coarse grids
@@ -112,7 +107,6 @@
     GEOSX_LAI_CHECK_ERROR( HYPRE_MGRSetRelaxType( precond.ptr, 0 ));
     GEOSX_LAI_CHECK_ERROR( HYPRE_MGRSetNumRelaxSweeps( precond.ptr, 1 ));
 #ifdef GEOSX_USE_HYPRE_CUDA
->>>>>>> 61692743
     GEOSX_LAI_CHECK_ERROR( HYPRE_MGRSetRelaxType( precond.ptr, getAMGRelaxationType( LinearSolverParameters::AMG::SmootherType::l1jacobi ) ) );
 #endif
 
