--- conflicted
+++ resolved
@@ -65,31 +65,19 @@
 
     setupLabels();
 
-<<<<<<< HEAD
-    m_levelInterpType[0] = 2;       // Diagonal scaling (Jacobi)
-    m_levelCoarseGridMethod[0] = 0; // Standard Galerkin
-    m_levelInterpType[1] = 0;       // Injection
-    m_levelCoarseGridMethod[1] = 3; // Non-Galerkin Quasi-IMPES CPR
-
-    // Global smoother at each level, only do block-GS for the condensed system
-    m_levelSmoothType[1] = 1;
-    m_levelSmoothIters[1] = 1;
-=======
-    // Level 0
     m_levelFRelaxMethod[0]     = MGRFRelaxationMethod::singleLevel; //default, i.e. Jacobi (to be confirmed)
     m_levelInterpType[0]       = MGRInterpolationType::jacobi;
     m_levelRestrictType[0]     = MGRRestrictionType::injection;
     m_levelCoarseGridMethod[0] = MGRCoarseGridMethod::galerkin;
 
-    // Level 1
     m_levelFRelaxMethod[1]     = MGRFRelaxationMethod::singleLevel; //default, i.e. Jacobi (to be confirmed)
-    m_levelInterpType[1]       = MGRInterpolationType::jacobi;
+    m_levelInterpType[1]       = MGRInterpolationType::injection;
     m_levelRestrictType[1]     = MGRRestrictionType::injection;
-    m_levelCoarseGridMethod[1] = MGRCoarseGridMethod::galerkin;
+    m_levelCoarseGridMethod[1] = MGRCoarseGridMethod::quasiImpes;
 
-    m_globalSmoothType = MGRGlobalSmootherType::ilu0; // TODO switch to levelGlobalSmoother when hypre allows
-    m_numGlobalSmoothSweeps = 0; // No global smoother
->>>>>>> ddd7cb9c
+    // Global smoother at each level, only do block-GS for the condensed system
+    m_levelSmoothType[1] = 1;
+    m_levelSmoothIters[1] = 1;
   }
 
   /**
@@ -105,30 +93,22 @@
                                                                   m_numBlocks, numLevels,
                                                                   m_numLabels, m_ptrLabels,
                                                                   mgrData.pointMarkers.data() ) );
-<<<<<<< HEAD
-    GEOSX_LAI_CHECK_ERROR( HYPRE_MGRSetNonCpointsToFpoints( precond.ptr, 1 ));
-    GEOSX_LAI_CHECK_ERROR( HYPRE_MGRSetRelaxType( precond.ptr, 0 ));
-    GEOSX_LAI_CHECK_ERROR( HYPRE_MGRSetNumRelaxSweeps( precond.ptr, 1 ));
-    GEOSX_LAI_CHECK_ERROR( HYPRE_MGRSetLevelInterpType( precond.ptr, m_levelInterpType ) );
-    GEOSX_LAI_CHECK_ERROR( HYPRE_MGRSetLevelSmoothType( precond.ptr, m_levelSmoothType ) );
-    GEOSX_LAI_CHECK_ERROR( HYPRE_MGRSetLevelSmoothIters( precond.ptr, m_levelSmoothIters ) );
-    GEOSX_LAI_CHECK_ERROR( HYPRE_MGRSetCoarseGridMethod( precond.ptr, m_levelCoarseGridMethod ) );
-    GEOSX_LAI_CHECK_ERROR( HYPRE_MGRSetTruncateCoarseGridThreshold( precond.ptr, 1e-20 )); // Low tolerance to remove only zeros
-#ifdef GEOSX_USE_HYPRE_CUDA
-    GEOSX_LAI_CHECK_ERROR( HYPRE_MGRSetRelaxType( precond.ptr, 18 )); // l1-Jacobi
-=======
 
-    GEOSX_LAI_CHECK_ERROR( HYPRE_MGRSetLevelFRelaxMethod( precond.ptr, toUnderlyingPtr( m_levelFRelaxMethod ) ) );
+
     GEOSX_LAI_CHECK_ERROR( HYPRE_MGRSetLevelInterpType( precond.ptr, toUnderlyingPtr( m_levelInterpType ) ) );
     GEOSX_LAI_CHECK_ERROR( HYPRE_MGRSetLevelRestrictType( precond.ptr, toUnderlyingPtr( m_levelRestrictType ) ) );
     GEOSX_LAI_CHECK_ERROR( HYPRE_MGRSetCoarseGridMethod( precond.ptr, toUnderlyingPtr( m_levelCoarseGridMethod ) ) );
     GEOSX_LAI_CHECK_ERROR( HYPRE_MGRSetNonCpointsToFpoints( precond.ptr, 1 ));
-    GEOSX_LAI_CHECK_ERROR( HYPRE_MGRSetGlobalsmoothType( precond.ptr, toUnderlying( m_globalSmoothType ) ) );
-    GEOSX_LAI_CHECK_ERROR( HYPRE_MGRSetMaxGlobalsmoothIters( precond.ptr, m_numGlobalSmoothSweeps ) );
+    GEOSX_LAI_CHECK_ERROR( HYPRE_MGRSetLevelSmoothType( precond.ptr, m_levelSmoothType ) );
+    GEOSX_LAI_CHECK_ERROR( HYPRE_MGRSetLevelSmoothIters( precond.ptr, m_levelSmoothIters ) );
+    GEOSX_LAI_CHECK_ERROR( HYPRE_MGRSetTruncateCoarseGridThreshold( precond.ptr, 1e-20 )); // truncate intermediate/coarse grids
+
+    // Note for me: uncomment HYPRE_MGRSetLevelFRelaxMethod and comment HYPRE_MGRSetRelaxType breaks the recipe
+    //GEOSX_LAI_CHECK_ERROR( HYPRE_MGRSetLevelFRelaxMethod( precond.ptr, toUnderlyingPtr( m_levelFRelaxMethod ) ) );
+    GEOSX_LAI_CHECK_ERROR( HYPRE_MGRSetRelaxType( precond.ptr, 0 ));
+    GEOSX_LAI_CHECK_ERROR( HYPRE_MGRSetNumRelaxSweeps( precond.ptr, 1 ));
 #ifdef GEOSX_USE_HYPRE_CUDA
     GEOSX_LAI_CHECK_ERROR( HYPRE_MGRSetRelaxType( precond.ptr, getAMGRelaxationType( LinearSolverParameters::AMG::SmootherType::l1jacobi ) ) );
-    GEOSX_LAI_CHECK_ERROR( HYPRE_MGRSetTruncateCoarseGridThreshold( precond.ptr, 1e-20 )); // truncate intermediate/coarse grids
->>>>>>> ddd7cb9c
 #endif
 
     GEOSX_LAI_CHECK_ERROR( HYPRE_BoomerAMGCreate( &mgrData.coarseSolver.ptr ) );
@@ -137,14 +117,9 @@
     GEOSX_LAI_CHECK_ERROR( HYPRE_BoomerAMGSetAggNumLevels( mgrData.coarseSolver.ptr, 1 ) );
     GEOSX_LAI_CHECK_ERROR( HYPRE_BoomerAMGSetTol( mgrData.coarseSolver.ptr, 0.0 ) );
 #ifdef GEOSX_USE_HYPRE_CUDA
-<<<<<<< HEAD
-    GEOSX_LAI_CHECK_ERROR( HYPRE_BoomerAMGSetCoarsenType( mgrData.coarseSolver.ptr, 8 ) ); // PMIS
-    GEOSX_LAI_CHECK_ERROR( HYPRE_BoomerAMGSetRelaxType( mgrData.coarseSolver.ptr, 18 ) ); // l1-Jacobi
-=======
     GEOSX_LAI_CHECK_ERROR( HYPRE_BoomerAMGSetPrintLevel( mgrData.coarseSolver.ptr, 1 ) );
     GEOSX_LAI_CHECK_ERROR( HYPRE_BoomerAMGSetCoarsenType( mgrData.coarseSolver.ptr, toUnderlying( AMGCoarseningType::PMIS ) ) );
     GEOSX_LAI_CHECK_ERROR( HYPRE_BoomerAMGSetRelaxType( mgrData.coarseSolver.ptr, getAMGRelaxationType( LinearSolverParameters::AMG::SmootherType::l1jacobi ) ) );
->>>>>>> ddd7cb9c
     GEOSX_LAI_CHECK_ERROR( HYPRE_BoomerAMGSetNumSweeps( mgrData.coarseSolver.ptr, 2 ) );
     GEOSX_LAI_CHECK_ERROR( HYPRE_BoomerAMGSetMaxRowSum( mgrData.coarseSolver.ptr, 1.0 ) );
 #else
