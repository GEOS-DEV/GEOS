--- conflicted
+++ resolved
@@ -80,16 +80,7 @@
   {
     setReduction( precond, mgrData );
 
-<<<<<<< HEAD
-    GEOS_LAI_CHECK_ERROR( HYPRE_BoomerAMGSetSmoothType( mgrData.coarseSolver.ptr, 5 ) );
-    GEOS_LAI_CHECK_ERROR( HYPRE_BoomerAMGSetSmoothNumLevels( mgrData.coarseSolver.ptr, 8 ) );
-
-    mgrData.coarseSolver.setup = HYPRE_BoomerAMGSetup;
-    mgrData.coarseSolver.solve = HYPRE_BoomerAMGSolve;
-    mgrData.coarseSolver.destroy = HYPRE_BoomerAMGDestroy;
-=======
     GEOS_LAI_CHECK_ERROR( HYPRE_MGRSetPMaxElmts( precond.ptr, 0 ));
->>>>>>> e9dec15b
 
     // CHECK: the mechanics solver setup was missing: was there a reason?
     // Configure the BoomerAMG solver used as F-relaxation for the first level
