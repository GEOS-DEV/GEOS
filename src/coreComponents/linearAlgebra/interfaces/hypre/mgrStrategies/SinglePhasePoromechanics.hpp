/*
 * ------------------------------------------------------------------------------------------------------------
 * SPDX-License-Identifier: LGPL-2.1-only
 *
 * Copyright (c) 2018-2020 Lawrence Livermore National Security LLC
 * Copyright (c) 2018-2020 The Board of Trustees of the Leland Stanford Junior University
 * Copyright (c) 2018-2020 TotalEnergies
 * Copyright (c) 2019-     GEOSX Contributors
 * All rights reserved
 *
 * See top level LICENSE, COPYRIGHT, CONTRIBUTORS, NOTICE, and ACKNOWLEDGEMENTS files for details.
 * ------------------------------------------------------------------------------------------------------------
 */

/**
 * @file SinglePhasePoromechanics.hpp
 */

#ifndef GEOSX_LINEARALGEBRA_INTERFACES_HYPREMGRSINGLEPHASEPOROMECHANICS_HPP_
#define GEOSX_LINEARALGEBRA_INTERFACES_HYPREMGRSINGLEPHASEPOROMECHANICS_HPP_

#include "linearAlgebra/interfaces/hypre/HypreMGR.hpp"

namespace geosx
{

namespace hypre
{

namespace mgr
{

/**
 * @brief SinglePhasePoromechanics strategy.
 *
 * dofLabel: 0 = displacement, x-component
 * dofLabel: 1 = displacement, y-component
 * dofLabel: 2 = displacement, z-component
 * dofLabel: 3 = pressure
 *
 * Ingredients:
 * 1. F-points displacement (0,1,2), C-points pressure (3)
 * 2. F-points smoother: AMG, single V-cycle, separate displacement components
 * 3. C-points coarse-grid/Schur complement solver: boomer AMG
 * 4. Global smoother: none
 */
class SinglePhasePoromechanics : public MGRStrategyBase< 1 >
{
public:

  /**
   * @brief Constructor.
   */
  explicit SinglePhasePoromechanics( arrayView1d< int const > const & )
    : MGRStrategyBase( 4 )
  {
    m_labels[0].push_back( 3 );

    setupLabels();

    // Level 0
    m_levelFRelaxMethod[0]     = MGRFRelaxationMethod::amgVCycle;
    m_levelInterpType[0]       = MGRInterpolationType::jacobi;
    m_levelRestrictType[0]     = MGRRestrictionType::injection;
    m_levelCoarseGridMethod[0] = MGRCoarseGridMethod::nonGalerkin;

    m_numGlobalSmoothSweeps = 0;
  }

  /**
   * @brief Setup the MGR strategy.
   * @param precond preconditioner wrapper
   * @param mgrData auxiliary MGR data
   */
  void setup( LinearSolverParameters::MGR const &,
              HyprePrecWrapper & precond,
              HypreMGRData & mgrData )
  {
    GEOSX_LAI_CHECK_ERROR( HYPRE_MGRSetCpointsByPointMarkerArray( precond.ptr,
                                                                  m_numBlocks, numLevels,
                                                                  m_numLabels, m_ptrLabels,
                                                                  mgrData.pointMarkers.data() ) );

    GEOSX_LAI_CHECK_ERROR( HYPRE_MGRSetLevelFRelaxMethod( precond.ptr, toUnderlyingPtr( m_levelFRelaxMethod ) ) );
    GEOSX_LAI_CHECK_ERROR( HYPRE_MGRSetLevelInterpType( precond.ptr, toUnderlyingPtr( m_levelInterpType ) ) );
    GEOSX_LAI_CHECK_ERROR( HYPRE_MGRSetLevelRestrictType( precond.ptr, toUnderlyingPtr( m_levelRestrictType ) ) );
    GEOSX_LAI_CHECK_ERROR( HYPRE_MGRSetCoarseGridMethod( precond.ptr, toUnderlyingPtr( m_levelCoarseGridMethod ) ) );
    GEOSX_LAI_CHECK_ERROR( HYPRE_MGRSetNonCpointsToFpoints( precond.ptr, 1 ));
    GEOSX_LAI_CHECK_ERROR( HYPRE_MGRSetPMaxElmts( precond.ptr, 0 ));
<<<<<<< HEAD
    GEOSX_LAI_CHECK_ERROR( HYPRE_MGRSetLevelInterpType( precond.ptr, m_levelInterpType ) );
    GEOSX_LAI_CHECK_ERROR( HYPRE_MGRSetCoarseGridMethod( precond.ptr, m_levelCoarseGridMethod ) );
    GEOSX_LAI_CHECK_ERROR( HYPRE_MGRSetMaxGlobalSmoothIters( precond.ptr, m_numGlobalSmoothSweeps ) );
=======
    GEOSX_LAI_CHECK_ERROR( HYPRE_MGRSetMaxGlobalsmoothIters( precond.ptr, m_numGlobalSmoothSweeps ) );
>>>>>>> ddd7cb9c

    GEOSX_LAI_CHECK_ERROR( HYPRE_BoomerAMGCreate( &mgrData.coarseSolver.ptr ) );
    GEOSX_LAI_CHECK_ERROR( HYPRE_BoomerAMGSetPrintLevel( mgrData.coarseSolver.ptr, 0 ) );
    GEOSX_LAI_CHECK_ERROR( HYPRE_BoomerAMGSetMaxIter( mgrData.coarseSolver.ptr, 1 ) );
    GEOSX_LAI_CHECK_ERROR( HYPRE_BoomerAMGSetTol( mgrData.coarseSolver.ptr, 0.0 ) );
    GEOSX_LAI_CHECK_ERROR( HYPRE_BoomerAMGSetRelaxOrder( mgrData.coarseSolver.ptr, 1 ) );

    mgrData.coarseSolver.setup = HYPRE_BoomerAMGSetup;
    mgrData.coarseSolver.solve = HYPRE_BoomerAMGSolve;
    mgrData.coarseSolver.destroy = HYPRE_BoomerAMGDestroy;
  }
};

} // namespace mgr

} // namespace hypre

} // namespace geosx

#endif /*GEOSX_LINEARALGEBRA_INTERFACES_HYPREMGRSINGLEPHASEPOROMECHANICS_HPP_*/<|MERGE_RESOLUTION|>--- conflicted
+++ resolved
@@ -87,13 +87,7 @@
     GEOSX_LAI_CHECK_ERROR( HYPRE_MGRSetCoarseGridMethod( precond.ptr, toUnderlyingPtr( m_levelCoarseGridMethod ) ) );
     GEOSX_LAI_CHECK_ERROR( HYPRE_MGRSetNonCpointsToFpoints( precond.ptr, 1 ));
     GEOSX_LAI_CHECK_ERROR( HYPRE_MGRSetPMaxElmts( precond.ptr, 0 ));
-<<<<<<< HEAD
-    GEOSX_LAI_CHECK_ERROR( HYPRE_MGRSetLevelInterpType( precond.ptr, m_levelInterpType ) );
-    GEOSX_LAI_CHECK_ERROR( HYPRE_MGRSetCoarseGridMethod( precond.ptr, m_levelCoarseGridMethod ) );
     GEOSX_LAI_CHECK_ERROR( HYPRE_MGRSetMaxGlobalSmoothIters( precond.ptr, m_numGlobalSmoothSweeps ) );
-=======
-    GEOSX_LAI_CHECK_ERROR( HYPRE_MGRSetMaxGlobalsmoothIters( precond.ptr, m_numGlobalSmoothSweeps ) );
->>>>>>> ddd7cb9c
 
     GEOSX_LAI_CHECK_ERROR( HYPRE_BoomerAMGCreate( &mgrData.coarseSolver.ptr ) );
     GEOSX_LAI_CHECK_ERROR( HYPRE_BoomerAMGSetPrintLevel( mgrData.coarseSolver.ptr, 0 ) );
