--- conflicted
+++ resolved
@@ -76,46 +76,14 @@
               HyprePrecWrapper & precond,
               HypreMGRData & mgrData )
   {
-<<<<<<< HEAD
     setReduction( precond, mgrData );
-=======
-    GEOS_LAI_CHECK_ERROR( HYPRE_MGRSetCpointsByPointMarkerArray( precond.ptr,
-                                                                 m_numBlocks, numLevels,
-                                                                 m_numLabels, m_ptrLabels,
-                                                                 mgrData.pointMarkers.data() ) );
-
-    GEOS_LAI_CHECK_ERROR( HYPRE_MGRSetLevelFRelaxMethod( precond.ptr, toUnderlyingPtr( m_levelFRelaxMethod ) ) );
-    GEOS_LAI_CHECK_ERROR( HYPRE_MGRSetLevelInterpType( precond.ptr, toUnderlyingPtr( m_levelInterpType ) ) );
-    GEOS_LAI_CHECK_ERROR( HYPRE_MGRSetLevelRestrictType( precond.ptr, toUnderlyingPtr( m_levelRestrictType ) ) );
-    GEOS_LAI_CHECK_ERROR( HYPRE_MGRSetCoarseGridMethod( precond.ptr, toUnderlyingPtr( m_levelCoarseGridMethod ) ) );
-    GEOS_LAI_CHECK_ERROR( HYPRE_MGRSetNonCpointsToFpoints( precond.ptr, 1 ));
-    GEOS_LAI_CHECK_ERROR( HYPRE_MGRSetMaxGlobalSmoothIters( precond.ptr, m_numGlobalSmoothSweeps ) );
-
-    GEOS_LAI_CHECK_ERROR( HYPRE_BoomerAMGCreate( &mgrData.coarseSolver.ptr ) );
-    GEOS_LAI_CHECK_ERROR( HYPRE_BoomerAMGSetPrintLevel( mgrData.coarseSolver.ptr, 0 ) );
-    GEOS_LAI_CHECK_ERROR( HYPRE_BoomerAMGSetMaxIter( mgrData.coarseSolver.ptr, 1 ) );
-    GEOS_LAI_CHECK_ERROR( HYPRE_BoomerAMGSetTol( mgrData.coarseSolver.ptr, 0.0 ) );
-    GEOS_LAI_CHECK_ERROR( HYPRE_BoomerAMGSetMinCoarseSize( mgrData.coarseSolver.ptr, 1000 ) );
-#if GEOS_USE_HYPRE_DEVICE == GEOS_USE_HYPRE_CUDA || GEOS_USE_HYPRE_DEVICE == GEOS_USE_HYPRE_HIP
-    GEOS_LAI_CHECK_ERROR( HYPRE_BoomerAMGSetPrintLevel( mgrData.coarseSolver.ptr, 0 ) );
-    GEOS_LAI_CHECK_ERROR( HYPRE_BoomerAMGSetCoarsenType( mgrData.coarseSolver.ptr, toUnderlying( AMGCoarseningType::PMIS ) ) );
-    GEOS_LAI_CHECK_ERROR( HYPRE_BoomerAMGSetRelaxType( mgrData.coarseSolver.ptr, getAMGRelaxationType( LinearSolverParameters::AMG::SmootherType::chebyshev ) ) );
-    GEOS_LAI_CHECK_ERROR( HYPRE_BoomerAMGSetNumSweeps( mgrData.coarseSolver.ptr, 1 ) );
-    GEOS_LAI_CHECK_ERROR( HYPRE_BoomerAMGSetMaxRowSum( mgrData.coarseSolver.ptr, 1.0 ) );
-#else
-    GEOS_LAI_CHECK_ERROR( HYPRE_BoomerAMGSetRelaxOrder( mgrData.coarseSolver.ptr, 1 ) );
-#endif
-
-    mgrData.coarseSolver.setup = HYPRE_BoomerAMGSetup;
-    mgrData.coarseSolver.solve = HYPRE_BoomerAMGSolve;
-    mgrData.coarseSolver.destroy = HYPRE_BoomerAMGDestroy;
->>>>>>> 95aea4cb
 
     // Configure the BoomerAMG solver used as F-relaxation for the first level
     setMechanicsFSolver( precond, mgrData );
 
     // Configure the BoomerAMG solver used as mgr coarse solver for the pressure reduced system
     setPressureAMG( mgrData.coarseSolver );
+    GEOS_LAI_CHECK_ERROR( HYPRE_BoomerAMGSetMinCoarseSize( mgrData.coarseSolver.ptr, 1000 ) );
   }
 };
 
