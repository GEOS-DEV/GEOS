--- conflicted
+++ resolved
@@ -99,17 +99,6 @@
     GEOSX_LAI_CHECK_ERROR( HYPRE_MGRSetLevelRestrictType( precond.ptr, toUnderlyingPtr( m_levelRestrictType ) ) );
     GEOSX_LAI_CHECK_ERROR( HYPRE_MGRSetCoarseGridMethod( precond.ptr, toUnderlyingPtr( m_levelCoarseGridMethod ) ) );
     GEOSX_LAI_CHECK_ERROR( HYPRE_MGRSetNonCpointsToFpoints( precond.ptr, 1 ));
-<<<<<<< HEAD
-    GEOSX_LAI_CHECK_ERROR( HYPRE_MGRSetMaxGlobalSmoothIters( precond.ptr, m_numGlobalSmoothSweeps ) );
-    GEOSX_LAI_CHECK_ERROR( HYPRE_MGRSetTruncateCoarseGridThreshold( precond.ptr, 1e-14 ));
-    GEOSX_LAI_CHECK_ERROR( HYPRE_MGRSetPMaxElmts( precond.ptr, 15 ));
-
-    GEOSX_LAI_CHECK_ERROR( HYPRE_MGRDirectSolverCreate( &mgrData.coarseSolver.ptr ) );
-
-    mgrData.coarseSolver.setup = HYPRE_MGRDirectSolverSetup;
-    mgrData.coarseSolver.solve = HYPRE_MGRDirectSolverSolve;
-    mgrData.coarseSolver.destroy = HYPRE_MGRDirectSolverDestroy;
-=======
     GEOSX_LAI_CHECK_ERROR( HYPRE_MGRSetLevelSmoothType( precond.ptr, m_levelSmoothType ) );
     GEOSX_LAI_CHECK_ERROR( HYPRE_MGRSetLevelSmoothIters( precond.ptr, m_levelSmoothIters ) );
 
@@ -136,7 +125,6 @@
     mgrData.coarseSolver.setup = HYPRE_BoomerAMGSetup;
     mgrData.coarseSolver.solve = HYPRE_BoomerAMGSolve;
     mgrData.coarseSolver.destroy = HYPRE_BoomerAMGDestroy;
->>>>>>> 61692743
   }
 };
 
