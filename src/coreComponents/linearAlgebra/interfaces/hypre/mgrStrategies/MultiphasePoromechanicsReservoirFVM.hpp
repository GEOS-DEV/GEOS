/*
 * ------------------------------------------------------------------------------------------------------------
 * SPDX-License-Identifier: LGPL-2.1-only
 *
 * Copyright (c) 2018-2020 Lawrence Livermore National Security LLC
 * Copyright (c) 2018-2020 The Board of Trustees of the Leland Stanford Junior University
 * Copyright (c) 2018-2020 TotalEnergies
 * Copyright (c) 2019-     GEOSX Contributors
 * All rights reserved
 *
 * See top level LICENSE, COPYRIGHT, CONTRIBUTORS, NOTICE, and ACKNOWLEDGEMENTS files for details.
 * ------------------------------------------------------------------------------------------------------------
 */

/**
 * @file MultiphasePoromechanicsReservoirFVM.hpp
 */

#ifndef GEOS_LINEARALGEBRA_INTERFACES_HYPREMGRMULTIPHASEPOROMECHANICSRESERVOIRFVM_HPP_
#define GEOS_LINEARALGEBRA_INTERFACES_HYPREMGRMULTIPHASEPOROMECHANICSRESERVOIRFVM_HPP_

#include "linearAlgebra/interfaces/hypre/HypreMGR.hpp"

namespace geos
{

namespace hypre
{

namespace mgr
{

/**
 * @brief MultiphasePoromechanicsReservoirFVM strategy.
 *
 * Labels description stored in point_marker_array
 *   - dofLabel: 0                = nodal displacement, x-component
 *   - dofLabel: 1                = nodal displacement, y-component
 *   - dofLabel: 2                = nodal displacement, z-component
 *   - dofLabel: 3                = pressure
 *   - dofLabel: 4                = density
 *             ...                = densities
 *   - dofLabel: numResLabels + 2 = density
 *   - dofLabel: numResLabels + 3 = well pressure
 *   - dofLabel: numResLabels + 4 = well density
 *             ...                = well densities
 *   - dofLabel: numResLabels + numWellLabels + 1 = well density
 *   - dofLabel: numResLabels + numWellLabels + 2 = well rate
 *
 * 4-level MGR reduction strategy
 *   - 1st level: eliminate displacements (0,1,2)
 *   - 2nd level: eliminate the well block
 *   - 3nd level: eliminate the reservoir density associated with the volume constraint
 *   - 4nd level: eliminate the other reservoir densities
 *   - The coarse grid is solved with BoomerAMG.
 *
 */
class MultiphasePoromechanicsReservoirFVM : public MGRStrategyBase< 4 >
{
public:
  /**
   * @brief Constructor.
   * @param numComponentsPerField array with number of components for each field
   */
  explicit MultiphasePoromechanicsReservoirFVM( arrayView1d< int const > const & numComponentsPerField )
    : MGRStrategyBase( LvArray::integerConversion< HYPRE_Int >( numComponentsPerField[0] + numComponentsPerField[1] + numComponentsPerField[2] ) )
  {
    // Level 0: eliminate displacement degrees of freedom
    m_labels[0].resize( m_numBlocks - 3 );
    std::iota( m_labels[0].begin(), m_labels[0].end(), 3 );

    HYPRE_Int const numResLabels = LvArray::integerConversion< HYPRE_Int >( numComponentsPerField[1] );

    // Level 1: eliminate the well block
    m_labels[1].resize( numResLabels );
    std::iota( m_labels[1].begin(), m_labels[1].end(), 3 );
    // Level 2: eliminate reservoir last density which corresponds to the volume constraint equation
    m_labels[2].resize( numResLabels - 1 );
    std::iota( m_labels[2].begin(), m_labels[2].end(), 3 );
    // Level 3: eliminate the remaining reservoir densities
    m_labels[3].push_back( 3 );

    setupLabels();

    // Level 0
    m_levelFRelaxType[0]         = MGRFRelaxationType::amgVCycle;
    m_levelFRelaxIters[0]        = 1;
    m_levelInterpType[0]         = MGRInterpolationType::jacobi;
    m_levelRestrictType[0]       = MGRRestrictionType::injection;
    m_levelCoarseGridMethod[0]   = MGRCoarseGridMethod::nonGalerkin;
    m_levelGlobalSmootherType[0] = MGRGlobalSmootherType::none;

    // Level 1
    m_levelFRelaxType[1]          = MGRFRelaxationType::gsElimWInverse;
    m_levelFRelaxIters[1]        = 1;
    m_levelInterpType[1]         = MGRInterpolationType::blockJacobi;
    m_levelRestrictType[1]       = MGRRestrictionType::injection;
    m_levelCoarseGridMethod[1]   = MGRCoarseGridMethod::galerkin;
    m_levelGlobalSmootherType[0] = MGRGlobalSmootherType::none;

    // Level 2
    m_levelFRelaxType[2]         = MGRFRelaxationType::jacobi; //default, i.e. Jacobi
    m_levelFRelaxIters[2]        = 1;
    m_levelInterpType[2]         = MGRInterpolationType::jacobi;
    m_levelRestrictType[2]       = MGRRestrictionType::injection;
    m_levelCoarseGridMethod[2]   = MGRCoarseGridMethod::galerkin;
    m_levelGlobalSmootherType[2] = MGRGlobalSmootherType::none;

    // Level 3
    m_levelFRelaxType[3]          = MGRFRelaxationType::none;
    m_levelInterpType[3]          = MGRInterpolationType::injection;
<<<<<<< HEAD
    m_levelRestrictType[3]        = MGRRestrictionType::blockColsum;
    m_levelCoarseGridMethod[3]    = MGRCoarseGridMethod::nonGalerkinRAI;
=======
    m_levelRestrictType[3]        = MGRRestrictionType::blockColLumped; // True-IMPES
    m_levelCoarseGridMethod[3]    = MGRCoarseGridMethod::galerkinRAI;
>>>>>>> 16bf8b5a
    m_levelGlobalSmootherType[3]  = MGRGlobalSmootherType::ilu0;
    m_levelGlobalSmootherIters[3] = 1;
  }

  /**
   * @brief Setup the MGR strategy.
   * @param mgrParams parameters for the configuration of the MGR recipe
   * @param precond preconditioner wrapper
   * @param mgrData auxiliary MGR data
   */
  void setup( LinearSolverParameters::MGR const & mgrParams,
              HyprePrecWrapper & precond,
              HypreMGRData & mgrData )
  {
    // if the wells are shut, using Gaussian elimination as F-relaxation for the well block is an overkill
    // in that case, we just use Jacobi
    if( mgrParams.areWellsShut )
    {
      m_levelFRelaxType[1] = MGRFRelaxationType::jacobi;
    }

    setReduction( precond, mgrData );

    GEOS_LAI_CHECK_ERROR( HYPRE_MGRSetPMaxElmts( precond.ptr, 0 ));

    // Configure the BoomerAMG solver used as F-relaxation for the first level
    setMechanicsFSolver( precond, mgrData );

    // Configure the BoomerAMG solver used as mgr coarse solver for the pressure reduced system
    setPressureAMG( mgrData.coarseSolver );
  }
};

} // namespace mgr

} // namespace hypre

} // namespace geos

#endif /*GEOS_LINEARALGEBRA_INTERFACES_HYPREMGRMULTIPHASEPOROMECHANICSRESERVOIRFVM_HPP_*/<|MERGE_RESOLUTION|>--- conflicted
+++ resolved
@@ -109,13 +109,8 @@
     // Level 3
     m_levelFRelaxType[3]          = MGRFRelaxationType::none;
     m_levelInterpType[3]          = MGRInterpolationType::injection;
-<<<<<<< HEAD
-    m_levelRestrictType[3]        = MGRRestrictionType::blockColsum;
-    m_levelCoarseGridMethod[3]    = MGRCoarseGridMethod::nonGalerkinRAI;
-=======
     m_levelRestrictType[3]        = MGRRestrictionType::blockColLumped; // True-IMPES
     m_levelCoarseGridMethod[3]    = MGRCoarseGridMethod::galerkinRAI;
->>>>>>> 16bf8b5a
     m_levelGlobalSmootherType[3]  = MGRGlobalSmootherType::ilu0;
     m_levelGlobalSmootherIters[3] = 1;
   }
