/*
 * ------------------------------------------------------------------------------------------------------------
 * SPDX-License-Identifier: LGPL-2.1-only
 *
 * Copyright (c) 2018-2020 Lawrence Livermore National Security LLC
 * Copyright (c) 2018-2020 The Board of Trustees of the Leland Stanford Junior University
 * Copyright (c) 2018-2020 TotalEnergies
 * Copyright (c) 2019-     GEOSX Contributors
 * All rights reserved
 *
 * See top level LICENSE, COPYRIGHT, CONTRIBUTORS, NOTICE, and ACKNOWLEDGEMENTS files for details.
 * ------------------------------------------------------------------------------------------------------------
 */

/**
 * @file HypreVector.cpp
 */

#include "HypreVector.hpp"

#include "codingUtilities/Utilities.hpp"
#include "linearAlgebra/interfaces/hypre/HypreUtils.hpp"

#include <_hypre_IJ_mv.h>

#include <iomanip>

namespace geosx
{

HypreVector::HypreVector()
  : VectorBase(),
  m_vec{}
{}

// Copy constructor
HypreVector::HypreVector( HypreVector const & src )
  : HypreVector()
{
  *this = src;
}

// Move constructor
HypreVector::HypreVector( HypreVector && src ) noexcept
  : HypreVector()
{
  *this = std::move( src );
}

HypreVector & HypreVector::operator=( HypreVector const & src )
{
  if( &src != this )
  {
    reset();
    if( src.created() )
    {
      create( src.localSize(), src.comm() );
      copy( src );
    }
  }
  return *this;
}

HypreVector & HypreVector::operator=( HypreVector && src ) noexcept
{
  if( &src != this )
  {
    m_vec = src.m_vec;
    src.m_vec = nullptr;
    VectorBase::operator=( std::move( src ) );
  }
  return *this;
}

void HypreVector::reset()
{
  VectorBase::reset();
  if( m_vec )
  {
    hypre_ParVectorDestroy( m_vec );
    m_vec = nullptr;
  }
}

HypreVector::~HypreVector()
{
  reset();
}

void HypreVector::create( localIndex const localSize,
                          MPI_Comm const & comm )
{
  VectorBase::create( localSize, comm );

  // Compute partitioning information
  HYPRE_BigInt partitioning[2];
  partitioning[0] = MpiWrapper::prefixSum< HYPRE_BigInt >( localSize, comm );
  partitioning[1] = partitioning[0] + localSize;
  HYPRE_BigInt globalSize = partitioning[1];
  MpiWrapper::broadcast( globalSize, MpiWrapper::commSize( comm ) - 1, comm );

  // Set up the parallel and local vector data structures
  m_vec = hypre_ParVectorCreate( comm, globalSize, partitioning );
  hypre_ParVectorOwnsData( m_vec ) = false;

  hypre_Vector * const localVector = hypre_ParVectorLocalVector( m_vec );
  hypre_VectorOwnsData( localVector ) = false;

  // Inject the memory managed by m_values in the correct space into hypre vector
  m_values.move( hypre::memorySpace, false );
  hypre_VectorData( localVector ) = m_values.data();

  // Complete the initialization (vector will not allocate if data is already set)
  GEOSX_LAI_CHECK_ERROR( hypre_ParVectorInitialize_v2( m_vec, hypre::memoryLocation ) );
  GEOSX_LAI_CHECK_ERROR( hypre_ParVectorSetConstantValues( m_vec, 0.0 ) );
}

bool HypreVector::created() const
{
  return m_vec != nullptr;
}

void HypreVector::set( real64 value )
{
  GEOSX_LAI_ASSERT( ready() );
  GEOSX_LAI_CHECK_ERROR( HYPRE_ParVectorSetConstantValues( m_vec, value ) );
  touch();
}

void HypreVector::rand( unsigned const seed )
{
  GEOSX_LAI_ASSERT( ready() );
  GEOSX_LAI_CHECK_ERROR( HYPRE_ParVectorSetRandomValues( m_vec, seed ) );
  touch();
}

void HypreVector::close()
{
  GEOSX_LAI_ASSERT( !closed() );
  m_values.move( hypre::memorySpace, false );
  m_closed = true;
}

void HypreVector::touch()
{
  GEOSX_LAI_ASSERT( ready() );
  m_values.registerTouch( hypre::memorySpace );
}

void HypreVector::scale( real64 const scalingFactor )
{
  GEOSX_LAI_ASSERT( ready() );
  if( !isEqual( scalingFactor, 1.0 ) )
  {
    GEOSX_LAI_CHECK_ERROR( HYPRE_ParVectorScale( scalingFactor, m_vec ) );
    touch();
  }
}

void HypreVector::reciprocal()
{
  GEOSX_LAI_ASSERT( ready() );
  arrayView1d< real64 > values = m_values.toView();
  forAll< hypre::execPolicy >( localSize(), [values] GEOSX_HYPRE_DEVICE ( localIndex const i )
  {
    values[i] = 1.0 / values[i];
  } );
}

real64 HypreVector::dot( HypreVector const & vec ) const
{
  GEOSX_LAI_ASSERT( ready() );
  GEOSX_LAI_ASSERT( vec.ready() );
  GEOSX_LAI_ASSERT_EQ( globalSize(), vec.globalSize() );

  HYPRE_Real result;
  GEOSX_LAI_CHECK_ERROR( HYPRE_ParVectorInnerProd( m_vec, vec.m_vec, &result ) );
  return result;
}

void HypreVector::copy( HypreVector const & x )
{
  GEOSX_LAI_ASSERT( ready() );
  GEOSX_LAI_ASSERT( x.ready() );
  GEOSX_LAI_ASSERT_EQ( globalSize(), x.globalSize() );

  GEOSX_LAI_CHECK_ERROR( HYPRE_ParVectorCopy( x.m_vec, m_vec ) );
  touch();
}

void HypreVector::axpy( real64 const alpha,
                        HypreVector const & x )
{
  GEOSX_LAI_ASSERT( ready() );
  GEOSX_LAI_ASSERT( x.ready() );
  GEOSX_LAI_ASSERT_EQ( globalSize(), x.globalSize() );

  if( !isEqual( alpha, 0.0 ) )
  {
    if( &x != this )
    {
      GEOSX_LAI_CHECK_ERROR( HYPRE_ParVectorAxpy( alpha, x.m_vec, m_vec ) );
      touch();
    }
    else
    {
      scale( 1.0 + alpha );
    }
  }
}

void HypreVector::axpby( real64 const alpha,
                         HypreVector const & x,
                         real64 const beta )
{
  if( &x != this )
  {
    scale( beta );
    axpy( alpha, x );
  }
  else
  {
    scale( alpha + beta );
  }
}

void HypreVector::pointwiseProduct( HypreVector const & x,
                                    HypreVector & y ) const
{
  GEOSX_LAI_ASSERT( ready() );
  GEOSX_LAI_ASSERT( x.ready() );
  GEOSX_LAI_ASSERT( y.ready() );
  GEOSX_LAI_ASSERT_EQ( localSize(), x.localSize() );
  GEOSX_LAI_ASSERT_EQ( localSize(), y.localSize() );

  arrayView1d< real64 const > const my_values = m_values.toViewConst();
  arrayView1d< real64 const > const x_values = x.m_values.toViewConst();
  arrayView1d< real64 > const y_values = y.m_values.toView();
  forAll< hypre::execPolicy >( localSize(), [y_values, my_values, x_values] GEOSX_HYPRE_DEVICE ( localIndex const i )
  {
    y_values[i] = my_values[i] * x_values[i];
  } );
}

real64 HypreVector::norm1() const
{
  GEOSX_LAI_ASSERT( ready() );

  arrayView1d< real64 const > values = m_values.toViewConst();
  RAJA::ReduceSum< ReducePolicy< hypre::execPolicy >, real64 > localNorm( 0.0 );
  forAll< hypre::execPolicy >( localSize(), [localNorm, values] GEOSX_HYPRE_DEVICE ( localIndex const i )
  {
    localNorm += LvArray::math::abs( values[i] );
  } );
  return MpiWrapper::sum( localNorm.get(), comm() );
}

real64 HypreVector::norm2() const
{
  GEOSX_LAI_ASSERT( ready() );
  return std::sqrt( dot( *this ) );
}

real64 HypreVector::normInf() const
{
  GEOSX_LAI_ASSERT( ready() );

  arrayView1d< real64 const > values = m_values.toViewConst();
  RAJA::ReduceMax< ReducePolicy< hypre::execPolicy >, real64 > localNorm( 0.0 );
  forAll< hypre::execPolicy >( localSize(), [localNorm, values] GEOSX_HYPRE_DEVICE ( localIndex const i )
  {
    localNorm.max( LvArray::math::abs( values[i] ) );
  } );
  return MpiWrapper::max( localNorm.get(), comm() );
}

globalIndex HypreVector::globalSize() const
{
  GEOSX_LAI_ASSERT( created() );
  return hypre_ParVectorGlobalSize( m_vec );
}

localIndex HypreVector::localSize() const
{
  GEOSX_LAI_ASSERT( created() );
  return hypre_ParVectorActualLocalSize( m_vec );
}

globalIndex HypreVector::ilower() const
{
  GEOSX_LAI_ASSERT( created() );
  return LvArray::integerConversion< globalIndex >( hypre_ParVectorFirstIndex( m_vec ) );
}

globalIndex HypreVector::iupper() const
{
  GEOSX_LAI_ASSERT( created() );
  return LvArray::integerConversion< globalIndex >( hypre_ParVectorLastIndex( m_vec ) ) + 1;
}

void HypreVector::print( std::ostream & os ) const
{
  GEOSX_LAI_ASSERT( ready() );

  int const myRank = MpiWrapper::commRank( comm() );
  int const numProcs = MpiWrapper::commSize( comm() );
  char str[77];

  constexpr char const lineFormat[] = "{:>11}{:>18}{:>28.16e}\n";
  constexpr char const headFormat[] = "{:>11}{:>18}{:>28}\n";

  if( myRank == 0 )
  {
    GEOSX_FMT_TO( str, sizeof( str ), headFormat, "MPI_Process", "GlobalRowID", "Value" );
    os << str;
  }

  for( int rank = 0; rank < numProcs; ++rank )
  {
    MpiWrapper::barrier( comm() );
    if( rank == myRank )
    {
      arrayView1d< real64 const > const data = values();
      globalIndex const firstRowID = ilower();
      forAll< serialPolicy >( localSize(), [&, data]( localIndex const i )
      {
        GEOSX_FMT_TO( str, sizeof( str ), lineFormat,
                      rank,
                      firstRowID + i,
                      data[i] );
        os << str;
      } );
    }
  }
}

void HypreVector::write( string const & filename,
                         LAIOutputFormat const format ) const
{
  GEOSX_LAI_ASSERT( ready() );
  switch( format )
  {
    case LAIOutputFormat::NATIVE_ASCII:
    {
      GEOSX_LAI_CHECK_ERROR( hypre_ParVectorPrint( m_vec, filename.c_str() ) );
      break;
    }
    case LAIOutputFormat::MATRIX_MARKET:
    {
      int const rank = MpiWrapper::commRank( comm() );

      // Write MatrixMarket header
      if( rank == 0 )
      {
        std::ofstream os( filename );
        GEOSX_ERROR_IF( !os, GEOSX_FMT( "Unable to open file for writing: {}", filename ) );
        os << "%%MatrixMarket matrix array real general\n";
        os << GEOSX_FMT( "{} {}\n", globalSize(), 1 );
      }

      if( globalSize() > 0 )
      {
        // Copy distributed parVector in a local vector on every process with at least one component
        // Warning: works for a parVector that is smaller than 2^31-1
        hypre_Vector * const fullVector = (hypre_Vector *)hypre::parVectorToVectorAll( m_vec );

        // Identify the smallest process where vector exists
        int const printRank = MpiWrapper::min( fullVector ? rank : MpiWrapper::commSize( comm() ), comm() );

        // Write to file vector
        if( MpiWrapper::commRank( comm() ) == printRank )
        {
          std::ofstream os( filename, std::ios_base::app );
          GEOSX_ERROR_IF( !os, GEOSX_FMT( "Unable to open file for writing on rank {}: {}", rank, filename ) );
          char str[32];

          HYPRE_Real const * const data = hypre_VectorData( fullVector );
          HYPRE_Int const size = hypre_VectorSize( fullVector );

          for( HYPRE_Int i = 0; i < size; i++ )
          {
<<<<<<< HEAD
            GEOSX_FMT_TO( str, sizeof( str ), "{:.16e}\n", data[i] );
=======
            GEOSX_FMT_TO( str, sizeof( str ), "{:>28.16e}\n", data[i] );
>>>>>>> 1414a7dc
            os << str;
          }
        }

        // Destroy temporary vector
        GEOSX_LAI_CHECK_ERROR( hypre_SeqVectorDestroy( fullVector ) );
      }
      break;
    }
    default:
    {
      GEOSX_ERROR( "Unsupported vector output format" );
    }
  }
}

HYPRE_ParVector const & HypreVector::unwrapped() const
{
  return m_vec;
}

MPI_Comm HypreVector::comm() const
{
  GEOSX_LAI_ASSERT( created() );
  return hypre_ParVectorComm( m_vec );
}

} // end namespace geosx<|MERGE_RESOLUTION|>--- conflicted
+++ resolved
@@ -379,11 +379,7 @@
 
           for( HYPRE_Int i = 0; i < size; i++ )
           {
-<<<<<<< HEAD
-            GEOSX_FMT_TO( str, sizeof( str ), "{:.16e}\n", data[i] );
-=======
             GEOSX_FMT_TO( str, sizeof( str ), "{:>28.16e}\n", data[i] );
->>>>>>> 1414a7dc
             os << str;
           }
         }
