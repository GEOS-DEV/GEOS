/*
 * ------------------------------------------------------------------------------------------------------------
 * SPDX-License-Identifier: LGPL-2.1-only
 *
 * Copyright (c) 2018-2020 Lawrence Livermore National Security LLC
 * Copyright (c) 2018-2020 The Board of Trustees of the Leland Stanford Junior University
 * Copyright (c) 2018-2020 TotalEnergies
 * Copyright (c) 2019-     GEOSX Contributors
 * All rights reserved
 *
 * See top level LICENSE, COPYRIGHT, CONTRIBUTORS, NOTICE, and ACKNOWLEDGEMENTS files for details.
 * ------------------------------------------------------------------------------------------------------------
 */

/**
 * @file HyprePreconditioner.cpp
 */

#include "HyprePreconditioner.hpp"
#include "HypreMGR.hpp"

#include "linearAlgebra/DofManager.hpp"
#include "linearAlgebra/interfaces/hypre/HypreUtils.hpp"
#include "linearAlgebra/utilities/LAIHelperFunctions.hpp"

#include <_hypre_utilities.h>
#include <_hypre_parcsr_ls.h>

#include <_hypre_IJ_mv.h>

#include <cfenv>

namespace geos
{

/**
 * @brief Container for hypre preconditioner null space data
 */
struct HypreNullSpace
{
  array1d< HYPRE_ParVector > vectors; ///< Hypre vectors containing the near null kernel
};

namespace
{

void convertRigidBodyModes( arrayView1d< HypreVector > const & nearNullKernel,
                            array1d< HYPRE_ParVector > & nullSpacePointer )
{
  if( nearNullKernel.empty() )
  {
    return;
  }
  else
  {
    localIndex dim = 0;
    if( nearNullKernel.size() == 3 )
    {
      dim = 2;
    }
    else if( nearNullKernel.size() == 6 )
    {
      dim = 3;
    }
    else
    {
      GEOS_ERROR( "Hypre preconditioner: rigid body modes can be either 3 or 6. Current number: " << nearNullKernel.size() );
    }
    localIndex const numRotations = LvArray::integerConversion< HYPRE_Int >( nearNullKernel.size() - dim );
    nullSpacePointer.resize( numRotations );
    for( localIndex k = 0; k < numRotations; ++k )
    {
      nullSpacePointer[k] = nearNullKernel[dim+k].unwrapped();
    }
  }
}

void createAMG( LinearSolverParameters const & params,
                HypreNullSpace const & nullSpace,
                HyprePrecWrapper & precond )
{
  GEOS_LAI_CHECK_ERROR( HYPRE_BoomerAMGCreate( &precond.ptr ) );

  // Hypre's parameters to use BoomerAMG as a preconditioner
<<<<<<< HEAD
  GEOSX_LAI_CHECK_ERROR( HYPRE_BoomerAMGSetTol( precond.ptr, 0.0 ) );
  GEOSX_LAI_CHECK_ERROR( HYPRE_BoomerAMGSetMaxIter( precond.ptr, 1 ) );
  GEOSX_LAI_CHECK_ERROR( HYPRE_BoomerAMGSetPrintLevel( precond.ptr, ((LvArray::integerConversion< HYPRE_Int >( params.logLevel ) == 2) ||
                                                                     (LvArray::integerConversion< HYPRE_Int >( params.logLevel ) > 3)) ? 1 : 0 ) );;
  GEOSX_LAI_CHECK_ERROR( HYPRE_BoomerAMGSetNumFunctions( precond.ptr, params.dofsPerNode ) );
=======
  GEOS_LAI_CHECK_ERROR( HYPRE_BoomerAMGSetTol( precond.ptr, 0.0 ) );
  GEOS_LAI_CHECK_ERROR( HYPRE_BoomerAMGSetMaxIter( precond.ptr, 1 ) );
  GEOS_LAI_CHECK_ERROR( HYPRE_BoomerAMGSetPrintLevel( precond.ptr, LvArray::integerConversion< HYPRE_Int >( params.logLevel ) ) );;
  GEOS_LAI_CHECK_ERROR( HYPRE_BoomerAMGSetNumFunctions( precond.ptr, params.dofsPerNode ) );
>>>>>>> 478ff4e8

  // Set maximum number of multigrid levels (default 25)
  GEOS_LAI_CHECK_ERROR( HYPRE_BoomerAMGSetMaxLevels( precond.ptr, LvArray::integerConversion< HYPRE_Int >( params.amg.maxLevels ) ) );

  // Set type of cycle (1: V-cycle (default); 2: W-cycle)
  GEOS_LAI_CHECK_ERROR( HYPRE_BoomerAMGSetCycleType( precond.ptr, hypre::getAMGCycleType( params.amg.cycleType ) ) );

  if( params.amg.nullSpaceType == LinearSolverParameters::AMG::NullSpaceType::rigidBodyModes && !nullSpace.vectors.empty() )
  {
    // Set of options used in MFEM
    // Nodal coarsening options (nodal coarsening is required for this solver)
    // See hypre's new_ij driver and the paper for descriptions.

    // For further information, see:
    // Improving algebraic multigrid interpolation operators for linear elasticity problems
    // A. H. Baker Tz. V. Kolev U. M. Yang
    // Numerical Linear Algebra with Applications (2010) 17 (2-3), 495-517
    // doi:10.1002/nla.688

    HYPRE_Int const nodal                 = 4; // strength reduction norm: 1, 3 or 4
    HYPRE_Int const nodal_diag            = 1; // diagonal in strength matrix: 0, 1 or 2
    HYPRE_Int const relax_coarse          = 8; // smoother on the coarsest grid: 8, 99 or 29

    // Elasticity interpolation options
    HYPRE_Int const interp_vec_variant    = 2; // 1 = GM-1, 2 = GM-2, 3 = LN
    HYPRE_Int const q_max                 = 4; // max elements per row for each Q
    HYPRE_Int const smooth_interp_vectors = 1; // smooth the rigid-body modes?

    // Optionally pre-process the interpolation matrix through iterative weight
    // refinement (this is generally applicable for any system)
    HYPRE_Int const interp_refine         = 1;

    GEOS_LAI_CHECK_ERROR( HYPRE_BoomerAMGSetNodal( precond.ptr, nodal ) );
    GEOS_LAI_CHECK_ERROR( HYPRE_BoomerAMGSetNodalDiag( precond.ptr, nodal_diag ) );
    GEOS_LAI_CHECK_ERROR( HYPRE_BoomerAMGSetCycleRelaxType( precond.ptr, relax_coarse, 3 ) );
    GEOS_LAI_CHECK_ERROR( HYPRE_BoomerAMGSetInterpVecVariant( precond.ptr, interp_vec_variant ) );
    GEOS_LAI_CHECK_ERROR( HYPRE_BoomerAMGSetInterpVecQMax( precond.ptr, q_max ) );
    GEOS_LAI_CHECK_ERROR( HYPRE_BoomerAMGSetSmoothInterpVectors( precond.ptr, smooth_interp_vectors ) );
    GEOS_LAI_CHECK_ERROR( HYPRE_BoomerAMGSetInterpRefine( precond.ptr, interp_refine ) );

    // Add user-defined null space / rigid body mode support
    GEOS_LAI_CHECK_ERROR( HYPRE_BoomerAMGSetInterpVectors( precond.ptr, nullSpace.vectors.size(), nullSpace.vectors.data() ) );
  }

  // Set smoother to be used (other options available, see hypre's documentation)
  // (default "gaussSeidel", i.e. local symmetric Gauss-Seidel)

  if( params.amg.smootherType == LinearSolverParameters::AMG::SmootherType::ilu0 ||
      params.amg.smootherType == LinearSolverParameters::AMG::SmootherType::ilut )
  {
    GEOS_LAI_CHECK_ERROR( HYPRE_BoomerAMGSetSmoothType( precond.ptr, 5 ) );
    GEOS_LAI_CHECK_ERROR( HYPRE_ILUSetType( precond.ptr, hypre::getILUType( params.amg.smootherType ) ) );
  }
  else
  {
    HYPRE_Int const relaxType = hypre::getAMGRelaxationType( params.amg.smootherType );
    if( relaxType >= 0 )
    {
      GEOS_LAI_CHECK_ERROR( HYPRE_BoomerAMGSetRelaxType( precond.ptr, relaxType ) );
    }

    if( params.amg.smootherType == LinearSolverParameters::AMG::SmootherType::chebyshev )
    {
      // Set order for Chebyshev smoother valid options 1, 2 (default), 3, 4)
      if( ( 0 < params.amg.numSweeps ) && ( params.amg.numSweeps < 5 ) )
      {
        GEOS_LAI_CHECK_ERROR( HYPRE_BoomerAMGSetChebyOrder( precond.ptr, LvArray::integerConversion< HYPRE_Int >( params.amg.numSweeps ) ) );
      }
    }
  }

  // Coarsening options: Only PMIS is supported on GPU
  GEOS_LAI_CHECK_ERROR( HYPRE_BoomerAMGSetCoarsenType( precond.ptr, hypre::getAMGCoarseningType( params.amg.coarseningType ) ) );

  // Interpolation options: Use options 3, 6, 14 or 15.
  GEOS_LAI_CHECK_ERROR( HYPRE_BoomerAMGSetInterpType( precond.ptr, params.amg.interpolationType ) );

  GEOS_LAI_CHECK_ERROR( HYPRE_BoomerAMGSetNumFunctions( precond.ptr, params.amg.numFunctions ) );

  if( params.amg.aggresiveNumLevels )
  {
    HYPRE_BoomerAMGSetAggNumLevels( precond.ptr, params.amg.aggresiveNumLevels ); // agg_num_levels = 1
  }

  HYPRE_BoomerAMGSetAggInterpType( precond.ptr, 4 ); // agg_interp_type = 5,7

  // Set coarsest level solver
  HYPRE_Int const coarseType = hypre::getAMGCoarseType( params.amg.coarseType );
  if( coarseType >= 0 )
  {
    GEOS_LAI_CHECK_ERROR( HYPRE_BoomerAMGSetCycleRelaxType( precond.ptr, coarseType, 3 ) );
  }

  // Set the number of sweeps
  switch( params.amg.preOrPostSmoothing )
  {
    case LinearSolverParameters::AMG::PreOrPost::both:
    {
      GEOS_LAI_CHECK_ERROR( HYPRE_BoomerAMGSetNumSweeps( precond.ptr, LvArray::integerConversion< HYPRE_Int >( params.amg.numSweeps ) ) );
      break;
    }
    case LinearSolverParameters::AMG::PreOrPost::pre:
    {
      GEOS_LAI_CHECK_ERROR( HYPRE_BoomerAMGSetCycleNumSweeps( precond.ptr, LvArray::integerConversion< HYPRE_Int >( params.amg.numSweeps ), 1 ) );
      GEOS_LAI_CHECK_ERROR( HYPRE_BoomerAMGSetCycleNumSweeps( precond.ptr, 0, 2 ) );
      break;
    }
    case LinearSolverParameters::AMG::PreOrPost::post:
    {
      GEOS_LAI_CHECK_ERROR( HYPRE_BoomerAMGSetCycleNumSweeps( precond.ptr, 0, 1 ) );
      GEOS_LAI_CHECK_ERROR( HYPRE_BoomerAMGSetCycleNumSweeps( precond.ptr, LvArray::integerConversion< HYPRE_Int >( params.amg.numSweeps ), 2 ) );
      break;
    }
    default:
    {
      GEOS_ERROR( "Unsupported Hypre/AMG smoothing direction: " << params.amg.preOrPostSmoothing );
    }
  }

  // Set strength of connection
  if( params.amg.threshold > 0.0 )
  {
    GEOS_LAI_CHECK_ERROR( HYPRE_BoomerAMGSetStrongThreshold( precond.ptr, params.amg.threshold ) );
  }

  precond.setup = HYPRE_BoomerAMGSetup;
  precond.solve = HYPRE_BoomerAMGSolve;
  precond.destroy = HYPRE_BoomerAMGDestroy;
}

void createILU( LinearSolverParameters const & params,
                HyprePrecWrapper & precond )
{
  GEOS_LAI_CHECK_ERROR( HYPRE_ILUCreate( &precond.ptr ) );

  // Hypre's parameters to use ParCSR ILU as a preconditioner
  GEOS_LAI_CHECK_ERROR( HYPRE_ILUSetMaxIter( precond.ptr, 1 ) );
  GEOS_LAI_CHECK_ERROR( HYPRE_ILUSetTol( precond.ptr, 0.0 ) );
  GEOS_LAI_CHECK_ERROR( HYPRE_ILUSetType( precond.ptr, hypre::getILUType( params.preconditionerType ) ) );

  if( params.ifact.fill >= 0 )
  {
    GEOS_LAI_CHECK_ERROR( HYPRE_ILUSetLevelOfFill( precond.ptr, LvArray::integerConversion< HYPRE_Int >( params.ifact.fill ) ) );
  }
  if( params.ifact.threshold >= 0 && params.preconditionerType == LinearSolverParameters::PreconditionerType::ilut )
  {
    GEOS_LAI_CHECK_ERROR( HYPRE_ILUSetDropThreshold( precond.ptr, params.ifact.threshold ) );
  }

  precond.setup = HYPRE_ILUSetup;
  precond.solve = HYPRE_ILUSolve;
  precond.destroy = HYPRE_ILUDestroy;
}

void createRelaxation( LinearSolverParameters const & params,
                       HyprePrecWrapper & precond )
{
  GEOS_LAI_CHECK_ERROR( hypre::relaxationCreate( precond.ptr, hypre::getRelaxationType( params.preconditionerType ) ) );
  precond.setup = hypre::relaxationSetup;
  precond.solve = hypre::relaxationSolve;
  precond.destroy = hypre::relaxationDestroy;
}

} // namespace

HyprePreconditioner::HyprePreconditioner( LinearSolverParameters params )
  : Base{},
  m_params( std::move( params ) ),
  m_nullSpace( std::make_unique< HypreNullSpace >() )
{}

HyprePreconditioner::HyprePreconditioner( LinearSolverParameters params,
                                          arrayView1d< HypreVector > const & nearNullKernel )
  : HyprePreconditioner( std::move( params ) )
{
  if( m_params.preconditionerType == LinearSolverParameters::PreconditionerType::amg &&
      m_params.amg.nullSpaceType == LinearSolverParameters::AMG::NullSpaceType::rigidBodyModes )
  {
    convertRigidBodyModes( nearNullKernel, m_nullSpace->vectors );
  }
}

HyprePreconditioner::~HyprePreconditioner()
{
  HyprePreconditioner::clear();
}

void HyprePreconditioner::create( DofManager const * const dofManager )
{
  switch( m_params.preconditionerType )
  {
    case LinearSolverParameters::PreconditionerType::none:
    {
      m_precond->setup = (HyprePrecWrapper::SetupFunc) hypre_ParKrylovIdentitySetup;
      m_precond->solve = (HyprePrecWrapper::SetupFunc) hypre_ParKrylovIdentity;
      break;
    }
    case LinearSolverParameters::PreconditionerType::jacobi:
    case LinearSolverParameters::PreconditionerType::fgs:
    case LinearSolverParameters::PreconditionerType::bgs:
    case LinearSolverParameters::PreconditionerType::sgs:
    case LinearSolverParameters::PreconditionerType::l1jacobi:
    case LinearSolverParameters::PreconditionerType::chebyshev:
    case LinearSolverParameters::PreconditionerType::l1sgs:
    {
      createRelaxation( m_params, *m_precond );
      break;
    }
    case LinearSolverParameters::PreconditionerType::amg:
    {
      createAMG( m_params, *m_nullSpace, *m_precond );
      break;
    }
    case LinearSolverParameters::PreconditionerType::mgr:
    {
      m_mgrData = std::make_unique< HypreMGRData >();
      hypre::mgr::createMGR( m_params, dofManager, *m_precond, *m_mgrData );
      break;
    }
    case LinearSolverParameters::PreconditionerType::iluk:
    case LinearSolverParameters::PreconditionerType::ilut:
    {
      createILU( m_params, *m_precond );
      break;
    }
    case LinearSolverParameters::PreconditionerType::direct:
    {
      m_precond->solve = hypre::SuperLUDistSolve;
      m_precond->destroy = hypre::SuperLUDistDestroy;
      break;
    }
    default:
    {
      GEOS_ERROR( "Preconditioner type not supported in hypre interface: " << m_params.preconditionerType );
    }
  }
}

HypreMatrix const & HyprePreconditioner::setupPreconditioningMatrix( HypreMatrix const & mat )
{
  GEOSX_MARK_FUNCTION;

  if( m_params.preconditionerType == LinearSolverParameters::PreconditionerType::mgr && m_params.mgr.separateComponents )
  {
<<<<<<< HEAD
    GEOSX_LOG_RANK_0( "Setup MGR preconditioner matrix." );
    GEOSX_LAI_ASSERT_MSG( mat.dofManager() != nullptr, "MGR preconditioner requires a DofManager instance" );
=======
    GEOS_LAI_ASSERT_MSG( mat.dofManager() != nullptr, "MGR preconditioner requires a DofManager instance" );
>>>>>>> 478ff4e8
    HypreMatrix Pu;
    HypreMatrix Auu;
    {
      Stopwatch timer( m_makeRestrictorTime );
      GEOSX_LOG_RANK_0( "Making dofmanger restrictor." );
      mat.dofManager()->makeRestrictor( { { m_params.mgr.displacementFieldName, { 3, true } } }, mat.comm(), true, Pu );
    }
    {
      Stopwatch timer( m_computeAuuTime );
      GEOSX_LOG_RANK_0( "multiplyPtAP." );
      mat.multiplyPtAP( Pu, Auu );
    }
    {
      Stopwatch timer( m_componentFilterTime );
      GEOSX_LOG_RANK_0( "Seperate component filter." );
      Auu.separateComponentFilter( m_precondMatrix, m_params.dofsPerNode );
    }
  }
  else if( m_params.preconditionerType == LinearSolverParameters::PreconditionerType::amg && m_params.amg.separateComponents )
  {
    Stopwatch timer( m_componentFilterTime );
    GEOSX_LOG_RANK_0( "Seperate component filter." );
    mat.separateComponentFilter( m_precondMatrix, m_params.dofsPerNode );
    return m_precondMatrix;
  }
  return mat;
}

void HyprePreconditioner::setup( Matrix const & mat )
{
  GEOSX_MARK_FUNCTION;

  if( !m_precond )
  {
    m_precond = std::make_unique< HyprePrecWrapper >();
    create( mat.dofManager() );
  }
  GEOSX_LOG_RANK_0( "Setup preconditioner matrix." );
  HypreMatrix const & precondMat = setupPreconditioningMatrix( mat );
  Base::setup( precondMat );

  // To be able to use Hypre preconditioner (e.g., BoomerAMG) we need to disable floating point exceptions
  {
    LvArray::system::FloatingPointExceptionGuard guard( FE_ALL_EXCEPT );

    // Perform setup of the MGR mechanics F-solver with SDC matrix, if used
    if( m_mgrData && m_mgrData->mechSolver.ptr && m_mgrData->mechSolver.setup )
    {
//      GEOS_LAI_CHECK_ERROR( m_mgrData->mechSolver.setup( m_mgrData->mechSolver.ptr, m_precondMatrix.unwrapped(), nullptr, nullptr ) );
    }

    // Perform setup of the main solver, if needed
    if( m_precond->setup )
    {
<<<<<<< HEAD
      GEOSX_LOG_RANK_0( "Setup the actual hypre preconditioner matrix." );
      GEOSX_LAI_CHECK_ERROR( m_precond->setup( m_precond->ptr, precondMat.unwrapped(), nullptr, nullptr ) );
=======
      GEOS_LAI_CHECK_ERROR( m_precond->setup( m_precond->ptr, precondMat.unwrapped(), nullptr, nullptr ) );
>>>>>>> 478ff4e8
    }
    else if( m_params.preconditionerType == LinearSolverParameters::PreconditionerType::direct )
    {
      // Special handling for hypre's SuperLU_Dist interface: it combines Create and Setup methods in one,
      // and thus we have to reallocate the entire solver data structure
      if( m_precond->ptr && m_precond->destroy )
      {
        GEOSX_LOG_RANK_0( "Destroy the preconditioner matrix." );
        m_precond->destroy( m_precond->ptr );
      }
#if defined(GEOSX_USE_SUPERLU_DIST)
      hypre_SLUDistSetup( &m_precond->ptr, precondMat.unwrapped(), 0 );
#endif
    }
  }
  GEOSX_LOG_RANK_0( "Finished preconditioner setup." );
}

void HyprePreconditioner::apply( Vector const & src,
                                 Vector & dst ) const
{
  GEOS_LAI_ASSERT( ready() );
  GEOS_LAI_ASSERT( src.ready() );
  GEOS_LAI_ASSERT( dst.ready() );
  GEOS_LAI_ASSERT_EQ( src.localSize(), numLocalCols() );
  GEOS_LAI_ASSERT_EQ( dst.localSize(), numLocalRows() );

  // Needed to avoid accumulation inside HYPRE solver phase
  dst.zero();

  GEOS_LAI_CHECK_ERROR( m_precond->solve( m_precond->ptr, matrix().unwrapped(), src.unwrapped(), dst.unwrapped() ) );
  dst.touch();
}

void HyprePreconditioner::clear()
{
  Base::clear();
  if( m_precond && m_precond->ptr && m_precond->destroy )
  {
    GEOS_LAI_CHECK_ERROR( m_precond->destroy( m_precond->ptr ) );
  }
  if( m_mgrData && m_mgrData->coarseSolver.ptr && m_mgrData->coarseSolver.destroy )
  {
    GEOS_LAI_CHECK_ERROR( m_mgrData->coarseSolver.destroy( m_mgrData->coarseSolver.ptr ) );
  }
  if( m_mgrData && m_mgrData->mechSolver.ptr && m_mgrData->mechSolver.destroy )
  {
    GEOS_LAI_CHECK_ERROR( m_mgrData->mechSolver.destroy( m_mgrData->mechSolver.ptr ) );
  }
  m_precond.reset();
  m_mgrData.reset();
}

HyprePrecWrapper const & HyprePreconditioner::unwrapped() const
{
  GEOS_LAI_ASSERT( m_precond );
  return *m_precond;
}

}<|MERGE_RESOLUTION|>--- conflicted
+++ resolved
@@ -82,18 +82,11 @@
   GEOS_LAI_CHECK_ERROR( HYPRE_BoomerAMGCreate( &precond.ptr ) );
 
   // Hypre's parameters to use BoomerAMG as a preconditioner
-<<<<<<< HEAD
-  GEOSX_LAI_CHECK_ERROR( HYPRE_BoomerAMGSetTol( precond.ptr, 0.0 ) );
-  GEOSX_LAI_CHECK_ERROR( HYPRE_BoomerAMGSetMaxIter( precond.ptr, 1 ) );
-  GEOSX_LAI_CHECK_ERROR( HYPRE_BoomerAMGSetPrintLevel( precond.ptr, ((LvArray::integerConversion< HYPRE_Int >( params.logLevel ) == 2) ||
-                                                                     (LvArray::integerConversion< HYPRE_Int >( params.logLevel ) > 3)) ? 1 : 0 ) );;
-  GEOSX_LAI_CHECK_ERROR( HYPRE_BoomerAMGSetNumFunctions( precond.ptr, params.dofsPerNode ) );
-=======
   GEOS_LAI_CHECK_ERROR( HYPRE_BoomerAMGSetTol( precond.ptr, 0.0 ) );
   GEOS_LAI_CHECK_ERROR( HYPRE_BoomerAMGSetMaxIter( precond.ptr, 1 ) );
-  GEOS_LAI_CHECK_ERROR( HYPRE_BoomerAMGSetPrintLevel( precond.ptr, LvArray::integerConversion< HYPRE_Int >( params.logLevel ) ) );;
+  GEOS_LAI_CHECK_ERROR( HYPRE_BoomerAMGSetPrintLevel( precond.ptr, ((LvArray::integerConversion< HYPRE_Int >( params.logLevel ) == 2) ||
+                                                                    (LvArray::integerConversion< HYPRE_Int >( params.logLevel ) > 3)) ? 1 : 0 ) );;
   GEOS_LAI_CHECK_ERROR( HYPRE_BoomerAMGSetNumFunctions( precond.ptr, params.dofsPerNode ) );
->>>>>>> 478ff4e8
 
   // Set maximum number of multigrid levels (default 25)
   GEOS_LAI_CHECK_ERROR( HYPRE_BoomerAMGSetMaxLevels( precond.ptr, LvArray::integerConversion< HYPRE_Int >( params.amg.maxLevels ) ) );
@@ -334,38 +327,34 @@
 
 HypreMatrix const & HyprePreconditioner::setupPreconditioningMatrix( HypreMatrix const & mat )
 {
-  GEOSX_MARK_FUNCTION;
+  GEOS_MARK_FUNCTION;
 
   if( m_params.preconditionerType == LinearSolverParameters::PreconditionerType::mgr && m_params.mgr.separateComponents )
   {
-<<<<<<< HEAD
-    GEOSX_LOG_RANK_0( "Setup MGR preconditioner matrix." );
-    GEOSX_LAI_ASSERT_MSG( mat.dofManager() != nullptr, "MGR preconditioner requires a DofManager instance" );
-=======
+    GEOS_LOG_RANK_0( "Setup MGR preconditioner matrix." );
     GEOS_LAI_ASSERT_MSG( mat.dofManager() != nullptr, "MGR preconditioner requires a DofManager instance" );
->>>>>>> 478ff4e8
     HypreMatrix Pu;
     HypreMatrix Auu;
     {
       Stopwatch timer( m_makeRestrictorTime );
-      GEOSX_LOG_RANK_0( "Making dofmanger restrictor." );
+      GEOS_LOG_RANK_0( "Making dofmanger restrictor." );
       mat.dofManager()->makeRestrictor( { { m_params.mgr.displacementFieldName, { 3, true } } }, mat.comm(), true, Pu );
     }
     {
       Stopwatch timer( m_computeAuuTime );
-      GEOSX_LOG_RANK_0( "multiplyPtAP." );
+      GEOS_LOG_RANK_0( "multiplyPtAP." );
       mat.multiplyPtAP( Pu, Auu );
     }
     {
       Stopwatch timer( m_componentFilterTime );
-      GEOSX_LOG_RANK_0( "Seperate component filter." );
+      GEOS_LOG_RANK_0( "Seperate component filter." );
       Auu.separateComponentFilter( m_precondMatrix, m_params.dofsPerNode );
     }
   }
   else if( m_params.preconditionerType == LinearSolverParameters::PreconditionerType::amg && m_params.amg.separateComponents )
   {
     Stopwatch timer( m_componentFilterTime );
-    GEOSX_LOG_RANK_0( "Seperate component filter." );
+    GEOS_LOG_RANK_0( "Seperate component filter." );
     mat.separateComponentFilter( m_precondMatrix, m_params.dofsPerNode );
     return m_precondMatrix;
   }
@@ -374,14 +363,14 @@
 
 void HyprePreconditioner::setup( Matrix const & mat )
 {
-  GEOSX_MARK_FUNCTION;
+  GEOS_MARK_FUNCTION;
 
   if( !m_precond )
   {
     m_precond = std::make_unique< HyprePrecWrapper >();
     create( mat.dofManager() );
   }
-  GEOSX_LOG_RANK_0( "Setup preconditioner matrix." );
+  GEOS_LOG_RANK_0( "Setup preconditioner matrix." );
   HypreMatrix const & precondMat = setupPreconditioningMatrix( mat );
   Base::setup( precondMat );
 
@@ -398,12 +387,8 @@
     // Perform setup of the main solver, if needed
     if( m_precond->setup )
     {
-<<<<<<< HEAD
-      GEOSX_LOG_RANK_0( "Setup the actual hypre preconditioner matrix." );
-      GEOSX_LAI_CHECK_ERROR( m_precond->setup( m_precond->ptr, precondMat.unwrapped(), nullptr, nullptr ) );
-=======
+      GEOS_LOG_RANK_0( "Setup the actual hypre preconditioner matrix." );
       GEOS_LAI_CHECK_ERROR( m_precond->setup( m_precond->ptr, precondMat.unwrapped(), nullptr, nullptr ) );
->>>>>>> 478ff4e8
     }
     else if( m_params.preconditionerType == LinearSolverParameters::PreconditionerType::direct )
     {
@@ -411,7 +396,7 @@
       // and thus we have to reallocate the entire solver data structure
       if( m_precond->ptr && m_precond->destroy )
       {
-        GEOSX_LOG_RANK_0( "Destroy the preconditioner matrix." );
+        GEOS_LOG_RANK_0( "Destroy the preconditioner matrix." );
         m_precond->destroy( m_precond->ptr );
       }
 #if defined(GEOSX_USE_SUPERLU_DIST)
@@ -419,7 +404,7 @@
 #endif
     }
   }
-  GEOSX_LOG_RANK_0( "Finished preconditioner setup." );
+  GEOS_LOG_RANK_0( "Finished preconditioner setup." );
 }
 
 void HyprePreconditioner::apply( Vector const & src,
