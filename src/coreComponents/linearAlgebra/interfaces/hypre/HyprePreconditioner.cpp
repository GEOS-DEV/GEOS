/*
 * ------------------------------------------------------------------------------------------------------------
 * SPDX-License-Identifier: LGPL-2.1-only
 *
 * Copyright (c) 2018-2020 Lawrence Livermore National Security LLC
 * Copyright (c) 2018-2020 The Board of Trustees of the Leland Stanford Junior University
 * Copyright (c) 2018-2020 Total, S.A
 * Copyright (c) 2019-     GEOSX Contributors
 * All rights reserved
 *
 * See top level LICENSE, COPYRIGHT, CONTRIBUTORS, NOTICE, and ACKNOWLEDGEMENTS files for details.
 * ------------------------------------------------------------------------------------------------------------
 */

/**
 * @file HyprePreconditioner.cpp
 */

#include "HyprePreconditioner.hpp"
#include "HypreMGRStrategies.hpp"

#include "linearAlgebra/DofManager.hpp"
#include "linearAlgebra/interfaces/hypre/HypreUtils.hpp"
#include "linearAlgebra/utilities/LinearSolverParameters.hpp"

#include <_hypre_utilities.h>
#include <_hypre_parcsr_ls.h>
#include <_hypre_IJ_mv.h>
#include <krylov.h>

#include <fenv.h>

namespace geosx
{

HyprePreconditioner::HyprePreconditioner( LinearSolverParameters params,
                                          DofManager const * const dofManager )
  : Base{},
  m_parameters( std::move( params ) ),
  m_precond{},
  m_functions( std::make_unique< HyprePrecFuncs >() ),
  m_dofManager( dofManager ),
  m_nearNullKernel( nullptr ),
  m_nullSpacePointer{}
{
  // Basic setup for functions
  if( !m_functions )
  {
    m_functions = std::make_unique< HyprePrecFuncs >();
  }

  // Basic setup common for all preconditioners
  if( m_precond == nullptr )
  {
<<<<<<< HEAD
    createHyprePreconditioner( m_dofManager );
  }
  m_ready = true;
}

HyprePreconditioner::HyprePreconditioner( LinearSolverParameters params,
                                          array1d< HypreVector > const & nearNullKernel,
                                          DofManager const * const dofManager )
  : Base{},
  m_parameters( std::move( params ) ),
  m_precond{},
  m_functions( std::make_unique< HyprePrecFuncs >() ),
  m_dofManager( dofManager ),
  m_nearNullKernel( &nearNullKernel ),
  m_nullSpacePointer{}
{
  // Basic setup for functions
  if( !m_functions )
  {
    m_functions = std::make_unique< HyprePrecFuncs >();
  }

  // Basic setup common for all preconditioners
  if( m_precond == nullptr )
  {
    createHyprePreconditioner( m_dofManager );
=======
    switch( m_parameters.preconditionerType )
    {
      case LinearSolverParameters::PreconditionerType::none:
      {
        m_functions->setup = (HYPRE_PtrToParSolverFcn) hypre_ParKrylovIdentitySetup;
        m_functions->apply = (HYPRE_PtrToParSolverFcn) hypre_ParKrylovIdentity;
        break;
      }
      case LinearSolverParameters::PreconditionerType::jacobi:
      {
        m_functions->setup = (HYPRE_PtrToParSolverFcn) HYPRE_ParCSRDiagScaleSetup;
        m_functions->apply = (HYPRE_PtrToParSolverFcn) HYPRE_ParCSRDiagScale;
        break;
      }
      case LinearSolverParameters::PreconditionerType::amg:
      {
        createAMG();
        break;
      }
      case LinearSolverParameters::PreconditionerType::mgr:
      {
        createMGR( dofManager );
        break;
      }
      case LinearSolverParameters::PreconditionerType::iluk:
      {
        createILU();
        break;
      }
      case LinearSolverParameters::PreconditionerType::ilut:
      {
        createILUT();
        break;
      }
      default:
      {
        GEOSX_ERROR( "Preconditioner type not supported in hypre interface: " << m_parameters.preconditionerType );
      }
    }
>>>>>>> 7f7faa24
  }

  m_ready = true;
}

HyprePreconditioner::~HyprePreconditioner()
{
  clear();
  m_nullSpacePointer.clear();
}

namespace
{

HYPRE_Int getHypreAMGCycleType( string const & type )
{
  static std::map< string, HYPRE_Int > const typeMap =
  {
    { "V", 1 },
    { "W", 2 },
  };

  GEOSX_LAI_ASSERT_MSG( typeMap.count( type ) > 0, "Unsupported Hypre AMG cycle option: " << type );
  return typeMap.at( type );
}

HYPRE_Int getHypreAMGRelaxationType( string const & type )
{
  static std::map< string, HYPRE_Int > const typeMap =
  {
    { "jacobi", 0 },
    { "hybridForwardGaussSeidel", 3 },
    { "hybridBackwardGaussSeidel", 4 },
    { "hybridSymmetricGaussSeidel", 6 },
    { "gaussSeidel", 6 },
    { "L1hybridSymmetricGaussSeidel", 8 },
    { "chebyshev", 16 },
    { "L1jacobi", 18 },
  };

  GEOSX_LAI_ASSERT_MSG( typeMap.count( type ) > 0, "Unsupported Hypre AMG relaxation option: " << type );
  return typeMap.at( type );
}

void ConvertRigidBodyModes( array1d< HypreVector > const & nearNullKernel,
                            HYPRE_Int & numRotations,
                            array1d< HYPRE_ParVector > & nullSpacePointer )
{
  if( nearNullKernel.empty() )
  {
    numRotations = 0;
    return;
  }
  else
  {
    localIndex dim = 0;
    if( nearNullKernel.size() == 3 )
    {
      dim = 2;
    }
    else if( nearNullKernel.size() == 6 )
    {
      dim = 3;
    }
    numRotations = toHYPRE_Int( nearNullKernel.size() - dim );
    nullSpacePointer.resize( numRotations );
    void * object;
    for( localIndex k = 0; k < numRotations; ++k )
    {
      GEOSX_LAI_CHECK_ERROR( HYPRE_IJVectorGetObject( nearNullKernel[dim+k].unwrappedIJ(), &object ) );
      nullSpacePointer[k] = (HYPRE_ParVector) object;
    }
  }
}

}

void HyprePreconditioner::createHyprePreconditioner( DofManager const * const dofManager )
{
  if( m_parameters.preconditionerType == "none" )
  {
    m_functions->setup = (HYPRE_PtrToParSolverFcn) hypre_ParKrylovIdentitySetup;
    m_functions->apply = (HYPRE_PtrToParSolverFcn) hypre_ParKrylovIdentity;
  }
  else if( m_parameters.preconditionerType == "jacobi" )
  {
    m_functions->setup = (HYPRE_PtrToParSolverFcn) HYPRE_ParCSRDiagScaleSetup;
    m_functions->apply = (HYPRE_PtrToParSolverFcn) HYPRE_ParCSRDiagScale;
  }
  else if( m_parameters.preconditionerType == "amg" )
  {
    createAMG();
  }
  else if( m_parameters.preconditionerType == "mgr" )
  {
    createMGR( dofManager );
  }
  else if( m_parameters.preconditionerType == "iluk" )
  {
    createILU();
  }
  else if( m_parameters.preconditionerType == "ilut" )
  {
    createILUT();
  }
  else
  {
    GEOSX_ERROR( "Unsupported preconditioner type: " << m_parameters.preconditionerType );
  }
}

void HyprePreconditioner::createAMG()
{
  GEOSX_LAI_CHECK_ERROR( HYPRE_BoomerAMGCreate( &m_precond ) );

  if( m_nearNullKernel == nullptr )
  {
    m_nullKernelSize = 0;
  }
  else if( m_nullSpacePointer.empty() && m_parameters.amg.nullSpaceType == "rigidBodyModes" )
  {
    ConvertRigidBodyModes( *m_nearNullKernel, m_nullKernelSize, m_nullSpacePointer );
  }

  // Hypre's parameters to use BoomerAMG as a preconditioner
  GEOSX_LAI_CHECK_ERROR( HYPRE_BoomerAMGSetTol( m_precond, 0.0 ) );
  GEOSX_LAI_CHECK_ERROR( HYPRE_BoomerAMGSetMaxIter( m_precond, 1 ) );
  GEOSX_LAI_CHECK_ERROR( HYPRE_BoomerAMGSetPrintLevel( m_precond, toHYPRE_Int( m_parameters.logLevel ) ) );;
  GEOSX_LAI_CHECK_ERROR( HYPRE_BoomerAMGSetNumFunctions( m_precond, m_parameters.dofsPerNode ) );

  // Set maximum number of multigrid levels (default 25)
  GEOSX_LAI_CHECK_ERROR( HYPRE_BoomerAMGSetMaxLevels( m_precond, toHYPRE_Int( m_parameters.amg.maxLevels ) ) );

  // Set type of cycle (1: V-cycle (default); 2: W-cycle)
  GEOSX_LAI_CHECK_ERROR( HYPRE_BoomerAMGSetCycleType( m_precond, getHypreAMGCycleType( m_parameters.amg.cycleType ) ) );

  if( m_parameters.amg.nullSpaceType == "rigidBodyModes" && m_nullKernelSize > 0 )
  {
    // Set of options used in MFEM
    // Nodal coarsening options (nodal coarsening is required for this solver)
    // See hypre's new_ij driver and the paper for descriptions.

    // For further information, see:
    // Improving algebraic multigrid interpolation operators for linear elasticity problems
    // A. H. Baker Tz. V. Kolev U. M. Yang
    // Numerical Linear Algebra with Applications 17 (2-3), 495-517
    // doi:10.1002/nla.688

    HYPRE_Int const nodal                 = 4; // strength reduction norm: 1, 3 or 4
    HYPRE_Int const nodal_diag            = 1; // diagonal in strength matrix: 0, 1 or 2
    HYPRE_Int const relax_coarse          = 8; // smoother on the coarsest grid: 8, 99 or 29

    // Elasticity interpolation options
    HYPRE_Int const interp_vec_variant    = 2; // 1 = GM-1, 2 = GM-2, 3 = LN
    HYPRE_Int const q_max                 = 4; // max elements per row for each Q
    HYPRE_Int const smooth_interp_vectors = 1; // smooth the rigid-body modes?

    // Optionally pre-process the interpolation matrix through iterative weight
    // refinement (this is generally applicable for any system)
    HYPRE_Int const interp_refine         = 1;

    GEOSX_LAI_CHECK_ERROR( HYPRE_BoomerAMGSetNodal( m_precond, nodal ) );
    GEOSX_LAI_CHECK_ERROR( HYPRE_BoomerAMGSetNodalDiag( m_precond, nodal_diag ) );
    GEOSX_LAI_CHECK_ERROR( HYPRE_BoomerAMGSetCycleRelaxType( m_precond, relax_coarse, 3 ) );
    GEOSX_LAI_CHECK_ERROR( HYPRE_BoomerAMGSetInterpVecVariant( m_precond, interp_vec_variant ) );
    GEOSX_LAI_CHECK_ERROR( HYPRE_BoomerAMGSetInterpVecQMax( m_precond, q_max ) );
    GEOSX_LAI_CHECK_ERROR( HYPRE_BoomerAMGSetSmoothInterpVectors( m_precond, smooth_interp_vectors ) );
    GEOSX_LAI_CHECK_ERROR( HYPRE_BoomerAMGSetInterpRefine( m_precond, interp_refine ) );

    // Add user-defined null space / rigid body mode support
    GEOSX_LAI_CHECK_ERROR( HYPRE_BoomerAMGSetInterpVectors( m_precond, m_nullKernelSize, m_nullSpacePointer.data() ) );
  }

  // Set smoother to be used (other options available, see hypre's documentation)
  // (default "gaussSeidel", i.e. local symmetric Gauss-Seidel)
  if( m_parameters.amg.smootherType.substr( 0, 3 ) == "ilu" )
  {
    GEOSX_LAI_CHECK_ERROR( HYPRE_BoomerAMGSetSmoothType( m_precond, 5 ) );
    GEOSX_LAI_CHECK_ERROR( HYPRE_ILUSetType( m_precond, 0 ) );
    if( m_parameters.amg.smootherType == "ilu1" )
    {
      GEOSX_LAI_CHECK_ERROR( HYPRE_ILUSetLevelOfFill( m_precond, 1 ) );
    }
  }
  else
  {
    GEOSX_LAI_CHECK_ERROR( HYPRE_BoomerAMGSetRelaxType( m_precond, getHypreAMGRelaxationType( m_parameters.amg.smootherType ) ) );

    if( m_parameters.amg.smootherType == "chebyshev" )
    {
      // Set order for Chebyshev smoother valid options 1, 2 (default), 3, 4)
      if( ( 0 < m_parameters.amg.numSweeps ) && ( m_parameters.amg.numSweeps < 5 ) )
      {
        GEOSX_LAI_CHECK_ERROR( HYPRE_BoomerAMGSetChebyOrder( m_precond, toHYPRE_Int( m_parameters.amg.numSweeps ) ) );
      }
    }
  }

  // Set coarsest level solver
  // (by default for coarsest grid size above 5,000 superlu_dist is used)
  GEOSX_LAI_CHECK_ERROR( HYPRE_BoomerAMGSetDSLUThreshold( m_precond, 5000 ) );
  if( m_parameters.amg.coarseType == "direct" )
  {
    GEOSX_LAI_CHECK_ERROR( hypre_BoomerAMGSetCycleRelaxType( m_precond, 9, 3 ) );
  }

  // Set the number of sweeps
  if( m_parameters.amg.preOrPostSmoothing == "both" )
  {
    GEOSX_LAI_CHECK_ERROR( HYPRE_BoomerAMGSetNumSweeps( m_precond, toHYPRE_Int( m_parameters.amg.numSweeps ) ) );
  }
  else if( m_parameters.amg.preOrPostSmoothing == "pre" )
  {
    GEOSX_LAI_CHECK_ERROR( HYPRE_BoomerAMGSetCycleNumSweeps( m_precond, toHYPRE_Int( m_parameters.amg.numSweeps ), 1 ) );
    GEOSX_LAI_CHECK_ERROR( HYPRE_BoomerAMGSetCycleNumSweeps( m_precond, 0, 2 ) );
  }
  else if( m_parameters.amg.preOrPostSmoothing == "post" )
  {
    GEOSX_LAI_CHECK_ERROR( HYPRE_BoomerAMGSetCycleNumSweeps( m_precond, 0, 1 ) );
    GEOSX_LAI_CHECK_ERROR( HYPRE_BoomerAMGSetCycleNumSweeps( m_precond, toHYPRE_Int( m_parameters.amg.numSweeps ), 2 ) );
  }

  // Set strength of connection
  if( m_parameters.amg.threshold > 0.0 )
  {
    GEOSX_LAI_CHECK_ERROR( HYPRE_BoomerAMGSetStrongThreshold( m_precond, m_parameters.amg.threshold ) );
  }

  m_functions->setup = HYPRE_BoomerAMGSetup;
  m_functions->apply = HYPRE_BoomerAMGSolve;
  m_functions->destroy = HYPRE_BoomerAMGDestroy;
}

void HyprePreconditioner::createILU()
{
  GEOSX_LAI_CHECK_ERROR( HYPRE_ILUCreate( &m_precond ) );

  // Hypre's parameters to use ParCSR ILU as a preconditioner
  GEOSX_LAI_CHECK_ERROR( HYPRE_ILUSetMaxIter( m_precond, 1 ) );
  GEOSX_LAI_CHECK_ERROR( HYPRE_ILUSetTol( m_precond, 0.0 ) );
  GEOSX_LAI_CHECK_ERROR( HYPRE_ILUSetType( m_precond, 0 ) );

  if( m_parameters.ilu.fill >= 0 )
  {
    GEOSX_LAI_CHECK_ERROR( HYPRE_ILUSetLevelOfFill( m_precond, toHYPRE_Int( m_parameters.ilu.fill ) ) );
  }

  m_functions->setup = HYPRE_ILUSetup;
  m_functions->apply = HYPRE_ILUSolve;
  m_functions->destroy = HYPRE_ILUDestroy;
}

void HyprePreconditioner::createMGR( DofManager const * const dofManager )
{
  GEOSX_ERROR_IF( dofManager == nullptr, "MGR preconditioner requires a DofManager instance" );

  GEOSX_LAI_CHECK_ERROR( HYPRE_MGRCreate( &m_precond ) );

  // Hypre's parameters to use MGR as a preconditioner
  GEOSX_LAI_CHECK_ERROR( HYPRE_MGRSetTol( m_precond, 0.0 ) );
  GEOSX_LAI_CHECK_ERROR( HYPRE_MGRSetMaxIter( m_precond, 1 ) );
  GEOSX_LAI_CHECK_ERROR( HYPRE_MGRSetPrintLevel( m_precond, toHYPRE_Int( m_parameters.logLevel ) ) );

  array1d< localIndex > numComponentsPerField = dofManager->numComponentsPerField();
  array1d< localIndex > numLocalDofsPerField = dofManager->numLocalDofsPerField();

  m_auxData = std::unique_ptr< HyprePrecAuxData >( new HyprePrecAuxData() );
  m_auxData->point_marker_array = computeLocalDofComponentLabels( numComponentsPerField,
                                                                  numLocalDofsPerField );

  if( m_parameters.logLevel >= 1 )
  {
    GEOSX_LOG_RANK_0( numComponentsPerField );
  }
  if( m_parameters.logLevel >= 2 )
  {
    GEOSX_LOG_RANK_VAR( numLocalDofsPerField );
  }
  if( m_parameters.logLevel >= 3 )
  {
    GEOSX_LOG_RANK_VAR( computeLocalDofComponentLabels( numComponentsPerField,
                                                        numLocalDofsPerField ) );
  }

  HYPRE_Int mgr_bsize;
  HYPRE_Int mgr_nlevels;
  std::vector< HYPRE_Int > mgr_num_cindexes;
  std::vector< std::vector< HYPRE_Int > > lv_cindexes;
  std::vector< HYPRE_Int * > mgr_cindexes;

  std::vector< HYPRE_Int > mgr_coarse_grid_method;
  std::vector< HYPRE_Int > mgr_level_interp_type;
  std::vector< HYPRE_Int > mgr_level_frelax_method;

  if( m_parameters.mgr.strategy == "Poroelastic" )
  {
    // Note: at the moment we assume single-phase flow poroelasticity
    //
    // dofLabel: 0 = displacement, x-component
    // dofLabel: 1 = displacement, y-component
    // dofLabel: 2 = displacement, z-component
    // dofLabel: 3 = pressure
    //
    // Ingredients
    //
    // 1. F-points displacement (0,1,2), C-points pressure (3)
    // 2. F-points smoother: AMG, single V-cycle, separate displacemente components
    // 3. C-points coarse-grid/Schur complement solver: boomer AMG
    // 4. Global smoother: none

    mgr_nlevels = 1;
    mgr_bsize = 4;

    mgr_num_cindexes.resize( mgr_nlevels );
    mgr_num_cindexes[0] = 1; // Eliminate displacement components

    lv_cindexes.resize( mgr_nlevels );
    lv_cindexes[0].push_back( 3 );

    mgr_cindexes.resize( mgr_nlevels );
    for( HYPRE_Int iLevel = 0; iLevel < mgr_nlevels; ++iLevel )
    {
      mgr_cindexes[iLevel] = lv_cindexes[iLevel].data();
    }

    GEOSX_LAI_CHECK_ERROR( HYPRE_MGRSetCpointsByPointMarkerArray( m_precond, mgr_bsize, mgr_nlevels,
                                                                  mgr_num_cindexes.data(),
                                                                  mgr_cindexes.data(),
                                                                  m_auxData->point_marker_array.data() ) );


    mgr_level_interp_type.resize( mgr_nlevels );
    mgr_level_interp_type[0] = 2; //diagonal scaling (Jacobi)

    mgr_coarse_grid_method.resize( mgr_nlevels );
    mgr_coarse_grid_method[0] = 1; //diagonal sparsification

    GEOSX_LAI_CHECK_ERROR( HYPRE_BoomerAMGCreate( &aux_precond ) );
    GEOSX_LAI_CHECK_ERROR( HYPRE_BoomerAMGSetPrintLevel( aux_precond, 0 ) );
    GEOSX_LAI_CHECK_ERROR( HYPRE_BoomerAMGSetMaxIter( aux_precond, 1 ) );
    GEOSX_LAI_CHECK_ERROR( HYPRE_BoomerAMGSetTol( aux_precond, 0.0 ) );
    GEOSX_LAI_CHECK_ERROR( HYPRE_BoomerAMGSetRelaxOrder( aux_precond, 1 ) );

    GEOSX_LAI_CHECK_ERROR( HYPRE_MGRSetFRelaxMethod( m_precond, 2 ) ); // AMG V-cycle
    GEOSX_LAI_CHECK_ERROR( HYPRE_MGRSetNonCpointsToFpoints( m_precond, 1 ));
    GEOSX_LAI_CHECK_ERROR( HYPRE_MGRSetPMaxElmts( m_precond, 0 ));
    GEOSX_LAI_CHECK_ERROR( HYPRE_MGRSetLevelInterpType( m_precond, mgr_level_interp_type.data() ) );
    GEOSX_LAI_CHECK_ERROR( HYPRE_MGRSetCoarseGridMethod( m_precond, mgr_coarse_grid_method.data() ) );
    GEOSX_LAI_CHECK_ERROR( HYPRE_MGRSetMaxGlobalsmoothIters( m_precond, 0 ) );
    GEOSX_LAI_CHECK_ERROR(
      HYPRE_MGRSetCoarseSolver( m_precond,
                                (HYPRE_PtrToParSolverFcn)HYPRE_BoomerAMGSolve,
                                (HYPRE_PtrToParSolverFcn)HYPRE_BoomerAMGSetup,
                                aux_precond )
      );

    m_functions->aux_destroy = HYPRE_BoomerAMGDestroy;
  }
  else if( m_parameters.mgr.strategy == "CompositionalMultiphaseFlow" )
  {
    // Labels description stored in point_marker_array
    //             0 = pressure
    //             1 = density
    //           ... = densities
    // numLabels - 1 = density
    //
    // 2-level MGR reduction strategy which seems to work well for 2 components
    // 1st level: eliminate the reservoir density associated with the volume constraint
    // 2nd level: eliminate the pressure
    // The coarse grid solved with ILU(0)
    //
    // TODO:
    // - Experiment with block Jacobi for F-relaxation/interpolation of the reservoir densities
    // - Explore ways to reduce onto the pressure variable and use AMG for coarse-grid solve
    HYPRE_Int numLabels = LvArray::integerConversion< HYPRE_Int >( numComponentsPerField[0] );

    mgr_bsize = numLabels;
    mgr_nlevels = 2;

    /* options for solvers at each level */
    HYPRE_Int mgr_gsmooth_type = 16; // ILU(0)
    HYPRE_Int mgr_num_gsmooth_sweeps = 1;

    mgr_level_frelax_method.resize( mgr_nlevels );
    mgr_level_frelax_method[0] = 0; // Jacobi
    mgr_level_frelax_method[1] = 2; // AMG V-cycle

    mgr_num_cindexes.resize( mgr_nlevels );
    mgr_num_cindexes[0] = mgr_bsize - 1; // eliminate the last density reservoir block
    mgr_num_cindexes[1] = mgr_bsize - 2; // eliminate pressure

    lv_cindexes.resize( mgr_nlevels );
    for( int cid=0; cid < mgr_bsize; cid++ )
    {
      // All points except the last density
      // which corresponds to the volume constraint equation
      if( cid < numLabels - 1 )
      {
        lv_cindexes[0].push_back( cid );
      }
    }
    for( auto & cid : lv_cindexes[0] )
    {
      // eliminate pressure
      if( cid != 0 )
      {
        lv_cindexes[1].push_back( cid );
      }
    }

    mgr_cindexes.resize( mgr_nlevels );
    for( HYPRE_Int iLevel = 0; iLevel < mgr_nlevels; ++iLevel )
    {
      mgr_cindexes[iLevel] = lv_cindexes[iLevel].data();
    }


    GEOSX_LAI_CHECK_ERROR( HYPRE_ILUCreate( &aux_precond ) );
    GEOSX_LAI_CHECK_ERROR( HYPRE_ILUSetType( aux_precond, 0 ) );
    GEOSX_LAI_CHECK_ERROR( HYPRE_ILUSetLevelOfFill( aux_precond, 0 ) );
    GEOSX_LAI_CHECK_ERROR( HYPRE_ILUSetMaxIter( aux_precond, 1 ) );
    GEOSX_LAI_CHECK_ERROR( HYPRE_ILUSetTol( aux_precond, 0.0 ) );

    GEOSX_LAI_CHECK_ERROR( HYPRE_MGRSetCpointsByPointMarkerArray( m_precond, mgr_bsize, mgr_nlevels,
                                                                  mgr_num_cindexes.data(),
                                                                  mgr_cindexes.data(),
                                                                  m_auxData->point_marker_array.data() ) );

    GEOSX_LAI_CHECK_ERROR( HYPRE_MGRSetLevelFRelaxMethod( m_precond, mgr_level_frelax_method.data() ) );
    GEOSX_LAI_CHECK_ERROR( HYPRE_MGRSetNonCpointsToFpoints( m_precond, 1 ));
    GEOSX_LAI_CHECK_ERROR( HYPRE_MGRSetGlobalsmoothType( m_precond, mgr_gsmooth_type ) );
    GEOSX_LAI_CHECK_ERROR( HYPRE_MGRSetMaxGlobalsmoothIters( m_precond, mgr_num_gsmooth_sweeps ) );
    GEOSX_LAI_CHECK_ERROR(
      HYPRE_MGRSetCoarseSolver( m_precond,
                                (HYPRE_PtrToParSolverFcn)HYPRE_ILUSolve,
                                (HYPRE_PtrToParSolverFcn)HYPRE_ILUSetup,
                                aux_precond )
      );
    m_functions->aux_destroy = HYPRE_ILUDestroy;
  }
  else if( m_parameters.mgr.strategy == "CompositionalMultiphaseReservoir" )
  {
    // Labels description stored in point_marker_array
    //                0 = reservoir pressure
    //                1 = reservoir density
    //              ... = ... (reservoir densities)
    // numResLabels - 1 = reservoir density
    //     numResLabels = well pressure
    // numResLabels + 1 = well density
    //              ... = ... (well densities)
    // numResLabels + numWellLabels - 2 = well density
    // numResLabels + numWellLabels - 1 = well rate
    //
    // 3-level MGR reduction strategy which seems to work well for 2 components
    // 1st level: eliminate the reservoir density associated with the volume constraint
    // 2nd level: eliminate the rest of the reservoir densities
    // 3rd level: eliminate the pressure
    // The coarse grid is the well block and solved with ILU(0)
    //
    // TODO:
    // - Use block Jacobi for F-relaxation/interpolation of the reservoir densities (2nd level)

    HYPRE_Int numResLabels = LvArray::integerConversion< HYPRE_Int >( numComponentsPerField[0] );
    HYPRE_Int numWellLabels = LvArray::integerConversion< HYPRE_Int >( numComponentsPerField[1] );

    mgr_bsize = numResLabels + numWellLabels;
    mgr_nlevels = 3;

    /* options for solvers at each level */
    HYPRE_Int mgr_gsmooth_type = 16; // ILU(0)
    HYPRE_Int mgr_num_gsmooth_sweeps = 1;

    mgr_level_interp_type.resize( mgr_nlevels );
    mgr_level_interp_type[0] = 2;
    mgr_level_interp_type[1] = 2;
    mgr_level_interp_type[2] = 2;

    mgr_level_frelax_method.resize( mgr_nlevels );
    mgr_level_frelax_method[0] = 0; // Jacobi
    mgr_level_frelax_method[1] = 0; // Jacobi
    mgr_level_frelax_method[2] = 2; // AMG V-cycle

    mgr_num_cindexes.resize( mgr_nlevels );
    mgr_num_cindexes[0] = mgr_bsize - 1; // eliminate the last density in the reservoir block
    mgr_num_cindexes[1] = mgr_bsize - numResLabels + 1; // eliminate all densities reservoir block
    mgr_num_cindexes[2] = mgr_bsize - numResLabels; // eliminate reservoir block

    lv_cindexes.resize( mgr_nlevels );
    for( int cid=0; cid < mgr_bsize; cid++ )
    {
      // All points except the last reservoir density
      // which corresponds to the volume constraint equation
      if( cid != numResLabels - 1 )
      {
        lv_cindexes[0].push_back( cid );
      }
    }
    for( auto & cid : lv_cindexes[0] )
    {
      // eliminate the rest of the reservoir densities
      if( cid == 0 || cid >= numResLabels )
      {
        lv_cindexes[1].push_back( cid );
      }
    }
    for( auto & cid : lv_cindexes[1] )
    {
      // eliminate the reservoir pressure
      if( cid != 0 )
      {
        lv_cindexes[2].push_back( cid );
      }
    }

    mgr_cindexes.resize( mgr_nlevels );
    for( HYPRE_Int iLevel = 0; iLevel < mgr_nlevels; ++iLevel )
    {
      mgr_cindexes[iLevel] = lv_cindexes[iLevel].data();
    }

    GEOSX_LAI_CHECK_ERROR( HYPRE_ILUCreate( &aux_precond ) );
    GEOSX_LAI_CHECK_ERROR( HYPRE_ILUSetType( aux_precond, 0 ) ); // Block Jacobi - ILU
    GEOSX_LAI_CHECK_ERROR( HYPRE_ILUSetLevelOfFill( aux_precond, 0 ) );
    GEOSX_LAI_CHECK_ERROR( HYPRE_ILUSetMaxIter( aux_precond, 1 ) );
    GEOSX_LAI_CHECK_ERROR( HYPRE_ILUSetTol( aux_precond, 0.0 ) );

    GEOSX_LAI_CHECK_ERROR( HYPRE_MGRSetCpointsByPointMarkerArray( m_precond, mgr_bsize, mgr_nlevels,
                                                                  mgr_num_cindexes.data(),
                                                                  mgr_cindexes.data(),
                                                                  m_auxData->point_marker_array.data() ) );

    GEOSX_LAI_CHECK_ERROR( HYPRE_MGRSetLevelFRelaxMethod( m_precond, mgr_level_frelax_method.data() ) );
    GEOSX_LAI_CHECK_ERROR( HYPRE_MGRSetNonCpointsToFpoints( m_precond, 1 ));
    GEOSX_LAI_CHECK_ERROR( HYPRE_MGRSetLevelInterpType( m_precond, mgr_level_interp_type.data() ) );
    GEOSX_LAI_CHECK_ERROR( HYPRE_MGRSetGlobalsmoothType( m_precond, mgr_gsmooth_type ) );
    GEOSX_LAI_CHECK_ERROR( HYPRE_MGRSetMaxGlobalsmoothIters( m_precond, mgr_num_gsmooth_sweeps ) );
    GEOSX_LAI_CHECK_ERROR(
      HYPRE_MGRSetCoarseSolver( m_precond,
                                (HYPRE_PtrToParSolverFcn)HYPRE_ILUSolve,
                                (HYPRE_PtrToParSolverFcn)HYPRE_ILUSetup,
                                aux_precond )
      );

    m_functions->aux_destroy = HYPRE_ILUDestroy;
  }
  else
  {
    GEOSX_ERROR( "Unsupported MGR strategy: " << m_parameters.mgr.strategy );
  }
  m_functions->setup = HYPRE_MGRSetup;
  m_functions->apply = HYPRE_MGRSolve;
  m_functions->destroy = HYPRE_MGRDestroy;
}

void HyprePreconditioner::createILUT()
{
  GEOSX_LAI_CHECK_ERROR( HYPRE_ILUCreate( &m_precond ) );

  // Hypre's parameters to use ParCSR ILU as a preconditioner
  GEOSX_LAI_CHECK_ERROR( HYPRE_ILUSetMaxIter( m_precond, 1 ) );
  GEOSX_LAI_CHECK_ERROR( HYPRE_ILUSetTol( m_precond, 0.0 ) );

  if( m_parameters.ilu.fill >= 0 )
  {
    GEOSX_LAI_CHECK_ERROR( HYPRE_ILUSetLevelOfFill( m_precond, toHYPRE_Int( m_parameters.ilu.fill ) ) );
  }
  if( m_parameters.ilu.threshold >= 0 )
  {
    GEOSX_LAI_CHECK_ERROR( HYPRE_ILUSetDropThreshold( m_precond,
                                                      m_parameters.ilu.threshold ) );
  }

  m_functions->setup = HYPRE_ILUSetup;
  m_functions->apply = HYPRE_ILUSolve;
  m_functions->destroy = HYPRE_ILUDestroy;
}

void HyprePreconditioner::compute( Matrix const & mat )
{
  if( !m_ready )
  {
    // Basic setup for functions
    if( !m_functions )
    {
      m_functions = std::make_unique< HyprePrecFuncs >();
    }

    // Basic setup common for all preconditioners
    if( m_precond == nullptr )
    {
      createHyprePreconditioner( m_dofManager );
    }
    m_ready = true;
  }

  PreconditionerBase::compute( mat );

  // To be able to use Hypre preconditioner (e.g., BoomerAMG) we need to disable floating point exceptions
  // Disable floating point exceptions and save the FPE flags
  int const fpeflags = LvArray::system::disableFloatingPointExceptions( FE_ALL_EXCEPT );

  GEOSX_LAI_CHECK_ERROR( m_functions->setup( m_precond, mat.unwrapped(), nullptr, nullptr ) );

  // Restore the previous FPE flags
  LvArray::system::disableFloatingPointExceptions( fpeflags );
}

void HyprePreconditioner::apply( Vector const & src,
                                 Vector & dst ) const
{
  GEOSX_LAI_ASSERT( ready() );
  GEOSX_LAI_ASSERT( src.ready() );
  GEOSX_LAI_ASSERT( dst.ready() );
  GEOSX_LAI_ASSERT_EQ( src.globalSize(), this->numGlobalCols() );
  GEOSX_LAI_ASSERT_EQ( dst.globalSize(), this->numGlobalRows() );

  // Needed to avoid accumulation inside HYPRE solver phase
  dst.zero();

  GEOSX_LAI_CHECK_ERROR( m_functions->apply( m_precond, this->matrix().unwrapped(), src.unwrapped(), dst.unwrapped() ) );
}

void HyprePreconditioner::clear()
{
  PreconditionerBase::clear();
  if( m_precond != nullptr && m_functions && m_functions->destroy != nullptr )
  {
    GEOSX_LAI_CHECK_ERROR( m_functions->destroy( m_precond ) );
    m_precond = nullptr;
  }
  if( aux_precond != nullptr && m_functions && m_functions->aux_destroy != nullptr )
  {
    GEOSX_LAI_CHECK_ERROR( m_functions->aux_destroy( aux_precond ) );
    aux_precond = nullptr;
  }
  m_functions.reset();
  m_ready = false;
}

HYPRE_Solver const & HyprePreconditioner::unwrapped() const
{
  return m_precond;
}

HyprePrecFuncs const & HyprePreconditioner::unwrappedFuncs() const
{
  GEOSX_LAI_ASSERT( m_functions );
  return *m_functions;
}

}<|MERGE_RESOLUTION|>--- conflicted
+++ resolved
@@ -52,7 +52,6 @@
   // Basic setup common for all preconditioners
   if( m_precond == nullptr )
   {
-<<<<<<< HEAD
     createHyprePreconditioner( m_dofManager );
   }
   m_ready = true;
@@ -79,47 +78,6 @@
   if( m_precond == nullptr )
   {
     createHyprePreconditioner( m_dofManager );
-=======
-    switch( m_parameters.preconditionerType )
-    {
-      case LinearSolverParameters::PreconditionerType::none:
-      {
-        m_functions->setup = (HYPRE_PtrToParSolverFcn) hypre_ParKrylovIdentitySetup;
-        m_functions->apply = (HYPRE_PtrToParSolverFcn) hypre_ParKrylovIdentity;
-        break;
-      }
-      case LinearSolverParameters::PreconditionerType::jacobi:
-      {
-        m_functions->setup = (HYPRE_PtrToParSolverFcn) HYPRE_ParCSRDiagScaleSetup;
-        m_functions->apply = (HYPRE_PtrToParSolverFcn) HYPRE_ParCSRDiagScale;
-        break;
-      }
-      case LinearSolverParameters::PreconditionerType::amg:
-      {
-        createAMG();
-        break;
-      }
-      case LinearSolverParameters::PreconditionerType::mgr:
-      {
-        createMGR( dofManager );
-        break;
-      }
-      case LinearSolverParameters::PreconditionerType::iluk:
-      {
-        createILU();
-        break;
-      }
-      case LinearSolverParameters::PreconditionerType::ilut:
-      {
-        createILUT();
-        break;
-      }
-      default:
-      {
-        GEOSX_ERROR( "Preconditioner type not supported in hypre interface: " << m_parameters.preconditionerType );
-      }
-    }
->>>>>>> 7f7faa24
   }
 
   m_ready = true;
@@ -199,35 +157,44 @@
 
 void HyprePreconditioner::createHyprePreconditioner( DofManager const * const dofManager )
 {
-  if( m_parameters.preconditionerType == "none" )
-  {
-    m_functions->setup = (HYPRE_PtrToParSolverFcn) hypre_ParKrylovIdentitySetup;
-    m_functions->apply = (HYPRE_PtrToParSolverFcn) hypre_ParKrylovIdentity;
-  }
-  else if( m_parameters.preconditionerType == "jacobi" )
-  {
-    m_functions->setup = (HYPRE_PtrToParSolverFcn) HYPRE_ParCSRDiagScaleSetup;
-    m_functions->apply = (HYPRE_PtrToParSolverFcn) HYPRE_ParCSRDiagScale;
-  }
-  else if( m_parameters.preconditionerType == "amg" )
-  {
-    createAMG();
-  }
-  else if( m_parameters.preconditionerType == "mgr" )
-  {
-    createMGR( dofManager );
-  }
-  else if( m_parameters.preconditionerType == "iluk" )
-  {
-    createILU();
-  }
-  else if( m_parameters.preconditionerType == "ilut" )
-  {
-    createILUT();
-  }
-  else
-  {
-    GEOSX_ERROR( "Unsupported preconditioner type: " << m_parameters.preconditionerType );
+  switch( m_parameters.preconditionerType )
+  {
+    case LinearSolverParameters::PreconditionerType::none:
+    {
+      m_functions->setup = (HYPRE_PtrToParSolverFcn) hypre_ParKrylovIdentitySetup;
+      m_functions->apply = (HYPRE_PtrToParSolverFcn) hypre_ParKrylovIdentity;
+      break;
+    }
+    case LinearSolverParameters::PreconditionerType::jacobi:
+    {
+      m_functions->setup = (HYPRE_PtrToParSolverFcn) HYPRE_ParCSRDiagScaleSetup;
+      m_functions->apply = (HYPRE_PtrToParSolverFcn) HYPRE_ParCSRDiagScale;
+      break;
+    }
+    case LinearSolverParameters::PreconditionerType::amg:
+    {
+      createAMG();
+      break;
+    }
+    case LinearSolverParameters::PreconditionerType::mgr:
+    {
+      createMGR( dofManager );
+      break;
+    }
+    case LinearSolverParameters::PreconditionerType::iluk:
+    {
+      createILU();
+      break;
+    }
+    case LinearSolverParameters::PreconditionerType::ilut:
+    {
+      createILUT();
+      break;
+    }
+    default:
+    {
+      GEOSX_ERROR( "Preconditioner type not supported in hypre interface: " << m_parameters.preconditionerType );
+    }
   }
 }
 
