/*
 * ------------------------------------------------------------------------------------------------------------
 * SPDX-License-Identifier: LGPL-2.1-only
 *
 * Copyright (c) 2018-2020 Lawrence Livermore National Security LLC
 * Copyright (c) 2018-2020 The Board of Trustees of the Leland Stanford Junior University
 * Copyright (c) 2018-2020 TotalEnergies
 * Copyright (c) 2019-     GEOSX Contributors
 * All rights reserved
 *
 * See top level LICENSE, COPYRIGHT, CONTRIBUTORS, NOTICE, and ACKNOWLEDGEMENTS files for details.
 * ------------------------------------------------------------------------------------------------------------
 */

/**
 * @file HypreInterface.cpp
 */

#include "HypreInterface.hpp"

#include "linearAlgebra/interfaces/direct/SuiteSparse.hpp"
#include "linearAlgebra/interfaces/direct/SuperLUDist.hpp"
#include "linearAlgebra/interfaces/hypre/HypreMatrix.hpp"
#include "linearAlgebra/interfaces/hypre/HyprePreconditioner.hpp"
#include "linearAlgebra/interfaces/hypre/HypreSolver.hpp"
#include "linearAlgebra/interfaces/hypre/HypreUtils.hpp"

#include "HYPRE_utilities.h"
#if defined(GEOSX_USE_HYPRE_CUDA)
#include "_hypre_utilities.h"
#include "_hypre_utilities.hpp"
#endif

namespace geosx
{

void HypreInterface::initialize()
{
  HYPRE_Init();
#if defined(GEOSX_USE_HYPRE_CUDA)
  hypre_HandleDefaultExecPolicy( hypre_handle() ) = HYPRE_EXEC_DEVICE;
<<<<<<< HEAD
#ifdef hypre_HandleSpgemmUseCusparse
  hypre_HandleSpgemmUseCusparse( hypre_handle() ) = 0;
#else
  HYPRE_SetSpGemmUseVendor(0);
#endif
=======
  hypre_HandleSpgemmUseVendor( hypre_handle() ) = 0;
>>>>>>> 2b14bfa4
#endif
  HYPRE_SetMemoryLocation( hypre::memoryLocation );
}

void HypreInterface::finalize()
{
  HYPRE_Finalize();
}

std::unique_ptr< LinearSolverBase< HypreInterface > >
HypreInterface::createSolver( LinearSolverParameters params )
{
  if( params.solverType == LinearSolverParameters::SolverType::direct )
  {
    if( params.direct.parallel )
    {
      return std::make_unique< SuperLUDist< HypreInterface > >( std::move( params ) );
    }
    else
    {
      return std::make_unique< SuiteSparse< HypreInterface > >( std::move( params ) );
    }
  }
  else
  {
    return std::make_unique< HypreSolver >( std::move( params ) );
  }
}

std::unique_ptr< PreconditionerBase< HypreInterface > >
geosx::HypreInterface::createPreconditioner( LinearSolverParameters params )
{
  return std::make_unique< HyprePreconditioner >( std::move( params ) );
}

std::unique_ptr< PreconditionerBase< HypreInterface > >
geosx::HypreInterface::createPreconditioner( LinearSolverParameters params,
                                             array1d< HypreVector > const & nearNullKernel )
{
  return std::make_unique< HyprePreconditioner >( std::move( params ), nearNullKernel );
}

}<|MERGE_RESOLUTION|>--- conflicted
+++ resolved
@@ -39,15 +39,7 @@
   HYPRE_Init();
 #if defined(GEOSX_USE_HYPRE_CUDA)
   hypre_HandleDefaultExecPolicy( hypre_handle() ) = HYPRE_EXEC_DEVICE;
-<<<<<<< HEAD
-#ifdef hypre_HandleSpgemmUseCusparse
-  hypre_HandleSpgemmUseCusparse( hypre_handle() ) = 0;
-#else
-  HYPRE_SetSpGemmUseVendor(0);
-#endif
-=======
   hypre_HandleSpgemmUseVendor( hypre_handle() ) = 0;
->>>>>>> 2b14bfa4
 #endif
   HYPRE_SetMemoryLocation( hypre::memoryLocation );
 }
