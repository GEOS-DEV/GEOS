--- conflicted
+++ resolved
@@ -53,7 +53,6 @@
   HYPRE_DeviceInitialize();
 #endif
   HYPRE_SetMemoryLocation( hypre::memoryLocation );
-<<<<<<< HEAD
 
 #if defined(HYPRE_USING_UMPIRE)
   /* Setup Umpire pool names */
@@ -62,9 +61,8 @@
   HYPRE_SetUmpireHostPoolName( "HYPRE_HOST" );
   HYPRE_SetUmpirePinnedPoolName( "HYPRE_PINNED" );
 #endif
-=======
+
   HYPRE_SetPrintErrorMode( 1 );
->>>>>>> 16bf8b5a
 }
 
 void HypreInterface::finalize()
