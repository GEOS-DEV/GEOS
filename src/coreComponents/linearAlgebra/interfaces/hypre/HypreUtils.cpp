--- conflicted
+++ resolved
@@ -58,18 +58,14 @@
                             HYPRE_ParVector b,
                             HYPRE_ParVector x )
 {
-<<<<<<< HEAD
-  GEOSX_UNUSED_VAR( A );
+  GEOS_UNUSED_VAR( A );
 #if defined(GEOSX_USE_SUPERLU_DIST)
-=======
-  GEOS_UNUSED_VAR( A );
->>>>>>> 478ff4e8
   return hypre_SLUDistSolve( solver, b, x );
 #else
-  GEOSX_UNUSED_VAR( solver );
-  GEOSX_UNUSED_VAR( b );
-  GEOSX_UNUSED_VAR( x );
-  GEOSX_ERROR( "GEOSX is configured without support for SuperLU_dist." );
+  GEOS_UNUSED_VAR( solver );
+  GEOS_UNUSED_VAR( b );
+  GEOS_UNUSED_VAR( x );
+  GEOS_ERROR( "GEOSX is configured without support for SuperLU_dist." );
   return -1;
 #endif
 }
@@ -79,7 +75,7 @@
 #if defined(GEOSX_USE_SUPERLU_DIST)
   return hypre_SLUDistDestroy( solver );
 #else
-  GEOSX_UNUSED_VAR( solver );
+  GEOS_UNUSED_VAR( solver );
   GEOSX_ERROR( "GEOSX is configured without support for SuperLU_dist." );
   return -1;
 #endif
