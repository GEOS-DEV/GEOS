/*
 * ------------------------------------------------------------------------------------------------------------
 * SPDX-License-Identifier: LGPL-2.1-only
 *
 * Copyright (c) 2018-2020 Lawrence Livermore National Security LLC
 * Copyright (c) 2018-2020 The Board of Trustees of the Leland Stanford Junior University
 * Copyright (c) 2018-2020 Total, S.A
 * Copyright (c) 2019-     GEOSX Contributors
 * All rights reserved
 *
 * See top level LICENSE, COPYRIGHT, CONTRIBUTORS, NOTICE, and ACKNOWLEDGEMENTS files for details.
 * ------------------------------------------------------------------------------------------------------------
 */

/**
 * @file HypreSuiteSparse.cpp
 */

#include <numeric>

#include "HypreSuiteSparse.hpp"
#include "common/Stopwatch.hpp"
#include "linearAlgebra/interfaces/direct/Arnoldi.hpp"

#include "HYPRE.h"
#include "_hypre_parcsr_mv.h"
#include "seq_mv.h"

namespace geosx
{

<<<<<<< HEAD
// Check matching requirements on index/value types between GEOSX and SuiteSparse

//static_assert( sizeof( Int ) == sizeof( globalIndex ),
//               "SuiteSparse Int and geosx::globalIndex must have the same size" );

static_assert( std::is_signed< Int >::value == std::is_signed< globalIndex >::value,
               "SuiteSparse Int and geosx::globalIndex must both be signed or unsigned" );

static_assert( std::is_same< double, real64 >::value,
               "SuiteSparse real and geosx::real64 must be the same type" );

=======
>>>>>>> ec566dc9
namespace
{
void sortIntReal64( SSInt * arrayInt, real64 * arrayReal64, localIndex const size )
{
  array1d< localIndex > indices( size );
  std::iota( indices.begin(), indices.end(), 0 );
  std::sort( indices.begin(), indices.end(), [&]( localIndex const & a, localIndex const & b ) { return arrayInt[a] < arrayInt[b]; } );
  array1d< localIndex > permutation( size );
  for( localIndex i = 0; i < size; ++i )
  {
    permutation[indices[i]] = i;
  }
  for( localIndex s = 1, d; s < size; ++s )
  {
    for( d = permutation[s]; d < s; d = permutation[d] )
      ;
    if( d == s )
    {
      while( d = permutation[d], d != s )
      {
        std::swap( arrayInt[s], arrayInt[d] );
        std::swap( arrayReal64[s], arrayReal64[d] );
      }
    }
  }
}
}

void ConvertHypreToSuiteSparseMatrix( HypreMatrix const & matrix,
                                      SuiteSparse & SSData )
{
  // Copy distributed parcsr matrix in a local CSR matrix on every process
  // with at least one row
  // Warning: works for a parcsr matrix that is smaller than 2^31-1
  hypre_CSRMatrix * CSRmatrix = hypre_ParCSRMatrixToCSRMatrixAll( matrix.unwrapped() );

  // Identify the smallest process where CSRmatrix exists
  {
    int rank = MpiWrapper::commRank( matrix.getComm() );
    if( CSRmatrix == 0 )
    {
      rank = MpiWrapper::commSize( matrix.getComm() );
    }
    SSData.setWorkingRank( MpiWrapper::min( rank, matrix.getComm() ) );
  }

  // Define a new communicator restricted to ranks with at least one matrix row
  int const rank = MpiWrapper::commRank( matrix.getComm() );
  int const color = ( CSRmatrix == 0 ) ? MPI_UNDEFINED : 0;
  MPI_Comm const subComm = MpiWrapper::commSplit( matrix.getComm(), color, rank );

  // Working rank in the new communicator. Index 0 is required by hypre's function
  // HYPRE_VectorToParVector
  int const workingRank = 0;
  SSData.setSubCommWorkingRank( workingRank );

  if( subComm != MPI_COMM_NULL )
  {
    if( MpiWrapper::commRank( subComm ) == workingRank )
    {
      SSData.resize( toSuiteSparse_Int( matrix.numGlobalRows() ),
                     toSuiteSparse_Int( matrix.numGlobalCols() ),
                     toSuiteSparse_Int( hypre_CSRMatrixNumNonzeros( CSRmatrix ) ) );
      HYPRE_Int const * const hypreI = hypre_CSRMatrixI( CSRmatrix );
      for( localIndex i = 0; i <= SSData.numRows(); ++i )
      {
        SSData.rowPtr()[i] = LvArray::integerConversion< SSInt >( hypreI[i] );
      }
      HYPRE_Int const * const hypreJ = hypre_CSRMatrixJ( CSRmatrix );
      for( localIndex i = 0; i < SSData.nonZeros(); ++i )
      {
        SSData.colIndices()[i] = LvArray::integerConversion< SSInt >( hypreJ[i] );
      }
      std::copy( hypre_CSRMatrixData( CSRmatrix ),
                 hypre_CSRMatrixData( CSRmatrix ) + SSData.nonZeros(),
                 SSData.values().data() );
      for( localIndex i = 0; i < SSData.numRows(); ++i )
      {
        localIndex rowLength = LvArray::integerConversion< localIndex >( SSData.rowPtr()[i+1] - SSData.rowPtr()[i] );
        sortIntReal64( &( SSData.colIndices()[SSData.rowPtr()[i]] ), &( SSData.values()[SSData.rowPtr()[i]] ), rowLength );
      }
    }

    // Destroy CSRmatrix
    if( CSRmatrix )
    {
      GEOSX_LAI_CHECK_ERROR( hypre_CSRMatrixDestroy( CSRmatrix ) );
    }
  }

  // Save global communicator
  SSData.setComm( matrix.getComm() );
  // Save sub-communicator
  SSData.setSubComm( subComm );
}

int SuiteSparseSolve( SuiteSparse & SSData,
                      HypreVector const & b,
                      HypreVector & x,
                      bool transpose )
{
  int status = 0;

  hypre_Vector * b_vector = hypre_ParVectorToVectorAll( b.unwrapped() );
  HYPRE_Vector sol_Vector = nullptr;

  if( SSData.getSubComm() != MPI_COMM_NULL )
  {
    int const rank = MpiWrapper::commRank( SSData.getSubComm() );
    if( rank == SSData.subCommWorkingRank() )
    {
      // Create local vector to store the solution
      hypre_Vector * sol_vector = hypre_SeqVectorCreate( SSData.numRows() );
      hypre_VectorMemoryLocation( sol_vector ) = HYPRE_MEMORY_HOST;
      hypre_SeqVectorInitialize( sol_vector );

      // solve Ax=b
      status = SSData.solveWorkingRank( hypre_VectorData( sol_vector ), hypre_VectorData( b_vector ), transpose );

      sol_Vector = ( HYPRE_Vector ) sol_vector;
    }
  }

  // Copy partitioning otherwise hypre would point to data in x (issues with deallocation!!!)
  HYPRE_BigInt * partitioning = hypre_CTAlloc( HYPRE_BigInt, 2, HYPRE_MEMORY_HOST );
  partitioning[0] = hypre_ParVectorPartitioning( x.unwrapped() )[0];
  partitioning[1] = hypre_ParVectorPartitioning( x.unwrapped() )[1];

  if( SSData.getSubComm() != MPI_COMM_NULL )
  {
    HYPRE_ParVector sol_ParVector;
    GEOSX_LAI_CHECK_ERROR( HYPRE_VectorToParVector( SSData.getSubComm(),
                                                    sol_Vector,
                                                    partitioning,
                                                    &sol_ParVector ) );
    std::copy( hypre_VectorData( hypre_ParVectorLocalVector( sol_ParVector ) ),
               hypre_VectorData( hypre_ParVectorLocalVector( sol_ParVector ) ) + x.localSize(),
               x.extractLocalVector() );
    GEOSX_LAI_CHECK_ERROR( hypre_ParVectorDestroy( sol_ParVector ) );
  }

  GEOSX_LAI_CHECK_ERROR( HYPRE_VectorDestroy( sol_Vector ) );
  GEOSX_LAI_CHECK_ERROR( hypre_SeqVectorDestroy( b_vector ) );

  SSData.syncTimes();
  MpiWrapper::bcast( &status, 1, SSData.workingRank(), SSData.getComm() );

  return status;
}

namespace
{
class InverseNormalOperator : public LinearOperator< HypreVector >
{
public:

  void set( HypreMatrix const & matrix, SuiteSparse & SSData )
  {
    m_SSData = &SSData;
    m_comm = SSData.getComm();
    m_numGlobalRows = matrix.numGlobalRows();
    m_numGlobalCols = matrix.numGlobalCols();
    m_numLocalRows = matrix.numLocalRows();
  }

  globalIndex numGlobalRows() const override
  {
    return m_numGlobalRows;
  }

  globalIndex numGlobalCols() const override
  {
    return m_numGlobalCols;
  }

  localIndex numLocalRows() const
  {
    return m_numLocalRows;
  }

  MPI_Comm const & getComm() const
  {
    return m_comm;
  }

  void apply( HypreVector const & x, HypreVector & y ) const override
  {
    SuiteSparseSolve( *m_SSData, x, y, false );
    SuiteSparseSolve( *m_SSData, y, y, true );
  }

private:

  SuiteSparse * m_SSData;

  MPI_Comm m_comm;

  globalIndex m_numGlobalRows;

  globalIndex m_numGlobalCols;

  localIndex m_numLocalRows;
};
}

real64 HypreSuiteSparseCond( HypreMatrix const & matrix, SuiteSparse & SSData )
{
  localIndex const numIterations = 4;

  using NormalOperator = NormalOperator< HypreMatrix, HypreVector >;
  NormalOperator normalOperator;
  normalOperator.set( matrix, matrix.getComm() );
  real64 const lambdaDirect = ArnoldiLargestEigenvalue( normalOperator, numIterations );

  InverseNormalOperator inverseNormalOperator;
  inverseNormalOperator.set( matrix, SSData );
  real64 const lambdaInverse = ArnoldiLargestEigenvalue( inverseNormalOperator, numIterations );

  return sqrt( lambdaDirect * lambdaInverse );
}

}<|MERGE_RESOLUTION|>--- conflicted
+++ resolved
@@ -29,20 +29,6 @@
 namespace geosx
 {
 
-<<<<<<< HEAD
-// Check matching requirements on index/value types between GEOSX and SuiteSparse
-
-//static_assert( sizeof( Int ) == sizeof( globalIndex ),
-//               "SuiteSparse Int and geosx::globalIndex must have the same size" );
-
-static_assert( std::is_signed< Int >::value == std::is_signed< globalIndex >::value,
-               "SuiteSparse Int and geosx::globalIndex must both be signed or unsigned" );
-
-static_assert( std::is_same< double, real64 >::value,
-               "SuiteSparse real and geosx::real64 must be the same type" );
-
-=======
->>>>>>> ec566dc9
 namespace
 {
 void sortIntReal64( SSInt * arrayInt, real64 * arrayReal64, localIndex const size )
