--- conflicted
+++ resolved
@@ -39,22 +39,14 @@
 {
 
 template< typename T >
-<<<<<<< HEAD
-GEOSX_HYPRE_HOST_DEVICE
-=======
-GEOS_HYPRE_DEVICE
->>>>>>> 478ff4e8
+GEOS_HYPRE_HOST_DEVICE
 constexpr T identity( T const v )
 {
   return v;
 }
 
 template< typename T >
-<<<<<<< HEAD
-GEOSX_HYPRE_HOST_DEVICE
-=======
-GEOS_HYPRE_DEVICE
->>>>>>> 478ff4e8
+GEOS_HYPRE_HOST_DEVICE
 constexpr T plus( T const lhs, T const rhs )
 {
   return lhs + rhs;
@@ -208,14 +200,10 @@
   {
     perm[i] = i; // std::iota
   }
-<<<<<<< HEAD
-  auto const comp = [indices, map] GEOSX_HYPRE_HOST_DEVICE ( HYPRE_Int i, HYPRE_Int j )
+  auto const comp = [indices, map] GEOS_HYPRE_HOST_DEVICE ( HYPRE_Int i, HYPRE_Int j )
   {
     return map( indices[i] ) < map( indices[j] );
   };
-=======
-  auto const comp = [indices, map] GEOS_HYPRE_DEVICE ( HYPRE_Int i, HYPRE_Int j ) { return map( indices[i] ) < map( indices[j] ); };
->>>>>>> 478ff4e8
   LvArray::sortedArrayManipulation::makeSorted( perm, perm + size, comp );
 }
 
