--- conflicted
+++ resolved
@@ -158,11 +158,7 @@
   GEOS_ERROR_IF( err != cudaSuccess, GEOS_FMT( "Previous CUDA errors found: {} ({} at {}:{})", msg, cudaGetErrorString( err ), file, line ) );
 #elif GEOS_USE_HYPRE_DEVICE == GEOS_USE_HYPRE_HIP
   hipError_t const err = hipGetLastError();
-<<<<<<< HEAD
   GEOS_UNUSED_VAR( msg, file, line ); // on crusher GEOS_ERROR_IF ultimately resolves to an assert, which drops the content on release
-=======
-  GEOS_UNUSED_VAR( msg, file, line ); // on crusher geos_error_if ultimately resolves to an assert, which drops the content on release
->>>>>>> 18db0140
                                       // builds
   GEOS_ERROR_IF( err != hipSuccess, GEOS_FMT( "Previous HIP errors found: {} ({} at {}:{})", msg, hipGetErrorString( err ), file, line ) );
 #else
