/*
 * ------------------------------------------------------------------------------------------------------------
 * SPDX-License-Identifier: LGPL-2.1-only
 *
 * Copyright (c) 2018-2020 Lawrence Livermore National Security LLC
 * Copyright (c) 2018-2020 The Board of Trustees of the Leland Stanford Junior University
 * Copyright (c) 2018-2020 TotalEnergies
 * Copyright (c) 2019-     GEOSX Contributors
 * All rights reserved
 *
 * See top level LICENSE, COPYRIGHT, CONTRIBUTORS, NOTICE, and ACKNOWLEDGEMENTS files for details.
 * ------------------------------------------------------------------------------------------------------------
 */

/**
 * @file HypreMatrix.cpp
 */

#include "HypreMatrix.hpp"

#include "codingUtilities/Utilities.hpp"
#include "linearAlgebra/interfaces/hypre/HypreKernels.hpp"
#include "linearAlgebra/interfaces/hypre/HypreUtils.hpp"
#include "LvArray/src/output.hpp"

#include "HYPRE.h"
#include "_hypre_IJ_mv.h"
#include "_hypre_parcsr_mv.h"

#include <iomanip>
#include <numeric>

namespace geosx
{

// Helper function that performs the following sequence of IJMatrix
// call: Create, SetObjectType, Initialize.
static void initialize( MPI_Comm const & comm,
                        HYPRE_BigInt const & ilower,
                        HYPRE_BigInt const & iupper,
                        HYPRE_BigInt const & jlower,
                        HYPRE_BigInt const & jupper,
                        arrayView1d< HYPRE_Int const > const & ncols,
                        HYPRE_IJMatrix & ij_matrix )
{
  GEOSX_LAI_CHECK_ERROR( HYPRE_IJMatrixCreate( comm,
                                               ilower,
                                               iupper,
                                               jlower,
                                               jupper,
                                               &ij_matrix ) );

  GEOSX_LAI_CHECK_ERROR( HYPRE_IJMatrixSetObjectType( ij_matrix, HYPRE_PARCSR ) );
  GEOSX_LAI_CHECK_ERROR( HYPRE_IJMatrixSetRowSizes( ij_matrix, ncols.data() ) );
  GEOSX_LAI_CHECK_ERROR( HYPRE_IJMatrixInitialize( ij_matrix ) );
}

HypreMatrix::HypreMatrix()
  : LinearOperator(),
  MatrixBase()
{}

HypreMatrix::HypreMatrix( HypreMatrix const & src )
  : HypreMatrix()
{
  *this = src;
}

HypreMatrix::HypreMatrix( HypreMatrix && src ) noexcept
  : HypreMatrix()
{
  *this = std::move( src );
}

HypreMatrix & HypreMatrix::operator=( HypreMatrix const & src )
{
  if( &src != this )
  {
    reset();
    if( src.ready() )
    {
      // Copy parcsr matrix
      HYPRE_ParCSRMatrix const dst_parcsr = hypre_ParCSRMatrixClone( src.m_parcsr_mat, 1 );
      // Create IJ layer (with matrix closed)
      parCSRtoIJ( dst_parcsr );
    }
    m_dofManager = src.dofManager();
  }
  return *this;
}

HypreMatrix & HypreMatrix::operator=( HypreMatrix && src ) noexcept
{
  if( &src != this )
  {
    std::swap( m_ij_mat, src.m_ij_mat );
    std::swap( m_parcsr_mat, src.m_parcsr_mat );
    MatrixBase::operator=( std::move( src ) );
  }
  return *this;
}

HypreMatrix::~HypreMatrix()
{
  reset();
}

void HypreMatrix::createWithGlobalSize( globalIndex const globalRows,
                                        globalIndex const globalCols,
                                        localIndex const maxEntriesPerRow,
                                        MPI_Comm const & comm )
{
  GEOSX_LAI_ASSERT( closed() );
  GEOSX_LAI_ASSERT_GE( globalRows, 0 );
  GEOSX_LAI_ASSERT_GE( globalCols, 0 );
  GEOSX_LAI_ASSERT_GE( maxEntriesPerRow, 0 );

  reset();

  HYPRE_Int const rank  = LvArray::integerConversion< HYPRE_Int >( MpiWrapper::commRank( comm ) );
  HYPRE_Int const nproc = LvArray::integerConversion< HYPRE_Int >( MpiWrapper::commSize( comm ) );

  HYPRE_Int const localRowSize = LvArray::integerConversion< HYPRE_Int >( globalRows / nproc );
  HYPRE_Int const rowResidual = LvArray::integerConversion< HYPRE_Int >( globalRows % nproc );

  HYPRE_Int const localColSize = LvArray::integerConversion< HYPRE_Int >( globalCols / nproc );
  HYPRE_Int const colResidual = LvArray::integerConversion< HYPRE_Int >( globalCols % nproc );

  HYPRE_BigInt const ilower = rank * localRowSize + ( rank == 0 ? 0 : rowResidual );
  HYPRE_BigInt const iupper = ilower + localRowSize + ( rank == 0 ? rowResidual : 0 ) - 1;
  HYPRE_BigInt const jlower = rank * localColSize + ( rank == 0 ? 0 : colResidual );
  HYPRE_BigInt const jupper = jlower + localColSize + ( rank == 0 ? colResidual : 0 ) - 1;

  array1d< HYPRE_Int > row_sizes;
  row_sizes.resizeDefault( LvArray::integerConversion< localIndex >( iupper - ilower + 1 ),
                           LvArray::integerConversion< HYPRE_Int >( maxEntriesPerRow ) );

  initialize( comm,
              ilower,
              iupper,
              jlower,
              jupper,
              row_sizes,
              m_ij_mat );
}

void HypreMatrix::create( CRSMatrixView< real64 const, globalIndex const > const & localMatrix,
                          localIndex const numLocalColumns,
                          MPI_Comm const & comm )
{
  RAJA::ReduceMax< ReducePolicy< hypre::execPolicy >, localIndex > maxRowEntries( 0 );
  forAll< hypre::execPolicy >( localMatrix.numRows(),
                               [localMatrix, maxRowEntries] GEOSX_HYPRE_DEVICE ( localIndex const row )
  {
    maxRowEntries.max( localMatrix.numNonZeros( row ) );
  } );

  createWithLocalSize( localMatrix.numRows(), numLocalColumns, maxRowEntries.get(), comm );
  globalIndex const rankOffset = ilower();

  array1d< HYPRE_BigInt > rows;
  rows.resizeWithoutInitializationOrDestruction( hypre::memorySpace, localMatrix.numRows() );

  array1d< HYPRE_Int > sizes;
  sizes.resizeWithoutInitializationOrDestruction( hypre::memorySpace, localMatrix.numRows() );

  array1d< HYPRE_Int > offsets;
  offsets.resizeWithoutInitializationOrDestruction( hypre::memorySpace, localMatrix.numRows() );

  forAll< hypre::execPolicy >( localMatrix.numRows(),
                               [localMatrix, rankOffset,
                                rowsView = rows.toView(),
                                sizesView = sizes.toView(),
                                offsetsView = offsets.toView()] GEOSX_HYPRE_DEVICE ( localIndex const row )
  {
    rowsView[row] = LvArray::integerConversion< HYPRE_BigInt >( row + rankOffset );
    sizesView[row] = LvArray::integerConversion< HYPRE_Int >( localMatrix.numNonZeros( row ) );
    offsetsView[row] = LvArray::integerConversion< HYPRE_Int >( localMatrix.getOffsets()[row] );
  } );

  // This is necessary so that localMatrix.getColumns() and localMatrix.getEntries() return device pointers
  localMatrix.move( hypre::memorySpace, false );

  open();
  GEOSX_HYPRE_CHECK_DEVICE_ERRORS( "before HYPRE_IJMatrixAddToValues2" );
  GEOSX_LAI_CHECK_ERROR( HYPRE_IJMatrixAddToValues2( m_ij_mat,
                                                     localMatrix.numRows(),
                                                     sizes.data(),
                                                     rows.data(),
                                                     offsets.data(),
                                                     localMatrix.getColumns(),
                                                     localMatrix.getEntries() ) );
  close();
}

void HypreMatrix::createWithLocalSize( localIndex const localRows,
                                       localIndex const localCols,
                                       localIndex const maxEntriesPerRow,
                                       MPI_Comm const & comm )
{
  GEOSX_LAI_ASSERT_GE( localRows, 0 );
  GEOSX_LAI_ASSERT_GE( localCols, 0 );
  GEOSX_LAI_ASSERT_GE( maxEntriesPerRow, 0 );

  reset();

  HYPRE_BigInt const ilower = MpiWrapper::prefixSum< HYPRE_BigInt >( localRows );
  HYPRE_BigInt const iupper = ilower + localRows - 1;

  HYPRE_BigInt const jlower = MpiWrapper::prefixSum< HYPRE_BigInt >( localCols );
  HYPRE_BigInt const jupper = jlower + localCols - 1;

  array1d< HYPRE_Int > row_sizes;
  row_sizes.resizeDefault( localRows, LvArray::integerConversion< HYPRE_Int >( maxEntriesPerRow ) );

  initialize( comm,
              ilower,
              iupper,
              jlower,
              jupper,
              row_sizes,
              m_ij_mat );
}

void HypreMatrix::set( real64 const value )
{
  GEOSX_LAI_ASSERT( ready() );
  open();
  GEOSX_LAI_CHECK_ERROR( HYPRE_IJMatrixSetConstantValues( m_ij_mat, value ) );
  close();
}

void HypreMatrix::reset()
{
  MatrixBase::reset();
  if( m_ij_mat )
  {
    GEOSX_LAI_CHECK_ERROR( HYPRE_IJMatrixDestroy( m_ij_mat ) );
    m_ij_mat = nullptr;
    m_parcsr_mat = nullptr;
  }
}

void HypreMatrix::zero()
{
  set( 0.0 );
}

void HypreMatrix::open()
{
  GEOSX_LAI_ASSERT( created() && closed() );
  if( m_assembled )
  {
    GEOSX_LAI_CHECK_ERROR( HYPRE_IJMatrixInitialize( m_ij_mat ) );
  }
  m_closed = false;
}

void HypreMatrix::close()
{
  GEOSX_LAI_ASSERT( !closed() );

  GEOSX_LAI_CHECK_ERROR( HYPRE_IJMatrixAssemble( m_ij_mat ) );

  // Get a reference to the constructed matrix object. Done only on the first
  // assembly call when the sparsity pattern of the matrix is defined.
  if( !m_assembled )
  {
    GEOSX_LAI_CHECK_ERROR( HYPRE_IJMatrixGetObject( m_ij_mat, (void * *) &m_parcsr_mat ) );
    if( !hypre_ParCSRMatrixCommPkg( m_parcsr_mat ) )
    {
      GEOSX_LAI_CHECK_ERROR( hypre_MatvecCommPkgCreate( m_parcsr_mat ) );
    }
  }

  m_closed = true;
  m_assembled = true;
}

bool HypreMatrix::created() const
{
  return m_ij_mat != nullptr;
}

void HypreMatrix::add( globalIndex const rowIndex,
                       globalIndex const colIndex,
                       real64 const value )
{
  GEOSX_LAI_ASSERT( modifiable() );

  HYPRE_Int ncols = 1;
  GEOSX_LAI_CHECK_ERROR( HYPRE_IJMatrixAddToValues( m_ij_mat,
                                                    1,
                                                    &ncols,
                                                    hypre::toHypreBigInt( &rowIndex ),
                                                    hypre::toHypreBigInt( &colIndex ),
                                                    &value ) );
}

void HypreMatrix::set( globalIndex const rowIndex,
                       globalIndex const colIndex,
                       real64 const value )
{
  GEOSX_LAI_ASSERT( modifiable() );
  GEOSX_LAI_ASSERT_GE( rowIndex, ilower() );
  GEOSX_LAI_ASSERT_GT( iupper(), rowIndex );

  HYPRE_Int ncols = 1;
  GEOSX_LAI_CHECK_ERROR( HYPRE_IJMatrixSetValues( m_ij_mat,
                                                  1,
                                                  &ncols,
                                                  hypre::toHypreBigInt( &rowIndex ),
                                                  hypre::toHypreBigInt( &colIndex ),
                                                  &value ) );

}

void HypreMatrix::insert( globalIndex const rowIndex0,
                          globalIndex const colIndex0,
                          real64 const value0 )
{
  GEOSX_LAI_ASSERT( insertable() );

#if defined(GEOSX_USE_HYPRE_CUDA)
  array1d< HYPRE_BigInt > rowIndexDevice( 1 );
  array1d< HYPRE_BigInt > colIndexDevice( 1 );
  array1d< HYPRE_Int > ncolsDevice( 1 );
  array1d< real64 > valueDevice( 1 );

  rowIndexDevice[0] = rowIndex0;
  colIndexDevice[0] = colIndex0;
  ncolsDevice[0] = 1;
  valueDevice[0] = value0;

  rowIndexDevice.move( LvArray::MemorySpace::cuda, false );
  colIndexDevice.move( LvArray::MemorySpace::cuda, false );
  ncolsDevice.move( LvArray::MemorySpace::cuda, false );
  valueDevice.move( LvArray::MemorySpace::cuda, false );

  HYPRE_Int * const ncols = ncolsDevice.data();
  HYPRE_BigInt const * const rowIndex = rowIndexDevice.data();
  HYPRE_BigInt const * const colIndex = colIndexDevice.data();
  real64 * const value = valueDevice.data();
#else
  HYPRE_Int one = 1;
  HYPRE_Int * const ncols = &one;
  HYPRE_BigInt const rowIndexData = rowIndex0;
  HYPRE_BigInt const colIndexData = colIndex0;
  HYPRE_BigInt const * const rowIndex = &rowIndexData;
  HYPRE_BigInt const * const colIndex = &colIndexData;
  real64 const * const value = &value0;
#endif

  GEOSX_LAI_CHECK_ERROR( HYPRE_IJMatrixAddToValues( m_ij_mat,
                                                    1,
                                                    ncols,
                                                    rowIndex,
                                                    colIndex,
                                                    value ) );


}

void HypreMatrix::add( globalIndex const rowIndex,
                       globalIndex const * colIndices,
                       real64 const * values,
                       localIndex size )
{
  GEOSX_LAI_ASSERT( modifiable() );

  HYPRE_Int ncols = LvArray::integerConversion< HYPRE_Int >( size );
  GEOSX_LAI_CHECK_ERROR( HYPRE_IJMatrixAddToValues( m_ij_mat,
                                                    1,
                                                    &ncols,
                                                    hypre::toHypreBigInt( &rowIndex ),
                                                    hypre::toHypreBigInt( colIndices ),
                                                    values ) );
}

void HypreMatrix::set( globalIndex const rowIndex,
                       globalIndex const * colIndices,
                       real64 const * values,
                       localIndex size )
{
  GEOSX_LAI_ASSERT( modifiable() );
  GEOSX_LAI_ASSERT_GE( rowIndex, ilower() );
  GEOSX_LAI_ASSERT_GT( iupper(), rowIndex );

  HYPRE_Int ncols = LvArray::integerConversion< HYPRE_Int >( size );
  GEOSX_LAI_CHECK_ERROR( HYPRE_IJMatrixSetValues( m_ij_mat,
                                                  1,
                                                  &ncols,
                                                  hypre::toHypreBigInt( &rowIndex ),
                                                  hypre::toHypreBigInt( colIndices ),
                                                  values ) );
}

void HypreMatrix::insert( globalIndex const rowIndex0,
                          globalIndex const * colIndices,
                          real64 const * values,
                          localIndex size )
{
  GEOSX_LAI_ASSERT( insertable() );

#if defined(GEOSX_USE_HYPRE_CUDA)
  array1d< globalIndex > rowIndexDevice( 1 );
  array1d< HYPRE_Int > ncolsDevice( 1 );

  rowIndexDevice[0] = rowIndex0;
  ncolsDevice[0] = LvArray::integerConversion< HYPRE_Int >( size );

  rowIndexDevice.move( LvArray::MemorySpace::cuda, false );
  ncolsDevice.move( LvArray::MemorySpace::cuda, false );

  globalIndex const * const rowIndex = rowIndexDevice.data();
  HYPRE_Int * const ncols = ncolsDevice.data();
#else
  globalIndex const * const rowIndex = &rowIndex0;
  HYPRE_Int hypreSize = size;
  HYPRE_Int * const ncols = &hypreSize;
#endif

  GEOSX_LAI_CHECK_ERROR( HYPRE_IJMatrixAddToValues( m_ij_mat,
                                                    1,
                                                    ncols,
                                                    rowIndex,
                                                    hypre::toHypreBigInt( colIndices ),
                                                    values ) );
}

void HypreMatrix::add( globalIndex const rowIndex,
                       arraySlice1d< globalIndex const > const & colIndices,
                       arraySlice1d< real64 const > const & values )
{
  GEOSX_LAI_ASSERT( modifiable() );

  HYPRE_Int ncols = LvArray::integerConversion< HYPRE_Int >( colIndices.size() );
  GEOSX_LAI_CHECK_ERROR( HYPRE_IJMatrixAddToValues( m_ij_mat,
                                                    1,
                                                    &ncols,
                                                    hypre::toHypreBigInt( &rowIndex ),
                                                    hypre::toHypreBigInt( colIndices ),
                                                    values ) );
}

void HypreMatrix::set( globalIndex const rowIndex,
                       arraySlice1d< globalIndex const > const & colIndices,
                       arraySlice1d< real64 const > const & values )
{
  GEOSX_LAI_ASSERT( modifiable() );
  GEOSX_LAI_ASSERT_GE( rowIndex, ilower() );
  GEOSX_LAI_ASSERT_GT( iupper(), rowIndex );

  HYPRE_Int ncols = LvArray::integerConversion< HYPRE_Int >( colIndices.size() );
  GEOSX_LAI_CHECK_ERROR( HYPRE_IJMatrixSetValues( m_ij_mat,
                                                  1,
                                                  &ncols,
                                                  hypre::toHypreBigInt( &rowIndex ),
                                                  hypre::toHypreBigInt( colIndices ),
                                                  values ) );
}

void HypreMatrix::insert( globalIndex const rowIndex,
                          arraySlice1d< globalIndex const > const & colIndices,
                          arraySlice1d< real64 const > const & values )
{
  GEOSX_LAI_ASSERT( insertable() );

  HYPRE_Int ncols = LvArray::integerConversion< HYPRE_Int >( colIndices.size() );
  GEOSX_LAI_CHECK_ERROR( HYPRE_IJMatrixAddToValues( m_ij_mat,
                                                    1,
                                                    &ncols,
                                                    hypre::toHypreBigInt( &rowIndex ),
                                                    hypre::toHypreBigInt( colIndices ),
                                                    values ) );
}

void HypreMatrix::add( arraySlice1d< globalIndex const > const & rowIndices,
                       arraySlice1d< globalIndex const > const & colIndices,
                       arraySlice2d< real64 const > const & values )
{
  for( localIndex i = 0; i < rowIndices.size(); ++i )
  {
    add( rowIndices[i], colIndices, values[i] );
  }
}

void HypreMatrix::set( arraySlice1d< globalIndex const > const & rowIndices,
                       arraySlice1d< globalIndex const > const & colIndices,
                       arraySlice2d< real64 const > const & values )
{
  for( localIndex i = 0; i < LvArray::integerConversion< localIndex >( rowIndices.size() ); ++i )
  {
    set( rowIndices[i], colIndices, values[i] );
  }
}

void HypreMatrix::insert( arraySlice1d< globalIndex const > const & rowIndices,
                          arraySlice1d< globalIndex const > const & colIndices,
                          arraySlice2d< real64 const > const & values )
{
  for( localIndex i = 0; i < rowIndices.size(); ++i )
  {
    insert( rowIndices[i], colIndices, values[i] );
  }
}

void HypreMatrix::add( globalIndex const * rowIndices,
                       globalIndex const * colIndices,
                       real64 const * values,
                       localIndex const numRows,
                       localIndex const numCols )
{
  for( localIndex i = 0; i < numRows; ++i )
  {
    add( rowIndices[i], colIndices, values + numCols * i, numCols );
  }
}

void HypreMatrix::set( globalIndex const * rowIndices,
                       globalIndex const * colIndices,
                       real64 const * values,
                       localIndex const numRows,
                       localIndex const numCols )
{
  for( localIndex i = 0; i < numRows; ++i )
  {
    set( rowIndices[i], colIndices, values + numCols * i, numCols );
  }
}

void HypreMatrix::insert( globalIndex const * rowIndices,
                          globalIndex const * colIndices,
                          real64 const * values,
                          localIndex const numRows,
                          localIndex const numCols )
{
  for( localIndex i = 0; i < numRows; ++i )
  {
    insert( rowIndices[i], colIndices, values + numCols * i, numCols );
  }
}

void HypreMatrix::insert( arrayView1d< globalIndex const > const & rowIndices,
                          arrayView1d< globalIndex const > const & colIndices,
                          arrayView1d< real64 const > const & values )
{
  GEOSX_LAI_ASSERT_EQ( rowIndices.size(), colIndices.size() );
  GEOSX_LAI_ASSERT_GE( rowIndices.size(), values.size() );

  HYPRE_BigInt const numRows = rowIndices.size();

  array1d< HYPRE_Int > nCols( numRows );
  for( int i=0; i<numRows; ++i )
  {
    nCols[i] = 1;
  }
#if defined(GEOSX_USE_HYPRE_CUDA)
  rowIndices.move( LvArray::MemorySpace::cuda, false );
  colIndices.move( LvArray::MemorySpace::cuda, false );
  values.move( LvArray::MemorySpace::cuda, false );
  nCols.move( LvArray::MemorySpace::cuda, false );
#endif
  GEOSX_LAI_CHECK_ERROR( HYPRE_IJMatrixAddToValues( m_ij_mat,
                                                    numRows,
                                                    nCols.data(),
                                                    hypre::toHypreBigInt( rowIndices.data() ),
                                                    hypre::toHypreBigInt( colIndices.data() ),
                                                    values.data()
                                                    ) );
}


void HypreMatrix::apply( HypreVector const & src,
                         HypreVector & dst ) const
{
  GEOSX_LAI_ASSERT( ready() );
  GEOSX_LAI_ASSERT( src.ready() );
  GEOSX_LAI_ASSERT( dst.ready() );
  GEOSX_LAI_ASSERT_EQ( numLocalRows(), dst.localSize() );
  GEOSX_LAI_ASSERT_EQ( numLocalCols(), src.localSize() );

  GEOSX_LAI_CHECK_ERROR( hypre_ParCSRMatrixMatvec( 1.0,
                                                   m_parcsr_mat,
                                                   src.unwrapped(),
                                                   0.0,
                                                   dst.unwrapped() ) );
  dst.touch();
}

void HypreMatrix::applyTranspose( HypreVector const & src,
                                  HypreVector & dst ) const
{
  GEOSX_LAI_ASSERT( ready() );
  GEOSX_LAI_ASSERT( src.ready() );
  GEOSX_LAI_ASSERT( dst.ready() );
  GEOSX_LAI_ASSERT_EQ( numLocalCols(), dst.localSize() );
  GEOSX_LAI_ASSERT_EQ( numLocalRows(), src.localSize() );

  GEOSX_LAI_CHECK_ERROR( hypre_ParCSRMatrixMatvecT( 1.0,
                                                    m_parcsr_mat,
                                                    src.unwrapped(),
                                                    0.0,
                                                    dst.unwrapped() ) );
  dst.touch();
}

void HypreMatrix::multiply( HypreMatrix const & src,
                            HypreMatrix & dst ) const
{
  GEOSX_LAI_ASSERT( ready() );
  GEOSX_LAI_ASSERT( src.ready() );
  GEOSX_LAI_ASSERT_EQ( numLocalCols(), src.numLocalRows() );

  // Compute product
  HYPRE_ParCSRMatrix const dst_parcsr = hypre_ParMatmul( m_parcsr_mat, src.m_parcsr_mat );

  // Create IJ layer (with matrix closed)
  dst.parCSRtoIJ( dst_parcsr );
}

void HypreMatrix::leftMultiplyTranspose( HypreMatrix const & src,
                                         HypreMatrix & dst ) const
{
  GEOSX_LAI_ASSERT( ready() );
  GEOSX_LAI_ASSERT( src.ready() );
  GEOSX_LAI_ASSERT_EQ( numLocalRows(), src.numLocalRows() );

  // Compute product
  HYPRE_ParCSRMatrix const dst_parcsr = hypre_ParTMatmul( m_parcsr_mat, src.m_parcsr_mat );

  // Create IJ layer (with matrix closed)
  dst.parCSRtoIJ( dst_parcsr );
}

void HypreMatrix::rightMultiplyTranspose( HypreMatrix const & src,
                                          HypreMatrix & dst ) const
{
  GEOSX_LAI_ASSERT( ready() );
  GEOSX_LAI_ASSERT( src.ready() );
  GEOSX_LAI_ASSERT_EQ( numLocalCols(), src.numLocalCols() );

  // Transpose this
  HypreMatrix tmp;
  transpose( tmp );

  // Compute product
  src.multiply( tmp, dst );
}

void HypreMatrix::multiplyRAP( HypreMatrix const & R,
                               HypreMatrix const & P,
                               HypreMatrix & dst ) const
{
  GEOSX_LAI_ASSERT( ready() );
  GEOSX_LAI_ASSERT( R.ready() );
  GEOSX_LAI_ASSERT( P.ready() );
  GEOSX_LAI_ASSERT_EQ( numLocalRows(), R.numLocalCols() );
  GEOSX_LAI_ASSERT_EQ( numLocalCols(), P.numLocalRows() );

  HypreMatrix Rt;
  R.transpose( Rt );

  HYPRE_ParCSRMatrix const dst_parcsr = hypre_ParCSRMatrixRAP( Rt.unwrapped(),
                                                               m_parcsr_mat,
                                                               P.unwrapped() );
  dst.parCSRtoIJ( dst_parcsr );
}

void HypreMatrix::multiplyPtAP( HypreMatrix const & P,
                                HypreMatrix & dst ) const
{
  GEOSX_LAI_ASSERT( ready() );
  GEOSX_LAI_ASSERT( P.ready() );
  GEOSX_LAI_ASSERT_EQ( numLocalRows(), P.numLocalRows() );
  GEOSX_LAI_ASSERT_EQ( numLocalCols(), P.numLocalRows() );

  HYPRE_ParCSRMatrix const dst_parcsr = hypre_ParCSRMatrixRAPKT( P.unwrapped(),
                                                                 m_parcsr_mat,
                                                                 P.unwrapped(),
                                                                 0 );

  dst.parCSRtoIJ( dst_parcsr );
}

void HypreMatrix::parCSRtoIJ( HYPRE_ParCSRMatrix const & parCSRMatrix )
{
  reset();
  m_closed = false;

  hypre_IJMatrix * const ijmatrix = hypre_CTAlloc( hypre_IJMatrix, 1, HYPRE_MEMORY_HOST );

  hypre_IJMatrixComm( ijmatrix ) = hypre_ParCSRMatrixComm( parCSRMatrix );
  hypre_IJMatrixObject( ijmatrix ) = parCSRMatrix;
  hypre_IJMatrixTranslator( ijmatrix ) = nullptr;
  hypre_IJMatrixAssumedPart( ijmatrix ) = hypre_ParCSRMatrixAssumedPartition( parCSRMatrix );
  hypre_ParCSRMatrixOwnsAssumedPartition( parCSRMatrix ) = 0;

  hypre_IJMatrixAssembleFlag( ijmatrix ) = 1;

  hypre_IJMatrixObjectType( ijmatrix ) = HYPRE_PARCSR;
#ifdef HYPRE_USING_OPENMP
  hypre_IJMatrixOMPFlag( ijmatrix ) = 1;
#else
  hypre_IJMatrixOMPFlag( ijmatrix ) = 0;
#endif
  hypre_IJMatrixPrintLevel( ijmatrix ) = 0;

  array1d< HYPRE_BigInt > info( 2 );
  if( MpiWrapper::commRank( hypre_IJMatrixComm( ijmatrix ) ) == 0 )
  {
    info( 0 ) = hypre_ParCSRMatrixFirstRowIndex( parCSRMatrix );
    info( 1 ) = hypre_ParCSRMatrixFirstColDiag( parCSRMatrix );
  }
  MpiWrapper::bcast( info.data(), 2, 0, hypre_IJMatrixComm( ijmatrix ) );
  hypre_IJMatrixGlobalFirstRow( ijmatrix ) = info( 0 );
  hypre_IJMatrixGlobalFirstCol( ijmatrix ) = info( 1 );

  hypre_IJMatrixGlobalNumRows( ijmatrix ) = hypre_ParCSRMatrixGlobalNumRows( parCSRMatrix );
  hypre_IJMatrixGlobalNumCols( ijmatrix ) = hypre_ParCSRMatrixGlobalNumCols( parCSRMatrix );

  // Set row partitioning
  hypre_IJMatrixRowPartitioning( ijmatrix )[0] = hypre_ParCSRMatrixRowStarts( parCSRMatrix )[0];
  hypre_IJMatrixRowPartitioning( ijmatrix )[1] = hypre_ParCSRMatrixRowStarts( parCSRMatrix )[1];

  // Set column partitioning
  if( hypre_IJMatrixGlobalNumRows( ijmatrix ) != hypre_IJMatrixGlobalNumCols( ijmatrix ) )
  {
    // Rectangular matrix
    hypre_IJMatrixColPartitioning( ijmatrix )[0] = hypre_ParCSRMatrixColStarts( parCSRMatrix )[0];
    hypre_IJMatrixColPartitioning( ijmatrix )[1] = hypre_ParCSRMatrixColStarts( parCSRMatrix )[1];
  }
  else
  {
    // Square matrix
    hypre_IJMatrixColPartitioning( ijmatrix )[0] = hypre_IJMatrixRowPartitioning( ijmatrix )[0];
    hypre_IJMatrixColPartitioning( ijmatrix )[1] = hypre_IJMatrixRowPartitioning( ijmatrix )[1];
  }

  m_ij_mat = (HYPRE_IJMatrix) ijmatrix;
  close();
}

void HypreMatrix::gemv( real64 const alpha,
                        HypreVector const & x,
                        real64 const beta,
                        HypreVector & y,
                        bool useTranspose ) const
{
  GEOSX_LAI_ASSERT( ready() );

  if( !useTranspose )
  {
    GEOSX_LAI_CHECK_ERROR( hypre_ParCSRMatrixMatvec( alpha,
                                                     m_parcsr_mat,
                                                     x.unwrapped(),
                                                     beta,
                                                     y.unwrapped() ) );
  }
  else
  {
    GEOSX_LAI_CHECK_ERROR( hypre_ParCSRMatrixMatvecT( alpha,
                                                      m_parcsr_mat,
                                                      x.unwrapped(),
                                                      beta,
                                                      y.unwrapped() ) );
  }
  y.touch();
}

void HypreMatrix::scale( real64 const scalingFactor )
{
  GEOSX_LAI_ASSERT( ready() );
  hypre::scaleMatrixValues( hypre_ParCSRMatrixDiag( m_parcsr_mat ), scalingFactor );
  hypre::scaleMatrixValues( hypre_ParCSRMatrixOffd( m_parcsr_mat ), scalingFactor );
}

void HypreMatrix::leftScale( HypreVector const & vec )
{
  GEOSX_LAI_ASSERT( ready() );
  GEOSX_LAI_ASSERT( vec.ready() );
  GEOSX_LAI_ASSERT_EQ( vec.localSize(), numLocalRows() );
  hypre::scaleMatrixRows( hypre_ParCSRMatrixDiag( m_parcsr_mat ), hypre_ParVectorLocalVector( vec.unwrapped() ) );
  hypre::scaleMatrixRows( hypre_ParCSRMatrixOffd( m_parcsr_mat ), hypre_ParVectorLocalVector( vec.unwrapped() ) );
}

void HypreMatrix::rescaleRows( arrayView1d< globalIndex const > const & rowIndices,
                               RowSumType const rowSumType )
{
  GEOSX_LAI_ASSERT( ready() );

  switch( rowSumType )
  {
    case RowSumType::SumValues:
    {
      hypre::rescaleMatrixRows( unwrapped(), rowIndices, hypre::ops::identity< HYPRE_Real >, hypre::ops::plus< HYPRE_Real > );
      break;
    }
    case RowSumType::SumAbsValues:
    {
      hypre::rescaleMatrixRows( unwrapped(), rowIndices, LvArray::math::abs< HYPRE_Real >, hypre::ops::plus< HYPRE_Real > );
      break;
    }
    case RowSumType::SumSqrValues:
    {
      hypre::rescaleMatrixRows( unwrapped(), rowIndices, LvArray::math::square< HYPRE_Real >, hypre::ops::plus< HYPRE_Real > );
      break;
    }
    case RowSumType::MaxAbsValues:
    {
      hypre::rescaleMatrixRows( unwrapped(), rowIndices, LvArray::math::abs< HYPRE_Real >, LvArray::math::max< HYPRE_Real > );
      break;
    }
  }
}

void HypreMatrix::separateComponentFilter( HypreMatrix & dst,
                                           integer const dofsPerNode ) const
{
  localIndex const maxRowEntries = maxRowLength();
  GEOSX_LAI_ASSERT_EQ( maxRowEntries % dofsPerNode, 0 );

  CRSMatrix< real64 > tempMat;
  tempMat.resize( numLocalRows(), numGlobalCols(), maxRowEntries / dofsPerNode );
  CRSMatrixView< real64 > const tempMatView = tempMat.toView();

  globalIndex const firstLocalRow = ilower();
  globalIndex const firstLocalCol = jlower();
  hypre::CSRData< true > const diag{ hypre_ParCSRMatrixDiag( unwrapped() ) };
  hypre::CSRData< true > const offd{ hypre_ParCSRMatrixOffd( unwrapped() ) };
  HYPRE_BigInt const * const colMap = hypre::getOffdColumnMap( unwrapped() );

  auto const getComponent = [dofsPerNode] GEOSX_HYPRE_DEVICE ( auto const i )
  {
    return LvArray::integerConversion< integer >( i % dofsPerNode );
  };

  forAll< hypre::execPolicy >( numLocalRows(), [diag, offd, tempMatView, getComponent,
                                                firstLocalRow, firstLocalCol, colMap] GEOSX_HYPRE_DEVICE ( localIndex const localRow )
  {
    integer const rowComponent = getComponent( firstLocalRow + localRow );
    for( HYPRE_Int k = diag.rowptr[localRow]; k < diag.rowptr[localRow + 1]; ++k )
    {
      HYPRE_BigInt const globalCol = firstLocalCol + diag.colind[k];
      if( getComponent( globalCol ) == rowComponent )
      {
        tempMatView.insertNonZero( localRow, globalCol, diag.values[k] );
      }
    }
    if( offd.ncol > 0 )
    {
      for( HYPRE_Int k = offd.rowptr[localRow]; k < offd.rowptr[localRow + 1]; ++k )
      {
        HYPRE_BigInt const globalCol = colMap[offd.colind[k]];
        if( getComponent( globalCol ) == rowComponent )
        {
          tempMatView.insertNonZero( localRow, globalCol, offd.values[k] );
        }
      }
    }
  } );

  dst.create( tempMatView.toViewConst(), numLocalCols(), comm() );
  dst.setDofManager( dofManager() );
}

void HypreMatrix::addEntries( HypreMatrix const & src,
                              MatrixPatternOp const op,
                              real64 const scale )
{
  GEOSX_LAI_ASSERT( ready() );
  GEOSX_LAI_ASSERT( src.ready() );
  GEOSX_LAI_ASSERT( numLocalRows() == src.numLocalRows() );
  GEOSX_LAI_ASSERT( numLocalCols() == src.numLocalCols() );

  switch( op )
  {
    case MatrixPatternOp::Restrict:
    {
      hypre::addEntriesRestricted( hypre_ParCSRMatrixDiag( src.unwrapped() ),
                                   hypre::ops::identity< HYPRE_Int >,
                                   hypre_ParCSRMatrixDiag( unwrapped() ),
                                   hypre::ops::identity< HYPRE_Int >,
                                   scale );
      if( hypre_CSRMatrixNumCols( hypre_ParCSRMatrixOffd( unwrapped() ) ) > 0 )
      {
        HYPRE_BigInt const * const src_colmap = hypre::getOffdColumnMap( src.unwrapped() );
        HYPRE_BigInt const * const dst_colmap = hypre::getOffdColumnMap( unwrapped() );
        hypre::addEntriesRestricted( hypre_ParCSRMatrixOffd( src.unwrapped() ),
                                     [src_colmap] GEOSX_HYPRE_DEVICE ( auto i ) { return src_colmap[i]; },
                                     hypre_ParCSRMatrixOffd( unwrapped() ),
                                     [dst_colmap] GEOSX_HYPRE_DEVICE ( auto i ) { return dst_colmap[i]; },
                                     scale );
      }
      break;
    }
    case MatrixPatternOp::Same:
    case MatrixPatternOp::Subset:
    case MatrixPatternOp::Extend:
    {
      HYPRE_ParCSRMatrix sumMat;
      GEOSX_LAI_CHECK_ERROR( hypre_ParCSRMatrixAdd( 1.0, unwrapped(), scale, src.unwrapped(), &sumMat ) );
      parCSRtoIJ( sumMat );
      break;
    }
  }
}

void HypreMatrix::addDiagonal( HypreVector const & src,
                               real64 const scale )
{
  GEOSX_LAI_ASSERT( ready() );
  GEOSX_LAI_ASSERT( src.ready() );
  GEOSX_LAI_ASSERT( numGlobalRows() == numGlobalCols() );
  GEOSX_LAI_ASSERT( numLocalRows() == src.localSize() );

  hypre::CSRData< false > const csr{ hypre_ParCSRMatrixDiag( m_parcsr_mat ) };
  arrayView1d< real64 const > const values = src.values();

  if( isEqual( scale, 1.0 ) )
  {
    forAll< hypre::execPolicy >( numLocalRows(), [=] GEOSX_HYPRE_DEVICE ( localIndex const localRow )
    {
      // Hypre stores diagonal element at the beginning of each row, we assume it's always present
      csr.values[csr.rowptr[localRow]] += values[localRow];
    } );
  }
  else
  {
    forAll< hypre::execPolicy >( numLocalRows(), [=] GEOSX_HYPRE_DEVICE ( localIndex const localRow )
    {
      // Hypre stores diagonal element at the beginning of each row, we assume it's always present
      csr.values[csr.rowptr[localRow]] += scale * values[localRow];
    } );
  }
}

void HypreMatrix::clampEntries( real64 const lo,
                                real64 const hi,
                                bool const excludeDiag )
{
  GEOSX_LAI_ASSERT( ready() );
  GEOSX_ERROR_IF( excludeDiag && numGlobalRows() != numGlobalCols(), "excludeDiag = true, but matrix is not square" );

  hypre::clampMatrixEntries( hypre_ParCSRMatrixDiag( m_parcsr_mat ), lo, hi, excludeDiag );
  hypre::clampMatrixEntries( hypre_ParCSRMatrixOffd( m_parcsr_mat ), lo, hi, false );
}

localIndex HypreMatrix::maxRowLength() const
{
  GEOSX_LAI_ASSERT( assembled() );

  HYPRE_Int const * const ia_diag = hypre_CSRMatrixI( hypre_ParCSRMatrixDiag( m_parcsr_mat ) );
  HYPRE_Int const * const ia_offd = hypre_CSRMatrixI( hypre_ParCSRMatrixOffd( m_parcsr_mat ) );

  RAJA::ReduceMax< ReducePolicy< hypre::execPolicy >, localIndex > localMaxRowLength( 0 );
  forAll< hypre::execPolicy >( numLocalRows(), [=] GEOSX_HYPRE_DEVICE ( localIndex const localRow )
  {
    localMaxRowLength.max( (ia_diag[localRow + 1] - ia_diag[localRow]) + (ia_offd[localRow + 1] - ia_offd[localRow] ) );
  } );

  return MpiWrapper::max( localMaxRowLength.get(), comm() );
}

localIndex HypreMatrix::rowLength( globalIndex const globalRowIndex ) const
{
  GEOSX_LAI_ASSERT( assembled() );

  localIndex const localRow = LvArray::integerConversion< localIndex >( globalRowIndex - ilower() );
  GEOSX_ASSERT( 0 <= localRow && localRow < numLocalRows() );

  HYPRE_Int const * const ia_diag = hypre_CSRMatrixI( hypre_ParCSRMatrixDiag( unwrapped() ) );
  HYPRE_Int const * const ia_offd = hypre_CSRMatrixI( hypre_ParCSRMatrixOffd( unwrapped() ) );
  HYPRE_Int ia_diag_h[2];
  HYPRE_Int ia_offd_h[2];

#if defined(GEOSX_USE_HYPRE_CUDA)
  // Don't know if this is faster or slower than launching a kernel. We should deprecate this function in any case.
  cudaMemcpy( ia_diag_h, ia_diag + localRow, 2 * sizeof( HYPRE_Int ), cudaMemcpyDeviceToHost );
  cudaMemcpy( ia_offd_h, ia_offd + localRow, 2 * sizeof( HYPRE_Int ), cudaMemcpyDeviceToHost );
#else
  ia_diag_h[0] = ia_diag[localRow]; ia_diag_h[1] = ia_diag[localRow + 1];
  ia_offd_h[0] = ia_offd[localRow]; ia_offd_h[1] = ia_offd[localRow + 1];
#endif

  return LvArray::integerConversion< localIndex >( ( ia_diag_h[1] - ia_diag_h[0] ) + ( ia_offd_h[1] - ia_offd_h[0] ) );
}

void HypreMatrix::getRowLengths( arrayView1d< localIndex > const & lengths ) const
{
  GEOSX_LAI_ASSERT( assembled() );
  HYPRE_Int const * const ia_diag = hypre_CSRMatrixI( hypre_ParCSRMatrixDiag( m_parcsr_mat ) );
  HYPRE_Int const * const ia_offd = hypre_CSRMatrixI( hypre_ParCSRMatrixOffd( m_parcsr_mat ) );
  forAll< hypre::execPolicy >( numLocalRows(), [=] GEOSX_HYPRE_DEVICE ( localIndex const localRow )
  {
    lengths[localRow] = (ia_diag[localRow + 1] - ia_diag[localRow]) + (ia_offd[localRow + 1] - ia_offd[localRow]);
  } );
}

void HypreMatrix::getRowCopy( globalIndex const globalRowIndex,
                              arraySlice1d< globalIndex > const & colIndices,
                              arraySlice1d< real64 > const & values ) const
{
  GEOSX_LAI_ASSERT( ready() );
  GEOSX_LAI_ASSERT_GE( globalRowIndex, ilower() );
  GEOSX_LAI_ASSERT_GT( iupper(), globalRowIndex );

  HYPRE_BigInt row = LvArray::integerConversion< HYPRE_BigInt >( globalRowIndex );
  HYPRE_Int numEntries = LvArray::integerConversion< HYPRE_Int >( rowLength( globalRowIndex ) );

  GEOSX_LAI_ASSERT_GE( colIndices.size(), numEntries );
  GEOSX_LAI_ASSERT_GE( values.size(), numEntries );

  // XXX: this is only correct on host! We should deprecate row-wise functions.
  GEOSX_LAI_CHECK_ERROR( hypre_IJMatrixGetValuesParCSR( m_ij_mat,
                                                        -1,
                                                        &numEntries,
                                                        &row,
                                                        hypre::toHypreBigInt( colIndices ),
                                                        values ) );
}

void HypreMatrix::extractDiagonal( HypreVector & dst ) const
{
  GEOSX_LAI_ASSERT( ready() );
  GEOSX_LAI_ASSERT( dst.ready() );
  GEOSX_LAI_ASSERT_EQ( dst.localSize(), numLocalRows() );

  HYPRE_Real * const data = hypre_VectorData( hypre_ParVectorLocalVector( dst.unwrapped() ) );
  hypre_CSRMatrixExtractDiagonal( hypre_ParCSRMatrixDiag( m_parcsr_mat ), data, 0 );
  dst.touch();
}

namespace
{

constexpr HYPRE_Int getHypreRowSumType( RowSumType const rowSumType )
{
  switch( rowSumType )
  {
    case RowSumType::SumValues: return 0;
    case RowSumType::SumAbsValues: return 1;
    case RowSumType::SumSqrValues: return 2;
    default: return -1;
  }
}

}

void HypreMatrix::getRowSums( HypreVector & dst,
                              RowSumType const rowSumType ) const
{
  GEOSX_LAI_ASSERT( ready() );
  GEOSX_LAI_ASSERT( dst.ready() );
  GEOSX_LAI_ASSERT_EQ( dst.localSize(), numLocalRows() );

  switch( rowSumType )
  {
    case RowSumType::SumValues:
    case RowSumType::SumAbsValues:
    case RowSumType::SumSqrValues:
    {
      HYPRE_Real * const values = hypre_VectorData( hypre_ParVectorLocalVector( dst.unwrapped() ) );
      HYPRE_Int const type = getHypreRowSumType( rowSumType );
      hypre_CSRMatrixComputeRowSum( hypre_ParCSRMatrixDiag( m_parcsr_mat ), nullptr, nullptr, values, type, 1.0, "set" );
      if( hypre_CSRMatrixNumCols( hypre_ParCSRMatrixOffd( m_parcsr_mat ) ) > 0 )
      {
        hypre_CSRMatrixComputeRowSum( hypre_ParCSRMatrixOffd( m_parcsr_mat ), nullptr, nullptr, values, type, 1.0, "add" );
      }
      break;
    }
    case RowSumType::MaxAbsValues:
    {
      hypre::computeRowsSums( m_parcsr_mat, dst.unwrapped(), LvArray::math::abs< HYPRE_Real >, LvArray::math::max< HYPRE_Real > );
      break;
    }
  }
  dst.touch();
}

real64 HypreMatrix::clearRow( globalIndex const globalRow,
                              bool const keepDiag,
                              real64 const diagValue )
{
  GEOSX_LAI_ASSERT( modifiable() );
  GEOSX_LAI_ASSERT_GE( globalRow, ilower() );
  GEOSX_LAI_ASSERT_GT( iupper(), globalRow );

  // Get local row index
  HYPRE_Int const localRow = LvArray::integerConversion< HYPRE_Int >( getLocalRowID( globalRow ) );

  // Clear row in diagonal block
  hypre::CSRData< false > const diag{ hypre_ParCSRMatrixDiag( m_parcsr_mat ) };
  bool const square = numGlobalRows() == numGlobalCols();
  real64 oldDiag = 0.0;

  for( HYPRE_Int j = diag.rowptr[localRow]; j < diag.rowptr[localRow + 1]; ++j )
  {
    if( square && diag.colind[j] == localRow )
    {
      oldDiag = diag.values[j];
    }
    diag.values[j] = 0.0;
  }

  // Clear row in off-diagonal block
  hypre::CSRData< false > const offd{ hypre_ParCSRMatrixOffd( m_parcsr_mat ) };
  for( HYPRE_Int j = offd.rowptr[localRow]; j < offd.rowptr[localRow + 1]; ++j )
  {
    offd.values[j] = 0.0;
  }

  // Set diagonal value
  real64 const newDiag = keepDiag ? oldDiag : diagValue;
  if( square && std::fabs( newDiag ) > 0.0 )
  {
    set( globalRow, globalRow, newDiag );
  }
  return oldDiag;
}

HYPRE_ParCSRMatrix const & HypreMatrix::unwrapped() const
{
  return m_parcsr_mat;
}

HYPRE_IJMatrix const & HypreMatrix::unwrappedIJ() const
{
  return m_ij_mat;
}

localIndex HypreMatrix::getLocalRowID( globalIndex const index ) const
{
  GEOSX_LAI_ASSERT( created() );
  HYPRE_BigInt ilower, iupper, jlower, jupper;
  GEOSX_LAI_CHECK_ERROR( HYPRE_IJMatrixGetLocalRange( m_ij_mat, &ilower, &iupper, &jlower, &jupper ) );
  return (index >= ilower && index <= iupper ) ? LvArray::integerConversion< localIndex >( index - ilower ) : -1;
}

globalIndex HypreMatrix::getGlobalRowID( localIndex const index ) const
{
  GEOSX_LAI_ASSERT( created() );
  GEOSX_LAI_ASSERT_GE( index, 0 );
  GEOSX_LAI_ASSERT_GT( numLocalRows(), index );
  return ilower() + index;
}

globalIndex HypreMatrix::numGlobalRows() const
{
  GEOSX_LAI_ASSERT( created() );
  return hypre_IJMatrixGlobalNumRows( m_ij_mat );
}

globalIndex HypreMatrix::numGlobalCols() const
{
  GEOSX_LAI_ASSERT( created() );
  return hypre_IJMatrixGlobalNumCols( m_ij_mat );
}

localIndex HypreMatrix::numLocalRows() const
{
  GEOSX_LAI_ASSERT( created() );
  return LvArray::integerConversion< localIndex >( iupper() - ilower() );
}

localIndex HypreMatrix::numLocalCols() const
{
  GEOSX_LAI_ASSERT( created() );
  return LvArray::integerConversion< localIndex >( jupper() - jlower() );
}

globalIndex HypreMatrix::ilower() const
{
  GEOSX_LAI_ASSERT( created() );
  return LvArray::integerConversion< globalIndex >( hypre_IJMatrixRowPartitioning( m_ij_mat )[0] );
}

globalIndex HypreMatrix::iupper() const
{
  GEOSX_LAI_ASSERT( created() );
  return LvArray::integerConversion< globalIndex >( hypre_IJMatrixRowPartitioning( m_ij_mat )[1] );
}

globalIndex HypreMatrix::jlower() const
{
  GEOSX_LAI_ASSERT( created() );
  return LvArray::integerConversion< globalIndex >( hypre_IJMatrixColPartitioning( m_ij_mat )[0] );
}

globalIndex HypreMatrix::jupper() const
{
  GEOSX_LAI_ASSERT( created() );
  return LvArray::integerConversion< globalIndex >( hypre_IJMatrixColPartitioning( m_ij_mat )[1] );
}

localIndex HypreMatrix::numLocalNonzeros() const
{
  GEOSX_LAI_ASSERT( assembled() );
  HYPRE_Int const nnz_diag = hypre_CSRMatrixNumNonzeros( hypre_ParCSRMatrixDiag( m_parcsr_mat ) );
  HYPRE_Int const nnz_offd = hypre_CSRMatrixNumNonzeros( hypre_ParCSRMatrixOffd( m_parcsr_mat ) );
  return LvArray::integerConversion< localIndex >( nnz_diag + nnz_offd );
}

globalIndex HypreMatrix::numGlobalNonzeros() const
{
  return MpiWrapper::sum( LvArray::integerConversion< globalIndex >( numLocalNonzeros() ), comm() );
}

void HypreMatrix::print( std::ostream & os ) const
{
  GEOSX_LAI_ASSERT( ready() );

  int const myRank = MpiWrapper::commRank( comm() );
  int const numProcs = MpiWrapper::commSize( comm() );
  char str[77];

  constexpr char const lineFormat[] = "{:>11}{:>18}{:>18}{:>28.16e}\n";
  constexpr char const headFormat[] = "{:>11}{:>18}{:>18}{:>28}\n";

  if( myRank == 0 )
  {
    GEOSX_FMT_TO( str, sizeof( str ), headFormat, "MPI_Process", "GlobalRowID", "GlobalColID", "Value" );
    os << str;
  }

  for( int rank = 0; rank < numProcs; ++rank )
  {
    MpiWrapper::barrier( comm() );
    if( rank == myRank )
    {
      globalIndex const firstRowID = ilower();
      globalIndex const firstDiagColID = jlower();

      hypre::CSRData< true > diag{ hypre_ParCSRMatrixDiag( m_parcsr_mat ) };
      hypre::CSRData< true > offd{ hypre_ParCSRMatrixOffd( m_parcsr_mat ) };
      HYPRE_BigInt const * const colMapOffd = hypre_ParCSRMatrixColMapOffd( m_parcsr_mat );

      for( HYPRE_Int i = 0; i < diag.nrow; ++i )
      {
        for( HYPRE_Int k = diag.rowptr[i]; k < diag.rowptr[i + 1]; ++k )
        {
          GEOSX_FMT_TO( str, sizeof( str ), lineFormat,
                        rank,
                        firstRowID + i,
                        firstDiagColID + diag.colind[k],
                        diag.values[k] );
          os << str;
        }
        if( offd.ncol > 0 )
        {
          for( HYPRE_Int k = offd.rowptr[i]; k < offd.rowptr[i + 1]; ++k )
          {
            GEOSX_FMT_TO( str, sizeof( str ), lineFormat,
                          rank,
                          firstRowID + i,
                          colMapOffd[offd.colind[k]],
                          offd.values[k] );
            os << str;
          }
        }
      }
    }
  }
}

void HypreMatrix::write( string const & filename,
                         LAIOutputFormat const format ) const
{
  GEOSX_LAI_ASSERT( ready() );

  switch( format )
  {
    case LAIOutputFormat::NATIVE_ASCII:
    {
      GEOSX_LAI_CHECK_ERROR( hypre_ParCSRMatrixPrintIJ( m_parcsr_mat, 1, 1, filename.c_str() ) );
      break;
    }
    case LAIOutputFormat::MATRIX_MARKET:
    {
      int const rank = MpiWrapper::commRank( comm() );

      // Write MatrixMarket header
      if( rank == 0 )
      {
        std::ofstream os( filename );
        GEOSX_ERROR_IF( !os, GEOSX_FMT( "Unable to open file for writing: {}", filename ) );
        os << "%%MatrixMarket matrix coordinate real general\n";
        os << GEOSX_FMT( "{} {} {}\n", numGlobalRows(), numGlobalCols(), numGlobalNonzeros() );
      }

      // Write matrix values
      if( numGlobalRows() > 0 && numGlobalCols() > 0 )
      {
        // Copy distributed parcsr matrix in a local CSR matrix on every process with at least one row
        // Warning: works for a parcsr matrix that is smaller than 2^31-1
        hypre_CSRMatrix * const fullMatrix = hypre_ParCSRMatrixToCSRMatrixAll( m_parcsr_mat );

        // Identify the smallest process where CSRmatrix exists
        int const printRank = MpiWrapper::min( fullMatrix ? rank : MpiWrapper::commSize( comm() ), comm() );

        // Write to file CSRmatrix on one rank
        if( rank == printRank )
        {
          hypre::CSRData< true > csr{ fullMatrix };
          std::ofstream os( filename, std::ios_base::app );
          GEOSX_ERROR_IF( !os, GEOSX_FMT( "Unable to open file for writing on rank {}: {}", rank, filename ) );
          char str[64];

          for( HYPRE_Int i = 0; i < csr.nrow; i++ )
          {
            for( HYPRE_Int k = csr.rowptr[i]; k < csr.rowptr[i + 1]; k++ )
            {
              // MatrixMarket row/col indices are 1-based
<<<<<<< HEAD
              GEOSX_FMT_TO( str, sizeof( str ), "{} {} {:.16e}\n", i + 1, csr.colind[k] + 1, csr.values[k] );
=======
              GEOSX_FMT_TO( str, sizeof( str ), "{} {} {:>28.16e}\n", i + 1, csr.colind[k] + 1, csr.values[k] );
>>>>>>> 1414a7dc
              os << str;
            }
          }
        }

        // Destroy temporary matrix
        GEOSX_LAI_CHECK_ERROR( hypre_CSRMatrixDestroy( fullMatrix ) );
      }
      break;
    }
    default:
    {
      GEOSX_ERROR( "Unsupported matrix output format" );
    }
  }
}

real64 HypreMatrix::norm1() const
{
  GEOSX_LAI_ASSERT( ready() );

  HypreMatrix matT;
  transpose( matT );
  return matT.normInf();
}

real64 HypreMatrix::normInf() const
{
  GEOSX_LAI_ASSERT( ready() );

  hypre::CSRData< true > diag{ hypre_ParCSRMatrixDiag( m_parcsr_mat ) };
  hypre::CSRData< true > offd{ hypre_ParCSRMatrixOffd( m_parcsr_mat ) };

  RAJA::ReduceMax< ReducePolicy< hypre::execPolicy >, HYPRE_Real > maxRowAbsSum( 0.0 );
  forAll< hypre::execPolicy >( numLocalRows(), [=] GEOSX_HYPRE_DEVICE ( localIndex const localRow )
  {
    HYPRE_Real rowAbsSum = 0.0;
    for( HYPRE_Int j = diag.rowptr[localRow]; j < diag.rowptr[localRow + 1]; ++j )
    {
      rowAbsSum += LvArray::math::abs( diag.values[j] );
    }
    for( HYPRE_Int j = offd.rowptr[localRow]; j < offd.rowptr[localRow + 1]; ++j )
    {
      rowAbsSum += LvArray::math::abs( offd.values[j] );
    }
    maxRowAbsSum.max( rowAbsSum );
  } );

  return MpiWrapper::max( maxRowAbsSum.get(), comm() );

}

real64 HypreMatrix::normFrobenius() const
{
  GEOSX_LAI_ASSERT( ready() );
  return hypre_ParCSRMatrixFnorm( m_parcsr_mat );
}

real64 HypreMatrix::normMax() const
{
  GEOSX_LAI_ASSERT( ready() );
  real64 const maxNorm = std::max( hypre::computeMaxNorm( hypre_ParCSRMatrixDiag( m_parcsr_mat ) ),
                                   hypre::computeMaxNorm( hypre_ParCSRMatrixOffd( m_parcsr_mat ) ) );
  return MpiWrapper::max( maxNorm, comm() );
}

real64 HypreMatrix::normMax( arrayView1d< globalIndex const > const & rowIndices ) const
{
  GEOSX_LAI_ASSERT( ready() );
  real64 const maxNorm = std::max( hypre::computeMaxNorm( hypre_ParCSRMatrixDiag( m_parcsr_mat ), rowIndices, ilower() ),
                                   hypre::computeMaxNorm( hypre_ParCSRMatrixOffd( m_parcsr_mat ), rowIndices, ilower() ) );
  return MpiWrapper::max( maxNorm, comm() );
}

void HypreMatrix::rightScale( HypreVector const & vec )
{
  GEOSX_LAI_ASSERT( ready() );
  HypreMatrix t;
  transpose( t );
  t.leftScale( vec );
  t.transpose( *this );
}

void HypreMatrix::leftRightScale( HypreVector const & vecLeft,
                                  HypreVector const & vecRight )
{
  leftScale( vecLeft );
  rightScale( vecRight );
}

void HypreMatrix::transpose( HypreMatrix & dst ) const
{
  GEOSX_LAI_ASSERT( ready() );

  // Transpose this->m_parcsr_mat
  HYPRE_ParCSRMatrix dst_parcsr;
  GEOSX_LAI_CHECK_ERROR( hypre_ParCSRMatrixTranspose( m_parcsr_mat, &dst_parcsr, 1 ) );

  // Create IJ layer (with matrix closed)
  dst.parCSRtoIJ( dst_parcsr );
}

MPI_Comm HypreMatrix::comm() const
{
  GEOSX_LAI_ASSERT( created() );
  return hypre_IJMatrixComm( m_ij_mat );
}

}// end namespace geosx<|MERGE_RESOLUTION|>--- conflicted
+++ resolved
@@ -1311,11 +1311,7 @@
             for( HYPRE_Int k = csr.rowptr[i]; k < csr.rowptr[i + 1]; k++ )
             {
               // MatrixMarket row/col indices are 1-based
-<<<<<<< HEAD
-              GEOSX_FMT_TO( str, sizeof( str ), "{} {} {:.16e}\n", i + 1, csr.colind[k] + 1, csr.values[k] );
-=======
               GEOSX_FMT_TO( str, sizeof( str ), "{} {} {:>28.16e}\n", i + 1, csr.colind[k] + 1, csr.values[k] );
->>>>>>> 1414a7dc
               os << str;
             }
           }
