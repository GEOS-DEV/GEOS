--- conflicted
+++ resolved
@@ -57,16 +57,12 @@
   // Set MGR's print level
   HYPRE_Int logLevel = LvArray::integerConversion< HYPRE_Int >( params.logLevel );
 
-  // Update logLevel (first bit is reserved in GEOS to log execution times)
+  // Update logLevel (1 is reserved in GEOS to log execution times)
   logLevel = (logLevel > 0) ? ((logLevel - 1) & ~0x2) : 0;
 
   // Hypre's parameters to use MGR as a preconditioner
   GEOS_LAI_CHECK_ERROR( HYPRE_MGRSetTol( precond.ptr, 0.0 ) );
   GEOS_LAI_CHECK_ERROR( HYPRE_MGRSetMaxIter( precond.ptr, 1 ) );
-<<<<<<< HEAD
-=======
-  HYPRE_Int logLevel = LvArray::math::max( LvArray::integerConversion< HYPRE_Int >( params.logLevel - 1 ), LvArray::integerConversion< HYPRE_Int >( 0 ) );
->>>>>>> e322e0a9
   GEOS_LAI_CHECK_ERROR( HYPRE_MGRSetPrintLevel( precond.ptr, logLevel ) );
 
   array1d< int > const numComponentsPerField = dofManager->numComponentsPerField();
@@ -76,13 +72,10 @@
   {
     GEOS_LOG_RANK_0( GEOS_FMT( "        MGR preconditioner: numComponentsPerField = {}", numComponentsPerField ) );
   }
-<<<<<<< HEAD
-=======
   if( params.logLevel >= 1024 )
   {
     GEOS_LOG_RANK( GEOS_FMT( "        MGR preconditioner: pointMarkers = {}", mgrData.pointMarkers ) );
   }
->>>>>>> e322e0a9
 
   switch( params.mgr.strategy )
   {
