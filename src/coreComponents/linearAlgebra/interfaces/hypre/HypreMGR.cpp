/*
 * ------------------------------------------------------------------------------------------------------------
 * SPDX-License-Identifier: LGPL-2.1-only
 *
 * Copyright (c) 2018-2020 Lawrence Livermore National Security LLC
 * Copyright (c) 2018-2020 The Board of Trustees of the Leland Stanford Junior University
 * Copyright (c) 2018-2020 TotalEnergies
 * Copyright (c) 2019-     GEOSX Contributors
 * All rights reserved
 *
 * See top level LICENSE, COPYRIGHT, CONTRIBUTORS, NOTICE, and ACKNOWLEDGEMENTS files for details.
 * ------------------------------------------------------------------------------------------------------------
 */

/**
 * @file HypreMGR.cpp
 */

#include "HypreMGR.hpp"


#include "linearAlgebra/interfaces/hypre/mgrStrategies/CompositionalMultiphaseFVM.hpp"
#include "linearAlgebra/interfaces/hypre/mgrStrategies/CompositionalMultiphaseHybridFVM.hpp"
#include "linearAlgebra/interfaces/hypre/mgrStrategies/CompositionalMultiphaseReservoirFVM.hpp"
#include "linearAlgebra/interfaces/hypre/mgrStrategies/CompositionalMultiphaseReservoirHybridFVM.hpp"
#include "linearAlgebra/interfaces/hypre/mgrStrategies/HybridSinglePhasePoromechanics.hpp"
#include "linearAlgebra/interfaces/hypre/mgrStrategies/Hydrofracture.hpp"
#include "linearAlgebra/interfaces/hypre/mgrStrategies/LagrangianContactMechanics.hpp"
#include "linearAlgebra/interfaces/hypre/mgrStrategies/MultiphasePoromechanics.hpp"
#include "linearAlgebra/interfaces/hypre/mgrStrategies/MultiphasePoromechanicsReservoirFVM.hpp"
#include "linearAlgebra/interfaces/hypre/mgrStrategies/ReactiveCompositionalMultiphaseOBL.hpp"
#include "linearAlgebra/interfaces/hypre/mgrStrategies/SinglePhaseHybridFVM.hpp"
#include "linearAlgebra/interfaces/hypre/mgrStrategies/SinglePhasePoromechanics.hpp"
#include "linearAlgebra/interfaces/hypre/mgrStrategies/SinglePhasePoromechanicsEmbeddedFractures.hpp"
#include "linearAlgebra/interfaces/hypre/mgrStrategies/SinglePhasePoromechanicsReservoirFVM.hpp"
#include "linearAlgebra/interfaces/hypre/mgrStrategies/SinglePhaseReservoirFVM.hpp"
#include "linearAlgebra/interfaces/hypre/mgrStrategies/SinglePhaseReservoirHybridFVM.hpp"
#include "linearAlgebra/interfaces/hypre/mgrStrategies/ThermalCompositionalMultiphaseFVM.hpp"
#include "linearAlgebra/interfaces/hypre/mgrStrategies/ThermalSinglePhasePoromechanics.hpp"
#include "linearAlgebra/interfaces/hypre/mgrStrategies/ThermalMultiphasePoromechanics.hpp"

#include "LvArray/src/output.hpp"

namespace geos
{

void hypre::mgr::createMGR( LinearSolverParameters const & params,
                            DofManager const * const dofManager,
                            HyprePrecWrapper & precond,
                            HypreMGRData & mgrData )
{
  GEOS_ERROR_IF( dofManager == nullptr, "MGR preconditioner requires a DofManager instance" );

  GEOS_LAI_CHECK_ERROR( HYPRE_MGRCreate( &precond.ptr ) );

  // Hypre's parameters to use MGR as a preconditioner
<<<<<<< HEAD
  GEOSX_LAI_CHECK_ERROR( HYPRE_MGRSetTol( precond.ptr, 0.0 ) );
  GEOSX_LAI_CHECK_ERROR( HYPRE_MGRSetMaxIter( precond.ptr, 1 ) );
  GEOSX_LAI_CHECK_ERROR( HYPRE_MGRSetPrintLevel( precond.ptr, LvArray::math::min( LvArray::integerConversion< HYPRE_Int >( params.logLevel - 1), 0 ) ) );
=======
  GEOS_LAI_CHECK_ERROR( HYPRE_MGRSetTol( precond.ptr, 0.0 ) );
  GEOS_LAI_CHECK_ERROR( HYPRE_MGRSetMaxIter( precond.ptr, 1 ) );
  GEOS_LAI_CHECK_ERROR( HYPRE_MGRSetPrintLevel( precond.ptr, LvArray::integerConversion< HYPRE_Int >( params.logLevel ) ) );
>>>>>>> f72a0dad

  array1d< int > const numComponentsPerField = dofManager->numComponentsPerField();
  dofManager->getLocalDofComponentLabels( mgrData.pointMarkers );

  if( params.logLevel >= 1 )
  {
    GEOS_LOG_RANK_0( numComponentsPerField );
  }
  if( params.logLevel >= 2 )
  {
    GEOS_LOG_RANK_VAR( mgrData.pointMarkers );
  }

  switch( params.mgr.strategy )
  {
    case LinearSolverParameters::MGR::StrategyType::compositionalMultiphaseFVM:
    {
      setStrategy< CompositionalMultiphaseFVM >( params.mgr, numComponentsPerField, precond, mgrData );
      break;
    }
    case LinearSolverParameters::MGR::StrategyType::compositionalMultiphaseHybridFVM:
    {
      setStrategy< CompositionalMultiphaseHybridFVM >( params.mgr, numComponentsPerField, precond, mgrData );
      break;
    }
    case LinearSolverParameters::MGR::StrategyType::compositionalMultiphaseReservoirFVM:
    {
      setStrategy< CompositionalMultiphaseReservoirFVM >( params.mgr, numComponentsPerField, precond, mgrData );
      break;
    }
    case LinearSolverParameters::MGR::StrategyType::compositionalMultiphaseReservoirHybridFVM:
    {
      setStrategy< CompositionalMultiphaseReservoirHybridFVM >( params.mgr, numComponentsPerField, precond, mgrData );
      break;
    }
    case LinearSolverParameters::MGR::StrategyType::reactiveCompositionalMultiphaseOBL:
    {
      setStrategy< ReactiveCompositionalMultiphaseOBL >( params.mgr, numComponentsPerField, precond, mgrData );
      break;
    }
    case LinearSolverParameters::MGR::StrategyType::thermalCompositionalMultiphaseFVM:
    {
      setStrategy< ThermalCompositionalMultiphaseFVM >( params.mgr, numComponentsPerField, precond, mgrData );
      break;
    }
    case LinearSolverParameters::MGR::StrategyType::hybridSinglePhasePoromechanics:
    {
      setStrategy< HybridSinglePhasePoromechanics >( params.mgr, numComponentsPerField, precond, mgrData );
      break;
    }
    case LinearSolverParameters::MGR::StrategyType::thermalSinglePhasePoromechanics:
    {
      setStrategy< ThermalSinglePhasePoromechanics >( params.mgr, numComponentsPerField, precond, mgrData );
      break;
    }
    case LinearSolverParameters::MGR::StrategyType::hydrofracture:
    {
      setStrategy< Hydrofracture >( params.mgr, numComponentsPerField, precond, mgrData );
      break;
    }
    case LinearSolverParameters::MGR::StrategyType::lagrangianContactMechanics:
    {
      setStrategy< LagrangianContactMechanics >( params.mgr, numComponentsPerField, precond, mgrData );
      break;
    }
    case LinearSolverParameters::MGR::StrategyType::multiphasePoromechanics:
    {
      setStrategy< MultiphasePoromechanics >( params.mgr, numComponentsPerField, precond, mgrData );
      break;
    }
    case LinearSolverParameters::MGR::StrategyType::multiphasePoromechanicsReservoirFVM:
    {
      setStrategy< MultiphasePoromechanicsReservoirFVM >( params.mgr, numComponentsPerField, precond, mgrData );
      break;
    }
    case LinearSolverParameters::MGR::StrategyType::thermalMultiphasePoromechanics:
    {
      setStrategy< ThermalMultiphasePoromechanics >( params.mgr, numComponentsPerField, precond, mgrData );
      break;
    }
    case LinearSolverParameters::MGR::StrategyType::singlePhaseHybridFVM:
    {
      setStrategy< SinglePhaseHybridFVM >( params.mgr, numComponentsPerField, precond, mgrData );
      break;
    }
    case LinearSolverParameters::MGR::StrategyType::singlePhasePoromechanics:
    {
      setStrategy< SinglePhasePoromechanics >( params.mgr, numComponentsPerField, precond, mgrData );
      break;
    }
    case LinearSolverParameters::MGR::StrategyType::singlePhasePoromechanicsEmbeddedFractures:
    {
      setStrategy< SinglePhasePoromechanicsEmbeddedFractures >( params.mgr, numComponentsPerField, precond, mgrData );
      break;
    }
    case LinearSolverParameters::MGR::StrategyType::singlePhasePoromechanicsReservoirFVM:
    {
      setStrategy< SinglePhasePoromechanicsReservoirFVM >( params.mgr, numComponentsPerField, precond, mgrData );
      break;
    }
    case LinearSolverParameters::MGR::StrategyType::singlePhaseReservoirFVM:
    {
      setStrategy< SinglePhaseReservoirFVM >( params.mgr, numComponentsPerField, precond, mgrData );
      break;
    }
    case LinearSolverParameters::MGR::StrategyType::singlePhaseReservoirHybridFVM:
    {
      setStrategy< SinglePhaseReservoirHybridFVM >( params.mgr, numComponentsPerField, precond, mgrData );
      break;
    }
    default:
    {
      GEOS_ERROR( "Unsupported MGR strategy: " << params.mgr.strategy );
    }
  }

  GEOS_LAI_CHECK_ERROR( HYPRE_MGRSetCoarseSolver( precond.ptr,
                                                  mgrData.coarseSolver.solve,
                                                  mgrData.coarseSolver.setup,
                                                  mgrData.coarseSolver.ptr ) );
  precond.setup = HYPRE_MGRSetup;
  precond.solve = HYPRE_MGRSolve;
  precond.destroy = HYPRE_MGRDestroy;
}

} // namespace geos<|MERGE_RESOLUTION|>--- conflicted
+++ resolved
@@ -54,15 +54,9 @@
   GEOS_LAI_CHECK_ERROR( HYPRE_MGRCreate( &precond.ptr ) );
 
   // Hypre's parameters to use MGR as a preconditioner
-<<<<<<< HEAD
-  GEOSX_LAI_CHECK_ERROR( HYPRE_MGRSetTol( precond.ptr, 0.0 ) );
-  GEOSX_LAI_CHECK_ERROR( HYPRE_MGRSetMaxIter( precond.ptr, 1 ) );
-  GEOSX_LAI_CHECK_ERROR( HYPRE_MGRSetPrintLevel( precond.ptr, LvArray::math::min( LvArray::integerConversion< HYPRE_Int >( params.logLevel - 1), 0 ) ) );
-=======
   GEOS_LAI_CHECK_ERROR( HYPRE_MGRSetTol( precond.ptr, 0.0 ) );
   GEOS_LAI_CHECK_ERROR( HYPRE_MGRSetMaxIter( precond.ptr, 1 ) );
-  GEOS_LAI_CHECK_ERROR( HYPRE_MGRSetPrintLevel( precond.ptr, LvArray::integerConversion< HYPRE_Int >( params.logLevel ) ) );
->>>>>>> f72a0dad
+  GEOS_LAI_CHECK_ERROR( HYPRE_MGRSetPrintLevel( precond.ptr, LvArray::math::min( LvArray::integerConversion< HYPRE_Int >( params.logLevel - 1), 0 ) ) );
 
   array1d< int > const numComponentsPerField = dofManager->numComponentsPerField();
   dofManager->getLocalDofComponentLabels( mgrData.pointMarkers );
