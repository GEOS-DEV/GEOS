--- conflicted
+++ resolved
@@ -36,10 +36,12 @@
 #include "linearAlgebra/interfaces/hypre/mgrStrategies/SinglePhaseReservoirFVM.hpp"
 #include "linearAlgebra/interfaces/hypre/mgrStrategies/SinglePhaseReservoirHybridFVM.hpp"
 #include "linearAlgebra/interfaces/hypre/mgrStrategies/ThermalCompositionalMultiphaseFVM.hpp"
+#include "linearAlgebra/interfaces/hypre/mgrStrategies/ThermalSinglePhasePoromechanics.hpp"
+#include "linearAlgebra/interfaces/hypre/mgrStrategies/ThermalMultiphasePoromechanics.hpp"
 
 #include "LvArray/src/output.hpp"
 
-namespace geosx
+namespace geos
 {
 
 void hypre::mgr::createMGR( LinearSolverParameters const & params,
@@ -47,32 +49,26 @@
                             HyprePrecWrapper & precond,
                             HypreMGRData & mgrData )
 {
-  GEOSX_ERROR_IF( dofManager == nullptr, "MGR preconditioner requires a DofManager instance" );
+  GEOS_ERROR_IF( dofManager == nullptr, "MGR preconditioner requires a DofManager instance" );
 
-  GEOSX_LAI_CHECK_ERROR( HYPRE_MGRCreate( &precond.ptr ) );
+  GEOS_LAI_CHECK_ERROR( HYPRE_MGRCreate( &precond.ptr ) );
 
   // Hypre's parameters to use MGR as a preconditioner
-<<<<<<< HEAD
-  GEOSX_LAI_CHECK_ERROR( HYPRE_MGRSetTol( precond.ptr, 0.0 ) );
-  GEOSX_LAI_CHECK_ERROR( HYPRE_MGRSetMaxIter( precond.ptr, 1 ) );
-  GEOSX_LAI_CHECK_ERROR( HYPRE_MGRSetPrintLevel( precond.ptr, LvArray::integerConversion< HYPRE_Int >( params.logLevel ) ) );
-=======
   GEOS_LAI_CHECK_ERROR( HYPRE_MGRSetTol( precond.ptr, 0.0 ) );
   GEOS_LAI_CHECK_ERROR( HYPRE_MGRSetMaxIter( precond.ptr, 1 ) );
   HYPRE_Int logLevel = LvArray::math::min( LvArray::integerConversion< HYPRE_Int >( params.logLevel - 1 ), LvArray::integerConversion< HYPRE_Int >( 0 ) );
   GEOS_LAI_CHECK_ERROR( HYPRE_MGRSetPrintLevel( precond.ptr, logLevel ) );
->>>>>>> ef0b1314
 
   array1d< int > const numComponentsPerField = dofManager->numComponentsPerField();
   dofManager->getLocalDofComponentLabels( mgrData.pointMarkers );
 
   if( params.logLevel >= 1 )
   {
-    GEOSX_LOG_RANK_0( numComponentsPerField );
+    GEOS_LOG_RANK_0( numComponentsPerField );
   }
   if( params.logLevel >= 4 )
   {
-    GEOSX_LOG_RANK_VAR( mgrData.pointMarkers );
+    GEOS_LOG_RANK_VAR( mgrData.pointMarkers );
   }
 
   switch( params.mgr.strategy )
@@ -112,6 +108,11 @@
       setStrategy< HybridSinglePhasePoromechanics >( params.mgr, numComponentsPerField, precond, mgrData );
       break;
     }
+    case LinearSolverParameters::MGR::StrategyType::thermalSinglePhasePoromechanics:
+    {
+      setStrategy< ThermalSinglePhasePoromechanics >( params.mgr, numComponentsPerField, precond, mgrData );
+      break;
+    }
     case LinearSolverParameters::MGR::StrategyType::hydrofracture:
     {
       setStrategy< Hydrofracture >( params.mgr, numComponentsPerField, precond, mgrData );
@@ -130,6 +131,11 @@
     case LinearSolverParameters::MGR::StrategyType::multiphasePoromechanicsReservoirFVM:
     {
       setStrategy< MultiphasePoromechanicsReservoirFVM >( params.mgr, numComponentsPerField, precond, mgrData );
+      break;
+    }
+    case LinearSolverParameters::MGR::StrategyType::thermalMultiphasePoromechanics:
+    {
+      setStrategy< ThermalMultiphasePoromechanics >( params.mgr, numComponentsPerField, precond, mgrData );
       break;
     }
     case LinearSolverParameters::MGR::StrategyType::singlePhaseHybridFVM:
@@ -164,17 +170,17 @@
     }
     default:
     {
-      GEOSX_ERROR( "Unsupported MGR strategy: " << params.mgr.strategy );
+      GEOS_ERROR( "Unsupported MGR strategy: " << params.mgr.strategy );
     }
   }
 
-  GEOSX_LAI_CHECK_ERROR( HYPRE_MGRSetCoarseSolver( precond.ptr,
-                                                   mgrData.coarseSolver.solve,
-                                                   mgrData.coarseSolver.setup,
-                                                   mgrData.coarseSolver.ptr ) );
+  GEOS_LAI_CHECK_ERROR( HYPRE_MGRSetCoarseSolver( precond.ptr,
+                                                  mgrData.coarseSolver.solve,
+                                                  mgrData.coarseSolver.setup,
+                                                  mgrData.coarseSolver.ptr ) );
   precond.setup = HYPRE_MGRSetup;
   precond.solve = HYPRE_MGRSolve;
   precond.destroy = HYPRE_MGRDestroy;
 }
 
-} // namespace geosx+} // namespace geos