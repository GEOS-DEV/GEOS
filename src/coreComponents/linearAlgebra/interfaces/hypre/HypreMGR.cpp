--- conflicted
+++ resolved
@@ -57,11 +57,7 @@
   GEOS_LAI_CHECK_ERROR( HYPRE_MGRSetTol( precond.ptr, 0.0 ) );
   GEOS_LAI_CHECK_ERROR( HYPRE_MGRSetMaxIter( precond.ptr, 1 ) );
   HYPRE_Int logLevel = LvArray::math::min( LvArray::integerConversion< HYPRE_Int >( params.logLevel - 1), 0 );
-<<<<<<< HEAD
-  GEOS_LAI_CHECK_ERROR( HYPRE_MGRSetPrintLevel( precond.ptr, logLevel);
-=======
   GEOS_LAI_CHECK_ERROR( HYPRE_MGRSetPrintLevel( precond.ptr, logLevel) );
->>>>>>> 23585903
 
   array1d< int > const numComponentsPerField = dofManager->numComponentsPerField();
   dofManager->getLocalDofComponentLabels( mgrData.pointMarkers );
