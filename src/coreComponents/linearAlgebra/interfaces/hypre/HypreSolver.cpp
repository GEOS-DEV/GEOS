--- conflicted
+++ resolved
@@ -27,7 +27,7 @@
 #include <_hypre_IJ_mv.h>
 #include <krylov.h>
 
-namespace geosx
+namespace geos
 {
 
 /**
@@ -71,22 +71,16 @@
                        MPI_Comm const comm,
                        HypreSolverWrapper & solver )
 {
-  GEOSX_LAI_CHECK_ERROR( HYPRE_ParCSRGMRESCreate( comm, &solver.ptr ) );
-  GEOSX_LAI_CHECK_ERROR( HYPRE_ParCSRGMRESSetMaxIter( solver.ptr, params.krylov.maxIterations ) );
-  GEOSX_LAI_CHECK_ERROR( HYPRE_ParCSRGMRESSetKDim( solver.ptr, params.krylov.maxRestart ) );
-  GEOSX_LAI_CHECK_ERROR( HYPRE_ParCSRGMRESSetTol( solver.ptr, params.krylov.relTolerance ) );
+  GEOS_LAI_CHECK_ERROR( HYPRE_ParCSRGMRESCreate( comm, &solver.ptr ) );
+  GEOS_LAI_CHECK_ERROR( HYPRE_ParCSRGMRESSetMaxIter( solver.ptr, params.krylov.maxIterations ) );
+  GEOS_LAI_CHECK_ERROR( HYPRE_ParCSRGMRESSetKDim( solver.ptr, params.krylov.maxRestart ) );
+  GEOS_LAI_CHECK_ERROR( HYPRE_ParCSRGMRESSetTol( solver.ptr, params.krylov.relTolerance ) );
 
   // Default for now
-<<<<<<< HEAD
-  GEOSX_LAI_CHECK_ERROR( HYPRE_ParCSRGMRESSetPrintLevel( solver.ptr, params.logLevel ) ); // print iteration info
-  //GEOSX_LAI_CHECK_ERROR( HYPRE_ParCSRGMRESSetPrintLevel( solver, 0 ) ); // print iteration info
-  GEOSX_LAI_CHECK_ERROR( HYPRE_ParCSRGMRESSetLogging( solver.ptr, 1 ) ); /* needed to get run info later */
-=======
   HYPRE_Int logLevel = (params.logLevel >= 3) ? 1 : 0;
 
   GEOS_LAI_CHECK_ERROR( HYPRE_ParCSRGMRESSetPrintLevel( solver.ptr, logLevel ) ); // print iteration info
   GEOS_LAI_CHECK_ERROR( HYPRE_ParCSRGMRESSetLogging( solver.ptr, 1 ) ); /* needed to get run info later */
->>>>>>> ef0b1314
 
   solver.setPrecond = HYPRE_ParCSRGMRESSetPrecond;
   solver.setup = HYPRE_ParCSRGMRESSetup;
@@ -100,22 +94,16 @@
                            MPI_Comm const comm,
                            HypreSolverWrapper & solver )
 {
-  GEOSX_LAI_CHECK_ERROR( HYPRE_ParCSRFlexGMRESCreate( comm, &solver.ptr ) );
-  GEOSX_LAI_CHECK_ERROR( HYPRE_ParCSRFlexGMRESSetMaxIter( solver.ptr, params.krylov.maxIterations ) );
-  GEOSX_LAI_CHECK_ERROR( HYPRE_ParCSRFlexGMRESSetKDim( solver.ptr, params.krylov.maxRestart ) );
-  GEOSX_LAI_CHECK_ERROR( HYPRE_ParCSRFlexGMRESSetTol( solver.ptr, params.krylov.relTolerance ) );
+  GEOS_LAI_CHECK_ERROR( HYPRE_ParCSRFlexGMRESCreate( comm, &solver.ptr ) );
+  GEOS_LAI_CHECK_ERROR( HYPRE_ParCSRFlexGMRESSetMaxIter( solver.ptr, params.krylov.maxIterations ) );
+  GEOS_LAI_CHECK_ERROR( HYPRE_ParCSRFlexGMRESSetKDim( solver.ptr, params.krylov.maxRestart ) );
+  GEOS_LAI_CHECK_ERROR( HYPRE_ParCSRFlexGMRESSetTol( solver.ptr, params.krylov.relTolerance ) );
 
   // Default for now
-<<<<<<< HEAD
-  GEOSX_LAI_CHECK_ERROR( HYPRE_ParCSRFlexGMRESSetPrintLevel( solver.ptr, params.logLevel ) ); // print iteration info
-  //GEOSX_LAI_CHECK_ERROR( HYPRE_ParCSRFlexGMRESSetPrintLevel( solver, 0 ) ); // print iteration info
-  GEOSX_LAI_CHECK_ERROR( HYPRE_ParCSRFlexGMRESSetLogging( solver.ptr, 1 ) ); /* needed to get run info later */
-=======
   HYPRE_Int logLevel = (params.logLevel >= 3) ? 2 : 0;
 
   GEOS_LAI_CHECK_ERROR( HYPRE_ParCSRFlexGMRESSetPrintLevel( solver.ptr, logLevel ) ); // print iteration info
   GEOS_LAI_CHECK_ERROR( HYPRE_ParCSRFlexGMRESSetLogging( solver.ptr, 1 ) ); /* needed to get run info later */
->>>>>>> ef0b1314
 
   solver.setPrecond = HYPRE_ParCSRFlexGMRESSetPrecond;
   solver.setup = HYPRE_ParCSRFlexGMRESSetup;
@@ -129,20 +117,15 @@
                           MPI_Comm const comm,
                           HypreSolverWrapper & solver )
 {
-  GEOSX_LAI_CHECK_ERROR( HYPRE_ParCSRBiCGSTABCreate( comm, &solver.ptr ) );
-  GEOSX_LAI_CHECK_ERROR( HYPRE_ParCSRBiCGSTABSetMaxIter( solver.ptr, params.krylov.maxIterations ) );
-  GEOSX_LAI_CHECK_ERROR( HYPRE_ParCSRBiCGSTABSetTol( solver.ptr, params.krylov.relTolerance ) );
+  GEOS_LAI_CHECK_ERROR( HYPRE_ParCSRBiCGSTABCreate( comm, &solver.ptr ) );
+  GEOS_LAI_CHECK_ERROR( HYPRE_ParCSRBiCGSTABSetMaxIter( solver.ptr, params.krylov.maxIterations ) );
+  GEOS_LAI_CHECK_ERROR( HYPRE_ParCSRBiCGSTABSetTol( solver.ptr, params.krylov.relTolerance ) );
 
   // Default for now
-<<<<<<< HEAD
-  GEOSX_LAI_CHECK_ERROR( HYPRE_ParCSRBiCGSTABSetPrintLevel( solver.ptr, params.logLevel ) ); // print iteration info
-  GEOSX_LAI_CHECK_ERROR( HYPRE_ParCSRBiCGSTABSetLogging( solver.ptr, 1 ) ); // needed to get run info later
-=======
   HYPRE_Int logLevel = (params.logLevel >= 3) ? 1 : 0;
 
   GEOS_LAI_CHECK_ERROR( HYPRE_ParCSRBiCGSTABSetPrintLevel( solver.ptr, logLevel ) ); // print iteration info
   GEOS_LAI_CHECK_ERROR( HYPRE_ParCSRBiCGSTABSetLogging( solver.ptr, 1 ) ); // needed to get run info later
->>>>>>> ef0b1314
 
   solver.setPrecond = HYPRE_ParCSRBiCGSTABSetPrecond;
   solver.setup = HYPRE_ParCSRBiCGSTABSetup;
@@ -156,22 +139,16 @@
                     MPI_Comm const comm,
                     HypreSolverWrapper & solver )
 {
-  GEOSX_LAI_CHECK_ERROR( HYPRE_ParCSRPCGCreate( comm, &solver.ptr ) );
-  GEOSX_LAI_CHECK_ERROR( HYPRE_PCGSetMaxIter( solver.ptr, params.krylov.maxIterations ) );
-  GEOSX_LAI_CHECK_ERROR( HYPRE_PCGSetTol( solver.ptr, params.krylov.relTolerance ) );
+  GEOS_LAI_CHECK_ERROR( HYPRE_ParCSRPCGCreate( comm, &solver.ptr ) );
+  GEOS_LAI_CHECK_ERROR( HYPRE_PCGSetMaxIter( solver.ptr, params.krylov.maxIterations ) );
+  GEOS_LAI_CHECK_ERROR( HYPRE_PCGSetTol( solver.ptr, params.krylov.relTolerance ) );
 
   // Default for now
-<<<<<<< HEAD
-  GEOSX_LAI_CHECK_ERROR( HYPRE_PCGSetPrintLevel( solver.ptr, params.logLevel ) ); /* print the iteration info */
-  GEOSX_LAI_CHECK_ERROR( HYPRE_PCGSetLogging( solver.ptr, 1 ) );    /* needed to get run info later */
-  GEOSX_LAI_CHECK_ERROR( HYPRE_PCGSetTwoNorm( solver.ptr, 1 ) );    /* use the two norm as the stopping criteria */
-=======
   HYPRE_Int logLevel = (params.logLevel >= 3) ? 1 : 0;
 
   GEOS_LAI_CHECK_ERROR( HYPRE_PCGSetPrintLevel( solver.ptr, logLevel ) ); /* print the iteration info */
   GEOS_LAI_CHECK_ERROR( HYPRE_PCGSetLogging( solver.ptr, 1 ) );    /* needed to get run info later */
   GEOS_LAI_CHECK_ERROR( HYPRE_PCGSetTwoNorm( solver.ptr, 1 ) );    /* use the two norm as the stopping criteria */
->>>>>>> ef0b1314
 
   solver.setPrecond = HYPRE_ParCSRPCGSetPrecond;
   solver.setup = HYPRE_ParCSRPCGSetup;
@@ -209,7 +186,7 @@
     }
     default:
     {
-      GEOSX_ERROR( "Solver type not supported in hypre interface: " << params.solverType );
+      GEOS_ERROR( "Solver type not supported in hypre interface: " << params.solverType );
     }
   }
 }
@@ -233,26 +210,26 @@
   createHypreKrylovSolver( m_params, mat.comm(), *m_solver );
 
   // Set the preconditioner
-  GEOSX_LAI_CHECK_ERROR( m_solver->setPrecond( m_solver->ptr,
-                                               m_precond.unwrapped().solve,
-                                               hypre::dummySetup,
-                                               m_precond.unwrapped().ptr ) );
+  GEOS_LAI_CHECK_ERROR( m_solver->setPrecond( m_solver->ptr,
+                                              m_precond.unwrapped().solve,
+                                              hypre::dummySetup,
+                                              m_precond.unwrapped().ptr ) );
 
   // Setup the solver (need a dummy vector for rhs/sol to avoid hypre segfaulting in setup)
   HypreVector dummy;
   dummy.create( mat.numLocalRows(), mat.comm() );
-  GEOSX_LAI_CHECK_ERROR( m_solver->setup( m_solver->ptr,
-                                          mat.unwrapped(),
-                                          dummy.unwrapped(),
-                                          dummy.unwrapped() ) );
+  GEOS_LAI_CHECK_ERROR( m_solver->setup( m_solver->ptr,
+                                         mat.unwrapped(),
+                                         dummy.unwrapped(),
+                                         dummy.unwrapped() ) );
 }
 
 int HypreSolver::doSolve( HypreVector const & rhs,
                           HypreVector & sol ) const
 {
-  GEOSX_LAI_ASSERT( ready() );
-  GEOSX_LAI_ASSERT( sol.ready() );
-  GEOSX_LAI_ASSERT( rhs.ready() );
+  GEOS_LAI_ASSERT( ready() );
+  GEOS_LAI_ASSERT( sol.ready() );
+  GEOS_LAI_ASSERT( rhs.ready() );
   HYPRE_Int const result = m_solver->solve( m_solver->ptr, matrix().unwrapped(), rhs.unwrapped(), sol.unwrapped() );
   sol.touch();
   return result;
@@ -286,26 +263,26 @@
   }
 
   // Clear error code to avoid GEOSX from crashing if Krylov method did not converge
-  GEOSX_LAI_CHECK_ERROR( HYPRE_ClearAllErrors() );
+  GEOS_LAI_CHECK_ERROR( HYPRE_ClearAllErrors() );
 
   // Get final residual norm
-  GEOSX_LAI_CHECK_ERROR( m_solver->getFinalNorm( m_solver->ptr, &m_result.residualReduction ) );
+  GEOS_LAI_CHECK_ERROR( m_solver->getFinalNorm( m_solver->ptr, &m_result.residualReduction ) );
 
   // Get number of iterations
   HYPRE_Int numIter;
-  GEOSX_LAI_CHECK_ERROR( m_solver->getNumIter( m_solver->ptr, &numIter ) );
+  GEOS_LAI_CHECK_ERROR( m_solver->getNumIter( m_solver->ptr, &numIter ) );
   m_result.numIterations = numIter;
 
   if( m_params.logLevel >= 1 )
   {
-    GEOSX_LOG_RANK_0( "\t\tLinear Solver | " << m_result.status <<
-                      " | Iterations: " << m_result.numIterations <<
-                      " | Final Rel Res: " << m_result.residualReduction <<
-                      " | Make Restrictor Time: " << m_makeRestrictorTime <<
-                      " | Compute Auu Time: " << m_computeAuuTime <<
-                      " | SC Filter Time: " << m_componentFilterTime <<
-                      " | Setup Time: " << m_result.setupTime << " s" <<
-                      " | Solve Time: " << m_result.solveTime << " s" );
+    GEOS_LOG_RANK_0( "\t\tLinear Solver | " << m_result.status <<
+                     " | Iterations: " << m_result.numIterations <<
+                     " | Final Rel Res: " << m_result.residualReduction <<
+                     " | Make Restrictor Time: " << m_makeRestrictorTime <<
+                     " | Compute Auu Time: " << m_computeAuuTime <<
+                     " | SC Filter Time: " << m_componentFilterTime <<
+                     " | Setup Time: " << m_result.setupTime << " s" <<
+                     " | Solve Time: " << m_result.solveTime << " s" );
   }
 }
 
@@ -314,7 +291,7 @@
   Base::clear();
   if( m_solver )
   {
-    GEOSX_LAI_CHECK_ERROR( m_solver->destroy( m_solver->ptr ) );
+    GEOS_LAI_CHECK_ERROR( m_solver->destroy( m_solver->ptr ) );
     m_solver = nullptr;
   }
   m_solver.reset();
