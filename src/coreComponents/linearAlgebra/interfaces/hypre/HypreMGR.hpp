--- conflicted
+++ resolved
@@ -82,19 +82,12 @@
   HYPRE_Int m_numLabels[numLevels]{ -1 };              ///< Number of dof labels kept
   HYPRE_Int * m_ptrLabels[numLevels]{ nullptr };       ///< Pointers to each level's labels, as consumed by MGR
 
-<<<<<<< HEAD
-  HYPRE_Int m_levelFRelaxMethod[numLevels]{ -1 };      ///< F-relaxation method for each level
-  HYPRE_Int m_levelInterpType[numLevels]{ -1 };        ///< Interpolation type for each level
-  HYPRE_Int m_levelRestrictType[numLevels]{ -1 };      ///< Restriction type for each level
-  HYPRE_Int m_levelCoarseGridMethod[numLevels]{ -1 };  ///< Coarse grid method for each level
-  HYPRE_Int m_levelSmoothType[numLevels]{ -1 };  ///< Coarse grid method for each level
-  HYPRE_Int m_levelSmoothIters[numLevels]{ -1 };  ///< Coarse grid method for each level
-=======
   MGRFRelaxationMethod m_levelFRelaxMethod[numLevels];    ///< F-relaxation method for each level
   MGRInterpolationType m_levelInterpType[numLevels];      ///< Interpolation type for each level
   MGRRestrictionType m_levelRestrictType[numLevels];      ///< Restriction type for each level
   MGRCoarseGridMethod m_levelCoarseGridMethod[numLevels]; ///< Coarse grid method for each level
->>>>>>> ddd7cb9c
+  HYPRE_Int m_levelSmoothType[numLevels]{ -1 };           ///< TODO: Smoother type for each level
+  HYPRE_Int m_levelSmoothIters[numLevels]{ -1 };          ///< TODO: Number of smoother iterations for each level
 
   HYPRE_Int m_numRestrictSweeps{ -1 }; ///< Number of restrict sweeps
   HYPRE_Int m_numInterpSweeps{ -1 };   ///< Number of interpolation sweeps
