--- conflicted
+++ resolved
@@ -180,17 +180,10 @@
     GEOS_LAI_CHECK_ERROR( HYPRE_BoomerAMGSetStrongThreshold( solver.ptr, 0.8 ) );
     GEOS_LAI_CHECK_ERROR( HYPRE_BoomerAMGSetPrintLevel( solver.ptr, 0 ) );
 
-<<<<<<< HEAD
-#ifdef GEOSX_USE_HYPRE_CUDA
-    GEOS_LAI_CHECK_ERROR( HYPRE_BoomerAMGSetCoarsenType( solver.ptr, hypre::getAMGCoarseningType( "PMIS" ) ) );
-    GEOS_LAI_CHECK_ERROR( HYPRE_BoomerAMGSetRelaxType( solver.ptr, hypre::getAMGRelaxationType( LinearSolverParameters::AMG::SmootherType::l1jacobi ) ) );
-    GEOS_LAI_CHECK_ERROR( HYPRE_BoomerAMGSetNumSweeps( solver.ptr, 2 ) );
-=======
 #if GEOS_USE_HYPRE_DEVICE == GEOS_USE_HYPRE_CUDA || GEOS_USE_HYPRE_DEVICE == GEOS_USE_HYPRE_HIP
-    GEOS_LAI_CHECK_ERROR( HYPRE_BoomerAMGSetCoarsenType( mgrData.mechSolver.ptr, hypre::getAMGCoarseningType( LinearSolverParameters::AMG::CoarseningType::PMIS ) ) );
-    GEOS_LAI_CHECK_ERROR( HYPRE_BoomerAMGSetRelaxType( mgrData.mechSolver.ptr, hypre::getAMGRelaxationType( LinearSolverParameters::AMG::SmootherType::chebyshev ) ) );
-    GEOS_LAI_CHECK_ERROR( HYPRE_BoomerAMGSetNumSweeps( mgrData.mechSolver.ptr, 1 ) );
->>>>>>> f45f8942
+    GEOS_LAI_CHECK_ERROR( HYPRE_BoomerAMGSetCoarsenType( solver.ptr, hypre::getAMGCoarseningType( LinearSolverParameters::AMG::CoarseningType::PMIS ) ) );
+    GEOS_LAI_CHECK_ERROR( HYPRE_BoomerAMGSetRelaxType( solver.ptr, hypre::getAMGRelaxationType( LinearSolverParameters::AMG::SmootherType::chebyshev ) ) );
+    GEOS_LAI_CHECK_ERROR( HYPRE_BoomerAMGSetNumSweeps( solver.ptr, 1 ) );
 #else
     GEOS_LAI_CHECK_ERROR( HYPRE_BoomerAMGSetRelaxOrder( solver.ptr, 1 ) );
 #endif
@@ -213,7 +206,7 @@
     GEOS_LAI_CHECK_ERROR( HYPRE_BoomerAMGSetMaxIter( solver.ptr, 1 ) );
     GEOS_LAI_CHECK_ERROR( HYPRE_BoomerAMGSetAggNumLevels( solver.ptr, 1 ) );
     GEOS_LAI_CHECK_ERROR( HYPRE_BoomerAMGSetTol( solver.ptr, 0.0 ) );
-  #ifdef GEOSX_USE_HYPRE_CUDA
+  #ifdef GEOS_USE_HYPRE_DEVICE == GEOS_USE_HYPRE_CUDA || GEOS_USE_HYPRE_DEVICE == GEOS_USE_HYPRE_HIP
     GEOS_LAI_CHECK_ERROR( HYPRE_BoomerAMGSetPrintLevel( solver.ptr, 1 ) );
     GEOS_LAI_CHECK_ERROR( HYPRE_BoomerAMGSetCoarsenType( solver.ptr, toUnderlying( AMGCoarseningType::PMIS ) ) );
     GEOS_LAI_CHECK_ERROR( HYPRE_BoomerAMGSetRelaxType( solver.ptr, getAMGRelaxationType( LinearSolverParameters::AMG::SmootherType::l1jacobi ) ) );
@@ -241,7 +234,7 @@
     GEOS_LAI_CHECK_ERROR( HYPRE_BoomerAMGSetAggNumLevels( solver.ptr, 1 ) );
     GEOS_LAI_CHECK_ERROR( HYPRE_BoomerAMGSetTol( solver.ptr, 0.0 ) );
     GEOS_LAI_CHECK_ERROR( HYPRE_BoomerAMGSetNumFunctions( solver.ptr, 2 ) ); // pressure and temperature (CPTR)
-  #ifdef GEOSX_USE_HYPRE_CUDA
+  #ifdef GEOS_USE_HYPRE_DEVICE == GEOS_USE_HYPRE_CUDA || GEOS_USE_HYPRE_DEVICE == GEOS_USE_HYPRE_HIP
     GEOS_LAI_CHECK_ERROR( HYPRE_BoomerAMGSetPrintLevel( solver.ptr, 1 ) );
     GEOS_LAI_CHECK_ERROR( HYPRE_BoomerAMGSetCoarsenType( solver.ptr, toUnderlying( AMGCoarseningType::PMIS ) ) );
     GEOS_LAI_CHECK_ERROR( HYPRE_BoomerAMGSetRelaxType( solver.ptr, getAMGRelaxationType( LinearSolverParameters::AMG::SmootherType::l1jacobi ) ) );
