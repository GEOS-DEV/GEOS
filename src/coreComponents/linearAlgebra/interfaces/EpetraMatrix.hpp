--- conflicted
+++ resolved
@@ -211,12 +211,6 @@
   void clearRow( globalIndex const row,
                  real64 const diagValue = 0 ) final;
 
-<<<<<<< HEAD
-=======
-  //! @name Accessors Methods
-  //@{
-
-
   /**
    * @brief Returns the number of nozero entries in the longest
    * row of the matrix.
@@ -228,11 +222,7 @@
   localIndex getLocalRowLocalLength( localIndex localRow );
   localIndex getLocalRowGlobalLength( localIndex localRow );
 
-  /**
-   * @brief Returns a copy of the data in row <tt>globalRow</tt>.
-   * Note that the input arrays will be resized internally to fit the number of entries.
-   */
->>>>>>> 4ccaf6b4
+
   void getRowCopy( globalIndex globalRow,
                    array1d< globalIndex > & colIndices,
                    array1d< real64 > & values ) const final;
