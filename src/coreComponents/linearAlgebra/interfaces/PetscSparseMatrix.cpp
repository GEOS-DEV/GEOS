/*
 * ------------------------------------------------------------------------------------------------------------
 * SPDX-License-Identifier: LGPL-2.1-only
 *
 * Copyright (c) 2018-2019 Lawrence Livermore National Security LLC
 * Copyright (c) 2018-2019 The Board of Trustees of the Leland Stanford Junior University
 * Copyright (c) 2018-2019 Total, S.A
 * Copyright (c) 2019-     GEOSX Contributors
 * All right reserved
 *
 * See top level LICENSE, COPYRIGHT, CONTRIBUTORS, NOTICE, and ACKNOWLEDGEMENTS files for details.
 * ------------------------------------------------------------------------------------------------------------
 */

/**
 * @file PetscSparseMatrix.cpp
 */

// BEGIN_RST_NARRATIVE PetscSparseMatrix.rst
// ==============================
// PETSc-based Matrix Object
// ==============================
// This class contains the ParallelMatrix wrappers based on PETSc Mat objects.
// The class contains a unique pointer to a Mat as well as constructors,
// functions and accessors for Mat objects.

// Include the corresponding header file.
#include "PetscSparseMatrix.hpp"

#if !defined(PETSC_USE_64BIT_INDICES)
#define PETSC_USE_64BIT_INDICES
#endif

#include <petscvec.h>
#include <petscmat.h>

#include "mpiCommunications/MpiWrapper.hpp"

// Put everything under the geosx namespace.
namespace geosx
{

static_assert( sizeof(PetscInt) == sizeof(globalIndex), "sizeof(PetscInt) != sizeof(localIndex)");
static_assert( std::is_same<PetscScalar, real64>::value, "PetscScalar != real64" );

inline PetscInt * toPetscInt( globalIndex * const index )
{
  return reinterpret_cast<PetscInt*>(index);
}

inline PetscInt const * toPetscInt( globalIndex const * const index )
{
  return reinterpret_cast<PetscInt const*>(index);
}

// ----------------------------
// Constructors
// ----------------------------

// """""""""""""""""""""""""""""""""""""""""""""""""""""""""
// Create an empty matrix (meant to be used for declaration)
// """""""""""""""""""""""""""""""""""""""""""""""""""""""""
PetscSparseMatrix::PetscSparseMatrix()
: Base(),
  m_mat{}
{}

// """""""""""""""""""""""""""""""""""""""""""""""""""""""""
// Copy constructor
// """""""""""""""""""""""""""""""""""""""""""""""""""""""""
PetscSparseMatrix::PetscSparseMatrix( PetscSparseMatrix const & src )
: PetscSparseMatrix()
{
  GEOSX_ASSERT( !src.isOpen() );
  GEOSX_ASSERT( src.isAssembled() );

  MatDuplicate( src.m_mat, MAT_COPY_VALUES, &m_mat );
  m_assembled = true;
}

// """""""""""""""""""""""""""""""""""""""""""""""""""""""""
// Destructor
// """""""""""""""""""""""""""""""""""""""""""""""""""""""""
PetscSparseMatrix::~PetscSparseMatrix()
{
  MatDestroy( &m_mat );
}

// -----------------------------
// Create
// -----------------------------
// Allocate matrix (prepare to be filled with data).
// """""""""""""""""""""""""""""""""""""""""""""""""""""""""
// Create a matrix from number of elements
// """""""""""""""""""""""""""""""""""""""""""""""""""""""""
void PetscSparseMatrix::createWithLocalSize( localIndex const localSize,
                                             localIndex const maxEntriesPerRow,
                                             MPI_Comm const & comm )
{
  // call general version
  createWithLocalSize( localSize, localSize, maxEntriesPerRow, comm );
}

void PetscSparseMatrix::createWithGlobalSize( globalIndex const globalSize,
                                              localIndex const maxEntriesPerRow,
                                              MPI_Comm const & comm )
{
  // call general version
  createWithGlobalSize( globalSize, globalSize, maxEntriesPerRow, comm );
}

void PetscSparseMatrix::createWithLocalSize( localIndex const localRows,
                                             localIndex const localCols,
                                             localIndex const maxEntriesPerRow,
                                             MPI_Comm const & comm )
{
  GEOSX_ASSERT( !isOpen() );
  reset();

  // set up matrix
  MatCreate( comm, &m_mat );
  MatSetType( m_mat, MATMPIAIJ );
  MatSetSizes( m_mat, localRows, localCols, PETSC_DETERMINE, PETSC_DETERMINE );
  MatMPIAIJSetPreallocation( m_mat, maxEntriesPerRow, nullptr, maxEntriesPerRow, nullptr );
  MatSetUp( m_mat );
}

void PetscSparseMatrix::createWithGlobalSize( globalIndex const globalRows,
                                              globalIndex const globalCols,
                                              localIndex const maxEntriesPerRow,
                                              MPI_Comm const & comm )
{
  GEOSX_ASSERT( !isOpen() );
  reset();

  // set up matrix
  MatCreate( comm, &m_mat );
  MatSetType( m_mat, MATMPIAIJ );
  MatSetSizes( m_mat, PETSC_DECIDE, PETSC_DECIDE, globalRows, globalCols );
  MatMPIAIJSetPreallocation( m_mat, maxEntriesPerRow, nullptr, maxEntriesPerRow, nullptr );
  MatSetUp( m_mat );
}

bool PetscSparseMatrix::isCreated() const
{
  return m_mat != nullptr;
}

void PetscSparseMatrix::reset()
{
  MatrixBase::reset();
  MatDestroy( &m_mat );
}

// """""""""""""""""""""""""""""""""""""""""""""""""""""""""
// Reinitialize.
// """""""""""""""""""""""""""""""""""""""""""""""""""""""""
// Sets all values to user-defined value.
void PetscSparseMatrix::set( real64 const value )
{
  GEOSX_ASSERT( !isOpen() );
  GEOSX_ASSERT( isAssembled() );

  PetscInt firstrow;
  PetscInt lastrow;
  MatGetOwnershipRange( m_mat, &firstrow, &lastrow );

  PetscInt numEntries;
  const PetscInt * inds;
  const PetscScalar * vals;

  PetscInt numEntries_;
  array1d<PetscScalar> vals_;
  array1d<PetscInt> inds_;

  PetscInt const maxNumRows = MpiWrapper::Max( lastrow - firstrow );

  // loop over rows
  for( PetscInt row = firstrow; row < lastrow; row++)
  {
    // get entries in row
    MatGetRow( m_mat, row, &numEntries, &inds, &vals );
    numEntries_ = numEntries;
    inds_.resize( numEntries_ );
    for ( int i = 0; i < numEntries_; i++ ) 
    {
      inds_[i] = inds[i];
    }   
    MatRestoreRow( m_mat, row, &numEntries, &inds, &vals );

    // set entries to value
    open();
    if( numEntries_ > 0 )
    {
      vals_.resize( numEntries_ );
      for ( int i = 0; i < numEntries_; i++ ) 
      {
        vals_[i] = value;
      }
      MatSetValues( m_mat, 1, &row, numEntries_, inds_, vals_, INSERT_VALUES );
    }
    close();
  }

  // TODO: is there a way to set local rows without global ops?
  // ensure all ranks call close() the same number of times
  PetscInt const numExtra = maxNumRows - (lastrow - firstrow);
  for( PetscInt i = 0; i < numExtra; ++i )
  {
    open();
    close();
  }
}

// """""""""""""""""""""""""""""""""""""""""""""""""""""""""
// Reinitialize.
// """""""""""""""""""""""""""""""""""""""""""""""""""""""""
// Sets all values to 0.
void PetscSparseMatrix::zero()
{
  GEOSX_ASSERT( !isOpen() );
  GEOSX_ASSERT( isAssembled() );
  MatZeroEntries( m_mat );
}

// """""""""""""""""""""""""""""""""""""""""""""""""""""""""
// Open
// """""""""""""""""""""""""""""""""""""""""""""""""""""""""
// Empty open function (implemented for HYPRE compatibility).
void PetscSparseMatrix::open()
{
  GEOSX_ASSERT( !isOpen() );
  GEOSX_ASSERT_MSG( isCreated(), "The matrix has not been created" );
  m_open = true;
}

// """""""""""""""""""""""""""""""""""""""""""""""""""""""""
// Close
// """""""""""""""""""""""""""""""""""""""""""""""""""""""""
// PETSc matrix assembly. Space for preallocated nonzeros that is not filled are compressed out by assembly.
void PetscSparseMatrix::close()
{
  GEOSX_ASSERT( isOpen() );
  MatAssemblyBegin( m_mat, MAT_FINAL_ASSEMBLY );
  MatAssemblyEnd( m_mat, MAT_FINAL_ASSEMBLY );
  MatSetOption( m_mat, MAT_NEW_NONZERO_LOCATIONS, PETSC_FALSE );
  MatSetOption( m_mat, MAT_NEW_NONZERO_LOCATION_ERR, PETSC_TRUE );
  m_assembled = true;
  m_open = false;
}

// -------------------------
// Add/Set
// -------------------------

// 1x1
void PetscSparseMatrix::add( globalIndex const rowIndex,
                             globalIndex const colIndex,
                             real64 const value )
{
  GEOSX_ASSERT( isOpen() );
  GEOSX_ASSERT( isAssembled() );
  MatSetValue( m_mat, rowIndex, colIndex, value, ADD_VALUES );
}

void PetscSparseMatrix::set( globalIndex const rowIndex,
                             globalIndex const colIndex,
                             real64 const value )
{
  GEOSX_ASSERT( isOpen() );
  GEOSX_ASSERT( isAssembled() );
  MatSetValue( m_mat, rowIndex, colIndex, value, INSERT_VALUES );
}

void PetscSparseMatrix::insert( globalIndex const rowIndex,
                                globalIndex const colIndex,
                                real64 const value )
{
  GEOSX_ASSERT( isOpen() );
  GEOSX_ASSERT( !isAssembled() );
  MatSetValue( m_mat, rowIndex, colIndex, value, INSERT_VALUES );
}

 // 1xN c-style
void PetscSparseMatrix::add( globalIndex const rowIndex,
                             globalIndex const * colIndices,
                             real64 const * values,
                             localIndex size )
{
  GEOSX_ASSERT( isOpen() );
  GEOSX_ASSERT( isAssembled() );
  PetscInt rows[1] = {rowIndex};
  MatSetValues( m_mat, 1, rows, size, toPetscInt( colIndices ), values, ADD_VALUES );
}

void PetscSparseMatrix::set( globalIndex const rowIndex,
                             globalIndex const * colIndices,
                             real64 const * values,
                             localIndex size )
{
  GEOSX_ASSERT( isOpen() );
  GEOSX_ASSERT( isAssembled() );
  PetscInt rows[1] = {rowIndex};
  MatSetValues( m_mat, 1, rows, size, toPetscInt( colIndices), values, INSERT_VALUES );
}

void PetscSparseMatrix::insert( globalIndex const rowIndex,
                                globalIndex const * colIndices,
                                real64 const * values,
                                localIndex size )
{
  GEOSX_ASSERT( isOpen() );
  GEOSX_ASSERT( !isAssembled() );
  PetscInt rows[1] = {rowIndex};
  MatSetValues( m_mat, 1, rows, size, toPetscInt( colIndices), values, INSERT_VALUES );
}

// 1xN array1d style 
void PetscSparseMatrix::add( globalIndex const rowIndex,
                             arraySlice1d<globalIndex const> const &colIndices,
                             arraySlice1d<real64 const> const &values )
{
  GEOSX_ASSERT( isOpen() );
  GEOSX_ASSERT( isAssembled() );
  PetscInt rows[1] = {rowIndex};
  MatSetValues( m_mat, 1, rows, values.size(), toPetscInt( colIndices.data()), values.data(), ADD_VALUES );
}

void PetscSparseMatrix::set( globalIndex const rowIndex,
                             arraySlice1d<globalIndex const> const &colIndices,
                             arraySlice1d<real64 const> const &values )
{
  GEOSX_ASSERT( isOpen() );
  GEOSX_ASSERT( isAssembled() );
  PetscInt rows[1] = {rowIndex};
  MatSetValues( m_mat, 1, rows, values.size(), toPetscInt( colIndices.data()), values.data(), INSERT_VALUES );
}

void PetscSparseMatrix::insert( globalIndex const rowIndex,
                                arraySlice1d<globalIndex const> const &colIndices,
                                arraySlice1d<real64 const> const &values )
{
  GEOSX_ASSERT( isOpen() );
  GEOSX_ASSERT( !isAssembled() );
  PetscInt rows[1] = {rowIndex};
  MatSetValues( m_mat, 1, rows, values.size(), toPetscInt( colIndices.data()), values.data(), INSERT_VALUES );
}

// MxN array2d style
void PetscSparseMatrix::add( arraySlice1d<globalIndex const> const & rowIndices,
                             arraySlice1d<globalIndex const> const & colIndices,
                             arraySlice2d<real64 const, 1> const & values )
{
  GEOSX_ASSERT( isOpen() );
  GEOSX_ASSERT( isAssembled() );
  MatSetValues( m_mat,
                rowIndices.size(),
                toPetscInt(rowIndices.data()),
                colIndices.size(),
                toPetscInt(colIndices.data()),
                values.data(),
                ADD_VALUES );
}

void PetscSparseMatrix::set( arraySlice1d<globalIndex const> const & rowIndices,
                             arraySlice1d<globalIndex const> const & colIndices,
                             arraySlice2d<real64 const, 1> const & values )
{
  GEOSX_ASSERT( isOpen() );
  GEOSX_ASSERT( isAssembled() );
  MatSetValues( m_mat,
                rowIndices.size(),
                toPetscInt(rowIndices.data()),
                colIndices.size(),
                toPetscInt(colIndices.data()),
                values.data(),
                INSERT_VALUES );
}

void PetscSparseMatrix::insert( arraySlice1d<globalIndex const> const & rowIndices,
                                arraySlice1d<globalIndex const> const & colIndices,
                                arraySlice2d<real64 const, 1> const & values )
{
  GEOSX_ASSERT( isOpen() );
  GEOSX_ASSERT( !isAssembled() );
  MatSetValues( m_mat,
                rowIndices.size(),
                toPetscInt(rowIndices.data()),
                colIndices.size(),
                toPetscInt(colIndices.data()),
                values.data(),
                INSERT_VALUES );
}

void PetscSparseMatrix::add( arraySlice1d<globalIndex const> const & rowIndices,
                             arraySlice1d<globalIndex const> const & colIndices,
                             arraySlice2d<real64 const, 0> const & values )
{
  GEOSX_ASSERT( isOpen() );
  GEOSX_ASSERT( isAssembled() );
  MatSetOption( m_mat, MAT_ROW_ORIENTED, PETSC_FALSE );
  MatSetValues( m_mat,
                rowIndices.size(),
                toPetscInt(rowIndices.data()),
                colIndices.size(),
                toPetscInt(colIndices.data()),
                values.data(),
                ADD_VALUES );
  MatSetOption( m_mat, MAT_ROW_ORIENTED, PETSC_TRUE );
}

void PetscSparseMatrix::set( arraySlice1d<globalIndex const> const & rowIndices,
                             arraySlice1d<globalIndex const> const & colIndices,
                             arraySlice2d<real64 const, 0> const & values )
{
  GEOSX_ASSERT( isOpen() );
  GEOSX_ASSERT( isAssembled() );
  MatSetOption( m_mat, MAT_ROW_ORIENTED, PETSC_FALSE );
  MatSetValues( m_mat,
                rowIndices.size(),
                toPetscInt(rowIndices.data()),
                colIndices.size(),
                toPetscInt(colIndices.data()),
                values.data(),
                INSERT_VALUES );
  MatSetOption( m_mat, MAT_ROW_ORIENTED, PETSC_TRUE );
}

void PetscSparseMatrix::insert( arraySlice1d<globalIndex const> const & rowIndices,
                                arraySlice1d<globalIndex const> const & colIndices,
                                arraySlice2d<real64 const, 0> const & values )
{
  GEOSX_ASSERT( isOpen() );
  GEOSX_ASSERT( !isAssembled() );
  MatSetOption( m_mat, MAT_ROW_ORIENTED, PETSC_FALSE );
  MatSetValues( m_mat,
                rowIndices.size(),
                toPetscInt(rowIndices.data()),
                colIndices.size(),
                toPetscInt(colIndices.data()),
                values.data(),
                INSERT_VALUES );
  MatSetOption( m_mat, MAT_ROW_ORIENTED, PETSC_TRUE );
}

void PetscSparseMatrix::add( globalIndex const * rowIndices,
                             globalIndex const * colIndices,
                             real64 const * values,
                             localIndex const numRows,
                             localIndex const numCols )
{
  GEOSX_ASSERT( isOpen() );
  GEOSX_ASSERT( isAssembled() );
  MatSetValues( m_mat,
                numRows,
                toPetscInt(rowIndices),
                numCols,
                toPetscInt(colIndices),
                values,
                ADD_VALUES );
}

void PetscSparseMatrix::set( globalIndex const * rowIndices,
                             globalIndex const * colIndices,
                             real64 const * values,
                             localIndex const numRows,
                             localIndex const numCols )
{
  GEOSX_ASSERT( isOpen() );
  GEOSX_ASSERT( isAssembled() );
  MatSetValues( m_mat,
                numRows,
                toPetscInt(rowIndices),
                numCols,
                toPetscInt(colIndices),
                values,
                INSERT_VALUES );
}

void PetscSparseMatrix::insert( globalIndex const * rowIndices,
                                globalIndex const * colIndices,
                                real64 const * values,
                                localIndex const numRows,
                                localIndex const numCols )
{
  GEOSX_ASSERT( isOpen() );
  GEOSX_ASSERT( !isAssembled() );
  MatSetValues( m_mat,
                numRows,
                toPetscInt(rowIndices),
                numCols,
                toPetscInt(colIndices),
                values,
                INSERT_VALUES );
}

// -------------------------
// Linear Algebra
// -------------------------

// """""""""""""""""""""""""""""""""""""""""""""""""""""""""
// Matrix/vector multiplication
// """""""""""""""""""""""""""""""""""""""""""""""""""""""""
// Perform the matrix-vector product A*src = dst.
//
// NOTE: src and dst must be different vectors
void PetscSparseMatrix::multiply( PetscVector const &src,
                                  PetscVector &dst ) const
{
  GEOSX_ASSERT( !isOpen() );
  GEOSX_ASSERT( isAssembled() );
  MatMult( m_mat, src.getConstVec(), dst.getVec() );
}

// """""""""""""""""""""""""""""""""""""""""""""""""""""""""
// Matrix/matrix multiplication
// """""""""""""""""""""""""""""""""""""""""""""""""""""""""
// Perform the matrix-matrix product A*src = dst.
//
// NOTE: src and dst must be different vectors
void PetscSparseMatrix::multiply( PetscSparseMatrix const & src, 
                                  PetscSparseMatrix & dst,
<<<<<<< HEAD
                                  bool const closeResult ) const
=======
                                  bool const GEOSX_UNUSED_PARAM( closeResult ) ) const
>>>>>>> 2ab226c0
{
  GEOSX_ASSERT( !isOpen() );
  GEOSX_ASSERT( isAssembled() );
  GEOSX_ASSERT( !src.isOpen() );
  GEOSX_ASSERT( src.isAssembled() );

  MatReuse const reuse = dst.isCreated() ? MAT_REUSE_MATRIX : MAT_INITIAL_MATRIX;
  if( !dst.isCreated() )
  {
    dst.createWithLocalSize( localRows(), src.localCols(), 1, getComm() );
  }

  MatMatMult( m_mat, src.unwrappedPointer(), reuse, PETSC_DEFAULT, &dst.unwrappedPointer() );
  dst.m_assembled = closeResult;
  dst.m_open = !closeResult;
}

// """""""""""""""""""""""""""""""""""""""""""""""""""""""""
// Matrix/matrix multiplication
// """""""""""""""""""""""""""""""""""""""""""""""""""""""""
// Perform the matrix-matrix product this^T * src = dst.
void PetscSparseMatrix::leftMultiplyTranspose( PetscSparseMatrix const & src,
                                               PetscSparseMatrix & dst,
                                               bool const GEOSX_UNUSED_PARAM( closeResult ) ) const
{
  GEOSX_ASSERT( !isOpen() );
  GEOSX_ASSERT( isAssembled() );
  GEOSX_ASSERT( !src.isOpen() );
  GEOSX_ASSERT( src.isAssembled() );

  MatReuse const reuse = dst.isCreated() ? MAT_REUSE_MATRIX : MAT_INITIAL_MATRIX;
  if( !dst.isCreated() )
  {
    dst.createWithLocalSize( localCols(), src.localCols(), 1, getComm() );
  }

  MatTransposeMatMult( m_mat, src.unwrappedPointer(), reuse, PETSC_DEFAULT, &dst.unwrappedPointer() );
}

// """""""""""""""""""""""""""""""""""""""""""""""""""""""""
// Matrix/matrix multiplication
// """""""""""""""""""""""""""""""""""""""""""""""""""""""""
// Perform the matrix-matrix product src * this^T  = dst.
void PetscSparseMatrix::rightMultiplyTranspose( PetscSparseMatrix const & src,
                                                PetscSparseMatrix & dst,
                                                bool const GEOSX_UNUSED_PARAM( closeResult ) ) const
{
  GEOSX_ASSERT( !isOpen() );
  GEOSX_ASSERT( isAssembled() );
  GEOSX_ASSERT( !src.isOpen() );
  GEOSX_ASSERT( src.isAssembled() );

  MatReuse const reuse = dst.isCreated() ? MAT_REUSE_MATRIX : MAT_INITIAL_MATRIX;
  if( !dst.isCreated() )
  {
    dst.createWithLocalSize( localRows(), src.localRows(), 1, getComm() );
  }

  MatMatTransposeMult( m_mat, src.unwrappedPointer(), reuse, PETSC_DEFAULT, &dst.unwrappedPointer() );
}

// """""""""""""""""""""""""""""""""""""""""""""""""""""""""
// Generalized matrix/vector product.
// """""""""""""""""""""""""""""""""""""""""""""""""""""""""
// Compute gemv <tt>y = alpha*A*x + beta*y</tt>.
void PetscSparseMatrix::gemv( real64 const alpha,
                              PetscVector const & x,
                              real64 const beta,
                              PetscVector & y,
                              bool useTranspose ) const
{
  GEOSX_ASSERT( !isOpen() );
  GEOSX_ASSERT( isAssembled() );

  PetscVector x_( x );
  PetscVector b_( x );

  x_.scale( alpha ); // alpha*x_
  y.scale( beta ); // beta*y

  if ( useTranspose ) 
  {
    MatMultTranspose( m_mat, x_.getVec(), b_.getVec() );
  }
  else
  {
    MatMult( m_mat, x_.getVec(), b_.getVec() ); // alpha*A*x_ = b_
  }
  VecAXPY( y.getVec(), 1, b_.getVec() ); // alpha*A*x_ + beta*y = y
}

// """""""""""""""""""""""""""""""""""""""""""""""""""""""""
// Scale.
// """""""""""""""""""""""""""""""""""""""""""""""""""""""""
// Multiply all elements by scalingFactor.
void PetscSparseMatrix::scale( real64 const scalingFactor )
{
  GEOSX_ASSERT( !isOpen() );
  GEOSX_ASSERT( isAssembled() );
  MatScale( m_mat, scalingFactor );
}

// """""""""""""""""""""""""""""""""""""""""""""""""""""""""
// Left and right scaling
// """""""""""""""""""""""""""""""""""""""""""""""""""""""""
void PetscSparseMatrix::leftScale( PetscVector const &vec )
{
  GEOSX_ASSERT( !isOpen() );
  GEOSX_ASSERT( isAssembled() );
  MatDiagonalScale( m_mat, vec.getConstVec(), nullptr );
}

void PetscSparseMatrix::rightScale( PetscVector const &vec )
{
  GEOSX_ASSERT( !isOpen() );
  GEOSX_ASSERT( isAssembled() );
  MatDiagonalScale( m_mat, nullptr, vec.getConstVec() );
}

void PetscSparseMatrix::leftRightScale( PetscVector const &vecLeft,
                                        PetscVector const &vecRight )
{
  GEOSX_ASSERT( !isOpen() );
  GEOSX_ASSERT( isAssembled() );
  MatDiagonalScale( m_mat, vecLeft.getConstVec(), vecRight.getConstVec() );
}

// """""""""""""""""""""""""""""""""""""""""""""""""""""""""
// Get global row copy
// """""""""""""""""""""""""""""""""""""""""""""""""""""""""
// The challenge here is that columns are stored with local, not global,
// indices, so we need to do conversions back and forth
void PetscSparseMatrix::getRowCopy( globalIndex globalRow,
                                    array1d<globalIndex> & colIndices,
                                    array1d<real64> & values ) const
{
  GEOSX_ASSERT( !isOpen() );
  GEOSX_ASSERT( isAssembled() );
  GEOSX_ASSERT_GE( globalRow, ilower() );
  GEOSX_ASSERT_GT( iupper(), globalRow );

  const PetscScalar* vals;
  const PetscInt* inds;
  PetscInt numEntries;

  MatGetRow( m_mat, globalRow, &numEntries, &inds, &vals );

  values.resize( numEntries );
  colIndices.resize( numEntries );

  for ( int i = 0; i < numEntries; i++ ) 
  {
    colIndices[i] = inds[i];
  }

  for ( int i = 0; i < numEntries; i++ ) 
  {
    values[i] = vals[i];
  }

  MatRestoreRow( m_mat, globalRow, &numEntries, &inds, &vals );
}

real64 PetscSparseMatrix::getDiagValue( globalIndex globalRow ) const
{
  GEOSX_ASSERT( isAssembled() );
  GEOSX_ASSERT_GE( globalRow, ilower());
  GEOSX_ASSERT_GT( iupper(), globalRow );

  PetscScalar const * vals = nullptr;
  PetscInt const * cols = nullptr;
  PetscInt ncols;

  MatGetRow( m_mat, globalRow, &ncols, &cols, &vals );
  for( PetscInt i = 0; i < ncols; i++ )
  {
    if( cols[i] == globalRow ) 
    {
      return vals[i];
    }
  }
  MatRestoreRow( m_mat, globalRow, &ncols, &cols, &vals );

  return 0.0;
}

// """""""""""""""""""""""""""""""""""""""""""""""""""""""""
// Clear row.
// """""""""""""""""""""""""""""""""""""""""""""""""""""""""
// Clear the row.  By default the diagonal value will be set
// to zero, but the user can pass a desired diagValue
void PetscSparseMatrix::clearRow( globalIndex const globalRow,
                                  real64 const diagValue )
{
  GEOSX_ASSERT( isOpen() );
  GEOSX_ASSERT( isAssembled() );
  GEOSX_ASSERT_GE( globalRow, ilower() );
  GEOSX_ASSERT_GT( iupper(), globalRow );

  PetscInt rows[1] = {globalRow};
  MatZeroRows( m_mat, 1, rows, diagValue, nullptr, nullptr );
}

// ----------------------------
//  Accessors
// ----------------------------

// """""""""""""""""""""""""""""""""""""""""""""""""""""""""
// Get pointer.
// """""""""""""""""""""""""""""""""""""""""""""""""""""""""

// Accessor for the pointer to the matrix
Mat & PetscSparseMatrix::unwrappedPointer()
{
  return m_mat;
}

// Accessor for the pointer to the matrix
const Mat & PetscSparseMatrix::unwrappedPointer() const
{
  return m_mat;
}

// Accessor for the MPI communicator
MPI_Comm PetscSparseMatrix::getComm() const
{
  GEOSX_ASSERT_MSG( isCreated(), "Matrix has not been created" );
  MPI_Comm comm;
  PetscObjectGetComm( reinterpret_cast<PetscObject>( m_mat ), &comm );
  return comm;
}

// """""""""""""""""""""""""""""""""""""""""""""""""""""""""
// Get number of global rows.
// """""""""""""""""""""""""""""""""""""""""""""""""""""""""
// Accessor for the number of global rows
globalIndex PetscSparseMatrix::globalRows() const
{
  GEOSX_ASSERT_MSG( isCreated(), "Matrix has not been created" );
  PetscInt num_rows;
  PetscInt num_cols;
  MatGetSize( m_mat, &num_rows, &num_cols );
  return integer_conversion<globalIndex>( num_rows );
}

// """""""""""""""""""""""""""""""""""""""""""""""""""""""""
// Get number of global columns.
// """""""""""""""""""""""""""""""""""""""""""""""""""""""""
// Accessor for the number of global columns
globalIndex PetscSparseMatrix::globalCols() const
{
  GEOSX_ASSERT_MSG( isCreated(), "Matrix has not been created" );
  PetscInt num_rows;
  PetscInt num_cols;
  MatGetSize( m_mat, &num_rows, &num_cols );
  return integer_conversion<globalIndex>( num_cols );
}

// """""""""""""""""""""""""""""""""""""""""""""""""""""""""
// Get the lower index owned by processor.
// """""""""""""""""""""""""""""""""""""""""""""""""""""""""
// Accessor for the index of the first global row
globalIndex PetscSparseMatrix::ilower() const
{
  GEOSX_ASSERT_MSG( isCreated(), "Matrix has not been created" );
  PetscInt firstrow;
  PetscInt lastrow;
  MatGetOwnershipRange( m_mat, &firstrow, &lastrow );
  return integer_conversion<globalIndex>( firstrow );
}

// """""""""""""""""""""""""""""""""""""""""""""""""""""""""
// Get the upper index owned by processor.
// """""""""""""""""""""""""""""""""""""""""""""""""""""""""
// Accessor for the index of the last global row
globalIndex PetscSparseMatrix::iupper() const
{
  GEOSX_ASSERT_MSG( isCreated(), "Matrix has not been created" );
  PetscInt firstrow;
  PetscInt lastrow;
  MatGetOwnershipRange( m_mat, &firstrow, &lastrow );
  return integer_conversion<globalIndex>( lastrow );
 } 

// """""""""""""""""""""""""""""""""""""""""""""""""""""""""
// Print to terminal.
// """""""""""""""""""""""""""""""""""""""""""""""""""""""""
// Wrapper to print the petsc output of the matrix
void PetscSparseMatrix::print( std::ostream & os ) const
{
  GEOSX_ASSERT_MSG( isCreated(), "Matrix has not been created" );
  GEOSX_ERROR_IF( &os != &std::cout, "Only output to stdout currently supported" );
  MatView( m_mat, PETSC_VIEWER_STDOUT_( getComm() ) );
}

// """""""""""""""""""""""""""""""""""""""""""""""""""""""""
// Write to matlab-compatible file
// """""""""""""""""""""""""""""""""""""""""""""""""""""""""
void PetscSparseMatrix::write( string const & filename,
                               MatrixOutputFormat const format ) const
{
  GEOSX_ASSERT( isCreated() );

  PetscViewer viewer;
  PetscViewerASCIIOpen( getComm(), filename.c_str(), &viewer );
  PetscViewerFormat petscFormat;

  switch( format )
  {
    case MatrixOutputFormat::NATIVE_ASCII:
      petscFormat = PETSC_VIEWER_DEFAULT;
      break;
    case MatrixOutputFormat::NATIVE_BINARY:
      petscFormat = PETSC_VIEWER_NATIVE;
      break;
    case MatrixOutputFormat::MATLAB_ASCII:
      petscFormat = PETSC_VIEWER_ASCII_MATLAB;
      break;
    case MatrixOutputFormat::MATLAB_BINARY:
      petscFormat = PETSC_VIEWER_BINARY_MATLAB;
      break;
    case MatrixOutputFormat::MATRIX_MARKET:
      petscFormat = PETSC_VIEWER_ASCII_MATRIXMARKET;
      break;
    default:
      GEOSX_ERROR( "Unsupported matrix output format" );
  }

  PetscViewerPushFormat( viewer, petscFormat );
  MatView( m_mat, viewer );
  PetscViewerDestroy( &viewer );
}

// """""""""""""""""""""""""""""""""""""""""""""""""""""""""
// Inf-norm.
// """""""""""""""""""""""""""""""""""""""""""""""""""""""""
// Returns the infinity norm of the matrix.
real64 PetscSparseMatrix::normInf() const
{
  GEOSX_ASSERT( !isOpen() );
  GEOSX_ASSERT( isAssembled() );
  real64 normInf;
  MatNorm( m_mat, NORM_INFINITY, &normInf );
  return normInf;
}

// """""""""""""""""""""""""""""""""""""""""""""""""""""""""
// 1-norm.
// """""""""""""""""""""""""""""""""""""""""""""""""""""""""
// Returns the one norm of the matrix.
real64 PetscSparseMatrix::norm1() const
{
  GEOSX_ASSERT( !isOpen() );
  GEOSX_ASSERT( isAssembled() );
  real64 norm1;
  MatNorm( m_mat, NORM_1, &norm1 );
  return norm1;
}

// """""""""""""""""""""""""""""""""""""""""""""""""""""""""
// Frobenius-norm.
// """""""""""""""""""""""""""""""""""""""""""""""""""""""""
// Returns the Frobenius norm of the matrix.
real64 PetscSparseMatrix::normFrobenius() const
{
  GEOSX_ASSERT( !isOpen() );
  GEOSX_ASSERT( isAssembled() );
  real64 normFrob;
  MatNorm( m_mat, NORM_FROBENIUS, &normFrob );
  return normFrob;
}

// """""""""""""""""""""""""""""""""""""""""""""""""""""""""
// getLocalRowID
// """""""""""""""""""""""""""""""""""""""""""""""""""""""""
// Map a global row index to local row index
localIndex PetscSparseMatrix::getLocalRowID( globalIndex const index ) const
{
  GEOSX_ASSERT( isCreated() );
  GEOSX_ASSERT_GE( index, ilower() );
  GEOSX_ASSERT_GT( iupper(), index );
  PetscInt low, high;
  MatGetOwnershipRange( m_mat, &low, &high);
  return integer_conversion<localIndex>( index - low );
}

// """""""""""""""""""""""""""""""""""""""""""""""""""""""""
// getGlobalRowID
// """""""""""""""""""""""""""""""""""""""""""""""""""""""""
// Map a local row index to global row index
globalIndex PetscSparseMatrix::getGlobalRowID( localIndex const index ) const
{
  GEOSX_ASSERT( isCreated() );
  GEOSX_ASSERT_GE( index, 0 );
  GEOSX_ASSERT_GT( localRows(), index );
  PetscInt low, high;
  MatGetOwnershipRange( m_mat, &low, &high);
  return integer_conversion<globalIndex>( index + low );
}

// """""""""""""""""""""""""""""""""""""""""""""""""""""""""
// localCols
// """""""""""""""""""""""""""""""""""""""""""""""""""""""""
// Return the local number of columns on each processor
//
// NOTE: PETSc MPI matrices are partitioned row-wise so that the local number
// of columns is the global number.
localIndex PetscSparseMatrix::localCols() const
{
  GEOSX_ASSERT( isCreated());
  PetscInt cols;
  MatGetSize( m_mat, nullptr, &cols );
  return integer_conversion<localIndex>( cols );
}

// """""""""""""""""""""""""""""""""""""""""""""""""""""""""
// localRows
// """""""""""""""""""""""""""""""""""""""""""""""""""""""""
// Return the local number of rows on each processor
localIndex PetscSparseMatrix::localRows() const
{
  GEOSX_ASSERT( isCreated() );
  PetscInt low, high;
  MatGetOwnershipRange( m_mat, &low, &high);
  return integer_conversion<localIndex >( high - low );
}

localIndex PetscSparseMatrix::localNonzeros() const
{
  GEOSX_ASSERT( isAssembled() );
  PetscInt firstrow, lastrow;
  MatGetOwnershipRange( m_mat, &firstrow, &lastrow );

  PetscInt numEntries;
  localIndex result = 0;

  // loop over rows
  for( PetscInt row = firstrow; row < lastrow; ++row )
  {
    MatGetRow( m_mat, row, &numEntries, nullptr, nullptr );
    result += numEntries;
    MatRestoreRow( m_mat, row, &numEntries, nullptr, nullptr );
  }

  return result;
}

globalIndex PetscSparseMatrix::globalNonzeros() const
{
  GEOSX_ASSERT( isAssembled() );
  return MpiWrapper::Sum( integer_conversion<globalIndex>( localNonzeros() ) );
}

} // end geosx namespace<|MERGE_RESOLUTION|>--- conflicted
+++ resolved
@@ -520,11 +520,7 @@
 // NOTE: src and dst must be different vectors
 void PetscSparseMatrix::multiply( PetscSparseMatrix const & src, 
                                   PetscSparseMatrix & dst,
-<<<<<<< HEAD
                                   bool const closeResult ) const
-=======
-                                  bool const GEOSX_UNUSED_PARAM( closeResult ) ) const
->>>>>>> 2ab226c0
 {
   GEOSX_ASSERT( !isOpen() );
   GEOSX_ASSERT( isAssembled() );
@@ -548,7 +544,7 @@
 // Perform the matrix-matrix product this^T * src = dst.
 void PetscSparseMatrix::leftMultiplyTranspose( PetscSparseMatrix const & src,
                                                PetscSparseMatrix & dst,
-                                               bool const GEOSX_UNUSED_PARAM( closeResult ) ) const
+                                               bool const closeResult ) const
 {
   GEOSX_ASSERT( !isOpen() );
   GEOSX_ASSERT( isAssembled() );
@@ -562,6 +558,8 @@
   }
 
   MatTransposeMatMult( m_mat, src.unwrappedPointer(), reuse, PETSC_DEFAULT, &dst.unwrappedPointer() );
+  dst.m_assembled = closeResult;
+  dst.m_open = !closeResult;
 }
 
 // """""""""""""""""""""""""""""""""""""""""""""""""""""""""
@@ -570,7 +568,7 @@
 // Perform the matrix-matrix product src * this^T  = dst.
 void PetscSparseMatrix::rightMultiplyTranspose( PetscSparseMatrix const & src,
                                                 PetscSparseMatrix & dst,
-                                                bool const GEOSX_UNUSED_PARAM( closeResult ) ) const
+                                                bool const closeResult ) const
 {
   GEOSX_ASSERT( !isOpen() );
   GEOSX_ASSERT( isAssembled() );
@@ -584,6 +582,8 @@
   }
 
   MatMatTransposeMult( m_mat, src.unwrappedPointer(), reuse, PETSC_DEFAULT, &dst.unwrappedPointer() );
+  dst.m_assembled = closeResult;
+  dst.m_open = !closeResult;
 }
 
 // """""""""""""""""""""""""""""""""""""""""""""""""""""""""
