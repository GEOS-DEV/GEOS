--- conflicted
+++ resolved
@@ -217,10 +217,7 @@
   virtual real64 dot( Vector const & vec ) const = 0;
 
 public:
-<<<<<<< HEAD
-=======
-
->>>>>>> b22123da
+
   /**
    * @brief Local part of the dot product with the vector vec.
    * @param vec vector to dot-product with
@@ -245,10 +242,7 @@
   }
 
 protected:
-<<<<<<< HEAD
-=======
-
->>>>>>> b22123da
+
   /**
    * @brief Starts a nonblocking dot product computation with the vector vec.
    * @param vec vector to dot-product with
