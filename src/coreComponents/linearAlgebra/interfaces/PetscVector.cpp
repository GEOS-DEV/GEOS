/*
 * ------------------------------------------------------------------------------------------------------------
 * SPDX-License-Identifier: LGPL-2.1-only
 *
 * Copyright (c) 2018-2019 Lawrence Livermore National Security LLC
 * Copyright (c) 2018-2019 The Board of Trustees of the Leland Stanford Junior University
 * Copyright (c) 2018-2019 Total, S.A
 * Copyright (c) 2019-     GEOSX Contributors
 * All right reserved
 *
 * See top level LICENSE, COPYRIGHT, CONTRIBUTORS, NOTICE, and ACKNOWLEDGEMENTS files for details.
 * ------------------------------------------------------------------------------------------------------------
 */

/**
 * @file PetscVector.cpp
 */

// BEGIN_RST_NARRATIVE PetscVector.rst
// ==============================
// Petsc-based Vector Object
// ==============================
// This class contains the ParallelVector wrappers based on Petsc Vec Objects.
// The class contains a unique pointer to a Vec as well as constructors,
// functions and accessors for PETSc objects.

// Include the corresponding header file.
#include "PetscVector.hpp"

#include <petscvec.h>

// Put everything under the geosx namespace.
namespace geosx
{

static_assert( sizeof(PetscInt) == sizeof(globalIndex), "sizeof(PetscInt) != sizeof(globalIndex)");
static_assert( std::is_same<PetscScalar, real64>::value, "PetscScalar != real64" );

inline PetscInt * toPetscInt( globalIndex * const index )
{
  return reinterpret_cast<PetscInt*>(index);
}

inline PetscInt const * toPetscInt( globalIndex const * const index )
{
  return reinterpret_cast<PetscInt const*>(index);
}

// ----------------------------
// Constructors
// ----------------------------

// """""""""""""""""""""""""""""""""""""""""""""""""""""""""
// Empty constructor
// """""""""""""""""""""""""""""""""""""""""""""""""""""""""
// Create an empty vector
PetscVector::PetscVector()
: m_vec()
{}

// """""""""""""""""""""""""""""""""""""""""""""""""""""""""
// Copy constructor
// """""""""""""""""""""""""""""""""""""""""""""""""""""""""
// Create a unique PetscVector from PetscVector.  
// The data from the input vector is copied to a new memory location. 
PetscVector::PetscVector( PetscVector const & vec )
: m_vec()
{
  VecDuplicate( vec.m_vec, &m_vec );
  VecCopy( vec.m_vec, m_vec );
}

PetscVector::PetscVector( PetscVector && src ) noexcept
{
  std::swap( m_vec, src.m_vec );
}

PetscVector & PetscVector::operator=( PetscVector const & src )
{
  VecDuplicate( src.m_vec, &m_vec );
  VecCopy( src.m_vec, m_vec );
  return *this;
}

PetscVector & PetscVector::operator=( PetscVector && src ) noexcept
{
  std::swap( m_vec, src.m_vec );
  return *this;
}

// Create a unique PetscVector from a PETSc Vec.  
PetscVector::PetscVector( Vec vec )
{
  m_vec = vec;
}

// """""""""""""""""""""""""""""""""""""""""""""""""""""""""
// Destructor
// """""""""""""""""""""""""""""""""""""""""""""""""""""""""
PetscVector::~PetscVector()
{
  VecDestroy( &m_vec );
}

// ----------------------------
// Create
// ----------------------------


// """""""""""""""""""""""""""""""""""""""""""""""""""""""""
// Create from PetscVector
// """""""""""""""""""""""""""""""""""""""""""""""""""""""""
void PetscVector::create( PetscVector const & src )
{
  VecDestroy( &m_vec );
  VecDuplicate( src.m_vec, &m_vec );
  VecCopy( src.m_vec, m_vec );
}

// """""""""""""""""""""""""""""""""""""""""""""""""""""""""
// Create with known size
// """""""""""""""""""""""""""""""""""""""""""""""""""""""""
// There are two variants of this function.  In the first, the user knows
// the local size and wants the global size to be the sum of each processor's
// contributions.  In the second, the user knows the global size and wants a
// near-even distribution of elements across processors. All processors
// get the same number of elements, except proc 0 which gets any remainder
// elements necessary when the number of processors does not divide evenly
// into the vector length.
//
// NOTE: creates a CPU MPI vector
void PetscVector::createWithLocalSize( localIndex const localSize, MPI_Comm const & comm )
{
  VecDestroy( &m_vec );
  VecCreate( comm, &m_vec );
  VecSetType( m_vec, VECMPI );
  VecSetSizes( m_vec, localSize, PETSC_DETERMINE);
}

void PetscVector::createWithGlobalSize( globalIndex const globalSize, MPI_Comm const & comm )
{
  VecDestroy( &m_vec );
  VecCreate( comm, &m_vec );
  VecSetType( m_vec, VECMPI );
  VecSetSizes( m_vec, PETSC_DECIDE, globalSize);
}

// """""""""""""""""""""""""""""""""""""""""""""""""""""""""
// Create from array
// """""""""""""""""""""""""""""""""""""""""""""""""""""""""
// Create a vector from local array data.  The global vector contains
// local arrays stitched together.
//
// NOTE: creates a CPU MPI vector, must assemble vector after use
void PetscVector::create( array1d<real64> const & localValues, MPI_Comm const & comm )
{
  PetscInt size = localValues.size();
  PetscScalar *values;

  VecDestroy( &m_vec );
  VecCreate( comm, &m_vec );
  VecSetType( m_vec, VECMPI );
  VecSetSizes( m_vec, size, PETSC_DETERMINE);
  VecGetArray( m_vec, &values );

  // set vector values
  for (int i = 0; i < size; i++)
  {
    values[i] = localValues[i];
  }

  VecRestoreArray( m_vec, &values );
}

// """""""""""""""""""""""""""""""""""""""""""""""""""""""""
// Add/Set value(s)
// """""""""""""""""""""""""""""""""""""""""""""""""""""""""
// Add/set entries in the vector.

// single element
void PetscVector::set( globalIndex const globalRow,
                       real64 const value )
{
  VecSetValue( m_vec, globalRow, value, INSERT_VALUES );
}

void PetscVector::add( globalIndex const globalRow,
                       real64 const value )
{
  VecSetValue( m_vec, globalRow, value, ADD_VALUES );
}

// n-element, c-style options
void PetscVector::set( globalIndex const * globalIndices,
                       real64 const * values,
                       localIndex size )
{
  VecSetValues( m_vec, size, toPetscInt( globalIndices), values, INSERT_VALUES );
}

void PetscVector::add( globalIndex const * globalIndices,
                       real64 const * values,
                       localIndex size )
{
  VecSetValues( m_vec, size, toPetscInt( globalIndices), values, ADD_VALUES );
}

// n-element, array1d options
void PetscVector::set( array1d<globalIndex> const & globalIndices,
                       array1d<real64> const & values )
{
  VecSetValues( m_vec, values.size(), toPetscInt( globalIndices.data()), values.data(), INSERT_VALUES );
}

void PetscVector::add( array1d<globalIndex> const & globalIndices,
                       array1d<real64> const & values )
{
  VecSetValues( m_vec, values.size(), toPetscInt( globalIndices.data()), values.data(), ADD_VALUES );
}

// additional convenience options
void PetscVector::set( real64 const value )
{
  VecSet( m_vec, value );
}

void PetscVector::zero()
{
  set( 0.0 );
}

void PetscVector::rand( unsigned const seed )
{
  // create random context
  PetscRandom ran;
  PetscRandomCreate( PETSC_COMM_WORLD, &ran );

  // set random seed
  PetscRandomSetSeed( ran, seed );
  PetscRandomSeed( ran );

  // create random vector
  VecSetRandom( m_vec, ran );
  PetscRandomDestroy( &ran );
}

// """""""""""""""""""""""""""""""""""""""""""""""""""""""""
// Open / close
// """""""""""""""""""""""""""""""""""""""""""""""""""""""""
void PetscVector::open()
{}

void PetscVector::close()
{
  // assemble the vector after setting values
  VecAssemblyBegin( m_vec );
  VecAssemblyEnd( m_vec );
}

// ----------------------------
// Linear Algebra
// ----------------------------
// The following functions support basic linear algebra ops

// """""""""""""""""""""""""""""""""""""""""""""""""""""""""
// Scale
// """""""""""""""""""""""""""""""""""""""""""""""""""""""""
// Multiply all elements by scalingFactor.
void PetscVector::scale( real64 const scalingFactor )
{
  VecScale( m_vec, scalingFactor );
}

// """""""""""""""""""""""""""""""""""""""""""""""""""""""""
// Dot
// """""""""""""""""""""""""""""""""""""""""""""""""""""""""
// Dot product with the vector vec.
<<<<<<< HEAD
real64 PetscVector::dot( PetscVector const & vec )
=======
real64 PetscVector::dot( PetscVector const &vec ) const
>>>>>>> 2ab226c0
{
  real64 dot;
  VecDot( m_vec, vec.m_vec, &dot );
  return dot;
}

// """""""""""""""""""""""""""""""""""""""""""""""""""""""""
// Copy
// """""""""""""""""""""""""""""""""""""""""""""""""""""""""
// Update vector as this = x.
void PetscVector::copy( PetscVector const & x )
{
  //VecCopy( x.m_vec, m_vec );
  VecSet( m_vec, 0 );
  VecAXPY( m_vec, 1.0, x.m_vec );
}

// """""""""""""""""""""""""""""""""""""""""""""""""""""""""
// Axpy
// """""""""""""""""""""""""""""""""""""""""""""""""""""""""
// Update vector as this = alpha*x + this.
void PetscVector::axpy( real64 const alpha, PetscVector const & x )
{
  VecAXPY( m_vec, alpha, x.m_vec );
}

// """""""""""""""""""""""""""""""""""""""""""""""""""""""""
// Axpby
// """""""""""""""""""""""""""""""""""""""""""""""""""""""""
// Update vector as this = alpha*x + beta*this.
void PetscVector::axpby( real64 const alpha,
                         PetscVector const & x,
                         real64 const beta )
{
  VecScale( m_vec, beta );
  VecAXPY( m_vec, alpha, x.m_vec );
}

// """""""""""""""""""""""""""""""""""""""""""""""""""""""""
// 1-norm
// """""""""""""""""""""""""""""""""""""""""""""""""""""""""
// 1-norm of the vector.
real64 PetscVector::norm1() const
{
  real64 result;
  VecNorm( m_vec, NORM_1, &result );
  return result;
}

// """""""""""""""""""""""""""""""""""""""""""""""""""""""""
// 2-norm
// """""""""""""""""""""""""""""""""""""""""""""""""""""""""
// 2-norm of the vector.
real64 PetscVector::norm2() const
{
  real64 result;
  VecNorm( m_vec, NORM_2, &result );
  return result;
}

// """""""""""""""""""""""""""""""""""""""""""""""""""""""""
// Inf-norm
// """""""""""""""""""""""""""""""""""""""""""""""""""""""""
// Inf-norm of the vector.
real64 PetscVector::normInf() const
{
  real64 result;
  VecNorm( m_vec, NORM_INFINITY, &result );
  return result;
}

// """""""""""""""""""""""""""""""""""""""""""""""""""""""""
// Print
// """""""""""""""""""""""""""""""""""""""""""""""""""""""""
// Print vector to the terminal in PETSc format.
void PetscVector::print( std::ostream & os ) const
{
  if( &os == &std::cout )
  {
    VecView( m_vec, PETSC_VIEWER_STDOUT_WORLD );
  }
  else if( &os == &std::cerr )
  {
    VecView( m_vec, PETSC_VIEWER_STDERR_WORLD );
  }
  else
  {
    GEOSX_ERROR( "Output to a generic stream not implemented" );
  }
}

// """""""""""""""""""""""""""""""""""""""""""""""""""""""""
// Write to matlab-compatible file
// """""""""""""""""""""""""""""""""""""""""""""""""""""""""
void PetscVector::write( string const & filename,
                         bool const mtxFormat ) const
{
  PetscViewer viewer;
  if( mtxFormat )
  {
    // ".mtx" extension
    string name( filename );
    if( filename.substr( filename.find_last_of( "." ) + 1 ) != "mtx" )
    {
      name = filename.substr( 0, filename.find_last_of( "." ) ) + ".mtx";
    }
    PetscViewerASCIIOpen( getComm(), name.c_str(), &viewer);
    PetscViewerPushFormat( viewer, PETSC_VIEWER_ASCII_MATRIXMARKET );
  } else
  {
    PetscViewerASCIIOpen( getComm(), filename.c_str(), &viewer);
    PetscViewerPushFormat( viewer, PETSC_VIEWER_ASCII_MATLAB );
  }
  VecView( m_vec, viewer );
}

// ----------------------------
// Acessors
// ----------------------------

// """""""""""""""""""""""""""""""""""""""""""""""""""""""""
// Get value
// """""""""""""""""""""""""""""""""""""""""""""""""""""""""
// Get element globalRow
real64 PetscVector::get( globalIndex globalRow ) const
{
  real64 value;
  VecGetValues( m_vec, 1, toPetscInt( &globalRow ), &value );
  return value;
}

void PetscVector::get( array1d<globalIndex> const & globalIndices,
                       array1d<real64> & values ) const
{
  values.resize( globalIndices.size() );
  VecGetValues( m_vec, globalIndices.size(), toPetscInt( globalIndices.data() ), values.data() );
}

// """""""""""""""""""""""""""""""""""""""""""""""""""""""""
// Get unwrapped pointer
// """""""""""""""""""""""""""""""""""""""""""""""""""""""""
// Get const pointer
const Vec* PetscVector::unwrappedPointer() const
{
  return &( m_vec );
}

// Get non-const pointer
Vec* PetscVector::unwrappedPointer()
{
  return &( m_vec );
}

// Get const PETSc object
Vec PetscVector::getConstVec() const
{
  return m_vec;
}

// Get PETSc object
Vec PetscVector::getVec()
{
  return m_vec;
}

// Accessor for the MPI communicator
MPI_Comm PetscVector::getComm() const
{
  MPI_Comm comm;
  PetscObjectGetComm( reinterpret_cast<PetscObject>( m_vec ), &comm );
  return comm;
}

// """""""""""""""""""""""""""""""""""""""""""""""""""""""""
// Get the number of global elements
// """""""""""""""""""""""""""""""""""""""""""""""""""""""""
// Return the global size of the vector (total number of elements).
globalIndex PetscVector::globalSize() const
{
  PetscInt size;
  VecGetSize( m_vec, &size );
  return size;
}

// """""""""""""""""""""""""""""""""""""""""""""""""""""""""
// Get the number of local elements
// """""""""""""""""""""""""""""""""""""""""""""""""""""""""
// Return the local size of the vector (total number of local elements).
localIndex PetscVector::localSize() const
{
  PetscInt size;
  VecGetLocalSize( m_vec, &size );
  return size;
}

// """""""""""""""""""""""""""""""""""""""""""""""""""""""""
// getLocalRowID
// """""""""""""""""""""""""""""""""""""""""""""""""""""""""
// Map a global row index to local row index
//
// NOTE: error if requesting processor does not own row index
localIndex PetscVector::getLocalRowID( globalIndex const index ) const
{
  PetscInt low, high;
  VecGetOwnershipRange( m_vec, &low, &high );
  GEOSX_ERROR_IF( index < low || high <= index, "getLocalRowID: processor does not own global row index" );
  return index - low;
}

// """""""""""""""""""""""""""""""""""""""""""""""""""""""""
// extractLocalVector
// """""""""""""""""""""""""""""""""""""""""""""""""""""""""
// Extract a view of the local portion of the array
real64 const * PetscVector::extractLocalVector() const
{
  PetscScalar * avec;
  VecGetArray( m_vec, &avec );
  real64 const * localVector = avec;
  VecRestoreArray( m_vec, &avec );
  return localVector;
}

real64 * PetscVector::extractLocalVector()
{
  PetscScalar * avec;
  VecGetArray( m_vec, &avec );
  real64 * localVector = avec;
  VecRestoreArray( m_vec, &avec );
  return localVector;
}

// """""""""""""""""""""""""""""""""""""""""""""""""""""""""
// ilower
// """""""""""""""""""""""""""""""""""""""""""""""""""""""""
// Returns the index of the first global row owned by that processor.
globalIndex PetscVector::ilower() const
{
  PetscInt low, high;
  VecGetOwnershipRange( m_vec, &low, &high );
  return low;
}

// """""""""""""""""""""""""""""""""""""""""""""""""""""""""
// iupper
// """""""""""""""""""""""""""""""""""""""""""""""""""""""""
// eturns the next index after last global row owned by that processor.
globalIndex PetscVector::iupper() const
{
  PetscInt low, high;
  VecGetOwnershipRange( m_vec, &low, &high );
  return high;
}

std::ostream & operator<<( std::ostream & os,
                           PetscVector const & vec )
{
  vec.print( os );
  return os;
}

} // end geosx

// END_RST_NARRATIVE<|MERGE_RESOLUTION|>--- conflicted
+++ resolved
@@ -88,7 +88,7 @@
   return *this;
 }
 
-// Create a unique PetscVector from a PETSc Vec.  
+// Create a unique PetscVector from a PETSc Vec.
 PetscVector::PetscVector( Vec vec )
 {
   m_vec = vec;
@@ -275,11 +275,7 @@
 // Dot
 // """""""""""""""""""""""""""""""""""""""""""""""""""""""""
 // Dot product with the vector vec.
-<<<<<<< HEAD
-real64 PetscVector::dot( PetscVector const & vec )
-=======
-real64 PetscVector::dot( PetscVector const &vec ) const
->>>>>>> 2ab226c0
+real64 PetscVector::dot( PetscVector const & vec ) const
 {
   real64 dot;
   VecDot( m_vec, vec.m_vec, &dot );
