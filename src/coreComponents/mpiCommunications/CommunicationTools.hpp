/*
 * ------------------------------------------------------------------------------------------------------------
 * SPDX-License-Identifier: LGPL-2.1-only
 *
 * Copyright (c) 2018-2020 Lawrence Livermore National Security LLC
 * Copyright (c) 2018-2020 The Board of Trustees of the Leland Stanford Junior University
 * Copyright (c) 2018-2020 Total, S.A
 * Copyright (c) 2019-     GEOSX Contributors
 * All rights reserved
 *
 * See top level LICENSE, COPYRIGHT, CONTRIBUTORS, NOTICE, and ACKNOWLEDGEMENTS files for details.
 * ------------------------------------------------------------------------------------------------------------
 */

/**
 * @file CommunicationTools.hpp
 */

#ifndef GEOSX_MPICOMMUNICATIONS_COMMUNICATIONTOOLS_HPP_
#define GEOSX_MPICOMMUNICATIONS_COMMUNICATIONTOOLS_HPP_

#include "MpiWrapper.hpp"

#include "common/DataTypes.hpp"
<<<<<<< HEAD
#include "rajaInterface/GEOS_RAJA_Interface.hpp"
=======
#include "managers/GeosxState.hpp"
>>>>>>> 11dffd4c

#include <set>

namespace geosx
{


class ObjectManagerBase;
class NeighborCommunicator;
class MeshLevel;
class ElementRegionManager;

class MPI_iCommData;

class CommID
{
public:
  CommID( std::set< int > & freeIDs ):
    m_freeIDs( freeIDs ),
    m_id( -1 )
  {
    GEOSX_ERROR_IF_EQ( freeIDs.size(), 0 );
    m_id = *freeIDs.begin();
    freeIDs.erase( freeIDs.begin() );
  }

  CommID( CommID && src ):
    m_freeIDs( src.m_freeIDs ),
    m_id( src.m_id )
  {
    src.m_id = -1;
  }

  ~CommID()
  {
    if( m_id < 0 )
    { return; }

    GEOSX_ERROR_IF( m_freeIDs.count( m_id ) > 0, "Attempting to release commID that is already free: " << m_id );

    m_freeIDs.insert( m_id );
    m_id = -1;
  }

  CommID( CommID const & ) = delete;
  CommID & operator=( CommID const & ) = delete;
  CommID & operator=( CommID && ) = delete;

  constexpr operator int()
  { return m_id; }

private:
  std::set< int > & m_freeIDs;
  int m_id = -1;
};


class CommunicationTools
{
public:
  CommunicationTools();
  ~CommunicationTools();

  void assignGlobalIndices( ObjectManagerBase & object,
                            ObjectManagerBase const & compositionObject,
                            std::vector< NeighborCommunicator > & neighbors );

  void assignNewGlobalIndices( ObjectManagerBase & object,
                               std::set< localIndex > const & indexList );

  void assignNewGlobalIndices( ElementRegionManager & elementManager,
                               std::map< std::pair< localIndex, localIndex >, std::set< localIndex > > const & newElems );

  void findGhosts( MeshLevel & meshLevel,
                   std::vector< NeighborCommunicator > & neighbors,
                   bool use_nonblocking );

  CommID getCommID()
  { return CommID( m_freeCommIDs ); }

<<<<<<< HEAD
  static void synchronizeFields( const std::map< string, string_array > & fieldNames,
                                 MeshLevel * const mesh,
                                 std::vector< NeighborCommunicator > & allNeighbors,
                                 bool onDevice );

  static void synchronizePackSendRecvSizes( const std::map< string, string_array > & fieldNames,
                                            MeshLevel * const mesh,
                                            std::vector< NeighborCommunicator > & neighbors,
                                            MPI_iCommData & icomm,
                                            bool onDevice );

  static void synchronizePackSendRecv( const std::map< string, string_array > & fieldNames,
                                       MeshLevel * const mesh,
                                       std::vector< NeighborCommunicator > & allNeighbors,
                                       MPI_iCommData & icomm,
                                       bool onDevice );

  static void asyncPack( const std::map< string, string_array > & fieldNames,
                         MeshLevel * const mesh,
                         std::vector< NeighborCommunicator > & neighbors,
                         MPI_iCommData & icomm,
                         bool onDevice,
                         parallelDeviceEvents & events );

  static void asyncSendRecv( std::vector< NeighborCommunicator > & neighbors,
                             MPI_iCommData & icomm,
                             bool onDevice,
                             parallelDeviceEvents & events );

  static void synchronizeUnpack( MeshLevel * const mesh,
                                 std::vector< NeighborCommunicator > & neighbors,
                                 MPI_iCommData & icomm,
                                 bool onDevice );

  static bool asyncUnpack( MeshLevel * const mesh,
                           std::vector< NeighborCommunicator > & neighbors,
                           MPI_iCommData & icomm,
                           bool onDevice,
                           parallelDeviceEvents & events );

  static void finalizeUnpack( MeshLevel * const mesh,
                              std::vector< NeighborCommunicator > & neighbors,
                              MPI_iCommData & icomm,
                              bool onDevice,
                              parallelDeviceEvents & events );
=======
  void findMatchedPartitionBoundaryObjects( ObjectManagerBase * const group,
                                            std::vector< NeighborCommunicator > & allNeighbors );

  void synchronizeFields( const std::map< string, string_array > & fieldNames,
                          MeshLevel * const mesh,
                          std::vector< NeighborCommunicator > & allNeighbors,
                          bool on_device = false );

  void synchronizePackSendRecvSizes( const std::map< string, string_array > & fieldNames,
                                     MeshLevel * const mesh,
                                     std::vector< NeighborCommunicator > & neighbors,
                                     MPI_iCommData & icomm,
                                     bool on_device = false );

  void synchronizePackSendRecv( const std::map< string, string_array > & fieldNames,
                                MeshLevel * const mesh,
                                std::vector< NeighborCommunicator > & allNeighbors,
                                MPI_iCommData & icomm,
                                bool on_device = false );
>>>>>>> 11dffd4c

  void synchronizeUnpack( MeshLevel * const mesh,
                          std::vector< NeighborCommunicator > & neighbors,
                          MPI_iCommData & icomm,
                          bool on_device = false );

private:
  std::set< int > m_freeCommIDs;
};


class MPI_iCommData
{
public:

  MPI_iCommData():
    size( 0 ),
    commID( getGlobalState().getCommunicationTools().getCommID() ),
    sizeCommID( getGlobalState().getCommunicationTools().getCommID() ),
    fieldNames(),
    mpiSendBufferRequest(),
    mpiRecvBufferRequest(),
    mpiSendBufferStatus(),
    mpiRecvBufferStatus()
  {}

  ~MPI_iCommData()
  {}

  void resize( localIndex numMessages )
  {
    mpiSendBufferRequest.resize( numMessages );
    mpiRecvBufferRequest.resize( numMessages );
    mpiSendBufferStatus.resize( numMessages );
    mpiRecvBufferStatus.resize( numMessages );
    mpiSizeSendBufferRequest.resize( numMessages );
    mpiSizeRecvBufferRequest.resize( numMessages );
    mpiSizeSendBufferStatus.resize( numMessages );
    mpiSizeRecvBufferStatus.resize( numMessages );
    size = static_cast< int >(numMessages);
  }

  int size;
  int commID;
  int sizeCommID;
  std::map< string, string_array > fieldNames;

  array1d< MPI_Request > mpiSendBufferRequest;
  array1d< MPI_Request > mpiRecvBufferRequest;
  array1d< MPI_Status >  mpiSendBufferStatus;
  array1d< MPI_Status >  mpiRecvBufferStatus;

  array1d< MPI_Request > mpiSizeSendBufferRequest;
  array1d< MPI_Request > mpiSizeRecvBufferRequest;
  array1d< MPI_Status >  mpiSizeSendBufferStatus;
  array1d< MPI_Status >  mpiSizeRecvBufferStatus;
};



} /* namespace geosx */

#endif /* GEOSX_MPICOMMUNICATIONS_COMMUNICATIONTOOLS_HPP_ */<|MERGE_RESOLUTION|>--- conflicted
+++ resolved
@@ -22,11 +22,8 @@
 #include "MpiWrapper.hpp"
 
 #include "common/DataTypes.hpp"
-<<<<<<< HEAD
 #include "rajaInterface/GEOS_RAJA_Interface.hpp"
-=======
 #include "managers/GeosxState.hpp"
->>>>>>> 11dffd4c
 
 #include <set>
 
@@ -107,78 +104,58 @@
   CommID getCommID()
   { return CommID( m_freeCommIDs ); }
 
-<<<<<<< HEAD
-  static void synchronizeFields( const std::map< string, string_array > & fieldNames,
+  void synchronizeFields( const std::map< string, string_array > & fieldNames,
                                  MeshLevel * const mesh,
                                  std::vector< NeighborCommunicator > & allNeighbors,
                                  bool onDevice );
 
-  static void synchronizePackSendRecvSizes( const std::map< string, string_array > & fieldNames,
+  void synchronizePackSendRecvSizes( const std::map< string, string_array > & fieldNames,
                                             MeshLevel * const mesh,
                                             std::vector< NeighborCommunicator > & neighbors,
                                             MPI_iCommData & icomm,
                                             bool onDevice );
 
-  static void synchronizePackSendRecv( const std::map< string, string_array > & fieldNames,
+  void synchronizePackSendRecv( const std::map< string, string_array > & fieldNames,
                                        MeshLevel * const mesh,
                                        std::vector< NeighborCommunicator > & allNeighbors,
                                        MPI_iCommData & icomm,
                                        bool onDevice );
 
-  static void asyncPack( const std::map< string, string_array > & fieldNames,
+  void asyncPack( const std::map< string, string_array > & fieldNames,
                          MeshLevel * const mesh,
                          std::vector< NeighborCommunicator > & neighbors,
                          MPI_iCommData & icomm,
                          bool onDevice,
                          parallelDeviceEvents & events );
 
-  static void asyncSendRecv( std::vector< NeighborCommunicator > & neighbors,
+  void asyncSendRecv( std::vector< NeighborCommunicator > & neighbors,
                              MPI_iCommData & icomm,
                              bool onDevice,
                              parallelDeviceEvents & events );
 
-  static void synchronizeUnpack( MeshLevel * const mesh,
+  void synchronizeUnpack( MeshLevel * const mesh,
                                  std::vector< NeighborCommunicator > & neighbors,
                                  MPI_iCommData & icomm,
                                  bool onDevice );
 
-  static bool asyncUnpack( MeshLevel * const mesh,
+  bool asyncUnpack( MeshLevel * const mesh,
                            std::vector< NeighborCommunicator > & neighbors,
                            MPI_iCommData & icomm,
                            bool onDevice,
                            parallelDeviceEvents & events );
 
-  static void finalizeUnpack( MeshLevel * const mesh,
+  void finalizeUnpack( MeshLevel * const mesh,
                               std::vector< NeighborCommunicator > & neighbors,
                               MPI_iCommData & icomm,
                               bool onDevice,
                               parallelDeviceEvents & events );
-=======
   void findMatchedPartitionBoundaryObjects( ObjectManagerBase * const group,
                                             std::vector< NeighborCommunicator > & allNeighbors );
-
-  void synchronizeFields( const std::map< string, string_array > & fieldNames,
-                          MeshLevel * const mesh,
-                          std::vector< NeighborCommunicator > & allNeighbors,
-                          bool on_device = false );
-
-  void synchronizePackSendRecvSizes( const std::map< string, string_array > & fieldNames,
-                                     MeshLevel * const mesh,
-                                     std::vector< NeighborCommunicator > & neighbors,
-                                     MPI_iCommData & icomm,
-                                     bool on_device = false );
-
-  void synchronizePackSendRecv( const std::map< string, string_array > & fieldNames,
-                                MeshLevel * const mesh,
-                                std::vector< NeighborCommunicator > & allNeighbors,
-                                MPI_iCommData & icomm,
-                                bool on_device = false );
->>>>>>> 11dffd4c
 
   void synchronizeUnpack( MeshLevel * const mesh,
                           std::vector< NeighborCommunicator > & neighbors,
                           MPI_iCommData & icomm,
-                          bool on_device = false );
+                          bool onDevice );
 
 private:
   std::set< int > m_freeCommIDs;
