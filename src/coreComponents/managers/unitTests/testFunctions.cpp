/*
 * ------------------------------------------------------------------------------------------------------------
 * SPDX-License-Identifier: LGPL-2.1-only
 *
 * Copyright (c) 2018-2020 Lawrence Livermore National Security LLC
 * Copyright (c) 2018-2020 The Board of Trustees of the Leland Stanford Junior University
 * Copyright (c) 2018-2020 Total, S.A
 * Copyright (c) 2019-     GEOSX Contributors
 * All rights reserved
 *
 * See top level LICENSE, COPYRIGHT, CONTRIBUTORS, NOTICE, and ACKNOWLEDGEMENTS files for details.
 * ------------------------------------------------------------------------------------------------------------
 */

#include "codingUtilities/UnitTestUtilities.hpp"
#include "gtest/gtest.h"
#include "managers/initialization.hpp"
#include "managers/Functions/FunctionManager.hpp"
#include "managers/Functions/FunctionBase.hpp"
#include "managers/Functions/TableFunction.hpp"
#include "managers/GeosxState.hpp"

#ifdef GEOSX_USE_MATHPRESSO
  #include "managers/Functions/SymbolicFunction.hpp"
#endif

#include <random>

using namespace geosx;


void evaluate1DFunction( FunctionBase * function,
                         arrayView1d< real64 const > const & inputs,
                         arrayView1d< real64 const > const & outputs )
{
  for( localIndex ii=0; ii<inputs.size(); ++ii )
  {
    real64 input = inputs[ii];
    real64 predicted = function->evaluate( &input );
    real64 expected = outputs[ii];

    ASSERT_NEAR( predicted, expected, 1e-10 );
  }
}

void checkDirectionalDerivative( real64 const (&input)[4],
                                 real64 (& perturbedInput)[4],
                                 real64 const & val,
                                 real64 & perturbedVal,
                                 real64 const (&derivatives)[4],
                                 real64 (& perturbedDerivatives)[4],
                                 real64 const & perturb,
                                 real64 const & relTol,
                                 localIndex const direction,
                                 TableFunction::KernelWrapper kernelWrapper )
{
  LvArray::tensorOps::copy< 4 >( perturbedInput, input );
  real64 const dInput = perturb * ( input[direction] + perturb );
  perturbedInput[direction] += dInput;
  kernelWrapper.compute( perturbedInput, perturbedVal, perturbedDerivatives );

  geosx::testing::checkRelativeError( derivatives[direction], (perturbedVal-val)/dInput, relTol, geosx::testing::DEFAULT_ABS_TOL );
}

TEST( FunctionTests, 1DTable )
{
  FunctionManager * functionManager = &getGlobalState().getFunctionManager();

  // 1D table, various interpolation methods
  localIndex const Naxis = 4;
  localIndex const Ntest = 6;

  // Setup table
  array1d< real64_array > coordinates;
  coordinates.resize( 1 );
  coordinates[0].resize( Naxis );
  coordinates[0][0] = -1.0;
  coordinates[0][1] = 0.0;
  coordinates[0][2] = 2.0;
  coordinates[0][3] = 5.0;

  real64_array values( Naxis );
  values[0] = 1.0;
  values[1] = 3.0;
  values[2] = -5.0;
  values[3] = 7.0;

  TableFunction * table_a = functionManager->createChild( "TableFunction", "table_a" )->groupCast< TableFunction * >();
  table_a->setTableCoordinates( coordinates );
  table_a->setTableValues( values );
  table_a->reInitializeFunction();

  // Setup testing coordinates, expected values
  real64_array testCoordinates( Ntest );
  testCoordinates[0] = -1.1;
  testCoordinates[1] = -0.5;
  testCoordinates[2] = 0.2;
  testCoordinates[3] = 2.0;
  testCoordinates[4] = 4.0;
  testCoordinates[5] = 10.0;

  // Linear Interpolation
  real64_array testExpected( Ntest );
  testExpected[0] = 1.0;
  testExpected[1] = 2.0;
  testExpected[2] = 2.2;
  testExpected[3] = -5.0;
  testExpected[4] = 3.0;
  testExpected[5] = 7.0;
  table_a->setInterpolationMethod( TableFunction::InterpolationType::Linear );
  table_a->reInitializeFunction();
  evaluate1DFunction( table_a, testCoordinates, testExpected );

  // Upper
  testExpected[0] = 1.0;
  testExpected[1] = 3.0;
  testExpected[2] = -5.0;
  testExpected[3] = -5.0;
  testExpected[4] = 7.0;
  testExpected[5] = 7.0;
  table_a->setInterpolationMethod( TableFunction::InterpolationType::Upper );
  table_a->reInitializeFunction();
  evaluate1DFunction( table_a, testCoordinates, testExpected );

  // Lower
  testExpected[0] = 1.0;
  testExpected[1] = 1.0;
  testExpected[2] = 3.0;
  testExpected[3] = 3.0;
  testExpected[4] = -5.0;
  testExpected[5] = 7.0;
  table_a->setInterpolationMethod( TableFunction::InterpolationType::Lower );
  table_a->reInitializeFunction();
  evaluate1DFunction( table_a, testCoordinates, testExpected );

  // Nearest
  testExpected[0] = 1.0;
  testExpected[1] = 1.0;
  testExpected[2] = 3.0;
  testExpected[3] = -5.0;
  testExpected[4] = 7.0;
  testExpected[5] = 7.0;
  table_a->setInterpolationMethod( TableFunction::InterpolationType::Nearest );
  table_a->reInitializeFunction();
  evaluate1DFunction( table_a, testCoordinates, testExpected );

}



TEST( FunctionTests, 2DTable )
{
  FunctionManager * functionManager = &getGlobalState().getFunctionManager();

  // 2D table with linear interpolation
  // f(x, y) = 2*x - 3*y + 5
  localIndex const Ndim = 2;
  localIndex const Nx = 3;
  localIndex const Ny = 4;
  localIndex const Ntest = 20;
  string const inputName = "coordinates";

  // Setup table
  array1d< real64_array > coordinates;
  coordinates.resize( Ndim );
  coordinates[0].resize( Nx );
  coordinates[0][0] = -1.0;
  coordinates[0][1] = 0.0;
  coordinates[0][2] = 2.0;
  coordinates[1].resize( Ny );
  coordinates[1][0] = -1.0;
  coordinates[1][1] = 0.0;
  coordinates[1][2] = 1.0;
  coordinates[1][3] = 2.0;

  real64_array values( Nx * Ny );
  localIndex tablePosition = 0;
  for( localIndex jj=0; jj<Ny; ++jj )
  {
    for( localIndex ii=0; ii<Nx; ++ii )
    {
      real64 const x = coordinates[0][ii];
      real64 const y = coordinates[1][jj];
      values[tablePosition] = (2.0*x) - (3.0*y) + 5.0;
      ++tablePosition;
    }
  }

  // Set input names
  string_array inputVarNames( 1 );
  inputVarNames[0] = inputName;

  // Initialize the table
  TableFunction * table_b = functionManager->createChild( "TableFunction", "table_b" )->groupCast< TableFunction * >();
  table_b->setTableCoordinates( coordinates );
  table_b->setTableValues( values );
  table_b->setInterpolationMethod( TableFunction::InterpolationType::Linear );
  table_b->setInputVarNames( inputVarNames );
  table_b->reInitializeFunction();

  // Setup a group for testing the batch mode function evaluation
<<<<<<< HEAD
  string const groupName = "testGroup";
  dataRepository::Group testGroup( groupName, nullptr );
=======
  conduit::Node node;
  dataRepository::Group testGroup( "testGroup", node );
>>>>>>> 11dffd4c

  real64_array2d testCoordinates;
  testGroup.registerWrapper( inputName, &testCoordinates )->
    setSizedFromParent( 1 )->
    reference().resizeDimension< 1 >( Ndim );
  testGroup.resize( Ntest );

  // Build testing inputs/outputs
  real64_array expected( Ntest );
  real64_array output( Ntest );
  SortedArray< localIndex > set;

  // Build the set
  for( localIndex ii=0; ii<Ntest; ++ii )
  {
    set.insert( ii );
  }

  // Setup the random number generator
  std::default_random_engine generator;
  std::uniform_real_distribution< double > distribution( -0.99, 1.99 );

  // Test the function
  for( localIndex ii=0; ii<Ntest; ++ii )
  {
    for( localIndex jj=0; jj<Ndim; ++jj )
    {
      testCoordinates[ii][jj] = distribution( generator );
    }

    real64 const x = testCoordinates[ii][0];
    real64 const y = testCoordinates[ii][1];
    expected[ii] = (2.0*x) - (3.0*y) + 5.0;
    set.insert( ii );
  }

  // Evaluate the function in batch mode
  table_b->evaluate( &(testGroup), 0.0, set.toView(), output );

  // Compare results
  for( localIndex ii=0; ii<Ntest; ++ii )
  {
    ASSERT_NEAR( expected[ii], output[ii], 1e-10 );
  }
}


TEST( FunctionTests, 4DTable_multipleInputs )
{
  FunctionManager * functionManager = &getGlobalState().getFunctionManager();

  // 4D table with linear interpolation
  // f(x, y, z, t) = 2.0 + 3*x - 5*y + 7*z + 11*t
  localIndex const Ndim = 4;
  localIndex const Nx = 3;
  localIndex const Ny = 4;
  localIndex const Nz = 5;
  localIndex const Nt = 2;
  localIndex const Ntest = 20;
  localIndex const Ntimes = 5;
  string const coordinatesName = "coordinates";
  string const timeName = "time";

  // Setup table
  array1d< real64_array > coordinates;
  coordinates.resize( Ndim );
  coordinates[0].resize( Nx );
  coordinates[0][0] = -1.0;
  coordinates[0][1] = 0.0;
  coordinates[0][2] = 1.0;
  coordinates[1].resize( Ny );
  coordinates[1][0] = -1.0;
  coordinates[1][1] = 0.0;
  coordinates[1][2] = 0.5;
  coordinates[1][3] = 1.0;
  coordinates[2].resize( Nz );
  coordinates[2][0] = -1.0;
  coordinates[2][1] = -0.4;
  coordinates[2][2] = 0.3;
  coordinates[2][3] = 0.5;
  coordinates[2][4] = 1.0;
  coordinates[3].resize( Nt );
  coordinates[3][0] = -1.0;
  coordinates[3][1] = 1.0;

  real64_array values( Nx * Ny * Nz * Nt );
  localIndex tablePosition = 0;
  for( localIndex mm=0; mm<Nt; ++mm )
  {
    for( localIndex kk=0; kk<Nz; ++kk )
    {
      for( localIndex jj=0; jj<Ny; ++jj )
      {
        for( localIndex ii=0; ii<Nx; ++ii )
        {
          real64 const x = coordinates[0][ii];
          real64 const y = coordinates[1][jj];
          real64 const z = coordinates[2][kk];
          real64 const t = coordinates[3][mm];
          values[tablePosition] = 2.0 + (3*x) - (5*y) + (7*z) + (11*t);
          ++tablePosition;
        }
      }
    }
  }

  // Set variable names
  string_array inputVarNames( 2 );
  inputVarNames[0] = coordinatesName;
  inputVarNames[1] = timeName;

  // Initialize the table
  TableFunction * table_c = functionManager->createChild( "TableFunction", "table_c" )->groupCast< TableFunction * >();
  table_c->setTableCoordinates( coordinates );
  table_c->setTableValues( values );
  table_c->setInterpolationMethod( TableFunction::InterpolationType::Linear );
  table_c->setInputVarNames( inputVarNames );
  table_c->reInitializeFunction();

  // Setup a group for testing the batch mode function evaluation
<<<<<<< HEAD
  string const groupName = "testGroup";
  dataRepository::Group testGroup( groupName, nullptr );
=======
  conduit::Node node;
  dataRepository::Group testGroup( "testGroup", node );
>>>>>>> 11dffd4c

  real64_array2d testCoordinates;
  testGroup.registerWrapper( coordinatesName, &testCoordinates )->
    setSizedFromParent( 1 )->
    reference().resizeDimension< 1 >( Ndim - 1 );
  testGroup.resize( Ntest );

  // Build testing inputs/outputs
  real64_array expected( Ntest );
  real64_array output( Ntest );
  SortedArray< localIndex > set;

  // Fill out the set
  for( localIndex ii=0; ii<Ntest; ++ii )
  {
    set.insert( ii );
  }

  // Setup a random number generator
  std::default_random_engine generator;
  std::uniform_real_distribution< double > distribution( -0.99, 0.99 );

  // Build the inputs
  for( localIndex ii=0; ii<Ntimes; ++ii )
  {
    real64 const t = distribution( generator );

    for( localIndex jj=0; jj<Ntest; ++jj )
    {
      for( localIndex kk=0; kk<Ndim-1; ++kk )
      {
        testCoordinates[jj][kk] = distribution( generator );
      }

      real64 const x = testCoordinates[jj][0];
      real64 const y = testCoordinates[jj][1];
      real64 const z = testCoordinates[jj][2];
      expected[jj] = 2.0 + (3*x) - (5*y) + (7*z) + (11*t);
    }

    // Evaluate the function in batch mode
    table_c->evaluate( &(testGroup), t, set.toView(), output );

    // Compare results
    for( localIndex jj=0; jj<Ntest; ++jj )
    {
      ASSERT_NEAR( expected[jj], output[jj], 1e-10 );
    }
  }
}

TEST( FunctionTests, 4DTable_derivatives )
{
  FunctionManager * functionManager = &FunctionManager::FunctionManager::instance();

  // 4D table with linear interpolation
  // f(x, y, z, t) = 2.0 + 3*x - 5*y*y + 7*z*z*z + 11*t*t*t*t
  localIndex const Ndim = 4;
  localIndex const Nx = 3;
  localIndex const Ny = 4;
  localIndex const Nz = 5;
  localIndex const Nt = 4;
  string const coordinatesName = "coordinates";
  string const timeName = "time";

  // Setup table
  array1d< real64_array > coordinates;
  coordinates.resize( Ndim );
  coordinates[0].resize( Nx );
  coordinates[0][0] = -1.0;
  coordinates[0][1] = 0.0;
  coordinates[0][2] = 1.0;
  coordinates[1].resize( Ny );
  coordinates[1][0] = -1.0;
  coordinates[1][1] = 0.0;
  coordinates[1][2] = 0.5;
  coordinates[1][3] = 1.0;
  coordinates[2].resize( Nz );
  coordinates[2][0] = -1.0;
  coordinates[2][1] = -0.4;
  coordinates[2][2] = 0.3;
  coordinates[2][3] = 0.5;
  coordinates[2][4] = 1.0;
  coordinates[3].resize( Nt );
  coordinates[3][0] = -1.0;
  coordinates[3][1] = 0.34;
  coordinates[3][2] = 0.5;
  coordinates[3][3] = 1.0;

  real64_array values( Nx * Ny * Nz * Nt );
  for( localIndex mm=0, tablePosition=0; mm<Nt; ++mm )
  {
    for( localIndex kk=0; kk<Nz; ++kk )
    {
      for( localIndex jj=0; jj<Ny; ++jj )
      {
        for( localIndex ii=0; ii<Nx; ++ii, ++tablePosition )
        {
          real64 const x = coordinates[0][ii];
          real64 const y = coordinates[1][jj];
          real64 const z = coordinates[2][kk];
          real64 const t = coordinates[3][mm];

          values[tablePosition] = 2.0 + (3*x) - (5*y*y) + (7*z*z*z) + (11*t*t*t*t);
        }
      }
    }
  }

  // Set variable names
  string_array inputVarNames( 2 );
  inputVarNames[0] = coordinatesName;
  inputVarNames[1] = timeName;

  // Initialize the table
  TableFunction * table_d = functionManager->createChild( "TableFunction", "table_d" )->groupCast< TableFunction * >();
  table_d->setTableCoordinates( coordinates );
  table_d->setTableValues( values );
  table_d->setInterpolationMethod( TableFunction::InterpolationType::Linear );
  table_d->setInputVarNames( inputVarNames );
  table_d->reInitializeFunction();

  real64 const relTol = 1e-4;
  real64 const eps = std::numeric_limits< real64 >::epsilon();
  real64 const perturb = std::sqrt( eps );

  real64 const start = coordinates[0][0]-0.1; // start outside the table, to check derivatives there too
  real64 const end = coordinates[0][Nx-1]+0.1; // end outside the table
  localIndex const nSamples = 7; // try not to fall on table coordinate, otherwise the finite-difference approximation won't work
  real64 const delta = (end-start)/nSamples;

  real64 val = 0.0;
  real64 perturbedVal = 0.0;
  real64 input[4] = { start, start, start, start };
  real64 perturbedInput[4]{};
  real64 derivatives[4]{};
  real64 perturbedDerivatives[4]{};

  TableFunction::KernelWrapper kernelWrapper = table_d->createKernelWrapper();
  for( localIndex mm=0; mm<nSamples; ++mm, input[3] += delta )
  {
    input[2] = start;
    for( localIndex kk=0; kk<nSamples; ++kk, input[2] += delta )
    {
      input[1] = start;
      for( localIndex jj=0; jj<nSamples; ++jj, input[1] += delta )
      {
        input[0] = start;
        for( localIndex ii=0; ii<nSamples; ++ii, input[0] += delta )
        {
          // evaluate once to get the analytical derivatives
          kernelWrapper.compute( input, val, derivatives );

          // check derivatives

          for( localIndex direction = 0; direction < Ndim; ++direction )
          {
            checkDirectionalDerivative( input, perturbedInput,
                                        val, perturbedVal,
                                        derivatives, perturbedDerivatives,
                                        perturb, relTol, direction, kernelWrapper );
          }
        }
      }
    }
  }
}

#ifdef GEOSX_USE_MATHPRESSO

TEST( FunctionTests, 4DTable_symbolic )
{
  FunctionManager * functionManager = &getGlobalState().getFunctionManager();

  // Symbolic function with four inputs
  string const expression = "1.0+(2.0*a)-(3.0*b*b)+(5.0*c*c*c)-(7.0*d*d*d*d)";
  localIndex const Ntest = 20;

  // Set variable names
  string_array inputVarNames( 4 );
  string const nameA = "a";
  string const nameB = "b";
  string const nameC = "c";
  string const nameD = "d";
  inputVarNames[0] = nameA;
  inputVarNames[1] = nameB;
  inputVarNames[2] = nameC;
  inputVarNames[3] = nameD;

  // Initialize the table
  SymbolicFunction * table_e = functionManager->createChild( "SymbolicFunction", "table_e" )->groupCast< SymbolicFunction * >();
  table_e->setSymbolicExpression( expression );
  table_e->setInputVarNames( inputVarNames );
  table_e->setSymbolicVariableNames( inputVarNames );
  table_e->initializeFunction();

  // Setup a group for testing the batch mode function evaluation
<<<<<<< HEAD
  string const groupName = "testGroup";
  dataRepository::Group testGroup( groupName, nullptr );
=======
  conduit::Node node;
  dataRepository::Group testGroup( "testGroup", node );
>>>>>>> 11dffd4c
  real64_array inputA;
  real64_array inputB;
  real64_array inputC;
  real64_array inputD;
  testGroup.registerWrapper( nameA, &inputA )->setSizedFromParent( 1 );
  testGroup.registerWrapper( nameB, &inputB )->setSizedFromParent( 1 );
  testGroup.registerWrapper( nameC, &inputC )->setSizedFromParent( 1 );
  testGroup.registerWrapper( nameD, &inputD )->setSizedFromParent( 1 );
  testGroup.resize( Ntest );

  // Build testing inputs/outputs
  real64_array expected( Ntest );
  real64_array output( Ntest );
  SortedArray< localIndex > set;

  // Fill out the set
  for( localIndex ii=0; ii<Ntest; ++ii )
  {
    set.insert( ii );
  }

  // Setup a random number generator
  std::default_random_engine generator;
  std::uniform_real_distribution< double > distribution( -1.0, 1.0 );

  // Build the inputs
  for( localIndex ii=0; ii<Ntest; ++ii )
  {
    real64 const a = distribution( generator );
    real64 const b = distribution( generator );
    real64 const c = distribution( generator );
    real64 const d = distribution( generator );
    inputA[ii] = a;
    inputB[ii] = b;
    inputC[ii] = c;
    inputD[ii] = d;

    expected[ii] = 1.0+(2.0*a)-(3.0*b*b)+(5.0*c*c*c)-(7.0*d*d*d*d);
  }

  // Evaluate the function in batch mode
  table_e->evaluate( &(testGroup), 0.0, set.toView(), output );

  // Compare results
  for( localIndex jj=0; jj<Ntest; ++jj )
  {
    ASSERT_NEAR( expected[jj], output[jj], 1e-10 );
  }
}

#endif


int main( int argc, char * * argv )
{
  testing::InitGoogleTest( &argc, argv );

  geosx::GeosxState state( geosx::basicSetup( argc, argv ) );

  int const result = RUN_ALL_TESTS();

  geosx::basicCleanup();

  return result;
}<|MERGE_RESOLUTION|>--- conflicted
+++ resolved
@@ -199,13 +199,8 @@
   table_b->reInitializeFunction();
 
   // Setup a group for testing the batch mode function evaluation
-<<<<<<< HEAD
-  string const groupName = "testGroup";
-  dataRepository::Group testGroup( groupName, nullptr );
-=======
   conduit::Node node;
   dataRepository::Group testGroup( "testGroup", node );
->>>>>>> 11dffd4c
 
   real64_array2d testCoordinates;
   testGroup.registerWrapper( inputName, &testCoordinates )->
@@ -326,13 +321,8 @@
   table_c->reInitializeFunction();
 
   // Setup a group for testing the batch mode function evaluation
-<<<<<<< HEAD
-  string const groupName = "testGroup";
-  dataRepository::Group testGroup( groupName, nullptr );
-=======
   conduit::Node node;
   dataRepository::Group testGroup( "testGroup", node );
->>>>>>> 11dffd4c
 
   real64_array2d testCoordinates;
   testGroup.registerWrapper( coordinatesName, &testCoordinates )->
@@ -386,7 +376,7 @@
 
 TEST( FunctionTests, 4DTable_derivatives )
 {
-  FunctionManager * functionManager = &FunctionManager::FunctionManager::instance();
+  FunctionManager * functionManager = &getGlobalState().getFunctionManager();
 
   // 4D table with linear interpolation
   // f(x, y, z, t) = 2.0 + 3*x - 5*y*y + 7*z*z*z + 11*t*t*t*t
@@ -530,13 +520,9 @@
   table_e->initializeFunction();
 
   // Setup a group for testing the batch mode function evaluation
-<<<<<<< HEAD
-  string const groupName = "testGroup";
-  dataRepository::Group testGroup( groupName, nullptr );
-=======
   conduit::Node node;
   dataRepository::Group testGroup( "testGroup", node );
->>>>>>> 11dffd4c
+
   real64_array inputA;
   real64_array inputB;
   real64_array inputC;
@@ -592,7 +578,7 @@
 
 int main( int argc, char * * argv )
 {
-  testing::InitGoogleTest( &argc, argv );
+  ::testing::InitGoogleTest( &argc, argv );
 
   geosx::GeosxState state( geosx::basicSetup( argc, argv ) );
 
