--- conflicted
+++ resolved
@@ -177,13 +177,9 @@
     array1d< localIndex > setIndices( numIndices );
     filterGhostIndices( collectionIdx, setIndices, ghostRank );
     // if we could directly transfer a sorted array to an array1d including on device this wouldn't require storing a copy of the indices
-<<<<<<< HEAD
     parallelDeviceEvents events;
-    target->packByIndex( buffer, setIndices, false, true, events );
+    target.packByIndex( buffer, setIndices, false, true, events );
     // todo: poll events
-=======
-    target.packByIndex( buffer, setIndices, false, true );
->>>>>>> 31787b73
   }
 
 }
