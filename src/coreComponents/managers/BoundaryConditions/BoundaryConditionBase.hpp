/*
 *~~~~~~~~~~~~~~~~~~~~~~~~~~~~~~~~~~~~~~~~~~~~~~~~~~~~~~~~~~~~~~~~~~~~~~~~~~~
 * Copyright (c) 2018, Lawrence Livermore National Security, LLC.
 *
 * Produced at the Lawrence Livermore National Laboratory
 *
 * LLNL-CODE-746361
 *
 * All rights reserved. See COPYRIGHT for details.
 *
 * This file is part of the GEOSX Simulation Framework.
 *
 * GEOSX is a free software; you can redistribute it and/or modify it under
 * the terms of the GNU Lesser General Public License (as published by the
 * Free Software Foundation) version 2.1 dated February 1999.
 *~~~~~~~~~~~~~~~~~~~~~~~~~~~~~~~~~~~~~~~~~~~~~~~~~~~~~~~~~~~~~~~~~~~~~~~~~~~
 */

/**
 * @file BoundaryConditionBase.hpp
 */

#ifndef BOUNDARYCONDITIONBASE_H
#define BOUNDARYCONDITIONBASE_H

#include "common/DataTypes.hpp"
#include "codingUtilities/GeosxTraits.hpp"
#include "codingUtilities/Utilities.hpp"
#include "dataRepository/ManagedGroup.hpp"
#include "managers/Functions/NewFunctionManager.hpp"
#include "systemSolverInterface/EpetraBlockSystem.hpp"

namespace geosx
{
class Function;


/**
 * @struct BcEqual
 * this struct a collection of static functions which adhere to an assumed interface for overwriting
 * a value for a boundary condition.
 */
struct BcEqual
{
  /**
   * @brief Pointwise application of a boundary condition to a field variable.
   * @tparam T The type of the array1d field variable specified in @p field.
   * @param[in] field The array1d field variable to apply @p value to.
   * @param[in] index The index in field to apply @p value to.
   * @param[in] component not used.
   * @param[in] value The value of the boundary condition to apply to @p field.
   *
   * This function performs field[index] = value.
   */
  template< typename T >
  static inline typename std::enable_if< !traits::is_tensorT<T>::value, void>::type
  ApplyBcValue( arrayView1d<T> & field,
                localIndex const index,
                int const component,
                real64 const & value )
  {
    field[index] = static_cast<T>(value);
  }

  /**
   * @brief Pointwise application of a boundary condition to a field variable.
   * @tparam T The type of the array1d field variable specified in @p field.
   * @param[in] field The array1d field variable to apply @p value to.
   * @param[in] index The index in field to apply @p value to.
   * @param[in] component The component of @p field to apply @p value to. If @p T is a scalar type,
   *                      this will not be used.
   * @param[in] value The value of the boundary condition to apply to @p field.
   *
   * This function performs field[index][component] = value.
   */
  template< typename T >
  static inline typename std::enable_if< traits::is_tensorT<T>::value, void>::type
  ApplyBcValue( arrayView1d<T> & field,
                localIndex const index,
                int const component,
                real64 const & value )
  {
    field[index].Data()[component] = value;
  }


  /**
   * @brief Pointwise application of a boundary condition to a field variable.
   * @tparam T The type of the array2d field variable specified in @p field.
   * @param[in] field The array2d field variable to apply @p value to.
   * @param[in] index The index in field to apply @p value to.
   * @param[in] component The index along second dimension of 2d array.
   * @param[in] value The value of the boundary condition to apply to @p field.
   *
   * This function performs field[index][component] = value.
   */
  template< typename T >
  static inline typename std::enable_if< !traits::is_tensorT<T>::value, void>::type
  ApplyBcValue( array2d<T> & field,
                localIndex const index,
                int const component,
                real64 const & value )
  {
    field[index][component] = static_cast<T>(value);
  }

  /**
   * @brief Pointwise application of a boundary condition to a field variable.
   * @tparam T The type of the array2d field variable specified in @p field.
   * @param[in] field The array2d field variable to apply @p value to.
   * @param[in] index The index in field to apply @p value to.
   * @param[in] component The component of @p field to apply @p value to. If @p T is a scalar type,
   *                      this will not be used.
   * @param[in] value The value of the boundary condition to apply to @p field.
   *
   * This function performs field[index][component] = value for all values of field[index].
   */
  template< typename T >
  static inline typename std::enable_if< traits::is_tensorT<T>::value, void>::type
  ApplyBcValue( array2d<T> & field,
                localIndex const index,
                int const component,
                real64 const & value )
  {
    for( localIndex a=0 ; a<field.size( 1 ) ; ++a )
    {
      field[index][a].Data()[component] = value;
    }
  }

  /**
   * @brief Pointwise application of a boundary condition to a field variable.
   * @tparam T The type of the array2d field variable specified in @p field.
   * @param[in] field The array2d field variable to apply @p value to.
   * @param[in] index The index in field to apply @p value to.
   * @param[in] component not used.
   * @param[in] value The value of the boundary condition to apply to @p field.
   *
   * This function performs field[index] = value for all values of field[index].
   */
  template< typename T >
  static inline typename std::enable_if< !traits::is_tensorT<T>::value, void>::type
<<<<<<< HEAD
  ApplyBcValue( array3d<T> & field,
=======
  ApplyBcValue( arrayView2d<T> & field,
>>>>>>> f2fbc3f7
                localIndex const index,
                int const component,
                real64 const & value )
  {
    for( localIndex a=0 ; a<field.size( 1 ) ; ++a )
    {
      for( localIndex b=0; b<field.size( 2 ) ; ++b )
      {
        field[index][a][b] = static_cast<T>(value);
      }
    }
  }

  /**
   * @brief Pointwise application of a boundary condition to a field variable.
   * @tparam T The type of the array2d field variable specified in @p field.
   * @param[in] field The array2d field variable to apply @p value to.
   * @param[in] index The index in field to apply @p value to.
   * @param[in] component The component of @p field to apply @p value to. If @p T is a scalar type,
   *                      this will not be used.
   * @param[in] value The value of the boundary condition to apply to @p field.
   *
   * This function performs field[index][component] = value for all values of field[index].
   */
  template< typename T >
  static inline typename std::enable_if< traits::is_tensorT<T>::value, void>::type
<<<<<<< HEAD
  ApplyBcValue( array3d<T> & field,
=======
  ApplyBcValue( arrayView2d<T> & field,
>>>>>>> f2fbc3f7
                localIndex const index,
                int const component,
                real64 const & value )
  {
    for( localIndex a=0 ; a<field.size( 1 ) ; ++a )
    {
      for( localIndex b=0; b<field.size( 2 ) ; ++b )
      {
        field[index][a][b].Data()[component] = value;
      }
    }
  }

  /**
   * @brief Function to apply a Dirichlet like boundary condition to a single dof in a system of
   *        equations.
   * @param[in] dof The degree of freedom that is to be set.
   * @param[in] blockSystem A pointer to the block system object.
   * @param[in] blockID The value of the blockID that contains the specific \p dof being set.
   * @param[out] rhs The rhs contribution resulting from the application of the BC.
   * @param[in] bcValue The target value of the Boundary Condition
   * @param[in] fieldValue The current value of the variable to be set.
   *
   * This function clears the rows in all blocks for the specified \p dof, sets the diagonal to some
   * appropriate scaled value, and sets \p rhs to the product of the scaled value of the diagonal and
   * the difference between \p bcValue and \p fieldValue.
   */
  static inline void ApplyBcValue( globalIndex const dof,
                            systemSolverInterface::EpetraBlockSystem * const blockSystem,
                            systemSolverInterface::BlockIDs const blockID,
                            real64 & rhs,
                            real64 const & bcValue,
                            real64 const fieldValue )
  {

    if( true )//node_is_ghost[*nd] < 0 )
    {
      real64 LARGE = blockSystem->ClearSystemRow( blockID, static_cast< int >( dof ), 1.0 );
      rhs = -LARGE*( bcValue - fieldValue );
    }
    else
    {
      blockSystem->ClearSystemRow( blockID, static_cast< int >( dof ), 0.0 );
      rhs = 0.0;
    }
  }


  /**
   * @brief Function to replace some values of a vector.
   * @param rhs A pointer to the global vector
   * @param num The number of values in \p rhs to replace
   * @param dof A pointer to the global DOF to be replaced
   * @param values A pointer to the values corresponding to \p dof that will be replaced in \p rhs.
   */
  static inline void ReplaceGlobalValues( Epetra_FEVector * const rhs,
                                          int const num,
                                          globalIndex const * const dof,
                                          real64 const * const values )
  {
    rhs->ReplaceGlobalValues( num, dof, values );
  }
};

/**
 * @struct BcAdd
 * this struct a collection of static functions which adhere to an assumed interface for adding
 * a value for a boundary condition.
 */
struct BcAdd
{
  /**
   * @brief Pointwise application of a boundary condition to a field variable.
   * @tparam T The type of the array1d field variable specified in @p field.
   * @param[in] field The array1d field variable to apply @p value to.
   * @param[in] index The index in field to apply @p value to.
   * @param[in] component not used.
   * @param[in] value The value of the boundary condition to apply to @p field.
   *
   * This function performs field[index] += value.
   */
  template< typename T >
  static inline typename std::enable_if< !traits::is_tensorT<T>::value, void>::type
  ApplyBcValue( arrayView1d<T> & field,
                localIndex const index,
                int const component,
                real64 const & value )
  {
    field[index] += static_cast<T>(value);
  }

  /**
   * @brief Pointwise application of a boundary condition to a field variable.
   * @tparam T The type of the array1d field variable specified in @p field.
   * @param[in] field The array1d field variable to apply @p value to.
   * @param[in] index The index in field to apply @p value to.
   * @param[in] component The component of @p field to apply @p value to. If @p T is a scalar type,
   *                      this will not be used.
   * @param[in] value The value of the boundary condition to apply to @p field.
   *
   * This function performs field[index][component] += value.
   */
  template< typename T >
  static inline typename std::enable_if< traits::is_tensorT<T>::value, void>::type
  ApplyBcValue( arrayView1d<T> & field,
                localIndex const index,
                int const component,
                real64 const & value )
  {
    field[index].Data()[component] += value;
  }

  /**
   * @brief Pointwise application of a boundary condition to a field variable.
   * @tparam T The type of the array2d field variable specified in @p field.
   * @param[in] field The array2d field variable to apply @p value to.
   * @param[in] index The index in field to apply @p value to.
   * @param[in] component not used.
   * @param[in] value The value of the boundary condition to apply to @p field.
   *
   * This function performs field[index] += value for all values of field[index].
   */
  template< typename T >
  static inline typename std::enable_if< !traits::is_tensorT<T>::value, void>::type
  ApplyBcValue( arrayView2d<T> & field,
                localIndex const index,
                int const component,
                real64 const & value )
  {
    for( localIndex a=0 ; a<field.size( 1 ) ; ++a )
    {
      field[index][a] += static_cast<T>(value);
    }
  }

  /**
   * @brief Pointwise application of a boundary condition to a field variable.
   * @tparam T The type of the array2d field variable specified in @p field.
   * @param[in] field The array2d field variable to apply @p value to.
   * @param[in] index The index in field to apply @p value to.
   * @param[in] component The component of @p field to apply @p value to. If @p T is a scalar type,
   *                      this will not be used.
   * @param[in] value The value of the boundary condition to apply to @p field.
   *
   * This function performs field[index][component] += value for all values of field[index].
   */
  template< typename T >
  static inline typename std::enable_if< traits::is_tensorT<T>::value, void>::type
  ApplyBcValue( arrayView2d<T> & field,
                localIndex const index,
                int const component,
                real64 const & value )
  {
    for( localIndex a=0 ; a<field.size( 1 ) ; ++a )
    {
      field[index][a] += value;
    }
  }

  /**
   * @brief Function to apply a boundary condition to a vector for a single dof.
   * @param[in] dof The degree of freedom that is to be modified.
   * @param[in] blockSystem A pointer to the block system object.
   * @param[in] blockID The value of the blockID that contains the specific \p dof being modified.
   * @param[out] rhs The rhs contribution to be modified
   * @param[in] bcValue The value to add to rhs
   * @param[in] fieldValue unused.
   *
   */
  static inline void ApplyBcValue( globalIndex const dof,
                            systemSolverInterface::EpetraBlockSystem * const blockSystem,
                            systemSolverInterface::BlockIDs const blockID,
                            real64 & rhs,
                            real64 const & bcValue,
                            real64 const fieldValue )
  {
    if( true )//node_is_ghost[*nd] < 0 )
    {
      rhs += bcValue;
    }
  }

  /**
   * @brief Function to add some values of a vector.
   * @param rhs A pointer to the global vector
   * @param num The number of values in \p rhs to replace
   * @param dof A pointer to the global DOF to be replaced
   * @param values A pointer to the values corresponding to \p dof that will be added to \p rhs.
   */
  static inline void ReplaceGlobalValues( Epetra_FEVector * const rhs,
                                          int const num,
                                          globalIndex * const dof,
                                          real64 * const values )
  {
    rhs->SumIntoGlobalValues( num, dof, values );
  }


};


/**
 * @class BoundaryConditionBase
 * A class to hold values for and administer a single boundary condition
 */
class BoundaryConditionBase : public dataRepository::ManagedGroup
{
public:

  /**
   * @defgroup alias and functions to defined statically initialized catalog
   * @{
   */

  /**
   * alias to define the catalog type for this base type
   */
  using CatalogInterface = cxx_utilities::CatalogInterface< BoundaryConditionBase,
                                                            string const &,
                                                            dataRepository::ManagedGroup * const >;

  /**
   * @brief static function to return static catalog.
   * @return the static catalog to create derived types through the static factory methods.
   */
  static CatalogInterface::CatalogType& GetCatalog();

  /**
   * @}
   */


  /**
   * @brief constructor
   * @param name the name of the BoundaryConditionBase in the data repository
   * @param parent the parent group of this group.
   */
  BoundaryConditionBase( string const & name, dataRepository::ManagedGroup * parent );

  /**
   * destructor
   */
  virtual ~BoundaryConditionBase() override;


  void FillDocumentationNode() override;

  void ReadXML_PostProcess() override final;

  /**
   * @tparam BC_OP type that contains static functions to apply the boundary condition to the field
   * @param[in] targetSet the set of indices which the boundary condition will be applied.
   * @param[in] time The time at which any time dependent functions are to be evaluated as part of the
   *             application of the boundary condition.
   * @param[in] dataGroup the ManagedGroup that contains the field to apply the boundary condition to.
   * @param[in] fieldname the name of the field to apply the boundary condition to.
   *
   * This function applies the boundary condition to a field variable. This function is typically
   * called from within the lambda to a call to BoundaryConditionManager::ApplyBoundaryCondition().
   */
  template< typename BC_OP >
  void ApplyBoundaryConditionToField( set<localIndex> const & targetSet,
                                      real64 const time,
                                      dataRepository::ManagedGroup * dataGroup,
                                      string const & fieldname ) const;

  // calls user-provided lambda to apply computed boundary value
//  template<typename LAMBDA>
//  void ApplyBoundaryCondition( set<localIndex> const & targetSet,
//                               real64 const time,
//                               dataRepository::ManagedGroup * dataGroup,
//                               LAMBDA && lambda );

  /**
   * @brief Function to apply a boundary condition to a system of equations
   * @param[in] targetSet The set of indices which the boundary condition will be applied.
   * @param[in] time The time at which any time dependent functions are to be evaluated as part of the
   *             application of the boundary condition.
   * @param[in] dataGroup The ManagedGroup that contains the field to apply the boundary condition to.
   * @param[in] fieldName The name of the field to apply the boundary condition to.
   * @param[in] dofMapName The name of the map from the local index of the primary field to the
   *                       global degree of freedom number.
   * @param[in] dofDim The number of degrees of freedom per index of the primary field. For instance
   *                   this will be 1 for a pressure degree of freedom, and 3 for a displacement
   *                   degree of freedom.
   * @param[in] blockSystem A pointer to a blockSystem object.
   * @param[in] blockID The blockID in the linear system where the global rows of the global degrees
   *                    of freedom are stored.
   *
   * This function applies the boundary condition to a linear system of equations. This function is
   * typically called from within the lambda to a call to
   * BoundaryConditionManager::ApplyBoundaryCondition().
   */
  template< typename BC_OP >
  void ApplyBoundaryConditionToSystem( set<localIndex> const & targetSet,
                                       real64 const time,
                                       dataRepository::ManagedGroup * dataGroup,
                                       string const & fieldName,
                                       string const & dofMapName,
                                       integer const & dofDim,
                                       systemSolverInterface::EpetraBlockSystem * const blockSystem,
                                       systemSolverInterface::BlockIDs const blockID ) const;


  /**
   * @brief Function to apply a boundary condition to a system of equations
   * @tparam BC_OP A wrapper struct to define how the boundary condition operates on the variables.
   *               Either \ref BcEqual or \ref BcAdd.
   * @tparam LAMBDA The type of lambda function passed into the parameter list.
   * @param[in] targetSet The set of indices which the boundary condition will be applied.
   * @param[in] time The time at which any time dependent functions are to be evaluated as part of the
   *             application of the boundary condition.
   * @param[in] dataGroup The ManagedGroup that contains the field to apply the boundary condition to.
   * @param[in] dofMapName The name of the map from the local index of the primary field to the
   *                       global degree of freedom number.
   * @param[in] dofDim The number of degrees of freedom per index of the primary field. For instance
   *                   this will be 1 for a pressure degree of freedom, and 3 for a displacement
   *                   degree of freedom.
   * @param[in] blockSystem A pointer to a blockSystem object.
   * @param[in] blockID The blockID in the linear system where the global rows of the global degrees
   *                    of freedom are stored.
   * @param[in] lambda A lambda function which defines how the value that is passed into the functions
   *                provided by the BC_OP templated type.
   *
   * This function applies the boundary condition to a linear system of equations. This function is
   * typically called from within the lambda to a call to
   * BoundaryConditionManager::ApplyBoundaryCondition().
   */
  template< typename BC_OP, typename LAMBDA >
  void
  ApplyBoundaryConditionToSystem( set<localIndex> const & targetSet,
                                  real64 const time,
                                  dataRepository::ManagedGroup * dataGroup,
                                  arrayView1d<globalIndex> const & dofMap,
                                  integer const & dofDim,
                                  systemSolverInterface::EpetraBlockSystem * const blockSystem,
                                  systemSolverInterface::BlockIDs const blockID,
                                  LAMBDA && lambda ) const;

  struct viewKeyStruct
  {
    constexpr static auto setNamesString = "setNames";
    constexpr static auto constitutivePathString = "constitutivePath";
    constexpr static auto objectPathString = "objectPath";
    constexpr static auto fieldNameString = "fieldName";
    constexpr static auto dataTypeString = "dataType";
    constexpr static auto componentString = "component";
    constexpr static auto directionString = "direction";
    constexpr static auto bcApplicationTableNameString = "bcApplicationTableName";
    constexpr static auto scaleString = "scale";
    constexpr static auto functionNameString = "functionName";
    constexpr static auto initialConditionString = "initialCondition";
    constexpr static auto beginTimeString = "beginTime";
    constexpr static auto endTimeString = "endTime";


  } viewKeys;

  struct groupKeyStruct
  {} groupKeys;


  /**
   * Accessor
   * @return const reference to m_function
   */
  string const & GetFunctionName() const
  {
    return m_functionName;
  }

  virtual const string& GetObjectPath() const
  {
    return m_objectPath;
  }

  virtual const string& GetFieldName() const
  {
    return m_fieldName;
  }

  virtual int GetComponent() const
  {
    return m_component;
  }

  virtual const R1Tensor& GetDirection( realT time )
  {
    return m_direction;
  }

  real64 GetStartTime() const
  {
    return m_beginTime;
  }

  real64 GetEndTime() const
  {
    return m_endTime;
  }

  string_array const & GetSetNames() const
  {
    return m_setNames;
  }

  int initialCondition() const
  {
    return m_initialCondition;
  }

  real64 GetScale() const
  { return m_scale; }

private:

  /// the names of the sets that the boundary condition is applied to
  string_array m_setNames;

  /// the path to the object which contains the fields that the boundary condition is applied to
  string m_objectPath;

  /// the name of the field the boundary condition is applied to or a key string to use for
  /// determining whether or not to apply the boundary condition.
  string m_fieldName;


//  string m_dataType;

  /// The component the boundary condition acts on. Not used if field is a scalar.
  int m_component;

  /// The direction the boundary condition acts in.
  R1Tensor m_direction;

  /// Whether or not the boundary condition is an initial condition.
  int m_initialCondition;

  /// The name of the function used to generate values for application.
  string m_functionName;

  /// The scale factor to use on the value of the boundary condition.
  real64 m_scale;

  /// Time after which the bc is allowed to be applied
  real64 m_beginTime;

  /// Time after which the bc will no longer be applied.
  real64 m_endTime;

  /// the name of a function used to turn on and off the boundary condition.
  string m_bcApplicationFunctionName;


};



template< typename BC_OP >
void BoundaryConditionBase::ApplyBoundaryConditionToField( set<localIndex> const & targetSet,
                                                           real64 const time,
                                                           ManagedGroup * dataGroup,
                                                           string const & fieldName ) const
{

  integer const component = GetComponent();
  string const & functionName = getReference<string>( viewKeyStruct::functionNameString );
  NewFunctionManager * functionManager = NewFunctionManager::Instance();

  dataRepository::ViewWrapperBase * vw = dataGroup->getWrapperBase( fieldName );
  std::type_index typeIndex = std::type_index( vw->get_typeid());

  rtTypes::ApplyArrayTypeLambda2( rtTypes::typeID( typeIndex ), [&]( auto type, auto baseType ) -> void
    {
      using fieldType = decltype(type);
      dataRepository::ViewWrapper<fieldType> & view = dataRepository::ViewWrapper<fieldType>::cast( *vw );
      fieldType & field = view.reference();
      if( functionName.empty() )
      {
        for( auto a : targetSet )
        {
          BC_OP::ApplyBcValue( field, a, component, m_scale );
        }
      }
      else
      {
        FunctionBase const * const function  = functionManager->GetGroup<FunctionBase>( functionName );

        GEOS_ERROR_IF( function == nullptr, "Function '" << functionName << "' not found" );

        if( function->isFunctionOfTime()==2 )
        {
          real64 value = m_scale * function->Evaluate( &time );
          for( auto a : targetSet )
          {
            BC_OP::ApplyBcValue( field, a, component, value );
          }
        }
        else
        {
          real64_array result( static_cast<localIndex>(targetSet.size()) );
          function->Evaluate( dataGroup, time, targetSet, result );
          integer count=0;
          for( auto a : targetSet )
          {
            BC_OP::ApplyBcValue( field, a, component, m_scale*result[count] );
            ++count;
          }
        }
      }
    } );
}



template< typename BC_OP >
void BoundaryConditionBase::ApplyBoundaryConditionToSystem( set<localIndex> const & targetSet,
                                                            real64 const time,
                                                            dataRepository::ManagedGroup * dataGroup,
                                                            string const & fieldName,
                                                            string const & dofMapName,
                                                            integer const & dofDim,
                                                            systemSolverInterface::EpetraBlockSystem * const blockSystem,
                                                            systemSolverInterface::BlockIDs const blockID ) const
{
  dataRepository::ViewWrapperBase * vw = dataGroup->getWrapperBase( fieldName );
  std::type_index typeIndex = std::type_index( vw->get_typeid());
  arrayView1d<globalIndex> const & dofMap = dataGroup->getReference<array1d<globalIndex>>( dofMapName );
  integer const component = GetComponent();

  rtTypes::ApplyArrayTypeLambda1( rtTypes::typeID( typeIndex ),
    [&]( auto type ) -> void
    {
      using fieldType = decltype(type);
      dataRepository::ViewWrapper<fieldType> & view = dynamic_cast< dataRepository::ViewWrapper<fieldType> & >(*vw);
      fieldType & field = view.reference();

      this->ApplyBoundaryConditionToSystem<BC_OP>( targetSet, time, dataGroup, dofMap, dofDim, blockSystem, blockID,
        [&]( localIndex const a )->real64
        {
          return static_cast<real64>(rtTypes::value( field[a], component ));
        }
      );
    }
  );
}

template< typename BC_OP, typename LAMBDA >
void
BoundaryConditionBase::
ApplyBoundaryConditionToSystem( set<localIndex> const & targetSet,
                                real64 const time,
                                dataRepository::ManagedGroup * dataGroup,
                                arrayView1d<globalIndex> const & dofMap,
                                integer const & dofDim,
                                systemSolverInterface::EpetraBlockSystem * const blockSystem,
                                systemSolverInterface::BlockIDs const blockID,
                                LAMBDA && lambda ) const
{
  integer const component = GetComponent();
  string const & functionName = getReference<string>( viewKeyStruct::functionNameString );
  NewFunctionManager * functionManager = NewFunctionManager::Instance();

  integer const numBlocks = blockSystem->numBlocks();
  Epetra_FEVector * const rhs = blockSystem->GetResidualVector( blockID );

  globalIndex_array  dof( targetSet.size() );
  real64_array     rhsContribution( targetSet.size() );

  if( functionName.empty() )
  {

    integer counter=0;
    for( auto a : targetSet )
    {
      dof( counter ) = dofDim*dofMap[a]+component;
      BC_OP::ApplyBcValue( dof( counter ),
                           blockSystem,
                           blockID,
                           rhsContribution( counter ),
                           m_scale,
                           lambda( a ) );
      ++counter;
    }
    BC_OP::ReplaceGlobalValues( rhs, counter, dof.data(), rhsContribution.data() );
  }
  else
  {
    FunctionBase const * const function  = functionManager->GetGroup<FunctionBase>( functionName );

    GEOS_ERROR_IF( function == nullptr, "Function '" << functionName << "' not found" );

    if( function->isFunctionOfTime()==2 )
    {
      real64 value = m_scale * function->Evaluate( &time );
      integer counter=0;
      for( auto a : targetSet )
      {
        dof( counter ) = dofDim*integer_conversion<int>( dofMap[a] )+component;
        BC_OP::ApplyBcValue( dof( counter ),
                             blockSystem,
                             blockID,
                             rhsContribution( counter ),
                             value,
                             lambda( a ) );
        ++counter;
      }
      BC_OP::ReplaceGlobalValues( rhs, counter, dof.data(), rhsContribution.data() );
    }
    else
    {
      real64_array result;
      result.resize( integer_conversion<localIndex>( targetSet.size()));
      function->Evaluate( dataGroup, time, targetSet, result );
      integer counter=0;
      for( auto a : targetSet )
      {
        dof( counter ) = dofDim*integer_conversion<int>( dofMap[a] )+component;
        BC_OP::ApplyBcValue( dof( counter ),
                             blockSystem,
                             blockID,
                             rhsContribution( counter ),
                             m_scale*result[counter],
                             lambda( a ) );
        ++counter;
      }
      BC_OP::ReplaceGlobalValues( rhs, counter, dof.data(), rhsContribution.data() );
    }
  }
}

//template<typename LAMBDA>
//void BoundaryConditionBase::ApplyBoundaryCondition( set<localIndex> const & targetSet,
//                                                    real64 const time,
//                                                    dataRepository::ManagedGroup * dataGroup,
//                                                    LAMBDA && lambda )
//{
//  integer const component = GetComponent();
//  string const functionName = getData<string>( viewKeyStruct::functionNameString );
//  NewFunctionManager * functionManager = NewFunctionManager::Instance();
//
//  if( functionName.empty())
//  {
//    real64 const value = m_scale;
//    integer counter = 0;
//    for( auto a : targetSet )
//    {
//      lambda( dataGroup, a, counter, value );
//      ++counter;
//    }
//  }
//  else
//  {
//    FunctionBase const * const function  = functionManager->GetGroup<FunctionBase>( functionName );
//    if( function!=nullptr )
//    {
//      if( function->isFunctionOfTime() == 2 )
//      {
//        real64 const value = m_scale * function->Evaluate( &time );
//        integer counter = 0;
//        for( auto a : targetSet )
//        {
//          lambda( dataGroup, a, counter, value );
//          ++counter;
//        }
//      }
//      else
//      {
//        real64_array result;
//        result.resize( integer_conversion<localIndex>( targetSet.size()));
//        function->Evaluate( dataGroup, time, targetSet, result );
//        integer counter = 0;
//        for( auto a : targetSet )
//        {
//          real64 const value = m_scale * result[counter];
//          lambda( dataGroup, a, counter, value );
//          ++counter;
//        }
//      }
//    }
//  }
//}


}
#endif<|MERGE_RESOLUTION|>--- conflicted
+++ resolved
@@ -96,7 +96,7 @@
    */
   template< typename T >
   static inline typename std::enable_if< !traits::is_tensorT<T>::value, void>::type
-  ApplyBcValue( array2d<T> & field,
+  ApplyBcValue( arrayView2d<T> & field,
                 localIndex const index,
                 int const component,
                 real64 const & value )
@@ -117,7 +117,7 @@
    */
   template< typename T >
   static inline typename std::enable_if< traits::is_tensorT<T>::value, void>::type
-  ApplyBcValue( array2d<T> & field,
+  ApplyBcValue( arrayView2d<T> & field,
                 localIndex const index,
                 int const component,
                 real64 const & value )
@@ -140,11 +140,7 @@
    */
   template< typename T >
   static inline typename std::enable_if< !traits::is_tensorT<T>::value, void>::type
-<<<<<<< HEAD
-  ApplyBcValue( array3d<T> & field,
-=======
-  ApplyBcValue( arrayView2d<T> & field,
->>>>>>> f2fbc3f7
+  ApplyBcValue( arrayView3d<T> & field,
                 localIndex const index,
                 int const component,
                 real64 const & value )
@@ -171,11 +167,7 @@
    */
   template< typename T >
   static inline typename std::enable_if< traits::is_tensorT<T>::value, void>::type
-<<<<<<< HEAD
-  ApplyBcValue( array3d<T> & field,
-=======
-  ApplyBcValue( arrayView2d<T> & field,
->>>>>>> f2fbc3f7
+  ApplyBcValue( arrayView3d<T> & field,
                 localIndex const index,
                 int const component,
                 real64 const & value )
