/*
 *~~~~~~~~~~~~~~~~~~~~~~~~~~~~~~~~~~~~~~~~~~~~~~~~~~~~~~~~~~~~~~~~~~~~~~~~~~~
 * Copyright (c) 2018, Lawrence Livermore National Security, LLC.
 *
 * Produced at the Lawrence Livermore National Laboratory
 *
 * LLNL-CODE-746361
 *
 * All rights reserved. See COPYRIGHT for details.
 *
 * This file is part of the GEOSX Simulation Framework.
 *
 * GEOSX is a free software; you can redistribute it and/or modify it under
 * the terms of the GNU Lesser General Public License (as published by the
 * Free Software Foundation) version 2.1 dated February 1999.
 *~~~~~~~~~~~~~~~~~~~~~~~~~~~~~~~~~~~~~~~~~~~~~~~~~~~~~~~~~~~~~~~~~~~~~~~~~~~
 */

/**
 * @file BoundaryConditionManager.hpp
 */

#ifndef SRC_COMPONENTS_CORE_SRC_BOUNDARYCONDITIONS_BOUNDARYCONDITIONMANAGER_HPP_
#define SRC_COMPONENTS_CORE_SRC_BOUNDARYCONDITIONS_BOUNDARYCONDITIONMANAGER_HPP_
#include "common/DataTypes.hpp"
#include "managers/ObjectManagerBase.hpp"
#include "managers/DomainPartition.hpp"
#include "BoundaryConditionBase.hpp"

namespace geosx
{
namespace dataRepository
{
namespace keys
{
string const boundaryConditionMananger( "BoundaryConditionMananger" );
}
}

/**
 * @class BoundaryConditionManager
 * This class contains the boundary condition objects and provides an interface for administering
 * the boundary conditions. The class is a singleton.
 */
class BoundaryConditionManager : public dataRepository::ManagedGroup
{
public:


  /**
   * @brief Singleton getter returns a pointer to the Singleton instance of
   *        BoundaryConditionManager.
   * @return a pointer to the singleton BoundaryConditionManager
   */
  static BoundaryConditionManager * get();

  /**
   * @brief create a new BoundaryConditionBase object as a child of this group.
   * @param childKey the catalog key of the new BoundaryConditionBase derived type to create
   * @param childName the name of the new BoundaryConditionBase object in the repository
   */
  virtual void CreateChild( string const & childKey, string const & childName ) override;


  /**
   * @brief Function to apply a boundary condition directly to a field variable.
   * @tparam LAMBDA The type of the lambda function
   * @param time The time at which the boundary condition will be evaluated. For instance if the
   *             boundary condition is a time dependent function, this is the evaluation time.
   * @param domain The DomainParition object.
   * @param fieldPath The path to the object that contains the variable described in fieldName. This
   *                  path need not be the complete path, but rather the check that is performed is
   *                  that the fieldPath specified is contained in the BC string that specifies the
   *                  path from the actual BC specification. In other words, the fieldPath variable
   *                  can be a substring of the path specified in the BC, and that will be
   *                  sufficient to proceed with the application of the BC.
   * @param fieldName The name of the field/variable that the boundary condition will be applied to.
   *                  It may not be necessary that this name is in the data repository, as the user
   *                  supplied lambda may apply whatever it condition it would like. However, this
   *                  name is used for comparing against the value given in the BC specification.
   *
   * Interface function that applies a boundary condition directly to a field variable by looping
   * through all BoundaryConditionBase objects present in the BoundaryConditionManager. Searches
   * for the string specified in fieldPath as a substring in the objectPath specified in the input
   * file, checks if fieldName is equal to the fieldName specified in the input file, and check if
   * the time parameter falls within the beginTime and endTime of the BoundaryConditionBase object,
   * and calls BoundaryConditionBase::ApplyBoundaryConditionToField().
   *
   */
  void ApplyBoundaryConditionToField( real64 const time,
                                      dataRepository::ManagedGroup * domain,
                                      string const & fieldPath,
                                      string const & fieldName ) const
  {
    ApplyBoundaryConditionToField( time, domain, fieldPath, fieldName,
                                   [&]( BoundaryConditionBase const * const,
                                        set<localIndex> const & ){} );
  }

  /**
   * @brief Function to apply a boundary condition directly to a field variable and applies a lambda
   *        for any post BC operations that are needed.
   * @tparam LAMBDA The type of the lambda function
   * @param time The time at which the boundary condition will be evaluated. For instance if the
   *             boundary condition is a time dependent function, this is the evaluation time.
   * @param domain The DomainParition object.
   * @param fieldPath The path to the object that contains the variable described in fieldName. This
   *                  path need not be the complete path, but rather the check that is performed is
   *                  that the fieldPath specified is contained in the BC string that specifies the
   *                  path from the actual BC specification. In other words, the fieldPath variable
   *                  can be a substring of the path specified in the BC, and that will be
   *                  sufficient to proceed with the application of the BC.
   * @param fieldName The name of the field/variable that the boundary condition will be applied to.
   *                  It may not be necessary that this name is in the data repository, as the user
   *                  supplied lambda may apply whatever it condition it would like. However, this
   *                  name is used for comparing against the value given in the BC specification.
   * @param lambda A lambda function that defines any operations that should be performed
   *               after application of the boundary condition.
   *
   * Interface function that applies a boundary condition directly to a field variable by looping
   * through all BoundaryConditionBase objects present in the BoundaryConditionManager. Searches
   * for the string specified in fieldPath as a substring in the objectPath specified in the input
   * file, checks if fieldName is equal to the fieldName specified in the input file, and check if
   * the time parameter falls within the beginTime and endTime of the BoundaryConditionBase object,
   * and calls BoundaryConditionBase::ApplyBoundaryConditionToField(), and calls the lambda function
   * to apply any operations required for completing the application of the BC in addition to
   * setting the target field.
   */
  template< typename LAMBDA >
  void ApplyBoundaryConditionToField( real64 const time,
                                      dataRepository::ManagedGroup * domain,
                                      string const & fieldPath,
                                      string const & fieldName,
                                      LAMBDA && lambda ) const;

  /**
   * @brief function to apply initial conditions
   * @param domain the DomainParition object
   */
  void ApplyInitialConditions( dataRepository::ManagedGroup * domain ) const;


  /**
   * @brief This function is the main driver for the application of boundary conditions.
   * @tparam LAMBDA The type of the lambda function
   * @param time The time at which the boundary condition will be evaluated. For instance if the
   *             boundary condition is a time dependent function, this is the evaluation time.
   * @param domain The DomainParition object.
   * @param fieldPath The path to the object that contains the variable described in fieldName. This
   *                  path need not be the complete path, but rather the check that is performed is
   *                  that the fieldPath specified is contained in the BC string that specifies the
   *                  path from the actual BC specification. In other words, the fieldPath variable
   *                  can be a substring of the path specified in the BC, and that will be
   *                  sufficient to proceed with the application of the BC.
   * @param fieldName The name of the field/variable that the boundary condition will be applied to.
   *                  It may not be necessary that this name is in the data repository, as the user
   *                  supplied lambda may apply whatever it condition it would like. However, this
   *                  name is used for comparing against the value given in the BC specification.
   * @param lambda A lambda function that defines the application of the boundary condition.
   *
   * This function loops through all available boundary conditions, checks to see if the BC/IC
   * should be applied, and applies the condition. More specifically, this function simply checks
   * values of fieldPath,fieldName, against each BoundaryConditionBase object contained in the
   * BoundaryConditionManager and decides on whether or not to call the user defined lambda.
   */
  template< typename LAMBDA >
  void ApplyBoundaryCondition( real64 const time,
                               dataRepository::ManagedGroup * domain,
                               string const & fieldPath,
                               string const & fieldName,
                               LAMBDA && lambda ) const;

  /**
   * @brief Same as previous one, but with a const domain (when user lambda does not change anything)
   * @tparam LAMBDA The type of the lambda function
   * @param time The time at which the boundary condition will be evaluated. For instance if the
   *             boundary condition is a time dependent function, this is the evaluation time.
   * @param domain The DomainParition object.
   * @param fieldPath The path to the object that contains the variable described in fieldName. This
   *                  path need not be the complete path, but rather the check that is performed is
   *                  that the fieldPath specified is contained in the BC string that specifies the
   *                  path from the actual BC specification. In other words, the fieldPath variable
   *                  can be a substring of the path specified in the BC, and that will be
   *                  sufficient to proceed with the application of the BC.
   * @param fieldName The name of the field/variable that the boundary condition will be applied to.
   *                  It may not be necessary that this name is in the data repository, as the user
   *                  supplied lambda may apply whatever it condition it would like. However, this
   *                  name is used for comparing against the value given in the BC specification.
   * @param lambda A lambda function that defines the application of the boundary condition.
   *
   * This function loops through all available boundary conditions, checks to see if the BC/IC
   * should be applied, and applies the condition. More specifically, this function simply checks
   * values of fieldPath,fieldName, against each BoundaryConditionBase object contained in the
   * BoundaryConditionManager and decides on whether or not to call the user defined lambda.
   */
  template< typename LAMBDA >
  void ApplyBoundaryCondition( real64 const time,
                               dataRepository::ManagedGroup const * domain,
                               string const & fieldPath,
                               string const & fieldName,
                               LAMBDA && lambda ) const;

private:
  /**
   * @brief private constructor for the singleton BoundaryConditionManager.
   * @param name The name of the BoundaryConditionManager in the data repository.
   * @param parent The parent of BoundaryConditionManager in the data repository.
   */
  BoundaryConditionManager( string const & name, dataRepository::ManagedGroup * const parent );
  virtual ~BoundaryConditionManager() override;

};

template< typename LAMBDA >
void
BoundaryConditionManager::
ApplyBoundaryCondition( real64 const time,
                        dataRepository::ManagedGroup * domain,
                        string const & fieldPath,
                        string const & fieldName,
                        LAMBDA && lambda ) const
{
  for( auto & subGroup : this->GetSubGroups() )
  {
    BoundaryConditionBase const * bc = subGroup.second->group_cast<BoundaryConditionBase const *>();
    int const isInitialCondition = bc->initialCondition();

    if( ( isInitialCondition && fieldPath=="" ) ||
        ( !isInitialCondition && bc->GetObjectPath().find(fieldPath) != string::npos ) )
    {
      string_array const targetPath = stringutilities::Tokenize( bc->GetObjectPath(), "/" );
//        std::cout<<"objectPath = "<<bc->GetObjectPath()<<std::endl;
<<<<<<< HEAD
      localIndex const targetPathLength = targetPath.size();
      string const targetName = bc->GetFieldName();
=======
        localIndex const targetPathLength = integer_conversion<localIndex>(targetPath.size());
        string const targetName = bc->GetFieldName();
>>>>>>> a33cacf4
//        std::cout<<"targetName = "<<targetName<<std::endl;

      if( ( isInitialCondition && fieldName=="" ) ||
          ( !isInitialCondition && time >= bc->GetStartTime() && time < bc->GetEndTime() && targetName==fieldName ) )
      {
//          std::cout<<bc->getName()<<std::endl;

        MeshLevel * const meshLevel = domain->group_cast<DomainPartition*>()->
          getMeshBody( 0 )->getMeshLevel( 0 );

        dataRepository::ManagedGroup * targetGroup = meshLevel;

        string processedPath;
        for( localIndex pathLevel=0 ; pathLevel<targetPathLength ; ++pathLevel )
        {
//            std::cout<<targetPath[pathLevel]<<std::endl;

          targetGroup = targetGroup->GetGroup( targetPath[pathLevel] );
          processedPath += "/" + targetPath[pathLevel];
//            std::cout<<"processedPath="<<processedPath<<std::endl;

<<<<<<< HEAD
          GEOS_ASSERT( targetGroup != nullptr,
                       "ApplyBoundaryCondition(): Last entry in objectPath ("<<processedPath<<") is not found" )
        }
=======
            GEOS_ERROR_IF( targetGroup == nullptr,
                         "ApplyBoundaryCondition(): Last entry in objectPath ("<<processedPath<<") is not found" );
          }
>>>>>>> a33cacf4

        dataRepository::ManagedGroup const * setGroup = targetGroup->GetGroup( dataRepository::keys::sets );
        string_array setNames = bc->GetSetNames();
        for( auto & setName : setNames )
        {
          dataRepository::ViewWrapper<set<localIndex> > const * const setWrapper = setGroup->getWrapper<set<localIndex> >( setName );
          if( setWrapper != nullptr )
          {
            set<localIndex> const & targetSet = setWrapper->reference();
            lambda( bc, setName, targetSet, targetGroup, targetName );
          }
        }
      }
    }
  }
}

template<typename LAMBDA>
void
BoundaryConditionManager::
ApplyBoundaryCondition( real64 const time,
                        dataRepository::ManagedGroup const * domain,
                        string const & fieldPath,
                        string const & fieldName,
                        LAMBDA && lambda) const
{
  for( auto & subGroup : this->GetSubGroups() )
  {
    BoundaryConditionBase const * bc = subGroup.second->group_cast<BoundaryConditionBase const *>();
    int const isInitialCondition = bc->initialCondition();

    if( ( isInitialCondition && fieldPath=="" ) ||
        ( !isInitialCondition && bc->GetObjectPath().find(fieldPath) != string::npos ) )
    {
      string_array const targetPath = stringutilities::Tokenize( bc->GetObjectPath(), "/" );
//        std::cout<<"objectPath = "<<bc->GetObjectPath()<<std::endl;
      localIndex const targetPathLength = targetPath.size();
      string const targetName = bc->GetFieldName();
//        std::cout<<"targetName = "<<targetName<<std::endl;

      if( ( isInitialCondition && fieldName=="" ) ||
          ( !isInitialCondition && time >= bc->GetStartTime() && time < bc->GetEndTime() && targetName==fieldName ) )
      {
//          std::cout<<bc->getName()<<std::endl;

        MeshLevel const * const meshLevel = domain->group_cast<DomainPartition const *>()->
          getMeshBody( 0 )->getMeshLevel( 0 );

        dataRepository::ManagedGroup const * targetGroup = meshLevel;

        string processedPath;
        for( localIndex pathLevel=0 ; pathLevel<targetPathLength ; ++pathLevel )
        {
//            std::cout<<targetPath[pathLevel]<<std::endl;

          targetGroup = targetGroup->GetGroup( targetPath[pathLevel] );
          processedPath += "/" + targetPath[pathLevel];
//            std::cout<<"processedPath="<<processedPath<<std::endl;

          GEOS_ASSERT( targetGroup != nullptr,
                       "ApplyBoundaryCondition(): Last entry in objectPath ("<<processedPath<<") is not found" )
        }

        dataRepository::ManagedGroup const * setGroup = targetGroup->GetGroup( dataRepository::keys::sets );
        string_array setNames = bc->GetSetNames();
        for( auto & setName : setNames )
        {
          dataRepository::ViewWrapper<set<localIndex> > const * const setWrapper = setGroup->getWrapper<set<localIndex> >( setName );
          if( setWrapper != nullptr )
          {
            set<localIndex> const & targetSet = setWrapper->reference();
            lambda( bc, setName, targetSet, targetGroup, targetName );
          }
        }
      }
    }
  }
}

template< typename LAMBDA >
void
BoundaryConditionManager::
ApplyBoundaryConditionToField( real64 const time,
                               dataRepository::ManagedGroup * domain,
                               string const & fieldPath,
                               string const & fieldName,
                               LAMBDA && lambda ) const
{
  BoundaryConditionBase const * bcBase = nullptr;
  set<localIndex> const * targetSetCopy = nullptr;
  ApplyBoundaryCondition( time, domain, fieldPath, fieldName,
                          [&]( BoundaryConditionBase const * const bc,
                               string const &,
                               set<localIndex> const & targetSet,
                               ManagedGroup * const targetGroup,
                               string const & targetField )
    {
      bc->ApplyBoundaryConditionToField<BcEqual>( targetSet, time, targetGroup, targetField );
      lambda( bc, targetSet );
    } );


}


} /* namespace geosx */

#endif /*
          SRC_COMPONENTS_CORE_SRC_BOUNDARYCONDITIONS_BOUNDARYCONDITIONMANAGER_HPP_
        */<|MERGE_RESOLUTION|>--- conflicted
+++ resolved
@@ -230,13 +230,8 @@
     {
       string_array const targetPath = stringutilities::Tokenize( bc->GetObjectPath(), "/" );
 //        std::cout<<"objectPath = "<<bc->GetObjectPath()<<std::endl;
-<<<<<<< HEAD
-      localIndex const targetPathLength = targetPath.size();
-      string const targetName = bc->GetFieldName();
-=======
         localIndex const targetPathLength = integer_conversion<localIndex>(targetPath.size());
         string const targetName = bc->GetFieldName();
->>>>>>> a33cacf4
 //        std::cout<<"targetName = "<<targetName<<std::endl;
 
       if( ( isInitialCondition && fieldName=="" ) ||
@@ -258,15 +253,9 @@
           processedPath += "/" + targetPath[pathLevel];
 //            std::cout<<"processedPath="<<processedPath<<std::endl;
 
-<<<<<<< HEAD
-          GEOS_ASSERT( targetGroup != nullptr,
-                       "ApplyBoundaryCondition(): Last entry in objectPath ("<<processedPath<<") is not found" )
-        }
-=======
             GEOS_ERROR_IF( targetGroup == nullptr,
-                         "ApplyBoundaryCondition(): Last entry in objectPath ("<<processedPath<<") is not found" );
+                           "ApplyBoundaryCondition(): Last entry in objectPath ("<<processedPath<<") is not found" );
           }
->>>>>>> a33cacf4
 
         dataRepository::ManagedGroup const * setGroup = targetGroup->GetGroup( dataRepository::keys::sets );
         string_array setNames = bc->GetSetNames();
@@ -326,8 +315,8 @@
           processedPath += "/" + targetPath[pathLevel];
 //            std::cout<<"processedPath="<<processedPath<<std::endl;
 
-          GEOS_ASSERT( targetGroup != nullptr,
-                       "ApplyBoundaryCondition(): Last entry in objectPath ("<<processedPath<<") is not found" )
+          GEOS_ERROR_IF( targetGroup == nullptr,
+                         "ApplyBoundaryCondition(): Last entry in objectPath ("<<processedPath<<") is not found" );
         }
 
         dataRepository::ManagedGroup const * setGroup = targetGroup->GetGroup( dataRepository::keys::sets );
