/*
 *~~~~~~~~~~~~~~~~~~~~~~~~~~~~~~~~~~~~~~~~~~~~~~~~~~~~~~~~~~~~~~~~~~~~~~~~~~~
 * Copyright (c) 2019, Lawrence Livermore National Security, LLC.
 *
 * Produced at the Lawrence Livermore National Laboratory
 *
 * LLNL-CODE-746361
 *
 * All rights reserved. See COPYRIGHT for details.
 *
 * This file is part of the GEOSX Simulation Framework.
 *
 * GEOSX is a free software; you can redistribute it and/or modify it under
 * the terms of the GNU Lesser General Public License (as published by the
 * Free Software Foundation) version 2.1 dated February 1999.
 *~~~~~~~~~~~~~~~~~~~~~~~~~~~~~~~~~~~~~~~~~~~~~~~~~~~~~~~~~~~~~~~~~~~~~~~~~~~
 */


#include "ProblemManager.hpp"

#include <vector>

#include "optionparser.h"

#include "DomainPartition.hpp"
#include "physicsSolvers/PhysicsSolverManager.hpp"
#include "physicsSolvers/SolverBase.hpp"
#include "codingUtilities/StringUtilities.hpp"
#include "NumericalMethodsManager.hpp"
#include "meshUtilities/MeshManager.hpp"
#include "meshUtilities/SimpleGeometricObjects/GeometricObjectManager.hpp"
#include "constitutive/ConstitutiveManager.hpp"
#include "managers/Outputs/OutputManager.hpp"
#include "fileIO/utils/utils.hpp"
#include "finiteElement/FiniteElementDiscretizationManager.hpp"
#include "MPI_Communications/SpatialPartition.hpp"
#include "meshUtilities/SimpleGeometricObjects/SimpleGeometricObjectBase.hpp"
#include "dataRepository/SidreWrapper.hpp"
#include "dataRepository/RestartFlags.hpp"

#include "mesh/MeshBody.hpp"
#include "meshUtilities/MeshUtilities.hpp"
#include "common/TimingMacros.hpp"
#include "managers/FieldSpecification/FieldSpecificationManager.hpp"
// #include "managers/MeshLevel.hpp"
namespace geosx
{

using namespace dataRepository;
using namespace constitutive;


struct Arg : public option::Arg
{
  static option::ArgStatus Unknown(const option::Option& option, bool /*error*/)
  {
    GEOS_LOG_RANK("Unknown option: " << option.name);
    return option::ARG_ILLEGAL;
  }


  static option::ArgStatus NonEmpty(const option::Option& option, bool /*error*/)
  {
    if ((option.arg != nullptr) && (option.arg[0] != 0))
    {
      return option::ARG_OK;
    }

    GEOS_LOG_RANK("Error: " << option.name << " requires a non-empty argument!");
    return option::ARG_ILLEGAL;
  }


  static option::ArgStatus Numeric(const option::Option& option, bool /*error*/)
  {
    char* endptr = nullptr;
    if ((option.arg != nullptr) && strtol(option.arg, &endptr, 10)) {};
    if ((endptr != option.arg) && (*endptr == 0))
    {
      return option::ARG_OK;
    }

    GEOS_LOG_RANK("Error: " << option.name << " requires a long-int argument!");
    return option::ARG_ILLEGAL;
  }

};


ProblemManager::ProblemManager( const std::string& name,
                                ManagedGroup * const parent ):
  ObjectManagerBase(name, parent),
  m_physicsSolverManager(nullptr),
  m_eventManager(nullptr),
  m_functionManager(nullptr)
{
  // Groups that do not read from the xml
  RegisterGroup<DomainPartition>(groupKeys.domain);
  ManagedGroup * commandLine = RegisterGroup<ManagedGroup>(groupKeys.commandLine);
  commandLine->setRestartFlags(RestartFlags::WRITE);

  // Mandatory groups that read from the xml
  RegisterGroup<FieldSpecificationManager>( groupKeys.fieldSpecificationManager.Key(),
                                            FieldSpecificationManager::get(),
                                            false );//->setRestartFlags(RestartFlags::NO_WRITE);


  // RegisterGroup<ConstitutiveManager>(groupKeys.constitutiveManager);
  // RegisterGroup<ElementRegionManager>(groupKeys.elementRegionManager);
  m_eventManager = RegisterGroup<EventManager>(groupKeys.eventManager);
  RegisterGroup<NumericalMethodsManager>(groupKeys.numericalMethodsManager);
  RegisterGroup<GeometricObjectManager>(groupKeys.geometricObjectManager);
  RegisterGroup<MeshManager>(groupKeys.meshManager);
  RegisterGroup<OutputManager>(groupKeys.outputManager);
  m_physicsSolverManager = RegisterGroup<PhysicsSolverManager>(groupKeys.physicsSolverManager);

  // The function manager is handled separately
  m_functionManager = NewFunctionManager::Instance();
  // Mandatory groups that read from the xml
  RegisterGroup<NewFunctionManager>( groupKeys.functionManager.Key(),
                                     m_functionManager,
                                     false );


  commandLine->RegisterViewWrapper<string>( viewKeys.inputFileName.Key() )->
    setRestartFlags(RestartFlags::WRITE)->
    setDescription("Name of the input xml file.");

  commandLine->RegisterViewWrapper<string>( viewKeys.restartFileName.Key() )->
    setRestartFlags(RestartFlags::WRITE)->
    setDescription("Name of the restart file.");

  commandLine->RegisterViewWrapper<integer>( viewKeys.beginFromRestart.Key() )->
    setRestartFlags(RestartFlags::WRITE)->
    setDescription("Flag to indicate restart run.");

  commandLine->RegisterViewWrapper<string>( viewKeys.problemName.Key() )->
    setRestartFlags(RestartFlags::WRITE)->
    setDescription("Used in writing the output files, if not specified defaults to the name of the input file..");

  commandLine->RegisterViewWrapper<string>( viewKeys.outputDirectory.Key() )->
    setRestartFlags(RestartFlags::WRITE)->
    setDescription("Directory in which to put the output files, if not specified defaults to the current directory.");

  commandLine->RegisterViewWrapper<integer>( viewKeys.xPartitionsOverride.Key() )->
    setApplyDefaultValue(1)->
    setRestartFlags(RestartFlags::WRITE)->
    setDescription("Number of partitions in the x-direction");

  commandLine->RegisterViewWrapper<integer>( viewKeys.yPartitionsOverride.Key() )->
    setApplyDefaultValue(1)->
    setRestartFlags(RestartFlags::WRITE)->
    setDescription("Number of partitions in the y-direction");

  commandLine->RegisterViewWrapper<integer>( viewKeys.zPartitionsOverride.Key() )->
    setApplyDefaultValue(1)->
    setRestartFlags(RestartFlags::WRITE)->
    setDescription("Number of partitions in the z-direction");

  commandLine->RegisterViewWrapper<integer>( viewKeys.overridePartitionNumbers.Key() )->
    setApplyDefaultValue(0)->
    setRestartFlags(RestartFlags::WRITE)->
    setDescription("Flag to indicate partition number override");

  commandLine->RegisterViewWrapper<string>( keys::schema )->
    setRestartFlags(RestartFlags::WRITE)->
    setDescription("Name of the output schema");

  commandLine->RegisterViewWrapper<integer>( viewKeys.schemaLevel.Key() )->
    setApplyDefaultValue(0)->
    setRestartFlags(RestartFlags::WRITE)->
    setDescription("Schema verbosity level (0=default, 1=development, 2=all)");
}


ProblemManager::~ProblemManager()
{}


ManagedGroup * ProblemManager::CreateChild( string const & childKey, string const & childName )
{ return nullptr; }


void ProblemManager::ProblemSetup()
{
  PostProcessInputRecursive();

  GenerateMesh();

  ApplyNumericalMethods();

  RegisterDataOnMeshRecursive( nullptr );

  GEOSX_MARK_BEGIN("problemManager.Initialize");
  Initialize( this );
  GEOSX_MARK_END("problemManager.Initialize");

  ApplyInitialConditions();

  GEOSX_MARK_BEGIN("problemManager.InitializePostInitialConditions");
  InitializePostInitialConditions( this );
  GEOSX_MARK_END("problemManager.InitializePostInitialConditions");
}


void ProblemManager::RegisterDataOnMeshRecursive( ManagedGroup * const )
{
  GEOSX_MARK_FUNCTION;
  ManagedGroup::RegisterDataOnMeshRecursive( GetGroup<DomainPartition>(groupKeys.domain)->getMeshBodies() );
}

void ProblemManager::ParseCommandLineInput( int argc, char** argv)
{
  ManagedGroup * commandLine = GetGroup<ManagedGroup>(groupKeys.commandLine);

  std::string& inputFileName = commandLine->getReference<std::string>(viewKeys.inputFileName);
  std::string& restartFileName = commandLine->getReference<std::string>(viewKeys.restartFileName);
  integer& beginFromRestart = commandLine->getReference<integer>(viewKeys.beginFromRestart);
  integer& xPartitionsOverride = commandLine->getReference<integer>(viewKeys.xPartitionsOverride);
  integer& yPartitionsOverride = commandLine->getReference<integer>(viewKeys.yPartitionsOverride);
  integer& zPartitionsOverride = commandLine->getReference<integer>(viewKeys.zPartitionsOverride);
  integer& overridePartitionNumbers = commandLine->getReference<integer>(viewKeys.overridePartitionNumbers);
  std::string&  schemaName = commandLine->getReference<std::string>(keys::schema);
  integer& schemaLevel = commandLine->getReference<integer>(viewKeys.schemaLevel);
  schemaLevel = 0;
  std::string& problemName = commandLine->getReference<std::string>(viewKeys.problemName);
  std::string& outputDirectory = commandLine->getReference<std::string>(viewKeys.outputDirectory);
  outputDirectory = ".";
  problemName = "";


  // Set the options structs and parse
  enum optionIndex {UNKNOWN, HELP, INPUT, RESTART, XPAR, YPAR, ZPAR, SCHEMA, SCHEMALEVEL, PROBLEMNAME, OUTPUTDIR};
  const option::Descriptor usage[] =
  {
    {UNKNOWN, 0, "", "", Arg::Unknown, "USAGE: geosx -i input.xml [options]\n\nOptions:"},
    {HELP, 0, "?", "help", Arg::None, "\t-?, --help"},
    {INPUT, 0, "i", "input", Arg::NonEmpty, "\t-i, --input, \t Input xml filename (required)"},
    {RESTART, 0, "r", "restart", Arg::NonEmpty, "\t-r, --restart, \t Target restart filename"},
    {XPAR, 0, "x", "xpartitions", Arg::Numeric, "\t-x, --x-partitions, \t Number of partitions in the x-direction"},
    {YPAR, 0, "y", "ypartitions", Arg::Numeric, "\t-y, --y-partitions, \t Number of partitions in the y-direction"},
    {ZPAR, 0, "z", "zpartitions", Arg::Numeric, "\t-z, --z-partitions, \t Number of partitions in the z-direction"},
    {SCHEMA, 0, "s", "schema", Arg::NonEmpty, "\t-s, --schema, \t Name of the output schema"},
    {SCHEMALEVEL, 0, "s", "schema_level", Arg::NonEmpty, "\t-s, --schema_level, \t Verbosity level of output schema (default=0)"},
    {PROBLEMNAME, 0, "n", "name", Arg::NonEmpty, "\t-n, --name, \t Name of the problem, used for output"},
    {OUTPUTDIR, 0, "o", "output", Arg::NonEmpty, "\t-o, --output, \t Directory to put the output files"},
    { 0, 0, nullptr, nullptr, nullptr, nullptr}
  };

  argc -= (argc>0);
  argv += (argc>0);
  option::Stats stats(usage, argc, argv);
  option::Option options[100];//stats.options_max];
  option::Option buffer[100];//stats.buffer_max];
  option::Parser parse(usage, argc, argv, options, buffer);


  // Handle special cases
  if (parse.error())
  {
    GEOS_ERROR("Bad input arguments");
  }

  if (options[HELP] || (argc == 0))
  {
    int columns = getenv("COLUMNS") ? atoi(getenv("COLUMNS")) : 80;
    option::printUsage(fwrite, stdout, usage, columns);
    exit(0);
  }

  if (options[INPUT].count() == 0)
  {
    GEOS_ERROR("An input xml must be specified!");
  }


  // Iterate over the remaining inputs
  for (int ii=0 ; ii<parse.optionsCount() ; ++ii)
  {
    option::Option& opt = buffer[ii];
    switch (opt.index())
    {
    case UNKNOWN:
      // This should have thrown an error
      break;
    case HELP:
      // This is already handled above
      break;
    case INPUT:
      inputFileName = opt.arg;
      break;
    case RESTART:
      restartFileName = opt.arg;
      beginFromRestart = 1;
      break;
    case XPAR:
      xPartitionsOverride = std::stoi(opt.arg);
      overridePartitionNumbers = 1;
      break;
    case YPAR:
      yPartitionsOverride = std::stoi(opt.arg);
      overridePartitionNumbers = 1;
      break;
    case ZPAR:
      zPartitionsOverride = std::stoi(opt.arg);
      overridePartitionNumbers = 1;
      break;
    case SCHEMA:
      schemaName = opt.arg;
      break;
    case SCHEMALEVEL:
      schemaLevel = std::stoi(opt.arg);
      break;
    case PROBLEMNAME:
      problemName = opt.arg;
      break;
    case OUTPUTDIR:
      outputDirectory = opt.arg;
      break;
    }
  }

  getAbsolutePath(inputFileName, inputFileName);

  if (problemName == "") 
  {
    if (inputFileName.length() > 4 && inputFileName.substr(inputFileName.length() - 4, 4) == ".xml")
    {
      string::size_type start = inputFileName.find_last_of('/') + 1;
      if (start >= inputFileName.length())
      {
        start = 0;
      }
      problemName.assign(inputFileName, start, inputFileName.length() - 4 - start);
    }
    else {
      problemName.assign(inputFileName);
    }
  }

  if (outputDirectory != ".")
  {
    mkdir(outputDirectory.data(), 0755);
    if (chdir(outputDirectory.data()) != 0)
    {
      GEOS_ERROR("Could not change to the ouput directory: " + outputDirectory);
    }
  }
}


bool ProblemManager::ParseRestart( int argc, char** argv, std::string& restartFileName )
{
  // Set the options structs and parse
  enum optionIndex {UNKNOWN, HELP, INPUT, RESTART, XPAR, YPAR, ZPAR, SCHEMA, SCHEMALEVEL, PROBLEMNAME, OUTPUTDIR};
  const option::Descriptor usage[] =
  {
    {UNKNOWN, 0, "", "", Arg::Unknown, "USAGE: geosx -i input.xml [options]\n\nOptions:"},
    {HELP, 0, "?", "help", Arg::None, "\t-?, --help"},
    {INPUT, 0, "i", "input", Arg::NonEmpty, "\t-i, --input, \t Input xml filename (required)"},
    {RESTART, 0, "r", "restart", Arg::NonEmpty, "\t-r, --restart, \t Target restart filename"},
    {XPAR, 0, "x", "xpartitions", Arg::Numeric, "\t-x, --x-partitions, \t Number of partitions in the x-direction"},
    {YPAR, 0, "y", "ypartitions", Arg::Numeric, "\t-y, --y-partitions, \t Number of partitions in the y-direction"},
    {ZPAR, 0, "z", "zpartitions", Arg::Numeric, "\t-z, --z-partitions, \t Number of partitions in the z-direction"},
    {SCHEMA, 0, "s", "schema", Arg::NonEmpty, "\t-s, --schema, \t Name of the output schema"},
    {SCHEMALEVEL, 0, "l", "schema_level", Arg::NonEmpty, "\t-l, --schema_level, \t Verbosity level of output schema (default=0)"},
    {PROBLEMNAME, 0, "n", "name", Arg::NonEmpty, "\t-n, --name, \t Name of the problem, used for output"},
    {OUTPUTDIR, 0, "o", "output", Arg::NonEmpty, "\t-o, --output, \t Directory to put the output files"},
    { 0, 0, nullptr, nullptr, nullptr, nullptr}
  };

  argc -= (argc>0); 
  argv += (argc>0);
  option::Stats stats(usage, argc, argv);
  option::Option options[100];//stats.options_max];
  option::Option buffer[100];//stats.buffer_max];
  option::Parser parse(usage, argc, argv, options, buffer);

  
  // Handle special cases
  if (parse.error())
  {
    GEOS_ERROR("Bad input arguments");
  }

  if (options[HELP] || (argc == 0))
  {
    int columns = getenv("COLUMNS") ? atoi(getenv("COLUMNS")) : 80;
    option::printUsage(fwrite, stdout, usage, columns);
    exit(0);
  }

  if (options[INPUT].count() == 0)
  {
    GEOS_ERROR("An input xml must be specified!");
  }

  // Iterate over the remaining inputs
  bool beginFromRestart = false;
  for (int ii=0; ii<parse.optionsCount(); ++ii)
  {
    option::Option& opt = buffer[ii];
    switch (opt.index())
    {
      case UNKNOWN:
        break;
      case HELP:
        break;
      case INPUT:
        break;
      case RESTART:
        restartFileName = opt.arg;
        beginFromRestart = 1;
        break;
      case XPAR:
        break;
      case YPAR:
        break;
      case ZPAR:
        break;
      case SCHEMA:
        break;
      case SCHEMALEVEL:
        break;
      case PROBLEMNAME:
        break;
      case OUTPUTDIR:
        break;
    }
  }

  if (beginFromRestart == 1)
  {
    std::string dirname;
    std::string basename;
    splitPath(restartFileName, dirname, basename);

    std::vector<std::string> dir_contents;
    readDirectory(dirname, dir_contents);

    if (dir_contents.size() == 0)
    {
      GEOS_ERROR("Directory gotten from " << restartFileName << " " << dirname << " is empty.");
    }

    std::regex basename_regex(basename);

    std::string min_str("");
    std::string & max_match = min_str;
    bool match_found = false;
    for (std::string & s : dir_contents)
    {
      if (std::regex_match(s, basename_regex))
      {
        match_found = true;
        max_match = (s > max_match)? s : max_match;
      }
    }

    if (!match_found) {
      GEOS_ERROR("No matches found for pattern " << basename << " in directory " << dirname << ".");
    }

    restartFileName = dirname + "/" + max_match;
    getAbsolutePath(restartFileName, restartFileName);
  }

  return beginFromRestart;
}


void ProblemManager::InitializePythonInterpreter()
{  
#ifdef GEOSX_USE_PYTHON
  // Initialize python and numpy
  GEOS_LOG_RANK_0("Loading python interpreter");

  // Check to make sure the appropriate environment variables are set
  if (getenv("GPAC_SCHEMA") == NULL)
  {
    GEOS_ERROR("GPAC_SCHEMA must be defined to use the new preprocessor!");
  }
  if (getenv("GEOS_PYTHONPATH") == NULL)
  {
    GEOS_ERROR("GEOS_PYTHONPATH must be defined to use the new preprocessor!");
  }
  if (getenv("GEOS_PYTHONHOME") == NULL)
  {
    GEOS_ERROR("GEOS_PYTHONHOME must be defined to use the new preprocessor!");
  }

  setenv("PYTHONPATH", getenv("GEOS_PYTHONPATH"), 1);
  Py_SetPythonHome(getenv("GEOS_PYTHONHOME"));
  Py_Initialize();
  import_array();
#endif
}


void ProblemManager::ClosePythonInterpreter()
{
#ifdef GEOSX_USE_PYTHON
  // Add any other cleanup here
  GEOS_LOG_RANK_0("Closing python interpreter");
  Py_Finalize();
#endif
}


void ProblemManager::ParseInputFile()
{
  GEOSX_MARK_FUNCTION;
  DomainPartition * domain  = getDomainPartition();

  ManagedGroup * commandLine = GetGroup<ManagedGroup>(groupKeys.commandLine);
  std::string const& inputFileName = commandLine->getReference<std::string>(viewKeys.inputFileName);


#ifdef GEOSX_USE_PYTHON
  // Load the pygeos module
  PyObject *pModule = PyImport_ImportModule("pygeos");
  if (pModule == NULL)
  {
    PyErr_Print();
    GEOS_ERROR("Could not find the pygeos module in GEOS_PYTHONPATH!");
  }

  // Call the xml preprocessor
  PyObject *pPreprocessorFunction = PyObject_GetAttrString(pModule, "PreprocessGEOSXML");
  PyObject *pPreprocessorInputStr = Py_BuildValue("(s)", inputFileName.c_str());
  PyObject *pKeywordDict = Py_BuildValue("{s:s}", "schema", getenv("GPAC_SCHEMA"));
  PyObject *pPreprocessorResult = PyObject_Call(pPreprocessorFunction, pPreprocessorInputStr, pKeywordDict);
  inputFileName = PyString_AsString(pPreprocessorResult);

  // Cleanup
  Py_DECREF(pPreprocessorResult);
  Py_DECREF(pKeywordDict);
  Py_DECREF(pPreprocessorInputStr);
  Py_DECREF(pPreprocessorFunction);
  Py_DECREF(pModule);

#else
  GEOS_LOG_RANK_0("GEOS must be configured to use Python to use parameters, symbolic math, etc. in input files");
#endif


  // Load preprocessed xml file and check for errors
  xmlResult = xmlDocument.load_file(inputFileName.c_str());
  if (!xmlResult)
  {
    GEOS_LOG_RANK_0("XML parsed with errors!");
    GEOS_LOG_RANK_0("Error description: " << xmlResult.description());
    GEOS_LOG_RANK_0("Error offset: " << xmlResult.offset);
  }
  xmlProblemNode = xmlDocument.child("Problem");

  ProcessInputFileRecursive( xmlProblemNode );

  // The objects in domain are handled separately for now
  {
    xmlWrapper::xmlNode topLevelNode = xmlProblemNode.child("Constitutive");
    ConstitutiveManager * constitutiveManager = domain->GetGroup<ConstitutiveManager >(keys::ConstitutiveManager);
    constitutiveManager->ProcessInputFileRecursive( topLevelNode );
    constitutiveManager->PostProcessInputRecursive();

    // Open mesh levels
    MeshManager * meshManager = this->GetGroup<MeshManager>(groupKeys.meshManager);
    meshManager->GenerateMeshLevels(domain);

    topLevelNode = xmlProblemNode.child("ElementRegions");
    ElementRegionManager * elementManager = domain->getMeshBody(0)->getMeshLevel(0)->getElemManager();
<<<<<<< HEAD
    elementManager->ReadXML(topLevelNode);

    topLevelNode = xmlProblemNode.child("Wells");
    WellManager * wellManager = domain->getMeshBody(0)->getMeshLevel(0)->getWellManager();
    wellManager->AddChildren( topLevelNode );
    wellManager->SetDocumentationNodes();
    wellManager->ReadXML(topLevelNode);
=======
    elementManager->ProcessInputFileRecursive( topLevelNode );
    elementManager->PostProcessInputRecursive();
>>>>>>> dd86f923
  }

  // Documentation output
  std::string const & schemaName = commandLine->getReference<std::string>(keys::schema);
  if (schemaName.empty() == 0)
  {
    integer& schemaLevel = commandLine->getReference<integer>(viewKeys.schemaLevel);
//    ConvertDocumentationToSchema(schemaName.c_str(), *(getDocumentationNode()), schemaLevel);
  }
}


void ProblemManager::PostProcessInput()
{
  DomainPartition * domain  = getDomainPartition();

  ManagedGroup const * commandLine = GetGroup<ManagedGroup>(groupKeys.commandLine);
  integer const & xparCL = commandLine->getReference<integer>(viewKeys.xPartitionsOverride);
  integer const & yparCL = commandLine->getReference<integer>(viewKeys.yPartitionsOverride);
  integer const & zparCL = commandLine->getReference<integer>(viewKeys.zPartitionsOverride);

  PartitionBase & partition = domain->getReference<PartitionBase>(keys::partitionManager);
  bool repartition = false;
  integer xpar = 1;
  integer ypar = 1;
  integer zpar = 1;
  if( xparCL != 0 )
  {
    repartition = true;
    xpar = xparCL;
  }
  if( yparCL != 0 )
  {
    repartition = true;
    ypar = yparCL;
  }
  if( zparCL != 0 )
  {
    repartition = true;
    zpar = zparCL;
  }
  if( repartition )
  {
    partition.setPartitions( xpar,  ypar, zpar );
  }
}


void ProblemManager::InitializationOrder( string_array & order )
{
  set<string> usedNames;


  {
    order.push_back(groupKeys.numericalMethodsManager.Key());
    usedNames.insert(groupKeys.numericalMethodsManager.Key());
  }

  {
    order.push_back(groupKeys.domain.Key());
    usedNames.insert(groupKeys.domain.Key());
  }

  {
    order.push_back(groupKeys.eventManager.Key());
    usedNames.insert(groupKeys.eventManager.Key());
  }

  for( auto const & subGroup : this->GetSubGroups() )
  {
    if( usedNames.count(subGroup.first) == 0 )
    {
      order.push_back(subGroup.first);
    }
  }
}


void ProblemManager::GenerateMesh()
{
  GEOSX_MARK_FUNCTION;
  DomainPartition * domain  = getDomainPartition();

  MeshManager * meshManager = this->GetGroup<MeshManager>(groupKeys.meshManager);
  meshManager->GenerateMeshes(domain);
  ManagedGroup const * const cellBlockManager = domain->GetGroup(keys::cellManager);


  ManagedGroup * const meshBodies = domain->getMeshBodies();

  for( localIndex a=0; a<meshBodies->GetSubGroups().size() ; ++a )
  {
    MeshBody * const meshBody = meshBodies->GetGroup<MeshBody>(a);
    for( localIndex b=0 ; b<meshBody->numSubGroups() ; ++b )
    {
      MeshLevel * const meshLevel = meshBody->GetGroup<MeshLevel>(b);

      NodeManager * const nodeManager = meshLevel->getNodeManager();
      EdgeManager * edgeManager = meshLevel->getEdgeManager();
      FaceManager * const faceManager = meshLevel->getFaceManager();
      ElementRegionManager * const elemManager = meshLevel->getElemManager();

      GeometricObjectManager * geometricObjects = this->GetGroup<GeometricObjectManager>(groupKeys.geometricObjectManager);

      MeshUtilities::GenerateNodesets( geometricObjects,
                                       nodeManager );
      nodeManager->ConstructGlobalToLocalMap();

      elemManager->GenerateMesh( cellBlockManager );

      faceManager->BuildFaces( nodeManager, elemManager );

      edgeManager->BuildEdges(faceManager, nodeManager );

      nodeManager->SetEdgeMaps( meshLevel->getEdgeManager() );
      nodeManager->SetFaceMaps( meshLevel->getFaceManager() );
      nodeManager->SetElementMaps( meshLevel->getElemManager() );


      domain->GenerateSets();

      elemManager->forCellBlocks([&](CellBlockSubRegion * const subRegion)->void
      {
        subRegion->nodeList().SetRelatedObject(nodeManager);
        subRegion->faceList().SetRelatedObject(faceManager);
        subRegion->CalculateCellVolumes( array1d<localIndex>() );
      });

    }
  }
}

void ProblemManager::ApplyNumericalMethods()
{
  GEOSX_MARK_FUNCTION;
  NumericalMethodsManager const * const
  numericalMethodManager = GetGroup<NumericalMethodsManager>(keys::numericalMethodsManager);

  DomainPartition * domain  = getDomainPartition();

  ManagedGroup const * const cellBlockManager = domain->GetGroup(keys::cellManager);
  ConstitutiveManager const * constitutiveManager = domain->GetGroup<ConstitutiveManager>(keys::ConstitutiveManager);


  ManagedGroup * const meshBodies = domain->getMeshBodies();



  for( localIndex solverIndex=0 ; solverIndex<m_physicsSolverManager->numSubGroups() ; ++solverIndex )
  {
    SolverBase const * const solver = m_physicsSolverManager->GetGroup<SolverBase>(solverIndex);
    string const numericalMethodName = solver->getDiscretization();
    string_array const & targetRegions = solver->getTargetRegions();

    FiniteElementDiscretizationManager const *
    feDiscretizationManager = numericalMethodManager->GetGroup<FiniteElementDiscretizationManager>(keys::finiteElementDiscretizations);



    FiniteElementDiscretization const * feDiscretization = feDiscretizationManager->GetGroup<FiniteElementDiscretization>(numericalMethodName);

    for( localIndex a=0; a<meshBodies->GetSubGroups().size() ; ++a )
    {
      MeshBody * const meshBody = meshBodies->GetGroup<MeshBody>(a);
      for( localIndex b=0 ; b<meshBody->numSubGroups() ; ++b )
      {
        MeshLevel * const meshLevel = meshBody->GetGroup<MeshLevel>(b);
        NodeManager * const nodeManager = meshLevel->getNodeManager();
        ElementRegionManager * const elemManager = meshLevel->getElemManager();
        arrayView1d<R1Tensor> const & X = nodeManager->referencePosition();

        for( auto const & regionName : targetRegions )
        {
          ElementRegion * const elemRegion = elemManager->GetRegion( regionName );
          if( elemRegion != nullptr )
          {
            string_array const & materialList = elemRegion->getMaterialList();
            localIndex quadratureSize = 1;

            elemRegion->forCellBlocks([&]( CellBlockSubRegion * const subRegion )->void
            {
              if( feDiscretization != nullptr )
              {
                feDiscretization->ApplySpaceToTargetCells(subRegion);
                feDiscretization->CalculateShapeFunctionGradients( X, subRegion);
                quadratureSize = feDiscretization->getNumberOfQuadraturePoints();
              }
              for( auto & materialName : materialList )
              {
                constitutiveManager->HangConstitutiveRelation( materialName, subRegion, quadratureSize );
              }
            });
          }
        }
      }
    }
  }
}


void ProblemManager::InitializePostSubGroups( ManagedGroup * const group )
{

//  ObjectManagerBase::InitializePostSubGroups(nullptr);
//
  DomainPartition * domain  = getDomainPartition();

  ManagedGroup * const meshBodies = domain->getMeshBodies();
  MeshBody * const meshBody = meshBodies->GetGroup<MeshBody>(0);
  MeshLevel * const meshLevel = meshBody->GetGroup<MeshLevel>(0);

  ElementRegionManager * const elemManager = meshLevel->getElemManager();
  FaceManager * const faceManager = meshLevel->getFaceManager();
  EdgeManager * edgeManager = meshLevel->getEdgeManager();

  domain->SetupCommunications();
  faceManager->SetIsExternal();
  edgeManager->SetIsExternal( faceManager );

}

void ProblemManager::RunSimulation()
{
  DomainPartition * domain  = getDomainPartition();
  m_eventManager->Run(domain);
}

DomainPartition * ProblemManager::getDomainPartition()
{
  return GetGroup<DomainPartition>(keys::domain);
}

DomainPartition const * ProblemManager::getDomainPartition() const
{
  return GetGroup<DomainPartition>(keys::domain);
}

void ProblemManager::ApplyInitialConditions()
{
  GEOSX_MARK_FUNCTION;
  DomainPartition * domain = GetGroup<DomainPartition>(keys::domain);

  FieldSpecificationManager const * boundaryConditionManager = FieldSpecificationManager::get();

  boundaryConditionManager->ApplyInitialConditions( domain );

}

void ProblemManager::ReadRestartOverwrite( const std::string& restartFileName )
{
#ifdef GEOSX_USE_ATK
  this->prepareToRead();
  SidreWrapper::loadExternalData(restartFileName, MPI_COMM_GEOSX);
  this->finishReading();
#endif
}



REGISTER_CATALOG_ENTRY( ObjectManagerBase, ProblemManager, string const &, ManagedGroup * const )

} /* namespace geosx */<|MERGE_RESOLUTION|>--- conflicted
+++ resolved
@@ -570,18 +570,13 @@
 
     topLevelNode = xmlProblemNode.child("ElementRegions");
     ElementRegionManager * elementManager = domain->getMeshBody(0)->getMeshLevel(0)->getElemManager();
-<<<<<<< HEAD
-    elementManager->ReadXML(topLevelNode);
+    elementManager->ProcessInputFileRecursive( topLevelNode );
+    elementManager->PostProcessInputRecursive();
 
     topLevelNode = xmlProblemNode.child("Wells");
     WellManager * wellManager = domain->getMeshBody(0)->getMeshLevel(0)->getWellManager();
-    wellManager->AddChildren( topLevelNode );
-    wellManager->SetDocumentationNodes();
-    wellManager->ReadXML(topLevelNode);
-=======
-    elementManager->ProcessInputFileRecursive( topLevelNode );
-    elementManager->PostProcessInputRecursive();
->>>>>>> dd86f923
+    wellManager->ProcessInputFileRecursive( topLevelNode );
+    wellManager->PostProcessInputRecursive();
   }
 
   // Documentation output
