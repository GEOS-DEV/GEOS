/*
 *~~~~~~~~~~~~~~~~~~~~~~~~~~~~~~~~~~~~~~~~~~~~~~~~~~~~~~~~~~~~~~~~~~~~~~~~~~~
 * Copyright (c) 2018, Lawrence Livermore National Security, LLC.
 *
 * Produced at the Lawrence Livermore National Laboratory
 *
 * LLNL-CODE-746361
 *
 * All rights reserved. See COPYRIGHT for details.
 *
 * This file is part of the GEOSX Simulation Framework.
 *
 * GEOSX is a free software; you can redistribute it and/or modify it under
 * the terms of the GNU Lesser General Public License (as published by the
 * Free Software Foundation) version 2.1 dated February 1999.
 *~~~~~~~~~~~~~~~~~~~~~~~~~~~~~~~~~~~~~~~~~~~~~~~~~~~~~~~~~~~~~~~~~~~~~~~~~~~
 */

#include "gtest/gtest.h"

#include <numeric>

<<<<<<< HEAD
#ifdef __clang__
#define __null nullptr
#endif

#include "SetSignalHandling.hpp"
#include "stackTrace.hpp"
=======
>>>>>>> 36dc4511
#include "common/DataTypes.hpp"
#include "common/initialization.hpp"
#include "common/TimingMacros.hpp"
#include "meshUtilities/MeshManager.hpp"
#include "managers/ProblemManager.hpp"
#include "managers/DomainPartition.hpp"
#include "dataRepository/ManagedGroup.hpp"
#include "mesh/MeshForLoopInterface.hpp"
#include "createConnLocPattern.hpp"

#include "DofManager.hpp"

using namespace geosx;

namespace
{
int global_argc;
char** global_argv;
}

class DofManagerTest : public ::testing::Test
{
public:
  void setTimer( double &time )
  {
    time = MPI_Wtime();
  }
  void getElapsedTime( double &time )
  {
    time = MPI_Wtime() - time;
  }

protected:

  static void SetUpTestCase()
  {
    string const inputStream =
    "<?xml version=\"1.0\" ?>"
    "<Problem xmlns:xsi=\"http://www.w3.org/2001/XMLSchema-instance\" xsi:noNamespaceSchemaLocation=\"geos_v0.0.xsd\">"
    "  <Mesh>"
    "    <InternalMesh name=\"mesh1\""
    "                  elementTypes=\"C3D8\""
    "                  xCoords=\"0, 1, 2, 3, 4\""
    "                  yCoords=\"0, 1\""
    "                  zCoords=\"0, 1\""
    "                  nx=\"4 4 4 4\""
    "                  ny=\"4\""
    "                  nz=\"5\""
    "                  cellBlockNames=\"block1 block2 block3 block4\"/>"
    "  </Mesh>"
    "  <ElementRegions>"
    "    <ElementRegion name=\"region1\" cellBlocks=\"block1\" materialList=\"dummy_material\" />"
    "    <ElementRegion name=\"region2\" cellBlocks=\"block2\" materialList=\"dummy_material\" />"
    "    <ElementRegion name=\"region3\" cellBlocks=\"block3\" materialList=\"dummy_material\" />"
    "    <ElementRegion name=\"region4\" cellBlocks=\"block4\" materialList=\"dummy_material\" />"
    "  </ElementRegions>"
    "</Problem>";

    xmlWrapper::xmlDocument xmlDocument;
    xmlWrapper::xmlResult xmlResult = xmlDocument.load_buffer( inputStream.c_str(), inputStream.size() );
    if (!xmlResult)
    {
      GEOS_LOG_RANK_0("XML parsed with errors!");
      GEOS_LOG_RANK_0("Error description: " << xmlResult.description());
      GEOS_LOG_RANK_0("Error offset: " << xmlResult.offset);
    }

    int mpiSize = CommunicationTools::MPI_Size( MPI_COMM_GEOSX );
    dataRepository::ManagedGroup * commandLine =
      problemManager.GetGroup<dataRepository::ManagedGroup>( problemManager.groupKeys.commandLine );
    commandLine->RegisterViewWrapper<integer>( problemManager.viewKeys.xPartitionsOverride.Key() )->
      setApplyDefaultValue(mpiSize);

    xmlWrapper::xmlNode xmlProblemNode = xmlDocument.child( "Problem" );
    problemManager.InitializePythonInterpreter();
    problemManager.ProcessInputFileRecursive( xmlProblemNode );

    // Open mesh levels
    DomainPartition * domain  = problemManager.getDomainPartition();
    MeshManager * meshManager = problemManager.GetGroup<MeshManager>( problemManager.groupKeys.meshManager );
    meshManager->GenerateMeshLevels(domain);

    ElementRegionManager * elementManager = domain->getMeshBody(0)->getMeshLevel(0)->getElemManager();
    xmlWrapper::xmlNode topLevelNode = xmlProblemNode.child( elementManager->getName().c_str() );
    elementManager->ProcessInputFileRecursive( topLevelNode );
    elementManager->PostProcessInputRecursive();

    problemManager.ProblemSetup();
  }

  static void TearDownTestCase()
  {
  }

  static ProblemManager problemManager;
};

ProblemManager DofManagerTest::problemManager( "Problem", nullptr );

TEST_F(DofManagerTest, TestFEM_partial)
{
  DomainPartition * const domain = problemManager.getDomainPartition();

  DofManager dofManager;
  dofManager.setMesh( domain, 0, 0 );

  string_array displacementRegion;
  displacementRegion.push_back( "region1" );
  displacementRegion.push_back( "region3" );
  displacementRegion.push_back( "region4" );

  dofManager.addField( "displacement", DofManager::Location::Node, DofManager::Connectivity::Elem, 3,
                       displacementRegion );

  ParallelMatrix pattern;
  dofManager.setSparsityPattern( pattern, "displacement", "displacement" );

  // Total number of nodes, sum of regions 1 and 3+4
  constexpr globalIndex nNodes = 9*5*6 + 5*5*6;

  EXPECT_EQ( pattern.globalRows(), 3*nNodes );
  EXPECT_EQ( pattern.globalCols(), 3*nNodes );
}

TEST_F(DofManagerTest, TestFEM_all)
{
  DomainPartition * const domain = problemManager.getDomainPartition();

  DofManager dofManager;
  dofManager.setMesh( domain, 0, 0 );

  dofManager.addField( "displacement", DofManager::Location::Node, DofManager::Connectivity::Elem, 3 );

  ParallelMatrix pattern;
  dofManager.setSparsityPattern( pattern, "displacement", "displacement" );

  // Total number of nodes, sum of all regions
  constexpr globalIndex nNodes = 17*5*6;

  EXPECT_EQ( pattern.globalRows(), 3*nNodes );
  EXPECT_EQ( pattern.globalCols(), 3*nNodes );
}

TEST_F(DofManagerTest, TestFVM_partial)
{
  DomainPartition * const domain = problemManager.getDomainPartition();

  DofManager dofManager;
  dofManager.setMesh( domain, 0, 0 );

  string_array pressureRegion;
  pressureRegion.push_back( "region1" );
  pressureRegion.push_back( "region2" );
  pressureRegion.push_back( "region3" );

  dofManager.addField( "pressure", DofManager::Location::Elem, DofManager::Connectivity::Face, pressureRegion );

  ParallelMatrix pattern;
  dofManager.setSparsityPattern( pattern, "pressure", "pressure" );

  // Total number of cells
  constexpr globalIndex nCells = 12*4*5;

  EXPECT_EQ( pattern.globalRows(), nCells );
  EXPECT_EQ( pattern.globalCols(), nCells );
}

TEST_F(DofManagerTest, TestFVM_all)
{
  DomainPartition * const domain = problemManager.getDomainPartition();

  DofManager dofManager;
  dofManager.setMesh( domain, 0, 0 );

  dofManager.addField( "pressure", DofManager::Location::Elem, DofManager::Connectivity::Face );

  ParallelMatrix pattern;
  dofManager.setSparsityPattern( pattern, "pressure", "pressure" );

  // Total number of cells
  constexpr globalIndex nCells = 16*4*5;

  EXPECT_EQ( pattern.globalRows(), nCells );
  EXPECT_EQ( pattern.globalCols(), nCells );
}

TEST_F(DofManagerTest, TestCoupling)
{
  DomainPartition * const domain = problemManager.getDomainPartition();

  DofManager dofManager;
  dofManager.setMesh( domain, 0, 0 );

  string_array displacementRegion;
  displacementRegion.push_back( "region1" );
  displacementRegion.push_back( "region3" );
  displacementRegion.push_back( "region4" );

  string_array pressureRegion;
  pressureRegion.push_back( "region1" );
  pressureRegion.push_back( "region2" );
  pressureRegion.push_back( "region3" );

  string_array couplingRegion;
  couplingRegion.push_back( "region3" );

  dofManager.addField( "displacement", DofManager::Location::Node, DofManager::Connectivity::Elem, 3,
                       displacementRegion );
  dofManager.addField( "pressure", DofManager::Location::Elem, DofManager::Connectivity::Face, pressureRegion );
  dofManager.addCoupling( "displacement", "pressure", DofManager::Connectivity::Elem, couplingRegion, false );

  ParallelMatrix pattern, emptyPattern;

  dofManager.setSparsityPattern( pattern, "displacement", "pressure" );
  dofManager.setSparsityPattern( emptyPattern, "pressure", "displacement" );

  // Total number of nodes
  constexpr globalIndex nNodes = 9*5*6 + 5*5*6;

  // Total number of cells
  constexpr globalIndex nCells = 12*4*5;

  EXPECT_EQ( pattern.globalRows(), 3*nNodes );
  EXPECT_EQ( pattern.globalCols(), nCells );
  EXPECT_EQ( emptyPattern.globalRows(), nCells );
  EXPECT_EQ( emptyPattern.globalCols(), 3*nNodes );
  EXPECT_DOUBLE_EQ( emptyPattern.normFrobenius(), 0. );
}

TEST_F(DofManagerTest, TestUserDefinedPattern)
{
  DomainPartition * const domain = problemManager.getDomainPartition();

  DofManager dofManager;
  dofManager.setMesh( domain, 0, 0 );

  ParallelMatrix connLocInput;
  // Create a TPFA Finite Volume stencil
  createConnLocPattern( domain, 0, 0, 1, connLocInput );

  dofManager.addField( "pressure", DofManager::Location::Elem, DofManager::Connectivity::Face );
  dofManager.addField( "user-defined", connLocInput, DofManager::Connectivity::Face );

  ParallelMatrix pattern, userPattern;

  dofManager.setSparsityPattern( pattern, "pressure", "pressure" );
  dofManager.setSparsityPattern( userPattern, "user-defined", "user-defined" );

  pattern.set( 1. );
  userPattern.set( 1. );

  EXPECT_EQ( pattern.globalRows(), userPattern.globalRows() );
  EXPECT_EQ( pattern.globalCols(), userPattern.globalCols() );
  EXPECT_DOUBLE_EQ( pattern.normFrobenius(), userPattern.normFrobenius() );
}

TEST_F(DofManagerTest, TestFEM_FVM)
{
  DomainPartition * const domain = problemManager.getDomainPartition();

  DofManager dofManager;
  dofManager.setMesh( domain, 0, 0 );

  dofManager.addField( "displacement", DofManager::Location::Node, DofManager::Connectivity::Elem, 3 );
  dofManager.addField( "pressure", DofManager::Location::Elem, DofManager::Connectivity::Face );

  ParallelMatrix pattern;
  dofManager.setSparsityPattern( pattern );

  // Total number of nodes
  constexpr globalIndex nNodes = 17*5*6;

  // Total number of cells
  constexpr globalIndex nCells = 16*4*5;

  EXPECT_EQ( pattern.globalRows(), 3*nNodes+nCells );
  EXPECT_EQ( pattern.globalCols(), 3*nNodes+nCells );
}

TEST_F(DofManagerTest, TestMassMatrix)
{
  DomainPartition * const domain = problemManager.getDomainPartition();

  DofManager dofManager;
  dofManager.setMesh( domain, 0, 0 );

  dofManager.addField( "massmatrix", DofManager::Location::Elem, DofManager::Connectivity::Elem );

  ParallelMatrix pattern;
  dofManager.setSparsityPattern( pattern );

  // Total number of cells
  constexpr globalIndex nCells = 16*4*5;

  pattern.set( 1. );

  EXPECT_EQ( pattern.globalRows(), nCells );
  EXPECT_EQ( pattern.globalCols(), nCells );
  EXPECT_DOUBLE_EQ( pattern.normFrobenius(), sqrt(nCells) );
}

TEST_F(DofManagerTest, TestIndices)
{
  DomainPartition * const domain = problemManager.getDomainPartition();

  DofManager dofManager;
  dofManager.setMesh( domain, 0, 0 );

  dofManager.addField( "displacement", DofManager::Location::Node, DofManager::Connectivity::Elem, 3 );
  dofManager.addField( "pressure", DofManager::Location::Elem, DofManager::Connectivity::Face );

  constexpr globalIndex indicesDefaultDisp[24] = { 72, 73, 74, 75, 76, 77, 108, 109, 110,
    111, 112, 113, 78, 79, 80, 81, 82, 83, 114, 115, 116, 117, 118, 119 };
  constexpr globalIndex indicesDefaultPres[2] = { 1530, 1550 };

  globalIndex_array indicesDisp, indicesPres;
  dofManager.getIndices( indicesDisp, DofManager::Connectivity::Elem, 0, 0, 10, "displacement" );
  dofManager.getIndices( indicesPres, DofManager::Connectivity::Face, 3, "pressure" );

  int mpiRank = CommunicationTools::MPI_Rank( MPI_COMM_GEOSX );
  if( mpiRank==0 )
  {
    for( localIndex i=0; i<std::min(indicesDisp.size(), integer_conversion<localIndex>(24)); ++i )
    {
      EXPECT_EQ( indicesDisp[i], indicesDefaultDisp[i] );
    }
    for( localIndex i=0; i<std::min(indicesPres.size(), integer_conversion<localIndex>(2)); ++i )
    {
      EXPECT_EQ( indicesPres[i], indicesDefaultPres[i] );
    }
    EXPECT_EQ( indicesDisp.size(), 24 );
    EXPECT_EQ( indicesPres.size(), 2 );
  }
  else
  {
    // Only rank 0 there will be always present, so it is the only with a real check!
    EXPECT_EQ( 1, 1 );
  }
}

TEST_F(DofManagerTest, TestPermutation)
{
  DomainPartition * const domain = problemManager.getDomainPartition();

  DofManager dofManager;
  dofManager.setMesh( domain, 0, 0 );

  string_array displacementRegion;
  displacementRegion.push_back( "region1" );
  displacementRegion.push_back( "region3" );
  displacementRegion.push_back( "region4" );

  string_array pressureRegion;
  pressureRegion.push_back( "region1" );
  pressureRegion.push_back( "region2" );
  pressureRegion.push_back( "region3" );

  string_array couplingRegion;
  couplingRegion.push_back( "region3" );

  dofManager.addField( "displacement", DofManager::Location::Node, DofManager::Connectivity::Elem, 3,
                       displacementRegion );
  dofManager.addField( "pressure", DofManager::Location::Elem, DofManager::Connectivity::Face, pressureRegion );
  dofManager.addCoupling( "displacement", "pressure", DofManager::Connectivity::Elem, couplingRegion, false );

  ParallelMatrix pattern;

  dofManager.setSparsityPattern( pattern );

  // Create the permutation collecting all unknowns belonging to each process
  ParallelMatrix permutation;
  dofManager.createPermutation( permutation );

  ParallelMatrix permutedPattern;
  // Apply the permutation
  dofManager.permuteSparsityPattern( pattern, permutation, permutedPattern );

  EXPECT_EQ( pattern.globalRows(), permutedPattern.globalRows() );
  EXPECT_EQ( pattern.globalCols(), permutedPattern.globalCols() );
  EXPECT_DOUBLE_EQ( pattern.normFrobenius(), permutedPattern.normFrobenius() );
}

// This last test is always true! It collects time
TEST_F(DofManagerTest, TestWithTimes)
{
  DomainPartition * const domain = problemManager.getDomainPartition();

  DofManager dofManager;
  dofManager.setMesh( domain, 0, 0 );

  const bool printPattern = false;

  string_array displacementRegion;
  displacementRegion.push_back( "region1" );
  displacementRegion.push_back( "region3" );
  displacementRegion.push_back( "region4" );

  string_array pressureRegion;
  pressureRegion.push_back( "region1" );
  pressureRegion.push_back( "region2" );
  pressureRegion.push_back( "region3" );

  string_array testRegion1;
  testRegion1.push_back( "region1" );

  string_array testRegion2;
  testRegion2.push_back( "region2" );
  testRegion2.push_back( "region4" );

  string_array testRegion3;
  testRegion3.push_back( "region3" );

  ParallelMatrix connLocInput;
  createConnLocPattern( domain, 0, 0, 1, connLocInput );

  double timeAddField, timeAddCoupling, timeGetSingleSparsityPattern, timeGetGlobalSparsityPattern, timeGetIndices;

  setTimer( timeAddField );

  dofManager.addField( "displacement", DofManager::Location::Node, DofManager::Connectivity::Elem, 3,
                       displacementRegion );
  dofManager.addField( "pressure", DofManager::Location::Elem, DofManager::Connectivity::Face, pressureRegion );
  dofManager.addField( "massmatrix", DofManager::Location::Elem, DofManager::Connectivity::None, 2, testRegion3 );
  dofManager.addField( "user-defined", connLocInput, DofManager::Connectivity::Face );

  getElapsedTime( timeAddField );
  setTimer( timeAddCoupling );

  dofManager.addCoupling( "displacement", "pressure", DofManager::Connectivity::Elem, testRegion3, false );
  dofManager.addCoupling( "massmatrix", "pressure", DofManager::Connectivity::Elem );

  getElapsedTime( timeAddCoupling );
  setTimer( timeGetSingleSparsityPattern );

  ParallelMatrix pattern;

  dofManager.setSparsityPattern( pattern, "displacement", "displacement" );
  if( printPattern )
  {
    pattern.write( "displacement.mtx" );
  }

  dofManager.setSparsityPattern( pattern, "pressure", "pressure" );
  if( printPattern )
  {
    pattern.write( "pressure.mtx" );
  }

  dofManager.setSparsityPattern( pattern, "massmatrix", "massmatrix" );
  if( printPattern )
  {
    pattern.write( "massmatrix.mtx" );
  }

  dofManager.setSparsityPattern( pattern, "displacement", "pressure" );
  if( printPattern )
  {
    pattern.write( "coupling1.mtx" );
  }

  dofManager.setSparsityPattern( pattern, "pressure", "displacement" );
  if( printPattern )
  {
    pattern.write( "coupling1_empty.mtx" );
  }

  dofManager.setSparsityPattern( pattern, "pressure", "massmatrix" );
  if( printPattern )
  {
    pattern.write( "coupling2.mtx" );
  }

  dofManager.setSparsityPattern( pattern, "massmatrix", "pressure" );
  if( printPattern )
  {
    pattern.write( "coupling2_transp.mtx" );
  }

  dofManager.setSparsityPattern( pattern, "user-defined", "user-defined" );
  if( printPattern )
  {
    pattern.write( "user-defined.mtx" );
  }

  getElapsedTime( timeGetSingleSparsityPattern );
  setTimer( timeGetGlobalSparsityPattern );

  dofManager.setSparsityPattern( pattern );
  if( printPattern )
  {
    pattern.write( "global.mtx" );
  }

  // Create the permutation collecting all unknowns belonging to each process
  ParallelMatrix permutation;
  dofManager.createPermutation( permutation );

  ParallelMatrix permutedPattern;
  // Apply the permutation
  dofManager.permuteSparsityPattern( pattern, permutation, permutedPattern );
  if( printPattern )
  {
    pattern.write( "permutatedGlobal.mtx" );
  }

  getElapsedTime( timeGetGlobalSparsityPattern );
  setTimer( timeGetIndices );

  int mpiRank = CommunicationTools::MPI_Rank( MPI_COMM_GEOSX );

  globalIndex_array indices;
  dofManager.getIndices( indices, DofManager::Connectivity::Elem, 1, 0, 10, "displacement" );
  if( indices.size() > 0 )
    std::cout << mpiRank << " - " << "displacement" << " " << indices << std::endl;

  dofManager.getIndices( indices, DofManager::Connectivity::Face, 30, "pressure" );
  if( indices.size() > 0 )
    std::cout << mpiRank << " - " << "pressure" << " " << indices << std::endl;

  getElapsedTime( timeGetIndices );

  std::cout << mpiRank << " - numGlobalDofs - " << dofManager.numGlobalDofs() << std::endl;
  std::cout << mpiRank << " - numGlobalDofs(" "displacement" ") - " << dofManager.numGlobalDofs( "displacement" )
            << std::endl;
  std::cout << mpiRank << " - numGlobalDofs(" "pressure" ") - " << dofManager.numGlobalDofs( "pressure" ) << std::endl;
  std::cout << mpiRank << " - numLocalDofs - " << dofManager.numLocalDofs() << std::endl;
  std::cout << mpiRank << " - numLocalDofs(" "displacement" ") - " << dofManager.numLocalDofs( "displacement" )
            << std::endl;
  std::cout << mpiRank << " - numLocalDofs(" "pressure" ") - " << dofManager.numLocalDofs( "pressure" ) << std::endl;

  dofManager.printConnectivityMatrix();

  // Sum up all timings
  int mpiSize = CommunicationTools::MPI_Size( MPI_COMM_GEOSX );
  array1d<double> timesLocal( 5 ), timesSum( 5 );
  timesLocal[0] = timeAddField;
  timesLocal[1] = timeAddCoupling;
  timesLocal[2] = timeGetSingleSparsityPattern;
  timesLocal[3] = timeGetGlobalSparsityPattern;
  timesLocal[4] = timeGetIndices;

  MPI_Allreduce( timesLocal.data(), timesSum.data(), 5, MPI_DOUBLE, MPI_SUM, MPI_COMM_GEOSX );

  timeAddField = timesSum[0];
  timeAddCoupling = timesSum[1];
  timeGetSingleSparsityPattern = timesSum[2];
  timeGetGlobalSparsityPattern = timesSum[3];
  timeGetIndices = timesSum[4];

  if( mpiRank == 0 )
  {
    double totalTime = std::accumulate( timesSum.begin(), timesSum.end(), 0.0 );
    std::cout << "TIMING" << std::endl;
    std::cout << "addField: " << std::fixed << std::setprecision( 0 ) << std::trunc( timeAddField * 1e3 ) << " [ms] -- "
              << std::fixed
              << std::setprecision( 2 ) << timeAddField / totalTime * 100.0 << "%" << std::endl;
    std::cout << "addCoupling: " << std::fixed << std::setprecision( 0 ) << std::trunc( timeAddCoupling * 1e3 )
              << " [ms] -- "
              << std::fixed << std::setprecision( 2 ) << timeAddCoupling / totalTime * 100.0 << "%"
              << std::endl;
    std::cout << "setSparsityPattern(local): " << std::fixed << std::setprecision( 0 )
              << std::trunc( timeGetSingleSparsityPattern * 1e3 )
              << " [ms] -- " << std::fixed << std::setprecision( 2 )
              << timeGetSingleSparsityPattern / totalTime * 100.0
              << "%" << std::endl;
    std::cout << "setSparsityPattern(global): " << std::fixed << std::setprecision( 0 )
              << std::trunc( timeGetGlobalSparsityPattern * 1e3 )
              << " [ms] -- " << std::fixed << std::setprecision( 2 )
              << timeGetGlobalSparsityPattern / totalTime * 100.0
              << "%" << std::endl;
    std::cout << "getIndices: " << std::fixed << std::setprecision( 0 ) << std::trunc( timeGetIndices * 1e3 )
              << " [ms] -- "
              << std::fixed << std::setprecision( 2 ) << timeGetIndices / totalTime * 100.0 << "%"
              << std::endl;
    std::cout << "TOTAL: " << std::fixed << std::setprecision( 0 ) << std::trunc( totalTime * 1e3 ) << " [ms] -- "
              << std::fixed
              << std::setprecision( 2 ) << 100.0 << "%" << std::endl;
  }

  // Fake check
  EXPECT_EQ( 1, 1 );
}

int main( int argc, char** argv )
{
  ::testing::InitGoogleTest( &argc, argv );

  geosx::basicSetup( argc, argv );

  global_argc = argc;
  global_argv = new char*[static_cast<unsigned int>( global_argc )];
  for( int i = 0 ; i < argc ; ++i )
  {
    global_argv[i] = argv[i];
  }

  int const result = RUN_ALL_TESTS();

  delete[] global_argv;
  
  geosx::basicCleanup();

  return result;
}<|MERGE_RESOLUTION|>--- conflicted
+++ resolved
@@ -20,15 +20,12 @@
 
 #include <numeric>
 
-<<<<<<< HEAD
 #ifdef __clang__
 #define __null nullptr
 #endif
 
 #include "SetSignalHandling.hpp"
 #include "stackTrace.hpp"
-=======
->>>>>>> 36dc4511
 #include "common/DataTypes.hpp"
 #include "common/initialization.hpp"
 #include "common/TimingMacros.hpp"
@@ -38,6 +35,7 @@
 #include "dataRepository/ManagedGroup.hpp"
 #include "mesh/MeshForLoopInterface.hpp"
 #include "createConnLocPattern.hpp"
+#include "managers/FieldSpecification/FieldSpecificationManager.hpp"
 
 #include "DofManager.hpp"
 
@@ -609,14 +607,18 @@
   }
 
   // Fake check
-  EXPECT_EQ( 1, 1 );
+  SUCCEED();
 }
 
 int main( int argc, char** argv )
 {
   ::testing::InitGoogleTest( &argc, argv );
 
-  geosx::basicSetup( argc, argv );
+  // Global call will not work because CXXUtils has already been initialized in problemManager
+  //geosx::basicSetup( argc, argv );
+  setupMPI(argc, argv);
+  setupOpenMP();
+  setupMKL();
 
   global_argc = argc;
   global_argv = new char*[static_cast<unsigned int>( global_argc )];
@@ -628,8 +630,12 @@
   int const result = RUN_ALL_TESTS();
 
   delete[] global_argv;
-  
-  geosx::basicCleanup();
+
+  // Global call will not work because CXXUtils will be destructed by problemManager
+  //geosx::basicCleanup();
+  FieldSpecificationManager::finalize();
+  NewFunctionManager::finalize();
+  finalizeMPI();
 
   return result;
 }