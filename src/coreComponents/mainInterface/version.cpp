/*
 * ------------------------------------------------------------------------------------------------------------
 * SPDX-License-Identifier: LGPL-2.1-only
 *
 * Copyright (c) 2018-2020 Lawrence Livermore National Security LLC
 * Copyright (c) 2018-2020 The Board of Trustees of the Leland Stanford Junior University
 * Copyright (c) 2018-2020 TotalEnergies
 * Copyright (c) 2019-     GEOSX Contributors
 * All rights reserved
 *
 * See top level LICENSE, COPYRIGHT, CONTRIBUTORS, NOTICE, and ACKNOWLEDGEMENTS files for details.
 * ------------------------------------------------------------------------------------------------------------
 */

#include "common/GeosxConfig.hpp"
#include "common/Logger.hpp"
#include "mainInterface/GeosxVersion.hpp"

namespace geos
{

std::string getVersion()
{
#if defined(GEOSX_GIT_BRANCH) && defined(GEOSX_GIT_HASH)
  return GEOSX_VERSION_FULL " (" GEOSX_GIT_BRANCH ", sha1: " GEOSX_GIT_HASH ")";
#else
  return GEOSX_VERSION_FULL;
#endif
}

static std::string getCppCompilerIdString()
{
  std::ostringstream oss;

  #if defined(__clang__)
  oss << "clang " << __clang_major__ << "." << __clang_minor__ << "." << __clang_patchlevel__;
#if defined(__apple_build_version__)
  oss << " (apple version " << __apple_build_version__ << ")";
#endif
#if defined(__ibmxl_vrm__)
  oss << "IBMXL "
      << __ibmxl_version__ << "."
      << __ibmxl_release__ << "."
      << __ibmxl_modification__ << "."
      << __ibmxl_ptf_fix_level__;
#endif
#elif defined(__GNUC__)
  oss << "gcc "
      << __GNUC__ << "."
      << __GNUC_MINOR__ << "."
      << __GNUC_PATCHLEVEL__;
#endif
  return oss.str();
}

static std::string getGpuCompilerIdString()
{
  std::ostringstream oss;

#if defined( GEOS_USE_CUDA )
  oss << "  - CUDA compiler version: " << CUDA_VERSION/1000 << "." << CUDA_VERSION/10%100;

#elif defined( GEOS_USE_HIP )
  oss << "  - HIP compiler version: "
      << HIP_VERSION_MAJOR << "."
      << HIP_VERSION_MINOR << "."
      << HIP_VERSION_PATCH;
#endif
  return oss.str();
}

void outputVersionInfo()
{

  GEOS_LOG_RANK_0( "GEOS version: " << getVersion() );

  GEOS_LOG_RANK_0( "  - C++ compiler: "<<getCppCompilerIdString() );

  std::string const gpuCompilerIdString = getGpuCompilerIdString();
  GEOS_LOG_RANK_0_IF( !gpuCompilerIdString.empty(), gpuCompilerIdString );

#if defined(_OPENMP)
  GEOS_LOG_RANK_0( "  - OpenMP version: "<<_OPENMP );
#endif

#if defined(GEOSX_USE_MPI)
  {
    char version[MPI_MAX_LIBRARY_VERSION_STRING];
    int len;
    MPI_Get_library_version( version, &len );
    GEOS_LOG_RANK_0( "  - MPI version: " << version );
  }
#endif

#if defined(HDF5_VERSION)
  GEOS_LOG_RANK_0( "  - HDF5 version: " << STRINGIZE( HDF5_VERSION ) );
#endif

#if defined(Conduit_VERSION)
  GEOS_LOG_RANK_0( "  - Conduit version: " << STRINGIZE( Conduit_VERSION ) );
#endif

#if defined(VTK_VERSION)
  GEOS_LOG_RANK_0( "  - VTK version: " << STRINGIZE( VTK_VERSION ) );
#endif

#if defined(RAJA_VERSION)
  GEOS_LOG_RANK_0( "  - RAJA version: " << STRINGIZE( RAJA_VERSION ) );
#endif

#if defined(umpire_VERSION)
  GEOS_LOG_RANK_0( "  - Umpire version: " << STRINGIZE( umpire_VERSION ) );
#endif

#if defined(chai_VERSION)
  GEOS_LOG_RANK_0( "  - CHAI version: " << STRINGIZE( chai_VERSION ) );
#endif

#if defined(adiak_VERSION)
  GEOS_LOG_RANK_0( "  - Adiak version: " << STRINGIZE( adiak_VERSION ) );
#endif

#if defined(caliper_VERSION)
  GEOS_LOG_RANK_0( "  - Caliper version: " << STRINGIZE( caliper_VERSION ) );
#endif

#if defined(metis_VERSION)
  GEOS_LOG_RANK_0( "  - METIS version: " << STRINGIZE( metis_VERSION ) );
#endif

<<<<<<< HEAD
#if defined(PARAMETIS_VERSION)
  GEOS_LOG_RANK_0( "  - PARMETIS version: " << STRINGIZE( PARAMETIS_VERSION ) );
=======
#if defined(parmetis_VERSION)
  GEOS_LOG_RANK_0( "  - PARAMETIS version: " << STRINGIZE( parmetis_VERSION ) );
>>>>>>> 16bf8b5a
#endif

#if defined(scotch_VERSION)
  GEOS_LOG_RANK_0( "  - Scotch version: " << STRINGIZE( scotch_VERSION ) );
#endif

#if defined(superlu_dist_VERSION)
  GEOS_LOG_RANK_0( "  - SuperLU_Dist version: " << STRINGIZE( superlu_dist_VERSION ) );
#endif

#if defined(suitesparse_VERSION)
  GEOS_LOG_RANK_0( "  - SuiteSparse version: " << STRINGIZE( suitesparse_VERSION ) );
#endif

#if defined(hypre_VERSION)
  GEOS_LOG_RANK_0( "  - hypre version: " << STRINGIZE( hypre_VERSION ) );
#endif

#if defined(trilinos_VERSION)
  GEOS_LOG_RANK_0( "  - trilinos version: " << STRINGIZE( trilinos_VERSION ) );
#endif

#if defined(petsc_VERSION)
  GEOS_LOG_RANK_0( "  - petsc version: " << STRINGIZE( petsc_VERSION ) );
#endif

#if defined(Python3_VERSION)
  GEOS_LOG_RANK_0( "  - Python3 version: " << STRINGIZE( Python3_VERSION ) );
#endif

#if defined(CUDAToolkit_VERSION)
  GEOS_LOG_RANK_0( "  - CUDAToolkit version: " << STRINGIZE( CUDAToolkit_VERSION ) );
#endif

#if \
  defined(GEOS_USE_DEVICE) && \
  defined(GEOSX_USE_HYPRE) && \
  ( GEOS_USE_HYPRE_DEVICE == GEOS_USE_HYPRE_CPU )
  GEOS_LOG_RANK_0( "" );
  GEOS_LOG_RANK_0( "**************************************************" );
  GEOS_LOG_RANK_0( "*                   WARNING!!!                   *" );
  GEOS_LOG_RANK_0( "*                                                *" );
  GEOS_LOG_RANK_0( "*  GEOS has GPU support enabled, but not HYPRE!  *" );
  GEOS_LOG_RANK_0( "**************************************************" );
  GEOS_LOG_RANK_0( "" );
#endif

}

}<|MERGE_RESOLUTION|>--- conflicted
+++ resolved
@@ -128,13 +128,8 @@
   GEOS_LOG_RANK_0( "  - METIS version: " << STRINGIZE( metis_VERSION ) );
 #endif
 
-<<<<<<< HEAD
-#if defined(PARAMETIS_VERSION)
-  GEOS_LOG_RANK_0( "  - PARMETIS version: " << STRINGIZE( PARAMETIS_VERSION ) );
-=======
 #if defined(parmetis_VERSION)
-  GEOS_LOG_RANK_0( "  - PARAMETIS version: " << STRINGIZE( parmetis_VERSION ) );
->>>>>>> 16bf8b5a
+  GEOS_LOG_RANK_0( "  - PARMETIS version: " << STRINGIZE( parmetis_VERSION ) );
 #endif
 
 #if defined(scotch_VERSION)
