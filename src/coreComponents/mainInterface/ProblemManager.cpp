/*
 * ------------------------------------------------------------------------------------------------------------
 * SPDX-License-Identifier: LGPL-2.1-only
 *
 * Copyright (c) 2018-2020 Lawrence Livermore National Security LLC
 * Copyright (c) 2018-2020 The Board of Trustees of the Leland Stanford Junior University
 * Copyright (c) 2018-2020 TotalEnergies
 * Copyright (c) 2019-     GEOSX Contributors
 * All rights reserved
 *
 * See top level LICENSE, COPYRIGHT, CONTRIBUTORS, NOTICE, and ACKNOWLEDGEMENTS files for details.
 * ------------------------------------------------------------------------------------------------------------
 */

#define GEOSX_DISPATCH_VEM /// enables VEM in FiniteElementDispatch

// Source includes
#include "ProblemManager.hpp"
#include "GeosxState.hpp"
#include "initialization.hpp"

#include "codingUtilities/StringUtilities.hpp"
#include "common/Path.hpp"
#include "common/TimingMacros.hpp"
#include "constitutive/ConstitutiveManager.hpp"
#include "dataRepository/ConduitRestart.hpp"
#include "dataRepository/RestartFlags.hpp"
#include "dataRepository/KeyNames.hpp"
#include "discretizationMethods/NumericalMethodsManager.hpp"
#include "events/tasks/TasksManager.hpp"
#include "events/EventManager.hpp"
#include "finiteElement/FiniteElementDiscretization.hpp"
#include "finiteElement/FiniteElementDiscretizationManager.hpp"
#include "finiteVolume/FluxApproximationBase.hpp"
#include "finiteVolume/HybridMimeticDiscretization.hpp"
#include "fieldSpecification/FieldSpecificationManager.hpp"
#include "fileIO/Outputs/OutputBase.hpp"
#include "fileIO/Outputs/OutputManager.hpp"
#include "functions/FunctionManager.hpp"
#include "mesh/DomainPartition.hpp"
#include "mesh/MeshBody.hpp"
#include "mesh/MeshManager.hpp"
#include "mesh/simpleGeometricObjects/GeometricObjectManager.hpp"
#include "mesh/mpiCommunications/CommunicationTools.hpp"
#include "mesh/mpiCommunications/SpatialPartition.hpp"
#include "physicsSolvers/PhysicsSolverManager.hpp"
#include "physicsSolvers/SolverBase.hpp"
#include "schema/schemaUtilities.hpp"

// System includes
#include <vector>
#include <regex>

namespace geos
{

using namespace dataRepository;
using namespace constitutive;

ProblemManager::ProblemManager( conduit::Node & root ):
  dataRepository::Group( dataRepository::keys::ProblemManager, root ),
  m_physicsSolverManager( nullptr ),
  m_eventManager( nullptr ),
  m_functionManager( nullptr ),
  m_fieldSpecificationManager( nullptr )
{
  // Groups that do not read from the xml
  registerGroup< DomainPartition >( groupKeys.domain );
  Group & commandLine = registerGroup< Group >( groupKeys.commandLine );
  commandLine.setRestartFlags( RestartFlags::WRITE );

  setInputFlags( InputFlags::PROBLEM_ROOT );

  m_fieldSpecificationManager = &registerGroup< FieldSpecificationManager >( groupKeys.fieldSpecificationManager );

  m_eventManager = &registerGroup< EventManager >( groupKeys.eventManager );
  registerGroup< NumericalMethodsManager >( groupKeys.numericalMethodsManager );
  registerGroup< GeometricObjectManager >( groupKeys.geometricObjectManager );
  registerGroup< MeshManager >( groupKeys.meshManager );
  registerGroup< OutputManager >( groupKeys.outputManager );
  m_physicsSolverManager = &registerGroup< PhysicsSolverManager >( groupKeys.physicsSolverManager );
  registerGroup< TasksManager >( groupKeys.tasksManager );
  m_functionManager = &registerGroup< FunctionManager >( groupKeys.functionManager );

  // Command line entries
  commandLine.registerWrapper< string >( viewKeys.inputFileName.key() ).
    setRestartFlags( RestartFlags::WRITE ).
    setDescription( "Name of the input xml file." );

  commandLine.registerWrapper< string >( viewKeys.restartFileName.key() ).
    setRestartFlags( RestartFlags::WRITE ).
    setDescription( "Name of the restart file." );

  commandLine.registerWrapper< integer >( viewKeys.beginFromRestart.key() ).
    setRestartFlags( RestartFlags::WRITE ).
    setDescription( "Flag to indicate restart run." );

  commandLine.registerWrapper< string >( viewKeys.problemName.key() ).
    setRestartFlags( RestartFlags::WRITE ).
    setDescription( "Used in writing the output files, if not specified defaults to the name of the input file." );

  commandLine.registerWrapper< string >( viewKeys.outputDirectory.key() ).
    setRestartFlags( RestartFlags::WRITE ).
    setDescription( "Directory in which to put the output files, if not specified defaults to the current directory." );

  commandLine.registerWrapper< integer >( viewKeys.xPartitionsOverride.key() ).
    setApplyDefaultValue( 1 ).
    setRestartFlags( RestartFlags::WRITE ).
    setDescription( "Number of partitions in the x-direction" );

  commandLine.registerWrapper< integer >( viewKeys.yPartitionsOverride.key() ).
    setApplyDefaultValue( 1 ).
    setRestartFlags( RestartFlags::WRITE ).
    setDescription( "Number of partitions in the y-direction" );

  commandLine.registerWrapper< integer >( viewKeys.zPartitionsOverride.key() ).
    setApplyDefaultValue( 1 ).
    setRestartFlags( RestartFlags::WRITE ).
    setDescription( "Number of partitions in the z-direction" );

  commandLine.registerWrapper< integer >( viewKeys.overridePartitionNumbers.key() ).
    setApplyDefaultValue( 0 ).
    setRestartFlags( RestartFlags::WRITE ).
    setDescription( "Flag to indicate partition number override" );

  commandLine.registerWrapper< string >( viewKeys.schemaFileName.key() ).
    setRestartFlags( RestartFlags::WRITE ).
    setDescription( "Name of the output schema" );

  commandLine.registerWrapper< integer >( viewKeys.useNonblockingMPI.key() ).
    setApplyDefaultValue( 0 ).
    setRestartFlags( RestartFlags::WRITE ).
    setDescription( "Whether to prefer using non-blocking MPI communication where implemented (results in non-deterministic DOF numbering)." );

  commandLine.registerWrapper< integer >( viewKeys.suppressPinned.key( ) ).
    setApplyDefaultValue( 0 ).
    setRestartFlags( RestartFlags::WRITE ).
    setDescription( "Whether to disallow using pinned memory allocations for MPI communication buffers." );

}

ProblemManager::~ProblemManager()
{}


Group * ProblemManager::createChild( string const & GEOS_UNUSED_PARAM( childKey ), string const & GEOS_UNUSED_PARAM( childName ) )
{ return nullptr; }


void ProblemManager::problemSetup()
{
  GEOS_MARK_FUNCTION;
  postProcessInputRecursive();

  generateMesh();

//  initialize_postMeshGeneration();

  applyNumericalMethods();

  registerDataOnMeshRecursive( getDomainPartition().getMeshBodies() );

  initialize();

  importFields();
}


void ProblemManager::parseCommandLineInput()
{
  Group & commandLine = getGroup< Group >( groupKeys.commandLine );

  CommandLineOptions const & opts = getGlobalState().getCommandLineOptions();

  commandLine.getReference< string >( viewKeys.restartFileName ) = opts.restartFileName;
  commandLine.getReference< integer >( viewKeys.beginFromRestart ) = opts.beginFromRestart;
  commandLine.getReference< integer >( viewKeys.xPartitionsOverride ) = opts.xPartitionsOverride;
  commandLine.getReference< integer >( viewKeys.yPartitionsOverride ) = opts.yPartitionsOverride;
  commandLine.getReference< integer >( viewKeys.zPartitionsOverride ) = opts.zPartitionsOverride;
  commandLine.getReference< integer >( viewKeys.overridePartitionNumbers ) = opts.overridePartitionNumbers;
  commandLine.getReference< integer >( viewKeys.useNonblockingMPI ) = opts.useNonblockingMPI;
  commandLine.getReference< integer >( viewKeys.suppressPinned ) = opts.suppressPinned;

  string & outputDirectory = commandLine.getReference< string >( viewKeys.outputDirectory );
  outputDirectory = opts.outputDirectory;
  OutputBase::setOutputDirectory( outputDirectory );

  string & inputFileName = commandLine.getReference< string >( viewKeys.inputFileName );
  inputFileName = xmlWrapper::buildMultipleInputXML( opts.inputFileNames, outputDirectory );

  string & schemaName = commandLine.getReference< string >( viewKeys.schemaFileName );
  schemaName = opts.schemaName;

  string & problemName = commandLine.getReference< string >( viewKeys.problemName );
  problemName = opts.problemName;
  OutputBase::setFileNameRoot( problemName );

  if( schemaName.empty())
  {
    inputFileName = getAbsolutePath( inputFileName );
    Path::pathPrefix() = splitPath( inputFileName ).first;
  }

  if( opts.traceDataMigration )
  {
    chai::ArrayManager::getInstance()->enableCallbacks();
  }
  else
  {
    chai::ArrayManager::getInstance()->disableCallbacks();
  }
}


bool ProblemManager::parseRestart( string & restartFileName, CommandLineOptions const & options )
{
  bool const beginFromRestart = options.beginFromRestart;
  restartFileName = options.restartFileName;

  if( beginFromRestart == 1 )
  {
    string dirname, basename;
    std::tie( dirname, basename ) = splitPath( restartFileName );

    std::vector< string > dir_contents = readDirectory( dirname );

    GEOS_THROW_IF( dir_contents.empty(),
                   "Directory gotten from " << restartFileName << " " << dirname << " is empty.",
                   InputError );

    std::regex basename_regex( basename );

    string min_str;
    string & max_match = min_str;
    bool match_found = false;
    for( string & s : dir_contents )
    {
      if( std::regex_match( s, basename_regex ))
      {
        match_found = true;
        max_match = (s > max_match)? s : max_match;
      }
    }

    GEOS_THROW_IF( !match_found,
                   "No matches found for pattern " << basename << " in directory " << dirname << ".",
                   InputError );

    restartFileName = getAbsolutePath( dirname + "/" + max_match );
  }

  return beginFromRestart;
}


void ProblemManager::generateDocumentation()
{
  // Documentation output
  GEOS_LOG_RANK_0( "Trying to generate schema..." );
  Group & commandLine = getGroup< Group >( groupKeys.commandLine );
  string const & schemaName = commandLine.getReference< string >( viewKeys.schemaFileName );

  if( !schemaName.empty() )
  {
    // Generate an extensive data structure
    generateDataStructureSkeleton( 0 );

    MeshManager & meshManager = this->getGroup< MeshManager >( groupKeys.meshManager );
    DomainPartition & domain = getDomainPartition();
    meshManager.generateMeshLevels( domain );

    registerDataOnMeshRecursive( domain.getMeshBodies() );

    // Generate schema
    schemaUtilities::ConvertDocumentationToSchema( schemaName.c_str(), this, 0 );

    // Generate non-schema documentation
    schemaUtilities::ConvertDocumentationToSchema((schemaName + ".other").c_str(), this, 1 );
  }
}


void ProblemManager::setSchemaDeviations( xmlWrapper::xmlNode schemaRoot,
                                          xmlWrapper::xmlNode schemaParent,
                                          integer documentationType )
{
  xmlWrapper::xmlNode targetChoiceNode = schemaParent.child( "xsd:choice" );
  if( targetChoiceNode.empty() )
  {
    targetChoiceNode = schemaParent.prepend_child( "xsd:choice" );
    targetChoiceNode.append_attribute( "minOccurs" ) = "0";
    targetChoiceNode.append_attribute( "maxOccurs" ) = "unbounded";
  }

  // These objects are handled differently during the xml read step,
  // so we need to explicitly add them into the schema structure
  DomainPartition & domain = getDomainPartition();

  m_functionManager->generateDataStructureSkeleton( 0 );
  schemaUtilities::SchemaConstruction( *m_functionManager, schemaRoot, targetChoiceNode, documentationType );

  m_fieldSpecificationManager->generateDataStructureSkeleton( 0 );
  schemaUtilities::SchemaConstruction( *m_fieldSpecificationManager, schemaRoot, targetChoiceNode, documentationType );

  ConstitutiveManager & constitutiveManager = domain.getGroup< ConstitutiveManager >( groupKeys.constitutiveManager );
  schemaUtilities::SchemaConstruction( constitutiveManager, schemaRoot, targetChoiceNode, documentationType );

  MeshManager & meshManager = this->getGroup< MeshManager >( groupKeys.meshManager );
  meshManager.generateMeshLevels( domain );
  ElementRegionManager & elementManager = domain.getMeshBody( 0 ).getBaseDiscretization().getElemManager();
  elementManager.generateDataStructureSkeleton( 0 );
  schemaUtilities::SchemaConstruction( elementManager, schemaRoot, targetChoiceNode, documentationType );
  ParticleManager & particleManager = domain.getMeshBody( 0 ).getBaseDiscretization().getParticleManager(); // TODO is this necessary? SJP
  particleManager.generateDataStructureSkeleton( 0 );
  schemaUtilities::SchemaConstruction( particleManager, schemaRoot, targetChoiceNode, documentationType );


  // Add entries that are only used in the pre-processor
  Group & IncludedList = this->registerGroup< Group >( xmlWrapper::includedListTag );
  IncludedList.setInputFlags( InputFlags::OPTIONAL );

  Group & includedFile = IncludedList.registerGroup< Group >( xmlWrapper::includedFileTag );
  includedFile.setInputFlags( InputFlags::OPTIONAL_NONUNIQUE );

  schemaUtilities::SchemaConstruction( IncludedList, schemaRoot, targetChoiceNode, documentationType );

  Group & parameterList = this->registerGroup< Group >( "Parameters" );
  parameterList.setInputFlags( InputFlags::OPTIONAL );

  Group & parameter = parameterList.registerGroup< Group >( "Parameter" );
  parameter.setInputFlags( InputFlags::OPTIONAL_NONUNIQUE );
  parameter.registerWrapper< string >( "value" ).
    setInputFlag( InputFlags::REQUIRED ).
    setDescription( "Input parameter definition for the preprocessor" );

  schemaUtilities::SchemaConstruction( parameterList, schemaRoot, targetChoiceNode, documentationType );

  Group & benchmarks = this->registerGroup< Group >( "Benchmarks" );
  benchmarks.setInputFlags( InputFlags::OPTIONAL );

  for( string const machineName : {"quartz", "lassen", "crusher" } )
  {
    Group & machine = benchmarks.registerGroup< Group >( machineName );
    machine.setInputFlags( InputFlags::OPTIONAL );

    Group & run = machine.registerGroup< Group >( "Run" );
    run.setInputFlags( InputFlags::OPTIONAL );

    run.registerWrapper< string >( "name" ).setInputFlag( InputFlags::REQUIRED ).
      setDescription( "The name of this benchmark." );

    run.registerWrapper< int >( "timeLimit" ).setInputFlag( InputFlags::OPTIONAL ).
      setDescription( "The time limit of the benchmark." );

    run.registerWrapper< string >( "args" ).setInputFlag( InputFlags::OPTIONAL ).
      setDescription( "Any extra command line arguments to pass to GEOSX." );

    run.registerWrapper< string >( "autoPartition" ).setInputFlag( InputFlags::OPTIONAL ).
      setDescription( "May be 'Off' or 'On', if 'On' partitioning arguments are created automatically. Default is Off." );

    run.registerWrapper< string >( "scaling" ).setInputFlag( InputFlags::OPTIONAL ).
      setDescription( "Whether to run a scaling, and which type of scaling to run." );

    run.registerWrapper< int >( "nodes" ).setInputFlag( InputFlags::OPTIONAL ).
      setDescription( "The number of nodes needed to run the base benchmark, default is 1." );

    run.registerWrapper< int >( "tasksPerNode" ).setInputFlag( InputFlags::REQUIRED ).
      setDescription( "The number of tasks per node to run the benchmark with." );

    run.registerWrapper< int >( "threadsPerTask" ).setInputFlag( InputFlags::OPTIONAL ).
      setDescription( "The number of threads per task to run the benchmark with." );

    run.registerWrapper< array1d< int > >( "meshSizes" ).setInputFlag( InputFlags::OPTIONAL ).
      setDescription( "The target number of elements in the internal mesh (per-process for weak scaling, globally for strong scaling) default doesn't modify the internalMesh." );

    run.registerWrapper< array1d< int > >( "scaleList" ).setInputFlag( InputFlags::OPTIONAL ).
      setDescription( "The scales at which to run the problem ( scale * nodes * tasksPerNode )." );
  }

  schemaUtilities::SchemaConstruction( benchmarks, schemaRoot, targetChoiceNode, documentationType );
}


void ProblemManager::parseInputFile()
{
  Group & commandLine = getGroup( groupKeys.commandLine );
  string const & inputFileName = commandLine.getReference< string >( viewKeys.inputFileName );

  // Load preprocessed xml file
  xmlWrapper::xmlDocument xmlDocument;
  xmlWrapper::xmlResult const xmlResult = xmlDocument.loadFile( inputFileName, true );
  GEOS_THROW_IF( !xmlResult, GEOS_FMT( "Errors found while parsing XML file {}\nDescription: {}\nOffset: {}",
                                       inputFileName, xmlResult.description(), xmlResult.offset ), InputError );

  // Parse the results
  parseXMLDocument( xmlDocument );
}


void ProblemManager::parseInputString( string const & xmlString )
{
  // Load preprocessed xml file
  xmlWrapper::xmlDocument xmlDocument;
  xmlWrapper::xmlResult xmlResult = xmlDocument.loadString( xmlString, true );
  GEOS_THROW_IF( !xmlResult, GEOS_FMT( "Errors found while parsing XML string\nDescription: {}\nOffset: {}",
                                       xmlResult.description(), xmlResult.offset ), InputError );

  // Parse the results
  parseXMLDocument( xmlDocument );
}


void ProblemManager::parseXMLDocument( xmlWrapper::xmlDocument & xmlDocument )
{
  // Extract the problem node and begin processing the user inputs
  xmlWrapper::xmlNode xmlProblemNode = xmlDocument.getChild( this->getName().c_str() );
  processInputFileRecursive( xmlDocument, xmlProblemNode );

  // The objects in domain are handled separately for now
  {
    DomainPartition & domain = getDomainPartition();
    ConstitutiveManager & constitutiveManager = domain.getGroup< ConstitutiveManager >( groupKeys.constitutiveManager );
    xmlWrapper::xmlNode topLevelNode = xmlProblemNode.child( constitutiveManager.getName().c_str());
    constitutiveManager.processInputFileRecursive( xmlDocument, topLevelNode );

    // Open mesh levels
    MeshManager & meshManager = this->getGroup< MeshManager >( groupKeys.meshManager );
    meshManager.generateMeshLevels( domain );
    Group & meshBodies = domain.getMeshBodies();

    // Parse element regions
    xmlWrapper::xmlNode elementRegionsNode = xmlProblemNode.child( MeshLevel::groupStructKeys::elemManagerString() );

    for( xmlWrapper::xmlNode regionNode : elementRegionsNode.children() )
    {
      string const regionName = regionNode.attribute( "name" ).value();
      string const
      regionMeshBodyName = ElementRegionBase::verifyMeshBodyName( meshBodies,
                                                                  regionNode.attribute( "meshBody" ).value() );

      MeshBody & meshBody = domain.getMeshBody( regionMeshBodyName );
      meshBody.forMeshLevels( [&]( MeshLevel & meshLevel )
      {
        ElementRegionManager & elementManager = meshLevel.getElemManager();
        Group * newRegion = elementManager.createChild( regionNode.name(), regionName );
        newRegion->processInputFileRecursive( xmlDocument, regionNode );
      } );
    }

    // Parse particle regions
    xmlWrapper::xmlNode particleRegionsNode = xmlProblemNode.child( MeshLevel::groupStructKeys::particleManagerString() );

    for( xmlWrapper::xmlNode regionNode : particleRegionsNode.children() )
    {
      string const regionName = regionNode.attribute( "name" ).value();
      string const
      regionMeshBodyName = ElementRegionBase::verifyMeshBodyName( meshBodies,
                                                                  regionNode.attribute( "meshBody" ).value() );

      MeshBody & meshBody = domain.getMeshBody( regionMeshBodyName );
      meshBody.setHasParticles( true );
      meshBody.forMeshLevels( [&]( MeshLevel & meshLevel )
      {
        ParticleManager & particleManager = meshLevel.getParticleManager();
        Group * newRegion = particleManager.createChild( regionNode.name(), regionName );
        newRegion->processInputFileRecursive( regionNode );
      } );
    }
  }
}


void ProblemManager::postProcessInput()
{
  DomainPartition & domain = getDomainPartition();

  Group const & commandLine = getGroup< Group >( groupKeys.commandLine );
  integer const & xparCL = commandLine.getReference< integer >( viewKeys.xPartitionsOverride );
  integer const & yparCL = commandLine.getReference< integer >( viewKeys.yPartitionsOverride );
  integer const & zparCL = commandLine.getReference< integer >( viewKeys.zPartitionsOverride );

  integer const & suppressPinned = commandLine.getReference< integer >( viewKeys.suppressPinned );
  setPreferPinned((suppressPinned == 0));

  PartitionBase & partition = domain.getReference< PartitionBase >( keys::partitionManager );
  bool repartition = false;
  integer xpar = 1;
  integer ypar = 1;
  integer zpar = 1;
  if( xparCL != 0 )
  {
    repartition = true;
    xpar = xparCL;
  }
  if( yparCL != 0 )
  {
    repartition = true;
    ypar = yparCL;
  }
  if( zparCL != 0 )
  {
    repartition = true;
    zpar = zparCL;
  }
  if( repartition )
  {
    partition.setPartitions( xpar, ypar, zpar );
    int const mpiSize = MpiWrapper::commSize( MPI_COMM_GEOSX );
    // Case : Using MPI domain decomposition and partition are not defined (mainly for external mesh readers)
    if( mpiSize > 1 && xpar == 1 && ypar == 1 && zpar == 1 )
    {
      //TODO  confirm creates no issues with MPI_Cart_Create
      partition.setPartitions( 1, 1, mpiSize );
    }
  }
}


void ProblemManager::initializationOrder( string_array & order )
{
  SortedArray< string > usedNames;


  {
    order.emplace_back( groupKeys.numericalMethodsManager.key() );
    usedNames.insert( groupKeys.numericalMethodsManager.key() );
  }

  {
    order.emplace_back( groupKeys.domain.key() );
    usedNames.insert( groupKeys.domain.key() );
  }

  {
    order.emplace_back( groupKeys.eventManager.key() );
    usedNames.insert( groupKeys.eventManager.key() );
  }

  for( auto const & subGroup : this->getSubGroups() )
  {
    if( usedNames.count( subGroup.first ) == 0 )
    {
      order.emplace_back( subGroup.first );
    }
  }
}


void ProblemManager::generateMesh()
{
  GEOS_MARK_FUNCTION;
  DomainPartition & domain = getDomainPartition();

  MeshManager & meshManager = this->getGroup< MeshManager >( groupKeys.meshManager );

  meshManager.generateMeshes( domain );

  // get all the discretizations from the numerical methods.
  // map< pair< mesh body name, pointer to discretization>, array of region names >
  map< std::pair< string, Group const * const >, arrayView1d< string const > const >
  discretizations = getDiscretizations();

  // setup the base discretizations (hard code this for now)
  domain.forMeshBodies( [&]( MeshBody & meshBody )
  {
<<<<<<< HEAD
=======
    CellBlockManagerABC const & cellBlockManager = meshBody.getCellBlockManager();

>>>>>>> 357f6124
    MeshLevel & baseMesh = meshBody.getBaseDiscretization();
    array1d< string > junk;

<<<<<<< HEAD
    if( meshBody.hasParticles() ) // mesh bodies with particles load their data into particle blocks, not cell blocks
    {
      ParticleBlockManagerABC & particleBlockManager = meshBody.getGroup< ParticleBlockManagerABC >( keys::particleManager );

      this->generateMeshLevel( baseMesh,
                               particleBlockManager,
                               junk.toViewConst() );
    }
    else
    {
      CellBlockManagerABC & cellBlockManager = meshBody.getGroup< CellBlockManagerABC >( keys::cellManager );

      this->generateMeshLevel( baseMesh,
                               cellBlockManager,
                               nullptr,
                               junk.toViewConst() );
=======
    ElementRegionManager & elemManager = baseMesh.getElemManager();
    elemManager.generateWells( cellBlockManager, baseMesh );
>>>>>>> 357f6124

      ElementRegionManager & elemManager = baseMesh.getElemManager();
      elemManager.generateWells( meshManager, baseMesh );
    }
  } );

  Group const & commandLine = this->getGroup< Group >( groupKeys.commandLine );
  integer const useNonblockingMPI = commandLine.getReference< integer >( viewKeys.useNonblockingMPI );
  domain.setupBaseLevelMeshGlobalInfo();

  // setup the MeshLevel associated with the discretizations
  for( auto const & discretizationPair: discretizations )
  {
    string const & meshBodyName = discretizationPair.first.first;
    MeshBody & meshBody = domain.getMeshBody( meshBodyName );

    if( discretizationPair.first.second!=nullptr && !meshBody.hasParticles() ) // this check shouldn't be required
    {                                                                          // particle mesh bodies don't have a finite element
                                                                               // discretization
      FiniteElementDiscretization const * const
      feDiscretization = dynamic_cast< FiniteElementDiscretization const * >( discretizationPair.first.second );

      // if the discretization is a finite element discretization
      if( feDiscretization != nullptr )
      {
        int const order = feDiscretization->getOrder();
        string const & discretizationName = feDiscretization->getName();
        arrayView1d< string const > const regionNames = discretizationPair.second;
        CellBlockManagerABC const & cellBlockManager = meshBody.getCellBlockManager();

        // create a high order MeshLevel
        if( order > 1 )
        {
          MeshLevel & mesh = meshBody.createMeshLevel( MeshBody::groupStructKeys::baseDiscretizationString(),
                                                       discretizationName, order );

          this->generateMeshLevel( mesh,
                                   cellBlockManager,
                                   feDiscretization,
                                   regionNames );
        }
        // Just create a shallow copy of the base discretization.
        else if( order==1 )
        {
          meshBody.createShallowMeshLevel( MeshBody::groupStructKeys::baseDiscretizationString(),
                                           discretizationName );
        }
      }
      else // this is a finite volume discretization...i hope
      {
        Group const * const discretization = discretizationPair.first.second;

        if( discretization != nullptr ) // ...it is FV if it isn't nullptr
        {
          string const & discretizationName = discretization->getName();
          meshBody.createShallowMeshLevel( MeshBody::groupStructKeys::baseDiscretizationString(),
                                           discretizationName );
        }
      }
    }
  }

  domain.setupCommunications( useNonblockingMPI );

  domain.forMeshBodies( [&]( MeshBody & meshBody )
  {
<<<<<<< HEAD
    if( meshBody.hasGroup( keys::particleManager ) )
    {
      meshBody.deregisterGroup( keys::particleManager );
    }
    else if( meshBody.hasGroup( keys::cellManager ) )
    {
      meshBody.deregisterGroup( keys::cellManager );
    }
=======
    meshBody.deregisterCellBlockManager();
>>>>>>> 357f6124

    meshBody.forMeshLevels( [&]( MeshLevel & meshLevel )
    {
      FaceManager & faceManager = meshLevel.getFaceManager();
      EdgeManager & edgeManager = meshLevel.getEdgeManager();
      NodeManager const & nodeManager = meshLevel.getNodeManager();

      // The computation of geometric quantities is now possible for `FaceElementSubRegion`,
      // because the ghosting ensures that the neighbor cells of the fracture elements are available.
      // These neighbor cells are providing the node information to the fracture elements.
      meshLevel.getElemManager().forElementSubRegions< FaceElementSubRegion >( [&]( FaceElementSubRegion & subRegion )
      {
        subRegion.calculateElementGeometricQuantities( nodeManager, faceManager );
      } );

      faceManager.setIsExternal();
      edgeManager.setIsExternal( faceManager );
    } );
  } );

}


void ProblemManager::importFields()
{
  GEOS_MARK_FUNCTION;
  DomainPartition & domain = getDomainPartition();
  MeshManager & meshManager = this->getGroup< MeshManager >( groupKeys.meshManager );
  meshManager.importFields( domain );
}

void ProblemManager::applyNumericalMethods()
{

  DomainPartition & domain  = getDomainPartition();
  ConstitutiveManager & constitutiveManager = domain.getGroup< ConstitutiveManager >( groupKeys.constitutiveManager );
  Group & meshBodies = domain.getMeshBodies();

  // this contains a key tuple< mesh body name, mesh level name, region name, subregion name> with a value of the number of quadrature
  // points.
  map< std::tuple< string, string, string, string >, localIndex > const regionQuadrature = calculateRegionQuadrature( meshBodies );

  setRegionQuadrature( meshBodies, constitutiveManager, regionQuadrature );
}



map< std::pair< string, Group const * const >, arrayView1d< string const > const >
ProblemManager::getDiscretizations() const
{

  map< std::pair< string, Group const * const >, arrayView1d< string const > const > meshDiscretizations;

  NumericalMethodsManager const &
  numericalMethodManager = getGroup< NumericalMethodsManager >( groupKeys.numericalMethodsManager.key() );

  FiniteElementDiscretizationManager const &
  feDiscretizationManager = numericalMethodManager.getFiniteElementDiscretizationManager();

  FiniteVolumeManager const &
  fvDiscretizationManager = numericalMethodManager.getFiniteVolumeManager();

  DomainPartition const & domain  = getDomainPartition();
  Group const & meshBodies = domain.getMeshBodies();

  m_physicsSolverManager->forSubGroups< SolverBase >( [&]( SolverBase & solver )
  {

    solver.generateMeshTargetsFromTargetRegions( meshBodies );

    string const discretizationName = solver.getDiscretizationName();


    Group const *
    discretization = feDiscretizationManager.getGroupPointer( discretizationName );

    if( discretization==nullptr )
    {
      discretization = fvDiscretizationManager.getGroupPointer( discretizationName );
    }

    if( discretization!=nullptr )
    {
      solver.forDiscretizationOnMeshTargets( meshBodies,
                                             [&]( string const & meshBodyName,
                                                  MeshLevel const &,
                                                  auto const & regionNames )
      {
        std::pair< string, Group const * const > key = std::make_pair( meshBodyName, discretization );
        meshDiscretizations.insert( { key, regionNames } );
      } );
    }
  } );

  return meshDiscretizations;
}

void ProblemManager::generateMeshLevel( MeshLevel & meshLevel,
                                        CellBlockManagerABC const & cellBlockManager,
                                        Group const * const discretization,
                                        arrayView1d< string const > const & )
{
  if( discretization != nullptr )
  {
    auto const * const
    feDisc = dynamic_cast< FiniteElementDiscretization const * >(discretization);

    auto const * const
    fvsDisc = dynamic_cast< FluxApproximationBase const * >(discretization);

    auto const * const
    fvhDisc = dynamic_cast< HybridMimeticDiscretization const * >(discretization);

    if( feDisc==nullptr && fvsDisc==nullptr && fvhDisc==nullptr )
    {
      GEOS_ERROR( "Group expected to cast to a discretization object." );
    }
  }

  NodeManager & nodeManager = meshLevel.getNodeManager();
  EdgeManager & edgeManager = meshLevel.getEdgeManager();
  FaceManager & faceManager = meshLevel.getFaceManager();
  ElementRegionManager & elemRegionManager = meshLevel.getElemManager();

  bool const isBaseMeshLevel = meshLevel.getName() == MeshBody::groupStructKeys::baseDiscretizationString();

  elemRegionManager.generateMesh( cellBlockManager );
  nodeManager.setGeometricalRelations( cellBlockManager, elemRegionManager, isBaseMeshLevel );
  edgeManager.setGeometricalRelations( cellBlockManager, isBaseMeshLevel );
  faceManager.setGeometricalRelations( cellBlockManager, elemRegionManager, nodeManager, isBaseMeshLevel );
  nodeManager.constructGlobalToLocalMap( cellBlockManager );
  // Edge, face and element region managers rely on the sets provided by the node manager.
  // This is why `nodeManager.buildSets` is called first.
  nodeManager.buildSets( cellBlockManager, this->getGroup< GeometricObjectManager >( groupKeys.geometricObjectManager ) );
  edgeManager.buildSets( nodeManager );
  faceManager.buildSets( nodeManager );
  elemRegionManager.buildSets( nodeManager );
  // The edge manager do not hold any information related to the regions nor the elements.
  // This is why the element region manager is not provided.
  nodeManager.setupRelatedObjectsInRelations( edgeManager, faceManager, elemRegionManager );
  edgeManager.setupRelatedObjectsInRelations( nodeManager, faceManager );
  faceManager.setupRelatedObjectsInRelations( nodeManager, edgeManager, elemRegionManager );
  // Node and edge managers rely on the boundary information provided by the face manager.
  // This is why `faceManager.setDomainBoundaryObjects` is called first.
  faceManager.setDomainBoundaryObjects( elemRegionManager );
  edgeManager.setDomainBoundaryObjects( faceManager );
  nodeManager.setDomainBoundaryObjects( faceManager, edgeManager );

  meshLevel.generateSets();

  elemRegionManager.forElementSubRegions< ElementSubRegionBase >( [&]( ElementSubRegionBase & subRegion )
  {
    subRegion.setupRelatedObjectsInRelations( meshLevel );
    // `FaceElementSubRegion` has no node and therefore needs the nodes positions from the neighbor elements
    // in order to compute the geometric quantities.
    // And this point of the process, the ghosting has not been done and some elements of the `FaceElementSubRegion`
    // can have no neighbor. Making impossible the computation, which is therfore postponed to after the ghosting.
    if( isBaseMeshLevel && !dynamicCast< FaceElementSubRegion * >( &subRegion ) )
    {
      subRegion.calculateElementGeometricQuantities( nodeManager, faceManager );
    }
    subRegion.setMaxGlobalIndex();
  } );
  elemRegionManager.setMaxGlobalIndex();
}

void ProblemManager::generateMeshLevel( MeshLevel & meshLevel,
                                        ParticleBlockManagerABC & particleBlockManager,
                                        arrayView1d< string const > const & )
{
  ParticleManager & particleManager = meshLevel.getParticleManager();

  if( meshLevel.getName() == MeshBody::groupStructKeys::baseDiscretizationString() )
  {
    particleManager.generateMesh( particleBlockManager );
  }
  meshLevel.generateSets();

  if( meshLevel.getName() == MeshBody::groupStructKeys::baseDiscretizationString() )
  {
    particleManager.forParticleSubRegions< ParticleSubRegionBase >( [&]( ParticleSubRegionBase & subRegion )
    {
      subRegion.setMaxGlobalIndex();
    } );
    particleManager.setMaxGlobalIndex();
  }
}


map< std::tuple< string, string, string, string >, localIndex > ProblemManager::calculateRegionQuadrature( Group & meshBodies )
{

  NumericalMethodsManager const &
  numericalMethodManager = getGroup< NumericalMethodsManager >( groupKeys.numericalMethodsManager.key() );

  map< std::tuple< string, string, string, string >, localIndex > regionQuadrature;

  for( localIndex solverIndex=0; solverIndex<m_physicsSolverManager->numSubGroups(); ++solverIndex )
  {
    SolverBase const * const solver = m_physicsSolverManager->getGroupPointer< SolverBase >( solverIndex );

    if( solver != nullptr )
    {
      string const discretizationName = solver->getDiscretizationName();

      FiniteElementDiscretizationManager const &
      feDiscretizationManager = numericalMethodManager.getFiniteElementDiscretizationManager();

      FiniteElementDiscretization const * const
      feDiscretization = feDiscretizationManager.getGroupPointer< FiniteElementDiscretization >( discretizationName );

      solver->forDiscretizationOnMeshTargets( meshBodies,
                                              [&]( string const & meshBodyName,
                                                   MeshLevel & targetMeshLevel,
                                                   auto const & regionNames )
      {
        MeshLevel & baseMeshLevel = meshBodies.getGroup< MeshBody >( meshBodyName ).getBaseDiscretization();

        MeshLevel & meshLevel = targetMeshLevel.isShallowCopyOf( baseMeshLevel ) ? baseMeshLevel : targetMeshLevel;

        NodeManager & nodeManager = meshLevel.getNodeManager();
        ParticleManager & particleManager = meshLevel.getParticleManager();
        ElementRegionManager & elemManager = meshLevel.getElemManager();
        FaceManager const & faceManager = meshLevel.getFaceManager();
        EdgeManager const & edgeManager = meshLevel.getEdgeManager();
        arrayView2d< real64 const, nodes::REFERENCE_POSITION_USD > const & X = nodeManager.referencePosition();

        for( auto const & regionName : regionNames )
        {
          if( particleManager.hasRegion( regionName ) )
          {
            ParticleRegionBase & particleRegion = particleManager.getRegion( regionName );

            particleRegion.forParticleSubRegions( [&]( auto & subRegion )
            {
              localIndex & numQuadraturePointsInList = regionQuadrature[ std::make_tuple( meshBodyName,
                                                                                          meshLevel.getName(),
                                                                                          regionName,
                                                                                          subRegion.getName() ) ];
              localIndex const numQuadraturePoints = 1; // Particles always have 1 quadrature point
              numQuadraturePointsInList = std::max( numQuadraturePointsInList, numQuadraturePoints );
            } );
          }
        }

        for( auto const & regionName : regionNames )
        {
          if( elemManager.hasRegion( regionName ) )
          {
            ElementRegionBase & elemRegion = elemManager.getRegion( regionName );

            if( feDiscretization != nullptr )
            {
              elemRegion.forElementSubRegions< CellElementSubRegion, FaceElementSubRegion >( [&]( auto & subRegion )
              {
                std::unique_ptr< finiteElement::FiniteElementBase > newFE = feDiscretization->factory( subRegion.getElementType() );

                finiteElement::FiniteElementBase &
                fe = subRegion.template registerWrapper< finiteElement::FiniteElementBase >( discretizationName, std::move( newFE ) ).
                       setRestartFlags( dataRepository::RestartFlags::NO_WRITE ).reference();
                subRegion.excludeWrappersFromPacking( { discretizationName } );

                finiteElement::FiniteElementDispatchHandler< ALL_FE_TYPES >::dispatch3D( fe,
                                                                                         [&] ( auto & finiteElement )
                {
                  using FE_TYPE = std::remove_const_t< TYPEOFREF( finiteElement ) >;
                  using SUBREGION_TYPE = TYPEOFREF( subRegion );

                  typename FE_TYPE::template MeshData< SUBREGION_TYPE > meshData;
                  finiteElement::FiniteElementBase::initialize< FE_TYPE, SUBREGION_TYPE >( nodeManager,
                                                                                           edgeManager,
                                                                                           faceManager,
                                                                                           subRegion,
                                                                                           meshData );

                  localIndex const numQuadraturePoints = FE_TYPE::numQuadraturePoints;

//#if ! defined( CALC_FEM_SHAPE_IN_KERNEL )
                  feDiscretization->calculateShapeFunctionGradients< SUBREGION_TYPE, FE_TYPE >( X, &subRegion, meshData, finiteElement );
//#endif

                  localIndex & numQuadraturePointsInList = regionQuadrature[ std::make_tuple( meshBodyName,
                                                                                              meshLevel.getName(),
                                                                                              regionName,
                                                                                              subRegion.getName() ) ];

                  numQuadraturePointsInList = std::max( numQuadraturePointsInList, numQuadraturePoints );
                } );
              } );
            }
            else   //if( fvFluxApprox != nullptr )
            {
              elemRegion.forElementSubRegions( [&]( auto & subRegion )
              {
                localIndex & numQuadraturePointsInList = regionQuadrature[ std::make_tuple( meshBodyName,
                                                                                            meshLevel.getName(),
                                                                                            regionName,
                                                                                            subRegion.getName() ) ];
                localIndex const numQuadraturePoints = 1;
                numQuadraturePointsInList = std::max( numQuadraturePointsInList, numQuadraturePoints );
              } );
            }
          }
        }
      } );
    } // if( solver!=nullptr )
  }

  return regionQuadrature;
}


void ProblemManager::setRegionQuadrature( Group & meshBodies,
                                          ConstitutiveManager const & constitutiveManager,
                                          map< std::tuple< string, string, string, string >, localIndex > const & regionQuadratures )
{
  for( auto const & regionQuadrature : regionQuadratures )
  {
    std::tuple< string, string, string, string > const key = regionQuadrature.first;
    localIndex const numQuadraturePoints = regionQuadrature.second;
    string const meshBodyName = std::get< 0 >( key );
    string const meshLevelName = std::get< 1 >( key );
    string const regionName = std::get< 2 >( key );
    string const subRegionName = std::get< 3 >( key );

    GEOS_LOG_RANK_0( "regionQuadrature: meshBodyName, meshLevelName, regionName, subRegionName = "<<
                     meshBodyName<<", "<<meshLevelName<<", "<<regionName<<", "<<subRegionName );



    MeshBody & meshBody = meshBodies.getGroup< MeshBody >( meshBodyName );
    MeshLevel & meshLevel = meshBody.getMeshLevel( meshLevelName );

    if( meshBody.hasParticles() ) // branch due to difference in particle vs cell regions
    {
      ParticleManager & particleManager = meshLevel.getParticleManager();
      ParticleRegionBase & particleRegion = particleManager.getRegion( regionName );
      ParticleSubRegionBase & particleSubRegion = particleRegion.getSubRegion( subRegionName );

      string_array const & materialList = particleRegion.getMaterialList();
      for( auto & materialName : materialList )
      {
        constitutiveManager.hangConstitutiveRelation( materialName, &particleSubRegion, numQuadraturePoints );
        GEOS_LOG_RANK_0( GEOS_FMT( "{}/{}/{}/{}/{} allocated {} quadrature points",
                                   meshBodyName,
                                   meshLevelName,
                                   regionName,
                                   subRegionName,
                                   materialName,
                                   numQuadraturePoints ) );
      }
    }
//    if( meshLevel.isShallowCopy() )
    else
    {
      ElementRegionManager & elemRegionManager = meshLevel.getElemManager();
      ElementRegionBase & elemRegion = elemRegionManager.getRegion( regionName );
      ElementSubRegionBase & elemSubRegion = elemRegion.getSubRegion( subRegionName );

      string_array const & materialList = elemRegion.getMaterialList();
      for( auto & materialName : materialList )
      {
        constitutiveManager.hangConstitutiveRelation( materialName, &elemSubRegion, numQuadraturePoints );
        GEOS_LOG_RANK_0( GEOS_FMT( "{}/{}/{}/{}/{} allocated {} quadrature points",
                                   meshBodyName,
                                   meshLevelName,
                                   regionName,
                                   subRegionName,
                                   materialName,
                                   numQuadraturePoints ) );
      }
    }
  }

  // check that every mesh element entity got a discretization
//  for( localIndex a = 0; a < meshBodies.getSubGroups().size(); ++a )
//  {
//    MeshBody & meshBody = meshBodies.getGroup< MeshBody >( a );
//    meshBody.forMeshLevels( [&] ( MeshLevel & meshLevel )
//    {
//      ElementRegionManager & elemManager = meshLevel.getElemManager();
//
//      elemManager.forElementSubRegionsComplete( [&]( localIndex const,
//                                                     localIndex const,
//                                                     ElementRegionBase & elemRegion,
//                                                     ElementSubRegionBase & elemSubRegion )
//      {
//        string const & regionName = elemRegion.getName();
//        string const & subRegionName = elemSubRegion.getName();
//
//        std::cout<<"looking for: meshBodyName, meshLevelName, regionName, subRegionName = "<<
//            meshBody.getName()<<", "<<meshLevel.getName()<<", "<<regionName<<", "<<subRegionName<<std::endl;
//
//
//        TYPEOFREF( regionQuadratures ) ::const_iterator rqIter = regionQuadratures.find( std::make_tuple( meshBody.getName(),
//                                                                                                        meshLevel.getName(),
//                                                                                                        regionName,
//                                                                                                        subRegionName ) );
//        GEOS_ERROR_IF( rqIter == regionQuadratures.end(),
//                        GEOS_FMT( "{}/{}/{}/{} does not have a discretization associated with it.",
//                                   meshBody.getName(),
//                                   meshLevel.getName(),
//                                   regionName,
//                                   subRegionName ) );
//      } );
//    } );
//  }
}

bool ProblemManager::runSimulation()
{
  return m_eventManager->run( getDomainPartition() );
}

DomainPartition & ProblemManager::getDomainPartition()
{
  return getGroup< DomainPartition >( groupKeys.domain );
}

DomainPartition const & ProblemManager::getDomainPartition() const
{
  return getGroup< DomainPartition >( groupKeys.domain );
}

void ProblemManager::applyInitialConditions()
{

  m_fieldSpecificationManager->forSubGroups< FieldSpecificationBase >( [&]( FieldSpecificationBase & fs )
  {
    fs.setMeshObjectPath( getDomainPartition().getMeshBodies() );
  } );

  getDomainPartition().forMeshBodies( [&] ( MeshBody & meshBody )
  {
    meshBody.forMeshLevels( [&] ( MeshLevel & meshLevel )
    {
      if( !meshLevel.isShallowCopy() ) // to avoid messages printed three times
      {
        m_fieldSpecificationManager->validateBoundaryConditions( meshLevel );
      }
      m_fieldSpecificationManager->applyInitialConditions( meshLevel );
    } );
  } );
  initializePostInitialConditions();
}

void ProblemManager::readRestartOverwrite()
{
  this->loadFromConduit();
  this->postRestartInitializationRecursive();
}

} /* namespace geos */<|MERGE_RESOLUTION|>--- conflicted
+++ resolved
@@ -463,7 +463,7 @@
       {
         ParticleManager & particleManager = meshLevel.getParticleManager();
         Group * newRegion = particleManager.createChild( regionNode.name(), regionName );
-        newRegion->processInputFileRecursive( regionNode );
+        newRegion->processInputFileRecursive( xmlDocument, regionNode );
       } );
     }
   }
@@ -563,17 +563,12 @@
   // setup the base discretizations (hard code this for now)
   domain.forMeshBodies( [&]( MeshBody & meshBody )
   {
-<<<<<<< HEAD
-=======
-    CellBlockManagerABC const & cellBlockManager = meshBody.getCellBlockManager();
-
->>>>>>> 357f6124
     MeshLevel & baseMesh = meshBody.getBaseDiscretization();
     array1d< string > junk;
 
-<<<<<<< HEAD
     if( meshBody.hasParticles() ) // mesh bodies with particles load their data into particle blocks, not cell blocks
     {
+      GEOS_LOG_RANK_0("Generating particle mesh level");
       ParticleBlockManagerABC & particleBlockManager = meshBody.getGroup< ParticleBlockManagerABC >( keys::particleManager );
 
       this->generateMeshLevel( baseMesh,
@@ -588,13 +583,9 @@
                                cellBlockManager,
                                nullptr,
                                junk.toViewConst() );
-=======
-    ElementRegionManager & elemManager = baseMesh.getElemManager();
-    elemManager.generateWells( cellBlockManager, baseMesh );
->>>>>>> 357f6124
 
       ElementRegionManager & elemManager = baseMesh.getElemManager();
-      elemManager.generateWells( meshManager, baseMesh );
+      elemManager.generateWells( cellBlockManager, baseMesh );
     }
   } );
 
@@ -658,18 +649,15 @@
 
   domain.forMeshBodies( [&]( MeshBody & meshBody )
   {
-<<<<<<< HEAD
     if( meshBody.hasGroup( keys::particleManager ) )
     {
       meshBody.deregisterGroup( keys::particleManager );
     }
     else if( meshBody.hasGroup( keys::cellManager ) )
     {
-      meshBody.deregisterGroup( keys::cellManager );
-    }
-=======
-    meshBody.deregisterCellBlockManager();
->>>>>>> 357f6124
+      // meshBody.deregisterGroup( keys::cellManager );
+      meshBody.deregisterCellBlockManager();
+    }
 
     meshBody.forMeshLevels( [&]( MeshLevel & meshLevel )
     {
@@ -846,6 +834,7 @@
   {
     particleManager.generateMesh( particleBlockManager );
   }
+
   meshLevel.generateSets();
 
   if( meshLevel.getName() == MeshBody::groupStructKeys::baseDiscretizationString() )
@@ -854,6 +843,7 @@
     {
       subRegion.setMaxGlobalIndex();
     } );
+
     particleManager.setMaxGlobalIndex();
   }
 }
