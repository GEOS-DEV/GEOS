--- conflicted
+++ resolved
@@ -839,15 +839,9 @@
 
                   localIndex const numQuadraturePoints = FE_TYPE::numQuadraturePoints;
 
-<<<<<<< HEAD
-#if !defined(GEOSX_USE_CUDA)
-                  feDiscretization->calculateShapeFunctionGradients< SUBREGION_TYPE, FE_TYPE >( X, &subRegion, meshData, finiteElement );
-#endif
-=======
 //#if ! defined( CALC_FEM_SHAPE_IN_KERNEL )
                   feDiscretization->calculateShapeFunctionGradients< SUBREGION_TYPE, FE_TYPE >( X, &subRegion, meshData, finiteElement );
 //#endif
->>>>>>> f12d9c93
 
                   localIndex & numQuadraturePointsInList = regionQuadrature[ std::make_tuple( meshBodyName,
                                                                                               meshLevel.getName(),
