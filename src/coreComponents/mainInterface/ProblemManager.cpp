--- conflicted
+++ resolved
@@ -809,21 +809,12 @@
 
   bool const isBaseMeshLevel = meshLevel.getName() == MeshBody::groupStructKeys::baseDiscretizationString();
 
-<<<<<<< HEAD
-  elemManager.generateMesh( cellBlockManager );
-  nodeManager.setGeometricalRelations( cellBlockManager, elemManager, isbaseMeshLevel );
-
-#if !defined(GEOS_TEMP_MINIMUM_ALLOCATION_FLAG)
-  edgeManager.setGeometricalRelations( cellBlockManager, isbaseMeshLevel );
-  faceManager.setGeometricalRelations( cellBlockManager,
-                                       elemManager,
-                                       nodeManager, isbaseMeshLevel );
-=======
   elemRegionManager.generateMesh( cellBlockManager );
   nodeManager.setGeometricalRelations( cellBlockManager, elemRegionManager, isBaseMeshLevel );
+
+#if !defined(GEOS_TEMP_MINIMUM_ALLOCATION_FLAG)
   edgeManager.setGeometricalRelations( cellBlockManager, isBaseMeshLevel );
   faceManager.setGeometricalRelations( cellBlockManager, elemRegionManager, nodeManager, isBaseMeshLevel );
->>>>>>> d306d3f8
   nodeManager.constructGlobalToLocalMap( cellBlockManager );
 #endif
   // Edge, face and element region managers rely on the sets provided by the node manager.
@@ -832,31 +823,20 @@
 #if !defined(GEOS_TEMP_MINIMUM_ALLOCATION_FLAG)
   edgeManager.buildSets( nodeManager );
   faceManager.buildSets( nodeManager );
-<<<<<<< HEAD
 #endif
-  elemManager.buildSets( nodeManager );
-  // The edge manager do not hold any information related to the regions nor the elements.
-  // This is why the element region manager is not provided.
-  nodeManager.setupRelatedObjectsInRelations( edgeManager, faceManager, elemManager );
-#if !defined(GEOS_TEMP_MINIMUM_ALLOCATION_FLAG)
-=======
   elemRegionManager.buildSets( nodeManager );
   // The edge manager do not hold any information related to the regions nor the elements.
   // This is why the element region manager is not provided.
   nodeManager.setupRelatedObjectsInRelations( edgeManager, faceManager, elemRegionManager );
->>>>>>> d306d3f8
+#if !defined(GEOS_TEMP_MINIMUM_ALLOCATION_FLAG)
   edgeManager.setupRelatedObjectsInRelations( nodeManager, faceManager );
   faceManager.setupRelatedObjectsInRelations( nodeManager, edgeManager, elemRegionManager );
   // Node and edge managers rely on the boundary information provided by the face manager.
   // This is why `faceManager.setDomainBoundaryObjects` is called first.
   faceManager.setDomainBoundaryObjects( elemRegionManager );
   edgeManager.setDomainBoundaryObjects( faceManager );
-<<<<<<< HEAD
+  nodeManager.setDomainBoundaryObjects( faceManager, edgeManager );
 #endif
-  meshLevel.generateSets();
-=======
-  nodeManager.setDomainBoundaryObjects( faceManager, edgeManager );
->>>>>>> d306d3f8
 
   meshLevel.generateSets();
 
