/*
 * ------------------------------------------------------------------------------------------------------------
 * SPDX-License-Identifier: LGPL-2.1-only
 *
 * Copyright (c) 2018-2020 Lawrence Livermore National Security LLC
 * Copyright (c) 2018-2020 The Board of Trustees of the Leland Stanford Junior University
 * Copyright (c) 2018-2020 TotalEnergies
 * Copyright (c) 2019-     GEOSX Contributors
 * All rights reserved
 *
 * See top level LICENSE, COPYRIGHT, CONTRIBUTORS, NOTICE, and ACKNOWLEDGEMENTS files for details.
 * ------------------------------------------------------------------------------------------------------------
 */

#define GEOSX_DISPATCH_VEM /// enables VEM in FiniteElementDispatch

// Source includes
#include "ProblemManager.hpp"
#include "GeosxState.hpp"
#include "initialization.hpp"

#include "codingUtilities/StringUtilities.hpp"
#include "common/Path.hpp"
#include "common/TimingMacros.hpp"
#include "constitutive/ConstitutiveManager.hpp"
#include "dataRepository/ConduitRestart.hpp"
#include "dataRepository/RestartFlags.hpp"
#include "dataRepository/KeyNames.hpp"
#include "discretizationMethods/NumericalMethodsManager.hpp"
#include "events/tasks/TasksManager.hpp"
#include "events/EventManager.hpp"
#include "finiteElement/FiniteElementDiscretization.hpp"
#include "finiteElement/FiniteElementDiscretizationManager.hpp"
#include "finiteVolume/FluxApproximationBase.hpp"
#include "finiteVolume/HybridMimeticDiscretization.hpp"
#include "fieldSpecification/FieldSpecificationManager.hpp"
#include "fileIO/Outputs/OutputBase.hpp"
#include "fileIO/Outputs/OutputManager.hpp"
#include "functions/FunctionManager.hpp"
#include "mesh/DomainPartition.hpp"
#include "mesh/MeshBody.hpp"
#include "mesh/MeshManager.hpp"
#include "mesh/simpleGeometricObjects/GeometricObjectManager.hpp"
#include "mesh/mpiCommunications/CommunicationTools.hpp"
#include "mesh/mpiCommunications/SpatialPartition.hpp"
#include "physicsSolvers/PhysicsSolverManager.hpp"
#include "physicsSolvers/SolverBase.hpp"
#include "schema/schemaUtilities.hpp"

// System includes
#include <vector>
#include <regex>

namespace geosx
{

using namespace dataRepository;
using namespace constitutive;

ProblemManager::ProblemManager( conduit::Node & root ):
  dataRepository::Group( dataRepository::keys::ProblemManager, root ),
  m_physicsSolverManager( nullptr ),
  m_eventManager( nullptr ),
  m_functionManager( nullptr ),
  m_fieldSpecificationManager( nullptr )
{
  // Groups that do not read from the xml
  registerGroup< DomainPartition >( groupKeys.domain );
  Group & commandLine = registerGroup< Group >( groupKeys.commandLine );
  commandLine.setRestartFlags( RestartFlags::WRITE );

  setInputFlags( InputFlags::PROBLEM_ROOT );

  m_fieldSpecificationManager = &registerGroup< FieldSpecificationManager >( groupKeys.fieldSpecificationManager );

  m_eventManager = &registerGroup< EventManager >( groupKeys.eventManager );
  registerGroup< NumericalMethodsManager >( groupKeys.numericalMethodsManager );
  registerGroup< GeometricObjectManager >( groupKeys.geometricObjectManager );
  registerGroup< MeshManager >( groupKeys.meshManager );
  registerGroup< OutputManager >( groupKeys.outputManager );
  m_physicsSolverManager = &registerGroup< PhysicsSolverManager >( groupKeys.physicsSolverManager );
  registerGroup< TasksManager >( groupKeys.tasksManager );
  m_functionManager = &registerGroup< FunctionManager >( groupKeys.functionManager );

  // Command line entries
  commandLine.registerWrapper< string >( viewKeys.inputFileName.key() ).
    setRestartFlags( RestartFlags::WRITE ).
    setDescription( "Name of the input xml file." );

  commandLine.registerWrapper< string >( viewKeys.restartFileName.key() ).
    setRestartFlags( RestartFlags::WRITE ).
    setDescription( "Name of the restart file." );

  commandLine.registerWrapper< integer >( viewKeys.beginFromRestart.key() ).
    setRestartFlags( RestartFlags::WRITE ).
    setDescription( "Flag to indicate restart run." );

  commandLine.registerWrapper< string >( viewKeys.problemName.key() ).
    setRestartFlags( RestartFlags::WRITE ).
    setDescription( "Used in writing the output files, if not specified defaults to the name of the input file." );

  commandLine.registerWrapper< string >( viewKeys.outputDirectory.key() ).
    setRestartFlags( RestartFlags::WRITE ).
    setDescription( "Directory in which to put the output files, if not specified defaults to the current directory." );

  commandLine.registerWrapper< integer >( viewKeys.xPartitionsOverride.key() ).
    setApplyDefaultValue( 1 ).
    setRestartFlags( RestartFlags::WRITE ).
    setDescription( "Number of partitions in the x-direction" );

  commandLine.registerWrapper< integer >( viewKeys.yPartitionsOverride.key() ).
    setApplyDefaultValue( 1 ).
    setRestartFlags( RestartFlags::WRITE ).
    setDescription( "Number of partitions in the y-direction" );

  commandLine.registerWrapper< integer >( viewKeys.zPartitionsOverride.key() ).
    setApplyDefaultValue( 1 ).
    setRestartFlags( RestartFlags::WRITE ).
    setDescription( "Number of partitions in the z-direction" );

  commandLine.registerWrapper< integer >( viewKeys.overridePartitionNumbers.key() ).
    setApplyDefaultValue( 0 ).
    setRestartFlags( RestartFlags::WRITE ).
    setDescription( "Flag to indicate partition number override" );

  commandLine.registerWrapper< string >( viewKeys.schemaFileName.key() ).
    setRestartFlags( RestartFlags::WRITE ).
    setDescription( "Name of the output schema" );

  commandLine.registerWrapper< integer >( viewKeys.useNonblockingMPI.key() ).
    setApplyDefaultValue( 0 ).
    setRestartFlags( RestartFlags::WRITE ).
    setDescription( "Whether to prefer using non-blocking MPI communication where implemented (results in non-deterministic DOF numbering)." );

  commandLine.registerWrapper< integer >( viewKeys.suppressPinned.key( ) ).
    setApplyDefaultValue( 0 ).
    setRestartFlags( RestartFlags::WRITE ).
    setDescription( "Whether to disallow using pinned memory allocations for MPI communication buffers." );

}

ProblemManager::~ProblemManager()
{}


Group * ProblemManager::createChild( string const & GEOSX_UNUSED_PARAM( childKey ), string const & GEOSX_UNUSED_PARAM( childName ) )
{ return nullptr; }


void ProblemManager::problemSetup()
{
  GEOSX_MARK_FUNCTION;
  postProcessInputRecursive();

  generateMesh();

  applyNumericalMethods();

  registerDataOnMeshRecursive( getDomainPartition().getMeshBodies() );

  initialize();

  importFields();
}


void ProblemManager::parseCommandLineInput()
{
  Group & commandLine = getGroup< Group >( groupKeys.commandLine );

  CommandLineOptions const & opts = getGlobalState().getCommandLineOptions();

  commandLine.getReference< string >( viewKeys.restartFileName ) = opts.restartFileName;
  commandLine.getReference< integer >( viewKeys.beginFromRestart ) = opts.beginFromRestart;
  commandLine.getReference< integer >( viewKeys.xPartitionsOverride ) = opts.xPartitionsOverride;
  commandLine.getReference< integer >( viewKeys.yPartitionsOverride ) = opts.yPartitionsOverride;
  commandLine.getReference< integer >( viewKeys.zPartitionsOverride ) = opts.zPartitionsOverride;
  commandLine.getReference< integer >( viewKeys.overridePartitionNumbers ) = opts.overridePartitionNumbers;
  commandLine.getReference< integer >( viewKeys.useNonblockingMPI ) = opts.useNonblockingMPI;
  commandLine.getReference< integer >( viewKeys.suppressPinned ) = opts.suppressPinned;

  string & outputDirectory = commandLine.getReference< string >( viewKeys.outputDirectory );
  outputDirectory = opts.outputDirectory;
  OutputBase::setOutputDirectory( outputDirectory );

  string & inputFileName = commandLine.getReference< string >( viewKeys.inputFileName );
  inputFileName = xmlWrapper::buildMultipleInputXML( opts.inputFileNames, outputDirectory );

  string & schemaName = commandLine.getReference< string >( viewKeys.schemaFileName );
  schemaName = opts.schemaName;

  string & problemName = commandLine.getReference< string >( viewKeys.problemName );
  problemName = opts.problemName;
  OutputBase::setFileNameRoot( problemName );

  if( schemaName.empty())
  {
    inputFileName = getAbsolutePath( inputFileName );
    Path::pathPrefix() = splitPath( inputFileName ).first;
  }

  if( opts.suppressMoveLogging )
  {
    chai::ArrayManager::getInstance()->disableCallbacks();
  }
}


bool ProblemManager::parseRestart( string & restartFileName, CommandLineOptions const & options )
{
  bool const beginFromRestart = options.beginFromRestart;
  restartFileName = options.restartFileName;

  if( beginFromRestart == 1 )
  {
    string dirname, basename;
    std::tie( dirname, basename ) = splitPath( restartFileName );

    std::vector< string > dir_contents = readDirectory( dirname );

    GEOSX_THROW_IF( dir_contents.empty(),
                    "Directory gotten from " << restartFileName << " " << dirname << " is empty.",
                    InputError );

    std::regex basename_regex( basename );

    string min_str;
    string & max_match = min_str;
    bool match_found = false;
    for( string & s : dir_contents )
    {
      if( std::regex_match( s, basename_regex ))
      {
        match_found = true;
        max_match = (s > max_match)? s : max_match;
      }
    }

    GEOSX_THROW_IF( !match_found,
                    "No matches found for pattern " << basename << " in directory " << dirname << ".",
                    InputError );

    restartFileName = getAbsolutePath( dirname + "/" + max_match );
  }

  return beginFromRestart;
}


void ProblemManager::generateDocumentation()
{
  // Documentation output
  GEOSX_LOG_RANK_0( "Trying to generate schema..." );
  Group & commandLine = getGroup< Group >( groupKeys.commandLine );
  string const & schemaName = commandLine.getReference< string >( viewKeys.schemaFileName );

  if( !schemaName.empty() )
  {
    // Generate an extensive data structure
    generateDataStructureSkeleton( 0 );

    MeshManager & meshManager = this->getGroup< MeshManager >( groupKeys.meshManager );
    DomainPartition & domain = getDomainPartition();
    meshManager.generateMeshLevels( domain );

    registerDataOnMeshRecursive( domain.getMeshBodies() );

    // Generate schema
    schemaUtilities::ConvertDocumentationToSchema( schemaName.c_str(), this, 0 );

    // Generate non-schema documentation
    schemaUtilities::ConvertDocumentationToSchema((schemaName + ".other").c_str(), this, 1 );
  }
}


void ProblemManager::setSchemaDeviations( xmlWrapper::xmlNode schemaRoot,
                                          xmlWrapper::xmlNode schemaParent,
                                          integer documentationType )
{
  xmlWrapper::xmlNode targetChoiceNode = schemaParent.child( "xsd:choice" );
  if( targetChoiceNode.empty() )
  {
    targetChoiceNode = schemaParent.prepend_child( "xsd:choice" );
    targetChoiceNode.append_attribute( "minOccurs" ) = "0";
    targetChoiceNode.append_attribute( "maxOccurs" ) = "unbounded";
  }

  // These objects are handled differently during the xml read step,
  // so we need to explicitly add them into the schema structure
  DomainPartition & domain = getDomainPartition();

  m_functionManager->generateDataStructureSkeleton( 0 );
  schemaUtilities::SchemaConstruction( *m_functionManager, schemaRoot, targetChoiceNode, documentationType );

  m_fieldSpecificationManager->generateDataStructureSkeleton( 0 );
  schemaUtilities::SchemaConstruction( *m_fieldSpecificationManager, schemaRoot, targetChoiceNode, documentationType );

  ConstitutiveManager & constitutiveManager = domain.getGroup< ConstitutiveManager >( keys::ConstitutiveManager );
  schemaUtilities::SchemaConstruction( constitutiveManager, schemaRoot, targetChoiceNode, documentationType );

  MeshManager & meshManager = this->getGroup< MeshManager >( groupKeys.meshManager );
  meshManager.generateMeshLevels( domain );
  ElementRegionManager & elementManager = domain.getMeshBody( 0 ).getMeshLevel( 0 ).getElemManager();
  elementManager.generateDataStructureSkeleton( 0 );
  schemaUtilities::SchemaConstruction( elementManager, schemaRoot, targetChoiceNode, documentationType );


  // Add entries that are only used in the pre-processor
  Group & IncludedList = this->registerGroup< Group >( xmlWrapper::includedListTag );
  IncludedList.setInputFlags( InputFlags::OPTIONAL );

  Group & includedFile = IncludedList.registerGroup< Group >( xmlWrapper::includedFileTag );
  includedFile.setInputFlags( InputFlags::OPTIONAL_NONUNIQUE );

  schemaUtilities::SchemaConstruction( IncludedList, schemaRoot, targetChoiceNode, documentationType );

  Group & parameterList = this->registerGroup< Group >( "Parameters" );
  parameterList.setInputFlags( InputFlags::OPTIONAL );

  Group & parameter = parameterList.registerGroup< Group >( "Parameter" );
  parameter.setInputFlags( InputFlags::OPTIONAL_NONUNIQUE );
  parameter.registerWrapper< string >( "value" ).
    setInputFlag( InputFlags::REQUIRED ).
    setDescription( "Input parameter definition for the preprocessor" );

  schemaUtilities::SchemaConstruction( parameterList, schemaRoot, targetChoiceNode, documentationType );

  Group & benchmarks = this->registerGroup< Group >( "Benchmarks" );
  benchmarks.setInputFlags( InputFlags::OPTIONAL );

  for( string const & machineName : {"quartz", "lassen"} )
  {
    Group & machine = benchmarks.registerGroup< Group >( machineName );
    machine.setInputFlags( InputFlags::OPTIONAL );

    Group & run = machine.registerGroup< Group >( "Run" );
    run.setInputFlags( InputFlags::OPTIONAL );

    run.registerWrapper< string >( "name" ).setInputFlag( InputFlags::REQUIRED ).
      setDescription( "The name of this benchmark." );

    run.registerWrapper< int >( "nodes" ).setInputFlag( InputFlags::REQUIRED ).
      setDescription( "The number of nodes needed to run the benchmark." );

    run.registerWrapper< int >( "tasksPerNode" ).setInputFlag( InputFlags::REQUIRED ).
      setDescription( "The number of tasks per node to run the benchmark with." );

    run.registerWrapper< int >( "threadsPerTask" ).setInputFlag( InputFlags::OPTIONAL ).
      setDescription( "The number of threads per task to run the benchmark with." );

    run.registerWrapper< int >( "timeLimit" ).setInputFlag( InputFlags::OPTIONAL ).
      setDescription( "The time limit of the benchmark." );

    run.registerWrapper< string >( "args" ).setInputFlag( InputFlags::OPTIONAL ).
      setDescription( "Any extra command line arguments to pass to GEOSX." );

    run.registerWrapper< string >( "autoPartition" ).setInputFlag( InputFlags::OPTIONAL ).
      setDescription( "May be 'Off' or 'On', if 'On' partitioning arguments are created automatically. Default is Off." );

    run.registerWrapper< array1d< int > >( "strongScaling" ).setInputFlag( InputFlags::OPTIONAL ).
      setDescription( "Repeat the benchmark N times, scaling the number of nodes in the benchmark by these values." );
  }

  schemaUtilities::SchemaConstruction( benchmarks, schemaRoot, targetChoiceNode, documentationType );
}


void ProblemManager::parseInputFile()
{
  Group & commandLine = getGroup( groupKeys.commandLine );
  string const & inputFileName = commandLine.getReference< string >( viewKeys.inputFileName );

  // Load preprocessed xml file
  xmlWrapper::xmlDocument xmlDocument;
  xmlWrapper::xmlResult const xmlResult = xmlDocument.load_file( inputFileName.c_str() );
  GEOSX_THROW_IF( !xmlResult, GEOSX_FMT( "Errors found while parsing XML file {}\nDescription: {}\nOffset: {}",
                                         inputFileName, xmlResult.description(), xmlResult.offset ), InputError );

  // Add path information to the file
  xmlDocument.append_child( xmlWrapper::filePathString ).append_attribute( xmlWrapper::filePathString ).set_value( inputFileName.c_str() );

  // Parse the results
  parseXMLDocument( xmlDocument );
}


void ProblemManager::parseInputString( string const & xmlString )
{
  // Load preprocessed xml file
  xmlWrapper::xmlDocument xmlDocument;
  xmlWrapper::xmlResult xmlResult = xmlDocument.load_buffer( xmlString.c_str(), xmlString.length() );
  GEOSX_THROW_IF( !xmlResult, GEOSX_FMT( "Errors found while parsing XML string\nDescription: {}\nOffset: {}",
                                         xmlResult.description(), xmlResult.offset ), InputError );

  // Parse the results
  parseXMLDocument( xmlDocument );
}


void ProblemManager::parseXMLDocument( xmlWrapper::xmlDocument const & xmlDocument )
{
  // Extract the problem node and begin processing the user inputs
  xmlWrapper::xmlNode xmlProblemNode = xmlDocument.child( this->getName().c_str() );
  processInputFileRecursive( xmlProblemNode );

  // The objects in domain are handled separately for now
  {
    DomainPartition & domain = getDomainPartition();
    ConstitutiveManager & constitutiveManager = domain.getGroup< ConstitutiveManager >( keys::ConstitutiveManager );
    xmlWrapper::xmlNode topLevelNode = xmlProblemNode.child( constitutiveManager.getName().c_str());
    constitutiveManager.processInputFileRecursive( topLevelNode );

    // Open mesh levels
    MeshManager & meshManager = this->getGroup< MeshManager >( groupKeys.meshManager );
    meshManager.generateMeshLevels( domain );
    Group & meshBodies = domain.getMeshBodies();
    xmlWrapper::xmlNode elementRegionsNode = xmlProblemNode.child( MeshLevel::groupStructKeys::elemManagerString );

    for( xmlWrapper::xmlNode regionNode : elementRegionsNode.children() )
    {
      string const regionName = regionNode.attribute( "name" ).value();
      string const
      regionMeshBodyName = ElementRegionBase::verifyMeshBodyName( meshBodies,
                                                                  regionNode.attribute( "meshBody" ).value() );

      MeshBody & meshBody = domain.getMeshBody( regionMeshBodyName );
      meshBody.forMeshLevels( [&]( MeshLevel & meshLevel )
      {
        ElementRegionManager & elementManager = meshLevel.getElemManager();
        Group * newRegion = elementManager.createChild( regionNode.name(), regionName );
        newRegion->processInputFileRecursive( regionNode );
      } );
    }
  }
}


void ProblemManager::postProcessInput()
{
  DomainPartition & domain = getDomainPartition();

  Group const & commandLine = getGroup< Group >( groupKeys.commandLine );
  integer const & xparCL = commandLine.getReference< integer >( viewKeys.xPartitionsOverride );
  integer const & yparCL = commandLine.getReference< integer >( viewKeys.yPartitionsOverride );
  integer const & zparCL = commandLine.getReference< integer >( viewKeys.zPartitionsOverride );

  integer const & suppressPinned = commandLine.getReference< integer >( viewKeys.suppressPinned );
  setPreferPinned((suppressPinned == 0));

  PartitionBase & partition = domain.getReference< PartitionBase >( keys::partitionManager );
  bool repartition = false;
  integer xpar = 1;
  integer ypar = 1;
  integer zpar = 1;
  if( xparCL != 0 )
  {
    repartition = true;
    xpar = xparCL;
  }
  if( yparCL != 0 )
  {
    repartition = true;
    ypar = yparCL;
  }
  if( zparCL != 0 )
  {
    repartition = true;
    zpar = zparCL;
  }
  if( repartition )
  {
    partition.setPartitions( xpar, ypar, zpar );
    int const mpiSize = MpiWrapper::commSize( MPI_COMM_GEOSX );
    // Case : Using MPI domain decomposition and partition are not defined (mainly pamela usage)
    if( mpiSize > 1 && xpar == 1 && ypar == 1 && zpar == 1 )
    {
      //TODO  confirm creates no issues with MPI_Cart_Create
      partition.setPartitions( 1, 1, mpiSize );
    }
  }
}


void ProblemManager::initializationOrder( string_array & order )
{
  SortedArray< string > usedNames;


  {
    order.emplace_back( groupKeys.numericalMethodsManager.key() );
    usedNames.insert( groupKeys.numericalMethodsManager.key() );
  }

  {
    order.emplace_back( groupKeys.domain.key() );
    usedNames.insert( groupKeys.domain.key() );
  }

  {
    order.emplace_back( groupKeys.eventManager.key() );
    usedNames.insert( groupKeys.eventManager.key() );
  }

  for( auto const & subGroup : this->getSubGroups() )
  {
    if( usedNames.count( subGroup.first ) == 0 )
    {
      order.emplace_back( subGroup.first );
    }
  }
}


void ProblemManager::generateMesh()
{
  GEOSX_MARK_FUNCTION;
  DomainPartition & domain = getDomainPartition();

  MeshManager & meshManager = this->getGroup< MeshManager >( groupKeys.meshManager );


  meshManager.generateMeshes( domain );

  map< std::pair< string, FiniteElementDiscretization const * const >, arrayView1d<string const> const >
  discretizations = getDiscretizations();

  domain.forMeshBodies( [&]( MeshBody & meshBody )
  {
    CellBlockManagerABC & cellBlockManager = meshBody.getGroup< CellBlockManagerABC >( keys::cellManager );

    MeshLevel & baseMesh = meshBody.getMeshLevel( MeshLevel::viewStructKeys::baseDiscretizationString() );
    array1d<string> junk;
    this->generateDiscretization( baseMesh, cellBlockManager, nullptr, junk.toViewConst() );
  } );

  for( auto const & discretizationPair: discretizations )
  {
    string const & meshBodyName = discretizationPair.first.first;
    FiniteElementDiscretization const & discretization = *(discretizationPair.first.second);
    string const & discretizationName = discretization.getName();
    arrayView1d< string const > const regionNames = discretizationPair.second;
    MeshBody & meshBody = domain.getMeshBody( meshBodyName );

    CellBlockManagerABC & cellBlockManager = meshBody.getGroup< CellBlockManagerABC >( keys::cellManager );

    MeshLevel & mesh = meshBody.createMeshLevel( MeshLevel::viewStructKeys::baseDiscretizationString(),
                                                 discretizationName,
                                                 discretization.getOrder(),
                                                 regionNames );

    this->generateDiscretization( mesh,
                                  cellBlockManager,
                                  &discretization,
                                  regionNames );

    FaceManager & faceManager = mesh.getFaceManager();
    EdgeManager & edgeManager = mesh.getEdgeManager();
    Group const & commandLine = this->getGroup< Group >( groupKeys.commandLine );
    integer const useNonblockingMPI = commandLine.getReference< integer >( viewKeys.useNonblockingMPI );
    domain.setupCommunications( useNonblockingMPI );
    faceManager.setIsExternal();
    edgeManager.setIsExternal( faceManager );
  }



//  Group const & commandLine = this->getGroup< Group >( groupKeys.commandLine );
//  integer const useNonblockingMPI = commandLine.getReference< integer >( viewKeys.useNonblockingMPI );
//  domain.setupCommunications( useNonblockingMPI );

//  domain.forMeshBodies( [&]( MeshBody & meshBody )
//  {
//    GEOSX_THROW_IF_NE( meshBody.getMeshLevels().numSubGroups(), 1, InputError );
//    MeshLevel & meshLevel = meshBody.getMeshLevel( 0 );
//
//    FaceManager & faceManager = meshLevel.getFaceManager();
//    EdgeManager & edgeManager = meshLevel.getEdgeManager();
//
//    faceManager.setIsExternal();
//    edgeManager.setIsExternal( faceManager );
//  } );

}


void ProblemManager::importFields()
{
  GEOSX_MARK_FUNCTION;
  DomainPartition & domain = getDomainPartition();
  MeshManager & meshManager = this->getGroup< MeshManager >( groupKeys.meshManager );

  meshManager.forSubGroups< MeshGeneratorBase >( [&]( MeshGeneratorBase & generator )
  {
    generator.importFields( domain );
    generator.freeResources();
  } );
}

void ProblemManager::applyNumericalMethods()
{

  DomainPartition & domain  = getDomainPartition();
  ConstitutiveManager & constitutiveManager = domain.getGroup< ConstitutiveManager >( keys::ConstitutiveManager );
  Group & meshBodies = domain.getMeshBodies();

  map< std::tuple< string, string, string >, localIndex > const regionQuadrature = calculateRegionQuadrature( meshBodies );

  setRegionQuadrature( meshBodies, constitutiveManager, regionQuadrature );
}



map< std::pair< string, FiniteElementDiscretization const * const >, arrayView1d<string const> const >
ProblemManager::getDiscretizations() const
{

  map< std::pair< string, FiniteElementDiscretization const * const >, arrayView1d<string const> const > meshDiscretizations;

  NumericalMethodsManager const &
  numericalMethodManager = getGroup< NumericalMethodsManager >( groupKeys.numericalMethodsManager.key() );

  FiniteElementDiscretizationManager const &
  feDiscretizationManager = numericalMethodManager.getFiniteElementDiscretizationManager();

  DomainPartition const & domain  = getDomainPartition();
  Group const & meshBodies = domain.getMeshBodies();

  m_physicsSolverManager->forSubGroups<SolverBase>( [&]( SolverBase & solver )
  {

    solver.generateMeshTargetsFromTargetRegions( meshBodies );

    string const discretizationName = solver.getDiscretizationName();

    FiniteElementDiscretization const &
    feDiscretization = feDiscretizationManager.getGroup< FiniteElementDiscretization >( discretizationName );

      solver.forMeshTargets( meshBodies,
                              [&]( string const & meshBodyName,
                                   MeshLevel const & meshLevel,
                                   auto const & regionNames )
      {
        std::pair< string, FiniteElementDiscretization const * const > key = std::make_pair( meshBodyName, &feDiscretization );
        meshDiscretizations.insert( { key, regionNames } );
      });
  } );

  return meshDiscretizations;
}

void ProblemManager::generateDiscretization( MeshLevel & meshLevel,
                                         CellBlockManagerABC & cellBlockManager,
                                         Group const * const discretization,
                                         arrayView1d<string const> const & targetRegions )
{
  int order = 1;
  if( discretization != nullptr )
  {
    if( auto const * const feDisc = dynamic_cast< FiniteElementDiscretization const * >(discretization) )
    {
      order = feDisc->getOrder();
    }
    else
    {
      auto const * const
      fvsDisc = dynamic_cast< FluxApproximationBase const * >(discretization);

      auto const * const
      fvhDisc = dynamic_cast< HybridMimeticDiscretization const * >(discretization);

      if( fvsDisc!=nullptr && fvhDisc!=nullptr )
      {
        GEOSX_ERROR("Group expected to cast to a discretization object.");
      }
    }
  }

  NodeManager & nodeManager = meshLevel.getNodeManager();
  EdgeManager & edgeManager = meshLevel.getEdgeManager();
  FaceManager & faceManager = meshLevel.getFaceManager();
  ElementRegionManager & elemManager = meshLevel.getElemManager();

  GeometricObjectManager & geometricObjects = this->getGroup< GeometricObjectManager >( groupKeys.geometricObjectManager );

//  MeshUtilities::generateNodesets( geometricObjects, nodeManager );

  
//  nodeManager.constructGlobalToLocalMap();


  std::cout << meshLevel.getName() << std::endl;
  std::cout << MeshLevel::viewStructKeys::baseDiscretizationString() << std::endl;
  if( meshLevel.getName() == MeshLevel::viewStructKeys::baseDiscretizationString() )
  {
    elemManager.generateMesh( cellBlockManager );
    nodeManager.setGeometricalRelations( cellBlockManager );
    edgeManager.setGeometricalRelations( cellBlockManager );
    faceManager.setGeometricalRelations( cellBlockManager,
                                         nodeManager );
    nodeManager.constructGlobalToLocalMap( cellBlockManager );
    // Edge, face and element region managers rely on the sets provided by the node manager.
    // This is why `nodeManager.buildSets` is called first.
    nodeManager.buildSets( cellBlockManager, this->getGroup< GeometricObjectManager >( groupKeys.geometricObjectManager ) );
    edgeManager.buildSets( nodeManager );
    faceManager.buildSets( nodeManager );
    elemManager.buildSets( nodeManager );
    // The edge manager do not hold any information related to the regions nor the elements.
    // This is why the element region manager is not provided.
    nodeManager.setupRelatedObjectsInRelations( edgeManager, faceManager, elemManager );
    edgeManager.setupRelatedObjectsInRelations( nodeManager, faceManager );
    faceManager.setupRelatedObjectsInRelations( nodeManager, edgeManager, elemManager );
    nodeManager.buildRegionMaps( elemManager );
    faceManager.buildRegionMaps( elemManager );
    // Node and edge managers rely on the boundary information provided by the face manager.
    // This is why `faceManager.setDomainBoundaryObjects` is called first.
    faceManager.setDomainBoundaryObjects();
    nodeManager.setDomainBoundaryObjects( faceManager );
    edgeManager.setDomainBoundaryObjects( faceManager );
  }
  meshLevel.generateSets();


  if( meshLevel.getName() == MeshLevel::viewStructKeys::baseDiscretizationString() )
  {
    elemManager.forElementSubRegions< ElementSubRegionBase >( [&]( ElementSubRegionBase & subRegion )
    {
      subRegion.setupRelatedObjectsInRelations( meshLevel );
      subRegion.calculateElementGeometricQuantities( nodeManager, faceManager );
      subRegion.setMaxGlobalIndex();
    } );
    elemManager.setMaxGlobalIndex();
  }


//  elemManager.generateWells( meshManager, meshLevel );
}


map< std::tuple< string, string, string >, localIndex > ProblemManager::calculateRegionQuadrature( Group & meshBodies )
{

  NumericalMethodsManager const &
  numericalMethodManager = getGroup< NumericalMethodsManager >( groupKeys.numericalMethodsManager.key() );

  map< std::tuple< string, string, string >, localIndex > regionQuadrature;

  for( localIndex solverIndex=0; solverIndex<m_physicsSolverManager->numSubGroups(); ++solverIndex )
  {
    SolverBase const * const solver = m_physicsSolverManager->getGroupPointer< SolverBase >( solverIndex );

    if( solver != nullptr )
    {
      string const discretizationName = solver->getDiscretizationName();

      FiniteElementDiscretizationManager const &
      feDiscretizationManager = numericalMethodManager.getFiniteElementDiscretizationManager();

      FiniteElementDiscretization const * const
      feDiscretization = feDiscretizationManager.getGroupPointer< FiniteElementDiscretization >( discretizationName );

      solver->forMeshTargets( meshBodies,
                              [&]( string const & meshBodyName,
                                   MeshLevel & meshLevel,
                                   auto const & regionNames )
      {
        NodeManager & nodeManager = meshLevel.getNodeManager();
        ElementRegionManager & elemManager = meshLevel.getElemManager();
        FaceManager const & faceManager = meshLevel.getFaceManager();
        EdgeManager const & edgeManager = meshLevel.getEdgeManager();
        arrayView2d< real64 const, nodes::REFERENCE_POSITION_USD > const & X = nodeManager.referencePosition();

        for( auto const & regionName : regionNames )
        {
          if( elemManager.hasRegion( regionName ) )
          {
            ElementRegionBase & elemRegion = elemManager.getRegion( regionName );

            if( feDiscretization != nullptr )
            {
              elemRegion.forElementSubRegions< CellElementSubRegion, FaceElementSubRegion >( [&]( auto & subRegion )
              {
                std::unique_ptr< finiteElement::FiniteElementBase > newFE = feDiscretization->factory( subRegion.getElementType() );

                finiteElement::FiniteElementBase &
                fe = subRegion.template registerWrapper< finiteElement::FiniteElementBase >( discretizationName, std::move( newFE ) ).
                       setRestartFlags( dataRepository::RestartFlags::NO_WRITE ).reference();

                finiteElement::dispatch3D( fe,
                                           [&] ( auto & finiteElement )
                {
                  using FE_TYPE = std::remove_const_t< TYPEOFREF( finiteElement ) >;
                  using SUBREGION_TYPE = TYPEOFREF( subRegion );

                  typename FE_TYPE::template MeshData< SUBREGION_TYPE > meshData;
                  finiteElement::FiniteElementBase::initialize< FE_TYPE, SUBREGION_TYPE >( nodeManager,
                                                                                           edgeManager,
                                                                                           faceManager,
                                                                                           subRegion,
                                                                                           meshData );

                  localIndex const numQuadraturePoints = FE_TYPE::numQuadraturePoints;

<<<<<<< HEAD
                  //feDiscretization->calculateShapeFunctionGradients( X, &subRegion, finiteElement );
=======
                  feDiscretization->calculateShapeFunctionGradients< SUBREGION_TYPE, FE_TYPE >( X, &subRegion, meshData, finiteElement );
>>>>>>> 60b5ccee

                  localIndex & numQuadraturePointsInList = regionQuadrature[ std::make_tuple( meshBodyName,
                                                                                              regionName,
                                                                                              subRegion.getName() ) ];

                  numQuadraturePointsInList = std::max( numQuadraturePointsInList, numQuadraturePoints );
                } );
              } );
            }
            else   //if( fvFluxApprox != nullptr )
            {
              elemRegion.forElementSubRegions( [&]( auto & subRegion )
              {
                localIndex & numQuadraturePointsInList = regionQuadrature[ std::make_tuple( meshBodyName,
                                                                                            regionName,
                                                                                            subRegion.getName() ) ];
                localIndex const numQuadraturePoints = 1;
                numQuadraturePointsInList = std::max( numQuadraturePointsInList, numQuadraturePoints );
              } );
            }
          }
        }
      } );
    } // if( solver!=nullptr )
  }

  return regionQuadrature;
}


void ProblemManager::setRegionQuadrature( Group & meshBodies,
                                          ConstitutiveManager const & constitutiveManager,
                                          map< std::tuple< string, string, string >, localIndex > const & regionQuadrature )
{
  for( localIndex a = 0; a < meshBodies.getSubGroups().size(); ++a )
  {
    MeshBody & meshBody = meshBodies.getGroup< MeshBody >( a );
    meshBody.forMeshLevels( [&] ( MeshLevel & meshLevel )
    {
      ElementRegionManager & elemManager = meshLevel.getElemManager();

      elemManager.forElementSubRegionsComplete( [&]( localIndex const,
                                                     localIndex const,
                                                     ElementRegionBase & elemRegion,
                                                     ElementSubRegionBase & elemSubRegion )
      {
        string const & regionName = elemRegion.getName();
        string const & subRegionName = elemSubRegion.getName();
        string_array const & materialList = elemRegion.getMaterialList();
        TYPEOFREF( regionQuadrature ) ::const_iterator rqIter = regionQuadrature.find( std::make_tuple( meshBody.getName(),
                                                                                                        regionName,
                                                                                                        subRegionName ) );
        if( rqIter != regionQuadrature.end() )
        {
          localIndex const quadratureSize = rqIter->second;
          for( auto & materialName : materialList )
          {
            constitutiveManager.hangConstitutiveRelation( materialName, &elemSubRegion, quadratureSize );
            GEOSX_LOG_RANK_0( "  "<<regionName<<"/"<<subRegionName<<"/"<<materialName<<" is allocated with "<<quadratureSize<<" quadrature points." );
          }
        }
        else
        {
          GEOSX_LOG_RANK_0( "\t" << regionName << "/" << subRegionName << " does not have a discretization associated with it." );
        }
      } );
    } );
  }
}

bool ProblemManager::runSimulation()
{
  return m_eventManager->run( getDomainPartition() );
}

DomainPartition & ProblemManager::getDomainPartition()
{
  return getGroup< DomainPartition >( keys::domain );
}

DomainPartition const & ProblemManager::getDomainPartition() const
{
  return getGroup< DomainPartition >( keys::domain );
}

void ProblemManager::applyInitialConditions()
{
  m_fieldSpecificationManager->applyInitialConditions( getDomainPartition() );
  initializePostInitialConditions();
}

void ProblemManager::readRestartOverwrite()
{
  this->loadFromConduit();
  this->postRestartInitializationRecursive();
}

} /* namespace geosx */<|MERGE_RESOLUTION|>--- conflicted
+++ resolved
@@ -801,11 +801,7 @@
 
                   localIndex const numQuadraturePoints = FE_TYPE::numQuadraturePoints;
 
-<<<<<<< HEAD
-                  //feDiscretization->calculateShapeFunctionGradients( X, &subRegion, finiteElement );
-=======
-                  feDiscretization->calculateShapeFunctionGradients< SUBREGION_TYPE, FE_TYPE >( X, &subRegion, meshData, finiteElement );
->>>>>>> 60b5ccee
+//                  feDiscretization->calculateShapeFunctionGradients< SUBREGION_TYPE, FE_TYPE >( X, &subRegion, meshData, finiteElement );
 
                   localIndex & numQuadraturePointsInList = regionQuadrature[ std::make_tuple( meshBodyName,
                                                                                               regionName,
