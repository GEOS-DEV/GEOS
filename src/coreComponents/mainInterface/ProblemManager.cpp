/*
 * ------------------------------------------------------------------------------------------------------------
 * SPDX-License-Identifier: LGPL-2.1-only
 *
 * Copyright (c) 2018-2020 Lawrence Livermore National Security LLC
 * Copyright (c) 2018-2020 The Board of Trustees of the Leland Stanford Junior University
 * Copyright (c) 2018-2020 TotalEnergies
 * Copyright (c) 2019-     GEOSX Contributors
 * All rights reserved
 *
 * See top level LICENSE, COPYRIGHT, CONTRIBUTORS, NOTICE, and ACKNOWLEDGEMENTS files for details.
 * ------------------------------------------------------------------------------------------------------------
 */

#define GEOSX_DISPATCH_VEM /// enables VEM in FiniteElementDispatch

// Source includes
#include "ProblemManager.hpp"
#include "GeosxState.hpp"
#include "initialization.hpp"

#include "codingUtilities/StringUtilities.hpp"
#include "common/Path.hpp"
#include "common/TimingMacros.hpp"
#include "constitutive/ConstitutiveManager.hpp"
#include "dataRepository/ConduitRestart.hpp"
#include "dataRepository/RestartFlags.hpp"
#include "dataRepository/KeyNames.hpp"
#include "discretizationMethods/NumericalMethodsManager.hpp"
#include "events/tasks/TasksManager.hpp"
#include "events/EventManager.hpp"
#include "finiteElement/FiniteElementDiscretization.hpp"
#include "finiteElement/FiniteElementDiscretizationManager.hpp"
#include "finiteVolume/FluxApproximationBase.hpp"
#include "finiteVolume/HybridMimeticDiscretization.hpp"
#include "fieldSpecification/FieldSpecificationManager.hpp"
#include "fileIO/Outputs/OutputBase.hpp"
#include "fileIO/Outputs/OutputManager.hpp"
#include "functions/FunctionManager.hpp"
#include "mesh/DomainPartition.hpp"
#include "mesh/MeshBody.hpp"
#include "mesh/MeshManager.hpp"
#include "mesh/simpleGeometricObjects/GeometricObjectManager.hpp"
#include "mesh/mpiCommunications/CommunicationTools.hpp"
#include "mesh/mpiCommunications/SpatialPartition.hpp"
#include "physicsSolvers/PhysicsSolverManager.hpp"
#include "physicsSolvers/SolverBase.hpp"
#include "schema/schemaUtilities.hpp"

// System includes
#include <vector>
#include <regex>

namespace geos
{

using namespace dataRepository;
using namespace constitutive;

ProblemManager::ProblemManager( conduit::Node & root ):
  dataRepository::Group( dataRepository::keys::ProblemManager, root ),
  m_physicsSolverManager( nullptr ),
  m_eventManager( nullptr ),
  m_functionManager( nullptr ),
  m_fieldSpecificationManager( nullptr )
{
  // Groups that do not read from the xml
  registerGroup< DomainPartition >( groupKeys.domain );
  Group & commandLine = registerGroup< Group >( groupKeys.commandLine );
  commandLine.setRestartFlags( RestartFlags::WRITE );

  setInputFlags( InputFlags::PROBLEM_ROOT );

  m_fieldSpecificationManager = &registerGroup< FieldSpecificationManager >( groupKeys.fieldSpecificationManager );

  m_eventManager = &registerGroup< EventManager >( groupKeys.eventManager );
  registerGroup< NumericalMethodsManager >( groupKeys.numericalMethodsManager );
  registerGroup< GeometricObjectManager >( groupKeys.geometricObjectManager );
  registerGroup< MeshManager >( groupKeys.meshManager );
  registerGroup< OutputManager >( groupKeys.outputManager );
  m_physicsSolverManager = &registerGroup< PhysicsSolverManager >( groupKeys.physicsSolverManager );
  registerGroup< TasksManager >( groupKeys.tasksManager );
  m_functionManager = &registerGroup< FunctionManager >( groupKeys.functionManager );

  // Command line entries
  commandLine.registerWrapper< string >( viewKeys.inputFileName.key() ).
    setRestartFlags( RestartFlags::WRITE ).
    setDescription( "Name of the input xml file." );

  commandLine.registerWrapper< string >( viewKeys.restartFileName.key() ).
    setRestartFlags( RestartFlags::WRITE ).
    setDescription( "Name of the restart file." );

  commandLine.registerWrapper< integer >( viewKeys.beginFromRestart.key() ).
    setRestartFlags( RestartFlags::WRITE ).
    setDescription( "Flag to indicate restart run." );

  commandLine.registerWrapper< string >( viewKeys.problemName.key() ).
    setRestartFlags( RestartFlags::WRITE ).
    setDescription( "Used in writing the output files, if not specified defaults to the name of the input file." );

  commandLine.registerWrapper< string >( viewKeys.outputDirectory.key() ).
    setRestartFlags( RestartFlags::WRITE ).
    setDescription( "Directory in which to put the output files, if not specified defaults to the current directory." );

  commandLine.registerWrapper< integer >( viewKeys.xPartitionsOverride.key() ).
    setApplyDefaultValue( 1 ).
    setRestartFlags( RestartFlags::WRITE ).
    setDescription( "Number of partitions in the x-direction" );

  commandLine.registerWrapper< integer >( viewKeys.yPartitionsOverride.key() ).
    setApplyDefaultValue( 1 ).
    setRestartFlags( RestartFlags::WRITE ).
    setDescription( "Number of partitions in the y-direction" );

  commandLine.registerWrapper< integer >( viewKeys.zPartitionsOverride.key() ).
    setApplyDefaultValue( 1 ).
    setRestartFlags( RestartFlags::WRITE ).
    setDescription( "Number of partitions in the z-direction" );

  commandLine.registerWrapper< integer >( viewKeys.overridePartitionNumbers.key() ).
    setApplyDefaultValue( 0 ).
    setRestartFlags( RestartFlags::WRITE ).
    setDescription( "Flag to indicate partition number override" );

  commandLine.registerWrapper< string >( viewKeys.schemaFileName.key() ).
    setRestartFlags( RestartFlags::WRITE ).
    setDescription( "Name of the output schema" );

  commandLine.registerWrapper< integer >( viewKeys.useNonblockingMPI.key() ).
    setApplyDefaultValue( 0 ).
    setRestartFlags( RestartFlags::WRITE ).
    setDescription( "Whether to prefer using non-blocking MPI communication where implemented (results in non-deterministic DOF numbering)." );

  commandLine.registerWrapper< integer >( viewKeys.suppressPinned.key( ) ).
    setApplyDefaultValue( 0 ).
    setRestartFlags( RestartFlags::WRITE ).
    setDescription( "Whether to disallow using pinned memory allocations for MPI communication buffers." );

}

ProblemManager::~ProblemManager()
{}


Group * ProblemManager::createChild( string const & GEOS_UNUSED_PARAM( childKey ), string const & GEOS_UNUSED_PARAM( childName ) )
{ return nullptr; }


void ProblemManager::problemSetup()
{
  GEOS_MARK_FUNCTION;
  postProcessInputRecursive();

  generateMesh();

//  initialize_postMeshGeneration();

  applyNumericalMethods();

  registerDataOnMeshRecursive( getDomainPartition().getMeshBodies() );

  initialize();

  importFields();
}


void ProblemManager::parseCommandLineInput()
{
  Group & commandLine = getGroup< Group >( groupKeys.commandLine );

  CommandLineOptions const & opts = getGlobalState().getCommandLineOptions();

  commandLine.getReference< string >( viewKeys.restartFileName ) = opts.restartFileName;
  commandLine.getReference< integer >( viewKeys.beginFromRestart ) = opts.beginFromRestart;
  commandLine.getReference< integer >( viewKeys.xPartitionsOverride ) = opts.xPartitionsOverride;
  commandLine.getReference< integer >( viewKeys.yPartitionsOverride ) = opts.yPartitionsOverride;
  commandLine.getReference< integer >( viewKeys.zPartitionsOverride ) = opts.zPartitionsOverride;
  commandLine.getReference< integer >( viewKeys.overridePartitionNumbers ) = opts.overridePartitionNumbers;
  commandLine.getReference< integer >( viewKeys.useNonblockingMPI ) = opts.useNonblockingMPI;
  commandLine.getReference< integer >( viewKeys.suppressPinned ) = opts.suppressPinned;

  string & outputDirectory = commandLine.getReference< string >( viewKeys.outputDirectory );
  outputDirectory = opts.outputDirectory;
  OutputBase::setOutputDirectory( outputDirectory );

  string & inputFileName = commandLine.getReference< string >( viewKeys.inputFileName );
  inputFileName = xmlWrapper::buildMultipleInputXML( opts.inputFileNames, outputDirectory );

  string & schemaName = commandLine.getReference< string >( viewKeys.schemaFileName );
  schemaName = opts.schemaName;

  string & problemName = commandLine.getReference< string >( viewKeys.problemName );
  problemName = opts.problemName;
  OutputBase::setFileNameRoot( problemName );

  if( schemaName.empty())
  {
    inputFileName = getAbsolutePath( inputFileName );
    Path::pathPrefix() = splitPath( inputFileName ).first;
  }

  if( opts.traceDataMigration )
  {
    chai::ArrayManager::getInstance()->enableCallbacks();
  }
  else
  {
    chai::ArrayManager::getInstance()->disableCallbacks();
  }
}


bool ProblemManager::parseRestart( string & restartFileName, CommandLineOptions const & options )
{
  bool const beginFromRestart = options.beginFromRestart;
  restartFileName = options.restartFileName;

  if( beginFromRestart == 1 )
  {
    string dirname, basename;
    std::tie( dirname, basename ) = splitPath( restartFileName );

    std::vector< string > dir_contents = readDirectory( dirname );

    GEOS_THROW_IF( dir_contents.empty(),
                   "Directory gotten from " << restartFileName << " " << dirname << " is empty.",
                   InputError );

    std::regex basename_regex( basename );

    string min_str;
    string & max_match = min_str;
    bool match_found = false;
    for( string & s : dir_contents )
    {
      if( std::regex_match( s, basename_regex ))
      {
        match_found = true;
        max_match = (s > max_match)? s : max_match;
      }
    }

    GEOS_THROW_IF( !match_found,
                   "No matches found for pattern " << basename << " in directory " << dirname << ".",
                   InputError );

    restartFileName = getAbsolutePath( dirname + "/" + max_match );
  }

  return beginFromRestart;
}


void ProblemManager::generateDocumentation()
{
  // Documentation output
  GEOS_LOG_RANK_0( "Trying to generate schema..." );
  Group & commandLine = getGroup< Group >( groupKeys.commandLine );
  string const & schemaName = commandLine.getReference< string >( viewKeys.schemaFileName );

  if( !schemaName.empty() )
  {
    // Generate an extensive data structure
    generateDataStructureSkeleton( 0 );

    MeshManager & meshManager = this->getGroup< MeshManager >( groupKeys.meshManager );
    DomainPartition & domain = getDomainPartition();
    meshManager.generateMeshLevels( domain );

    registerDataOnMeshRecursive( domain.getMeshBodies() );

    // Generate schema
    schemaUtilities::ConvertDocumentationToSchema( schemaName.c_str(), this, 0 );

    // Generate non-schema documentation
    schemaUtilities::ConvertDocumentationToSchema((schemaName + ".other").c_str(), this, 1 );
  }
}


void ProblemManager::setSchemaDeviations( xmlWrapper::xmlNode schemaRoot,
                                          xmlWrapper::xmlNode schemaParent,
                                          integer documentationType )
{
  xmlWrapper::xmlNode targetChoiceNode = schemaParent.child( "xsd:choice" );
  if( targetChoiceNode.empty() )
  {
    targetChoiceNode = schemaParent.prepend_child( "xsd:choice" );
    targetChoiceNode.append_attribute( "minOccurs" ) = "0";
    targetChoiceNode.append_attribute( "maxOccurs" ) = "unbounded";
  }

  // These objects are handled differently during the xml read step,
  // so we need to explicitly add them into the schema structure
  DomainPartition & domain = getDomainPartition();

  m_functionManager->generateDataStructureSkeleton( 0 );
  schemaUtilities::SchemaConstruction( *m_functionManager, schemaRoot, targetChoiceNode, documentationType );

  m_fieldSpecificationManager->generateDataStructureSkeleton( 0 );
  schemaUtilities::SchemaConstruction( *m_fieldSpecificationManager, schemaRoot, targetChoiceNode, documentationType );

  ConstitutiveManager & constitutiveManager = domain.getGroup< ConstitutiveManager >( groupKeys.constitutiveManager );
  schemaUtilities::SchemaConstruction( constitutiveManager, schemaRoot, targetChoiceNode, documentationType );

  MeshManager & meshManager = this->getGroup< MeshManager >( groupKeys.meshManager );
  meshManager.generateMeshLevels( domain );
  ElementRegionManager & elementManager = domain.getMeshBody( 0 ).getBaseDiscretization().getElemManager();
  elementManager.generateDataStructureSkeleton( 0 );
  schemaUtilities::SchemaConstruction( elementManager, schemaRoot, targetChoiceNode, documentationType );


  // Add entries that are only used in the pre-processor
  Group & IncludedList = this->registerGroup< Group >( xmlWrapper::includedListTag );
  IncludedList.setInputFlags( InputFlags::OPTIONAL );

  Group & includedFile = IncludedList.registerGroup< Group >( xmlWrapper::includedFileTag );
  includedFile.setInputFlags( InputFlags::OPTIONAL_NONUNIQUE );

  schemaUtilities::SchemaConstruction( IncludedList, schemaRoot, targetChoiceNode, documentationType );

  Group & parameterList = this->registerGroup< Group >( "Parameters" );
  parameterList.setInputFlags( InputFlags::OPTIONAL );

  Group & parameter = parameterList.registerGroup< Group >( "Parameter" );
  parameter.setInputFlags( InputFlags::OPTIONAL_NONUNIQUE );
  parameter.registerWrapper< string >( "value" ).
    setInputFlag( InputFlags::REQUIRED ).
    setDescription( "Input parameter definition for the preprocessor" );

  schemaUtilities::SchemaConstruction( parameterList, schemaRoot, targetChoiceNode, documentationType );

  Group & benchmarks = this->registerGroup< Group >( "Benchmarks" );
  benchmarks.setInputFlags( InputFlags::OPTIONAL );

  for( string const machineName : {"quartz", "lassen", "crusher" } )
  {
    Group & machine = benchmarks.registerGroup< Group >( machineName );
    machine.setInputFlags( InputFlags::OPTIONAL );

    Group & run = machine.registerGroup< Group >( "Run" );
    run.setInputFlags( InputFlags::OPTIONAL );

    run.registerWrapper< string >( "name" ).setInputFlag( InputFlags::REQUIRED ).
      setDescription( "The name of this benchmark." );

    run.registerWrapper< int >( "timeLimit" ).setInputFlag( InputFlags::OPTIONAL ).
      setDescription( "The time limit of the benchmark." );

    run.registerWrapper< string >( "args" ).setInputFlag( InputFlags::OPTIONAL ).
      setDescription( "Any extra command line arguments to pass to GEOSX." );

    run.registerWrapper< string >( "autoPartition" ).setInputFlag( InputFlags::OPTIONAL ).
      setDescription( "May be 'Off' or 'On', if 'On' partitioning arguments are created automatically. Default is Off." );

    run.registerWrapper< string >( "scaling" ).setInputFlag( InputFlags::OPTIONAL ).
      setDescription( "Whether to run a scaling, and which type of scaling to run." );

    run.registerWrapper< int >( "nodes" ).setInputFlag( InputFlags::OPTIONAL ).
      setDescription( "The number of nodes needed to run the base benchmark, default is 1." );

    run.registerWrapper< int >( "tasksPerNode" ).setInputFlag( InputFlags::REQUIRED ).
      setDescription( "The number of tasks per node to run the benchmark with." );

    run.registerWrapper< int >( "threadsPerTask" ).setInputFlag( InputFlags::OPTIONAL ).
      setDescription( "The number of threads per task to run the benchmark with." );

    run.registerWrapper< array1d< int > >( "meshSizes" ).setInputFlag( InputFlags::OPTIONAL ).
      setDescription( "The target number of elements in the internal mesh (per-process for weak scaling, globally for strong scaling) default doesn't modify the internalMesh." );

    run.registerWrapper< array1d< int > >( "scaleList" ).setInputFlag( InputFlags::OPTIONAL ).
      setDescription( "The scales at which to run the problem ( scale * nodes * tasksPerNode )." );
  }

  schemaUtilities::SchemaConstruction( benchmarks, schemaRoot, targetChoiceNode, documentationType );
}


void ProblemManager::parseInputFile()
{
  Group & commandLine = getGroup( groupKeys.commandLine );
  string const & inputFileName = commandLine.getReference< string >( viewKeys.inputFileName );

  // Load preprocessed xml file
  xmlWrapper::xmlDocument xmlDocument;
  xmlWrapper::xmlResult const xmlResult = xmlDocument.loadFile( inputFileName, true );
  GEOS_THROW_IF( !xmlResult, GEOS_FMT( "Errors found while parsing XML file {}\nDescription: {}\nOffset: {}",
                                       inputFileName, xmlResult.description(), xmlResult.offset ), InputError );

  // Parse the results
  parseXMLDocument( xmlDocument );
}


void ProblemManager::parseInputString( string const & xmlString )
{
  // Load preprocessed xml file
  xmlWrapper::xmlDocument xmlDocument;
  xmlWrapper::xmlResult xmlResult = xmlDocument.loadString( xmlString, true );
  GEOS_THROW_IF( !xmlResult, GEOS_FMT( "Errors found while parsing XML string\nDescription: {}\nOffset: {}",
                                       xmlResult.description(), xmlResult.offset ), InputError );

  // Parse the results
  parseXMLDocument( xmlDocument );
}


void ProblemManager::parseXMLDocument( xmlWrapper::xmlDocument & xmlDocument )
{
  // Extract the problem node and begin processing the user inputs
  xmlWrapper::xmlNode xmlProblemNode = xmlDocument.getChild( this->getName().c_str() );
  processInputFileRecursive( xmlDocument, xmlProblemNode );

  // The objects in domain are handled separately for now
  {
    DomainPartition & domain = getDomainPartition();
    ConstitutiveManager & constitutiveManager = domain.getGroup< ConstitutiveManager >( groupKeys.constitutiveManager );
    xmlWrapper::xmlNode topLevelNode = xmlProblemNode.child( constitutiveManager.getName().c_str());
    constitutiveManager.processInputFileRecursive( xmlDocument, topLevelNode );

    // Open mesh levels
    MeshManager & meshManager = this->getGroup< MeshManager >( groupKeys.meshManager );
    meshManager.generateMeshLevels( domain );
    Group & meshBodies = domain.getMeshBodies();
    xmlWrapper::xmlNode elementRegionsNode = xmlProblemNode.child( MeshLevel::groupStructKeys::elemManagerString() );

    for( xmlWrapper::xmlNode regionNode : elementRegionsNode.children() )
    {
      string const regionName = regionNode.attribute( "name" ).value();
      string const
      regionMeshBodyName = ElementRegionBase::verifyMeshBodyName( meshBodies,
                                                                  regionNode.attribute( "meshBody" ).value() );

      MeshBody & meshBody = domain.getMeshBody( regionMeshBodyName );
      meshBody.forMeshLevels( [&]( MeshLevel & meshLevel )
      {
        ElementRegionManager & elementManager = meshLevel.getElemManager();
        Group * newRegion = elementManager.createChild( regionNode.name(), regionName );
        newRegion->processInputFileRecursive( xmlDocument, regionNode );
      } );
    }
  }
}


void ProblemManager::postProcessInput()
{
  DomainPartition & domain = getDomainPartition();

  Group const & commandLine = getGroup< Group >( groupKeys.commandLine );
  integer const & xparCL = commandLine.getReference< integer >( viewKeys.xPartitionsOverride );
  integer const & yparCL = commandLine.getReference< integer >( viewKeys.yPartitionsOverride );
  integer const & zparCL = commandLine.getReference< integer >( viewKeys.zPartitionsOverride );

  integer const & suppressPinned = commandLine.getReference< integer >( viewKeys.suppressPinned );
  setPreferPinned((suppressPinned == 0));

  PartitionBase & partition = domain.getReference< PartitionBase >( keys::partitionManager );
  bool repartition = false;
  integer xpar = 1;
  integer ypar = 1;
  integer zpar = 1;
  if( xparCL != 0 )
  {
    repartition = true;
    xpar = xparCL;
  }
  if( yparCL != 0 )
  {
    repartition = true;
    ypar = yparCL;
  }
  if( zparCL != 0 )
  {
    repartition = true;
    zpar = zparCL;
  }
  if( repartition )
  {
    partition.setPartitions( xpar, ypar, zpar );
    int const mpiSize = MpiWrapper::commSize( MPI_COMM_GEOSX );
    // Case : Using MPI domain decomposition and partition are not defined (mainly for external mesh readers)
    if( mpiSize > 1 && xpar == 1 && ypar == 1 && zpar == 1 )
    {
      //TODO  confirm creates no issues with MPI_Cart_Create
      partition.setPartitions( 1, 1, mpiSize );
    }
  }
}


void ProblemManager::initializationOrder( string_array & order )
{
  SortedArray< string > usedNames;


  {
    order.emplace_back( groupKeys.numericalMethodsManager.key() );
    usedNames.insert( groupKeys.numericalMethodsManager.key() );
  }

  {
    order.emplace_back( groupKeys.domain.key() );
    usedNames.insert( groupKeys.domain.key() );
  }

  {
    order.emplace_back( groupKeys.eventManager.key() );
    usedNames.insert( groupKeys.eventManager.key() );
  }

  for( auto const & subGroup : this->getSubGroups() )
  {
    if( usedNames.count( subGroup.first ) == 0 )
    {
      order.emplace_back( subGroup.first );
    }
  }
}


void ProblemManager::generateMesh()
{
  GEOS_MARK_FUNCTION;
  DomainPartition & domain = getDomainPartition();

  MeshManager & meshManager = this->getGroup< MeshManager >( groupKeys.meshManager );


  meshManager.generateMeshes( domain );

  // get all the discretizations from the numerical methods.
  // map< pair< mesh body name, pointer to discretization>, array of region names >
  map< std::pair< string, Group const * const >, arrayView1d< string const > const >
  discretizations = getDiscretizations();

  // setup the base discretizations (hard code this for now)
  domain.forMeshBodies( [&]( MeshBody & meshBody )
  {
    CellBlockManagerABC const & cellBlockManager = meshBody.getCellBlockManager();

    MeshLevel & baseMesh = meshBody.getBaseDiscretization();
    array1d< string > junk;
    this->generateMeshLevel( baseMesh, cellBlockManager, nullptr, junk.toViewConst() );

    ElementRegionManager & elemManager = baseMesh.getElemManager();
    elemManager.generateWells( cellBlockManager, baseMesh );

  } );

  Group const & commandLine = this->getGroup< Group >( groupKeys.commandLine );
  integer const useNonblockingMPI = commandLine.getReference< integer >( viewKeys.useNonblockingMPI );
  domain.setupBaseLevelMeshGlobalInfo();

  // setup the MeshLevel associated with the discretizations
  for( auto const & discretizationPair: discretizations )
  {
    string const & meshBodyName = discretizationPair.first.first;
    MeshBody & meshBody = domain.getMeshBody( meshBodyName );

    if( discretizationPair.first.second!=nullptr ) // this check shouldn't be required
    {
      FiniteElementDiscretization const * const
      feDiscretization = dynamic_cast< FiniteElementDiscretization const * >( discretizationPair.first.second );

      // if the discretization is a finite element discretization
      if( feDiscretization != nullptr )
      {
        int const order = feDiscretization->getOrder();
        string const & discretizationName = feDiscretization->getName();
        arrayView1d< string const > const regionNames = discretizationPair.second;
        CellBlockManagerABC const & cellBlockManager = meshBody.getCellBlockManager();

        // create a high order MeshLevel
        if( order > 1 )
        {
          MeshLevel & mesh = meshBody.createMeshLevel( MeshBody::groupStructKeys::baseDiscretizationString(),
                                                       discretizationName, order );

          this->generateMeshLevel( mesh,
                                   cellBlockManager,
                                   feDiscretization,
                                   regionNames );
        }
        // Just create a shallow copy of the base discretization.
        else if( order==1 )
        {
          meshBody.createShallowMeshLevel( MeshBody::groupStructKeys::baseDiscretizationString(),
                                           discretizationName );
        }
      }
      else // this is a finite volume discretization...i hope
      {
        Group const * const discretization = discretizationPair.first.second;

        if( discretization != nullptr ) // ...it is FV if it isn't nullptr
        {
          string const & discretizationName = discretization->getName();
          meshBody.createShallowMeshLevel( MeshBody::groupStructKeys::baseDiscretizationString(),
                                           discretizationName );
        }
      }
    }
  }

  domain.setupCommunications( useNonblockingMPI );

  domain.forMeshBodies( [&]( MeshBody & meshBody )
  {
    meshBody.deregisterCellBlockManager();

    meshBody.forMeshLevels( [&]( MeshLevel & meshLevel )
    {
      FaceManager & faceManager = meshLevel.getFaceManager();
      EdgeManager & edgeManager = meshLevel.getEdgeManager();
      NodeManager const & nodeManager = meshLevel.getNodeManager();

      // The computation of geometric quantities is now possible for `FaceElementSubRegion`,
      // because the ghosting ensures that the neighbor cells of the fracture elements are available.
      // These neighbor cells are providing the node information to the fracture elements.
      meshLevel.getElemManager().forElementSubRegions< FaceElementSubRegion >( [&]( FaceElementSubRegion & subRegion )
      {
        subRegion.calculateElementGeometricQuantities( nodeManager, faceManager );
      } );

      faceManager.setIsExternal();
      edgeManager.setIsExternal( faceManager );
    } );
  } );

}


void ProblemManager::importFields()
{
  GEOS_MARK_FUNCTION;
  DomainPartition & domain = getDomainPartition();
  MeshManager & meshManager = this->getGroup< MeshManager >( groupKeys.meshManager );
  meshManager.importFields( domain );
}

void ProblemManager::applyNumericalMethods()
{

  DomainPartition & domain  = getDomainPartition();
  ConstitutiveManager & constitutiveManager = domain.getGroup< ConstitutiveManager >( groupKeys.constitutiveManager );
  Group & meshBodies = domain.getMeshBodies();

  // this contains a key tuple< mesh body name, mesh level name, region name, subregion name> with a value of the number of quadrature
  // points.
  map< std::tuple< string, string, string, string >, localIndex > const regionQuadrature = calculateRegionQuadrature( meshBodies );

  setRegionQuadrature( meshBodies, constitutiveManager, regionQuadrature );
}



map< std::pair< string, Group const * const >, arrayView1d< string const > const >
ProblemManager::getDiscretizations() const
{

  map< std::pair< string, Group const * const >, arrayView1d< string const > const > meshDiscretizations;

  NumericalMethodsManager const &
  numericalMethodManager = getGroup< NumericalMethodsManager >( groupKeys.numericalMethodsManager.key() );

  FiniteElementDiscretizationManager const &
  feDiscretizationManager = numericalMethodManager.getFiniteElementDiscretizationManager();

  FiniteVolumeManager const &
  fvDiscretizationManager = numericalMethodManager.getFiniteVolumeManager();

  DomainPartition const & domain  = getDomainPartition();
  Group const & meshBodies = domain.getMeshBodies();

  m_physicsSolverManager->forSubGroups< SolverBase >( [&]( SolverBase & solver )
  {

    solver.generateMeshTargetsFromTargetRegions( meshBodies );

    string const discretizationName = solver.getDiscretizationName();


    Group const *
    discretization = feDiscretizationManager.getGroupPointer( discretizationName );

    if( discretization==nullptr )
    {
      discretization = fvDiscretizationManager.getGroupPointer( discretizationName );
    }

    if( discretization!=nullptr )
    {
      solver.forDiscretizationOnMeshTargets( meshBodies,
                                             [&]( string const & meshBodyName,
                                                  MeshLevel const &,
                                                  auto const & regionNames )
      {
        std::pair< string, Group const * const > key = std::make_pair( meshBodyName, discretization );
        meshDiscretizations.insert( { key, regionNames } );
      } );
    }
  } );

  return meshDiscretizations;
}

void ProblemManager::generateMeshLevel( MeshLevel & meshLevel,
                                        CellBlockManagerABC const & cellBlockManager,
                                        Group const * const discretization,
                                        arrayView1d< string const > const & )
{
  if( discretization != nullptr )
  {
    auto const * const
    feDisc = dynamic_cast< FiniteElementDiscretization const * >(discretization);

    auto const * const
    fvsDisc = dynamic_cast< FluxApproximationBase const * >(discretization);

    auto const * const
    fvhDisc = dynamic_cast< HybridMimeticDiscretization const * >(discretization);

    if( feDisc==nullptr && fvsDisc==nullptr && fvhDisc==nullptr )
    {
      GEOS_ERROR( "Group expected to cast to a discretization object." );
    }
  }

  NodeManager & nodeManager = meshLevel.getNodeManager();
  EdgeManager & edgeManager = meshLevel.getEdgeManager();
  FaceManager & faceManager = meshLevel.getFaceManager();
  ElementRegionManager & elemRegionManager = meshLevel.getElemManager();

  bool const isBaseMeshLevel = meshLevel.getName() == MeshBody::groupStructKeys::baseDiscretizationString();

  elemRegionManager.generateMesh( cellBlockManager );
  nodeManager.setGeometricalRelations( cellBlockManager, elemRegionManager, isBaseMeshLevel );
  edgeManager.setGeometricalRelations( cellBlockManager, isBaseMeshLevel );
  faceManager.setGeometricalRelations( cellBlockManager, elemRegionManager, nodeManager, isBaseMeshLevel );
  nodeManager.constructGlobalToLocalMap( cellBlockManager );
  // Edge, face and element region managers rely on the sets provided by the node manager.
  // This is why `nodeManager.buildSets` is called first.
  nodeManager.buildSets( cellBlockManager, this->getGroup< GeometricObjectManager >( groupKeys.geometricObjectManager ) );
  edgeManager.buildSets( nodeManager );
  faceManager.buildSets( nodeManager );
  elemRegionManager.buildSets( nodeManager );
  // The edge manager do not hold any information related to the regions nor the elements.
  // This is why the element region manager is not provided.
  nodeManager.setupRelatedObjectsInRelations( edgeManager, faceManager, elemRegionManager );
  edgeManager.setupRelatedObjectsInRelations( nodeManager, faceManager );
  faceManager.setupRelatedObjectsInRelations( nodeManager, edgeManager, elemRegionManager );
  // Node and edge managers rely on the boundary information provided by the face manager.
  // This is why `faceManager.setDomainBoundaryObjects` is called first.
  faceManager.setDomainBoundaryObjects( elemRegionManager );
  edgeManager.setDomainBoundaryObjects( faceManager );
<<<<<<< HEAD
  meshLevel.generateSets();
  
  /*
  GEOS_LOG_RANK_0("TEST TESTS: faceToNodes = "<< faceManager.nodeList() );
  elemManager.forElementSubRegions< CellElementSubRegion >( [=]( CellElementSubRegion & subRegion )
  {
      GEOS_LOG_RANK_0("TEST TESTS: elemToNodes = "<< subRegion.nodeList() );
  } );
  */
=======
  nodeManager.setDomainBoundaryObjects( faceManager, edgeManager );

  meshLevel.generateSets();
>>>>>>> cbc417d1

  elemRegionManager.forElementSubRegions< ElementSubRegionBase >( [&]( ElementSubRegionBase & subRegion )
  {
    subRegion.setupRelatedObjectsInRelations( meshLevel );
    // `FaceElementSubRegion` has no node and therefore needs the nodes positions from the neighbor elements
    // in order to compute the geometric quantities.
    // And this point of the process, the ghosting has not been done and some elements of the `FaceElementSubRegion`
    // can have no neighbor. Making impossible the computation, which is therfore postponed to after the ghosting.
    if( isBaseMeshLevel && !dynamicCast< FaceElementSubRegion * >( &subRegion ) )
    {
      subRegion.calculateElementGeometricQuantities( nodeManager, faceManager );
    }
    subRegion.setMaxGlobalIndex();
  } );
  elemRegionManager.setMaxGlobalIndex();
}


map< std::tuple< string, string, string, string >, localIndex > ProblemManager::calculateRegionQuadrature( Group & meshBodies )
{

  NumericalMethodsManager const &
  numericalMethodManager = getGroup< NumericalMethodsManager >( groupKeys.numericalMethodsManager.key() );

  map< std::tuple< string, string, string, string >, localIndex > regionQuadrature;

  for( localIndex solverIndex=0; solverIndex<m_physicsSolverManager->numSubGroups(); ++solverIndex )
  {
    SolverBase const * const solver = m_physicsSolverManager->getGroupPointer< SolverBase >( solverIndex );

    if( solver != nullptr )
    {
      string const discretizationName = solver->getDiscretizationName();

      FiniteElementDiscretizationManager const &
      feDiscretizationManager = numericalMethodManager.getFiniteElementDiscretizationManager();

      FiniteElementDiscretization const * const
      feDiscretization = feDiscretizationManager.getGroupPointer< FiniteElementDiscretization >( discretizationName );

      solver->forDiscretizationOnMeshTargets( meshBodies,
                                              [&]( string const & meshBodyName,
                                                   MeshLevel & targetMeshLevel,
                                                   auto const & regionNames )
      {
        MeshLevel & baseMeshLevel = meshBodies.getGroup< MeshBody >( meshBodyName ).getBaseDiscretization();

        MeshLevel & meshLevel = targetMeshLevel.isShallowCopyOf( baseMeshLevel ) ? baseMeshLevel : targetMeshLevel;

        NodeManager & nodeManager = meshLevel.getNodeManager();
        ElementRegionManager & elemManager = meshLevel.getElemManager();
        FaceManager const & faceManager = meshLevel.getFaceManager();
        EdgeManager const & edgeManager = meshLevel.getEdgeManager();
        arrayView2d< real64 const, nodes::REFERENCE_POSITION_USD > const & X = nodeManager.referencePosition();

        for( auto const & regionName : regionNames )
        {
          if( elemManager.hasRegion( regionName ) )
          {
            ElementRegionBase & elemRegion = elemManager.getRegion( regionName );

            if( feDiscretization != nullptr )
            {
              elemRegion.forElementSubRegions< CellElementSubRegion, FaceElementSubRegion >( [&]( auto & subRegion )
              {
                std::unique_ptr< finiteElement::FiniteElementBase > newFE = feDiscretization->factory( subRegion.getElementType() );

                finiteElement::FiniteElementBase &
                fe = subRegion.template registerWrapper< finiteElement::FiniteElementBase >( discretizationName, std::move( newFE ) ).
                       setRestartFlags( dataRepository::RestartFlags::NO_WRITE ).reference();
                subRegion.excludeWrappersFromPacking( { discretizationName } );

                finiteElement::FiniteElementDispatchHandler< ALL_FE_TYPES >::dispatch3D( fe,
                                                                                         [&] ( auto & finiteElement )
                {
                  using FE_TYPE = std::remove_const_t< TYPEOFREF( finiteElement ) >;
                  using SUBREGION_TYPE = TYPEOFREF( subRegion );

                  typename FE_TYPE::template MeshData< SUBREGION_TYPE > meshData;
                  finiteElement::FiniteElementBase::initialize< FE_TYPE, SUBREGION_TYPE >( nodeManager,
                                                                                           edgeManager,
                                                                                           faceManager,
                                                                                           subRegion,
                                                                                           meshData );

                  localIndex const numQuadraturePoints = FE_TYPE::numQuadraturePoints;

//#if ! defined( CALC_FEM_SHAPE_IN_KERNEL )
                  feDiscretization->calculateShapeFunctionGradients< SUBREGION_TYPE, FE_TYPE >( X, &subRegion, meshData, finiteElement );
//#endif

                  localIndex & numQuadraturePointsInList = regionQuadrature[ std::make_tuple( meshBodyName,
                                                                                              meshLevel.getName(),
                                                                                              regionName,
                                                                                              subRegion.getName() ) ];

                  numQuadraturePointsInList = std::max( numQuadraturePointsInList, numQuadraturePoints );
                } );
              } );
            }
            else   //if( fvFluxApprox != nullptr )
            {
              elemRegion.forElementSubRegions( [&]( auto & subRegion )
              {
                localIndex & numQuadraturePointsInList = regionQuadrature[ std::make_tuple( meshBodyName,
                                                                                            meshLevel.getName(),
                                                                                            regionName,
                                                                                            subRegion.getName() ) ];
                localIndex const numQuadraturePoints = 1;
                numQuadraturePointsInList = std::max( numQuadraturePointsInList, numQuadraturePoints );
              } );
            }
          }
        }
      } );
    } // if( solver!=nullptr )
  }

  return regionQuadrature;
}


void ProblemManager::setRegionQuadrature( Group & meshBodies,
                                          ConstitutiveManager const & constitutiveManager,
                                          map< std::tuple< string, string, string, string >, localIndex > const & regionQuadratures )
{
  for( auto const & regionQuadrature : regionQuadratures )
  {
    std::tuple< string, string, string, string > const key = regionQuadrature.first;
    localIndex const numQuadraturePoints = regionQuadrature.second;
    string const meshBodyName = std::get< 0 >( key );
    string const meshLevelName = std::get< 1 >( key );
    string const regionName = std::get< 2 >( key );
    string const subRegionName = std::get< 3 >( key );

    GEOS_LOG_RANK_0( "regionQuadrature: meshBodyName, meshLevelName, regionName, subRegionName = "<<
                     meshBodyName<<", "<<meshLevelName<<", "<<regionName<<", "<<subRegionName );



    MeshBody & meshBody = meshBodies.getGroup< MeshBody >( meshBodyName );
    MeshLevel & meshLevel = meshBody.getMeshLevel( meshLevelName );

//    if( meshLevel.isShallowCopy() )
    {
      ElementRegionManager & elemRegionManager = meshLevel.getElemManager();
      ElementRegionBase & elemRegion = elemRegionManager.getRegion( regionName );
      ElementSubRegionBase & elemSubRegion = elemRegion.getSubRegion( subRegionName );

      string_array const & materialList = elemRegion.getMaterialList();
      for( auto & materialName : materialList )
      {
        constitutiveManager.hangConstitutiveRelation( materialName, &elemSubRegion, numQuadraturePoints );
        GEOS_LOG_RANK_0( GEOS_FMT( "{}/{}/{}/{}/{} allocated {} quadrature points",
                                   meshBodyName,
                                   meshLevelName,
                                   regionName,
                                   subRegionName,
                                   materialName,
                                   numQuadraturePoints ) );
      }
    }
  }

  // check that every mesh element entity got a discretization
//  for( localIndex a = 0; a < meshBodies.getSubGroups().size(); ++a )
//  {
//    MeshBody & meshBody = meshBodies.getGroup< MeshBody >( a );
//    meshBody.forMeshLevels( [&] ( MeshLevel & meshLevel )
//    {
//      ElementRegionManager & elemManager = meshLevel.getElemManager();
//
//      elemManager.forElementSubRegionsComplete( [&]( localIndex const,
//                                                     localIndex const,
//                                                     ElementRegionBase & elemRegion,
//                                                     ElementSubRegionBase & elemSubRegion )
//      {
//        string const & regionName = elemRegion.getName();
//        string const & subRegionName = elemSubRegion.getName();
//
//        std::cout<<"looking for: meshBodyName, meshLevelName, regionName, subRegionName = "<<
//            meshBody.getName()<<", "<<meshLevel.getName()<<", "<<regionName<<", "<<subRegionName<<std::endl;
//
//
//        TYPEOFREF( regionQuadratures ) ::const_iterator rqIter = regionQuadratures.find( std::make_tuple( meshBody.getName(),
//                                                                                                        meshLevel.getName(),
//                                                                                                        regionName,
//                                                                                                        subRegionName ) );
//        GEOS_ERROR_IF( rqIter == regionQuadratures.end(),
//                        GEOS_FMT( "{}/{}/{}/{} does not have a discretization associated with it.",
//                                   meshBody.getName(),
//                                   meshLevel.getName(),
//                                   regionName,
//                                   subRegionName ) );
//      } );
//    } );
//  }
}

bool ProblemManager::runSimulation()
{
  return m_eventManager->run( getDomainPartition() );
}

DomainPartition & ProblemManager::getDomainPartition()
{
  return getGroup< DomainPartition >( groupKeys.domain );
}

DomainPartition const & ProblemManager::getDomainPartition() const
{
  return getGroup< DomainPartition >( groupKeys.domain );
}

void ProblemManager::applyInitialConditions()
{

  m_fieldSpecificationManager->forSubGroups< FieldSpecificationBase >( [&]( FieldSpecificationBase & fs )
  {
    fs.setMeshObjectPath( getDomainPartition().getMeshBodies() );
  } );

  getDomainPartition().forMeshBodies( [&] ( MeshBody & meshBody )
  {
    meshBody.forMeshLevels( [&] ( MeshLevel & meshLevel )
    {
      if( !meshLevel.isShallowCopy() ) // to avoid messages printed three times
      {
        m_fieldSpecificationManager->validateBoundaryConditions( meshLevel );
      }
      m_fieldSpecificationManager->applyInitialConditions( meshLevel );
    } );
  } );
  initializePostInitialConditions();
}

void ProblemManager::readRestartOverwrite()
{
  this->loadFromConduit();
  this->postRestartInitializationRecursive();
}

} /* namespace geos */<|MERGE_RESOLUTION|>--- conflicted
+++ resolved
@@ -756,9 +756,9 @@
   // This is why `faceManager.setDomainBoundaryObjects` is called first.
   faceManager.setDomainBoundaryObjects( elemRegionManager );
   edgeManager.setDomainBoundaryObjects( faceManager );
-<<<<<<< HEAD
-  meshLevel.generateSets();
   
+  nodeManager.setDomainBoundaryObjects( faceManager, edgeManager );
+
   /*
   GEOS_LOG_RANK_0("TEST TESTS: faceToNodes = "<< faceManager.nodeList() );
   elemManager.forElementSubRegions< CellElementSubRegion >( [=]( CellElementSubRegion & subRegion )
@@ -766,11 +766,8 @@
       GEOS_LOG_RANK_0("TEST TESTS: elemToNodes = "<< subRegion.nodeList() );
   } );
   */
-=======
-  nodeManager.setDomainBoundaryObjects( faceManager, edgeManager );
-
-  meshLevel.generateSets();
->>>>>>> cbc417d1
+
+     meshLevel.generateSets();
 
   elemRegionManager.forElementSubRegions< ElementSubRegionBase >( [&]( ElementSubRegionBase & subRegion )
   {
