/*
 * ------------------------------------------------------------------------------------------------------------
 * SPDX-License-Identifier: LGPL-2.1-only
 *
 * Copyright (c) 2018-2020 Lawrence Livermore National Security LLC
 * Copyright (c) 2018-2020 The Board of Trustees of the Leland Stanford Junior University
 * Copyright (c) 2018-2020 TotalEnergies
 * Copyright (c) 2019-     GEOSX Contributors
 * All rights reserved
 *
 * See top level LICENSE, COPYRIGHT, CONTRIBUTORS, NOTICE, and ACKNOWLEDGEMENTS files for details.
 * ------------------------------------------------------------------------------------------------------------
 */

#define GEOSX_DISPATCH_VEM /// enables VEM in FiniteElementDispatch

// Source includes
#include "ProblemManager.hpp"
#include "GeosxState.hpp"
#include "initialization.hpp"

#include "codingUtilities/StringUtilities.hpp"
#include "common/Path.hpp"
#include "common/TimingMacros.hpp"
#include "constitutive/ConstitutiveManager.hpp"
#include "dataRepository/ConduitRestart.hpp"
#include "dataRepository/RestartFlags.hpp"
#include "dataRepository/KeyNames.hpp"
#include "discretizationMethods/NumericalMethodsManager.hpp"
#include "events/tasks/TasksManager.hpp"
#include "events/EventManager.hpp"
#include "finiteElement/FiniteElementDiscretization.hpp"
#include "finiteElement/FiniteElementDiscretizationManager.hpp"
#include "finiteVolume/FluxApproximationBase.hpp"
#include "finiteVolume/HybridMimeticDiscretization.hpp"
#include "fieldSpecification/FieldSpecificationManager.hpp"
#include "fileIO/Outputs/OutputBase.hpp"
#include "fileIO/Outputs/OutputManager.hpp"
#include "functions/FunctionManager.hpp"
#include "mesh/DomainPartition.hpp"
#include "mesh/MeshBody.hpp"
#include "mesh/MeshManager.hpp"
#include "mesh/simpleGeometricObjects/GeometricObjectManager.hpp"
#include "mesh/mpiCommunications/CommunicationTools.hpp"
#include "mesh/mpiCommunications/SpatialPartition.hpp"
#include "physicsSolvers/PhysicsSolverManager.hpp"
#include "physicsSolvers/SolverBase.hpp"
#include "schema/schemaUtilities.hpp"

// System includes
#include <vector>
#include <regex>

namespace geos
{

using namespace dataRepository;
using namespace constitutive;

ProblemManager::ProblemManager( conduit::Node & root ):
  dataRepository::Group( dataRepository::keys::ProblemManager, root ),
  m_physicsSolverManager( nullptr ),
  m_eventManager( nullptr ),
  m_functionManager( nullptr ),
  m_fieldSpecificationManager( nullptr )
{
  // Groups that do not read from the xml
  registerGroup< DomainPartition >( groupKeys.domain );
  Group & commandLine = registerGroup< Group >( groupKeys.commandLine );
  commandLine.setRestartFlags( RestartFlags::WRITE );

  setInputFlags( InputFlags::PROBLEM_ROOT );

  m_fieldSpecificationManager = &registerGroup< FieldSpecificationManager >( groupKeys.fieldSpecificationManager );

  m_eventManager = &registerGroup< EventManager >( groupKeys.eventManager );
  registerGroup< NumericalMethodsManager >( groupKeys.numericalMethodsManager );
  registerGroup< GeometricObjectManager >( groupKeys.geometricObjectManager );
  registerGroup< MeshManager >( groupKeys.meshManager );
  registerGroup< OutputManager >( groupKeys.outputManager );
  m_physicsSolverManager = &registerGroup< PhysicsSolverManager >( groupKeys.physicsSolverManager );
  m_tasksManager = &registerGroup< TasksManager >( groupKeys.tasksManager );
  m_functionManager = &registerGroup< FunctionManager >( groupKeys.functionManager );

  // Command line entries
  commandLine.registerWrapper< string >( viewKeys.inputFileName.key() ).
    setRestartFlags( RestartFlags::WRITE ).
    setDescription( "Name of the input xml file." );

  commandLine.registerWrapper< string >( viewKeys.restartFileName.key() ).
    setRestartFlags( RestartFlags::WRITE ).
    setDescription( "Name of the restart file." );

  commandLine.registerWrapper< integer >( viewKeys.beginFromRestart.key() ).
    setRestartFlags( RestartFlags::WRITE ).
    setDescription( "Flag to indicate restart run." );

  commandLine.registerWrapper< string >( viewKeys.problemName.key() ).
    setRestartFlags( RestartFlags::WRITE ).
    setDescription( "Used in writing the output files, if not specified defaults to the name of the input file." );

  commandLine.registerWrapper< string >( viewKeys.outputDirectory.key() ).
    setRestartFlags( RestartFlags::WRITE ).
    setDescription( "Directory in which to put the output files, if not specified defaults to the current directory." );

  commandLine.registerWrapper< integer >( viewKeys.xPartitionsOverride.key() ).
    setApplyDefaultValue( 1 ).
    setRestartFlags( RestartFlags::WRITE ).
    setDescription( "Number of partitions in the x-direction" );

  commandLine.registerWrapper< integer >( viewKeys.yPartitionsOverride.key() ).
    setApplyDefaultValue( 1 ).
    setRestartFlags( RestartFlags::WRITE ).
    setDescription( "Number of partitions in the y-direction" );

  commandLine.registerWrapper< integer >( viewKeys.zPartitionsOverride.key() ).
    setApplyDefaultValue( 1 ).
    setRestartFlags( RestartFlags::WRITE ).
    setDescription( "Number of partitions in the z-direction" );

  commandLine.registerWrapper< integer >( viewKeys.overridePartitionNumbers.key() ).
    setApplyDefaultValue( 0 ).
    setRestartFlags( RestartFlags::WRITE ).
    setDescription( "Flag to indicate partition number override" );

  commandLine.registerWrapper< string >( viewKeys.schemaFileName.key() ).
    setRestartFlags( RestartFlags::WRITE ).
    setDescription( "Name of the output schema" );

  commandLine.registerWrapper< integer >( viewKeys.useNonblockingMPI.key() ).
    setApplyDefaultValue( 0 ).
    setRestartFlags( RestartFlags::WRITE ).
    setDescription( "Whether to prefer using non-blocking MPI communication where implemented (results in non-deterministic DOF numbering)." );

  commandLine.registerWrapper< integer >( viewKeys.suppressPinned.key( ) ).
    setApplyDefaultValue( 0 ).
    setRestartFlags( RestartFlags::WRITE ).
    setDescription( "Whether to disallow using pinned memory allocations for MPI communication buffers." );

}

ProblemManager::~ProblemManager()
{}


Group * ProblemManager::createChild( string const & GEOS_UNUSED_PARAM( childKey ), string const & GEOS_UNUSED_PARAM( childName ) )
{ return nullptr; }


void ProblemManager::problemSetup()
{
  GEOS_MARK_FUNCTION;

  postProcessInputRecursive();

  generateMesh();

//  initialize_postMeshGeneration();

  applyNumericalMethods();

  registerDataOnMeshRecursive( getDomainPartition().getMeshBodies() );

  initialize();

  importFields();
}


void ProblemManager::parseCommandLineInput()
{
  Group & commandLine = getGroup< Group >( groupKeys.commandLine );

  CommandLineOptions const & opts = getGlobalState().getCommandLineOptions();

  commandLine.getReference< string >( viewKeys.restartFileName ) = opts.restartFileName;
  commandLine.getReference< integer >( viewKeys.beginFromRestart ) = opts.beginFromRestart;
  commandLine.getReference< integer >( viewKeys.xPartitionsOverride ) = opts.xPartitionsOverride;
  commandLine.getReference< integer >( viewKeys.yPartitionsOverride ) = opts.yPartitionsOverride;
  commandLine.getReference< integer >( viewKeys.zPartitionsOverride ) = opts.zPartitionsOverride;
  commandLine.getReference< integer >( viewKeys.overridePartitionNumbers ) = opts.overridePartitionNumbers;
  commandLine.getReference< integer >( viewKeys.useNonblockingMPI ) = opts.useNonblockingMPI;
  commandLine.getReference< integer >( viewKeys.suppressPinned ) = opts.suppressPinned;

  string & outputDirectory = commandLine.getReference< string >( viewKeys.outputDirectory );
  outputDirectory = opts.outputDirectory;
  OutputBase::setOutputDirectory( outputDirectory );

  string & inputFileName = commandLine.getReference< string >( viewKeys.inputFileName );

  for( string const & xmlFile : opts.inputFileNames )
  {
    string const absPath = getAbsolutePath( xmlFile );
    GEOS_LOG_RANK_0( "Opened XML file: " << absPath );
  }

  inputFileName = xmlWrapper::buildMultipleInputXML( opts.inputFileNames, outputDirectory );

  string & schemaName = commandLine.getReference< string >( viewKeys.schemaFileName );
  schemaName = opts.schemaName;

  string & problemName = commandLine.getReference< string >( viewKeys.problemName );
  problemName = opts.problemName;
  OutputBase::setFileNameRoot( problemName );

  if( schemaName.empty())
  {
    inputFileName = getAbsolutePath( inputFileName );
    Path::setPathPrefix( splitPath( inputFileName ).first );
  }

  if( opts.traceDataMigration )
  {
    chai::ArrayManager::getInstance()->enableCallbacks();
  }
  else
  {
    chai::ArrayManager::getInstance()->disableCallbacks();
  }
}


bool ProblemManager::parseRestart( string & restartFileName, CommandLineOptions const & options )
{
  bool const beginFromRestart = options.beginFromRestart;
  restartFileName = options.restartFileName;

  if( beginFromRestart == 1 )
  {
    string dirname, basename;
    std::tie( dirname, basename ) = splitPath( restartFileName );

    std::vector< string > dir_contents = readDirectory( dirname );

    GEOS_THROW_IF( dir_contents.empty(),
                   "Directory gotten from " << restartFileName << " " << dirname << " is empty.",
                   InputError );

    std::regex basename_regex( basename );

    string min_str;
    string & max_match = min_str;
    bool match_found = false;
    for( string & s : dir_contents )
    {
      if( std::regex_match( s, basename_regex ))
      {
        match_found = true;
        max_match = (s > max_match)? s : max_match;
      }
    }

    GEOS_THROW_IF( !match_found,
                   "No matches found for pattern " << basename << " in directory " << dirname << ".",
                   InputError );

    restartFileName = getAbsolutePath( dirname + "/" + max_match );
  }

  return beginFromRestart;
}


void ProblemManager::generateDocumentation()
{
  // Documentation output
  GEOS_LOG_RANK_0( "Trying to generate schema..." );
  Group & commandLine = getGroup< Group >( groupKeys.commandLine );
  string const & schemaName = commandLine.getReference< string >( viewKeys.schemaFileName );

  if( !schemaName.empty() )
  {
    // Generate an extensive data structure
    generateDataStructureSkeleton( 0 );

    MeshManager & meshManager = this->getGroup< MeshManager >( groupKeys.meshManager );
    DomainPartition & domain = getDomainPartition();
    meshManager.generateMeshLevels( domain );

    registerDataOnMeshRecursive( domain.getMeshBodies() );

    // Generate schema
    schemaUtilities::ConvertDocumentationToSchema( schemaName.c_str(), this, 0 );

    // Generate non-schema documentation
    schemaUtilities::ConvertDocumentationToSchema((schemaName + ".other").c_str(), this, 1 );
  }
}


void ProblemManager::setSchemaDeviations( xmlWrapper::xmlNode schemaRoot,
                                          xmlWrapper::xmlNode schemaParent,
                                          integer documentationType )
{
  xmlWrapper::xmlNode targetChoiceNode = schemaParent.child( "xsd:choice" );
  if( targetChoiceNode.empty() )
  {
    targetChoiceNode = schemaParent.prepend_child( "xsd:choice" );
    targetChoiceNode.append_attribute( "minOccurs" ) = "0";
    targetChoiceNode.append_attribute( "maxOccurs" ) = "unbounded";
  }

  // These objects are handled differently during the xml read step,
  // so we need to explicitly add them into the schema structure
  DomainPartition & domain = getDomainPartition();

  m_functionManager->generateDataStructureSkeleton( 0 );
  schemaUtilities::SchemaConstruction( *m_functionManager, schemaRoot, targetChoiceNode, documentationType );

  m_fieldSpecificationManager->generateDataStructureSkeleton( 0 );
  schemaUtilities::SchemaConstruction( *m_fieldSpecificationManager, schemaRoot, targetChoiceNode, documentationType );

  ConstitutiveManager & constitutiveManager = domain.getGroup< ConstitutiveManager >( groupKeys.constitutiveManager );
  schemaUtilities::SchemaConstruction( constitutiveManager, schemaRoot, targetChoiceNode, documentationType );

  MeshManager & meshManager = this->getGroup< MeshManager >( groupKeys.meshManager );
  meshManager.generateMeshLevels( domain );
  ElementRegionManager & elementManager = domain.getMeshBody( 0 ).getBaseDiscretization().getElemManager();
  elementManager.generateDataStructureSkeleton( 0 );
  schemaUtilities::SchemaConstruction( elementManager, schemaRoot, targetChoiceNode, documentationType );
  ParticleManager & particleManager = domain.getMeshBody( 0 ).getBaseDiscretization().getParticleManager(); // TODO is this necessary? SJP
  particleManager.generateDataStructureSkeleton( 0 );
  schemaUtilities::SchemaConstruction( particleManager, schemaRoot, targetChoiceNode, documentationType );


  // Add entries that are only used in the pre-processor
  Group & IncludedList = this->registerGroup< Group >( xmlWrapper::includedListTag );
  IncludedList.setInputFlags( InputFlags::OPTIONAL );

  Group & includedFile = IncludedList.registerGroup< Group >( xmlWrapper::includedFileTag );
  includedFile.setInputFlags( InputFlags::OPTIONAL_NONUNIQUE );
  // the name of includedFile is actually a Path.
  includedFile.registerWrapper< string >( "name" ).
    setInputFlag( InputFlags::REQUIRED ).
    setRTTypeName( rtTypes::getTypeName( typeid( Path ) ) ).
    setDescription( "The relative file path." );

  schemaUtilities::SchemaConstruction( IncludedList, schemaRoot, targetChoiceNode, documentationType );

  Group & parameterList = this->registerGroup< Group >( "Parameters" );
  parameterList.setInputFlags( InputFlags::OPTIONAL );

  Group & parameter = parameterList.registerGroup< Group >( "Parameter" );
  parameter.setInputFlags( InputFlags::OPTIONAL_NONUNIQUE );
  parameter.registerWrapper< string >( "value" ).
    setInputFlag( InputFlags::REQUIRED ).
    setDescription( "Input parameter definition for the preprocessor" );

  schemaUtilities::SchemaConstruction( parameterList, schemaRoot, targetChoiceNode, documentationType );

  Group & benchmarks = this->registerGroup< Group >( "Benchmarks" );
  benchmarks.setInputFlags( InputFlags::OPTIONAL );

  for( string const machineName : {"quartz", "lassen", "crusher" } )
  {
    Group & machine = benchmarks.registerGroup< Group >( machineName );
    machine.setInputFlags( InputFlags::OPTIONAL );

    Group & run = machine.registerGroup< Group >( "Run" );
    run.setInputFlags( InputFlags::OPTIONAL );

    run.registerWrapper< string >( "name" ).setInputFlag( InputFlags::REQUIRED ).
      setDescription( "The name of this benchmark." );

    run.registerWrapper< int >( "timeLimit" ).setInputFlag( InputFlags::OPTIONAL ).
      setDescription( "The time limit of the benchmark." );

    run.registerWrapper< string >( "args" ).setInputFlag( InputFlags::OPTIONAL ).
      setDescription( "Any extra command line arguments to pass to GEOSX." );

    run.registerWrapper< string >( "autoPartition" ).setInputFlag( InputFlags::OPTIONAL ).
      setDescription( "May be 'Off' or 'On', if 'On' partitioning arguments are created automatically. Default is Off." );

    run.registerWrapper< string >( "scaling" ).setInputFlag( InputFlags::OPTIONAL ).
      setDescription( "Whether to run a scaling, and which type of scaling to run." );

    run.registerWrapper< int >( "nodes" ).setInputFlag( InputFlags::OPTIONAL ).
      setDescription( "The number of nodes needed to run the base benchmark, default is 1." );

    run.registerWrapper< int >( "tasksPerNode" ).setInputFlag( InputFlags::REQUIRED ).
      setDescription( "The number of tasks per node to run the benchmark with." );

    run.registerWrapper< int >( "threadsPerTask" ).setInputFlag( InputFlags::OPTIONAL ).
      setDescription( "The number of threads per task to run the benchmark with." );

    run.registerWrapper< array1d< int > >( "meshSizes" ).setInputFlag( InputFlags::OPTIONAL ).
      setDescription( "The target number of elements in the internal mesh (per-process for weak scaling, globally for strong scaling) default doesn't modify the internalMesh." );

    run.registerWrapper< array1d< int > >( "scaleList" ).setInputFlag( InputFlags::OPTIONAL ).
      setDescription( "The scales at which to run the problem ( scale * nodes * tasksPerNode )." );
  }

  schemaUtilities::SchemaConstruction( benchmarks, schemaRoot, targetChoiceNode, documentationType );
}


void ProblemManager::parseInputFile()
{
  Group & commandLine = getGroup( groupKeys.commandLine );
  string const & inputFileName = commandLine.getReference< string >( viewKeys.inputFileName );

  // Load preprocessed xml file
  xmlWrapper::xmlDocument xmlDocument;
  xmlWrapper::xmlResult const xmlResult = xmlDocument.loadFile( inputFileName, true );
  GEOS_THROW_IF( !xmlResult, GEOS_FMT( "Errors found while parsing XML file {}\nDescription: {}\nOffset: {}",
                                       inputFileName, xmlResult.description(), xmlResult.offset ), InputError );

  // Parse the results
  parseXMLDocument( xmlDocument );
}


void ProblemManager::parseInputString( string const & xmlString )
{
  // Load preprocessed xml file
  xmlWrapper::xmlDocument xmlDocument;
  xmlWrapper::xmlResult xmlResult = xmlDocument.loadString( xmlString, true );
  GEOS_THROW_IF( !xmlResult, GEOS_FMT( "Errors found while parsing XML string\nDescription: {}\nOffset: {}",
                                       xmlResult.description(), xmlResult.offset ), InputError );

  // Parse the results
  parseXMLDocument( xmlDocument );
}


void ProblemManager::parseXMLDocument( xmlWrapper::xmlDocument & xmlDocument )
{
  // Extract the problem node and begin processing the user inputs
  xmlWrapper::xmlNode xmlProblemNode = xmlDocument.getChild( this->getName().c_str() );
  processInputFileRecursive( xmlDocument, xmlProblemNode );

  // The objects in domain are handled separately for now
  {
    DomainPartition & domain = getDomainPartition();

    // CC: debug
    SpatialPartition & spatialPartition = domain.getPartition();
    xmlWrapper::xmlNode partitionNode = xmlProblemNode.child( spatialPartition.getName().c_str() );
    spatialPartition.processInputFileRecursive( partitionNode );

    ConstitutiveManager & constitutiveManager = domain.getGroup< ConstitutiveManager >( groupKeys.constitutiveManager );
    xmlWrapper::xmlNode topLevelNode = xmlProblemNode.child( constitutiveManager.getName().c_str());
    constitutiveManager.processInputFileRecursive( xmlDocument, topLevelNode );

    // Open mesh levels
    MeshManager & meshManager = this->getGroup< MeshManager >( groupKeys.meshManager );
    meshManager.generateMeshLevels( domain );
    Group & meshBodies = domain.getMeshBodies();

    // Parse element regions
    xmlWrapper::xmlNode elementRegionsNode = xmlProblemNode.child( MeshLevel::groupStructKeys::elemManagerString() );

    for( xmlWrapper::xmlNode regionNode : elementRegionsNode.children() )
    {
      string const regionName = regionNode.attribute( "name" ).value();
      try
      {
        string const
        regionMeshBodyName = ElementRegionBase::verifyMeshBodyName( meshBodies,
                                                                    regionNode.attribute( "meshBody" ).value() );

        MeshBody & meshBody = domain.getMeshBody( regionMeshBodyName );
        meshBody.forMeshLevels( [&]( MeshLevel & meshLevel )
        {
          ElementRegionManager & elementManager = meshLevel.getElemManager();
          Group * newRegion = elementManager.createChild( regionNode.name(), regionName );
          newRegion->processInputFileRecursive( xmlDocument, regionNode );
        } );
      }
      catch( InputError const & e )
      {
        string const nodePosString = xmlDocument.getNodePosition( regionNode ).toString();
        throw InputError( e, "Error while parsing region " + regionName + " (" + nodePosString + "):\n" );
      }
    }

    // Parse particle regions
    xmlWrapper::xmlNode particleRegionsNode = xmlProblemNode.child( MeshLevel::groupStructKeys::particleManagerString() );

    for( xmlWrapper::xmlNode regionNode : particleRegionsNode.children() )
    {
      string const regionName = regionNode.attribute( "name" ).value();
      string const
      regionMeshBodyName = ElementRegionBase::verifyMeshBodyName( meshBodies,
                                                                  regionNode.attribute( "meshBody" ).value() );

      MeshBody & meshBody = domain.getMeshBody( regionMeshBodyName );
      meshBody.setHasParticles( true );
      meshBody.forMeshLevels( [&]( MeshLevel & meshLevel )
      {
        ParticleManager & particleManager = meshLevel.getParticleManager();
        Group * newRegion = particleManager.createChild( regionNode.name(), regionName );
        newRegion->processInputFileRecursive( xmlDocument, regionNode );
      } );
    }

    // Parse particle regions
    xmlWrapper::xmlNode particleRegionsNode = xmlProblemNode.child( MeshLevel::groupStructKeys::particleManagerString() );

    for( xmlWrapper::xmlNode regionNode : particleRegionsNode.children() )
    {
      string const regionName = regionNode.attribute( "name" ).value();
      string const
      regionMeshBodyName = ElementRegionBase::verifyMeshBodyName( meshBodies,
                                                                  regionNode.attribute( "meshBody" ).value() );

      MeshBody & meshBody = domain.getMeshBody( regionMeshBodyName );
      meshBody.setHasParticles( true );
      meshBody.forMeshLevels( [&]( MeshLevel & meshLevel )
      {
        ParticleManager & particleManager = meshLevel.getParticleManager();
        Group * newRegion = particleManager.createChild( regionNode.name(), regionName );
        newRegion->processInputFileRecursive( regionNode );
      } );
    }
  }
}


void ProblemManager::postProcessInput()
{
  DomainPartition & domain = getDomainPartition();

  Group const & commandLine = getGroup< Group >( groupKeys.commandLine );
  integer const & xparCL = commandLine.getReference< integer >( viewKeys.xPartitionsOverride );
  integer const & yparCL = commandLine.getReference< integer >( viewKeys.yPartitionsOverride );
  integer const & zparCL = commandLine.getReference< integer >( viewKeys.zPartitionsOverride );

  integer const & suppressPinned = commandLine.getReference< integer >( viewKeys.suppressPinned );
  setPreferPinned((suppressPinned == 0));

  PartitionBase & partition = domain.getPartition(); //Reference< PartitionBase >( keys::partitionManager ); // CC:
  bool repartition = false;
  integer xpar = 1;
  integer ypar = 1;
  integer zpar = 1;
  if( xparCL != 0 )
  {
    repartition = true;
    xpar = xparCL;
  }
  if( yparCL != 0 )
  {
    repartition = true;
    ypar = yparCL;
  }
  if( zparCL != 0 )
  {
    repartition = true;
    zpar = zparCL;
  }
  if( repartition )
  {
    partition.setPartitions( xpar, ypar, zpar );
    int const mpiSize = MpiWrapper::commSize( MPI_COMM_GEOSX );
    // Case : Using MPI domain decomposition and partition are not defined (mainly for external mesh readers)
    if( mpiSize > 1 && xpar == 1 && ypar == 1 && zpar == 1 )
    {
      //TODO  confirm creates no issues with MPI_Cart_Create
      partition.setPartitions( 1, 1, mpiSize );
    }
  }
}


void ProblemManager::initializationOrder( string_array & order )
{
  SortedArray< string > usedNames;


  {
    order.emplace_back( groupKeys.numericalMethodsManager.key() );
    usedNames.insert( groupKeys.numericalMethodsManager.key() );
  }

  {
    order.emplace_back( groupKeys.domain.key() );
    usedNames.insert( groupKeys.domain.key() );
  }

  {
    order.emplace_back( groupKeys.eventManager.key() );
    usedNames.insert( groupKeys.eventManager.key() );
  }

  for( auto const & subGroup : this->getSubGroups() )
  {
    if( usedNames.count( subGroup.first ) == 0 )
    {
      order.emplace_back( subGroup.first );
    }
  }
}


void ProblemManager::generateMesh()
{
  GEOS_MARK_FUNCTION;
  DomainPartition & domain = getDomainPartition();

  MeshManager & meshManager = this->getGroup< MeshManager >( groupKeys.meshManager );

  meshManager.generateMeshes( domain );

  // get all the discretizations from the numerical methods.
  // map< pair< mesh body name, pointer to discretization>, array of region names >
  map< std::pair< string, Group const * const >, arrayView1d< string const > const >
  discretizations = getDiscretizations();

  // setup the base discretizations (hard code this for now)
  domain.forMeshBodies( [&]( MeshBody & meshBody )
  {
    MeshLevel & baseMesh = meshBody.getBaseDiscretization();
    array1d< string > junk;

    if( meshBody.hasParticles() ) // mesh bodies with particles load their data into particle blocks, not cell blocks
    {
      ParticleBlockManagerABC & particleBlockManager = meshBody.getGroup< ParticleBlockManagerABC >( keys::particleManager );
<<<<<<< HEAD

      this->generateMeshLevel( baseMesh,
                               particleBlockManager,
                               junk.toViewConst() );
    }
    else
    {
      CellBlockManagerABC & cellBlockManager = meshBody.getGroup< CellBlockManagerABC >( keys::cellManager );

      this->generateMeshLevel( baseMesh,
                               cellBlockManager,
                               nullptr,
                               junk.toViewConst() );

      ElementRegionManager & elemManager = baseMesh.getElemManager();
      elemManager.generateWells( meshManager, baseMesh );
=======

      this->generateMeshLevel( baseMesh,
                               particleBlockManager,
                               junk.toViewConst() );
    }
    else
    {
      CellBlockManagerABC & cellBlockManager = meshBody.getGroup< CellBlockManagerABC >( keys::cellManager );

      this->generateMeshLevel( baseMesh,
                               cellBlockManager,
                               nullptr,
                               junk.toViewConst() );

      ElementRegionManager & elemManager = baseMesh.getElemManager();
      elemManager.generateWells( cellBlockManager, baseMesh );
>>>>>>> d85399d0
    }
  } );

  Group const & commandLine = this->getGroup< Group >( groupKeys.commandLine );
  integer const useNonblockingMPI = commandLine.getReference< integer >( viewKeys.useNonblockingMPI );
  domain.setupBaseLevelMeshGlobalInfo();

  // setup the MeshLevel associated with the discretizations
  for( auto const & discretizationPair: discretizations )
  {
    string const & meshBodyName = discretizationPair.first.first;
    MeshBody & meshBody = domain.getMeshBody( meshBodyName );

    if( discretizationPair.first.second!=nullptr && !meshBody.hasParticles() ) // this check shouldn't be required
    {                                                                          // particle mesh bodies don't have a finite element
                                                                               // discretization
      FiniteElementDiscretization const * const
      feDiscretization = dynamic_cast< FiniteElementDiscretization const * >( discretizationPair.first.second );

      // if the discretization is a finite element discretization
      if( feDiscretization != nullptr )
      {
        int const order = feDiscretization->getOrder();
        string const & discretizationName = feDiscretization->getName();
        arrayView1d< string const > const regionNames = discretizationPair.second;
        CellBlockManagerABC const & cellBlockManager = meshBody.getCellBlockManager();

        // create a high order MeshLevel
        if( order > 1 )
        {
          MeshLevel & mesh = meshBody.createMeshLevel( MeshBody::groupStructKeys::baseDiscretizationString(),
                                                       discretizationName, order );

          this->generateMeshLevel( mesh,
                                   cellBlockManager,
                                   feDiscretization,
                                   regionNames );
        }
        // Just create a shallow copy of the base discretization.
        else if( order==1 )
        {
          meshBody.createShallowMeshLevel( MeshBody::groupStructKeys::baseDiscretizationString(),
                                           discretizationName );
        }
      }
      else // this is a finite volume discretization...i hope
      {
        Group const * const discretization = discretizationPair.first.second;

        if( discretization != nullptr ) // ...it is FV if it isn't nullptr
        {
          string const & discretizationName = discretization->getName();
          meshBody.createShallowMeshLevel( MeshBody::groupStructKeys::baseDiscretizationString(),
                                           discretizationName );
        }
      }
    }
  }

  domain.setupCommunications( useNonblockingMPI );

  domain.forMeshBodies( [&]( MeshBody & meshBody )
  {
    if( meshBody.hasGroup( keys::particleManager ) )
    {
      meshBody.deregisterGroup( keys::particleManager );
    }
    else if( meshBody.hasGroup( keys::cellManager ) )
    {
<<<<<<< HEAD
      meshBody.deregisterGroup( keys::cellManager );
=======
      // meshBody.deregisterGroup( keys::cellManager );
      meshBody.deregisterCellBlockManager();
>>>>>>> d85399d0
    }

    meshBody.forMeshLevels( [&]( MeshLevel & meshLevel )
    {
      FaceManager & faceManager = meshLevel.getFaceManager();
      EdgeManager & edgeManager = meshLevel.getEdgeManager();
      NodeManager const & nodeManager = meshLevel.getNodeManager();
      ElementRegionManager & elementManager = meshLevel.getElemManager();

      elementManager.forElementSubRegions< FaceElementSubRegion >( [&]( FaceElementSubRegion & subRegion )
      {
        /// 1. The computation of geometric quantities which is now possible for `FaceElementSubRegion`,
        // because the ghosting ensures that the neighbor cells of the fracture elements are available.
        // These neighbor cells are providing the node information to the fracture elements.
        subRegion.calculateElementGeometricQuantities( nodeManager, faceManager );

        // 2. Reorder the face map based on global numbering of neighboring cells
        subRegion.flipFaceMap( faceManager, elementManager );

        // 3. We flip the face normals of faces adjacent to the faceElements if they are not pointing in the
        // direction of the fracture.
        subRegion.fixNeighboringFacesNormals( faceManager, elementManager );
      } );

      faceManager.setIsExternal();
      edgeManager.setIsExternal( faceManager );
    } );
  } );

}


void ProblemManager::importFields()
{
  GEOS_MARK_FUNCTION;
  DomainPartition & domain = getDomainPartition();
  MeshManager & meshManager = this->getGroup< MeshManager >( groupKeys.meshManager );
  meshManager.importFields( domain );
}

void ProblemManager::applyNumericalMethods()
{

  DomainPartition & domain  = getDomainPartition();
  ConstitutiveManager & constitutiveManager = domain.getGroup< ConstitutiveManager >( groupKeys.constitutiveManager );
  Group & meshBodies = domain.getMeshBodies();

  // this contains a key tuple< mesh body name, mesh level name, region name, subregion name> with a value of the number of quadrature
  // points.
  map< std::tuple< string, string, string, string >, localIndex > const regionQuadrature = calculateRegionQuadrature( meshBodies );

  setRegionQuadrature( meshBodies, constitutiveManager, regionQuadrature );
}



map< std::pair< string, Group const * const >, arrayView1d< string const > const >
ProblemManager::getDiscretizations() const
{

  map< std::pair< string, Group const * const >, arrayView1d< string const > const > meshDiscretizations;

  NumericalMethodsManager const &
  numericalMethodManager = getGroup< NumericalMethodsManager >( groupKeys.numericalMethodsManager.key() );

  FiniteElementDiscretizationManager const &
  feDiscretizationManager = numericalMethodManager.getFiniteElementDiscretizationManager();

  FiniteVolumeManager const &
  fvDiscretizationManager = numericalMethodManager.getFiniteVolumeManager();

  DomainPartition const & domain  = getDomainPartition();
  Group const & meshBodies = domain.getMeshBodies();

  m_physicsSolverManager->forSubGroups< SolverBase >( [&]( SolverBase & solver )
  {

    solver.generateMeshTargetsFromTargetRegions( meshBodies );

    string const discretizationName = solver.getDiscretizationName();


    Group const *
    discretization = feDiscretizationManager.getGroupPointer( discretizationName );

    if( discretization==nullptr )
    {
      discretization = fvDiscretizationManager.getGroupPointer( discretizationName );
    }

    if( discretization!=nullptr )
    {
      solver.forDiscretizationOnMeshTargets( meshBodies,
                                             [&]( string const & meshBodyName,
                                                  MeshLevel const &,
                                                  auto const & regionNames )
      {
        std::pair< string, Group const * const > key = std::make_pair( meshBodyName, discretization );
        meshDiscretizations.insert( { key, regionNames } );
      } );
    }
  } );

  return meshDiscretizations;
}

void ProblemManager::generateMeshLevel( MeshLevel & meshLevel,
                                        CellBlockManagerABC const & cellBlockManager,
                                        Group const * const discretization,
                                        arrayView1d< string const > const & )
{
  if( discretization != nullptr )
  {
    auto const * const
    feDisc = dynamic_cast< FiniteElementDiscretization const * >(discretization);

    auto const * const
    fvsDisc = dynamic_cast< FluxApproximationBase const * >(discretization);

    auto const * const
    fvhDisc = dynamic_cast< HybridMimeticDiscretization const * >(discretization);

    if( feDisc==nullptr && fvsDisc==nullptr && fvhDisc==nullptr )
    {
      GEOS_ERROR( "Group expected to cast to a discretization object." );
    }
  }

  NodeManager & nodeManager = meshLevel.getNodeManager();
  EdgeManager & edgeManager = meshLevel.getEdgeManager();
  FaceManager & faceManager = meshLevel.getFaceManager();
  ElementRegionManager & elemRegionManager = meshLevel.getElemManager();

  bool const isBaseMeshLevel = meshLevel.getName() == MeshBody::groupStructKeys::baseDiscretizationString();

  elemRegionManager.generateMesh( cellBlockManager );
  nodeManager.setGeometricalRelations( cellBlockManager, elemRegionManager, isBaseMeshLevel );
  edgeManager.setGeometricalRelations( cellBlockManager, isBaseMeshLevel );
  faceManager.setGeometricalRelations( cellBlockManager, elemRegionManager, nodeManager, isBaseMeshLevel );
  nodeManager.constructGlobalToLocalMap( cellBlockManager );
  // Edge, face and element region managers rely on the sets provided by the node manager.
  // This is why `nodeManager.buildSets` is called first.
  nodeManager.buildSets( cellBlockManager, this->getGroup< GeometricObjectManager >( groupKeys.geometricObjectManager ) );
  edgeManager.buildSets( nodeManager );
  faceManager.buildSets( nodeManager );
  elemRegionManager.buildSets( nodeManager );
  // The edge manager do not hold any information related to the regions nor the elements.
  // This is why the element region manager is not provided.
  nodeManager.setupRelatedObjectsInRelations( edgeManager, faceManager, elemRegionManager );
  edgeManager.setupRelatedObjectsInRelations( nodeManager, faceManager );
  faceManager.setupRelatedObjectsInRelations( nodeManager, edgeManager, elemRegionManager );
  // Node and edge managers rely on the boundary information provided by the face manager.
  // This is why `faceManager.setDomainBoundaryObjects` is called first.
  faceManager.setDomainBoundaryObjects( elemRegionManager );
  edgeManager.setDomainBoundaryObjects( faceManager );
  nodeManager.setDomainBoundaryObjects( faceManager, edgeManager );

  meshLevel.generateSets();

  elemRegionManager.forElementSubRegions< ElementSubRegionBase >( [&]( ElementSubRegionBase & subRegion )
  {
    subRegion.setupRelatedObjectsInRelations( meshLevel );
    // `FaceElementSubRegion` has no node and therefore needs the nodes positions from the neighbor elements
    // in order to compute the geometric quantities.
    // And this point of the process, the ghosting has not been done and some elements of the `FaceElementSubRegion`
    // can have no neighbor. Making impossible the computation, which is therfore postponed to after the ghosting.
    if( isBaseMeshLevel && !dynamicCast< FaceElementSubRegion * >( &subRegion ) )
    {
      subRegion.calculateElementGeometricQuantities( nodeManager, faceManager );
    }
    subRegion.setMaxGlobalIndex();
  } );
  elemRegionManager.setMaxGlobalIndex();
}

void ProblemManager::generateMeshLevel( MeshLevel & meshLevel,
                                        ParticleBlockManagerABC & particleBlockManager,
                                        arrayView1d< string const > const & )
{
  ParticleManager & particleManager = meshLevel.getParticleManager();

  if( meshLevel.getName() == MeshBody::groupStructKeys::baseDiscretizationString() )
  {
    particleManager.generateMesh( particleBlockManager );
  }

  meshLevel.generateSets();

  if( meshLevel.getName() == MeshBody::groupStructKeys::baseDiscretizationString() )
  {
    particleManager.forParticleSubRegions< ParticleSubRegionBase >( [&]( ParticleSubRegionBase & subRegion )
    {
      subRegion.setMaxGlobalIndex();
    } );

    particleManager.setMaxGlobalIndex();
  }
}

void ProblemManager::generateMeshLevel( MeshLevel & meshLevel,
                                        ParticleBlockManagerABC & particleBlockManager,
                                        arrayView1d< string const > const & )
{
  ParticleManager & particleManager = meshLevel.getParticleManager();

  if( meshLevel.getName() == MeshBody::groupStructKeys::baseDiscretizationString() )
  {
    particleManager.generateMesh( particleBlockManager );
  }
  meshLevel.generateSets();

  if( meshLevel.getName() == MeshBody::groupStructKeys::baseDiscretizationString() )
  {
    particleManager.forParticleSubRegions< ParticleSubRegionBase >( [&]( ParticleSubRegionBase & subRegion )
    {
      subRegion.setMaxGlobalIndex();
    } );
    particleManager.setMaxGlobalIndex();
  }
}


map< std::tuple< string, string, string, string >, localIndex > ProblemManager::calculateRegionQuadrature( Group & meshBodies )
{

  NumericalMethodsManager const &
  numericalMethodManager = getGroup< NumericalMethodsManager >( groupKeys.numericalMethodsManager.key() );

  map< std::tuple< string, string, string, string >, localIndex > regionQuadrature;

  for( localIndex solverIndex=0; solverIndex<m_physicsSolverManager->numSubGroups(); ++solverIndex )
  {
    SolverBase const * const solver = m_physicsSolverManager->getGroupPointer< SolverBase >( solverIndex );

    if( solver != nullptr )
    {
      string const discretizationName = solver->getDiscretizationName();

      FiniteElementDiscretizationManager const &
      feDiscretizationManager = numericalMethodManager.getFiniteElementDiscretizationManager();

      FiniteElementDiscretization const * const
      feDiscretization = feDiscretizationManager.getGroupPointer< FiniteElementDiscretization >( discretizationName );

      solver->forDiscretizationOnMeshTargets( meshBodies,
                                              [&]( string const & meshBodyName,
                                                   MeshLevel & targetMeshLevel,
                                                   auto const & regionNames )
      {
        MeshLevel & baseMeshLevel = meshBodies.getGroup< MeshBody >( meshBodyName ).getBaseDiscretization();

        MeshLevel & meshLevel = targetMeshLevel.isShallowCopyOf( baseMeshLevel ) ? baseMeshLevel : targetMeshLevel;

        NodeManager & nodeManager = meshLevel.getNodeManager();
        ParticleManager & particleManager = meshLevel.getParticleManager();
        ElementRegionManager & elemManager = meshLevel.getElemManager();
        FaceManager const & faceManager = meshLevel.getFaceManager();
        EdgeManager const & edgeManager = meshLevel.getEdgeManager();
        arrayView2d< real64 const, nodes::REFERENCE_POSITION_USD > const & X = nodeManager.referencePosition();

        for( auto const & regionName : regionNames )
        {
          if( particleManager.hasRegion( regionName ) )
          {
            ParticleRegionBase & particleRegion = particleManager.getRegion( regionName );

            particleRegion.forParticleSubRegions( [&]( auto & subRegion )
            {
              localIndex & numQuadraturePointsInList = regionQuadrature[ std::make_tuple( meshBodyName,
                                                                                          meshLevel.getName(),
                                                                                          regionName,
                                                                                          subRegion.getName() ) ];
              localIndex const numQuadraturePoints = 1; // Particles always have 1 quadrature point
              numQuadraturePointsInList = std::max( numQuadraturePointsInList, numQuadraturePoints );
            } );
          }
        }

        for( auto const & regionName : regionNames )
        {
          if( elemManager.hasRegion( regionName ) )
          {
            ElementRegionBase & elemRegion = elemManager.getRegion( regionName );

            if( feDiscretization != nullptr )
            {
              elemRegion.forElementSubRegions< CellElementSubRegion >( [&]( auto & subRegion )
              {
                std::unique_ptr< finiteElement::FiniteElementBase > newFE = feDiscretization->factory( subRegion.getElementType() );

                finiteElement::FiniteElementBase &
                fe = subRegion.template registerWrapper< finiteElement::FiniteElementBase >( discretizationName, std::move( newFE ) ).
                       setRestartFlags( dataRepository::RestartFlags::NO_WRITE ).reference();
                subRegion.excludeWrappersFromPacking( { discretizationName } );

                finiteElement::FiniteElementDispatchHandler< ALL_FE_TYPES >::dispatch3D( fe,
                                                                                         [&] ( auto & finiteElement )
                {
                  using FE_TYPE = std::remove_const_t< TYPEOFREF( finiteElement ) >;
                  using SUBREGION_TYPE = TYPEOFREF( subRegion );

                  typename FE_TYPE::template MeshData< SUBREGION_TYPE > meshData;
                  finiteElement::FiniteElementBase::initialize< FE_TYPE, SUBREGION_TYPE >( nodeManager,
                                                                                           edgeManager,
                                                                                           faceManager,
                                                                                           subRegion,
                                                                                           meshData );

                  localIndex const numQuadraturePoints = FE_TYPE::numQuadraturePoints;

//#if ! defined( CALC_FEM_SHAPE_IN_KERNEL )
                  feDiscretization->calculateShapeFunctionGradients< SUBREGION_TYPE, FE_TYPE >( X, &subRegion, meshData, finiteElement );
//#endif

                  localIndex & numQuadraturePointsInList = regionQuadrature[ std::make_tuple( meshBodyName,
                                                                                              meshLevel.getName(),
                                                                                              regionName,
                                                                                              subRegion.getName() ) ];

                  numQuadraturePointsInList = std::max( numQuadraturePointsInList, numQuadraturePoints );
                } );
              } );

              // For now SurfaceElementSubRegion do not have a FE type associated with them. They don't need one for now and
              // it would have to be a heterogeneous one coz they are usually heterogeneous subregions.
              elemRegion.forElementSubRegions< SurfaceElementSubRegion >( [&]( SurfaceElementSubRegion const & subRegion )
              {
                localIndex & numQuadraturePointsInList = regionQuadrature[ std::make_tuple( meshBodyName,
                                                                                            meshLevel.getName(),
                                                                                            regionName,
                                                                                            subRegion.getName() ) ];

                localIndex const numQuadraturePoints = 1;

                numQuadraturePointsInList = std::max( numQuadraturePointsInList, numQuadraturePoints );
              } );
            }
            else   //if( fvFluxApprox != nullptr )
            {
              elemRegion.forElementSubRegions( [&]( auto & subRegion )
              {
                localIndex & numQuadraturePointsInList = regionQuadrature[ std::make_tuple( meshBodyName,
                                                                                            meshLevel.getName(),
                                                                                            regionName,
                                                                                            subRegion.getName() ) ];
                localIndex const numQuadraturePoints = 1;
                numQuadraturePointsInList = std::max( numQuadraturePointsInList, numQuadraturePoints );
              } );
            }
          }
        }
      } );
    } // if( solver!=nullptr )
  }

  return regionQuadrature;
}


void ProblemManager::setRegionQuadrature( Group & meshBodies,
                                          ConstitutiveManager const & constitutiveManager,
                                          map< std::tuple< string, string, string, string >, localIndex > const & regionQuadratures )
{
  for( auto const & regionQuadrature : regionQuadratures )
  {
    std::tuple< string, string, string, string > const key = regionQuadrature.first;
    localIndex const numQuadraturePoints = regionQuadrature.second;
    string const meshBodyName = std::get< 0 >( key );
    string const meshLevelName = std::get< 1 >( key );
    string const regionName = std::get< 2 >( key );
    string const subRegionName = std::get< 3 >( key );

    GEOS_LOG_RANK_0( "regionQuadrature: meshBodyName, meshLevelName, regionName, subRegionName = "<<
                     meshBodyName<<", "<<meshLevelName<<", "<<regionName<<", "<<subRegionName );



    MeshBody & meshBody = meshBodies.getGroup< MeshBody >( meshBodyName );
    MeshLevel & meshLevel = meshBody.getMeshLevel( meshLevelName );

    if( meshBody.hasParticles() ) // branch due to difference in particle vs cell regions
    {
      ParticleManager & particleManager = meshLevel.getParticleManager();
      ParticleRegionBase & particleRegion = particleManager.getRegion( regionName );
      ParticleSubRegionBase & particleSubRegion = particleRegion.getSubRegion( subRegionName );

      string_array const & materialList = particleRegion.getMaterialList();
      for( auto & materialName : materialList )
      {
        constitutiveManager.hangConstitutiveRelation( materialName, &particleSubRegion, numQuadraturePoints );
        GEOS_LOG_RANK_0( GEOS_FMT( "{}/{}/{}/{}/{} allocated {} quadrature points",
                                   meshBodyName,
                                   meshLevelName,
                                   regionName,
                                   subRegionName,
                                   materialName,
                                   numQuadraturePoints ) );
      }
    }
//    if( meshLevel.isShallowCopy() )
    else
    {
      ElementRegionManager & elemRegionManager = meshLevel.getElemManager();
      ElementRegionBase & elemRegion = elemRegionManager.getRegion( regionName );
      ElementSubRegionBase & elemSubRegion = elemRegion.getSubRegion( subRegionName );

      string_array const & materialList = elemRegion.getMaterialList();
      for( auto & materialName : materialList )
      {
        constitutiveManager.hangConstitutiveRelation( materialName, &elemSubRegion, numQuadraturePoints );
        GEOS_LOG_RANK_0( GEOS_FMT( "{}/{}/{}/{}/{} allocated {} quadrature points",
                                   meshBodyName,
                                   meshLevelName,
                                   regionName,
                                   subRegionName,
                                   materialName,
                                   numQuadraturePoints ) );
      }
    }
  }

  // check that every mesh element entity got a discretization
//  for( localIndex a = 0; a < meshBodies.getSubGroups().size(); ++a )
//  {
//    MeshBody & meshBody = meshBodies.getGroup< MeshBody >( a );
//    meshBody.forMeshLevels( [&] ( MeshLevel & meshLevel )
//    {
//      ElementRegionManager & elemManager = meshLevel.getElemManager();
//
//      elemManager.forElementSubRegionsComplete( [&]( localIndex const,
//                                                     localIndex const,
//                                                     ElementRegionBase & elemRegion,
//                                                     ElementSubRegionBase & elemSubRegion )
//      {
//        string const & regionName = elemRegion.getName();
//        string const & subRegionName = elemSubRegion.getName();
//
//        std::cout<<"looking for: meshBodyName, meshLevelName, regionName, subRegionName = "<<
//            meshBody.getName()<<", "<<meshLevel.getName()<<", "<<regionName<<", "<<subRegionName<<std::endl;
//
//
//        TYPEOFREF( regionQuadratures ) ::const_iterator rqIter = regionQuadratures.find( std::make_tuple( meshBody.getName(),
//                                                                                                        meshLevel.getName(),
//                                                                                                        regionName,
//                                                                                                        subRegionName ) );
//        GEOS_ERROR_IF( rqIter == regionQuadratures.end(),
//                        GEOS_FMT( "{}/{}/{}/{} does not have a discretization associated with it.",
//                                   meshBody.getName(),
//                                   meshLevel.getName(),
//                                   regionName,
//                                   subRegionName ) );
//      } );
//    } );
//  }
}

bool ProblemManager::runSimulation()
{
  return m_eventManager->run( getDomainPartition() );
}

DomainPartition & ProblemManager::getDomainPartition()
{
  return getGroup< DomainPartition >( groupKeys.domain );
}

DomainPartition const & ProblemManager::getDomainPartition() const
{
  return getGroup< DomainPartition >( groupKeys.domain );
}

void ProblemManager::applyInitialConditions()
{

  m_fieldSpecificationManager->forSubGroups< FieldSpecificationBase >( [&]( FieldSpecificationBase & fs )
  {
    fs.setMeshObjectPath( getDomainPartition().getMeshBodies() );
  } );

  getDomainPartition().forMeshBodies( [&] ( MeshBody & meshBody )
  {
    meshBody.forMeshLevels( [&] ( MeshLevel & meshLevel )
    {
      if( !meshLevel.isShallowCopy() ) // to avoid messages printed three times
      {
        m_fieldSpecificationManager->validateBoundaryConditions( meshLevel );
      }
      m_fieldSpecificationManager->applyInitialConditions( meshLevel );
    } );
  } );
  initializePostInitialConditions();
}

void ProblemManager::readRestartOverwrite()
{
  this->loadFromConduit();
  this->postRestartInitializationRecursive();
}

} /* namespace geos */<|MERGE_RESOLUTION|>--- conflicted
+++ resolved
@@ -433,11 +433,6 @@
   {
     DomainPartition & domain = getDomainPartition();
 
-    // CC: debug
-    SpatialPartition & spatialPartition = domain.getPartition();
-    xmlWrapper::xmlNode partitionNode = xmlProblemNode.child( spatialPartition.getName().c_str() );
-    spatialPartition.processInputFileRecursive( partitionNode );
-
     ConstitutiveManager & constitutiveManager = domain.getGroup< ConstitutiveManager >( groupKeys.constitutiveManager );
     xmlWrapper::xmlNode topLevelNode = xmlProblemNode.child( constitutiveManager.getName().c_str());
     constitutiveManager.processInputFileRecursive( xmlDocument, topLevelNode );
@@ -493,26 +488,6 @@
         newRegion->processInputFileRecursive( xmlDocument, regionNode );
       } );
     }
-
-    // Parse particle regions
-    xmlWrapper::xmlNode particleRegionsNode = xmlProblemNode.child( MeshLevel::groupStructKeys::particleManagerString() );
-
-    for( xmlWrapper::xmlNode regionNode : particleRegionsNode.children() )
-    {
-      string const regionName = regionNode.attribute( "name" ).value();
-      string const
-      regionMeshBodyName = ElementRegionBase::verifyMeshBodyName( meshBodies,
-                                                                  regionNode.attribute( "meshBody" ).value() );
-
-      MeshBody & meshBody = domain.getMeshBody( regionMeshBodyName );
-      meshBody.setHasParticles( true );
-      meshBody.forMeshLevels( [&]( MeshLevel & meshLevel )
-      {
-        ParticleManager & particleManager = meshLevel.getParticleManager();
-        Group * newRegion = particleManager.createChild( regionNode.name(), regionName );
-        newRegion->processInputFileRecursive( regionNode );
-      } );
-    }
   }
 }
 
@@ -529,7 +504,8 @@
   integer const & suppressPinned = commandLine.getReference< integer >( viewKeys.suppressPinned );
   setPreferPinned((suppressPinned == 0));
 
-  PartitionBase & partition = domain.getPartition(); //Reference< PartitionBase >( keys::partitionManager ); // CC:
+  // PartitionBase & partition = domain.getReference< PartitionBase >( keys::partitionManager );
+  PartitionBase & partition = dynamic_cast< PartitionBase & >( domain.getGroup( domain.groupKeys.partitionManager ) );
   bool repartition = false;
   integer xpar = 1;
   integer ypar = 1;
@@ -616,7 +592,6 @@
     if( meshBody.hasParticles() ) // mesh bodies with particles load their data into particle blocks, not cell blocks
     {
       ParticleBlockManagerABC & particleBlockManager = meshBody.getGroup< ParticleBlockManagerABC >( keys::particleManager );
-<<<<<<< HEAD
 
       this->generateMeshLevel( baseMesh,
                                particleBlockManager,
@@ -632,25 +607,7 @@
                                junk.toViewConst() );
 
       ElementRegionManager & elemManager = baseMesh.getElemManager();
-      elemManager.generateWells( meshManager, baseMesh );
-=======
-
-      this->generateMeshLevel( baseMesh,
-                               particleBlockManager,
-                               junk.toViewConst() );
-    }
-    else
-    {
-      CellBlockManagerABC & cellBlockManager = meshBody.getGroup< CellBlockManagerABC >( keys::cellManager );
-
-      this->generateMeshLevel( baseMesh,
-                               cellBlockManager,
-                               nullptr,
-                               junk.toViewConst() );
-
-      ElementRegionManager & elemManager = baseMesh.getElemManager();
       elemManager.generateWells( cellBlockManager, baseMesh );
->>>>>>> d85399d0
     }
   } );
 
@@ -720,12 +677,8 @@
     }
     else if( meshBody.hasGroup( keys::cellManager ) )
     {
-<<<<<<< HEAD
-      meshBody.deregisterGroup( keys::cellManager );
-=======
       // meshBody.deregisterGroup( keys::cellManager );
       meshBody.deregisterCellBlockManager();
->>>>>>> d85399d0
     }
 
     meshBody.forMeshLevels( [&]( MeshLevel & meshLevel )
@@ -924,29 +877,6 @@
     particleManager.setMaxGlobalIndex();
   }
 }
-
-void ProblemManager::generateMeshLevel( MeshLevel & meshLevel,
-                                        ParticleBlockManagerABC & particleBlockManager,
-                                        arrayView1d< string const > const & )
-{
-  ParticleManager & particleManager = meshLevel.getParticleManager();
-
-  if( meshLevel.getName() == MeshBody::groupStructKeys::baseDiscretizationString() )
-  {
-    particleManager.generateMesh( particleBlockManager );
-  }
-  meshLevel.generateSets();
-
-  if( meshLevel.getName() == MeshBody::groupStructKeys::baseDiscretizationString() )
-  {
-    particleManager.forParticleSubRegions< ParticleSubRegionBase >( [&]( ParticleSubRegionBase & subRegion )
-    {
-      subRegion.setMaxGlobalIndex();
-    } );
-    particleManager.setMaxGlobalIndex();
-  }
-}
-
 
 map< std::tuple< string, string, string, string >, localIndex > ProblemManager::calculateRegionQuadrature( Group & meshBodies )
 {
