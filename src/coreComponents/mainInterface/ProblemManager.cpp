--- conflicted
+++ resolved
@@ -151,12 +151,8 @@
 void ProblemManager::problemSetup()
 {
   GEOS_MARK_FUNCTION;
-<<<<<<< HEAD
-
-  postProcessInputRecursive();
-=======
+
   postInputInitializationRecursive();
->>>>>>> 18db0140
 
   generateMesh();
 
