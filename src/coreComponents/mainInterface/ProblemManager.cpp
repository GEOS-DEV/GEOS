/*
 * ------------------------------------------------------------------------------------------------------------
 * SPDX-License-Identifier: LGPL-2.1-only
 *
 * Copyright (c) 2018-2020 Lawrence Livermore National Security LLC
 * Copyright (c) 2018-2020 The Board of Trustees of the Leland Stanford Junior University
 * Copyright (c) 2018-2020 TotalEnergies
 * Copyright (c) 2019-     GEOSX Contributors
 * All rights reserved
 *
 * See top level LICENSE, COPYRIGHT, CONTRIBUTORS, NOTICE, and ACKNOWLEDGEMENTS files for details.
 * ------------------------------------------------------------------------------------------------------------
 */

#define GEOSX_DISPATCH_VEM /// enables VEM in FiniteElementDispatch

// Source includes
#include "ProblemManager.hpp"
#include "GeosxState.hpp"
#include "initialization.hpp"

#include "codingUtilities/StringUtilities.hpp"
#include "common/Path.hpp"
#include "common/TimingMacros.hpp"
#include "constitutive/ConstitutiveManager.hpp"
#include "dataRepository/ConduitRestart.hpp"
#include "dataRepository/RestartFlags.hpp"
#include "dataRepository/KeyNames.hpp"
#include "discretizationMethods/NumericalMethodsManager.hpp"
#include "events/tasks/TasksManager.hpp"
#include "events/EventManager.hpp"
#include "finiteElement/FiniteElementDiscretization.hpp"
#include "finiteElement/FiniteElementDiscretizationManager.hpp"
#include "finiteVolume/FluxApproximationBase.hpp"
#include "finiteVolume/HybridMimeticDiscretization.hpp"
#include "fieldSpecification/FieldSpecificationManager.hpp"
#include "fileIO/Outputs/OutputBase.hpp"
#include "fileIO/Outputs/OutputManager.hpp"
#include "functions/FunctionManager.hpp"
#include "mesh/DomainPartition.hpp"
#include "mesh/MeshBody.hpp"
#include "mesh/MeshManager.hpp"
#include "mesh/simpleGeometricObjects/GeometricObjectManager.hpp"
#include "mesh/mpiCommunications/CommunicationTools.hpp"
#include "mesh/mpiCommunications/SpatialPartition.hpp"
#include "physicsSolvers/PhysicsSolverManager.hpp"
#include "physicsSolvers/SolverBase.hpp"
#include "schema/schemaUtilities.hpp"

// System includes
#include <vector>
#include <regex>

namespace geos
{

using namespace dataRepository;
using namespace constitutive;

ProblemManager::ProblemManager( conduit::Node & root ):
  dataRepository::Group( dataRepository::keys::ProblemManager, root ),
  m_physicsSolverManager( nullptr ),
  m_eventManager( nullptr ),
  m_functionManager( nullptr ),
  m_fieldSpecificationManager( nullptr )
{
  // Groups that do not read from the xml
  registerGroup< DomainPartition >( groupKeys.domain );
  Group & commandLine = registerGroup< Group >( groupKeys.commandLine );
  commandLine.setRestartFlags( RestartFlags::WRITE );

  setInputFlags( InputFlags::PROBLEM_ROOT );

  m_fieldSpecificationManager = &registerGroup< FieldSpecificationManager >( groupKeys.fieldSpecificationManager );

  m_eventManager = &registerGroup< EventManager >( groupKeys.eventManager );
  registerGroup< NumericalMethodsManager >( groupKeys.numericalMethodsManager );
  registerGroup< GeometricObjectManager >( groupKeys.geometricObjectManager );
  registerGroup< MeshManager >( groupKeys.meshManager );
  registerGroup< OutputManager >( groupKeys.outputManager );
  m_physicsSolverManager = &registerGroup< PhysicsSolverManager >( groupKeys.physicsSolverManager );
  registerGroup< TasksManager >( groupKeys.tasksManager );
  m_functionManager = &registerGroup< FunctionManager >( groupKeys.functionManager );

  // Command line entries
  commandLine.registerWrapper< string >( viewKeys.inputFileName.key() ).
    setRestartFlags( RestartFlags::WRITE ).
    setDescription( "Name of the input xml file." );

  commandLine.registerWrapper< string >( viewKeys.restartFileName.key() ).
    setRestartFlags( RestartFlags::WRITE ).
    setDescription( "Name of the restart file." );

  commandLine.registerWrapper< integer >( viewKeys.beginFromRestart.key() ).
    setRestartFlags( RestartFlags::WRITE ).
    setDescription( "Flag to indicate restart run." );

  commandLine.registerWrapper< string >( viewKeys.problemName.key() ).
    setRestartFlags( RestartFlags::WRITE ).
    setDescription( "Used in writing the output files, if not specified defaults to the name of the input file." );

  commandLine.registerWrapper< string >( viewKeys.outputDirectory.key() ).
    setRestartFlags( RestartFlags::WRITE ).
    setDescription( "Directory in which to put the output files, if not specified defaults to the current directory." );

  commandLine.registerWrapper< integer >( viewKeys.xPartitionsOverride.key() ).
    setApplyDefaultValue( 1 ).
    setRestartFlags( RestartFlags::WRITE ).
    setDescription( "Number of partitions in the x-direction" );

  commandLine.registerWrapper< integer >( viewKeys.yPartitionsOverride.key() ).
    setApplyDefaultValue( 1 ).
    setRestartFlags( RestartFlags::WRITE ).
    setDescription( "Number of partitions in the y-direction" );

  commandLine.registerWrapper< integer >( viewKeys.zPartitionsOverride.key() ).
    setApplyDefaultValue( 1 ).
    setRestartFlags( RestartFlags::WRITE ).
    setDescription( "Number of partitions in the z-direction" );

  commandLine.registerWrapper< integer >( viewKeys.overridePartitionNumbers.key() ).
    setApplyDefaultValue( 0 ).
    setRestartFlags( RestartFlags::WRITE ).
    setDescription( "Flag to indicate partition number override" );

  commandLine.registerWrapper< string >( viewKeys.schemaFileName.key() ).
    setRestartFlags( RestartFlags::WRITE ).
    setDescription( "Name of the output schema" );

  commandLine.registerWrapper< integer >( viewKeys.useNonblockingMPI.key() ).
    setApplyDefaultValue( 0 ).
    setRestartFlags( RestartFlags::WRITE ).
    setDescription( "Whether to prefer using non-blocking MPI communication where implemented (results in non-deterministic DOF numbering)." );

  commandLine.registerWrapper< integer >( viewKeys.suppressPinned.key( ) ).
    setApplyDefaultValue( 0 ).
    setRestartFlags( RestartFlags::WRITE ).
    setDescription( "Whether to disallow using pinned memory allocations for MPI communication buffers." );

}

ProblemManager::~ProblemManager()
{}


Group * ProblemManager::createChild( string const & GEOS_UNUSED_PARAM( childKey ), string const & GEOS_UNUSED_PARAM( childName ) )
{ return nullptr; }


void ProblemManager::problemSetup()
{
  GEOS_MARK_FUNCTION;
  postProcessInputRecursive();

  generateMesh();

//  initialize_postMeshGeneration();

  applyNumericalMethods();

  registerDataOnMeshRecursive( getDomainPartition().getMeshBodies() );

  initialize();

  importFields();
}


void ProblemManager::parseCommandLineInput()
{
  Group & commandLine = getGroup< Group >( groupKeys.commandLine );

  CommandLineOptions const & opts = getGlobalState().getCommandLineOptions();

  commandLine.getReference< string >( viewKeys.restartFileName ) = opts.restartFileName;
  commandLine.getReference< integer >( viewKeys.beginFromRestart ) = opts.beginFromRestart;
  commandLine.getReference< integer >( viewKeys.xPartitionsOverride ) = opts.xPartitionsOverride;
  commandLine.getReference< integer >( viewKeys.yPartitionsOverride ) = opts.yPartitionsOverride;
  commandLine.getReference< integer >( viewKeys.zPartitionsOverride ) = opts.zPartitionsOverride;
  commandLine.getReference< integer >( viewKeys.overridePartitionNumbers ) = opts.overridePartitionNumbers;
  commandLine.getReference< integer >( viewKeys.useNonblockingMPI ) = opts.useNonblockingMPI;
  commandLine.getReference< integer >( viewKeys.suppressPinned ) = opts.suppressPinned;

  string & outputDirectory = commandLine.getReference< string >( viewKeys.outputDirectory );
  outputDirectory = opts.outputDirectory;
  OutputBase::setOutputDirectory( outputDirectory );

  string & inputFileName = commandLine.getReference< string >( viewKeys.inputFileName );
  inputFileName = xmlWrapper::buildMultipleInputXML( opts.inputFileNames, outputDirectory );

  string & schemaName = commandLine.getReference< string >( viewKeys.schemaFileName );
  schemaName = opts.schemaName;

  string & problemName = commandLine.getReference< string >( viewKeys.problemName );
  problemName = opts.problemName;
  OutputBase::setFileNameRoot( problemName );

  if( schemaName.empty())
  {
    inputFileName = getAbsolutePath( inputFileName );
    Path::pathPrefix() = splitPath( inputFileName ).first;
  }

  if( opts.traceDataMigration )
  {
    chai::ArrayManager::getInstance()->enableCallbacks();
  }
  else
  {
    chai::ArrayManager::getInstance()->disableCallbacks();
  }
}


bool ProblemManager::parseRestart( string & restartFileName, CommandLineOptions const & options )
{
  bool const beginFromRestart = options.beginFromRestart;
  restartFileName = options.restartFileName;

  if( beginFromRestart == 1 )
  {
    string dirname, basename;
    std::tie( dirname, basename ) = splitPath( restartFileName );

    std::vector< string > dir_contents = readDirectory( dirname );

    GEOS_THROW_IF( dir_contents.empty(),
                   "Directory gotten from " << restartFileName << " " << dirname << " is empty.",
                   InputError );

    std::regex basename_regex( basename );

    string min_str;
    string & max_match = min_str;
    bool match_found = false;
    for( string & s : dir_contents )
    {
      if( std::regex_match( s, basename_regex ))
      {
        match_found = true;
        max_match = (s > max_match)? s : max_match;
      }
    }

    GEOS_THROW_IF( !match_found,
                   "No matches found for pattern " << basename << " in directory " << dirname << ".",
                   InputError );

    restartFileName = getAbsolutePath( dirname + "/" + max_match );
  }

  return beginFromRestart;
}


void ProblemManager::generateDocumentation()
{
  // Documentation output
  GEOS_LOG_RANK_0( "Trying to generate schema..." );
  Group & commandLine = getGroup< Group >( groupKeys.commandLine );
  string const & schemaName = commandLine.getReference< string >( viewKeys.schemaFileName );

  if( !schemaName.empty() )
  {
    // Generate an extensive data structure
    generateDataStructureSkeleton( 0 );

    MeshManager & meshManager = this->getGroup< MeshManager >( groupKeys.meshManager );
    DomainPartition & domain = getDomainPartition();
    meshManager.generateMeshLevels( domain );

    registerDataOnMeshRecursive( domain.getMeshBodies() );

    // Generate schema
    schemaUtilities::ConvertDocumentationToSchema( schemaName.c_str(), this, 0 );

    // Generate non-schema documentation
    schemaUtilities::ConvertDocumentationToSchema((schemaName + ".other").c_str(), this, 1 );
  }
}


void ProblemManager::setSchemaDeviations( xmlWrapper::xmlNode schemaRoot,
                                          xmlWrapper::xmlNode schemaParent,
                                          integer documentationType )
{
  xmlWrapper::xmlNode targetChoiceNode = schemaParent.child( "xsd:choice" );
  if( targetChoiceNode.empty() )
  {
    targetChoiceNode = schemaParent.prepend_child( "xsd:choice" );
    targetChoiceNode.append_attribute( "minOccurs" ) = "0";
    targetChoiceNode.append_attribute( "maxOccurs" ) = "unbounded";
  }

  // These objects are handled differently during the xml read step,
  // so we need to explicitly add them into the schema structure
  DomainPartition & domain = getDomainPartition();

  m_functionManager->generateDataStructureSkeleton( 0 );
  schemaUtilities::SchemaConstruction( *m_functionManager, schemaRoot, targetChoiceNode, documentationType );

  m_fieldSpecificationManager->generateDataStructureSkeleton( 0 );
  schemaUtilities::SchemaConstruction( *m_fieldSpecificationManager, schemaRoot, targetChoiceNode, documentationType );

  ConstitutiveManager & constitutiveManager = domain.getGroup< ConstitutiveManager >( groupKeys.constitutiveManager );
  schemaUtilities::SchemaConstruction( constitutiveManager, schemaRoot, targetChoiceNode, documentationType );

  MeshManager & meshManager = this->getGroup< MeshManager >( groupKeys.meshManager );
  meshManager.generateMeshLevels( domain );
  ElementRegionManager & elementManager = domain.getMeshBody( 0 ).getBaseDiscretization().getElemManager();
  elementManager.generateDataStructureSkeleton( 0 );
  schemaUtilities::SchemaConstruction( elementManager, schemaRoot, targetChoiceNode, documentationType );


  // Add entries that are only used in the pre-processor
  Group & IncludedList = this->registerGroup< Group >( xmlWrapper::includedListTag );
  IncludedList.setInputFlags( InputFlags::OPTIONAL );

  Group & includedFile = IncludedList.registerGroup< Group >( xmlWrapper::includedFileTag );
  includedFile.setInputFlags( InputFlags::OPTIONAL_NONUNIQUE );

  schemaUtilities::SchemaConstruction( IncludedList, schemaRoot, targetChoiceNode, documentationType );

  Group & parameterList = this->registerGroup< Group >( "Parameters" );
  parameterList.setInputFlags( InputFlags::OPTIONAL );

  Group & parameter = parameterList.registerGroup< Group >( "Parameter" );
  parameter.setInputFlags( InputFlags::OPTIONAL_NONUNIQUE );
  parameter.registerWrapper< string >( "value" ).
    setInputFlag( InputFlags::REQUIRED ).
    setDescription( "Input parameter definition for the preprocessor" );

  schemaUtilities::SchemaConstruction( parameterList, schemaRoot, targetChoiceNode, documentationType );

  Group & benchmarks = this->registerGroup< Group >( "Benchmarks" );
  benchmarks.setInputFlags( InputFlags::OPTIONAL );

  for( string const machineName : {"quartz", "lassen", "crusher" } )
  {
    Group & machine = benchmarks.registerGroup< Group >( machineName );
    machine.setInputFlags( InputFlags::OPTIONAL );

    Group & run = machine.registerGroup< Group >( "Run" );
    run.setInputFlags( InputFlags::OPTIONAL );

    run.registerWrapper< string >( "name" ).setInputFlag( InputFlags::REQUIRED ).
      setDescription( "The name of this benchmark." );

    run.registerWrapper< int >( "timeLimit" ).setInputFlag( InputFlags::OPTIONAL ).
      setDescription( "The time limit of the benchmark." );

    run.registerWrapper< string >( "args" ).setInputFlag( InputFlags::OPTIONAL ).
      setDescription( "Any extra command line arguments to pass to GEOSX." );

    run.registerWrapper< string >( "autoPartition" ).setInputFlag( InputFlags::OPTIONAL ).
      setDescription( "May be 'Off' or 'On', if 'On' partitioning arguments are created automatically. Default is Off." );

    run.registerWrapper< string >( "scaling" ).setInputFlag( InputFlags::OPTIONAL ).
      setDescription( "Whether to run a scaling, and which type of scaling to run." );

    run.registerWrapper< int >( "nodes" ).setInputFlag( InputFlags::OPTIONAL ).
      setDescription( "The number of nodes needed to run the base benchmark, default is 1." );

    run.registerWrapper< int >( "tasksPerNode" ).setInputFlag( InputFlags::REQUIRED ).
      setDescription( "The number of tasks per node to run the benchmark with." );

    run.registerWrapper< int >( "threadsPerTask" ).setInputFlag( InputFlags::OPTIONAL ).
      setDescription( "The number of threads per task to run the benchmark with." );

    run.registerWrapper< array1d< int > >( "meshSizes" ).setInputFlag( InputFlags::OPTIONAL ).
      setDescription( "The target number of elements in the internal mesh (per-process for weak scaling, globally for strong scaling) default doesn't modify the internalMesh." );

    run.registerWrapper< array1d< int > >( "scaleList" ).setInputFlag( InputFlags::OPTIONAL ).
      setDescription( "The scales at which to run the problem ( scale * nodes * tasksPerNode )." );
  }

  schemaUtilities::SchemaConstruction( benchmarks, schemaRoot, targetChoiceNode, documentationType );
}


void ProblemManager::parseInputFile()
{
  Group & commandLine = getGroup( groupKeys.commandLine );
  string const & inputFileName = commandLine.getReference< string >( viewKeys.inputFileName );

  // Load preprocessed xml file
  xmlWrapper::xmlDocument xmlDocument;
  xmlWrapper::xmlResult const xmlResult = xmlDocument.loadFile( inputFileName, true );
  GEOS_THROW_IF( !xmlResult, GEOS_FMT( "Errors found while parsing XML file {}\nDescription: {}\nOffset: {}",
                                       inputFileName, xmlResult.description(), xmlResult.offset ), InputError );

  // Parse the results
  parseXMLDocument( xmlDocument );
}


void ProblemManager::parseInputString( string const & xmlString )
{
  // Load preprocessed xml file
  xmlWrapper::xmlDocument xmlDocument;
  xmlWrapper::xmlResult xmlResult = xmlDocument.loadString( xmlString, true );
  GEOS_THROW_IF( !xmlResult, GEOS_FMT( "Errors found while parsing XML string\nDescription: {}\nOffset: {}",
                                       xmlResult.description(), xmlResult.offset ), InputError );

  // Parse the results
  parseXMLDocument( xmlDocument );
}


void ProblemManager::parseXMLDocument( xmlWrapper::xmlDocument & xmlDocument )
{
  // Extract the problem node and begin processing the user inputs
  xmlWrapper::xmlNode xmlProblemNode = xmlDocument.getChild( this->getName().c_str() );
  processInputFileRecursive( xmlDocument, xmlProblemNode );

  // The objects in domain are handled separately for now
  {
    DomainPartition & domain = getDomainPartition();
    ConstitutiveManager & constitutiveManager = domain.getGroup< ConstitutiveManager >( groupKeys.constitutiveManager );
    xmlWrapper::xmlNode topLevelNode = xmlProblemNode.child( constitutiveManager.getName().c_str());
    constitutiveManager.processInputFileRecursive( xmlDocument, topLevelNode );

    // Open mesh levels
    MeshManager & meshManager = this->getGroup< MeshManager >( groupKeys.meshManager );
    meshManager.generateMeshLevels( domain );
    Group & meshBodies = domain.getMeshBodies();
    xmlWrapper::xmlNode elementRegionsNode = xmlProblemNode.child( MeshLevel::groupStructKeys::elemManagerString() );

    for( xmlWrapper::xmlNode regionNode : elementRegionsNode.children() )
    {
      string const regionName = regionNode.attribute( "name" ).value();
      string const
      regionMeshBodyName = ElementRegionBase::verifyMeshBodyName( meshBodies,
                                                                  regionNode.attribute( "meshBody" ).value() );

      MeshBody & meshBody = domain.getMeshBody( regionMeshBodyName );
      meshBody.forMeshLevels( [&]( MeshLevel & meshLevel )
      {
        ElementRegionManager & elementManager = meshLevel.getElemManager();
        Group * newRegion = elementManager.createChild( regionNode.name(), regionName );
        newRegion->processInputFileRecursive( xmlDocument, regionNode );
      } );
    }
  }
}


void ProblemManager::postProcessInput()
{
  DomainPartition & domain = getDomainPartition();

  Group const & commandLine = getGroup< Group >( groupKeys.commandLine );
  integer const & xparCL = commandLine.getReference< integer >( viewKeys.xPartitionsOverride );
  integer const & yparCL = commandLine.getReference< integer >( viewKeys.yPartitionsOverride );
  integer const & zparCL = commandLine.getReference< integer >( viewKeys.zPartitionsOverride );

  integer const & suppressPinned = commandLine.getReference< integer >( viewKeys.suppressPinned );
  setPreferPinned((suppressPinned == 0));

  PartitionBase & partition = domain.getReference< PartitionBase >( keys::partitionManager );
  bool repartition = false;
  integer xpar = 1;
  integer ypar = 1;
  integer zpar = 1;
  if( xparCL != 0 )
  {
    repartition = true;
    xpar = xparCL;
  }
  if( yparCL != 0 )
  {
    repartition = true;
    ypar = yparCL;
  }
  if( zparCL != 0 )
  {
    repartition = true;
    zpar = zparCL;
  }
  if( repartition )
  {
    partition.setPartitions( xpar, ypar, zpar );
    int const mpiSize = MpiWrapper::commSize( MPI_COMM_GEOSX );
    // Case : Using MPI domain decomposition and partition are not defined (mainly for external mesh readers)
    if( mpiSize > 1 && xpar == 1 && ypar == 1 && zpar == 1 )
    {
      //TODO  confirm creates no issues with MPI_Cart_Create
      partition.setPartitions( 1, 1, mpiSize );
    }
  }
}


void ProblemManager::initializationOrder( string_array & order )
{
  SortedArray< string > usedNames;


  {
    order.emplace_back( groupKeys.numericalMethodsManager.key() );
    usedNames.insert( groupKeys.numericalMethodsManager.key() );
  }

  {
    order.emplace_back( groupKeys.domain.key() );
    usedNames.insert( groupKeys.domain.key() );
  }

  {
    order.emplace_back( groupKeys.eventManager.key() );
    usedNames.insert( groupKeys.eventManager.key() );
  }

  for( auto const & subGroup : this->getSubGroups() )
  {
    if( usedNames.count( subGroup.first ) == 0 )
    {
      order.emplace_back( subGroup.first );
    }
  }
}


void ProblemManager::generateMesh()
{
  GEOS_MARK_FUNCTION;
  DomainPartition & domain = getDomainPartition();

  MeshManager & meshManager = this->getGroup< MeshManager >( groupKeys.meshManager );


  meshManager.generateMeshes( domain );

  // get all the discretizations from the numerical methods.
  // map< pair< mesh body name, pointer to discretization>, array of region names >
  map< std::pair< string, Group const * const >, arrayView1d< string const > const >
  discretizations = getDiscretizations();

  // setup the base discretizations (hard code this for now)
  domain.forMeshBodies( [&]( MeshBody & meshBody )
  {
    CellBlockManagerABC const & cellBlockManager = meshBody.getCellBlockManager();

    MeshLevel & baseMesh = meshBody.getBaseDiscretization();
    array1d< string > junk;
    this->generateMeshLevel( baseMesh, cellBlockManager, nullptr, junk.toViewConst() );

    ElementRegionManager & elemManager = baseMesh.getElemManager();
    elemManager.generateWells( cellBlockManager, baseMesh );

  } );

  Group const & commandLine = this->getGroup< Group >( groupKeys.commandLine );
  integer const useNonblockingMPI = commandLine.getReference< integer >( viewKeys.useNonblockingMPI );
  domain.setupBaseLevelMeshGlobalInfo();

  // setup the MeshLevel associated with the discretizations
  for( auto const & discretizationPair: discretizations )
  {
    string const & meshBodyName = discretizationPair.first.first;
    MeshBody & meshBody = domain.getMeshBody( meshBodyName );

    if( discretizationPair.first.second!=nullptr ) // this check shouldn't be required
    {
      FiniteElementDiscretization const * const
      feDiscretization = dynamic_cast< FiniteElementDiscretization const * >( discretizationPair.first.second );

      // if the discretization is a finite element discretization
      if( feDiscretization != nullptr )
      {
        int const order = feDiscretization->getOrder();
        string const & discretizationName = feDiscretization->getName();
        arrayView1d< string const > const regionNames = discretizationPair.second;
        CellBlockManagerABC const & cellBlockManager = meshBody.getCellBlockManager();

        // create a high order MeshLevel
        if( order > 1 )
        {
          MeshLevel & mesh = meshBody.createMeshLevel( MeshBody::groupStructKeys::baseDiscretizationString(),
                                                       discretizationName, order );

          this->generateMeshLevel( mesh,
                                   cellBlockManager,
                                   feDiscretization,
                                   regionNames );
        }
        // Just create a shallow copy of the base discretization.
        else if( order==1 )
        {
          meshBody.createShallowMeshLevel( MeshBody::groupStructKeys::baseDiscretizationString(),
                                           discretizationName );
        }
      }
      else // this is a finite volume discretization...i hope
      {
        Group const * const discretization = discretizationPair.first.second;

        if( discretization != nullptr ) // ...it is FV if it isn't nullptr
        {
          string const & discretizationName = discretization->getName();
          meshBody.createShallowMeshLevel( MeshBody::groupStructKeys::baseDiscretizationString(),
                                           discretizationName );
        }
      }
    }
  }

  domain.setupCommunications( useNonblockingMPI );

  domain.forMeshBodies( [&]( MeshBody & meshBody )
  {
    meshBody.deregisterCellBlockManager();

    meshBody.forMeshLevels( [&]( MeshLevel & meshLevel )
    {
      FaceManager & faceManager = meshLevel.getFaceManager();
      EdgeManager & edgeManager = meshLevel.getEdgeManager();
      NodeManager const & nodeManager = meshLevel.getNodeManager();

      // The computation of geometric quantities is now possible for `FaceElementSubRegion`,
      // because the ghosting ensures that the neighbor cells of the fracture elements are available.
      // These neighbor cells are providing the node information to the fracture elements.
      meshLevel.getElemManager().forElementSubRegions< FaceElementSubRegion >( [&]( FaceElementSubRegion & subRegion )
      {
<<<<<<< HEAD
         subRegion.calculateElementGeometricQuantities( nodeManager, faceManager );
=======
        subRegion.calculateElementGeometricQuantities( nodeManager, faceManager );
>>>>>>> f678a44e
      } );

      faceManager.setIsExternal();
      edgeManager.setIsExternal( faceManager );
    } );
  } );

}


void ProblemManager::importFields()
{
  GEOS_MARK_FUNCTION;
  DomainPartition & domain = getDomainPartition();
  MeshManager & meshManager = this->getGroup< MeshManager >( groupKeys.meshManager );
  meshManager.importFields( domain );
}

void ProblemManager::applyNumericalMethods()
{

  DomainPartition & domain  = getDomainPartition();
  ConstitutiveManager & constitutiveManager = domain.getGroup< ConstitutiveManager >( groupKeys.constitutiveManager );
  Group & meshBodies = domain.getMeshBodies();

  // this contains a key tuple< mesh body name, mesh level name, region name, subregion name> with a value of the number of quadrature
  // points.
  map< std::tuple< string, string, string, string >, localIndex > const regionQuadrature = calculateRegionQuadrature( meshBodies );

  setRegionQuadrature( meshBodies, constitutiveManager, regionQuadrature );
}



map< std::pair< string, Group const * const >, arrayView1d< string const > const >
ProblemManager::getDiscretizations() const
{

  map< std::pair< string, Group const * const >, arrayView1d< string const > const > meshDiscretizations;

  NumericalMethodsManager const &
  numericalMethodManager = getGroup< NumericalMethodsManager >( groupKeys.numericalMethodsManager.key() );

  FiniteElementDiscretizationManager const &
  feDiscretizationManager = numericalMethodManager.getFiniteElementDiscretizationManager();

  FiniteVolumeManager const &
  fvDiscretizationManager = numericalMethodManager.getFiniteVolumeManager();

  DomainPartition const & domain  = getDomainPartition();
  Group const & meshBodies = domain.getMeshBodies();

  m_physicsSolverManager->forSubGroups< SolverBase >( [&]( SolverBase & solver )
  {

    solver.generateMeshTargetsFromTargetRegions( meshBodies );

    string const discretizationName = solver.getDiscretizationName();


    Group const *
    discretization = feDiscretizationManager.getGroupPointer( discretizationName );

    if( discretization==nullptr )
    {
      discretization = fvDiscretizationManager.getGroupPointer( discretizationName );
    }

    if( discretization!=nullptr )
    {
      solver.forDiscretizationOnMeshTargets( meshBodies,
                                             [&]( string const & meshBodyName,
                                                  MeshLevel const &,
                                                  auto const & regionNames )
      {
        std::pair< string, Group const * const > key = std::make_pair( meshBodyName, discretization );
        meshDiscretizations.insert( { key, regionNames } );
      } );
    }
  } );

  return meshDiscretizations;
}

void ProblemManager::generateMeshLevel( MeshLevel & meshLevel,
                                        CellBlockManagerABC const & cellBlockManager,
                                        Group const * const discretization,
                                        arrayView1d< string const > const & )
{
  if( discretization != nullptr )
  {
    auto const * const
    feDisc = dynamic_cast< FiniteElementDiscretization const * >(discretization);

    auto const * const
    fvsDisc = dynamic_cast< FluxApproximationBase const * >(discretization);

    auto const * const
    fvhDisc = dynamic_cast< HybridMimeticDiscretization const * >(discretization);

    if( feDisc==nullptr && fvsDisc==nullptr && fvhDisc==nullptr )
    {
      GEOS_ERROR( "Group expected to cast to a discretization object." );
    }
  }

  NodeManager & nodeManager = meshLevel.getNodeManager();
  EdgeManager & edgeManager = meshLevel.getEdgeManager();
  FaceManager & faceManager = meshLevel.getFaceManager();
  ElementRegionManager & elemRegionManager = meshLevel.getElemManager();

  bool const isBaseMeshLevel = meshLevel.getName() == MeshBody::groupStructKeys::baseDiscretizationString();

  elemRegionManager.generateMesh( cellBlockManager );
  nodeManager.setGeometricalRelations( cellBlockManager, elemRegionManager, isBaseMeshLevel );
  edgeManager.setGeometricalRelations( cellBlockManager, isBaseMeshLevel );
  faceManager.setGeometricalRelations( cellBlockManager, elemRegionManager, nodeManager, isBaseMeshLevel );
  nodeManager.constructGlobalToLocalMap( cellBlockManager );
  // Edge, face and element region managers rely on the sets provided by the node manager.
  // This is why `nodeManager.buildSets` is called first.
  nodeManager.buildSets( cellBlockManager, this->getGroup< GeometricObjectManager >( groupKeys.geometricObjectManager ) );
  edgeManager.buildSets( nodeManager );
  faceManager.buildSets( nodeManager );
  elemRegionManager.buildSets( nodeManager );
  // The edge manager do not hold any information related to the regions nor the elements.
  // This is why the element region manager is not provided.
  nodeManager.setupRelatedObjectsInRelations( edgeManager, faceManager, elemRegionManager );
  edgeManager.setupRelatedObjectsInRelations( nodeManager, faceManager );
  faceManager.setupRelatedObjectsInRelations( nodeManager, edgeManager, elemRegionManager );
  // Node and edge managers rely on the boundary information provided by the face manager.
  // This is why `faceManager.setDomainBoundaryObjects` is called first.
  faceManager.setDomainBoundaryObjects( elemRegionManager );
<<<<<<< HEAD
  edgeManager.setDomainBoundaryObjects( faceManager, elemRegionManager );
  nodeManager.setDomainBoundaryObjects( faceManager, edgeManager, elemRegionManager );
=======
  edgeManager.setDomainBoundaryObjects( faceManager );
  nodeManager.setDomainBoundaryObjects( faceManager, edgeManager );
>>>>>>> f678a44e

  meshLevel.generateSets();

  elemRegionManager.forElementSubRegions< ElementSubRegionBase >( [&]( ElementSubRegionBase & subRegion )
  {
    subRegion.setupRelatedObjectsInRelations( meshLevel );
    // `FaceElementSubRegion` has no node and therefore needs the nodes positions from the neighbor elements
    // in order to compute the geometric quantities.
    // And this point of the process, the ghosting has not been done and some elements of the `FaceElementSubRegion`
    // can have to neighbor. Making impossible the computation, which is therfore postponed to after the ghosting.
    if( isBaseMeshLevel && !dynamicCast< FaceElementSubRegion * >( &subRegion ) )
    {
      subRegion.calculateElementGeometricQuantities( nodeManager, faceManager );
    }
    subRegion.setMaxGlobalIndex();
  } );
  elemRegionManager.setMaxGlobalIndex();
}


map< std::tuple< string, string, string, string >, localIndex > ProblemManager::calculateRegionQuadrature( Group & meshBodies )
{

  NumericalMethodsManager const &
  numericalMethodManager = getGroup< NumericalMethodsManager >( groupKeys.numericalMethodsManager.key() );

  map< std::tuple< string, string, string, string >, localIndex > regionQuadrature;

  for( localIndex solverIndex=0; solverIndex<m_physicsSolverManager->numSubGroups(); ++solverIndex )
  {
    SolverBase const * const solver = m_physicsSolverManager->getGroupPointer< SolverBase >( solverIndex );

    if( solver != nullptr )
    {
      string const discretizationName = solver->getDiscretizationName();

      FiniteElementDiscretizationManager const &
      feDiscretizationManager = numericalMethodManager.getFiniteElementDiscretizationManager();

      FiniteElementDiscretization const * const
      feDiscretization = feDiscretizationManager.getGroupPointer< FiniteElementDiscretization >( discretizationName );

      solver->forDiscretizationOnMeshTargets( meshBodies,
                                              [&]( string const & meshBodyName,
                                                   MeshLevel & targetMeshLevel,
                                                   auto const & regionNames )
      {
        MeshLevel & baseMeshLevel = meshBodies.getGroup< MeshBody >( meshBodyName ).getBaseDiscretization();

        MeshLevel & meshLevel = targetMeshLevel.isShallowCopyOf( baseMeshLevel ) ? baseMeshLevel : targetMeshLevel;

        NodeManager & nodeManager = meshLevel.getNodeManager();
        ElementRegionManager & elemManager = meshLevel.getElemManager();
        FaceManager const & faceManager = meshLevel.getFaceManager();
        EdgeManager const & edgeManager = meshLevel.getEdgeManager();
        arrayView2d< real64 const, nodes::REFERENCE_POSITION_USD > const & X = nodeManager.referencePosition();

        for( auto const & regionName : regionNames )
        {
          if( elemManager.hasRegion( regionName ) )
          {
            ElementRegionBase & elemRegion = elemManager.getRegion( regionName );

            if( feDiscretization != nullptr )
            {
              elemRegion.forElementSubRegions< CellElementSubRegion, FaceElementSubRegion >( [&]( auto & subRegion )
              {
                std::unique_ptr< finiteElement::FiniteElementBase > newFE = feDiscretization->factory( subRegion.getElementType() );

                finiteElement::FiniteElementBase &
                fe = subRegion.template registerWrapper< finiteElement::FiniteElementBase >( discretizationName, std::move( newFE ) ).
                       setRestartFlags( dataRepository::RestartFlags::NO_WRITE ).reference();
                subRegion.excludeWrappersFromPacking( { discretizationName } );

                finiteElement::FiniteElementDispatchHandler< ALL_FE_TYPES >::dispatch3D( fe,
                                                                                         [&] ( auto & finiteElement )
                {
                  using FE_TYPE = std::remove_const_t< TYPEOFREF( finiteElement ) >;
                  using SUBREGION_TYPE = TYPEOFREF( subRegion );

                  typename FE_TYPE::template MeshData< SUBREGION_TYPE > meshData;
                  finiteElement::FiniteElementBase::initialize< FE_TYPE, SUBREGION_TYPE >( nodeManager,
                                                                                           edgeManager,
                                                                                           faceManager,
                                                                                           subRegion,
                                                                                           meshData );

                  localIndex const numQuadraturePoints = FE_TYPE::numQuadraturePoints;

//#if ! defined( CALC_FEM_SHAPE_IN_KERNEL )
                  feDiscretization->calculateShapeFunctionGradients< SUBREGION_TYPE, FE_TYPE >( X, &subRegion, meshData, finiteElement );
//#endif

                  localIndex & numQuadraturePointsInList = regionQuadrature[ std::make_tuple( meshBodyName,
                                                                                              meshLevel.getName(),
                                                                                              regionName,
                                                                                              subRegion.getName() ) ];

                  numQuadraturePointsInList = std::max( numQuadraturePointsInList, numQuadraturePoints );
                } );
              } );
            }
            else   //if( fvFluxApprox != nullptr )
            {
              elemRegion.forElementSubRegions( [&]( auto & subRegion )
              {
                localIndex & numQuadraturePointsInList = regionQuadrature[ std::make_tuple( meshBodyName,
                                                                                            meshLevel.getName(),
                                                                                            regionName,
                                                                                            subRegion.getName() ) ];
                localIndex const numQuadraturePoints = 1;
                numQuadraturePointsInList = std::max( numQuadraturePointsInList, numQuadraturePoints );
              } );
            }
          }
        }
      } );
    } // if( solver!=nullptr )
  }

  return regionQuadrature;
}


void ProblemManager::setRegionQuadrature( Group & meshBodies,
                                          ConstitutiveManager const & constitutiveManager,
                                          map< std::tuple< string, string, string, string >, localIndex > const & regionQuadratures )
{
  for( auto const & regionQuadrature : regionQuadratures )
  {
    std::tuple< string, string, string, string > const key = regionQuadrature.first;
    localIndex const numQuadraturePoints = regionQuadrature.second;
    string const meshBodyName = std::get< 0 >( key );
    string const meshLevelName = std::get< 1 >( key );
    string const regionName = std::get< 2 >( key );
    string const subRegionName = std::get< 3 >( key );

    GEOS_LOG_RANK_0( "regionQuadrature: meshBodyName, meshLevelName, regionName, subRegionName = "<<
                     meshBodyName<<", "<<meshLevelName<<", "<<regionName<<", "<<subRegionName );



    MeshBody & meshBody = meshBodies.getGroup< MeshBody >( meshBodyName );
    MeshLevel & meshLevel = meshBody.getMeshLevel( meshLevelName );

//    if( meshLevel.isShallowCopy() )
    {
      ElementRegionManager & elemRegionManager = meshLevel.getElemManager();
      ElementRegionBase & elemRegion = elemRegionManager.getRegion( regionName );
      ElementSubRegionBase & elemSubRegion = elemRegion.getSubRegion( subRegionName );

      string_array const & materialList = elemRegion.getMaterialList();
      for( auto & materialName : materialList )
      {
        constitutiveManager.hangConstitutiveRelation( materialName, &elemSubRegion, numQuadraturePoints );
        GEOS_LOG_RANK_0( GEOS_FMT( "{}/{}/{}/{}/{} allocated {} quadrature points",
                                   meshBodyName,
                                   meshLevelName,
                                   regionName,
                                   subRegionName,
                                   materialName,
                                   numQuadraturePoints ) );
      }
    }
  }

  // check that every mesh element entity got a discretization
//  for( localIndex a = 0; a < meshBodies.getSubGroups().size(); ++a )
//  {
//    MeshBody & meshBody = meshBodies.getGroup< MeshBody >( a );
//    meshBody.forMeshLevels( [&] ( MeshLevel & meshLevel )
//    {
//      ElementRegionManager & elemManager = meshLevel.getElemManager();
//
//      elemManager.forElementSubRegionsComplete( [&]( localIndex const,
//                                                     localIndex const,
//                                                     ElementRegionBase & elemRegion,
//                                                     ElementSubRegionBase & elemSubRegion )
//      {
//        string const & regionName = elemRegion.getName();
//        string const & subRegionName = elemSubRegion.getName();
//
//        std::cout<<"looking for: meshBodyName, meshLevelName, regionName, subRegionName = "<<
//            meshBody.getName()<<", "<<meshLevel.getName()<<", "<<regionName<<", "<<subRegionName<<std::endl;
//
//
//        TYPEOFREF( regionQuadratures ) ::const_iterator rqIter = regionQuadratures.find( std::make_tuple( meshBody.getName(),
//                                                                                                        meshLevel.getName(),
//                                                                                                        regionName,
//                                                                                                        subRegionName ) );
//        GEOS_ERROR_IF( rqIter == regionQuadratures.end(),
//                        GEOS_FMT( "{}/{}/{}/{} does not have a discretization associated with it.",
//                                   meshBody.getName(),
//                                   meshLevel.getName(),
//                                   regionName,
//                                   subRegionName ) );
//      } );
//    } );
//  }
}

bool ProblemManager::runSimulation()
{
  return m_eventManager->run( getDomainPartition() );
}

DomainPartition & ProblemManager::getDomainPartition()
{
  return getGroup< DomainPartition >( groupKeys.domain );
}

DomainPartition const & ProblemManager::getDomainPartition() const
{
  return getGroup< DomainPartition >( groupKeys.domain );
}

void ProblemManager::applyInitialConditions()
{

  m_fieldSpecificationManager->forSubGroups< FieldSpecificationBase >( [&]( FieldSpecificationBase & fs )
  {
    fs.setMeshObjectPath( getDomainPartition().getMeshBodies() );
  } );

  getDomainPartition().forMeshBodies( [&] ( MeshBody & meshBody )
  {
    meshBody.forMeshLevels( [&] ( MeshLevel & meshLevel )
    {
      if( !meshLevel.isShallowCopy() ) // to avoid messages printed three times
      {
        m_fieldSpecificationManager->validateBoundaryConditions( meshLevel );
      }
      m_fieldSpecificationManager->applyInitialConditions( meshLevel );
    } );
  } );
  initializePostInitialConditions();
}

void ProblemManager::readRestartOverwrite()
{
  this->loadFromConduit();
  this->postRestartInitializationRecursive();
}

} /* namespace geos */<|MERGE_RESOLUTION|>--- conflicted
+++ resolved
@@ -622,11 +622,7 @@
       // These neighbor cells are providing the node information to the fracture elements.
       meshLevel.getElemManager().forElementSubRegions< FaceElementSubRegion >( [&]( FaceElementSubRegion & subRegion )
       {
-<<<<<<< HEAD
-         subRegion.calculateElementGeometricQuantities( nodeManager, faceManager );
-=======
         subRegion.calculateElementGeometricQuantities( nodeManager, faceManager );
->>>>>>> f678a44e
       } );
 
       faceManager.setIsExternal();
@@ -759,13 +755,8 @@
   // Node and edge managers rely on the boundary information provided by the face manager.
   // This is why `faceManager.setDomainBoundaryObjects` is called first.
   faceManager.setDomainBoundaryObjects( elemRegionManager );
-<<<<<<< HEAD
-  edgeManager.setDomainBoundaryObjects( faceManager, elemRegionManager );
-  nodeManager.setDomainBoundaryObjects( faceManager, edgeManager, elemRegionManager );
-=======
   edgeManager.setDomainBoundaryObjects( faceManager );
   nodeManager.setDomainBoundaryObjects( faceManager, edgeManager );
->>>>>>> f678a44e
 
   meshLevel.generateSets();
 
