/*
 * ------------------------------------------------------------------------------------------------------------
 * SPDX-License-Identifier: LGPL-2.1-only
 *
 * Copyright (c) 2018-2020 Lawrence Livermore National Security LLC
 * Copyright (c) 2018-2020 The Board of Trustees of the Leland Stanford Junior University
 * Copyright (c) 2018-2020 TotalEnergies
 * Copyright (c) 2020-     GEOSX Contributors
 * All rights reserved
 *
 * See top level LICENSE, COPYRIGHT, CONTRIBUTORS, NOTICE, and ACKNOWLEDGEMENTS files for details.
 * ------------------------------------------------------------------------------------------------------------
 */

#ifndef GEOSX_WELLBLOCK_HPP
#define GEOSX_WELLBLOCK_HPP

#include "mesh/generators/LineBlockABC.hpp"


namespace geos
{

/**
 * Implementation of the LineBlock responsible for modification/creation capabilities.
 */
class LineBlock : public LineBlockABC
{
public:
  /**
   * @brief Constructor for this class.
   * @param[in] name the name of this object manager
   * @param[in] parent the parent Group
   */
  LineBlock( string const & name, Group * const parent );

  /**
   * @name Getters / Setters
   */
  ///@{

  // getters for element data

  globalIndex numElements() const override final { return m_numElems; }

  /**
   * @brief Set the global number of well elements.
   * @param numElems the global number of elements
   */
  void setNumElements( globalIndex numElems )  { m_numElems = numElems; }

  arrayView2d< real64 const > getElemCoords() const override final { return m_elemCenterCoords; }

  /**
   * @brief Set the physical location of the centers of well elements.
   * @param elemCenterCoords  list of center locations of the well elements
   */
  void setElemCoords( arrayView2d< real64 const > elemCenterCoords )  { m_elemCenterCoords = elemCenterCoords; }

  arrayView1d< globalIndex const > getNextElemIndex() const override final { return m_nextElemId; }

  /**
   * @brief Set the global indices mapping an element to the next.
   * @param nextElemId list providing the global index of the next element for each element
   */
  void setNextElemIndex( arrayView1d< globalIndex const > nextElemId )  { m_nextElemId = nextElemId; }

  arrayView1d< arrayView1d< globalIndex const > const > getPrevElemIndices() const override final { return m_prevElemId.toNestedViewConst(); }


  /**
   * @brief Set the global indices mapping an element to the previous ones.
   * @param prevElemIndices list providing the global indices of the previous elements for each element
   */
  void setPrevElemIndices( arrayView1d< arrayView1d< globalIndex const > const > prevElemIndices );

  arrayView2d< globalIndex const > getElemToNodesMap() const override final { return m_elemToNodesMap; }


  /**
   * @brief Set the global indices of the well nodes nodes connected to each element.
   * @param elemToNodesMap list providing the global index of the well nodes for each well element
   */
  void setElemToNodesMap( arrayView2d< globalIndex const > elemToNodesMap ) { m_elemToNodesMap = elemToNodesMap; }

  arrayView1d< real64 const > getElemVolume() const override final { return m_elemVolume; }


  /**
   * @brief Set the volume of the well elements.
   * @param elemVolume list of volumes of the well elements
   */
  void setElemVolume( arrayView1d< real64 const > elemVolume ) { m_elemVolume = elemVolume; }

  real64 getElementRadius() const override final { return m_radius; }


  /**
   * @brief Set the radius in the well.
   * @param radius the radius in the well
   */
  void setElementRadius( real64 radius ) { m_radius = radius; }

  // getters for node data

  globalIndex numNodes() const override final { return m_numNodes; }


  /**
   * @brief Set the global number of well nodes.
   * @param numNodes the global number of nodes
   */
  void setNumNodes( globalIndex numNodes ) { m_numNodes = numNodes; }

  arrayView2d< real64 const > getNodeCoords() const override final { return m_nodeCoords; }

  /**
   * @brief Set the physical location of the centers of well elements.
   * @param nodeCoords list of center locations of the well elements
   */
  void setNodeCoords( arrayView2d< real64 const > nodeCoords ) { m_nodeCoords = nodeCoords; }



  // getters for perforation data

  globalIndex numPerforations() const override final { return m_numPerforations; }


  /**
   * @brief Set the global number of perforations on this well.
   * @param numPerforations the global number of elements
   */
  void setNumPerforations( globalIndex numPerforations ) { m_numPerforations = numPerforations; }

  arrayView2d< real64 const > getPerfCoords() const override final { return m_perfCoords; }


  /**
   * @brief Set the locations of the perforations.
   * @param  perfCoords list of locations of all the perforations on the well
   */
  void setPerfCoords( arrayView2d< real64 const > perfCoords ) { m_perfCoords = perfCoords; }

  arrayView1d< real64 const > getPerfTransmissibility() const override final { return m_perfTransmissibility; }


  /**
   * @brief Set the well transmissibility at the perforations.
   * @param perfTransmissibility list of well transmissibility at all the perforations on the well
   */
  void setPerfTransmissibility( arrayView1d< real64 const > perfTransmissibility ) { m_perfTransmissibility = perfTransmissibility; }

  arrayView1d< real64 const > getPerfSkinFactor() const override final { return m_perfSkinFactor; }


  /**
   * @brief Set the well skin factor at the perforations.
<<<<<<< HEAD
   * @param perfSkin list of well skin factor at all the perforations on the well
=======
   * @param perfSkinFactor list of well skin factor at all the perforations on the well
>>>>>>> 63ad3e91
   */
  void setPerfSkinFactor( arrayView1d< real64 const > perfSkinFactor ) { m_perfSkinFactor = perfSkinFactor; }

  arrayView1d< globalIndex const > getPerfElemIndex() const override final { return m_perfElemId; }

  /**
   * @brief Set the global indices of the well elements connected to each perforation.
   * @param perfElemId list providing the global index of the connected well element for each perforation
   */
  void setPerfElemIndex( arrayView1d< globalIndex const > perfElemId ) { m_perfElemId = perfElemId; }

  /**
   * @brief Set the well controls name
   * @param wellControlsName The well controls name
   */
  void setWellControlsName( string const & wellControlsName ) { m_wellControlsName = wellControlsName; }
  string const & getWellControlsName( ) const override final { return m_wellControlsName; }

  /**
   * @brief Set the well genrator name
   * @param wellGeneratorName The well genrator name
   */
  void setWellGeneratorName( string const & wellGeneratorName ) { m_wellGeneratorName = wellGeneratorName; }
  string const & getWellGeneratorName( ) const override final { return m_wellGeneratorName; }

  ///@}

  /// @endcond



private:


  // XML Input

  /// Radius area of the well (assumed to be valid for the entire well)
  real64 m_radius;

  // Geometry of the well (later passed to the WellElementSubRegion)

  // well element data

  /// Global number of well elements
  globalIndex m_numElems;

  /// Physical location of the center of the well element
  array2d< real64 > m_elemCenterCoords;

  /// Global index of the next well element
  array1d< globalIndex > m_nextElemId;

  /// Global indices of the prev well elements (maybe need multiple prevs for branching)
  array1d< array1d< globalIndex > > m_prevElemId;

  /// Connectivity between elements and nodes
  array2d< globalIndex > m_elemToNodesMap;

  /// Volume of well elements
  array1d< real64 > m_elemVolume;


  // well node data

  /// Global number of well nodes
  globalIndex m_numNodes;

  /// Physical location of the nodes
  array2d< real64 > m_nodeCoords;

  // perforation data

  /// Global number of perforations
  globalIndex m_numPerforations;

  /// Absolute physical location of the perforation
  array2d< real64 > m_perfCoords;

  /// Well Peaceman index at the perforation
  array1d< real64 > m_perfTransmissibility;

  /// Well skin factor at the perforation
  array1d< real64 > m_perfSkinFactor;

  /// Global index of the well element
  array1d< globalIndex > m_perfElemId;



  // Perforation data

  /// List of perforation names
  string_array m_perforationList;

  /// Well controls name
  string m_wellControlsName;

  /// Well genrator name
  string m_wellGeneratorName;

};
}
#endif<|MERGE_RESOLUTION|>--- conflicted
+++ resolved
@@ -156,11 +156,7 @@
 
   /**
    * @brief Set the well skin factor at the perforations.
-<<<<<<< HEAD
-   * @param perfSkin list of well skin factor at all the perforations on the well
-=======
    * @param perfSkinFactor list of well skin factor at all the perforations on the well
->>>>>>> 63ad3e91
    */
   void setPerfSkinFactor( arrayView1d< real64 const > perfSkinFactor ) { m_perfSkinFactor = perfSkinFactor; }
 
