--- conflicted
+++ resolved
@@ -121,11 +121,7 @@
     case ElementType::Triangle:      return 2;
     case ElementType::Quadrilateral: return 1;
     case ElementType::Tetrahedron:   return 6;
-<<<<<<< HEAD
-    case ElementType::Prism:         return 2;
-=======
     case ElementType::Wedge:         return 2;
->>>>>>> bb16d72e
     case ElementType::Pyramid:       return 6;
     case ElementType::Hexahedron:    return 1;
     default:
