/*
 * ------------------------------------------------------------------------------------------------------------
 * SPDX-License-Identifier: LGPL-2.1-only
 *
 * Copyright (c) 2018-2020 Lawrence Livermore National Security LLC
 * Copyright (c) 2018-2020 The Board of Trustees of the Leland Stanford Junior University
 * Copyright (c) 2018-2020 TotalEnergies
 * Copyright (c) 2019-     GEOSX Contributors
 * All rights reserved
 *
 * See top level LICENSE, COPYRIGHT, CONTRIBUTORS, NOTICE, and ACKNOWLEDGEMENTS files for details.
 * ------------------------------------------------------------------------------------------------------------
 */

/**
 * @file PAMELAMeshGenerator.cpp
 */

#include "PAMELAMeshGenerator.hpp"

#include "codingUtilities/StringUtilities.hpp"
#include "common/TypeDispatch.hpp"
#include "mesh/DomainPartition.hpp"
#include "mesh/MeshBody.hpp"
#include "CellBlockManager.hpp"

// PAMELA includes
#include "Elements/Element.hpp"
#include "Mesh/MeshFactory.hpp"
#include "MeshDataWriters/Variable.hpp"
#include "MeshDataWriters/MeshParts.hpp"

#include <unordered_set>

namespace geosx
{
using namespace dataRepository;

PAMELAMeshGenerator::PAMELAMeshGenerator( string const & name, Group * const parent ):
  MeshGeneratorBase( name, parent )
{
  registerWrapper( viewKeyStruct::filePathString(), &m_filePath ).
    setInputFlag( InputFlags::REQUIRED ).
    setRestartFlags( RestartFlags::NO_WRITE ).
    setDescription( "path to the mesh file" );
  registerWrapper( viewKeyStruct::fieldsToImportString(), &m_fieldsToImport ).
    setInputFlag( InputFlags::OPTIONAL ).
    setDescription( "Fields to be imported from the external mesh file" );
  registerWrapper( viewKeyStruct::fieldNamesInGEOSXString(), &m_fieldNamesInGEOSX ).
    setInputFlag( InputFlags::OPTIONAL ).
    setDescription( "Name of the fields within GEOSX" );
  registerWrapper( viewKeyStruct::scaleString(), &m_scale ).
    setInputFlag( InputFlags::OPTIONAL ).
    setDefaultValue( 1. ).setDescription( "Scale the coordinates of the vertices" );
  registerWrapper( viewKeyStruct::reverseZString(), &m_isZReverse ).
    setInputFlag( InputFlags::OPTIONAL ).
    setDefaultValue( 0 ).setDescription( "0 : Z coordinate is upward, 1 : Z coordinate is downward" );
}

void PAMELAMeshGenerator::postProcessInput()
{
  GEOSX_THROW_IF_NE_MSG( m_fieldsToImport.size(), m_fieldNamesInGEOSX.size(),
                         "Mismatch between number of values in " << viewKeyStruct::fieldsToImportString() <<
                         " and " << viewKeyStruct::fieldNamesInGEOSXString() << " attrabutes",
                         InputError );
}

Group * PAMELAMeshGenerator::createChild( string const & childKey, string const & childName )
{
  GEOSX_THROW( "Invalid child XML node " << childName << " of type " << childKey, InputError );
}

namespace
{

string const & getNameSeparator()
{
  static string const separator( "_" );
  return separator;
}

string makeRegionLabel( string const & regionName, string const & regionCellType )
{
  return regionName + getNameSeparator() + regionCellType;
}

/*!
 * @brief Given the PAMELA Surface or Region label, return a simple unique name for GEOSX
 * @details Surface labels in PAMELA are composed of different parts such as the index, the type of cells, etc.
 * @param[in] pamelaLabel the surface or region label within PAMELA
 * @return the name of the surface or the region
 */
string retrieveSurfaceOrRegionName( string const & pamelaLabel )
{
  string_array const splitLabel = stringutilities::tokenize( pamelaLabel, getNameSeparator() );

  // The PAMELA label looks like: PART00002_POLYGON_POLYGON_GROUP_Ovbd1_Ovbd2_14
  // But we only want to keep Ovbd1_Ovbd2
  // So we find the word GROUP, and then we keep what is after, except the last piece

  auto const it = std::find( std::begin( splitLabel ), std::end( splitLabel ), "GROUP" );
  GEOSX_THROW_IF( it == std::end( splitLabel ),
                  "GEOSX assumes that PAMELA places the word GROUP before the region/surface name",
                  InputError );
  return stringutilities::join( std::next( it ), std::prev( std::end( splitLabel ) ), getNameSeparator() );
}

string const & getElementLabel( PAMELA::ELEMENTS::TYPE const type )
{
  static std::map< PAMELA::ELEMENTS::TYPE, string > const typeToLabelMap =
  {
    { PAMELA::ELEMENTS::TYPE::VTK_VERTEX, "VERTEX" },
    { PAMELA::ELEMENTS::TYPE::VTK_LINE, "LINE" },
    { PAMELA::ELEMENTS::TYPE::VTK_TRIANGLE, "TRIANGLE" },
    { PAMELA::ELEMENTS::TYPE::VTK_QUAD, "QUAD" },
    { PAMELA::ELEMENTS::TYPE::VTK_TETRA, "TETRA" },
    { PAMELA::ELEMENTS::TYPE::VTK_HEXAHEDRON, "HEX" },
    { PAMELA::ELEMENTS::TYPE::VTK_WEDGE, "WEDGE" },
    { PAMELA::ELEMENTS::TYPE::VTK_PYRAMID, "PYRAMID" }
  };
  GEOSX_THROW_IF( typeToLabelMap.count( type ) == 0, "Unsupported PAMELA element type", std::runtime_error );
  return typeToLabelMap.at( type );
}

ElementType toGeosxElementType( PAMELA::ELEMENTS::TYPE const type )
{
  switch( type )
  {
    case PAMELA::ELEMENTS::TYPE::VTK_LINE: return ElementType::Line;
    case PAMELA::ELEMENTS::TYPE::VTK_TRIANGLE: return ElementType::Triangle;
    case PAMELA::ELEMENTS::TYPE::VTK_QUAD: return ElementType::Quadrilateral;
    case PAMELA::ELEMENTS::TYPE::VTK_TETRA: return ElementType::Tetrahedron;
    case PAMELA::ELEMENTS::TYPE::VTK_PYRAMID: return ElementType::Pyramid;
    case PAMELA::ELEMENTS::TYPE::VTK_WEDGE: return ElementType::Prism;
    case PAMELA::ELEMENTS::TYPE::VTK_HEXAHEDRON: return ElementType::Hexahedron;
    default:
    {
      GEOSX_THROW( "Unsupported PAMELA element type", std::runtime_error );
    }
  }
}

PAMELA::ELEMENTS::TYPE toPamelaElementType( ElementType const type )
{
  switch( type )
  {
    case ElementType::Line: return PAMELA::ELEMENTS::TYPE::VTK_LINE;
    case ElementType::Triangle: return PAMELA::ELEMENTS::TYPE::VTK_TRIANGLE;
    case ElementType::Quadrilateral: return PAMELA::ELEMENTS::TYPE::VTK_QUAD;
    case ElementType::Tetrahedron: return PAMELA::ELEMENTS::TYPE::VTK_TETRA;
    case ElementType::Pyramid: return PAMELA::ELEMENTS::TYPE::VTK_PYRAMID;
    case ElementType::Prism: return PAMELA::ELEMENTS::TYPE::VTK_WEDGE;
    case ElementType::Hexahedron: return PAMELA::ELEMENTS::TYPE::VTK_HEXAHEDRON;
    default:
    {
      GEOSX_THROW( "Unsupported PAMELA element type", std::runtime_error );
    }
  }
}

std::vector< int > getPamelaNodeOrder( PAMELA::ELEMENTS::TYPE const type,
                                       bool const isZReverse )
{
  switch( type )
  {
    case PAMELA::ELEMENTS::TYPE::VTK_LINE: return { 0, 1 };
    case PAMELA::ELEMENTS::TYPE::VTK_TRIANGLE: return { 0, 1, 2 };
    case PAMELA::ELEMENTS::TYPE::VTK_QUAD: return { };
    case PAMELA::ELEMENTS::TYPE::VTK_TETRA: return { 0, 1, 2, 3 };
    case PAMELA::ELEMENTS::TYPE::VTK_PYRAMID: return { 0, 1, 2, 3, 4 };
    case PAMELA::ELEMENTS::TYPE::VTK_WEDGE: return { 0, 3, 1, 4, 2, 5 };
    case PAMELA::ELEMENTS::TYPE::VTK_HEXAHEDRON:
    {
      // if the reverseZ option is on, we have to switch the node ordering
      // (top nodes become bottom nodes) to make sure that the hex volume is positive
      if( isZReverse )
      {
        return { 4, 5, 7, 6, 0, 1, 3, 2 };
      }
      else
      {
        return { 0, 1, 3, 2, 4, 5, 7, 6 };
      }
    }
    default:
    {
      GEOSX_THROW( "Unsupported PAMELA element type", std::runtime_error );
    }
  }
}

/// @return mesh length scale
real64 importNodes( PAMELA::Mesh & srcMesh, // PAMELA is not const-correct,
                    real64 const scaleFactor[3],
                    CellBlockManager & cellBlockManager )
{
  cellBlockManager.setNumNodes( srcMesh.get_PointCollection()->size_all() );
  arrayView2d< real64, nodes::REFERENCE_POSITION_USD > X = cellBlockManager.getNodesPositions();

  arrayView1d< globalIndex > const nodeLocalToGlobal = cellBlockManager.getNodeLocalToGlobal();

  auto & nodeSets = cellBlockManager.getNodeSets();
  SortedArray< localIndex > & allNodes = nodeSets["all"];

  constexpr real64 minReal = LvArray::NumericLimits< real64 >::min;
  constexpr real64 maxReal = LvArray::NumericLimits< real64 >::max;
  real64 xMin[3] = { maxReal, maxReal, maxReal };
  real64 xMax[3] = { minReal, minReal, minReal };

  for( auto const & verticesIterator : *srcMesh.get_PointCollection() )
  {
    localIndex const vertexLocalIndex = verticesIterator->get_localIndex();
    globalIndex const vertexGlobalIndex = verticesIterator->get_globalIndex();
    X( vertexLocalIndex, 0 ) = verticesIterator->get_coordinates().x * scaleFactor[0];
    X( vertexLocalIndex, 1 ) = verticesIterator->get_coordinates().y * scaleFactor[1];
    X( vertexLocalIndex, 2 ) = verticesIterator->get_coordinates().z * scaleFactor[2];
    allNodes.insert( vertexLocalIndex );
    nodeLocalToGlobal[vertexLocalIndex] = vertexGlobalIndex;
    for( int i = 0; i < 3; ++i )
    {
      xMin[i] = std::min( xMin[i], X( vertexLocalIndex, i ) );
      xMax[i] = std::max( xMax[i], X( vertexLocalIndex, i ) );
    }
  }

  MpiWrapper::allReduce( xMin, xMin, 3, MPI_MIN, MPI_COMM_GEOSX );
  MpiWrapper::allReduce( xMax, xMax, 3, MPI_MAX, MPI_COMM_GEOSX );
  LvArray::tensorOps::subtract< 3 >( xMax, xMin );
  return LvArray::tensorOps::l2Norm< 3 >( xMax );
}

void importCellBlock( PAMELA::SubPart< PAMELA::Polyhedron * > * const cellBlockPtr,
                      string const & cellBlockName,
                      bool const isZReverse,
                      CellBlockManager & cellBlockManager )
{
  GEOSX_ASSERT( cellBlockPtr != nullptr );

  CellBlock & cellBlock = cellBlockManager.registerCellBlock( cellBlockName );
  cellBlock.setElementType( toGeosxElementType( cellBlockPtr->ElementType ) );

  localIndex const nbCells = LvArray::integerConversion< localIndex >( cellBlockPtr->SubCollection.size_owned() );
  cellBlock.resize( nbCells );

<<<<<<< HEAD
  std::vector< int > const nodeOrder = getPamelaNodeOrder( cellBlockPtr->ElementType );
  arrayView2d< localIndex, cells::NODE_MAP_USD > const cellToVertex = cellBlock.getElemToNode().toView();
=======
  std::vector< int > const nodeOrder = getPamelaNodeOrder( cellBlockPtr->ElementType,
                                                           isZReverse );
  arrayView2d< localIndex, cells::NODE_MAP_USD > const cellToVertex = cellBlock.nodeList().toView();
>>>>>>> 0ae9b57d
  arrayView1d< globalIndex > const & localToGlobal = cellBlock.localToGlobalMap();

  // Iterate on cells
  auto & subCollection = cellBlockPtr->SubCollection;
  for( auto cellItr = subCollection.begin_owned(); cellItr != subCollection.end_owned(); ++cellItr )
  {
    PAMELA::Polyhedron const * const cellPtr = *cellItr;
    GEOSX_ASSERT( cellPtr != nullptr );
    localIndex const cellLocalIndex = cellPtr->get_localIndex();
    globalIndex const cellGlobalIndex = cellPtr->get_globalIndex();

    std::vector< PAMELA::Point * > const & cornerList = cellPtr->get_vertexList();
    GEOSX_ASSERT_EQ( cornerList.size(), nodeOrder.size() );

    for( localIndex i = 0; i < LvArray::integerConversion< localIndex >( cornerList.size() ); ++i )
    {
      cellToVertex[cellLocalIndex][i] = cornerList[nodeOrder[i]]->get_localIndex();
    }
    localToGlobal[cellLocalIndex] = cellGlobalIndex;
  }
}

void importSurface( PAMELA::Part< PAMELA::Polygon * > * const surfacePtr,
                    CellBlockManager & cellBlockManager )
{
  GEOSX_ASSERT( surfacePtr != nullptr );
  string const surfaceName = retrieveSurfaceOrRegionName( surfacePtr->Label );
  SortedArray< localIndex > & curNodeSet = cellBlockManager.getNodeSets()[ surfaceName ];

  for( auto const & subPart : surfacePtr->SubParts )
  {
    PAMELA::SubPart< PAMELA::Polygon * > * const cellBlockPtr = subPart.second;
    GEOSX_ASSERT( cellBlockPtr != nullptr );
    if( cellBlockPtr->ElementType == PAMELA::ELEMENTS::TYPE::VTK_TRIANGLE || cellBlockPtr->ElementType == PAMELA::ELEMENTS::TYPE::VTK_QUAD )
    {
      auto & subCollection = cellBlockPtr->SubCollection;
      for( auto cellItr = subCollection.begin_owned(); cellItr != subCollection.end_owned(); cellItr++ )
      {
        PAMELA::Polygon const * const cellPtr = *cellItr;
        GEOSX_ASSERT( cellPtr != nullptr );
        std::vector< PAMELA::Point * > const & cornerList = cellPtr->get_vertexList();
        for( auto corner : cornerList )
        {
          curNodeSet.insert( corner->get_localIndex() );
        }
      }
    }
  }
}

} // namespace

void PAMELAMeshGenerator::generateMesh( DomainPartition & domain )
{
  GEOSX_LOG_RANK_0( "Reading external mesh from " << m_filePath );
  m_pamelaMesh = std::unique_ptr< PAMELA::Mesh >( PAMELA::MeshFactory::makeMesh( m_filePath ) );
  m_pamelaMesh->CreateFacesFromCells();
  m_pamelaMesh->PerformPolyhedronPartitioning( PAMELA::ELEMENTS::FAMILY::POLYGON,
                                               PAMELA::ELEMENTS::FAMILY::POLYGON );
  m_pamelaMesh->CreateLineGroupWithAdjacency( "TopologicalC2C",
                                              m_pamelaMesh->getAdjacencySet()->get_TopologicalAdjacency( PAMELA::ELEMENTS::FAMILY::POLYHEDRON,
                                                                                                         PAMELA::ELEMENTS::FAMILY::POLYHEDRON,
                                                                                                         PAMELA::ELEMENTS::FAMILY::POLYGON ) );

  GEOSX_LOG_RANK_0( "Writing into the GEOSX mesh data structure" );
  domain.getMetisNeighborList() = m_pamelaMesh->getNeighborList();
  Group & meshBodies = domain.getMeshBodies();
  MeshBody & meshBody = meshBodies.registerGroup< MeshBody >( this->getName() );
  //TODO for the moment we only consider on mesh level "Level0"
  meshBody.registerGroup< MeshLevel >( "Level0" );

  CellBlockManager & cellBlockManager = domain.registerGroup< CellBlockManager >( keys::cellManager );

  // Dealing with nodes
  real64 const scaleFactor[3] = { m_scale, m_scale, m_scale * ( m_isZReverse ? -1 : 1 ) };
  real64 const lengthScale = importNodes( *m_pamelaMesh, scaleFactor, cellBlockManager );
  meshBody.setGlobalLengthScale( lengthScale );

  // Use the PartMap of PAMELA to get the mesh
  PAMELA::PartMap< PAMELA::Polyhedron * > const polyhedronPartMap = std::get< 0 >( PAMELA::getPolyhedronPartMap( m_pamelaMesh.get(), 0 ) );

  // Import cell blocks
  for( auto const & polyhedronPart : polyhedronPartMap )
  {
    PAMELA::Part< PAMELA::Polyhedron * > * const regionPtr = polyhedronPart.second;
    GEOSX_ASSERT( regionPtr != nullptr );
    string const regionName = retrieveSurfaceOrRegionName( regionPtr->Label );

    // Iterate on cell types
    for( auto const & subPart : regionPtr->SubParts )
    {
      // Ignore non-polyhedrons elements (somehow they exist within a polyhedron Part in PAMELA data model).
      auto const elementFamily = PAMELA::ELEMENTS::TypeToFamily.at( static_cast< int >( subPart.second->ElementType ) );
      if( elementFamily == PAMELA::ELEMENTS::FAMILY::POLYHEDRON )
      {
        string cellBlockName = makeRegionLabel( regionName, getElementLabel( subPart.second->ElementType ) );
        importCellBlock( subPart.second, cellBlockName, m_isZReverse, cellBlockManager );
        m_cellBlockRegions.emplace( std::move( cellBlockName ), polyhedronPart.first );
      }
    }
  }

  // Import surfaces
  PAMELA::PartMap< PAMELA::Polygon * > const polygonPartMap = std::get< 0 >( PAMELA::getPolygonPartMap( m_pamelaMesh.get(), 0 ));
  for( auto const & polygonPart : polygonPartMap )
  {
    PAMELA::Part< PAMELA::Polygon * > * const surfacePtr = polygonPart.second;
    importSurface( surfacePtr, cellBlockManager );
  }

  cellBlockManager.buildMaps();
}

void PAMELAMeshGenerator::freeResources()
{
  m_pamelaMesh.reset();
  m_cellBlockRegions.clear();
}

namespace
{

void importRegularField( PAMELA::VariableDouble & source,
                         std::vector< int > const & indexMap,
                         WrapperBase & wrapper,
                         string const & objectName )
{
  // Scalar material fields are stored as 1D arrays, vector/tensor are 2D
  using ImportTypes = types::ArrayTypes< types::RealTypes, types::DimsRange< 1, 2 > >;
  types::dispatch( ImportTypes{}, wrapper.getTypeId(), true, [&]( auto array )
  {
    using ArrayType = decltype( array );
    Wrapper< ArrayType > & wrapperT = Wrapper< ArrayType >::cast( wrapper );
    auto const view = wrapperT.reference().toView();

    localIndex const numComponentsSrc = LvArray::integerConversion< localIndex >( source.offset );
    localIndex const numComponentsDst = wrapperT.numArrayComp();
    GEOSX_ERROR_IF_NE_MSG( numComponentsDst, numComponentsSrc,
                           objectName << ": mismatch in number of components for field " << source.Label );

    // Sanity check, shouldn't happen
    GEOSX_ERROR_IF_NE_MSG( view.size( 0 ), LvArray::integerConversion< localIndex >( indexMap.size() ),
                           objectName << ": mismatch in size for field " << source.Label );

    for( int i = 0; i < view.size( 0 ); ++i )
    {
      // get_data() currently returns a new vector for each cell, but auto const & makes sure
      // this code keeps working if/when PAMELA is fixed to return a more reasonable type (span/pointer)
      auto const & data = source.get_data( indexMap[i] );
      int comp = 0;
      LvArray::forValuesInSlice( view[i], [&]( auto & val )
      {
        val = data[comp++];
      } );
    }
  } );
}

void importMaterialField( PAMELA::VariableDouble & source,
                          std::vector< int > const & indexMap,
                          WrapperBase & wrapper,
                          string const & objectName )
{
  // Scalar material fields are stored as 2D arrays, vector/tensor are 3D
  using ImportTypes = types::ArrayTypes< types::RealTypes, types::DimsRange< 2, 3 > >;
  types::dispatch( ImportTypes{}, wrapper.getTypeId(), true, [&]( auto array )
  {
    using ArrayType = decltype( array );
    Wrapper< ArrayType > & wrapperT = Wrapper< ArrayType >::cast( wrapper );
    auto const view = wrapperT.reference().toView();

    localIndex const numComponentsSrc = LvArray::integerConversion< localIndex >( source.offset );
    localIndex const numComponentsDst = view.size() / ( view.size( 0 ) * view.size( 1 ) );
    GEOSX_ERROR_IF_NE_MSG( numComponentsDst, numComponentsSrc,
                           objectName << ": mismatch in number of components for field " << source.Label );

    // Sanity check, shouldn't happen
    GEOSX_ERROR_IF_NE_MSG( view.size( 0 ), LvArray::integerConversion< localIndex >( indexMap.size() ),
                           objectName << ": mismatch in size for field " << source.Label );

    for( int i = 0; i < view.size( 0 ); ++i )
    {
      // get_data() currently returns a new vector for each cell, but auto const & makes sure
      // this code keeps working if/when PAMELA is fixed to return a more reasonable type (span/pointer)
      auto const & data = source.get_data( indexMap[i] );

      // For material fields, copy identical values into each quadrature point
      for( int q = 0; q < view.size( 1 ); ++q )
      {
        int comp = 0;
        LvArray::forValuesInSlice( view[i][q], [&]( auto & val )
        {
          val = data[comp++];
        } );
      }
    }
  } );
}

std::unordered_set< string > getMaterialWrapperNames( ElementSubRegionBase const & subRegion )
{
  using namespace constitutive;
  std::unordered_set< string > materialWrapperNames;
  subRegion.getConstitutiveModels().forSubGroups< ConstitutiveBase >( [&]( ConstitutiveBase const & material )
  {
    material.forWrappers( [&]( WrapperBase const & wrapper )
    {
      if( wrapper.sizedFromParent() )
      {
        materialWrapperNames.insert( ConstitutiveBase::makeFieldName( material.getName(), wrapper.getName() ) );
      }
    } );
  } );
  return materialWrapperNames;
}

} // namespace

void PAMELAMeshGenerator::importFields( DomainPartition & domain ) const
{
  GEOSX_LOG_RANK_0( catalogName() << " " << getName() << ": importing field data from mesh dataset" );
  GEOSX_ASSERT_MSG( m_pamelaMesh, "Must call generateMesh() before importFields()" );

  ElementRegionManager & elemManager = domain.getMeshBody( this->getName() ).getMeshLevel( 0 ).getElemManager();

  PAMELA::PartMap< PAMELA::Polyhedron * > const polyhedronPartMap = std::get< 0 >( PAMELA::getPolyhedronPartMap( m_pamelaMesh.get(), 0 ) );

  elemManager.forElementSubRegions< CellElementSubRegion >( [&]( CellElementSubRegion & subRegion )
  {
    // Use stored map of names to get access to PAMELA region again
    GEOSX_ASSERT_EQ( m_cellBlockRegions.count( subRegion.getName() ), 1 );
    string const & srcRegionName = m_cellBlockRegions.at( subRegion.getName() );
    PAMELA::Part< PAMELA::Polyhedron * > * const regionPtr = polyhedronPartMap.at( srcRegionName );
    GEOSX_ASSERT( regionPtr != nullptr );

    // Use element type to get the PAMELA cell block (sub-part) corresponding to subregion
    PAMELA::ELEMENTS::TYPE const elemType = toPamelaElementType( subRegion.getElementType() );
    PAMELA::SubPart< PAMELA::Polyhedron * > * const cellBlockPtr = regionPtr->SubParts.at( static_cast< int >( elemType ) );
    GEOSX_ASSERT( cellBlockPtr != nullptr );

    // Make a list of material field wrapper names on current subregion
    std::unordered_set< string > const materialWrapperNames = getMaterialWrapperNames( subRegion );

    for( localIndex fieldIndex = 0; fieldIndex < m_fieldsToImport.size(); fieldIndex++ )
    {
      string const & sourceName = m_fieldsToImport[fieldIndex];
      string const & wrapperName = m_fieldNamesInGEOSX[fieldIndex];

      // Find source
      PAMELA::VariableDouble * const meshProperty = regionPtr->FindVariableByName( sourceName );
      GEOSX_THROW_IF( meshProperty == nullptr,
                      catalogName() << " " << getName() << ": field not found in source dataset: " << sourceName,
                      InputError );

      // Find destination
      GEOSX_THROW_IF( !subRegion.hasWrapper( wrapperName ),
                      catalogName() << " " << getName() << ": target field not found: " << wrapperName,
                      InputError );
      WrapperBase & wrapper = subRegion.getWrapperBase( wrapperName );

      // Decide if field is constitutive or not
      if( materialWrapperNames.count( wrapperName ) > 0 && wrapper.numArrayDims() > 1 )
      {
        importMaterialField( *meshProperty, cellBlockPtr->IndexMapping, wrapper, catalogName() + " " + getName() );
      }
      else
      {
        importRegularField( *meshProperty, cellBlockPtr->IndexMapping, wrapper, catalogName() + " " + getName() );
      }
    }
  } );
}

REGISTER_CATALOG_ENTRY( MeshGeneratorBase, PAMELAMeshGenerator, string const &, Group * const )
}<|MERGE_RESOLUTION|>--- conflicted
+++ resolved
@@ -242,14 +242,9 @@
   localIndex const nbCells = LvArray::integerConversion< localIndex >( cellBlockPtr->SubCollection.size_owned() );
   cellBlock.resize( nbCells );
 
-<<<<<<< HEAD
-  std::vector< int > const nodeOrder = getPamelaNodeOrder( cellBlockPtr->ElementType );
-  arrayView2d< localIndex, cells::NODE_MAP_USD > const cellToVertex = cellBlock.getElemToNode().toView();
-=======
   std::vector< int > const nodeOrder = getPamelaNodeOrder( cellBlockPtr->ElementType,
                                                            isZReverse );
-  arrayView2d< localIndex, cells::NODE_MAP_USD > const cellToVertex = cellBlock.nodeList().toView();
->>>>>>> 0ae9b57d
+  arrayView2d< localIndex, cells::NODE_MAP_USD > const cellToVertex = cellBlock.getElemToNode().toView();
   arrayView1d< globalIndex > const & localToGlobal = cellBlock.localToGlobalMap();
 
   // Iterate on cells
