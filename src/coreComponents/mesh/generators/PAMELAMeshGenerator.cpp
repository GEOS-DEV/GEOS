--- conflicted
+++ resolved
@@ -315,16 +315,8 @@
   Group & meshBodies = domain.getMeshBodies();
   MeshBody & meshBody = meshBodies.registerGroup< MeshBody >( this->getName() );
   //TODO for the moment we only consider on mesh level "Level0"
-<<<<<<< HEAD
-//  MeshLevel & meshLevel0 = meshBody.registerGroup< MeshLevel >( "Level0" );
-  MeshLevel & meshLevel0 = meshBody.getMeshLevel( 0 );
-  NodeManager & nodeManager = meshLevel0.getNodeManager();
+
   CellBlockManager & cellBlockManager = meshBody.getGroup< CellBlockManager >( keys::cellManager );
-=======
-  meshBody.registerGroup< MeshLevel >( "Level0" );
-
-  CellBlockManager & cellBlockManager = domain.registerGroup< CellBlockManager >( keys::cellManager );
->>>>>>> c0002e5c
 
   // Dealing with nodes
   real64 const scaleFactor[3] = { m_scale, m_scale, m_scale * ( m_isZReverse ? -1 : 1 ) };
