/*
 * ------------------------------------------------------------------------------------------------------------
 * SPDX-License-Identifier: LGPL-2.1-only
 *
 * Copyright (c) 2018-2020 Lawrence Livermore National Security LLC
 * Copyright (c) 2018-2020 The Board of Trustees of the Leland Stanford Junior University
 * Copyright (c) 2018-2020 Total, S.A
 * Copyright (c) 2019-     GEOSX Contributors
 * All rights reserved
 *
 * See top level LICENSE, COPYRIGHT, CONTRIBUTORS, NOTICE, and ACKNOWLEDGEMENTS files for details.
 * ------------------------------------------------------------------------------------------------------------
 */

/**
 * @file ParMETISInterface.cpp
 */

#include "ParMETISInterface.hpp"

#include "common/GEOS_RAJA_Interface.hpp"

#include <parmetis.h>

#include <numeric>

#define GEOSX_PARMETIS_CHECK( call ) \
  do { \
    auto const ierr = call; \
    GEOSX_ERROR_IF_NE_MSG( ierr, METIS_OK, "Error in call to:\n" << #call ); \
  } while( false )

namespace geosx
{
namespace parmetis
{

<<<<<<< HEAD
static_assert( std::is_same< idx_t, pmet_idx_t >::value, "ParMETIS must be built with IDXTYPEWIDTH=64" );

array1d< pmet_idx_t >
partMeshKway( ArrayOfArraysView< pmet_idx_t const, pmet_idx_t > const & elemToNodes,
              MPI_Comm comm,
              int const minCommonNodes,
              int const numRefinements )
=======
static_assert( std::is_same< idx_t, int64_t >::value,
               "Non-matching index types. ParMETIS must be built with 64-bit indices." );

ArrayOfArrays< int64_t, int64_t >
meshToDual( ArrayOfArraysView< int64_t const, int64_t > const & elemToNodes,
            arrayView1d< int64_t const > const & elemDist,
            MPI_Comm comm,
            int const minCommonNodes )
>>>>>>> 14e30d15
{
  idx_t const numElems = elemToNodes.size();

<<<<<<< HEAD
  array1d< pmet_idx_t > part( numElems ); // all 0 by default
  if( numProcs == 1 )
=======
  idx_t numflag = 0;
  idx_t ncommonnodes = minCommonNodes;
  idx_t * xadj;
  idx_t * adjncy;

  // Technical UB if ParMETIS writes into these arrays; in practice we discard them right after
  GEOSX_PARMETIS_CHECK( ParMETIS_V3_Mesh2Dual( const_cast< idx_t * >( elemDist.data() ),
                                               const_cast< idx_t * >( elemToNodes.getOffsets() ),
                                               const_cast< idx_t * >( elemToNodes.getValues() ),
                                               &numflag, &ncommonnodes, &xadj, &adjncy, &comm ) );

  ArrayOfArrays< int64_t, int64_t > graph;
  graph.resizeFromOffsets( numElems, xadj );

  // There is no way to direct-copy values into ArrayOfArrays without UB (casting away const)
  forAll< parallelHostPolicy >( numElems, [xadj, adjncy, graph = graph.toView()]( localIndex const k )
  {
    graph.appendToArray( k, adjncy + xadj[k], adjncy + xadj[k+1] );
  } );

  METIS_Free( xadj );
  METIS_Free( adjncy );

  return graph;
}

array1d< int64_t >
partition( ArrayOfArraysView< int64_t const, int64_t > const & graph,
           arrayView1d< int64_t const > const & vertDist,
           int64_t const numParts,
           MPI_Comm comm,
           int const numRefinements )
{
  array1d< int64_t > part( graph.size() ); // all 0 by default
  if( numParts == 1 )
>>>>>>> 14e30d15
  {
    return part;
  }

  // Compute tpwgts parameters (target partition weights)
  array1d< real_t > tpwgts( numParts );
  tpwgts.setValues< serialPolicy >( 1.0f / static_cast< real_t >( numParts ) );

  // Set other ParMETIS parameters
  idx_t wgtflag = 0;
  idx_t numflag = 0;
  idx_t ncon = 1;
  idx_t npart = numParts;
  idx_t options[4] = { 1, 0, 2022, PARMETIS_PSR_UNCOUPLED };
  idx_t edgecut = 0;
  real_t ubvec = 1.05;

  // Technical UB if ParMETIS writes into these arrays; in practice we discard them right after
  GEOSX_PARMETIS_CHECK( ParMETIS_V3_PartKway( const_cast< idx_t * >( vertDist.data() ),
                                              const_cast< idx_t * >( graph.getOffsets() ),
                                              const_cast< idx_t * >( graph.getValues() ),
                                              nullptr, nullptr, &wgtflag,
                                              &numflag, &ncon, &npart, tpwgts.data(),
                                              &ubvec, options, &edgecut, part.data(), &comm ) );

  for( int iter = 0; iter < numRefinements; ++iter )
  {
    GEOSX_PARMETIS_CHECK( ParMETIS_V3_RefineKway( const_cast< idx_t * >( vertDist.data() ),
                                                  const_cast< idx_t * >( graph.getOffsets() ),
                                                  const_cast< idx_t * >( graph.getValues() ),
                                                  nullptr, nullptr, &wgtflag,
                                                  &numflag, &ncon, &npart, tpwgts.data(),
                                                  &ubvec, options, &edgecut, part.data(), &comm ) );
  }

  return part;
}

} // namespace parmetis
} // namespace geosx<|MERGE_RESOLUTION|>--- conflicted
+++ resolved
@@ -35,31 +35,16 @@
 namespace parmetis
 {
 
-<<<<<<< HEAD
-static_assert( std::is_same< idx_t, pmet_idx_t >::value, "ParMETIS must be built with IDXTYPEWIDTH=64" );
+static_assert( std::is_same< idx_t, pmet_idx_t >::value, "Non-matching index types. ParMETIS must be built with 64-bit indices." );
 
-array1d< pmet_idx_t >
-partMeshKway( ArrayOfArraysView< pmet_idx_t const, pmet_idx_t > const & elemToNodes,
-              MPI_Comm comm,
-              int const minCommonNodes,
-              int const numRefinements )
-=======
-static_assert( std::is_same< idx_t, int64_t >::value,
-               "Non-matching index types. ParMETIS must be built with 64-bit indices." );
-
-ArrayOfArrays< int64_t, int64_t >
-meshToDual( ArrayOfArraysView< int64_t const, int64_t > const & elemToNodes,
-            arrayView1d< int64_t const > const & elemDist,
+ArrayOfArrays< idx_t, idx_t >
+meshToDual( ArrayOfArraysView< idx_t const, idx_t > const & elemToNodes,
+            arrayView1d< idx_t const > const & elemDist,
             MPI_Comm comm,
             int const minCommonNodes )
->>>>>>> 14e30d15
 {
   idx_t const numElems = elemToNodes.size();
 
-<<<<<<< HEAD
-  array1d< pmet_idx_t > part( numElems ); // all 0 by default
-  if( numProcs == 1 )
-=======
   idx_t numflag = 0;
   idx_t ncommonnodes = minCommonNodes;
   idx_t * xadj;
@@ -71,7 +56,7 @@
                                                const_cast< idx_t * >( elemToNodes.getValues() ),
                                                &numflag, &ncommonnodes, &xadj, &adjncy, &comm ) );
 
-  ArrayOfArrays< int64_t, int64_t > graph;
+  ArrayOfArrays< idx_t, idx_t > graph;
   graph.resizeFromOffsets( numElems, xadj );
 
   // There is no way to direct-copy values into ArrayOfArrays without UB (casting away const)
@@ -86,16 +71,15 @@
   return graph;
 }
 
-array1d< int64_t >
-partition( ArrayOfArraysView< int64_t const, int64_t > const & graph,
-           arrayView1d< int64_t const > const & vertDist,
-           int64_t const numParts,
+array1d< idx_t >
+partition( ArrayOfArraysView< idx_t const, idx_t > const & graph,
+           arrayView1d< idx_t const > const & vertDist,
+           idx_t const numParts,
            MPI_Comm comm,
            int const numRefinements )
 {
-  array1d< int64_t > part( graph.size() ); // all 0 by default
+  array1d< idx_t > part( graph.size() ); // all 0 by default
   if( numParts == 1 )
->>>>>>> 14e30d15
   {
     return part;
   }
