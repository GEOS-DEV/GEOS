/*
 * ------------------------------------------------------------------------------------------------------------
 * SPDX-License-Identifier: LGPL-2.1-only
 *
 * Copyright (c) 2018-2020 Lawrence Livermore National Security LLC
 * Copyright (c) 2018-2020 The Board of Trustees of the Leland Stanford Junior University
 * Copyright (c) 2018-2020 TotalEnergies
 * Copyright (c) 2019-     GEOSX Contributors
 * All rights reserved
 *
 * See top level LICENSE, COPYRIGHT, CONTRIBUTORS, NOTICE, and ACKNOWLEDGEMENTS files for details.
 * ------------------------------------------------------------------------------------------------------------
 */

#include "CellBlockManager.hpp"

#include "mesh/generators/CellBlockUtilities.hpp"
#include "mesh/generators/LineBlock.hpp"
#include "mesh/utilities/MeshMapUtilities.hpp"

#include <algorithm>

namespace geos
{
using namespace dataRepository;

CellBlockManager::CellBlockManager( string const & name, Group * const parent ):
  CellBlockManagerABC( name, parent ),
  m_nodesPositions( 0, 3 )
{
  this->registerGroup< Group >( viewKeyStruct::cellBlocks() );
  this->registerGroup< Group >( viewKeyStruct::faceBlocks() );
  this->registerGroup< Group >( viewKeyStruct::lineBlocks() );
}

void CellBlockManager::resize( integer_array const & numElements,
                               string_array const & regionNames )
{
  localIndex const numRegions = LvArray::integerConversion< localIndex >( regionNames.size());
  for( localIndex reg=0; reg<numRegions; ++reg )
  {
    this->getCellBlock( regionNames[reg] ).resize( numElements[reg] );
  }
}

Group * CellBlockManager::createChild( string const & GEOS_UNUSED_PARAM( childKey ), string const & GEOS_UNUSED_PARAM( childName ) )
{
  return nullptr;
}

/// Element identifier containing (block index, cell index).
using CellBlockIndexPair = std::pair< localIndex, localIndex >;

template< typename POLICY >
void convertFromCellBlockPairMap( ArrayOfArraysView< CellBlockIndexPair const > const & srcMap,
                                  ToCellRelation< ArrayOfArrays< localIndex > > & dstMap )
{
  ArrayOfArrays< localIndex > & toBlock = dstMap.toBlockIndex;
  ArrayOfArrays< localIndex > & toCell = dstMap.toCellIndex;

  localIndex const numObjects = srcMap.size();

  toBlock.resizeFromOffsets( numObjects, srcMap.toViewConst().getOffsets() );
  toCell.resizeFromOffsets( numObjects, srcMap.toViewConst().getOffsets() );

  forAll< parallelHostPolicy >( numObjects, [toBlock = toBlock.toView(),
                                             toCell = toCell.toView(),
                                             srcMap]( localIndex const objIndex )
  {
    arraySlice1d< CellBlockIndexPair const > const cells = srcMap[ objIndex ];
    for( CellBlockIndexPair const & e : cells )
    {
      toBlock.emplaceBack( objIndex, std::get< 0 >( e ) );
      toCell.emplaceBack( objIndex, std::get< 1 >( e ) );
    }
  } );
}

template< typename POLICY >
void convertFromCellBlockPairMap( ArrayOfArraysView< CellBlockIndexPair const > const & srcMap,
                                  ToCellRelation< array2d< localIndex > > & dstMap )
{
  array2d< localIndex > & toBlock = dstMap.toBlockIndex;
  array2d< localIndex > & toCell = dstMap.toCellIndex;

  localIndex const numObjects = srcMap.size();
  localIndex const maxNumElem = toCell.size( 1 );

  GEOS_ERROR_IF_NE( toBlock.size( 1 ), maxNumElem );
  GEOS_ERROR_IF_NE( toCell.size( 1 ), maxNumElem );

  toBlock.resizeDimension< 0 >( numObjects );
  toCell.resizeDimension< 0 >( numObjects );

  // We allow a fixed-size map to represent a variable relationship, as long as
  // the number of elements does not exceed the fixed size (set by the caller).
  // In this case, a dummy value "-1" is used to represent non-present elements.
  toBlock.setValues< POLICY >( -1 );
  toCell.setValues< POLICY >( -1 );

  forAll< parallelHostPolicy >( numObjects, [=, // needed to optionally capture maxNumElem in Debug
                                             toBlock = toBlock.toView(),
                                             toCell = toCell.toView()]( localIndex const objIndex )
  {
    arraySlice1d< CellBlockIndexPair const > const cells = srcMap[ objIndex ];
    GEOS_ASSERT_GE( maxNumElem, cells.size() );
    localIndex count = 0;
    for( CellBlockIndexPair const & e : cells )
    {
      toBlock( objIndex, count ) = std::get< 0 >( e );
      toCell( objIndex, count ) = std::get< 1 >( e );
      ++count;
    }
  } );
}

/**
 * @brief Build to-cell map by inverting existing maps in cell blocks.
 * @tparam BASEMAP underlying type of to-cell map
 * @tparam FUNC type of @p cellToObjectGetter
 * @param cellIndex number of objects (nodes, faces, etc.) for which maps are built
 * @param toCells container for to-cell (block, index) maps
 * @param cellToObjectGetter function used to extract maps from subregions
 * @param overAlloc overallocation for the resulting maps
 *                  (extra capacity per row, only meaningful for variable-secondary-size containers)
 */
template< typename BASEMAP, typename FUNC >
void CellBlockManager::buildToCellMap( localIndex const numObjects,
                                       ToCellRelation< BASEMAP > & toCells,
                                       FUNC cellToObjectGetter,
                                       localIndex const overAlloc ) const
{
  // Calculate the number of entries in each sub-array
  array1d< localIndex > counts( numObjects );
  counts.setValues< serialPolicy >( overAlloc );

  for( localIndex blockIndex = 0; blockIndex < numCellBlocks(); ++blockIndex )
  {
    CellBlock const & cb = getCellBlock( blockIndex );

    auto const cellToObject = cellToObjectGetter( cb );
    forAll< parallelHostPolicy >( cb.size(), [counts = counts.toView(),
                                              cellToObject]( localIndex const ei )
    {
      auto const objects = cellToObject[ ei ];
      // can't use range-based for loop when slice is not contiguous
      for( localIndex i = 0; i < objects.size(); ++i )
      {
        RAJA::atomicInc< parallelHostAtomic >( &counts[ objects[i] ] );
      }
    } );
  }
  ;

  // Allocate memory
  ArrayOfArrays< CellBlockIndexPair > cellBlockPairList;
  cellBlockPairList.resizeFromCapacities< parallelHostPolicy >( numObjects, counts.data() );

  // Populate map of tuples in parallel
  for( localIndex blockIndex = 0; blockIndex < numCellBlocks(); ++blockIndex )
  {
    CellBlock const & cb = getCellBlock( blockIndex );

    auto const cellToObject = cellToObjectGetter( cb );
    forAll< parallelHostPolicy >( cb.size(), [cellBlockPairList = cellBlockPairList.toView(),
                                              cellToObject,
                                              blockIndex]( localIndex const cellIndex )
    {
      auto const objects = cellToObject[ cellIndex ];
      // can't use range-based for loop when slice is not contiguous
      for( localIndex i = 0; i < objects.size(); ++i )
      {
        cellBlockPairList.emplaceBackAtomic< parallelHostAtomic >( objects[i], blockIndex, cellIndex );
      }
    } );
  }
  ;

  // Sort each element list to ensure unique race-condition-free map order
  forAll< parallelHostPolicy >( numObjects, [cellBlockPairList = cellBlockPairList.toView()]( localIndex const objIndex )
  {
    arraySlice1d< CellBlockIndexPair > const cells = cellBlockPairList[ objIndex ];
    LvArray::sortedArrayManipulation::makeSorted( cells.begin(), cells.end() );
  } );

  // Finally, split arrays-of-tuples into separate arrays
  convertFromCellBlockPairMap< parallelHostPolicy >( cellBlockPairList.toViewConst(), toCells );
}

ToCellRelation< ArrayOfArrays< localIndex > > CellBlockManager::getNodeToElements() const
{
  ToCellRelation< ArrayOfArrays< localIndex > > result;
  buildToCellMap( m_numNodes,
                  result,
                  []( CellBlock const & cb ) { return cb.getElemToNode(); },
                  elemMapExtraSpacePerNode() );
  return result;
}

/**
 * @brief Holds information about face used in face map construction.
 *
 * These records are created and stored when visiting faces through cells.
 * Organizing and sorting them by node lists enables identification of
 * matching faces of different cells. Cell and block indices are preserved
 * so that cell-face maps may be constructed.
 */
struct NodesAndElementOfFace
{
  NodesAndElementOfFace( localIndex const duplicateFaceNodesIdx,
                         localIndex const cellIdx,
                         localIndex const blockIdx,
                         localIndex const faceNum ):
    duplicateFaceNodesIndex( duplicateFaceNodesIdx ),
    cellIndex( cellIdx ),
    blockIndex( blockIdx ),
    faceNumber( faceNum )
  {}

  localIndex duplicateFaceNodesIndex;

  /**
   * @brief Index of the cell to which this face belongs.
   *
   * Each face may belong to multiple elements.
   * But during the identification process (we loop on each face of each element),
   * we store the cell we are iterating on.
   * The we'll be able to identify the duplicated faces because we also have the nodes.
   */
  localIndex cellIndex;

  /// Cell block index of the cell to which this face belongs.
  localIndex blockIndex;

  /// Face number within a cell
  localIndex faceNumber;
};

/**
 * @brief Holds all the information used to build up the face maps.
 */
struct FaceBuilder
{
  /**
   * @brief Return a functor used to compare if two duplicate faces are the same.
   * @return A comparator that takes in two @c NodesAndElementOfFace and compares
   *   the nodes that make up the two faces.
   */
  auto duplicateFaceEquality() const
  {
    return [duplicateFaces = duplicateFaces.toViewConst()]
             ( NodesAndElementOfFace const & lhs, NodesAndElementOfFace const & rhs )
    {
      return std::equal( duplicateFaces[ lhs.duplicateFaceNodesIndex ].begin(),
                         duplicateFaces[ lhs.duplicateFaceNodesIndex ].end(),
                         duplicateFaces[ rhs.duplicateFaceNodesIndex ].begin(),
                         duplicateFaces[ rhs.duplicateFaceNodesIndex ].end() );
    };
  }

  /// An array of size numNodes that lists for each node the (possibly duplicate)
  /// faces for which the node has lowest index.
  ArrayOfArrays< NodesAndElementOfFace > lowestNodeToFaces;

  /// Contains the entire node list of each duplicate face.
  ArrayOfArrays< localIndex > duplicateFaces;
};

/**
 * @brief Fills the face to nodes map and face to element maps
 * @param [in] lowestNodeToFaces an array of size numNodes of arrays of NodesAndElementOfFace associated with each node.
 * @param [in] uniqueFaceOffsets an array containing the unique ID of the first face associated with each node.
 * @param [inout] faceToCells the face to element map.
 * @param [inout] faceToNodes the face to node map.
 */
void populateFaceMaps( Group const & cellBlocks,
                       FaceBuilder const & faceBuilder,
                       arrayView1d< localIndex const > const & uniqueFaceOffsets,
                       ArrayOfArraysView< localIndex > const & faceToNodes,
                       arrayView2d< localIndex > const & faceToCells,
                       arrayView2d< localIndex > const & faceToBlocks )
{
  ArrayOfArraysView< NodesAndElementOfFace const > const & lowestNodeToFaces =
    faceBuilder.lowestNodeToFaces.toViewConst();

  localIndex const numNodes = lowestNodeToFaces.size();
  localIndex const numUniqueFaces = uniqueFaceOffsets.back();
  GEOS_ERROR_IF_NE( uniqueFaceOffsets.size() - 1, numNodes );
  GEOS_ERROR_IF_NE( faceToNodes.size(), numUniqueFaces );
  GEOS_ERROR_IF_NE( faceToCells.size( 0 ), numUniqueFaces );
  GEOS_ERROR_IF_NE( faceToCells.size( 1 ), 2 );
  GEOS_ERROR_IF_NE( faceToBlocks.size( 0 ), numUniqueFaces );
  GEOS_ERROR_IF_NE( faceToBlocks.size( 1 ), 2 );

  // loop over all the nodes.
  forAll< parallelHostPolicy >( numNodes, [ uniqueFaceOffsets,
                                            lowestNodeToFaces,
                                            faceToNodes,
                                            faceToCells,
                                            faceToBlocks,
                                            &cellBlocks,
                                            &faceBuilder ]( localIndex const nodeIndex )
  {
    localIndex nodesInFace[ CellBlockManager::maxNodesPerFace() ];
    localIndex curFaceID = uniqueFaceOffsets[nodeIndex];
    arraySlice1d< NodesAndElementOfFace const > const faces = lowestNodeToFaces[ nodeIndex ];
    forEqualRanges( faces.begin(), faces.end(), [&]( auto first, auto last )
    {
      NodesAndElementOfFace const & f0 = *first;
      CellBlock const & cb = cellBlocks.getGroup< CellBlock >( f0.blockIndex );
      localIndex const numNodesInFace = cb.getFaceNodes( f0.cellIndex, f0.faceNumber, nodesInFace );
<<<<<<< HEAD
//      GEOS_ASSERT_EQ( numNodesInFace, numNodes );
      GEOS_UNUSED_VAR( numNodes );
=======
>>>>>>> 7d5d7392

      for( localIndex i = 0; i < numNodesInFace; ++i )
      {
        faceToNodes.emplaceBack( curFaceID, nodesInFace[i] );
      }

      faceToCells( curFaceID, 0 ) = f0.cellIndex;
      faceToBlocks( curFaceID, 0 ) = f0.blockIndex;

      if( ++first != last )
      {
        NodesAndElementOfFace const & f1 = *first++;
        faceToCells( curFaceID, 1 ) = f1.cellIndex;
        faceToBlocks( curFaceID, 1 ) = f1.blockIndex;
      }
      else
      {
        faceToCells( curFaceID, 1 ) = -1;
        faceToBlocks( curFaceID, 1 ) = -1;
      }
      GEOS_ASSERT( first == last ); // Should not be more than 2 faces

      ++curFaceID;
    }, faceBuilder.duplicateFaceEquality() );
  } );
}


/**
 * @brief Resize the face maps
 * @param [in] lowestNodeToFaces an array of size numNodes of arrays of NodesAndElementOfFace associated with each node.
 * @param [in] uniqueFaceOffsets an containing the unique face IDs for each node in lowestNodeToFaces.
 * @param [out] faceToNodeMap the map from faces to nodes. This function resizes the array appropriately.
 * @param [out] faceToCellMap the map from faces to elements. This function resizes the array appropriately.
 */
void resizeFaceMaps( FaceBuilder const & faceBuilder,
                     arrayView1d< localIndex const > const & uniqueFaceOffsets,
                     ArrayOfArrays< localIndex > & faceToNodeMap,
                     ArrayOfArrays< localIndex > & faceToEdgesMap,
                     array2d< localIndex > & faceToCellMap,
                     array2d< localIndex > & faceToBlockMap )
{
  localIndex const numNodes = faceBuilder.lowestNodeToFaces.size();
  localIndex const numUniqueFaces = uniqueFaceOffsets.back();
  array1d< localIndex > numNodesPerFace( numUniqueFaces );

  // loop over all the nodes.
  forAll< parallelHostPolicy >( numNodes, [uniqueFaceOffsets,
                                           numNodesPerFace = numNodesPerFace.toView(),
                                           lowestNodeToFaces = faceBuilder.lowestNodeToFaces.toViewConst(),
                                           duplicateFaces = faceBuilder.duplicateFaces.toViewConst(),
                                           &faceBuilder]( localIndex const nodeIndex )
  {
    localIndex curFaceID = uniqueFaceOffsets[ nodeIndex ];
    arraySlice1d< NodesAndElementOfFace const > const faces = lowestNodeToFaces[ nodeIndex ];
    forUniqueValues( faces.begin(), faces.end(), [&]( NodesAndElementOfFace const & f, localIndex )
    {
      numNodesPerFace[ curFaceID++ ] = duplicateFaces.sizeOfArray( f.duplicateFaceNodesIndex ) + CellBlockManager::nodeMapExtraSpacePerFace();
    }, faceBuilder.duplicateFaceEquality() );
  } );

  faceToNodeMap.resizeFromCapacities< parallelHostPolicy >( numUniqueFaces, numNodesPerFace.data() );

  // Each face may belong to _maximum_ 2 elements.
  // If it belongs to only one, we put `-1` for the undefined value.
  faceToCellMap.resize( numUniqueFaces, 2 );
  faceToBlockMap.resize( numUniqueFaces, 2 );

  // TODO I'm really not sure.
  faceToEdgesMap.resize( numUniqueFaces, 2 * CellBlockManager::edgeMapExtraSpacePerFace() );
}


/**
 * @brief Populate the lowestNodeToFaces map.
 * @param [in] numNodes Number of nodes on the partition.
 * @param [in] cellBlocks The cell blocks on which we need to operate.
 *
 * For each face of each element of each cell blocks,
 * this function stores some information of the faces (@see NodesAndElementOfFace)
 * in a node to faces (information) mapping.
 * The key of this mapping is the lowest node index of the face.
 * E.g. faces {3, 5, 6, 2} and {4, 2, 9, 7} will both be stored in "bucket" of node 2.
 * Also, bucket of faces information are sorted (@see NodesAndElementOfFace) to make specific computations possible.
 *
 * If we note \a count the number of faces for which a given node is
 * the node of lowest index, at the end, \a lowestNodeToFaces is an
 * array of size \p numNodes of arrays of variable sizes \a count.
 *
 * \remark Faces at the interface of two elements are duplicated and
 * stored from each element with a unique \a duplicateFaceIndex index.
 *
 */
FaceBuilder createLowestNodeToFaces( localIndex const numNodes, const Group & cellBlocks )
{
  array1d< localIndex > faceCounts( numNodes );
  localIndex totalDuplicateFaces = 0;
  localIndex totalDuplicateFaceNodes = 0;
  for( localIndex blockIndex = 0; blockIndex < cellBlocks.numSubGroups(); ++blockIndex )
  {
    CellBlock const & cb = cellBlocks.getGroup< CellBlock >( blockIndex );
    localIndex const numFacesPerElement = cb.numFacesPerElement();
    localIndex const numElements = cb.numElements();

    forAll< parallelHostPolicy >( numElements, [&cb, numFacesPerElement,
                                                counts = faceCounts.toView()]( localIndex const elemID )
    {
      localIndex nodesInFace[ CellBlockManager::maxNodesPerFace() ];
      for( localIndex faceNum = 0; faceNum < numFacesPerElement; ++faceNum )
      {
        // Get all the nodes of the face
        localIndex const numNodesInFace = cb.getFaceNodes( elemID, faceNum, nodesInFace );
        localIndex const lowestNode = *std::min_element( nodesInFace, nodesInFace + numNodesInFace );
        RAJA::atomicInc< parallelHostAtomic >( &counts[ lowestNode ] );
      }
    } );

    totalDuplicateFaces += numFacesPerElement * numElements;
    totalDuplicateFaceNodes += numElements * cb.maxNodesPerFace() * cb.numFacesPerElement();
  }

  FaceBuilder faceBuilder;
  faceBuilder.lowestNodeToFaces.resizeFromCapacities< parallelHostPolicy >( numNodes, faceCounts.data() );

  faceBuilder.duplicateFaces.reserve( totalDuplicateFaces );
  faceBuilder.duplicateFaces.reserveValues( totalDuplicateFaceNodes );

  {

    for( localIndex blockIndex = 0; blockIndex < cellBlocks.numSubGroups(); ++blockIndex )
    {
      CellBlock const & cb = cellBlocks.getGroup< CellBlock >( blockIndex );
      localIndex const numFacesPerElement = cb.numFacesPerElement();
      localIndex const numElements = cb.numElements();

      localIndex const prevFaceOffset = faceBuilder.duplicateFaces.size();
      faceBuilder.duplicateFaces.resize( faceBuilder.duplicateFaces.size() + numFacesPerElement * numElements, cb.maxNodesPerFace() );

      forAll< parallelHostPolicy >( numElements, [&cb, numFacesPerElement, blockIndex, prevFaceOffset,
                                                  lowestNodeToFaces = faceBuilder.lowestNodeToFaces.toView(),
                                                  duplicateFaces = faceBuilder.duplicateFaces.toView()]( localIndex const elemID )
      {
        localIndex nodesInFace[ CellBlockManager::maxNodesPerFace() ];
        for( localIndex faceNum = 0; faceNum < numFacesPerElement; ++faceNum )
        {
          // Computation of a unique face index for each face
          // (including the duplicate faces at the interface of 2
          // elements)
          localIndex const duplicateFaceIndex = prevFaceOffset + elemID * numFacesPerElement + faceNum;

          // Get indices of the nodes on the face and sort theses indices
          localIndex const numNodesInFace = cb.getFaceNodes( elemID, faceNum, nodesInFace );
          std::sort( nodesInFace, nodesInFace + numNodesInFace );

          // Add the current face to the array of the duplicate faces
          // (list of all the element faces so a boundary face is
          // listed once, a face at the interface of 2 elements is
          // added twice, once from each elemennt to which the face
          // belongs)
          duplicateFaces.appendToArray( duplicateFaceIndex, nodesInFace, nodesInFace + numNodesInFace );

          // Add the face to the array of faces of its lowest node (\a nodesInFace[0])
          lowestNodeToFaces.emplaceBackAtomic< parallelHostAtomic >( nodesInFace[ 0 ],
                                                                     duplicateFaceIndex,
                                                                     elemID,
                                                                     blockIndex,
                                                                     faceNum );
        }
      } );
    }
  }

  // Loop over all the nodes and sort the associated faces.
  forAll< parallelHostPolicy >( numNodes, [lowestNodeToFaces = faceBuilder.lowestNodeToFaces.toView(),
                                           duplicateFaces = faceBuilder.duplicateFaces.toViewConst()]( localIndex const nodeIndex )
  {
    arraySlice1d< NodesAndElementOfFace > const faces = lowestNodeToFaces[ nodeIndex ];
    std::sort( faces.begin(), faces.end(), [&]( NodesAndElementOfFace const & lhs, NodesAndElementOfFace const & rhs )
    {
      // With C++20 this can all be replaced with std::lexicographical_compare_three_way
      auto const pairOfIters = std::mismatch( duplicateFaces[ lhs.duplicateFaceNodesIndex ].begin(),
                                              duplicateFaces[ lhs.duplicateFaceNodesIndex ].end(),
                                              duplicateFaces[ rhs.duplicateFaceNodesIndex ].begin(),
                                              duplicateFaces[ rhs.duplicateFaceNodesIndex ].end() );

      // If the ranges are equal
      if( pairOfIters.first == duplicateFaces[ lhs.duplicateFaceNodesIndex ].end() &&
          pairOfIters.second == duplicateFaces[ rhs.duplicateFaceNodesIndex ].end() )
      {
        return std::tie( lhs.blockIndex, lhs.cellIndex ) < std::tie( rhs.blockIndex, rhs.cellIndex );
      }

      // If the second range is a prefix of the first, the first is greater than the secondd.
      if( pairOfIters.first == duplicateFaces[ lhs.duplicateFaceNodesIndex ].end() )
      {
        return false;
      }

      // If the first range is a prefix of the second, the first is less than the second.
      if( pairOfIters.second == duplicateFaces[ rhs.duplicateFaceNodesIndex ].end() )
      {
        return true;
      }

      // Otherwise simply compare the first non-equal values.
      return *pairOfIters.first < *pairOfIters.second;
    } );
  } );

  return faceBuilder;
}


/**
 * @brief Filling the elements to faces maps in the cell blocks.
 * @param lowestNodeToFaces The array of size numNodes of arrays of (duplicate) faces for which the node has lowest index.
 * @param uniqueFaceOffsets The unique face offsets.
 * @param cellBlocks The cell blocks for which we need to compute the element to faces mappings.
 *
 * @note @p lowestNodeToFaces and @p uniqueFaceOffsets are better described in the documentations of the functions that build them.
 */
void fillElementToFacesOfCellBlocks( FaceBuilder const & faceBuilder,
                                     arrayView1d< localIndex const > const & uniqueFaceOffsets,
                                     Group & cellBlocks )
{
  ArrayOfArraysView< NodesAndElementOfFace const > const & lowestNodeToFaces
    = faceBuilder.lowestNodeToFaces.toViewConst();

  localIndex const numNodes = lowestNodeToFaces.size();
  forAll< parallelHostPolicy >( numNodes, [lowestNodeToFaces,
                                           uniqueFaceOffsets,
                                           &cellBlocks,
                                           &faceBuilder]( localIndex const nodeIndex )
  {
    arraySlice1d< NodesAndElementOfFace const > const faces = lowestNodeToFaces[ nodeIndex ];
    localIndex curFaceID = uniqueFaceOffsets[nodeIndex];

    forEqualRanges( faces.begin(), faces.end(), [&]( auto first, auto last )
    {
      while( first != last )
      {
        NodesAndElementOfFace const & f = *first++;
        CellBlock & cb0 = cellBlocks.getGroup< CellBlock >( f.blockIndex );
        cb0.setElementToFaces( f.cellIndex, f.faceNumber, curFaceID );
      }
      ++curFaceID;
    }, faceBuilder.duplicateFaceEquality() );
  } );
}

/**
 * @brief Fills the element to edges mappings of all the cells provided through @p cellBlocks.
 * @param faceToEdges We need the face to edges mapping to get some edge index.
 * @param cellBlocks The cell blocks for which the mappings will be constructed.
 */
void fillElementToEdgesOfCellBlocks( ArrayOfArraysView< localIndex const > const & faceToEdges,
                                     Group & cellBlocks )
{
  for( localIndex blockIndex = 0; blockIndex < cellBlocks.numSubGroups(); ++blockIndex )
  {
    CellBlock & cellBlock = cellBlocks.getGroup< CellBlock >( blockIndex );
    arrayView2d< localIndex const > const cellToFaces = cellBlock.getElemToFacesConstView();

    // We build the edges of each face of each cell,
    // so we can construct the cell to edges mapping.
    // Some specific care is required not to insert edges twice (faces share edges).
    // Another implementation (used in other contexts) would use some edge signature
    // to remove the duplicates.

    // Loop over the cells
    forAll< parallelHostPolicy >( cellBlock.numElements(), [cellToFaces,
                                                            faceToEdges,
                                                            &cellBlock]( localIndex const kc )
    {
      int count = 0;
      for( localIndex kf = 0; kf < cellBlock.numFacesPerElement(); ++kf )
      {
        // Loop over edges of each face
        localIndex const faceIndex = cellToFaces[kc][kf];
        for( localIndex ke = 0; ke < faceToEdges.sizeOfArray( faceIndex ); ++ke )
        {
          bool isUnique = true;
          localIndex const edgeIndex = faceToEdges[faceIndex][ke];

          // Loop over edges that have already been added to the element.
          for( localIndex kec = 0; kec < count + 1; ++kec )
          {
            // make sure that the edge has not been counted yet
            if( cellBlock.hasElementToEdges( kc, kec, edgeIndex ) )
            {
              isUnique = false;
              break;
            }
          }
          if( isUnique )
          {
            cellBlock.setElementToEdges( kc, count, edgeIndex );
            count++;
          }
        } // end edge loop
      } // end face loop
    } ); // end cell loop
  }
}

void CellBlockManager::buildFaceMaps()
{
  GEOS_MARK_FUNCTION;

  FaceBuilder const faceBuilder =
    createLowestNodeToFaces( m_numNodes, this->getCellBlocks() );

  array1d< localIndex > const uniqueFaceOffsets =
    computeUniqueValueOffsets< parallelHostPolicy >( faceBuilder.lowestNodeToFaces.toViewConst(),
                                                     faceBuilder.duplicateFaceEquality() );


  m_numFaces = uniqueFaceOffsets.back();

  resizeFaceMaps( faceBuilder,
                  uniqueFaceOffsets,
                  m_faceToNodes,
                  m_faceToEdges,
                  m_faceToCells.toCellIndex,
                  m_faceToCells.toBlockIndex );

  populateFaceMaps( getCellBlocks(),
                    faceBuilder,
                    uniqueFaceOffsets,
                    m_faceToNodes.toView(),
                    m_faceToCells.toCellIndex,
                    m_faceToCells.toBlockIndex );

  fillElementToFacesOfCellBlocks( faceBuilder,
                                  uniqueFaceOffsets,
                                  this->getCellBlocks() );
}

void CellBlockManager::buildNodeToEdges()
{
  m_nodeToEdges = meshMapUtilities::transposeIndexMap< parallelHostPolicy >( m_edgeToNodes.toViewConst(),
                                                                             m_numNodes,
                                                                             edgeMapExtraSpacePerNode() );
}

void CellBlockManager::buildMaps()
{
  GEOS_MARK_FUNCTION;

  buildFaceMaps();
  m_numEdges = buildEdgeMaps( m_numNodes,
                              m_faceToNodes.toViewConst(),
                              m_faceToEdges,
                              m_edgeToFaces,
                              m_edgeToNodes );
  buildNodeToEdges();

  fillElementToEdgesOfCellBlocks( m_faceToEdges.toViewConst(), this->getCellBlocks() );
}

ArrayOfArrays< localIndex > CellBlockManager::getFaceToNodes() const
{
  return m_faceToNodes;
}

ArrayOfArrays< localIndex > CellBlockManager::getNodeToFaces() const
{
  return meshMapUtilities::transposeIndexMap< parallelHostPolicy >( m_faceToNodes.toViewConst(),
                                                                    m_numNodes,
                                                                    faceMapExtraSpacePerNode() );
}

ToCellRelation< array2d< localIndex > > CellBlockManager::getFaceToElements() const
{
  return m_faceToCells;
}

const Group & CellBlockManager::getCellBlocks() const
{
  return this->getGroup( viewKeyStruct::cellBlocks() );
}

Group & CellBlockManager::getCellBlocks()
{
  return this->getGroup( viewKeyStruct::cellBlocks() );
}

Group const & CellBlockManager::getFaceBlocks() const
{
  return this->getGroup( viewKeyStruct::faceBlocks() );
}

Group & CellBlockManager::getFaceBlocks()
{
  return this->getGroup( viewKeyStruct::faceBlocks() );
}

Group & CellBlockManager::getLineBlocks()
{
  return this->getGroup( viewKeyStruct::lineBlocks() );
}

LineBlockABC const & CellBlockManager::getLineBlock( string name ) const
{
  return this->getGroup( viewKeyStruct::lineBlocks() ).getGroup< LineBlockABC >( name );
}

localIndex CellBlockManager::numNodes() const
{
  return m_numNodes;
}

localIndex CellBlockManager::numCellBlocks() const
{
  return this->getCellBlocks().numSubGroups();
}

CellBlock const & CellBlockManager::getCellBlock( localIndex const blockIndex ) const
{
  return this->getCellBlocks().getGroup< CellBlock >( blockIndex );
}

localIndex CellBlockManager::numFaces() const
{
  return m_numFaces;
}

ArrayOfArrays< localIndex > CellBlockManager::getEdgeToFaces() const
{
  return m_edgeToFaces;
}

array2d< localIndex > CellBlockManager::getEdgeToNodes() const
{
  return m_edgeToNodes;
}

ArrayOfArrays< localIndex > CellBlockManager::getFaceToEdges() const
{
  return m_faceToEdges;
}

ArrayOfArrays< localIndex > CellBlockManager::getNodeToEdges() const
{
  return meshMapUtilities::transposeIndexMap< parallelHostPolicy >( m_edgeToNodes.toViewConst(),
                                                                    m_numNodes,
                                                                    edgeMapExtraSpacePerNode() );
}

localIndex CellBlockManager::numEdges() const
{
  return m_numEdges;
}

CellBlock & CellBlockManager::registerCellBlock( string const & name )
{
  return this->getCellBlocks().registerGroup< CellBlock >( name );
}

FaceBlock & CellBlockManager::registerFaceBlock( string const & name )
{
  return this->getFaceBlocks().registerGroup< FaceBlock >( name );
}

LineBlock & CellBlockManager::registerLineBlock( string const & name )
{
  return this->getLineBlocks().registerGroup< LineBlock >( name );
}

array2d< real64, nodes::REFERENCE_POSITION_PERM > CellBlockManager::getNodePositions() const
{
  return m_nodesPositions;
}

arrayView2d< real64, nodes::REFERENCE_POSITION_USD > CellBlockManager::getNodePositions()
{
  return m_nodesPositions.toView();
}

void CellBlockManager::setNumNodes( localIndex numNodes )
{
  m_numNodes = numNodes;
  m_nodesPositions.resize( m_numNodes );
  m_nodeLocalToGlobal.resize( m_numNodes );
  m_nodeLocalToGlobal.setValues< serialPolicy >( -1 );
}

array1d< globalIndex > CellBlockManager::getNodeLocalToGlobal() const
{
  return m_nodeLocalToGlobal;
}

arrayView1d< globalIndex > CellBlockManager::getNodeLocalToGlobal()
{
  return m_nodeLocalToGlobal.toView();
}

std::map< string, SortedArray< localIndex > > const & CellBlockManager::getNodeSets() const
{
  return m_nodeSets;
}

std::map< string, SortedArray< localIndex > > & CellBlockManager::getNodeSets()
{
  return m_nodeSets;
}

static array1d< real64 > gaussLobattoPoints( int order )
{
  array1d< real64 > GaussLobattoPts( order+1 );

  switch( order )
  {
    case 1:
      GaussLobattoPts[0] = -1.0;
      GaussLobattoPts[1] = 1.0;
      break;
    case 2:
      GaussLobattoPts[0] = -1.0;
      GaussLobattoPts[1] = 0.0;
      GaussLobattoPts[2] = 1.0;
      break;
    case 3:
      static constexpr real64 sqrt5 = 2.2360679774997897;
      GaussLobattoPts[0] = -1.0;
      GaussLobattoPts[1] = -1./sqrt5;
      GaussLobattoPts[2] = 1./sqrt5;
      GaussLobattoPts[3] = 1.;
      break;
    case 4:
      static constexpr real64 sqrt3_7 = 0.6546536707079771;
      GaussLobattoPts[0] = -1.0;
      GaussLobattoPts[1] = -sqrt3_7;
      GaussLobattoPts[2] = 0.0;
      GaussLobattoPts[3] = sqrt3_7;
      GaussLobattoPts[4] = 1.0;
      break;
    case 5:
      static constexpr real64 sqrt__7_plus_2sqrt7__ = 3.50592393273573196;
      static constexpr real64 sqrt__7_mins_2sqrt7__ = 1.30709501485960033;
      static constexpr real64 sqrt_inv21 = 0.218217890235992381;
      GaussLobattoPts[0] = -1.0;
      GaussLobattoPts[1] = -sqrt_inv21*sqrt__7_plus_2sqrt7__;
      GaussLobattoPts[2] = -sqrt_inv21*sqrt__7_mins_2sqrt7__;
      GaussLobattoPts[3] = sqrt_inv21*sqrt__7_mins_2sqrt7__;
      GaussLobattoPts[4] = sqrt_inv21*sqrt__7_plus_2sqrt7__;
      GaussLobattoPts[5] = 1.0;
      break;
  }
  return GaussLobattoPts;
}

static void trilinearInterp( real64 const alpha,
                             real64 const beta,
                             real64 const gamma,
                             real64 const (&X)[8][3],
                             real64 (& coords)[3] )
{
  for( int i=0; i<3; i++ )
  {
    coords[i] = X[0][i]*( 1.0-alpha )*( 1.0-beta )*( 1.0-gamma )+
                X[1][i]*    alpha    *( 1.0-beta )*( 1.0-gamma )+
                X[2][i]*( 1.0-alpha )*    beta    *( 1.0-gamma )+
                X[3][i]*    alpha    *    beta    *( 1.0-gamma )+
                X[4][i]*( 1.0-alpha )*( 1.0-beta )*  gamma+
                X[5][i]*    alpha    *( 1.0-beta )*  gamma+
                X[6][i]*( 1.0-alpha )*    beta    *  gamma+
                X[7][i]*    alpha    *    beta    *  gamma;
  }
}

void CellBlockManager::generateHighOrderMaps( localIndex const order,
                                              globalIndex const maxVertexGlobalID,
                                              globalIndex const maxEdgeGlobalID,
                                              globalIndex const maxFaceGlobalID,
                                              arrayView1d< globalIndex const > const edgeLocalToGlobal,
                                              arrayView1d< globalIndex const > const faceLocalToGlobal )
{

  // constants for hex mesh


  localIndex const numVerticesPerCell = 8;
  localIndex const numNodesPerEdge = ( order+1 );
  localIndex const numNodesPerFace = ( order+1 )*( order+1 );
  localIndex const numNodesPerCell = ( order+1 )*( order+1 )*( order+1 );

  localIndex const numInternalNodesPerEdge = ( order-1 );
  localIndex const numInternalNodesPerFace = ( order-1 )*( order-1 );
  localIndex const numInternalNodesPerCell = ( order-1 )*( order-1 )*( order-1 );

  localIndex const numLocalVertices = this->numNodes();
  localIndex const numLocalEdges = this->numEdges();
  localIndex const numLocalFaces = this->numFaces();

  localIndex numLocalCells = 0;
  this->getCellBlocks().forSubGroups< CellBlock >( [&]( CellBlock & cellBlock )
  {
    numLocalCells += cellBlock.numElements();
  } );

  ////////////////////////////////
  // Get the new number of nodes
  ////////////////////////////////

  localIndex numLocalNodes = numLocalVertices
                             + numLocalEdges * numInternalNodesPerEdge
                             + numLocalFaces * numInternalNodesPerFace
                             + numLocalCells * numInternalNodesPerCell;

  array1d< globalIndex > const nodeLocalToGlobalSource ( m_nodeLocalToGlobal );
  array2d< localIndex > const edgeToNodesMapSource( m_edgeToNodes );
  ArrayOfArrays< localIndex > const faceToNodesMapSource( m_faceToNodes );
  array2d< real64, nodes::REFERENCE_POSITION_PERM > const refPosSource ( m_nodesPositions );

  m_numNodes = numLocalNodes;
  m_nodeLocalToGlobal.resize( m_numNodes );
  m_edgeToNodes.resize( m_numEdges, order+1 );
  m_nodesPositions.resize( m_numNodes );


  // ---------------------------------------
  // initialize the node local to global map
  // ---------------------------------------

  // The general idea for building nodes local-to-global map for the high-order meshes are:
  // 1. for all the nodes that already in the base mesh-level, we keep their globalIDs the same
  // 2. for the new nodes on the edges, we assign their global ID according to the global information from edgeLocalToGlobal map
  // 3. for the new nodes on the faces, we assign their global ID according to the global information from faceLocalToGlobal map
  // 4. for the new nodes on the internal of each elements, we assign the global ID for the new nodes
  //    according to the global information for the elements from elementLocalToGlobal map.
  arrayView1d< globalIndex > nodeLocalToGlobalNew = m_nodeLocalToGlobal.toView();

  // nodeIDs is a hash map that contains unique vertices and their indices for shared nodes:
  // - A vertex is identified by 6 integers [i1 i2 i3 i4 a b], as follows:
  // - nodes on a vertex v are identified by the vector [v -1 -1 -1 -1 -1]
  // - nodes on a edge are given by a linear interpolation between vertices v1 and v2, 'a' steps away from v1
  //   (we assume that v1 < v2 and identify these nodes with [v1 v2 -1 -1 a -1]).
  // - nodes on a face are given by a bilinear interpolation between edges v1-v2 and v3-v4
  //   (v1-v4 and v2-v3 are the diagonals), with interpolation parameters 'a' and 'b'.
  //   (we assume that v1 is the smallest, and that v2 < v3) Then these nodes are identified with [v1 v2 v3 v4 a b]
  // - nodes within the internal of a cell are encountered only once, and thus do not need to be put in the hash map
  std::unordered_map< std::array< localIndex, 6 >, localIndex, NodeKeyHasher< localIndex > > nodeIDs;

  // Create new nodes, with local and global IDs
  localIndex localNodeID = 0;
  for( localIndex iter_vertex=0; iter_vertex < numLocalVertices; iter_vertex++ )
  {
    nodeLocalToGlobalNew[ localNodeID ] = nodeLocalToGlobalSource.toView()[ iter_vertex ];
    nodeIDs[ createNodeKey( iter_vertex ) ] = localNodeID;
    localNodeID++;
  }

  //////////////////////////
  // Edges
  //////////////////////////

  // -------------------------------------
  // ---- initialize edge-to-node map ----
  // -------------------------------------

  arrayView2d< localIndex > edgeToNodeMapNew = m_edgeToNodes.toView();
  // create / retrieve nodes on edges
  localIndex offset = maxVertexGlobalID;
  for( localIndex iter_edge = 0; iter_edge < numLocalEdges; iter_edge++ )
  {
    localIndex v1 = edgeToNodesMapSource[ iter_edge ][ 0 ];
    localIndex v2 = edgeToNodesMapSource[ iter_edge ][ 1 ];
    globalIndex gv1 = nodeLocalToGlobalSource.toView()[v1];
    globalIndex gv2 = nodeLocalToGlobalSource.toView()[v2];
    for( int q=0; q<numNodesPerEdge; q++ )
    {
      localIndex nodeID;
      std::array< localIndex, 6 > nodeKey = createNodeKey( v1, v2, q, order );
      if( nodeIDs.count( nodeKey ) == 0 )
      {
        // this is an internal edge node: create it
        nodeID = localNodeID;
        nodeIDs[ nodeKey ] = nodeID;
        std::array< globalIndex, 6 > referenceOrientation = createNodeKey( gv1, gv2, q, order );
        int gq = referenceOrientation[4] - 1;
        nodeLocalToGlobalNew[ nodeID ] = offset + edgeLocalToGlobal[ iter_edge ] * numInternalNodesPerEdge + gq;
        localNodeID++;
      }
      else
      {
        nodeID = nodeIDs[ nodeKey ];
      }
      edgeToNodeMapNew[ iter_edge ][ q ] = nodeID;
    }
  }

  /////////////////////////
  // Faces
  //////////////////////////

  // initialize faceToNodeMap for the high-order mesh-level
  ArrayOfArrays< localIndex > & faceToNodeMapNew = m_faceToNodes;
  // number of elements in each row of the map as capacity
  array1d< localIndex > counts( faceToNodeMapNew.size());
  counts.setValues< parallelHostPolicy >( numNodesPerFace );
  //  reconstructs the faceToNodeMap with the provided capacity in counts
  faceToNodeMapNew.resizeFromCapacities< parallelHostPolicy >( faceToNodeMapNew.size(), counts.data() );
  // setup initial values of the faceToNodeMap using emplaceBack
  forAll< parallelHostPolicy >( faceToNodeMapNew.size(),
                                [ faceToNodeMapNew = faceToNodeMapNew.toView() ]( localIndex const faceIndex )
  {
    for( localIndex i = 0; i < faceToNodeMapNew.capacityOfArray( faceIndex ); ++i )
    {
      faceToNodeMapNew.emplaceBack( faceIndex, -1 );
    }
  } );

  // create / retrieve nodes on faces
  // by default, faces are oriented so that the normal has an outward orientation for the current rank.
  // For this reason :
  // - The 3rd and 4th node need to be swapped, to be consistent with the GL ordering
  // - The global IDs of the internal nodes must be referred to a global "reference" orientation (using the createNodeKey method)
  offset = maxVertexGlobalID + maxEdgeGlobalID * numInternalNodesPerEdge;
  for( localIndex iter_face = 0; iter_face < numLocalFaces; iter_face++ )
  {
    localIndex v1 = faceToNodesMapSource[ iter_face ][ 0 ];
    localIndex v2 = faceToNodesMapSource[ iter_face ][ 1 ];
    localIndex v3 = faceToNodesMapSource[ iter_face ][ 2 ];
    localIndex v4 = faceToNodesMapSource[ iter_face ][ 3 ];
    std::swap( v3, v4 );
    globalIndex gv1 = nodeLocalToGlobalSource.toView()[v1];
    globalIndex gv2 = nodeLocalToGlobalSource.toView()[v2];
    globalIndex gv3 = nodeLocalToGlobalSource.toView()[v3];
    globalIndex gv4 = nodeLocalToGlobalSource.toView()[v4];
    for( int q1=0; q1<numNodesPerEdge; q1++ )
    {
      for( int q2=0; q2<numNodesPerEdge; q2++ )
      {
        localIndex nodeID;
        std::array< localIndex, 6 > nodeKey = createNodeKey( v1, v2, v3, v4, q1, q2, order );
        if( nodeIDs.count( nodeKey ) == 0 )
        {
          // this is an internal face node: create it
          nodeID = localNodeID;
          nodeIDs[ nodeKey ] = nodeID;
          std::array< globalIndex, 6 > referenceOrientation = createNodeKey( gv1, gv2, gv3, gv4, q1, q2, order );
          int gq1 = referenceOrientation[4] - 1;
          int gq2 = referenceOrientation[5] - 1;
          nodeLocalToGlobalNew[ nodeID ] = offset + faceLocalToGlobal[ iter_face ] * numInternalNodesPerFace + gq1* numInternalNodesPerEdge + gq2;
          localNodeID++;
        }
        else
        {
          nodeID = nodeIDs[ nodeKey ];
        }
        faceToNodeMapNew[ iter_face ][ q2 + q1*numNodesPerEdge ] = nodeID;
      }
    }
  }

  // add all nodes to the target set "all"
  SortedArray< localIndex > & allNodesSet = this->getNodeSets()[ "all" ];
  allNodesSet.reserve( numLocalNodes );

  for( localIndex iter_nodes=0; iter_nodes< numLocalNodes; ++iter_nodes )
  {
    allNodesSet.insert( iter_nodes );
  }

  /////////////////////////
  // Elements
  //////////////////////////

  // also assign node coordinates using trilinear interpolation in th elements
  arrayView2d< real64, nodes::REFERENCE_POSITION_USD > refPosNew = this->getNodePositions();
  refPosNew.setValues< parallelHostPolicy >( -1.0 );

  real64 Xmesh[ numVerticesPerCell ][ 3 ] = { { } };
  real64 X[ 3 ] = { { } };
  array1d< real64 > glCoords = gaussLobattoPoints( order );
  localIndex elemMeshVertices[ numVerticesPerCell ] = { };
  offset = maxVertexGlobalID + maxEdgeGlobalID * numInternalNodesPerEdge + maxFaceGlobalID * numInternalNodesPerFace;
  std::array< localIndex, 6 > const nullKey = std::array< localIndex, 6 >{ -1, -1, -1, -1, -1, -1 };

  // initialize the elements-to-nodes map
  arrayView2d< localIndex, cells::NODE_MAP_USD > elemsToNodesNew;

  this->getCellBlocks().forSubGroups< CellBlock >( [&]( CellBlock & cellBlock )
  {
    arrayView1d< globalIndex > elementLocalToGlobal( cellBlock.localToGlobalMap() );
    array2d< localIndex, cells::NODE_MAP_PERMUTATION > elemsToNodesSource ( cellBlock.getElemToNodes() );

    cellBlock.resizeNumNodes( numNodesPerCell );
    elemsToNodesNew = cellBlock.getElemToNode();
    localIndex const numCellElements = cellBlock.numElements();

    // then loop through all the elements and assign the globalID according to the globalID of the Element
    // and insert the new local to global ID ( for the internal nodes of elements ) into the nodeLocalToGlobal
    // retrieve finite element type
    for( localIndex iter_elem = 0; iter_elem < numCellElements; ++iter_elem )
    {
      localIndex newCellNodes = 0;
      for( localIndex iter_vertex = 0; iter_vertex < numVerticesPerCell; iter_vertex++ )
      {
        elemMeshVertices[ iter_vertex ] = elemsToNodesSource[ iter_elem ][ iter_vertex ];
        for( int i =0; i < 3; i++ )
        {
          Xmesh[ iter_vertex ][ i ] = refPosSource[ elemMeshVertices[ iter_vertex ] ][ i ];
        }
      }

      for( int q = 0; q < numNodesPerCell; q++ )
      {
        localIndex nodeID;
        int dof = q;
        int q1 = dof % numNodesPerEdge;
        dof /= ( numNodesPerEdge );
        int q2 = dof % ( numNodesPerEdge );
        dof /= ( numNodesPerEdge );
        int q3 = dof % ( numNodesPerEdge );
        // compute node coords
        real64 alpha = ( glCoords[ q1 ] + 1.0 ) / 2.0;
        real64 beta = ( glCoords[ q2 ] + 1.0 ) / 2.0;
        real64 gamma = ( glCoords[ q3 ] + 1.0 ) / 2.0;
        trilinearInterp( alpha, beta, gamma, Xmesh, X );
        // find node ID
        std::array< localIndex, 6 > nodeKey = createNodeKey( elemMeshVertices, q1, q2, q3, order );
        if( nodeKey == nullKey )
        {
          // the node is internal to a cell -- create it
          nodeID = localNodeID;
          nodeLocalToGlobalNew[ nodeID ] = offset + elementLocalToGlobal[ iter_elem ] * numInternalNodesPerCell + newCellNodes;
          localNodeID++;
          newCellNodes++;
        }
        else
        {
          nodeID = nodeIDs[ nodeKey ];
        }
        for( int i=0; i<3; i++ )
        {
          refPosNew( nodeID, i ) = X[ i ];
        }
        elemsToNodesNew[ iter_elem ][ q ] = nodeID;
      }
    }
  } );
}

}<|MERGE_RESOLUTION|>--- conflicted
+++ resolved
@@ -309,11 +309,6 @@
       NodesAndElementOfFace const & f0 = *first;
       CellBlock const & cb = cellBlocks.getGroup< CellBlock >( f0.blockIndex );
       localIndex const numNodesInFace = cb.getFaceNodes( f0.cellIndex, f0.faceNumber, nodesInFace );
-<<<<<<< HEAD
-//      GEOS_ASSERT_EQ( numNodesInFace, numNodes );
-      GEOS_UNUSED_VAR( numNodes );
-=======
->>>>>>> 7d5d7392
 
       for( localIndex i = 0; i < numNodesInFace; ++i )
       {
