--- conflicted
+++ resolved
@@ -17,15 +17,9 @@
 #include "mesh/Perforation.hpp"
 #include "mesh/generators/LineBlockABC.hpp"
 #include "LvArray/src/genericTensorOps.hpp"
-<<<<<<< HEAD
-#include "common/TableLayout.hpp"
-#include "common/TableData.hpp"
-#include "common/TableFormatter.hpp"
-=======
 #include "fileIO/Table/TableLayout.hpp"
 #include "fileIO/Table/TableData.hpp"
 #include "fileIO/Table/TableFormatter.hpp"
->>>>>>> 98096997
 #include "common/Format.hpp"
 namespace geos
 {
@@ -560,15 +554,9 @@
   string const wellTitle = GEOS_FMT( "Well '{}' Element Table", getName() );
   TableLayout const tableWellLayout = TableLayout( {
       TableLayout::ColumnParam{"Element no.", TableLayout::Alignment::right},
-<<<<<<< HEAD
-      TableLayout::ColumnParam{"CoordX", TableLayout::Alignment::center},
-      TableLayout::ColumnParam{"CoordY", TableLayout::Alignment::center},
-      TableLayout::ColumnParam{"CoordZ", TableLayout::Alignment::center},
-=======
       TableLayout::ColumnParam{"CoordX", TableLayout::Alignment::right},
       TableLayout::ColumnParam{"CoordY", TableLayout::Alignment::right},
       TableLayout::ColumnParam{"CoordZ", TableLayout::Alignment::right},
->>>>>>> 98096997
       TableLayout::ColumnParam{"Prev\nElement", TableLayout::Alignment::right},
       TableLayout::ColumnParam{"Next\nElement", TableLayout::Alignment::right},
     }, wellTitle );
