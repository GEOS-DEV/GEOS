--- conflicted
+++ resolved
@@ -17,14 +17,10 @@
 #include "mesh/Perforation.hpp"
 #include "mesh/generators/LineBlockABC.hpp"
 #include "LvArray/src/genericTensorOps.hpp"
-<<<<<<< HEAD
-#include "codingUtilities/Table.hpp"
-#include "codingUtilities/Section.hpp"
-=======
 #include "common/TableLayout.hpp"
 #include "common/TableData.hpp"
 #include "common/TableFormatter.hpp"
->>>>>>> 8fedfd8f
+#include "codingUtilities/Section.hpp"
 #include "common/Format.hpp"
 namespace geos
 {
@@ -532,14 +528,7 @@
 
 void WellGeneratorBase::logInternalWell() const
 {
-<<<<<<< HEAD
-  if( MpiWrapper::commRank( MPI_COMM_GEOSX ) != 0 )
-  {
-    return;
-  }
-
-  std::vector< string > row;
-  std::ostringstream oss;
+  TableData tableWellData;
 
   Section wellGeneratorSection;
   wellGeneratorSection.setName("Well generator");
@@ -558,9 +547,9 @@
   string titleName = "InternalWellGenerator " + getName();
   table.setTitle( titleName );
 
-=======
+void WellGeneratorBase::logInternalWell() const
+{
   TableData tableWellData;
->>>>>>> 8fedfd8f
   for( globalIndex iwelem = 0; iwelem < m_numElems; ++iwelem )
   {
     std::optional< globalIndex > nextElement;
@@ -606,15 +595,10 @@
     tablePerfoData.addRow( iperf, m_perfCoords[iperf], m_perfElemId[iperf] );
   }
 
-<<<<<<< HEAD
-  tablePerforation.draw();
-  wellGeneratorSection.end();
-=======
   TableLayout const tableLayoutPerfo ( {"Perforation no.", "Coordinates", "connected to"},
                                        GEOS_FMT( "Well '{}' Perforation Table", getName() ) );
   TableTextFormatter const tablePerfoLog( tableLayoutPerfo );
   GEOS_LOG_RANK_0( tablePerfoLog.toString( tablePerfoData ));
->>>>>>> 8fedfd8f
 }
 
 }