/*
 * ------------------------------------------------------------------------------------------------------------
 * SPDX-License-Identifier: LGPL-2.1-only
 *
 * Copyright (c) 2018-2020 Lawrence Livermore National Security LLC
 * Copyright (c) 2018-2020 The Board of Trustees of the Leland Stanford Junior University
 * Copyright (c) 2018-2020 TotalEnergies
 * Copyright (c) 2019-     GEOSX Contributors
 * All rights reserved
 *
 * See top level LICENSE, COPYRIGHT, CONTRIBUTORS, NOTICE, and ACKNOWLEDGEMENTS files for details.
 * ------------------------------------------------------------------------------------------------------------
 */

#ifndef GEOS_MESH_PARTITIONDESCRIPTOR_H_
#define GEOS_MESH_PARTITIONDESCRIPTOR_H_

#include "PartitionDescriptorABC.hpp"

//#include "mesh/mpiCommunications/NeighborCommunicator.hpp"

#include "common/DataTypes.hpp"

#include <set>
#include <vector>


namespace geos
{

/**
 * @class PartitionDescriptor
 * @brief Simple utility to retrieve partition information in case of Metis or Spatial partition.
 */
class PartitionDescriptor : public PartitionDescriptorABC
{
public:
  PartitionDescriptor();

  /**
   * @brief Gets a reference to the list of metis neighbor list.
   * @return A reference to the Metis neighbor list.
   */
  [[nodiscard]] std::set< int > const & getMetisNeighborList() const override { return m_metisNeighborList; }

  /**
   * @brief Sets the list of metis neighbor list.
   * @param metisNeighborList A reference to the Metis neighbor list.
   */
  void setMetisNeighborList( std::vector< int > const & metisNeighborList )
  {
    m_metisNeighborList.clear();
    m_metisNeighborList.insert( metisNeighborList.cbegin(), metisNeighborList.cend() );
  }

  void setPartitions( array1d< int > const & partition );

  void setPartitions( unsigned int x,
                      unsigned int y,
                      unsigned int z );

  [[nodiscard]] array1d< int > getPartitions() const override
  {
    return m_partitions;
  }

  [[nodiscard]] array1d< int > getPeriodic() const override
  {
    return m_periodic;
  }

  [[nodiscard]] array1d< int > getCoords() const override
  {
    return m_coords;
  }

  [[nodiscard]] std::array< real64, 9 > getGrid() const override;

  [[nodiscard]] std::array< real64, 3 > getBlockSize() const override;

  [[nodiscard]] std::array< real64, 6 > getBoundingBox() const override;

  void setPeriodic( int i, int value )
  {
    m_periodic[i] = value;
  }

  [[nodiscard]] bool isCoordInPartition( const real64 & coord, const int dir ) const;

  void setSizes( real64 const ( &min )[3],
                 real64 const ( &max )[3] );

private:

  /**
   * @brief Defines a distance/buffer below which we are considered in the contact zone ghosts.
   * @param bufferSize The distance.
   */
<<<<<<< HEAD
  SpatialPartition const & getSpatialPartition() const { return *m_spatialPartition; }
=======
  void setContactGhostRange( const real64 bufferSize );
>>>>>>> 2564a745

  /**
   * @brief Recursively builds neighbors if an MPI cartesian topology is used (i.e. not metis).
   * @param idim Dimension index in the cartesian.
   * @param cartcomm Communicator with cartesian structure.
   * @param ncoords Cartesian coordinates of a process (assumed to be of length 3).
   * @note Rough copy/paste of DomainPartition::AddNeighbors
   */
<<<<<<< HEAD
  void setSpatialPartition( SpatialPartition const & spatialPartition ) { m_spatialPartition = &spatialPartition; }
=======
//  void addNeighbors( const unsigned int idim,
//                     MPI_Comm & cartcomm,
//                     int * ncoords );
>>>>>>> 2564a745

  /// Size of the group associated with the MPI communicator
  int m_size;

  /// MPI rank of the current partition
  int m_rank;

  /// Ghost position (min).
  real64 m_contactGhostMin[3];
  /// Ghost position (max).
  real64 m_contactGhostMax[3];

  /// Minimum extent of partition dimensions (excluding ghost objects)
  real64 m_min[3];
  /// Maximum extent of partition dimensions (excluding ghost objects)
  real64 m_max[3];

  /// Locations of partition boundaries
  array1d< real64 > m_partitionLocations[3];

  /// Length of partition dimensions (excluding ghost objects).
  real64 m_blockSize[3];

  /// ijk partition indexes
  array1d< int > m_coords;

  /// Total length of problem dimensions (excluding ghost objects).
  real64 m_gridSize[3];
  /// Minimum extent of problem dimensions (excluding ghost objects).
  real64 m_gridMin[3];
  /// Maximum extent of problem dimensions (excluding ghost objects).
  real64 m_gridMax[3];

  /// Array of neighbor communicators.
//  std::vector< NeighborCommunicator > m_neighbors;

  /// The list of neighbors computed with metis
  std::set< int > m_metisNeighborList;

  /// The (x, y , y) MPI split (in case we need it)
  array1d< int > m_partitions;

<<<<<<< HEAD
  bool m_hasMetisNeighborList;         //< Indicate if we use metis neighbor list or spatial partition to describe the partition
  std::set< int > m_metisNeighborList;   //< The list of neighbors computed wwith metis
  const SpatialPartition* m_spatialPartition; //< The spatial partition
=======
  /// Boolean like array of length 3 (space dimensions). 1 means periodic.
  array1d< int > m_periodic;
>>>>>>> 2564a745
};

}
#endif // Include guard<|MERGE_RESOLUTION|>--- conflicted
+++ resolved
@@ -85,6 +85,10 @@
     m_periodic[i] = value;
   }
 
+  void setPeriodic( array1d< int > periodic ) {
+    m_periodic = periodic;
+  }
+
   [[nodiscard]] bool isCoordInPartition( const real64 & coord, const int dir ) const;
 
   void setSizes( real64 const ( &min )[3],
@@ -96,11 +100,7 @@
    * @brief Defines a distance/buffer below which we are considered in the contact zone ghosts.
    * @param bufferSize The distance.
    */
-<<<<<<< HEAD
-  SpatialPartition const & getSpatialPartition() const { return *m_spatialPartition; }
-=======
   void setContactGhostRange( const real64 bufferSize );
->>>>>>> 2564a745
 
   /**
    * @brief Recursively builds neighbors if an MPI cartesian topology is used (i.e. not metis).
@@ -109,13 +109,9 @@
    * @param ncoords Cartesian coordinates of a process (assumed to be of length 3).
    * @note Rough copy/paste of DomainPartition::AddNeighbors
    */
-<<<<<<< HEAD
-  void setSpatialPartition( SpatialPartition const & spatialPartition ) { m_spatialPartition = &spatialPartition; }
-=======
 //  void addNeighbors( const unsigned int idim,
 //                     MPI_Comm & cartcomm,
 //                     int * ncoords );
->>>>>>> 2564a745
 
   /// Size of the group associated with the MPI communicator
   int m_size;
@@ -158,14 +154,8 @@
   /// The (x, y , y) MPI split (in case we need it)
   array1d< int > m_partitions;
 
-<<<<<<< HEAD
-  bool m_hasMetisNeighborList;         //< Indicate if we use metis neighbor list or spatial partition to describe the partition
-  std::set< int > m_metisNeighborList;   //< The list of neighbors computed wwith metis
-  const SpatialPartition* m_spatialPartition; //< The spatial partition
-=======
   /// Boolean like array of length 3 (space dimensions). 1 means periodic.
   array1d< int > m_periodic;
->>>>>>> 2564a745
 };
 
 }
