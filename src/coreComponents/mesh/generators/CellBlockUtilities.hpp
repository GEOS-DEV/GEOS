/*
 * ------------------------------------------------------------------------------------------------------------
 * SPDX-License-Identifier: LGPL-2.1-only
 *
 * Copyright (c) 2018-2020 Lawrence Livermore National Security LLC
 * Copyright (c) 2018-2020 The Board of Trustees of the Leland Stanford Junior University
 * Copyright (c) 2018-2020 TotalEnergies
 * Copyright (c) 2020-     GEOSX Contributors
 * All rights reserved
 *
 * See top level LICENSE, COPYRIGHT, CONTRIBUTORS, NOTICE, and ACKNOWLEDGEMENTS files for details.
 * ------------------------------------------------------------------------------------------------------------
 */

#ifndef GEOSX_MESH_GENERATORS_CELLBLOCKUTILITIES_HPP_
#define GEOSX_MESH_GENERATORS_CELLBLOCKUTILITIES_HPP_

#include "mesh/ElementType.hpp"
#include "common/DataTypes.hpp"
#include "common/Span.hpp"
#include "common/GEOS_RAJA_Interface.hpp"

namespace geosx
{

/**
 * @brief Free function that generates face to edges, edge to faces and edge to nodes mappings.
 * @param[in] numNodes The number of nodes.
 * @param[in] faceToNodeMap Face to node mappings as an input.
 * @param[out] faceToEdgeMap Face to edges will be resized and filled.
 * @param[out] edgeToFaceMap Ege to faces will be resized and filled.
 * @param[out] edgeToNodeMap Edge to nodes will be resized and filled.
 * @return The number of edges.
 */
localIndex buildEdgeMaps( localIndex numNodes,
                          ArrayOfArraysView< localIndex const > const & faceToNodeMap,
                          ArrayOfArrays< localIndex > & faceToEdgeMap,
                          ArrayOfArrays< localIndex > & edgeToFaceMap,
                          array2d< localIndex > & edgeToNodeMap );

/**
 * @brief Get the local indices of the nodes in a face of the element.
 * @param[in] elementType Type of the element
 * @param[in] elemIdx the local index of the target element
 * @param[in] faceNumber the local index of the target face in the element  (this will be 0-numFacesInElement)
 * @param[in] elementToNodes Element to nodes mapping.
 * @param[out] faceNodes space to write node indices to, must be of sufficient size
 * @return number of nodes in the face
 */
localIndex getFaceNodes( ElementType const elementType,
                         localIndex const elemIdx,
                         localIndex const faceNumber,
                         arrayView2d< localIndex const, cells::NODE_MAP_USD > const & elementToNodes,
                         Span< localIndex > const faceNodes );

/**
 * @brief Find and count ranges of repeated values in an array of sorted arrays and compute offsets.
 * @tparam POLICY execution policy
 * @tparam T value type of input arrays
 * @param [in] sortedLists the input array of sorted arrays of values
 * @return an array of size @p sortedLists.size() + 1, where element i contains starting index of
 *         unique values from sub-array i in a global list of unique values, while the last value
 *         contains the total number of unique edges (i.e. an exclusive scan + total reduction).
 */
template< typename POLICY, typename T >
array1d< localIndex >
computeUniqueValueOffsets( ArrayOfArraysView< T const > const & sortedLists )
{
  localIndex const numNodes = sortedLists.size();
  array1d< localIndex > uniqueValueOffsets( numNodes + 1 );
  uniqueValueOffsets[0] = 0;

  // For each node, count number of unique edges that have the node as its lowest
  arrayView1d< localIndex > const numUniqueValuesView = uniqueValueOffsets.toView();
  forAll< POLICY >( numNodes, [sortedLists, numUniqueValuesView]( localIndex const i )
  {
    numUniqueValuesView[ i + 1 ] = 0;
    arraySlice1d< T const > const list = sortedLists[ i ];
    forEqualRanges( list.begin(), list.end(), [&]( auto, auto )
    {
      ++numUniqueValuesView[ i + 1 ];
    } );
  } );

  // Perform an inplace prefix-sum to get the unique edge offset.
<<<<<<< HEAD
  RAJA::inclusive_scan_inplace< POLICY >( uniqueValueOffsets );
=======
  RAJA::inclusive_scan_inplace< POLICY >( RAJA::make_span( uniqueValueOffsets.data(), uniqueValueOffsets.size() ) );
>>>>>>> 14e30d15
  return uniqueValueOffsets;
}

}

#endif // GEOSX_MESH_GENERATORS_CELLBLOCKUTILITIES_HPP_<|MERGE_RESOLUTION|>--- conflicted
+++ resolved
@@ -83,11 +83,7 @@
   } );
 
   // Perform an inplace prefix-sum to get the unique edge offset.
-<<<<<<< HEAD
-  RAJA::inclusive_scan_inplace< POLICY >( uniqueValueOffsets );
-=======
   RAJA::inclusive_scan_inplace< POLICY >( RAJA::make_span( uniqueValueOffsets.data(), uniqueValueOffsets.size() ) );
->>>>>>> 14e30d15
   return uniqueValueOffsets;
 }
 
