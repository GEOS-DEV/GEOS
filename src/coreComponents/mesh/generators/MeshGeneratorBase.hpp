/*
 * ------------------------------------------------------------------------------------------------------------
 * SPDX-License-Identifier: LGPL-2.1-only
 *
 * Copyright (c) 2018-2020 Lawrence Livermore National Security LLC
 * Copyright (c) 2018-2020 The Board of Trustees of the Leland Stanford Junior University
 * Copyright (c) 2018-2020 TotalEnergies
 * Copyright (c) 2019-     GEOSX Contributors
 * All rights reserved
 *
 * See top level LICENSE, COPYRIGHT, CONTRIBUTORS, NOTICE, and ACKNOWLEDGEMENTS files for details.
 * ------------------------------------------------------------------------------------------------------------
 */

/**
 * @file MeshGeneratorBase.hpp
 */

#ifndef GEOS_MESH_GENERATORS_MESHGENERATORBASE_HPP
#define GEOS_MESH_GENERATORS_MESHGENERATORBASE_HPP

#include "dataRepository/Group.hpp"
#include "dataRepository/WrapperBase.hpp"
#include "codingUtilities/Utilities.hpp"
#include "common/DataTypes.hpp"

#include "mesh/mpiCommunications/SpatialPartition.hpp"
#include "mesh/generators/CellBlockManager.hpp"

namespace geos
{

namespace dataRepository
{}


/**
 *  @class MeshGeneratorBase
 *  @brief The MeshGeneratorBase class provides an abstract base class implementation for different mesh types.
 *	   The MeshGeneratorBase is the Group specialization for different type of mesh handling.
 */
class MeshGeneratorBase : public dataRepository::Group
{
public:

  /**
   * @brief Main constructor for MeshGenerator base class.
   * @param[in] name of the MeshGenerator object
   * @param[in] parent the parent Group pointer for the MeshGenerator object
   */
  explicit MeshGeneratorBase( string const & name,
                              Group * const parent );

  /**
   * @brief Return the name of the MeshGenerator in object catalog.
   * @return string that contains the catalog name of the MeshGenerator
   */
  static string catalogName() { return "MeshGeneratorBase"; }

  /// This function is used to expand any catalogs in the data structure
  virtual void expandObjectCatalogs() override;

  /// using alias for templated Catalog meshGenerator type
  using CatalogInterface = dataRepository::CatalogInterface< MeshGeneratorBase, string const &, Group * const >;

  /**
   * @brief Create a new geometric object (box, plane, etc) as a child of this group.
   * @param childKey the catalog key of the new geometric object to create
   * @param childName the name of the new geometric object in the repository
   * @return the group child
   */
  virtual Group * createChild( string const & childKey, string const & childName ) override;

  /**
   * @brief Accessor for the singleton Catalog object
   * @return a static reference to the Catalog object
   */
  static CatalogInterface::CatalogType & getCatalog();

  /**
   * @brief Generate the mesh object the input mesh object.
   * @param parent The parent group of the CellBlockManager.
   * @param[in] partition Number of domaoins in each dimesion (X,Y,Z)
   * @return The generated CellBlockManagerABC
   */
  CellBlockManagerABC & generateMesh( Group & parent, array1d< int > const & partition );

  /**
   * @brief Describe which kind of block must be considered.
   */
  enum struct Block
  {
    VOLUMIC,
    SURFACIC,
    LINEIC
  };

  /**
   * @brief import field from the mesh on the array accessible via the given wrapper.
   * @param block Type of block to import from.
   * @param blockName name of the block to copy data from.
   * @param meshFieldName name of the field in the meshd
   * @param isMaterialField Indicate if we want to import material or regular fields
   * @param wrapper Wrapper to access the array
   */
  virtual void importFieldOnArray( Block block,
                                   string const & blockName,
                                   string const & meshFieldName,
                                   bool isMaterialField,
                                   dataRepository::WrapperBase & wrapper ) const = 0;

  /**
   * @brief Free internal resources associated with mesh/data import.
   *
   * This is relevant for mesh generators that load external mesh files.
   * Once this method is called, they can release any memory allocated.
   */
  virtual void freeResources() {}

  /**
   * @brief Get the name mapping between mesh volumic field names and internal GEOSX volumic field names.
   * @return The string to string mapping of field names.
   */
  std::map< string, string > const & getVolumicFieldsMapping() const { return m_volumicFields; }

  /**
   * @brief Get the name mapping between mesh surfacic field names and internal GEOSX surfacic field names.
   * @return The string to string mapping of field names.
   */
  std::map< string, string > const & getSurfacicFieldsMapping() const { return m_surfacicFields; }

  /**
   * @brief Get the associatied SpatialPartition generated.
   * @return The generated SpatialPartition
   */
  SpatialPartition const & getSpatialPartition() const { return m_spatialPartition; }
<<<<<<< HEAD
=======
private:
  /**
   * @brief Fill the cellBlockManager object .
   * @param[inout] cellBlockManager the CellBlockManager that will receive the meshing information
   * @param[in] partition The number of domains in each dimesion (X,Y,Z)
   */
  virtual void fillCellBlockManager( CellBlockManager & cellBlockManager, array1d< int > const & partition ) = 0;

  void attachWellInfo( CellBlockManager & cellBlockManager );
>>>>>>> 5c734b44

protected:
  /// Mapping from volumic field source to GEOSX field.
  std::map< string, string > m_volumicFields;

  /// Mapping from surfacic field source to GEOSX field.
  std::map< string, string > m_surfacicFields;

  /// SpatialPartition associated with the mesh
  SpatialPartition m_spatialPartition;

private:
  /**
   * @brief Fill the cellBlockManager object .
   * @param[in] cellBlockManager to fill with the mesh informations
   * @param[in] partition The number of domains in each dimesion (X,Y,Z)
   */
  virtual void fillCellBlockManager( CellBlockManager & cellBlockManager, array1d< int > const & partition ) = 0;

  void attachWellInfo( CellBlockManager & cellBlockManager );

};
}

#endif /* GEOS_MESH_GENERATORS_MESHGENERATORBASE_HPP */<|MERGE_RESOLUTION|>--- conflicted
+++ resolved
@@ -134,18 +134,6 @@
    * @return The generated SpatialPartition
    */
   SpatialPartition const & getSpatialPartition() const { return m_spatialPartition; }
-<<<<<<< HEAD
-=======
-private:
-  /**
-   * @brief Fill the cellBlockManager object .
-   * @param[inout] cellBlockManager the CellBlockManager that will receive the meshing information
-   * @param[in] partition The number of domains in each dimesion (X,Y,Z)
-   */
-  virtual void fillCellBlockManager( CellBlockManager & cellBlockManager, array1d< int > const & partition ) = 0;
-
-  void attachWellInfo( CellBlockManager & cellBlockManager );
->>>>>>> 5c734b44
 
 protected:
   /// Mapping from volumic field source to GEOSX field.
@@ -160,7 +148,7 @@
 private:
   /**
    * @brief Fill the cellBlockManager object .
-   * @param[in] cellBlockManager to fill with the mesh informations
+   * @param[inout] cellBlockManager the CellBlockManager that will receive the meshing information
    * @param[in] partition The number of domains in each dimesion (X,Y,Z)
    */
   virtual void fillCellBlockManager( CellBlockManager & cellBlockManager, array1d< int > const & partition ) = 0;
