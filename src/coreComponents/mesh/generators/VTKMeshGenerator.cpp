/*
 * ------------------------------------------------------------------------------------------------------------
 * SPDX-License-Identifier: LGPL-2.1-only
 *
 * Copyright (c) 2018-2020 Lawrence Livermore National Security LLC
 * Copyright (c) 2018-2020 The Board of Trustees of the Leland Stanford Junior University
 * Copyright (c) 2018-2020 Total, S.A
 * Copyright (c) 2019-     GEOSX Contributors
 * All rights reserved
 *
 * See top level LICENSE, COPYRIGHT, CONTRIBUTORS, NOTICE, and ACKNOWLEDGEMENTS files for details.
 * ------------------------------------------------------------------------------------------------------------
 */

/**
 * @file VTKMeshGenerator.cpp
 */

#include "VTKMeshGenerator.hpp"

#include "mesh/generators/VTKFaceBlockUtilities.hpp"
#include "mesh/generators/VTKMeshGeneratorTools.hpp"
#include "mesh/generators/CellBlockManager.hpp"
#include "mesh/MeshBody.hpp"
#include "common/DataTypes.hpp"
#include "common/DataLayouts.hpp"
#include "common/MpiWrapper.hpp"

namespace geos
{
using namespace dataRepository;


VTKMeshGenerator::VTKMeshGenerator( string const & name,
                                    Group * const parent )
  : ExternalMeshGeneratorBase( name, parent )
{
  registerWrapper( viewKeyStruct::regionAttributeString(), &m_attributeName ).
    setInputFlag( InputFlags::OPTIONAL ).
    setApplyDefaultValue( "attribute" ).
    setDescription( "Name of the VTK cell attribute to use as region marker" );

  registerWrapper( viewKeyStruct::nodesetNamesString(), &m_nodesetNames ).
    setInputFlag( InputFlags::OPTIONAL ).
    setDescription( "Names of the VTK nodesets to import" );

  registerWrapper( viewKeyStruct::mainBlockNameString(), &m_mainBlockName ).
    setInputFlag( InputFlags::OPTIONAL ).
    setDefaultValue( "main" ).
    setDescription( "For multi-block files, name of the 3d mesh block." );

  registerWrapper( viewKeyStruct::faceBlockNamesString(), &m_faceBlockNames ).
    setInputFlag( InputFlags::OPTIONAL ).
    setDescription( "For multi-block files, names of the face mesh block." );

  registerWrapper( viewKeyStruct::partitionRefinementString(), &m_partitionRefinement ).
    setInputFlag( InputFlags::OPTIONAL ).
    setApplyDefaultValue( 1 ).
    setDescription( "Number of partitioning refinement iterations (defaults to 1, recommended value)."
                    "A value of 0 disables graph partitioning and keeps simple kd-tree partitions (not recommended). "
                    "Values higher than 1 may lead to slightly improved partitioning, but yield diminishing returns." );

  registerWrapper( viewKeyStruct::partitionMethodString(), &m_partitionMethod ).
    setInputFlag( InputFlags::OPTIONAL ).
    setDescription( "Method (library) used to partition the mesh" );

  registerWrapper( viewKeyStruct::useGlobalIdsString(), &m_useGlobalIds ).
    setInputFlag( InputFlags::OPTIONAL ).
    setApplyDefaultValue( 0 ).
    setDescription( "Controls the use of global IDs in the input file for cells and points."
                    " If set to 0 (default value), the GlobalId arrays in the input mesh are used if available, and generated otherwise."
                    " If set to a negative value, the GlobalId arrays in the input mesh are not used, and generated global Ids are automatically generated."
                    " If set to a positive value, the GlobalId arrays in the input mesh are used and required, and the simulation aborts if they are not available" );
}

void VTKMeshGenerator::fillCellBlockManager( CellBlockManager & cellBlockManager )
{
  // TODO refactor void MeshGeneratorBase::generateMesh( DomainPartition & domain )
<<<<<<< HEAD
  GEOSX_MARK_FUNCTION;
  PartitionDescriptor partitionDescriptor;
  partitionDescriptor.setHasMetisNeighborList( true );
=======
  GEOS_MARK_FUNCTION;

>>>>>>> 478ff4e8
  MPI_Comm const comm = MPI_COMM_GEOSX;
  vtkSmartPointer< vtkMultiProcessController > controller = vtk::getController();
  vtkMultiProcessController::SetGlobalController( controller );

  GEOS_LOG_RANK_0( GEOS_FMT( "{} '{}': reading mesh from {}", catalogName(), getName(), m_filePath ) );
  {
    GEOS_LOG_LEVEL_RANK_0( 2, "  reading the dataset..." );
    vtkSmartPointer< vtkDataSet > loadedMesh = vtk::loadMesh( m_filePath, m_mainBlockName );
    GEOS_LOG_LEVEL_RANK_0( 2, "  redistributing mesh..." );
    m_vtkMesh = vtk::redistributeMesh( *loadedMesh, comm, m_partitionMethod, m_partitionRefinement, m_useGlobalIds );
    GEOS_LOG_LEVEL_RANK_0( 2, "  finding neighbor ranks..." );
    std::vector< vtkBoundingBox > boxes = vtk::exchangeBoundingBoxes( *m_vtkMesh, comm );
    std::vector< int > const neighbors = vtk::findNeighborRanks( std::move( boxes ) );
<<<<<<< HEAD
    partitionDescriptor.setMetisNeighborList( std::move( neighbors ) );
    GEOSX_LOG_LEVEL_RANK_0( 2, "  done!" );
  }
  cellBlockManager.setPartitionDescriptor( partitionDescriptor );
  GEOSX_LOG_RANK_0( GEOSX_FMT( "{} '{}': generating GEOSX mesh data structure", catalogName(), getName() ) );

  GEOSX_LOG_LEVEL_RANK_0( 2, "  preprocessing..." );
  m_cellMap = vtk::buildCellMap( *m_vtkMesh, m_attributeName );

  GEOSX_LOG_LEVEL_RANK_0( 2, "  writing nodes..." );
  cellBlockManager.setGlobalLength( writeNodes( getLogLevel(), *m_vtkMesh, m_nodesetNames, cellBlockManager, this->m_translate, this->m_scale ) );
=======
    domain.getMetisNeighborList().insert( neighbors.begin(), neighbors.end() );
    GEOS_LOG_LEVEL_RANK_0( 2, "  done!" );
  }

  GEOS_LOG_RANK_0( GEOS_FMT( "{} '{}': generating GEOSX mesh data structure", catalogName(), getName() ) );

  MeshBody & meshBody = domain.getMeshBodies().registerGroup< MeshBody >( this->getName() );
  meshBody.createMeshLevel( 0 );

  CellBlockManager & cellBlockManager = meshBody.registerGroup< CellBlockManager >( keys::cellManager );

  GEOS_LOG_LEVEL_RANK_0( 2, "  preprocessing..." );
  m_cellMap = vtk::buildCellMap( *m_vtkMesh, m_attributeName );

  GEOS_LOG_LEVEL_RANK_0( 2, "  writing nodes..." );
  real64 const globalLength = writeNodes( getLogLevel(), *m_vtkMesh, m_nodesetNames, cellBlockManager, this->m_translate, this->m_scale );
  meshBody.setGlobalLengthScale( globalLength );
>>>>>>> 478ff4e8

  GEOS_LOG_LEVEL_RANK_0( 2, "  writing cells..." );
  writeCells( getLogLevel(), *m_vtkMesh, m_cellMap, cellBlockManager );

  GEOS_LOG_LEVEL_RANK_0( 2, "  writing surfaces..." );
  writeSurfaces( getLogLevel(), *m_vtkMesh, m_cellMap, cellBlockManager );

  GEOS_LOG_LEVEL_RANK_0( 2, "  building connectivity maps..." );
  cellBlockManager.buildMaps();

  for( string const & faceBlockName: m_faceBlockNames )
  {
    m_faceBlockMeshes[faceBlockName] = importFractureNetwork( m_filePath, faceBlockName, m_vtkMesh, cellBlockManager );
  }

  GEOS_LOG_LEVEL_RANK_0( 2, "  done!" );
  vtk::printMeshStatistics( *m_vtkMesh, m_cellMap, comm );
}

void VTKMeshGenerator::importVolumicFieldOnArray( string const & cellBlockName,
                                                  string const & meshFieldName,
                                                  bool isMaterialField,
                                                  dataRepository::WrapperBase & wrapper ) const
{
  for( auto const & typeRegions : m_cellMap )
  {
    // Restrict data import to 3D cells
    if( getElementDim( typeRegions.first ) == 3 )
    {
      for( auto const & regionCells: typeRegions.second )
      {
        string const currentCellBlockName = vtk::buildCellBlockName( typeRegions.first, regionCells.first );
        // We don't know how the user mapped cell blocks to regions, so we must check all of them
        if( cellBlockName != currentCellBlockName )
          continue;

        vtkDataArray * vtkArray = vtk::findArrayForImport( *m_vtkMesh, meshFieldName );
        if( isMaterialField )
        {
          return vtk::importMaterialField( regionCells.second, vtkArray, wrapper );
        }
        else
        {
          return vtk::importRegularField( regionCells.second, vtkArray, wrapper );
        }
      }
    }
  }

  GEOS_ERROR( "Could not import field \"" << meshFieldName << "\" from cell block \"" << cellBlockName << "\"." );
}


void VTKMeshGenerator::importSurfacicFieldOnArray( string const & faceBlockName,
                                                   string const & meshFieldName,
                                                   dataRepository::WrapperBase & wrapper ) const
{
  // If the field was not imported from cell blocks, we now look for it in the face blocks.
  // This surely can be improved by clearly stating which field should be on which block.
  // Note that there is no additional work w.r.t. the cells on which we want to import the fields,
  // because the face blocks are heterogeneous.
  // We always take the whole data, we do not select cell type by cell type.
  for( auto const & p: m_faceBlockMeshes )
  {
    vtkSmartPointer< vtkDataSet > faceMesh = p.second;
    if( vtk::hasArray( *faceMesh, meshFieldName ) )
    {
      vtkDataArray * vtkArray = vtk::findArrayForImport( *faceMesh, meshFieldName );
      return vtk::importRegularField( vtkArray, wrapper );
    }
  }

  GEOS_ERROR( "Could not import field \"" << meshFieldName << "\" from face block \"" << faceBlockName << "\"." );
}


void VTKMeshGenerator::importFieldOnArray( Block block,
                                           string const & blockName,
                                           string const & meshFieldName,
                                           bool isMaterialField,
                                           dataRepository::WrapperBase & wrapper ) const
{
  GEOS_ASSERT_MSG( m_vtkMesh, "Must call generateMesh() before importFields()" );

  switch( block )
  {
    case MeshGeneratorBase::Block::VOLUMIC:
      return importVolumicFieldOnArray( blockName, meshFieldName, isMaterialField, wrapper );
    case MeshGeneratorBase::Block::SURFACIC:
    case MeshGeneratorBase::Block::LINEIC:
      return importSurfacicFieldOnArray( blockName, meshFieldName, wrapper );
  }
}

void VTKMeshGenerator::freeResources()
{
  m_vtkMesh = nullptr;
  m_cellMap.clear();
  m_faceBlockMeshes.clear();
}

REGISTER_CATALOG_ENTRY( MeshGeneratorBase, VTKMeshGenerator, string const &, Group * const )

} // namespace geos<|MERGE_RESOLUTION|>--- conflicted
+++ resolved
@@ -76,14 +76,10 @@
 void VTKMeshGenerator::fillCellBlockManager( CellBlockManager & cellBlockManager )
 {
   // TODO refactor void MeshGeneratorBase::generateMesh( DomainPartition & domain )
-<<<<<<< HEAD
-  GEOSX_MARK_FUNCTION;
+  GEOS_MARK_FUNCTION;
   PartitionDescriptor partitionDescriptor;
   partitionDescriptor.setHasMetisNeighborList( true );
-=======
-  GEOS_MARK_FUNCTION;
-
->>>>>>> 478ff4e8
+
   MPI_Comm const comm = MPI_COMM_GEOSX;
   vtkSmartPointer< vtkMultiProcessController > controller = vtk::getController();
   vtkMultiProcessController::SetGlobalController( controller );
@@ -97,37 +93,20 @@
     GEOS_LOG_LEVEL_RANK_0( 2, "  finding neighbor ranks..." );
     std::vector< vtkBoundingBox > boxes = vtk::exchangeBoundingBoxes( *m_vtkMesh, comm );
     std::vector< int > const neighbors = vtk::findNeighborRanks( std::move( boxes ) );
-<<<<<<< HEAD
     partitionDescriptor.setMetisNeighborList( std::move( neighbors ) );
-    GEOSX_LOG_LEVEL_RANK_0( 2, "  done!" );
+    GEOS_LOG_LEVEL_RANK_0( 2, "  done!" );
   }
   cellBlockManager.setPartitionDescriptor( partitionDescriptor );
-  GEOSX_LOG_RANK_0( GEOSX_FMT( "{} '{}': generating GEOSX mesh data structure", catalogName(), getName() ) );
-
-  GEOSX_LOG_LEVEL_RANK_0( 2, "  preprocessing..." );
-  m_cellMap = vtk::buildCellMap( *m_vtkMesh, m_attributeName );
-
-  GEOSX_LOG_LEVEL_RANK_0( 2, "  writing nodes..." );
-  cellBlockManager.setGlobalLength( writeNodes( getLogLevel(), *m_vtkMesh, m_nodesetNames, cellBlockManager, this->m_translate, this->m_scale ) );
-=======
-    domain.getMetisNeighborList().insert( neighbors.begin(), neighbors.end() );
-    GEOS_LOG_LEVEL_RANK_0( 2, "  done!" );
-  }
-
-  GEOS_LOG_RANK_0( GEOS_FMT( "{} '{}': generating GEOSX mesh data structure", catalogName(), getName() ) );
+  GEOS_LOG_RANK_0( GEOSX_FMT( "{} '{}': generating GEOSX mesh data structure", catalogName(), getName() ) );
 
   MeshBody & meshBody = domain.getMeshBodies().registerGroup< MeshBody >( this->getName() );
   meshBody.createMeshLevel( 0 );
 
-  CellBlockManager & cellBlockManager = meshBody.registerGroup< CellBlockManager >( keys::cellManager );
-
   GEOS_LOG_LEVEL_RANK_0( 2, "  preprocessing..." );
   m_cellMap = vtk::buildCellMap( *m_vtkMesh, m_attributeName );
 
   GEOS_LOG_LEVEL_RANK_0( 2, "  writing nodes..." );
-  real64 const globalLength = writeNodes( getLogLevel(), *m_vtkMesh, m_nodesetNames, cellBlockManager, this->m_translate, this->m_scale );
-  meshBody.setGlobalLengthScale( globalLength );
->>>>>>> 478ff4e8
+  meshBody.setGlobalLengthScale( writeNodes( getLogLevel(), *m_vtkMesh, m_nodesetNames, cellBlockManager, this->m_translate, this->m_scale ) );
 
   GEOS_LOG_LEVEL_RANK_0( 2, "  writing cells..." );
   writeCells( getLogLevel(), *m_vtkMesh, m_cellMap, cellBlockManager );
