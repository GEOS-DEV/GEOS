/*
 * ------------------------------------------------------------------------------------------------------------
 * SPDX-License-Identifier: LGPL-2.1-only
 *
 * Copyright (c) 2018-2020 Lawrence Livermore National Security LLC
 * Copyright (c) 2018-2020 The Board of Trustees of the Leland Stanford Junior University
 * Copyright (c) 2018-2020 Total, S.A
 * Copyright (c) 2019-     GEOSX Contributors
 * All rights reserved
 *
 * See top level LICENSE, COPYRIGHT, CONTRIBUTORS, NOTICE, and ACKNOWLEDGEMENTS files for details.
 * ------------------------------------------------------------------------------------------------------------
 */

/**
 * @file VTKMeshGenerator.cpp
 */

#include "VTKMeshGenerator.hpp"

#include "common/DataTypes.hpp"
#include "common/DataLayouts.hpp"
#include "common/MpiWrapper.hpp"
#include "common/TypeDispatch.hpp"
#include "mesh/DomainPartition.hpp"
#include "mesh/MeshBody.hpp"
#include "mesh/generators/CellBlockManager.hpp"
#include "mesh/generators/VTKMeshGeneratorTools.hpp"
#include "mesh/generators/ParMETISInterface.hpp"
#ifdef GEOSX_USE_SCOTCH
#include "mesh/generators/PTScotchInterface.hpp"
#endif
#include "mesh/mpiCommunications/CommunicationTools.hpp"

#include <vtkArrayDispatch.h>
#include <vtkBoundingBox.h>
#include <vtkCellData.h>
#include <vtkExtractCells.h>
#include <vtkGenerateGlobalIds.h>
#include <vtkPartitionedDataSet.h>
#include <vtkPointData.h>
#include <vtkRedistributeDataSetFilter.h>
#include <vtkSmartPointer.h>
#include <vtkUnstructuredGrid.h>
#include <vtkUnstructuredGridReader.h>
#include <vtkXMLPUnstructuredGridReader.h>
#include <vtkXMLUnstructuredGridReader.h>
// for vts import
#include <vtkNew.h>
#include <vtkStructuredGrid.h>
#include <vtkXMLStructuredGridReader.h>
#include <vtkXMLPStructuredGridReader.h>
// for vti import
#include <vtkImageData.h>
#include <vtkXMLImageDataReader.h>
// #include <vtkXMLPImageDataReader.h>
#include <vtkImageDataToPointSet.h>

#ifdef GEOSX_USE_MPI
#include <vtkMPIController.h>
#include <vtkMPI.h>
#else
#include <vtkDummyController.h>
#endif

#include <numeric>
#include <unordered_set>

namespace geosx
{
using namespace dataRepository;


VTKMeshGenerator::VTKMeshGenerator( string const & name,
                                    Group * const parent )
  : ExternalMeshGeneratorBase( name, parent )
{
  registerWrapper( viewKeyStruct::regionAttributeString(), &m_attributeName ).
    setInputFlag( InputFlags::OPTIONAL ).
    setApplyDefaultValue( "attribute" ).
    setDescription( "Name of the VTK cell attribute to use as region marker" );

  registerWrapper( viewKeyStruct::nodesetNamesString(), &m_nodesetNames ).
    setInputFlag( InputFlags::OPTIONAL ).
    setDescription( "Names of the VTK nodesets to import" );

  registerWrapper( viewKeyStruct::partitionRefinementString(), &m_partitionRefinement ).
    setInputFlag( InputFlags::OPTIONAL ).
    setApplyDefaultValue( 1 ).
    setDescription( "Number of partitioning refinement iterations (defaults to 1, recommended value)."
                    "A value of 0 disables graph partitioning and keeps simple kd-tree partitions (not recommended). "
                    "Values higher than 1 may lead to slightly improved partitioning, but yield diminishing returns." );

  registerWrapper( viewKeyStruct::partitionMethodString(), &m_partitionMethod ).
    setInputFlag( InputFlags::OPTIONAL ).
    setDescription( "Method (library) used to partition the mesh" );
}

namespace vtk
{

/**
 * @brief Return a VTK controller for multiprocessing.
 */
vtkSmartPointer< vtkMultiProcessController > getController()
{
#ifdef GEOSX_USE_MPI
  vtkNew< vtkMPIController > controller;
  vtkMPICommunicatorOpaqueComm vtkGeosxComm( &MPI_COMM_GEOSX );
  vtkNew< vtkMPICommunicator > communicator;
  communicator->InitializeExternal( &vtkGeosxComm );
  controller->SetCommunicator( communicator );
#else
  vtkNew< vtkDummyController > controller;
#endif
  return controller;
}

/**
 * @brief Load the VTK file into the VTK data structure
 * @param[in] filePath the Path of the file to load
 */
vtkSmartPointer< vtkDataSet >
loadMesh( Path const & filePath )
{
  string const extension = filePath.extension();
  vtkSmartPointer< vtkDataSet > loadedMesh;

  if( extension == "pvtu" )
  {
    auto const vtkUgReader = vtkSmartPointer< vtkXMLPUnstructuredGridReader >::New();
    vtkUgReader->SetFileName( filePath.c_str() );
    vtkUgReader->UpdateInformation();
    vtkUgReader->UpdatePiece( MpiWrapper::commRank(), MpiWrapper::commSize(), 0 );
    loadedMesh = vtkUgReader->GetOutput();

    // TODO: Apply vtkStaticCleanUnstructuredGrid, once it is included in the next VTK release.
    //       https://gitlab.kitware.com/vtk/vtk/-/blob/master/Filters/Core/vtkStaticCleanUnstructuredGrid.h
    //       This removes duplicate points, either present in the dataset, or resulting from merging pieces.
  }
  else if( extension == "pvts" )
  {
    auto const vtkSgReader = vtkSmartPointer< vtkXMLPStructuredGridReader >::New();
    vtkSgReader->SetFileName( filePath.c_str() );
    vtkSgReader->UpdateInformation();
    vtkSgReader->UpdatePiece( MpiWrapper::commRank(), MpiWrapper::commSize(), 0 );
    loadedMesh = vtkSgReader->GetOutput();
  }
  else
  {
    if( MpiWrapper::commRank() == 0 )
    {
      auto const read = [&]( auto const vtkGridReader )
      {
        vtkGridReader->SetFileName( filePath.c_str() );
        vtkGridReader->Update();
        return vtkGridReader->GetOutput();
      };

      if( extension == "vtk" )
      {
        loadedMesh = read( vtkSmartPointer< vtkUnstructuredGridReader >::New() );
      }
      else if( extension == "vtu" )
      {
        loadedMesh = read( vtkSmartPointer< vtkXMLUnstructuredGridReader >::New() );
      }
      else if( extension == "vts" )
      {
        loadedMesh = read( vtkSmartPointer< vtkXMLStructuredGridReader >::New() );
      }
      else if( extension == "vti" )
      {
        vtkSmartPointer< vtkImageData > image = read( vtkSmartPointer< vtkXMLImageDataReader >::New() );
        vtkNew< vtkImageDataToPointSet > imageDataToSg;
        imageDataToSg->SetInputData( image );
        imageDataToSg->Update();
        vtkStructuredGrid * sGrid = imageDataToSg->GetOutput();
        loadedMesh = sGrid;
      }
      else
      {
        GEOSX_ERROR( extension << " is not a recognized extension for VTKMesh. Please use .vtk, .vtu, .vts, .vti, .pvtu or .ptvs." );
      }
    }
    else
    {
      loadedMesh = vtkSmartPointer< vtkUnstructuredGrid >::New();
    }
  }

  return loadedMesh;
}

vtkSmartPointer< vtkCellArray > GetCellArray( vtkDataSet & mesh ) // replaces GetCells() that exist only in vtkUnstructuredGrid
{
  vtkSmartPointer< vtkCellArray > cells = vtkSmartPointer< vtkCellArray >::New();
  if( mesh.IsA( "vtkUnstructuredGrid" ))
  {
    cells = vtkUnstructuredGrid::SafeDownCast( &mesh )->GetCells();
  }
  else
  {
    int numCell = mesh.GetNumberOfCells();
    for( int c = 0; c < numCell; c++ )
    {
      cells->InsertNextCell( mesh.GetCell( c ));
    }
  }
  return cells;
}

template< typename INDEX_TYPE, typename POLICY >
ArrayOfArrays< INDEX_TYPE, INDEX_TYPE >
buildElemToNodesImpl( vtkDataSet & mesh,
                      vtkSmartPointer< vtkCellArray > const & cells )
{
  localIndex const numCells = LvArray::integerConversion< localIndex >( mesh.GetNumberOfCells() );
  array1d< INDEX_TYPE > nodeCounts( numCells );

  // GetCellSize() is always thread-safe, can run in parallel
  forAll< parallelHostPolicy >( numCells, [nodeCounts = nodeCounts.toView(), &cells] ( localIndex const cellIdx )
  {
    nodeCounts[cellIdx] = LvArray::integerConversion< INDEX_TYPE >( cells->GetCellSize( cellIdx ) );
  } );

  ArrayOfArrays< INDEX_TYPE, INDEX_TYPE > elemToNodes;
  elemToNodes.template resizeFromCapacities< parallelHostPolicy >( numCells, nodeCounts.data() );

  vtkIdTypeArray const & globalPointId = *vtkIdTypeArray::FastDownCast( mesh.GetPointData()->GetGlobalIds() );

  // GetCellAtId() is conditionally thread-safe, use POLICY argument
  forAll< POLICY >( numCells, [&cells, &globalPointId, elemToNodes = elemToNodes.toView()] ( localIndex const cellIdx )
  {
    vtkIdType numPts;
    vtkIdType const * points;
    cells->GetCellAtId( cellIdx, numPts, points );
    for( int a = 0; a < numPts; ++a )
    {
      vtkIdType const pointIdx = globalPointId.GetValue( points[a] );
      elemToNodes.emplaceBack( cellIdx, LvArray::integerConversion< INDEX_TYPE >( pointIdx ) );
    }
  } );

  return elemToNodes;
}

template< typename INDEX_TYPE >
ArrayOfArrays< INDEX_TYPE, INDEX_TYPE >
buildElemToNodes( vtkDataSet & mesh )
{
  vtkSmartPointer< vtkCellArray > const & cells = GetCellArray( mesh );
  // According to VTK docs, IsStorageShareable() indicates whether pointers extracted via
  // vtkCellArray::GetCellAtId() are pointers into internal storage rather than temp buffer
  // and thus results can be used in a thread-safe way.
  return cells->IsStorageShareable()
       ? buildElemToNodesImpl< INDEX_TYPE, parallelHostPolicy >( mesh, cells )
       : buildElemToNodesImpl< INDEX_TYPE, serialPolicy >( mesh, cells );
}

template< typename PART_INDEX >
vtkSmartPointer< vtkPartitionedDataSet >
splitMeshByPartition( vtkDataSet & mesh,
                      PART_INDEX const numParts,
                      arrayView1d< PART_INDEX const > const & part )
{
  array1d< localIndex > cellCounts( numParts );
  forAll< parallelHostPolicy >( part.size(), [part, cellCounts = cellCounts.toView()] ( localIndex const cellIdx )
  {
    RAJA::atomicInc< parallelHostAtomic >( &cellCounts[part[cellIdx]] );
  } );

  ArrayOfArrays< vtkIdType > cellsLists;
  cellsLists.resizeFromCapacities< serialPolicy >( numParts, cellCounts.data() );

  forAll< parallelHostPolicy >( part.size(), [part, cellsLists = cellsLists.toView()] ( localIndex const cellIdx )
  {
    cellsLists.emplaceBackAtomic< parallelHostAtomic >( LvArray::integerConversion< localIndex >( part[cellIdx] ),
                                                        LvArray::integerConversion< vtkIdType >( cellIdx ) );
  } );

  vtkNew< vtkPartitionedDataSet > result;
  result->SetNumberOfPartitions( LvArray::integerConversion< unsigned int >( numParts ) );

  vtkNew< vtkExtractCells > extractor;
  extractor->SetInputDataObject( &mesh );

  for( localIndex p = 0; p < numParts; ++p )
  {
    arraySlice1d< vtkIdType const > const cells = cellsLists[p];
    if( cells.size() > 0 )
    {
      extractor->SetCellIds( cells.dataIfContiguous(), LvArray::integerConversion< vtkIdType >( cells.size() ) );
      extractor->Update();

      vtkNew< vtkUnstructuredGrid > ug;
      ug->ShallowCopy( extractor->GetOutputDataObject( 0 ) );
      result->SetPartition( LvArray::integerConversion< unsigned int >( p ), ug );
    }
  }
  return result;
}

<<<<<<< HEAD
vtkSmartPointer< vtkDataSet >
redistributeByCellGraph( vtkDataSet & mesh,
=======
vtkSmartPointer< vtkUnstructuredGrid >
redistributeByCellGraph( vtkUnstructuredGrid & mesh,
                         VTKMeshGenerator::PartitionMethod const method,
>>>>>>> 52bc7424
                         MPI_Comm const comm,
                         int const numRefinements )
{
  GEOSX_MARK_FUNCTION;

  int64_t const numElems = mesh.GetNumberOfCells();
  int64_t const numProcs = MpiWrapper::commSize( comm );

  // Compute `elemdist` parameter (element range owned by each rank)
  array1d< int64_t > const elemDist( numProcs + 1 );
  {
    array1d< int64_t > elemCounts;
    MpiWrapper::allGather( numElems, elemCounts, comm );
    std::partial_sum( elemCounts.begin(), elemCounts.end(), elemDist.begin() + 1 );
  }

  // Use int64_t here to match ParMETIS' idx_t
  ArrayOfArrays< int64_t, int64_t > const elemToNodes = buildElemToNodes< int64_t >( mesh );
  ArrayOfArrays< int64_t, int64_t > const graph = parmetis::meshToDual( elemToNodes.toViewConst(), elemDist, comm, 3 );

  array1d< int64_t > const newParts = [&]()
  {
    switch( method )
    {
      case VTKMeshGenerator::PartitionMethod::parmetis:
      {
        return parmetis::partition( graph.toViewConst(), elemDist, numProcs, comm, numRefinements );
      }
      case VTKMeshGenerator::PartitionMethod::ptscotch:
      {
#ifdef GEOSX_USE_SCOTCH
        GEOSX_WARNING_IF( numRefinements > 0, "Partition refinement is not supported by 'ptscotch' partitioning method" );
        return ptscotch::partition( graph.toViewConst(), numProcs, comm );
#else
        GEOSX_THROW( "GEOSX must be built with Scotch support (ENABLE_SCOTCH=ON) to use 'ptscotch' partitioning method" );
#endif
      }
      default:
      {
        GEOSX_THROW( "Unknown partition method", InputError );
      }
    }
  }();
  vtkSmartPointer< vtkPartitionedDataSet > const splitMesh = splitMeshByPartition( mesh, numProcs, newParts.toViewConst() );
  return vtk::redistribute( *splitMesh, MPI_COMM_GEOSX );
}

vtkSmartPointer< vtkDataSet >
redistributeByKdTree( vtkDataSet & mesh )
{
  GEOSX_MARK_FUNCTION;

  // Use a VTK filter which employs a kd-tree partition internally
  vtkNew< vtkRedistributeDataSetFilter > rdsf;
  rdsf->SetInputDataObject( &mesh );
  rdsf->SetNumberOfPartitions( MpiWrapper::commSize() );
  rdsf->Update();
  return vtkDataSet::SafeDownCast( rdsf->GetOutputDataObject( 0 ) );
}

/**
 * @brief Compute the rank neighbor candidate list.
 * @param[in] boundingBoxes the bounding boxes used by the VTK partitioner for all ranks
 * @return the list of neighboring MPI ranks, will be updated
 */
std::vector< int >
findNeighborRanks( std::vector< vtkBoundingBox > boundingBoxes )
{
  int const numParts = LvArray::integerConversion< int >( boundingBoxes.size() );
  int const thisRank = MpiWrapper::commRank();

  // Inflate boxes to detect intersections more reliably
  double constexpr inflateFactor = 1.01;
  for( vtkBoundingBox & box : boundingBoxes )
  {
    box.ScaleAboutCenter( inflateFactor );
  }

  std::vector< int > neighbors;
  for( int i = 0; i < numParts; ++i )
  {
    if( i != thisRank && boundingBoxes[thisRank].Intersects( boundingBoxes[i] ) )
    {
      neighbors.push_back( i );
    }
  }

  return neighbors;
}

/**
 * @brief Generate global point/cell IDs and redistribute the mesh among MPI ranks.
 * @param[in] loadedMesh the mesh that was loaded on one or several MPI ranks
 * @param[in] comm the MPI communicator
 * @param[in] partitionRefinement number of graph partitioning refinement cycles
 */
vtkSmartPointer< vtkDataSet >
redistributeMesh( vtkDataSet & loadedMesh,
                  MPI_Comm const comm,
                  VTKMeshGenerator::PartitionMethod const method,
                  int const partitionRefinement )
{
  GEOSX_MARK_FUNCTION;

  // Generate global IDs for vertices and cells
  vtkNew< vtkGenerateGlobalIds > generator;
  generator->SetInputDataObject( &loadedMesh );
  generator->Update();
  vtkSmartPointer< vtkDataSet > mesh =
    vtkDataSet::SafeDownCast( generator->GetOutputDataObject( 0 ) );

  // Determine if redistribution is required
  vtkIdType const minCellsOnAnyRank = MpiWrapper::min( loadedMesh.GetNumberOfCells(), comm );
  if( minCellsOnAnyRank == 0 )
  {
    // Redistribute the mesh over all ranks using simple octree partitions
    mesh = redistributeByKdTree( *mesh );
  }

  // Redistribute the mesh again using higher-quality graph partitioner
  if( partitionRefinement > 0 )
  {
    mesh = redistributeByCellGraph( *mesh, method, comm, partitionRefinement - 1 );
  }

  return mesh;
}

/**
 * @brief Gathers all the data from all ranks, merge them, sort them, and remove duplicates.
 * @tparam T Type of the exchanged data.
 * @param data The data to be exchanged.
 * @return The merged data.
 * @note This function makes MPI calls.
 */
template< typename T >
std::vector< T > collectUniqueValues( std::vector< T > const & data )
{
  // Exchange the sizes of the data across all ranks.
  array1d< int > dataSizes( MpiWrapper::commSize() );
  MpiWrapper::allGather( LvArray::integerConversion< int >( data.size() ), dataSizes, MPI_COMM_GEOSX );
  // `totalDataSize` contains the total data size across all the MPI ranks.
  int const totalDataSize = std::accumulate( dataSizes.begin(), dataSizes.end(), 0 );

  // Once the MPI exchange is done, `allData` will contain all the data of all the MPI ranks.
  // We want all ranks to get all the data. But each rank may have a different size of information.
  // Therefore, we use `allgatherv` that does not impose the same size across ranks like `allgather` does.
  std::vector< T > allData( totalDataSize );
  // `displacements` is the offset (relative to the receive buffer) to store the data for each rank.
  std::vector< int > displacements( MpiWrapper::commSize(), 0 );
  std::partial_sum( dataSizes.begin(), dataSizes.end() - 1, displacements.begin() + 1 );
  MpiWrapper::allgatherv( data.data(), data.size(), allData.data(), dataSizes.data(), displacements.data(), MPI_COMM_GEOSX );

  // Finalizing by sorting, removing duplicates and trimming the result vector at the proper size.
  std::sort( allData.begin(), allData.end() );
  auto newEnd = std::unique( allData.begin(), allData.end() );
  allData.erase( newEnd, allData.end() );

  return allData;
}

/**
 * @brief Get the GEOSX element type
 * @param[in] cellType The vtk cell type
 * @return The GEOSX element type
 */
ElementType convertVtkToGeosxElementType( VTKCellType const cellType )
{
  switch( cellType )
  {
    case VTK_VERTEX:           return ElementType::Vertex;
    case VTK_LINE:             return ElementType::Line;
    case VTK_TRIANGLE:         return ElementType::Triangle;
    case VTK_QUAD:             return ElementType::Quadrilateral;
    case VTK_POLYGON:          return ElementType::Polygon;
    case VTK_TETRA:            return ElementType::Tetrahedron;
    case VTK_PYRAMID:          return ElementType::Pyramid;
    case VTK_WEDGE:            return ElementType::Wedge;
    case VTK_HEXAHEDRON:       return ElementType::Hexahedron;
    case VTK_PENTAGONAL_PRISM: return ElementType::Prism5;
    case VTK_HEXAGONAL_PRISM:  return ElementType::Prism6;
    case VTK_POLYHEDRON:       return ElementType::Polyhedron;
    default:
    {
      GEOSX_ERROR( cellType << " is not a recognized cell type to be used with the VTKMeshGenerator" );
    }
  }
  return ElementType::Polyhedron;
}

std::map< ElementType, std::vector< vtkIdType > >
splitCellsByType( vtkDataSet & mesh )
{
  std::map< ElementType, std::vector< vtkIdType > > typeToCells;
  vtkIdType const numCells = mesh.GetNumberOfCells();

  // Count the number of each cell type
  std::array< size_t, numElementTypes() > cellTypeCounts{};
  for( vtkIdType c = 0; c < numCells; c++ )
  {
    ElementType const elemType = convertVtkToGeosxElementType( static_cast< VTKCellType >( mesh.GetCellType( c ) ) );
    ++cellTypeCounts[static_cast< integer >( elemType )];
  }

  // Allocate space to hold cell id lists by type
  std::array< std::vector< vtkIdType >, numElementTypes() > cellListsByType;
  for( integer t = 0; t < numElementTypes(); ++t )
  {
    cellListsByType[t].reserve( cellTypeCounts[t] );
  }

  // Collect cell lists for each type (using array for speed in a hot loop)
  for( vtkIdType c = 0; c < numCells; c++ )
  {
    ElementType const elemType = convertVtkToGeosxElementType( static_cast< VTKCellType >( mesh.GetCellType( c ) ) );
    cellListsByType[static_cast< integer >( elemType )].push_back( c );
  }

  // Convert from array to map while also performing some checks
  for( integer t = 0; t < numElementTypes(); ++t )
  {
    // Avoid creating unneeded map entries that will show up in statistics
    if( cellListsByType[t].empty() )
    {
      continue;
    }

    ElementType const type = static_cast< ElementType >( t );
    switch( getElementDim( type ) )
    {
      case 0:
      case 1:
      {
        // Ignore vertex/line elements for now; maybe later we can import well polylines here
        break;
      }
      case 2:
      {
        // Merge all 2D elements together as polygons (we don't track their shapes).
        std::vector< vtkIdType > & surfaceCells = typeToCells[ ElementType::Polygon ];
        surfaceCells.insert( surfaceCells.end(), cellListsByType[t].begin(), cellListsByType[t].end() );
        break;
      }
      case 3:
      {
        // Collect 3D elements as is
        typeToCells.emplace( type, std::move( cellListsByType[t] ) );
        break;
      }
      default:
      {
        GEOSX_ERROR( "Invalid element dimension: " << getElementDim( type ) );
      }
    }
  }

  return typeToCells;
}

VTKMeshGenerator::CellMapType
splitCellsByTypeAndAttribute( std::map< ElementType, std::vector< vtkIdType > > & typeToCells,
                              vtkDataArray * const attributeDataArray )
{
  VTKMeshGenerator::CellMapType typeToAttributeToCells;
  for( auto & t2c : typeToCells )
  {
    ElementType const elemType = t2c.first;
    std::vector< vtkIdType > & cells = t2c.second;
    std::unordered_map< int, std::vector< vtkIdType > > & attributeToCells = typeToAttributeToCells[elemType];

    if( attributeDataArray == nullptr )
    {
      attributeToCells.emplace( -1, std::move( cells ) );
    }
    else
    {
      GEOSX_ERROR_IF_NE_MSG( attributeDataArray->GetNumberOfComponents(), 1,
                             "Invalid number of components in attribute array" );
      vtkArrayDispatch::Dispatch::Execute( attributeDataArray, [&]( auto const * attributeArray )
      {
        using ArrayType = TYPEOFPTR( attributeArray );
        vtkDataArrayAccessor< ArrayType > attribute( attributeArray );
        std::unordered_map< int, size_t > cellCounts;
        for( vtkIdType c: cells )
        {
          int const region = static_cast< int >( attribute.Get( c, 0 ) );
          ++cellCounts[region];
        }
        for( auto const & count : cellCounts )
        {
          attributeToCells[count.first].reserve( count.second );
        }
        for( vtkIdType c: cells )
        {
          int const region = static_cast< int >( attribute.Get( c, 0 ) );
          attributeToCells[region].push_back( c );
        }
      } );
    }
  }
  return typeToAttributeToCells;
}

void extendCellMapWithRemoteKeys( VTKMeshGenerator::CellMapType & cellMap )
{
  // Gather all element types encountered on any rank and enrich the local collection
  std::vector< ElementType > allElementTypes = collectUniqueValues( mapKeys( cellMap ) );
  std::vector< int > allCellAttributes;
  for( auto const & typeRegions : cellMap )
  {
    if( getElementDim( typeRegions.first ) == 3 )
    {
      std::vector< int > const attrs = mapKeys( typeRegions.second );
      allCellAttributes.insert( allCellAttributes.end(), attrs.begin(), attrs.end() );
    }
  }
  allCellAttributes = collectUniqueValues( allCellAttributes );

  for( ElementType const elemType : allElementTypes )
  {
    if( getElementDim( elemType ) == 3 )
    {
      for( int attrValue: allCellAttributes )
      {
        // This code inserts an empty element list if one was not present
        cellMap[elemType][attrValue];
      }
    }
  }

  // Treat surfaces separately - and avoid inadvertently creating a map entry for polygons
  std::vector< int > const surfaceAttributes = cellMap.count( ElementType::Polygon ) > 0
                                             ? mapKeys( cellMap.at( ElementType::Polygon ) )
                                             : std::vector< int >();
  std::vector< int > allSurfaceAttributes = collectUniqueValues( surfaceAttributes );
  for( int attrValue: allSurfaceAttributes )
  {
    cellMap[ElementType::Polygon][attrValue];
  }
}

using CellMapType = std::map< ElementType, std::unordered_map< int, std::vector< vtkIdType > > >;
/**
 * @brief Collect lists of VTK cell indices organized by type and attribute value.
 * @param[in] mesh the vtkUnstructuredGrid or vtkStructuredGrid that is loaded
 * @param[in] attributeName name of the VTK data array containing the attribute, if any
 * @return A map from element type to a map of attribute to the associated cell ids for the current rank.
 *         The map contains entries for all types and attribute values across all MPI ranks,
 *         even if there are no cells on current rank (then the list will be empty).
 */
CellMapType buildCellMap( vtkDataSet & mesh,
                          string const & attributeName )
{
  // First, pass through all VTK cells and split them int sub-lists based on type.
  std::map< ElementType, std::vector< vtkIdType > > typeToCells = splitCellsByType( mesh );

  // Now, actually split into groups according to region attribute, if present
  vtkDataArray * const attributeDataArray =
    vtkDataArray::FastDownCast( mesh.GetCellData()->GetAbstractArray( attributeName.c_str() ) );

  CellMapType cellMap =
    splitCellsByTypeAndAttribute( typeToCells, attributeDataArray );

  // Gather all element types encountered on any rank and enrich the local collection
  extendCellMapWithRemoteKeys( cellMap );

  return cellMap;
}

std::vector< int > getGeosxToVtkNodeOrdering( ElementType const elemType )
{
  switch( elemType )
  {
    case ElementType::Vertex:        return { 0 };
    case ElementType::Line:          return { 0, 1 };
    case ElementType::Triangle:      return { 0, 1, 2 };
    case ElementType::Quadrilateral: return { 0, 1, 2, 3 }; // TODO check
    case ElementType::Polygon:       return { 0, 1, 2, 3, 4, 5, 6, 7, 8 }; // TODO
    case ElementType::Tetrahedron:   return { 0, 1, 2, 3 };
    case ElementType::Pyramid:       return { 0, 1, 3, 2, 4 };
    case ElementType::Wedge:         return { 0, 3, 2, 5, 1, 4 };
    case ElementType::Hexahedron:    return { 0, 1, 3, 2, 4, 5, 7, 6 };
    case ElementType::Prism5:        return { 0, 1, 2, 3, 4, 5, 6, 7, 8, 9 };
    case ElementType::Prism6:        return { 0, 1, 2, 3, 4, 5, 6, 7, 8, 9, 10, 11 };
    case ElementType::Polyhedron:    return { 0, 1, 2, 3, 4, 5, 6, 7, 8, 9, 10, 11, 12 }; // TODO
  }
  return {};
}

/**
 * @brief Fill @p cellBlock with the appropriate nodes and local/global mappings.
 * @param[in] elemType the vtk cell type for cells of the CellBlock being written
 * @param[in] cellIds the cell indexes of cell type \p cellType within this region
 * @param[in] mesh the vtkUnstructuredGrid or vtkStructuredGrid that is loaded
 * @param[in,out] cellBlock The cell block to be written
 */
void fillCellBlock( vtkDataSet & mesh,
                    ElementType const elemType,
                    std::vector< vtkIdType > const & cellIds,
                    CellBlock & cellBlock )
{
  localIndex const numNodesPerElement = cellBlock.numNodesPerElement();
  arrayView2d< localIndex, cells::NODE_MAP_USD > const cellToVertex = cellBlock.getElemToNode();
  arrayView1d< globalIndex > const & localToGlobal = cellBlock.localToGlobalMap();

  std::vector< int > const nodeOrder = getGeosxToVtkNodeOrdering( elemType );
  vtkIdTypeArray const * const globalCellId = vtkIdTypeArray::FastDownCast( mesh.GetCellData()->GetGlobalIds() );
  GEOSX_ERROR_IF( !cellIds.empty() && globalCellId == nullptr, "Global cell IDs have not been generated" );

  // Writing connectivity and Local to Global
  localIndex cellCount = 0;
  for( vtkIdType c: cellIds )
  {
    vtkCell * const currentCell = mesh.GetCell( c );
    for( localIndex v = 0; v < numNodesPerElement; v++ )
    {
      cellToVertex[cellCount][v] = currentCell->GetPointId( nodeOrder[v] );
    }
    localToGlobal[cellCount++] = globalCellId->GetValue( c );
  }
}

/**
 * @brief Returns a string describing the element.
 * @param[in] type The element type.
 * @return The name.
 * @warning This information will be visible in the input file... Consider refactoring with great care.
 */
string getElementTypeName( ElementType const type )
{
  switch( type )
  {
    case ElementType::Hexahedron:  return "hexahedra";
    case ElementType::Tetrahedron: return "tetrahedra";
    case ElementType::Wedge:       return "wedges";
    case ElementType::Pyramid:     return "pyramids";
    case ElementType::Prism5:      return "pentagonalPrisms";
    case ElementType::Prism6:      return "hexagonalPrisms";
    case ElementType::Polyhedron:  return "polyhedra";
    default:
    {
      GEOSX_ERROR( "Element type '" << type << "' is not supported" );
      return {};
    }
  }
}

/**
 * @brief Builds the cell block name.
 * @param[in] elementName The element name.
 * @param[in] regionId The region Id.
 * @return The name.
 * @warning This name will be visible in the input file... Consider refactoring with great care.
 */
string buildCellBlockName( ElementType const type, int const regionId )
{
  GEOSX_ERROR_IF_LT_MSG( regionId, -1, "Invalid region id" );
  string const cellTypeName = getElementTypeName( type );
  return regionId != -1 ? std::to_string( regionId ) + "_" + cellTypeName : cellTypeName;
}

/**
 * @brief Collect a set of material field names registered in a subregion.
 * @param subRegion the target subregion
 * @return a set of wrapper names
 */
std::unordered_set< string > getMaterialWrapperNames( ElementSubRegionBase const & subRegion )
{
  using namespace constitutive;
  std::unordered_set< string > materialWrapperNames;
  subRegion.getConstitutiveModels().forSubGroups< ConstitutiveBase >( [&]( ConstitutiveBase const & material )
  {
    material.forWrappers( [&]( WrapperBase const & wrapper )
    {
      if( wrapper.sizedFromParent() )
      {
        materialWrapperNames.insert( ConstitutiveBase::makeFieldName( material.getName(), wrapper.getName() ) );
      }
    } );
  } );
  return materialWrapperNames;
}

/**
 * @brief Imports 2d and 3d arrays from @p vtkArray to @p wrapper, only for @p cellIds
 * @param cellIds The cells for which we should copy the data.
 * @param vtkArray The source.
 * @param wrapper The destination.
 */
void importMaterialField( std::vector< vtkIdType > const & cellIds,
                          vtkDataArray * vtkArray,
                          WrapperBase & wrapper )
{
  // Scalar material fields are stored as 2D arrays, vector/tensor are 3D
  using ImportTypes = types::ArrayTypes< types::RealTypes, types::DimsRange< 2, 3 > >;
  types::dispatch( ImportTypes{}, wrapper.getTypeId(), true, [&]( auto array )
  {
    using ArrayType = decltype( array );
    Wrapper< ArrayType > & wrapperT = Wrapper< ArrayType >::cast( wrapper );
    auto const view = wrapperT.reference().toView();

    localIndex const numComponentsSrc = LvArray::integerConversion< localIndex >( vtkArray->GetNumberOfComponents() );
    localIndex const numComponentsDst = wrapperT.numArrayComp() / view.size( 1 );
    GEOSX_ERROR_IF_NE_MSG( numComponentsDst, numComponentsSrc,
                           "Mismatch in number of components for field " << vtkArray->GetName() );

    vtkArrayDispatch::DispatchByValueType< vtkArrayDispatch::Reals >::Execute( vtkArray, [&]( auto const * srcArray )
    {
      vtkDataArrayAccessor< TYPEOFPTR( srcArray ) > data( srcArray );
      localIndex cellCount = 0;
      for( vtkIdType cellIdx : cellIds )
      {
        for( localIndex q = 0; q < view.size( 1 ); ++q )
        {
          // The same value is copied for all quadrature points.
          LvArray::forValuesInSlice( view[cellCount][q], [&, componentIdx = 0]( auto & val ) mutable
          {
            val = data.Get( cellIdx, componentIdx++ );
          } );
        }
        ++cellCount;
      }
    } );
  } );
}

/**
 * @brief Imports 1d and 2d arrays from @p vtkArray to @p wrapper, only for @p cellIds
 * @param cellIds The cells for which we should copy the data.
 * @param vtkArray The source.
 * @param wrapper The destination.
 */
void importRegularField( std::vector< vtkIdType > const & cellIds,
                         vtkDataArray * vtkArray,
                         WrapperBase & wrapper )
{
  using ImportTypes = types::ArrayTypes< types::RealTypes, types::DimsRange< 1, 2 > >;
  types::dispatch( ImportTypes{}, wrapper.getTypeId(), true, [&]( auto dstArray )
  {
    using ArrayType = decltype( dstArray );
    Wrapper< ArrayType > & wrapperT = Wrapper< ArrayType >::cast( wrapper );
    auto const view = wrapperT.reference().toView();

    localIndex const numComponentsSrc = LvArray::integerConversion< localIndex >( vtkArray->GetNumberOfComponents() );
    localIndex const numComponentsDst = wrapperT.numArrayComp();
    GEOSX_ERROR_IF_NE_MSG( numComponentsDst, numComponentsSrc,
                           "Mismatch in number of components for field " << vtkArray->GetName() );

    vtkArrayDispatch::DispatchByValueType< vtkArrayDispatch::Reals >::Execute( vtkArray, [&]( auto const * srcArray )
    {
      vtkDataArrayAccessor< TYPEOFPTR( srcArray ) > data( srcArray );
      localIndex cellCount = 0;
      for( vtkIdType cellIdx : cellIds )
      {
        LvArray::forValuesInSlice( view[cellCount], [&, componentIdx = 0]( auto & val ) mutable
        {
          val = data.Get( cellIdx, componentIdx++ );
        } );
        ++cellCount;
      }
    } );
  } );
}

void printMeshStatistics( vtkDataSet & mesh,
                          VTKMeshGenerator::CellMapType const & cellMap,
                          MPI_Comm const comm )
{
  int const rank = MpiWrapper::commRank( comm );
  int const size = MpiWrapper::commSize( comm );

  vtkIdTypeArray const & globalPointId = *vtkIdTypeArray::FastDownCast( mesh.GetPointData()->GetGlobalIds() );
  RAJA::ReduceMax< parallelHostReduce, globalIndex > maxGlobalNode( -1 );
  forAll< parallelHostPolicy >( mesh.GetNumberOfPoints(), [&globalPointId, maxGlobalNode]( vtkIdType const k )
  {
    maxGlobalNode.max( globalPointId.GetValue( k ) );
  } );
  globalIndex const numGlobalNodes = MpiWrapper::max( maxGlobalNode.get(), comm ) + 1;

  localIndex numLocalElems = 0;
  globalIndex numGlobalElems = 0;
  std::map< ElementType, globalIndex > elemCounts;

  for( auto const & typeToCells : cellMap )
  {
    localIndex const localElemsOfType =
      std::accumulate( typeToCells.second.begin(), typeToCells.second.end(), localIndex{},
                       []( auto const s, auto const & region ) { return s + region.second.size(); } );
    numLocalElems += localElemsOfType;

    globalIndex const globalElemsOfType = MpiWrapper::sum( globalIndex{ localElemsOfType }, comm );
    numGlobalElems += globalElemsOfType;
    elemCounts[typeToCells.first] = globalElemsOfType;
  }

  localIndex const minLocalElems = MpiWrapper::min( numLocalElems );
  localIndex const maxLocalElems = MpiWrapper::max( numLocalElems );
  localIndex const avgLocalElems = LvArray::integerConversion< localIndex >( numGlobalElems / size );

  if( rank == 0 )
  {
    int const widthGlobal = static_cast< int >( std::log10( std::max( numGlobalElems, numGlobalNodes ) ) + 1 );
    GEOSX_LOG( GEOSX_FMT( "Number of nodes: {:>{}}", numGlobalNodes, widthGlobal ) );
    GEOSX_LOG( GEOSX_FMT( "Number of elems: {:>{}}", numGlobalElems, widthGlobal ) );
    for( auto const & typeCount: elemCounts )
    {
      GEOSX_LOG( GEOSX_FMT( "{:>15}: {:>{}}", toString( typeCount.first ), typeCount.second, widthGlobal ) );
    }

    int const widthLocal = static_cast< int >( std::log10( maxLocalElems ) + 1 );
    GEOSX_LOG( GEOSX_FMT( "Load balancing: {1:>{0}} {2:>{0}} {3:>{0}}\n"
                          "(element/rank): {4:>{0}} {5:>{0}} {6:>{0}}",
                          widthLocal, "min", "avg", "max",
                          minLocalElems, avgLocalElems, maxLocalElems ) );
  }
}

/**
 * @brief Collect the data to be imported.
 * @return A list of pointers to VTK data arrays.
 */
std::vector< vtkDataArray * >
findArraysForImport( vtkDataSet & mesh,
                     arrayView1d< string const > const & srcFieldNames )
{
  std::vector< vtkDataArray * > arrays;
  vtkCellData & cellData = *mesh.GetCellData();

  for( string const & sourceName : srcFieldNames )
  {
    vtkAbstractArray * const curArray = cellData.GetAbstractArray( sourceName.c_str() );
    GEOSX_THROW_IF( curArray == nullptr,
                    GEOSX_FMT( "Source field '{}' not found in dataset", sourceName ),
                    InputError );

    int const dataType = curArray->GetDataType();
    GEOSX_ERROR_IF( dataType != VTK_FLOAT && dataType != VTK_DOUBLE,
                    GEOSX_FMT( "Source field '{}' has unsupported type: {} (expected floating point type)",
                               sourceName, curArray->GetDataTypeAsString() ) );
    arrays.push_back( vtkDataArray::SafeDownCast( curArray ) );
  }

  return arrays;
}

} // namespace vtk

void VTKMeshGenerator::
  importFieldOnCellElementSubRegion( int const regionId,
                                     ElementType const elemType,
                                     std::vector< vtkIdType > const & cellIds,
                                     ElementRegionManager & elemManager,
                                     arrayView1d< string const > const & fieldNames,
                                     std::vector< vtkDataArray * > const & srcArrays,
                                     FieldIdentifiers & fieldsToBeSync ) const
{
  string const cellBlockName = vtk::buildCellBlockName( elemType, regionId );

  elemManager.forElementSubRegionsComplete< CellElementSubRegion >( [&]( localIndex,
                                                                         localIndex,
                                                                         ElementRegionBase const & region,
                                                                         CellElementSubRegion & subRegion )
  {
    // We don't know how the user mapped cell blocks to regions, so we must check all of them
    if( subRegion.getName() != cellBlockName )
    {
      return;
    }
    std::unordered_set< string > const materialWrapperNames = vtk::getMaterialWrapperNames( subRegion );

    // Writing properties
    for( localIndex i = 0; i < fieldNames.size(); ++i )
    {
      // Get source
      vtkDataArray * vtkArray = srcArrays[i];

      // Find destination
      string const wrapperName = fieldNames[i];
      if( !subRegion.hasWrapper( wrapperName ) )
      {
        // Skip - the user may have not enabled a particular physics model/solver on this dstRegion.
        GEOSX_LOG_LEVEL_RANK_0( 1, GEOSX_FMT( "Skipping import of {} -> {} on {}/{} (field not found)",
                                              vtkArray->GetName(), wrapperName, region.getName(), subRegion.getName() ) );

        continue;
      }

      // Now that we know that the subRegion has this wrapper, we can add the wrapperName to the list of fields to synchronize
      fieldsToBeSync.addElementFields( {wrapperName}, {region.getName()} );

      WrapperBase & wrapper = subRegion.getWrapperBase( wrapperName );

      GEOSX_LOG_LEVEL_RANK_0( 1, GEOSX_FMT( "Importing field {} -> {} on {}/{}",
                                            vtkArray->GetName(), wrapperName, region.getName(), subRegion.getName() ) );

      if( materialWrapperNames.count( wrapperName ) > 0 && wrapper.numArrayDims() > 1 )
      {
        vtk::importMaterialField( cellIds, vtkArray, wrapper );
      }
      else
      {
        vtk::importRegularField( cellIds, vtkArray, wrapper );
      }
    }
  } );
}

void VTKMeshGenerator::importFields( DomainPartition & domain ) const
{
  GEOSX_LOG_RANK_0( GEOSX_FMT( "{} '{}': importing field data from mesh dataset", catalogName(), getName() ) );
  GEOSX_ASSERT_MSG( m_vtkMesh, "Must call generateMesh() before importFields()" );

  // TODO Having CellElementSubRegion and ConstitutiveBase... here in a pure geometric module is problematic.
  ElementRegionManager & elemManager = domain.getMeshBody( this->getName() ).getMeshLevel( 0 ).getElemManager();

  std::vector< vtkDataArray * > const srcArrays = vtk::findArraysForImport( *m_vtkMesh, m_fieldsToImport );

  FieldIdentifiers fieldsToBeSync;

  for( auto const & typeRegions : m_cellMap )
  {
    // Restrict data import to 3D cells
    if( getElementDim( typeRegions.first ) == 3 )
    {
      for( auto const & regionCells: typeRegions.second )
      {
        importFieldOnCellElementSubRegion( regionCells.first,
                                           typeRegions.first,
                                           regionCells.second,
                                           elemManager,
                                           m_fieldNamesInGEOSX,
                                           srcArrays,
                                           fieldsToBeSync );
      }
    }
  }

  CommunicationTools::getInstance().synchronizeFields( fieldsToBeSync,
                                                       domain.getMeshBody( this->getName() ).getMeshLevel( 0 ),
                                                       domain.getNeighbors(),
                                                       false );
}

void VTKMeshGenerator::importNodesets( vtkDataSet & mesh, CellBlockManager & cellBlockManager ) const
{
  auto & nodeSets = cellBlockManager.getNodeSets();
  localIndex const numPoints = LvArray::integerConversion< localIndex >( m_vtkMesh->GetNumberOfPoints() );

  for( int i=0; i < m_nodesetNames.size(); ++i )
  {
    GEOSX_LOG_LEVEL_RANK_0( 2, "    " + m_nodesetNames[i] );

    vtkAbstractArray * const curArray = mesh.GetPointData()->GetAbstractArray( m_nodesetNames[i].c_str() );
    GEOSX_THROW_IF( curArray == nullptr,
                    GEOSX_FMT( "Target nodeset '{}' not found in mesh", m_nodesetNames[i] ),
                    InputError );
    vtkTypeInt64Array const & nodesetMask = *vtkTypeInt64Array::FastDownCast( curArray );

    SortedArray< localIndex > & targetNodeset = nodeSets[ m_nodesetNames[i] ];
    for( localIndex j=0; j < numPoints; ++j )
    {
      if( nodesetMask.GetValue( j ) == 1 )
      {
        targetNodeset.insert( j );
      }
    }
  }
}

real64 VTKMeshGenerator::writeNodes( CellBlockManager & cellBlockManager ) const
{
  localIndex const numPts = LvArray::integerConversion< localIndex >( m_vtkMesh->GetNumberOfPoints() );
  cellBlockManager.setNumNodes( numPts );

  // Writing the points
  arrayView1d< globalIndex > const nodeLocalToGlobal = cellBlockManager.getNodeLocalToGlobal();
  arrayView2d< real64, nodes::REFERENCE_POSITION_USD > const X = cellBlockManager.getNodePositions();

  std::unordered_set< globalIndex > nodeGlobalIds;
  nodeGlobalIds.reserve( numPts );

  vtkIdTypeArray const & globalPointId = *vtkIdTypeArray::FastDownCast( m_vtkMesh->GetPointData()->GetGlobalIds() );
  forAll< serialPolicy >( numPts, [&, X, nodeLocalToGlobal]( localIndex const k )
  {
    double point[3];
    m_vtkMesh->GetPoint( k, point );
    LvArray::tensorOps::add< 3 >( point, m_translate );
    LvArray::tensorOps::hadamardProduct< 3 >( X[k], point, m_scale );
    globalIndex const pointGlobalID = globalPointId.GetValue( k );
    nodeLocalToGlobal[k] = pointGlobalID;

    // TODO: remove this check once the input mesh is cleaned of duplicate points via a filter
    //       and make launch policy parallel again
    GEOSX_ERROR_IF( nodeGlobalIds.count( pointGlobalID ) > 0,
                    GEOSX_FMT( "Duplicate point detected: globalID = {}\n"
                               "Consider cleaning the dataset in Paraview using 'Clean to grid' filter.\n"
                               "Make sure partitionRefinement is set to 1 or higher (this may help).",
                               pointGlobalID ) );
    nodeGlobalIds.insert( pointGlobalID );
  } );

  // Generate the "all" set
  array1d< localIndex > allNodes( numPts );
  std::iota( allNodes.begin(), allNodes.end(), 0 );
  SortedArray< localIndex > & allNodeSet = cellBlockManager.getNodeSets()[ "all" ];
  allNodeSet.insert( allNodes.begin(), allNodes.end() );

  // Import remaining nodesets
  importNodesets( *m_vtkMesh, cellBlockManager );

  constexpr real64 minReal = LvArray::NumericLimits< real64 >::min;
  constexpr real64 maxReal = LvArray::NumericLimits< real64 >::max;
  real64 xMin[3] = { maxReal, maxReal, maxReal };
  real64 xMax[3] = { minReal, minReal, minReal };

  vtkBoundingBox bb( m_vtkMesh->GetBounds() );
  if( bb.IsValid() )
  {
    bb.GetMinPoint( xMin );
    bb.GetMaxPoint( xMax );
  }

  MpiWrapper::min< real64 >( xMin, xMin, MPI_COMM_GEOSX );
  MpiWrapper::max< real64 >( xMax, xMax, MPI_COMM_GEOSX );
  LvArray::tensorOps::subtract< 3 >( xMax, xMin );
  return LvArray::tensorOps::l2Norm< 3 >( xMax );
}

/**
 * @brief Build all the cell blocks.
 * @param[in] cellBlockManager The instance that stores the cell blocks.
 */
void VTKMeshGenerator::writeCells( CellBlockManager & cellBlockManager ) const
{
  // Creates a new cell block for each region and for each type of cell.
  for( auto const & typeRegions : m_cellMap )
  {
    ElementType const elemType = typeRegions.first;
    if( getElementDim( elemType ) != 3 )
    {
      continue;
    }
    std::unordered_map< int, std::vector< vtkIdType > > const & regionIdToCellIds = typeRegions.second;
    for( auto const & regionCells : regionIdToCellIds )
    {
      int const regionId = regionCells.first;
      std::vector< vtkIdType > const & cellIds = regionCells.second;

      string const cellBlockName = vtk::buildCellBlockName( elemType, regionId );
      GEOSX_LOG_LEVEL_RANK_0( 1, "Importing cell block " << cellBlockName );

      // Create and resize the cell block.
      CellBlock & cellBlock = cellBlockManager.registerCellBlock( cellBlockName );
      cellBlock.setElementType( elemType );
      cellBlock.resize( LvArray::integerConversion< localIndex >( cellIds.size() ) );

      vtk::fillCellBlock( *m_vtkMesh, elemType, cellIds, cellBlock );
    }
  }
}

/**
 * @brief Build the "surface" node sets from the surface information.
 * @param[in] mesh The vtkUnstructuredGrid or vtkStructuredGrid that is loaded
 * @param[in] surfacesIdsToCellsIds Map from the surfaces index to the list of cells in this surface in this rank.
 * @param[out] cellBlockManager The instance that stores the node sets.
 * @note @p surfacesIdsToCellsIds will contain all the surface ids across all the MPI ranks, but only its cell ids.
 * If the current MPI rank has no cell id for a given surface, then an empty set will be created.
 */
void VTKMeshGenerator::writeSurfaces( CellBlockManager & cellBlockManager ) const
{
  if( m_cellMap.count( ElementType::Polygon ) == 0 )
  {
    return;
  }
  std::map< string, SortedArray< localIndex > > & nodeSets = cellBlockManager.getNodeSets();

  for( auto const & surfaceCells: m_cellMap.at( ElementType::Polygon ) )
  {
    int const surfaceId = surfaceCells.first;
    std::vector< vtkIdType > const & cellIds = surfaceCells.second;
    string const surfaceName = std::to_string( surfaceId );
    GEOSX_LOG_LEVEL_RANK_0( 1, "Importing surface " << surfaceName );

    // Get or create all surfaces (even those which are empty in this rank)
    SortedArray< localIndex > & curNodeSet = nodeSets[ surfaceName ];

    for( vtkIdType const c : cellIds )
    {
      vtkCell * const currentCell = m_vtkMesh->GetCell( c );
      for( int v = 0; v < currentCell->GetNumberOfPoints(); ++v )
      {
        curNodeSet.insert( currentCell->GetPointId( v ) );
      }
    }
  }
}

void VTKMeshGenerator::generateMesh( DomainPartition & domain )
{
  // TODO refactor void MeshGeneratorBase::generateMesh( DomainPartition & domain )
  GEOSX_MARK_FUNCTION;

  MPI_Comm const comm = MPI_COMM_GEOSX;
  vtkSmartPointer< vtkMultiProcessController > controller = vtk::getController();
  vtkMultiProcessController::SetGlobalController( controller );

  GEOSX_LOG_RANK_0( GEOSX_FMT( "{} '{}': reading mesh from {}", catalogName(), getName(), m_filePath ) );
  {
    GEOSX_LOG_LEVEL_RANK_0( 2, "  reading the dataset..." );
    vtkSmartPointer< vtkDataSet > loadedMesh = vtk::loadMesh( m_filePath );
    GEOSX_LOG_LEVEL_RANK_0( 2, "  redistributing mesh..." );
    m_vtkMesh = vtk::redistributeMesh( *loadedMesh, comm, m_partitionMethod, m_partitionRefinement );
    GEOSX_LOG_LEVEL_RANK_0( 2, "  finding neighbor ranks..." );
    std::vector< vtkBoundingBox > boxes = vtk::exchangeBoundingBoxes( *m_vtkMesh, comm );
    std::vector< int > const neighbors = vtk::findNeighborRanks( std::move( boxes ) );
    domain.getMetisNeighborList().insert( neighbors.begin(), neighbors.end() );
    GEOSX_LOG_LEVEL_RANK_0( 2, "  done!" );
  }

  GEOSX_LOG_RANK_0( GEOSX_FMT( "{} '{}': generating GEOSX mesh data structure", catalogName(), getName() ) );

  MeshBody & meshBody = domain.getMeshBodies().registerGroup< MeshBody >( this->getName() );
  meshBody.createMeshLevel( 0 );

  CellBlockManager & cellBlockManager = meshBody.registerGroup< CellBlockManager >( keys::cellManager );

  GEOSX_LOG_LEVEL_RANK_0( 2, "  preprocessing..." );
  m_cellMap = vtk::buildCellMap( *m_vtkMesh, m_attributeName );

  GEOSX_LOG_LEVEL_RANK_0( 2, "  writing nodes..." );
  real64 const globalLength = writeNodes( cellBlockManager );
  meshBody.setGlobalLengthScale( globalLength );

  GEOSX_LOG_LEVEL_RANK_0( 2, "  writing cells..." );
  writeCells( cellBlockManager );

  GEOSX_LOG_LEVEL_RANK_0( 2, "  writing surfaces..." );
  writeSurfaces( cellBlockManager );

  GEOSX_LOG_LEVEL_RANK_0( 2, "  building connectivity maps..." );
  cellBlockManager.buildMaps();

  GEOSX_LOG_LEVEL_RANK_0( 2, "  done!" );
  vtk::printMeshStatistics( *m_vtkMesh, m_cellMap, comm );
}

void VTKMeshGenerator::freeResources()
{
  m_vtkMesh = nullptr;
  m_cellMap.clear();
}

REGISTER_CATALOG_ENTRY( MeshGeneratorBase, VTKMeshGenerator, string const &, Group * const )

} // namespace geosx<|MERGE_RESOLUTION|>--- conflicted
+++ resolved
@@ -301,14 +301,9 @@
   return result;
 }
 
-<<<<<<< HEAD
 vtkSmartPointer< vtkDataSet >
 redistributeByCellGraph( vtkDataSet & mesh,
-=======
-vtkSmartPointer< vtkUnstructuredGrid >
-redistributeByCellGraph( vtkUnstructuredGrid & mesh,
                          VTKMeshGenerator::PartitionMethod const method,
->>>>>>> 52bc7424
                          MPI_Comm const comm,
                          int const numRefinements )
 {
