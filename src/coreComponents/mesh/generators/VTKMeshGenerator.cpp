/*
 * ------------------------------------------------------------------------------------------------------------
 * SPDX-License-Identifier: LGPL-2.1-only
 *
 * Copyright (c) 2018-2020 Lawrence Livermore National Security LLC
 * Copyright (c) 2018-2020 The Board of Trustees of the Leland Stanford Junior University
 * Copyright (c) 2018-2020 Total, S.A
 * Copyright (c) 2019-     GEOSX Contributors
 * All rights reserved
 *
 * See top level LICENSE, COPYRIGHT, CONTRIBUTORS, NOTICE, and ACKNOWLEDGEMENTS files for details.
 * ------------------------------------------------------------------------------------------------------------
 */

/**
 * @file VTKMeshGenerator.cpp
 */

#include "VTKMeshGenerator.hpp"

#include "common/DataTypes.hpp"
#include "common/DataLayouts.hpp"
#include "common/MpiWrapper.hpp"
#include "common/TypeDispatch.hpp"
#include "mesh/DomainPartition.hpp"
#include "mesh/MeshBody.hpp"
#include "mesh/generators/CellBlockManager.hpp"
#include "mesh/generators/VTKMeshGeneratorTools.hpp"
#include "mesh/generators/ParMETISInterface.hpp"
#ifdef GEOSX_USE_SCOTCH
#include "mesh/generators/PTScotchInterface.hpp"
#endif
#include "mesh/mpiCommunications/CommunicationTools.hpp"

#include <vtkArrayDispatch.h>
#include <vtkBoundingBox.h>
#include <vtkCellData.h>
#include <vtkExtractCells.h>
#include <vtkGenerateGlobalIds.h>
#include <vtkPartitionedDataSet.h>
#include <vtkPointData.h>
#include <vtkRedistributeDataSetFilter.h>
#include <vtkSmartPointer.h>
#include <vtkUnstructuredGrid.h>
#include <vtkUnstructuredGridReader.h>
#include <vtkXMLPUnstructuredGridReader.h>
#include <vtkXMLUnstructuredGridReader.h>
// for vts import
#include <vtkNew.h>
#include <vtkStructuredGrid.h>
#include <vtkXMLStructuredGridReader.h>
#include <vtkXMLPStructuredGridReader.h>
// for vti import
#include <vtkImageData.h>
#include <vtkXMLImageDataReader.h>
// #include <vtkXMLPImageDataReader.h>
#include <vtkImageDataToPointSet.h>

#ifdef GEOSX_USE_MPI
#include <vtkMPIController.h>
#include <vtkMPI.h>
#else
#include <vtkDummyController.h>
#endif

#include <numeric>
#include <unordered_set>

namespace geosx
{
using namespace dataRepository;


VTKMeshGenerator::VTKMeshGenerator( string const & name,
                                    Group * const parent )
  : ExternalMeshGeneratorBase( name, parent )
{
  registerWrapper( viewKeyStruct::regionAttributeString(), &m_attributeName ).
    setInputFlag( InputFlags::OPTIONAL ).
    setApplyDefaultValue( "attribute" ).
    setDescription( "Name of the VTK cell attribute to use as region marker" );

  registerWrapper( viewKeyStruct::nodesetNamesString(), &m_nodesetNames ).
    setInputFlag( InputFlags::OPTIONAL ).
    setDescription( "Names of the VTK nodesets to import" );

  registerWrapper( viewKeyStruct::partitionRefinementString(), &m_partitionRefinement ).
    setInputFlag( InputFlags::OPTIONAL ).
    setApplyDefaultValue( 1 ).
    setDescription( "Number of partitioning refinement iterations (defaults to 1, recommended value)."
                    "A value of 0 disables graph partitioning and keeps simple kd-tree partitions (not recommended). "
                    "Values higher than 1 may lead to slightly improved partitioning, but yield diminishing returns." );

  registerWrapper( viewKeyStruct::partitionMethodString(), &m_partitionMethod ).
    setInputFlag( InputFlags::OPTIONAL ).
    setDescription( "Method (library) used to partition the mesh" );
}

namespace vtk
{

/**
 * @brief Return a VTK controller for multiprocessing.
 */
vtkSmartPointer< vtkMultiProcessController > getController()
{
#ifdef GEOSX_USE_MPI
  vtkNew< vtkMPIController > controller;
  vtkMPICommunicatorOpaqueComm vtkGeosxComm( &MPI_COMM_GEOSX );
  vtkNew< vtkMPICommunicator > communicator;
  communicator->InitializeExternal( &vtkGeosxComm );
  controller->SetCommunicator( communicator );
#else
  vtkNew< vtkDummyController > controller;
#endif
  return controller;
}

/**
 * @brief Load the VTK file into the VTK data structure
 * @param[in] filePath the Path of the file to load
 */
vtkSmartPointer< vtkDataSet >
loadMesh( Path const & filePath )
{
  string const extension = filePath.extension();
  vtkSmartPointer< vtkDataSet > loadedMesh;

  if( extension == "pvtu" )
  {
    auto const vtkUgReader = vtkSmartPointer< vtkXMLPUnstructuredGridReader >::New();
    vtkUgReader->SetFileName( filePath.c_str() );
    vtkUgReader->UpdateInformation();
    vtkUgReader->UpdatePiece( MpiWrapper::commRank(), MpiWrapper::commSize(), 0 );
    loadedMesh = vtkUgReader->GetOutput();

    // TODO: Apply vtkStaticCleanUnstructuredGrid, once it is included in the next VTK release.
    //       https://gitlab.kitware.com/vtk/vtk/-/blob/master/Filters/Core/vtkStaticCleanUnstructuredGrid.h
    //       This removes duplicate points, either present in the dataset, or resulting from merging pieces.
  }
  else if( extension == "pvts" )
  {
    auto const vtkSgReader = vtkSmartPointer< vtkXMLPStructuredGridReader >::New();
    vtkSgReader->SetFileName( filePath.c_str() );
    vtkSgReader->UpdateInformation();
    vtkSgReader->UpdatePiece( MpiWrapper::commRank(), MpiWrapper::commSize(), 0 );
    loadedMesh = vtkSgReader->GetOutput();
  }
  else
  {
    if( MpiWrapper::commRank() == 0 )
    {
      auto const read = [&]( auto const vtkGridReader )
      {
        vtkGridReader->SetFileName( filePath.c_str() );
        vtkGridReader->Update();
        return vtkGridReader->GetOutput();
      };

      if( extension == "vtk" )
      {
        loadedMesh = read( vtkSmartPointer< vtkUnstructuredGridReader >::New() );
      }
      else if( extension == "vtu" )
      {
        loadedMesh = read( vtkSmartPointer< vtkXMLUnstructuredGridReader >::New() );
      }
      else if( extension == "vts" )
      {
        loadedMesh = read( vtkSmartPointer< vtkXMLStructuredGridReader >::New() );
      }
      else if( extension == "vti" )
      {
        vtkSmartPointer< vtkImageData > image = read( vtkSmartPointer< vtkXMLImageDataReader >::New() );
        vtkNew< vtkImageDataToPointSet > imageDataToSg;
        imageDataToSg->SetInputData( image );
        imageDataToSg->Update();
        vtkStructuredGrid * sGrid = imageDataToSg->GetOutput();
        loadedMesh = sGrid;
      }
      else
      {
        GEOSX_ERROR( extension << " is not a recognized extension for VTKMesh. Please use .vtk, .vtu, .vts, .vti, .pvtu or .ptvs." );
      }
    }
    else
    {
      loadedMesh = vtkSmartPointer< vtkUnstructuredGrid >::New();
    }
  }

  return loadedMesh;
}

vtkSmartPointer< vtkCellArray > GetCellArray( vtkDataSet & mesh ) // replaces GetCells() that exist only in vtkUnstructuredGrid
{
  vtkSmartPointer< vtkCellArray > cells = vtkSmartPointer< vtkCellArray >::New();
  if( mesh.IsA( "vtkUnstructuredGrid" ))
  {
    cells = vtkUnstructuredGrid::SafeDownCast( &mesh )->GetCells();
  }
  else
  {
    int numCell = mesh.GetNumberOfCells();
    for( int c = 0; c < numCell; c++ )
    {
      cells->InsertNextCell( mesh.GetCell( c ));
    }
  }
  return cells;
}

template< typename INDEX_TYPE, typename POLICY >
ArrayOfArrays< INDEX_TYPE, INDEX_TYPE >
buildElemToNodesImpl( vtkDataSet & mesh,
                      vtkSmartPointer< vtkCellArray > const & cells )
{
  localIndex const numCells = LvArray::integerConversion< localIndex >( mesh.GetNumberOfCells() );
  array1d< INDEX_TYPE > nodeCounts( numCells );

  // GetCellSize() is always thread-safe, can run in parallel
  forAll< parallelHostPolicy >( numCells, [nodeCounts = nodeCounts.toView(), &cells] ( localIndex const cellIdx )
  {
    nodeCounts[cellIdx] = LvArray::integerConversion< INDEX_TYPE >( cells->GetCellSize( cellIdx ) );
  } );

  ArrayOfArrays< INDEX_TYPE, INDEX_TYPE > elemToNodes;
  elemToNodes.template resizeFromCapacities< parallelHostPolicy >( numCells, nodeCounts.data() );

  vtkIdTypeArray const & globalPointId = *vtkIdTypeArray::FastDownCast( mesh.GetPointData()->GetGlobalIds() );

  // GetCellAtId() is conditionally thread-safe, use POLICY argument
  forAll< POLICY >( numCells, [&cells, &globalPointId, elemToNodes = elemToNodes.toView()] ( localIndex const cellIdx )
  {
    vtkIdType numPts;
    vtkIdType const * points;
    cells->GetCellAtId( cellIdx, numPts, points );
    for( int a = 0; a < numPts; ++a )
    {
      vtkIdType const pointIdx = globalPointId.GetValue( points[a] );
      elemToNodes.emplaceBack( cellIdx, LvArray::integerConversion< INDEX_TYPE >( pointIdx ) );
    }
  } );

  return elemToNodes;
}

template< typename INDEX_TYPE >
ArrayOfArrays< INDEX_TYPE, INDEX_TYPE >
buildElemToNodes( vtkDataSet & mesh )
{
  vtkSmartPointer< vtkCellArray > const & cells = GetCellArray( mesh );
  // According to VTK docs, IsStorageShareable() indicates whether pointers extracted via
  // vtkCellArray::GetCellAtId() are pointers into internal storage rather than temp buffer
  // and thus results can be used in a thread-safe way.
  return cells->IsStorageShareable()
       ? buildElemToNodesImpl< INDEX_TYPE, parallelHostPolicy >( mesh, cells )
       : buildElemToNodesImpl< INDEX_TYPE, serialPolicy >( mesh, cells );
}

template< typename PART_INDEX >
vtkSmartPointer< vtkPartitionedDataSet >
splitMeshByPartition( vtkDataSet & mesh,
                      PART_INDEX const numParts,
                      arrayView1d< PART_INDEX const > const & part )
{
  array1d< localIndex > cellCounts( numParts );
  forAll< parallelHostPolicy >( part.size(), [part, cellCounts = cellCounts.toView()] ( localIndex const cellIdx )
  {
    RAJA::atomicInc< parallelHostAtomic >( &cellCounts[part[cellIdx]] );
  } );

  ArrayOfArrays< vtkIdType > cellsLists;
  cellsLists.resizeFromCapacities< serialPolicy >( numParts, cellCounts.data() );

  forAll< parallelHostPolicy >( part.size(), [part, cellsLists = cellsLists.toView()] ( localIndex const cellIdx )
  {
    cellsLists.emplaceBackAtomic< parallelHostAtomic >( LvArray::integerConversion< localIndex >( part[cellIdx] ),
                                                        LvArray::integerConversion< vtkIdType >( cellIdx ) );
  } );

  vtkNew< vtkPartitionedDataSet > result;
  result->SetNumberOfPartitions( LvArray::integerConversion< unsigned int >( numParts ) );

  vtkNew< vtkExtractCells > extractor;
  extractor->SetInputDataObject( &mesh );

  for( localIndex p = 0; p < numParts; ++p )
  {
    arraySlice1d< vtkIdType const > const cells = cellsLists[p];
    if( cells.size() > 0 )
    {
      extractor->SetCellIds( cells.dataIfContiguous(), LvArray::integerConversion< vtkIdType >( cells.size() ) );
      extractor->Update();

      vtkNew< vtkUnstructuredGrid > ug;
      ug->ShallowCopy( extractor->GetOutputDataObject( 0 ) );
      result->SetPartition( LvArray::integerConversion< unsigned int >( p ), ug );
    }
  }
  return result;
}

vtkSmartPointer< vtkDataSet >
redistributeByCellGraph( vtkDataSet & mesh,
                         VTKMeshGenerator::PartitionMethod const method,
                         MPI_Comm const comm,
                         int const numRefinements )
{
  GEOSX_MARK_FUNCTION;

  int64_t const numElems = mesh.GetNumberOfCells();
  int64_t const numProcs = MpiWrapper::commSize( comm );

  // Compute `elemdist` parameter (element range owned by each rank)
  array1d< int64_t > const elemDist( numProcs + 1 );
  {
    array1d< int64_t > elemCounts;
    MpiWrapper::allGather( numElems, elemCounts, comm );
    std::partial_sum( elemCounts.begin(), elemCounts.end(), elemDist.begin() + 1 );
  }

  // Use int64_t here to match ParMETIS' idx_t
<<<<<<< HEAD
  ArrayOfArrays< pmet_idx_t, pmet_idx_t > const elemToNodes = buildElemToNodes< pmet_idx_t >( mesh );
  pmet_idx_t const numProcs = MpiWrapper::commSize( comm );
  array1d< pmet_idx_t > const newParts = parmetis::partMeshKway( elemToNodes.toViewConst(), comm, 3, numRefinements );
=======
  ArrayOfArrays< int64_t, int64_t > const elemToNodes = buildElemToNodes< int64_t >( mesh );
  ArrayOfArrays< int64_t, int64_t > const graph = parmetis::meshToDual( elemToNodes.toViewConst(), elemDist, comm, 3 );

  array1d< int64_t > const newParts = [&]()
  {
    switch( method )
    {
      case VTKMeshGenerator::PartitionMethod::parmetis:
      {
        return parmetis::partition( graph.toViewConst(), elemDist, numProcs, comm, numRefinements );
      }
      case VTKMeshGenerator::PartitionMethod::ptscotch:
      {
#ifdef GEOSX_USE_SCOTCH
        GEOSX_WARNING_IF( numRefinements > 0, "Partition refinement is not supported by 'ptscotch' partitioning method" );
        return ptscotch::partition( graph.toViewConst(), numProcs, comm );
#else
        GEOSX_THROW( "GEOSX must be built with Scotch support (ENABLE_SCOTCH=ON) to use 'ptscotch' partitioning method" );
#endif
      }
      default:
      {
        GEOSX_THROW( "Unknown partition method", InputError );
      }
    }
  }();
>>>>>>> 14e30d15
  vtkSmartPointer< vtkPartitionedDataSet > const splitMesh = splitMeshByPartition( mesh, numProcs, newParts.toViewConst() );
  return vtk::redistribute( *splitMesh, MPI_COMM_GEOSX );
}

vtkSmartPointer< vtkDataSet >
redistributeByKdTree( vtkDataSet & mesh )
{
  GEOSX_MARK_FUNCTION;

  // Use a VTK filter which employs a kd-tree partition internally
  vtkNew< vtkRedistributeDataSetFilter > rdsf;
  rdsf->SetInputDataObject( &mesh );
  rdsf->SetNumberOfPartitions( MpiWrapper::commSize() );
  rdsf->Update();
  return vtkDataSet::SafeDownCast( rdsf->GetOutputDataObject( 0 ) );
}

/**
 * @brief Compute the rank neighbor candidate list.
 * @param[in] boundingBoxes the bounding boxes used by the VTK partitioner for all ranks
 * @return the list of neighboring MPI ranks, will be updated
 */
std::vector< int >
findNeighborRanks( std::vector< vtkBoundingBox > boundingBoxes )
{
  int const numParts = LvArray::integerConversion< int >( boundingBoxes.size() );
  int const thisRank = MpiWrapper::commRank();

  // Inflate boxes to detect intersections more reliably
  double constexpr inflateFactor = 1.01;
  for( vtkBoundingBox & box : boundingBoxes )
  {
    box.ScaleAboutCenter( inflateFactor );
  }

  std::vector< int > neighbors;
  for( int i = 0; i < numParts; ++i )
  {
    if( i != thisRank && boundingBoxes[thisRank].Intersects( boundingBoxes[i] ) )
    {
      neighbors.push_back( i );
    }
  }

  return neighbors;
}

/**
 * @brief Generate global point/cell IDs and redistribute the mesh among MPI ranks.
 * @param[in] loadedMesh the mesh that was loaded on one or several MPI ranks
 * @param[in] comm the MPI communicator
 * @param[in] partitionRefinement number of graph partitioning refinement cycles
 */
vtkSmartPointer< vtkDataSet >
redistributeMesh( vtkDataSet & loadedMesh,
                  MPI_Comm const comm,
                  VTKMeshGenerator::PartitionMethod const method,
                  int const partitionRefinement )
{
  GEOSX_MARK_FUNCTION;

  // Generate global IDs for vertices and cells
  vtkNew< vtkGenerateGlobalIds > generator;
  generator->SetInputDataObject( &loadedMesh );
  generator->Update();
  vtkSmartPointer< vtkDataSet > mesh =
    vtkDataSet::SafeDownCast( generator->GetOutputDataObject( 0 ) );

  // Determine if redistribution is required
  vtkIdType const minCellsOnAnyRank = MpiWrapper::min( loadedMesh.GetNumberOfCells(), comm );
  if( minCellsOnAnyRank == 0 )
  {
    // Redistribute the mesh over all ranks using simple octree partitions
    mesh = redistributeByKdTree( *mesh );
  }

  // Redistribute the mesh again using higher-quality graph partitioner
  if( partitionRefinement > 0 )
  {
    mesh = redistributeByCellGraph( *mesh, method, comm, partitionRefinement - 1 );
  }

  return mesh;
}

/**
 * @brief Gathers all the data from all ranks, merge them, sort them, and remove duplicates.
 * @tparam T Type of the exchanged data.
 * @param data The data to be exchanged.
 * @return The merged data.
 * @note This function makes MPI calls.
 */
template< typename T >
std::vector< T > collectUniqueValues( std::vector< T > const & data )
{
  // Exchange the sizes of the data across all ranks.
  array1d< int > dataSizes( MpiWrapper::commSize() );
  MpiWrapper::allGather( LvArray::integerConversion< int >( data.size() ), dataSizes, MPI_COMM_GEOSX );
  // `totalDataSize` contains the total data size across all the MPI ranks.
  int const totalDataSize = std::accumulate( dataSizes.begin(), dataSizes.end(), 0 );

  // Once the MPI exchange is done, `allData` will contain all the data of all the MPI ranks.
  // We want all ranks to get all the data. But each rank may have a different size of information.
  // Therefore, we use `allgatherv` that does not impose the same size across ranks like `allgather` does.
  std::vector< T > allData( totalDataSize );
  // `displacements` is the offset (relative to the receive buffer) to store the data for each rank.
  std::vector< int > displacements( MpiWrapper::commSize(), 0 );
  std::partial_sum( dataSizes.begin(), dataSizes.end() - 1, displacements.begin() + 1 );
  MpiWrapper::allgatherv( data.data(), data.size(), allData.data(), dataSizes.data(), displacements.data(), MPI_COMM_GEOSX );

  // Finalizing by sorting, removing duplicates and trimming the result vector at the proper size.
  std::sort( allData.begin(), allData.end() );
  auto newEnd = std::unique( allData.begin(), allData.end() );
  allData.erase( newEnd, allData.end() );

  return allData;
}

/**
 * @brief Get the GEOSX element type
 * @param[in] cellType The vtk cell type
 * @return The GEOSX element type
 */
ElementType convertVtkToGeosxElementType( VTKCellType const cellType )
{
  switch( cellType )
  {
    case VTK_VERTEX:           return ElementType::Vertex;
    case VTK_LINE:             return ElementType::Line;
    case VTK_TRIANGLE:         return ElementType::Triangle;
    case VTK_QUAD:             return ElementType::Quadrilateral;
    case VTK_POLYGON:          return ElementType::Polygon;
    case VTK_TETRA:            return ElementType::Tetrahedron;
    case VTK_PYRAMID:          return ElementType::Pyramid;
    case VTK_WEDGE:            return ElementType::Wedge;
    case VTK_HEXAHEDRON:       return ElementType::Hexahedron;
    case VTK_PENTAGONAL_PRISM: return ElementType::Prism5;
    case VTK_HEXAGONAL_PRISM:  return ElementType::Prism6;
    case VTK_POLYHEDRON:       return ElementType::Polyhedron;
    default:
    {
      GEOSX_ERROR( cellType << " is not a recognized cell type to be used with the VTKMeshGenerator" );
    }
  }
  return ElementType::Polyhedron;
}

std::map< ElementType, std::vector< vtkIdType > >
splitCellsByType( vtkDataSet & mesh )
{
  std::map< ElementType, std::vector< vtkIdType > > typeToCells;
  vtkIdType const numCells = mesh.GetNumberOfCells();

  // Count the number of each cell type
  std::array< size_t, numElementTypes() > cellTypeCounts{};
  for( vtkIdType c = 0; c < numCells; c++ )
  {
    ElementType const elemType = convertVtkToGeosxElementType( static_cast< VTKCellType >( mesh.GetCellType( c ) ) );
    ++cellTypeCounts[static_cast< integer >( elemType )];
  }

  // Allocate space to hold cell id lists by type
  std::array< std::vector< vtkIdType >, numElementTypes() > cellListsByType;
  for( integer t = 0; t < numElementTypes(); ++t )
  {
    cellListsByType[t].reserve( cellTypeCounts[t] );
  }

  // Collect cell lists for each type (using array for speed in a hot loop)
  for( vtkIdType c = 0; c < numCells; c++ )
  {
    ElementType const elemType = convertVtkToGeosxElementType( static_cast< VTKCellType >( mesh.GetCellType( c ) ) );
    cellListsByType[static_cast< integer >( elemType )].push_back( c );
  }

  // Convert from array to map while also performing some checks
  for( integer t = 0; t < numElementTypes(); ++t )
  {
    // Avoid creating unneeded map entries that will show up in statistics
    if( cellListsByType[t].empty() )
    {
      continue;
    }

    ElementType const type = static_cast< ElementType >( t );
    switch( getElementDim( type ) )
    {
      case 0:
      case 1:
      {
        // Ignore vertex/line elements for now; maybe later we can import well polylines here
        break;
      }
      case 2:
      {
        // Merge all 2D elements together as polygons (we don't track their shapes).
        std::vector< vtkIdType > & surfaceCells = typeToCells[ ElementType::Polygon ];
        surfaceCells.insert( surfaceCells.end(), cellListsByType[t].begin(), cellListsByType[t].end() );
        break;
      }
      case 3:
      {
        // Collect 3D elements as is
        typeToCells.emplace( type, std::move( cellListsByType[t] ) );
        break;
      }
      default:
      {
        GEOSX_ERROR( "Invalid element dimension: " << getElementDim( type ) );
      }
    }
  }

  return typeToCells;
}

VTKMeshGenerator::CellMapType
splitCellsByTypeAndAttribute( std::map< ElementType, std::vector< vtkIdType > > & typeToCells,
                              vtkDataArray * const attributeDataArray )
{
  VTKMeshGenerator::CellMapType typeToAttributeToCells;
  for( auto & t2c : typeToCells )
  {
    ElementType const elemType = t2c.first;
    std::vector< vtkIdType > & cells = t2c.second;
    std::unordered_map< int, std::vector< vtkIdType > > & attributeToCells = typeToAttributeToCells[elemType];

    if( attributeDataArray == nullptr )
    {
      attributeToCells.emplace( -1, std::move( cells ) );
    }
    else
    {
      GEOSX_ERROR_IF_NE_MSG( attributeDataArray->GetNumberOfComponents(), 1,
                             "Invalid number of components in attribute array" );
      vtkArrayDispatch::Dispatch::Execute( attributeDataArray, [&]( auto const * attributeArray )
      {
        using ArrayType = TYPEOFPTR( attributeArray );
        vtkDataArrayAccessor< ArrayType > attribute( attributeArray );
        std::unordered_map< int, size_t > cellCounts;
        for( vtkIdType c: cells )
        {
          int const region = static_cast< int >( attribute.Get( c, 0 ) );
          ++cellCounts[region];
        }
        for( auto const & count : cellCounts )
        {
          attributeToCells[count.first].reserve( count.second );
        }
        for( vtkIdType c: cells )
        {
          int const region = static_cast< int >( attribute.Get( c, 0 ) );
          attributeToCells[region].push_back( c );
        }
      } );
    }
  }
  return typeToAttributeToCells;
}

void extendCellMapWithRemoteKeys( VTKMeshGenerator::CellMapType & cellMap )
{
  // Gather all element types encountered on any rank and enrich the local collection
  std::vector< ElementType > allElementTypes = collectUniqueValues( mapKeys( cellMap ) );
  std::vector< int > allCellAttributes;
  for( auto const & typeRegions : cellMap )
  {
    if( getElementDim( typeRegions.first ) == 3 )
    {
      std::vector< int > const attrs = mapKeys( typeRegions.second );
      allCellAttributes.insert( allCellAttributes.end(), attrs.begin(), attrs.end() );
    }
  }
  allCellAttributes = collectUniqueValues( allCellAttributes );

  for( ElementType const elemType : allElementTypes )
  {
    if( getElementDim( elemType ) == 3 )
    {
      for( int attrValue: allCellAttributes )
      {
        // This code inserts an empty element list if one was not present
        cellMap[elemType][attrValue];
      }
    }
  }

  // Treat surfaces separately - and avoid inadvertently creating a map entry for polygons
  std::vector< int > const surfaceAttributes = cellMap.count( ElementType::Polygon ) > 0
                                             ? mapKeys( cellMap.at( ElementType::Polygon ) )
                                             : std::vector< int >();
  std::vector< int > allSurfaceAttributes = collectUniqueValues( surfaceAttributes );
  for( int attrValue: allSurfaceAttributes )
  {
    cellMap[ElementType::Polygon][attrValue];
  }
}

using CellMapType = std::map< ElementType, std::unordered_map< int, std::vector< vtkIdType > > >;
/**
 * @brief Collect lists of VTK cell indices organized by type and attribute value.
 * @param[in] mesh the vtkUnstructuredGrid or vtkStructuredGrid that is loaded
 * @param[in] attributeName name of the VTK data array containing the attribute, if any
 * @return A map from element type to a map of attribute to the associated cell ids for the current rank.
 *         The map contains entries for all types and attribute values across all MPI ranks,
 *         even if there are no cells on current rank (then the list will be empty).
 */
CellMapType buildCellMap( vtkDataSet & mesh,
                          string const & attributeName )
{
  // First, pass through all VTK cells and split them int sub-lists based on type.
  std::map< ElementType, std::vector< vtkIdType > > typeToCells = splitCellsByType( mesh );

  // Now, actually split into groups according to region attribute, if present
  vtkDataArray * const attributeDataArray =
    vtkDataArray::FastDownCast( mesh.GetCellData()->GetAbstractArray( attributeName.c_str() ) );

  CellMapType cellMap =
    splitCellsByTypeAndAttribute( typeToCells, attributeDataArray );

  // Gather all element types encountered on any rank and enrich the local collection
  extendCellMapWithRemoteKeys( cellMap );

  return cellMap;
}

std::vector< int > getGeosxToVtkNodeOrdering( ElementType const elemType )
{
  switch( elemType )
  {
    case ElementType::Vertex:        return { 0 };
    case ElementType::Line:          return { 0, 1 };
    case ElementType::Triangle:      return { 0, 1, 2 };
    case ElementType::Quadrilateral: return { 0, 1, 2, 3 }; // TODO check
    case ElementType::Polygon:       return { 0, 1, 2, 3, 4, 5, 6, 7, 8 }; // TODO
    case ElementType::Tetrahedron:   return { 0, 1, 2, 3 };
    case ElementType::Pyramid:       return { 0, 1, 3, 2, 4 };
    case ElementType::Wedge:         return { 0, 3, 2, 5, 1, 4 };
    case ElementType::Hexahedron:    return { 0, 1, 3, 2, 4, 5, 7, 6 };
    case ElementType::Prism5:        return { 0, 1, 2, 3, 4, 5, 6, 7, 8, 9 };
    case ElementType::Prism6:        return { 0, 1, 2, 3, 4, 5, 6, 7, 8, 9, 10, 11 };
    case ElementType::Polyhedron:    return { 0, 1, 2, 3, 4, 5, 6, 7, 8, 9, 10, 11, 12 }; // TODO
  }
  return {};
}

/**
 * @brief Fill @p cellBlock with the appropriate nodes and local/global mappings.
 * @param[in] elemType the vtk cell type for cells of the CellBlock being written
 * @param[in] cellIds the cell indexes of cell type \p cellType within this region
 * @param[in] mesh the vtkUnstructuredGrid or vtkStructuredGrid that is loaded
 * @param[in,out] cellBlock The cell block to be written
 */
void fillCellBlock( vtkDataSet & mesh,
                    ElementType const elemType,
                    std::vector< vtkIdType > const & cellIds,
                    CellBlock & cellBlock )
{
  localIndex const numNodesPerElement = cellBlock.numNodesPerElement();
  arrayView2d< localIndex, cells::NODE_MAP_USD > const cellToVertex = cellBlock.getElemToNode();
  arrayView1d< globalIndex > const & localToGlobal = cellBlock.localToGlobalMap();

  std::vector< int > const nodeOrder = getGeosxToVtkNodeOrdering( elemType );
  vtkIdTypeArray const * const globalCellId = vtkIdTypeArray::FastDownCast( mesh.GetCellData()->GetGlobalIds() );
  GEOSX_ERROR_IF( !cellIds.empty() && globalCellId == nullptr, "Global cell IDs have not been generated" );

  // Writing connectivity and Local to Global
  localIndex cellCount = 0;
  for( vtkIdType c: cellIds )
  {
    vtkCell * const currentCell = mesh.GetCell( c );
    for( localIndex v = 0; v < numNodesPerElement; v++ )
    {
      cellToVertex[cellCount][v] = currentCell->GetPointId( nodeOrder[v] );
    }
    localToGlobal[cellCount++] = globalCellId->GetValue( c );
  }
}

/**
 * @brief Returns a string describing the element.
 * @param[in] type The element type.
 * @return The name.
 * @warning This information will be visible in the input file... Consider refactoring with great care.
 */
string getElementTypeName( ElementType const type )
{
  switch( type )
  {
    case ElementType::Hexahedron:  return "hexahedra";
    case ElementType::Tetrahedron: return "tetrahedra";
    case ElementType::Wedge:       return "wedges";
    case ElementType::Pyramid:     return "pyramids";
    case ElementType::Prism5:      return "pentagonalPrisms";
    case ElementType::Prism6:      return "hexagonalPrisms";
    case ElementType::Polyhedron:  return "polyhedra";
    default:
    {
      GEOSX_ERROR( "Element type '" << type << "' is not supported" );
      return {};
    }
  }
}

/**
 * @brief Builds the cell block name.
 * @param[in] elementName The element name.
 * @param[in] regionId The region Id.
 * @return The name.
 * @warning This name will be visible in the input file... Consider refactoring with great care.
 */
string buildCellBlockName( ElementType const type, int const regionId )
{
  GEOSX_ERROR_IF_LT_MSG( regionId, -1, "Invalid region id" );
  string const cellTypeName = getElementTypeName( type );
  return regionId != -1 ? std::to_string( regionId ) + "_" + cellTypeName : cellTypeName;
}

/**
 * @brief Collect a set of material field names registered in a subregion.
 * @param subRegion the target subregion
 * @return a set of wrapper names
 */
std::unordered_set< string > getMaterialWrapperNames( ElementSubRegionBase const & subRegion )
{
  using namespace constitutive;
  std::unordered_set< string > materialWrapperNames;
  subRegion.getConstitutiveModels().forSubGroups< ConstitutiveBase >( [&]( ConstitutiveBase const & material )
  {
    material.forWrappers( [&]( WrapperBase const & wrapper )
    {
      if( wrapper.sizedFromParent() )
      {
        materialWrapperNames.insert( ConstitutiveBase::makeFieldName( material.getName(), wrapper.getName() ) );
      }
    } );
  } );
  return materialWrapperNames;
}

/**
 * @brief Imports 2d and 3d arrays from @p vtkArray to @p wrapper, only for @p cellIds
 * @param cellIds The cells for which we should copy the data.
 * @param vtkArray The source.
 * @param wrapper The destination.
 */
void importMaterialField( std::vector< vtkIdType > const & cellIds,
                          vtkDataArray * vtkArray,
                          WrapperBase & wrapper )
{
  // Scalar material fields are stored as 2D arrays, vector/tensor are 3D
  using ImportTypes = types::ArrayTypes< types::RealTypes, types::DimsRange< 2, 3 > >;
  types::dispatch( ImportTypes{}, wrapper.getTypeId(), true, [&]( auto array )
  {
    using ArrayType = decltype( array );
    Wrapper< ArrayType > & wrapperT = Wrapper< ArrayType >::cast( wrapper );
    auto const view = wrapperT.reference().toView();

    localIndex const numComponentsSrc = LvArray::integerConversion< localIndex >( vtkArray->GetNumberOfComponents() );
    localIndex const numComponentsDst = wrapperT.numArrayComp() / view.size( 1 );
    GEOSX_ERROR_IF_NE_MSG( numComponentsDst, numComponentsSrc,
                           "Mismatch in number of components for field " << vtkArray->GetName() );

    vtkArrayDispatch::DispatchByValueType< vtkArrayDispatch::Reals >::Execute( vtkArray, [&]( auto const * srcArray )
    {
      vtkDataArrayAccessor< TYPEOFPTR( srcArray ) > data( srcArray );
      localIndex cellCount = 0;
      for( vtkIdType cellIdx : cellIds )
      {
        for( localIndex q = 0; q < view.size( 1 ); ++q )
        {
          // The same value is copied for all quadrature points.
          LvArray::forValuesInSlice( view[cellCount][q], [&, componentIdx = 0]( auto & val ) mutable
          {
            val = data.Get( cellIdx, componentIdx++ );
          } );
        }
        ++cellCount;
      }
    } );
  } );
}

/**
 * @brief Imports 1d and 2d arrays from @p vtkArray to @p wrapper, only for @p cellIds
 * @param cellIds The cells for which we should copy the data.
 * @param vtkArray The source.
 * @param wrapper The destination.
 */
void importRegularField( std::vector< vtkIdType > const & cellIds,
                         vtkDataArray * vtkArray,
                         WrapperBase & wrapper )
{
  using ImportTypes = types::ArrayTypes< types::RealTypes, types::DimsRange< 1, 2 > >;
  types::dispatch( ImportTypes{}, wrapper.getTypeId(), true, [&]( auto dstArray )
  {
    using ArrayType = decltype( dstArray );
    Wrapper< ArrayType > & wrapperT = Wrapper< ArrayType >::cast( wrapper );
    auto const view = wrapperT.reference().toView();

    localIndex const numComponentsSrc = LvArray::integerConversion< localIndex >( vtkArray->GetNumberOfComponents() );
    localIndex const numComponentsDst = wrapperT.numArrayComp();
    GEOSX_ERROR_IF_NE_MSG( numComponentsDst, numComponentsSrc,
                           "Mismatch in number of components for field " << vtkArray->GetName() );

    vtkArrayDispatch::DispatchByValueType< vtkArrayDispatch::Reals >::Execute( vtkArray, [&]( auto const * srcArray )
    {
      vtkDataArrayAccessor< TYPEOFPTR( srcArray ) > data( srcArray );
      localIndex cellCount = 0;
      for( vtkIdType cellIdx : cellIds )
      {
        LvArray::forValuesInSlice( view[cellCount], [&, componentIdx = 0]( auto & val ) mutable
        {
          val = data.Get( cellIdx, componentIdx++ );
        } );
        ++cellCount;
      }
    } );
  } );
}

void printMeshStatistics( vtkDataSet & mesh,
                          VTKMeshGenerator::CellMapType const & cellMap,
                          MPI_Comm const comm )
{
  int const rank = MpiWrapper::commRank( comm );
  int const size = MpiWrapper::commSize( comm );

  vtkIdTypeArray const & globalPointId = *vtkIdTypeArray::FastDownCast( mesh.GetPointData()->GetGlobalIds() );
  RAJA::ReduceMax< parallelHostReduce, globalIndex > maxGlobalNode( -1 );
  forAll< parallelHostPolicy >( mesh.GetNumberOfPoints(), [&globalPointId, maxGlobalNode]( vtkIdType const k )
  {
    maxGlobalNode.max( globalPointId.GetValue( k ) );
  } );
  globalIndex const numGlobalNodes = MpiWrapper::max( maxGlobalNode.get(), comm ) + 1;

  localIndex numLocalElems = 0;
  globalIndex numGlobalElems = 0;
  std::map< ElementType, globalIndex > elemCounts;

  for( auto const & typeToCells : cellMap )
  {
    localIndex const localElemsOfType =
      std::accumulate( typeToCells.second.begin(), typeToCells.second.end(), localIndex{},
                       []( auto const s, auto const & region ) { return s + region.second.size(); } );
    numLocalElems += localElemsOfType;

    globalIndex const globalElemsOfType = MpiWrapper::sum( globalIndex{ localElemsOfType }, comm );
    numGlobalElems += globalElemsOfType;
    elemCounts[typeToCells.first] = globalElemsOfType;
  }

  localIndex const minLocalElems = MpiWrapper::min( numLocalElems );
  localIndex const maxLocalElems = MpiWrapper::max( numLocalElems );
  localIndex const avgLocalElems = LvArray::integerConversion< localIndex >( numGlobalElems / size );

  if( rank == 0 )
  {
    int const widthGlobal = static_cast< int >( std::log10( std::max( numGlobalElems, numGlobalNodes ) ) + 1 );
    GEOSX_LOG( GEOSX_FMT( "Number of nodes: {:>{}}", numGlobalNodes, widthGlobal ) );
    GEOSX_LOG( GEOSX_FMT( "Number of elems: {:>{}}", numGlobalElems, widthGlobal ) );
    for( auto const & typeCount: elemCounts )
    {
      GEOSX_LOG( GEOSX_FMT( "{:>15}: {:>{}}", toString( typeCount.first ), typeCount.second, widthGlobal ) );
    }

    int const widthLocal = static_cast< int >( std::log10( maxLocalElems ) + 1 );
    GEOSX_LOG( GEOSX_FMT( "Load balancing: {1:>{0}} {2:>{0}} {3:>{0}}\n"
                          "(element/rank): {4:>{0}} {5:>{0}} {6:>{0}}",
                          widthLocal, "min", "avg", "max",
                          minLocalElems, avgLocalElems, maxLocalElems ) );
  }
}

/**
 * @brief Collect the data to be imported.
 * @return A list of pointers to VTK data arrays.
 */
std::vector< vtkDataArray * >
findArraysForImport( vtkDataSet & mesh,
                     arrayView1d< string const > const & srcFieldNames )
{
  std::vector< vtkDataArray * > arrays;
  vtkCellData & cellData = *mesh.GetCellData();

  for( string const & sourceName : srcFieldNames )
  {
    vtkAbstractArray * const curArray = cellData.GetAbstractArray( sourceName.c_str() );
    GEOSX_THROW_IF( curArray == nullptr,
                    GEOSX_FMT( "Source field '{}' not found in dataset", sourceName ),
                    InputError );

    int const dataType = curArray->GetDataType();
    GEOSX_ERROR_IF( dataType != VTK_FLOAT && dataType != VTK_DOUBLE,
                    GEOSX_FMT( "Source field '{}' has unsupported type: {} (expected floating point type)",
                               sourceName, curArray->GetDataTypeAsString() ) );
    arrays.push_back( vtkDataArray::SafeDownCast( curArray ) );
  }

  return arrays;
}

} // namespace vtk

void VTKMeshGenerator::
  importFieldOnCellElementSubRegion( int const regionId,
                                     ElementType const elemType,
                                     std::vector< vtkIdType > const & cellIds,
                                     ElementRegionManager & elemManager,
                                     arrayView1d< string const > const & fieldNames,
                                     std::vector< vtkDataArray * > const & srcArrays,
                                     FieldIdentifiers & fieldsToBeSync ) const
{
  string const cellBlockName = vtk::buildCellBlockName( elemType, regionId );

  elemManager.forElementSubRegionsComplete< CellElementSubRegion >( [&]( localIndex,
                                                                         localIndex,
                                                                         ElementRegionBase const & region,
                                                                         CellElementSubRegion & subRegion )
  {
    // We don't know how the user mapped cell blocks to regions, so we must check all of them
    if( subRegion.getName() != cellBlockName )
    {
      return;
    }
    std::unordered_set< string > const materialWrapperNames = vtk::getMaterialWrapperNames( subRegion );

    // Writing properties
    for( localIndex i = 0; i < fieldNames.size(); ++i )
    {
      // Get source
      vtkDataArray * vtkArray = srcArrays[i];

      // Find destination
      string const wrapperName = fieldNames[i];
      if( !subRegion.hasWrapper( wrapperName ) )
      {
        // Skip - the user may have not enabled a particular physics model/solver on this dstRegion.
        GEOSX_LOG_LEVEL_RANK_0( 1, GEOSX_FMT( "Skipping import of {} -> {} on {}/{} (field not found)",
                                              vtkArray->GetName(), wrapperName, region.getName(), subRegion.getName() ) );

        continue;
      }

      // Now that we know that the subRegion has this wrapper, we can add the wrapperName to the list of fields to synchronize
      fieldsToBeSync.addElementFields( {wrapperName}, {region.getName()} );

      WrapperBase & wrapper = subRegion.getWrapperBase( wrapperName );

      GEOSX_LOG_LEVEL_RANK_0( 1, GEOSX_FMT( "Importing field {} -> {} on {}/{}",
                                            vtkArray->GetName(), wrapperName, region.getName(), subRegion.getName() ) );

      if( materialWrapperNames.count( wrapperName ) > 0 && wrapper.numArrayDims() > 1 )
      {
        vtk::importMaterialField( cellIds, vtkArray, wrapper );
      }
      else
      {
        vtk::importRegularField( cellIds, vtkArray, wrapper );
      }
    }
  } );
}

void VTKMeshGenerator::importFields( DomainPartition & domain ) const
{
  GEOSX_LOG_RANK_0( GEOSX_FMT( "{} '{}': importing field data from mesh dataset", catalogName(), getName() ) );
  GEOSX_ASSERT_MSG( m_vtkMesh, "Must call generateMesh() before importFields()" );

  // TODO Having CellElementSubRegion and ConstitutiveBase... here in a pure geometric module is problematic.
  ElementRegionManager & elemManager = domain.getMeshBody( this->getName() ).getMeshLevel( 0 ).getElemManager();

  std::vector< vtkDataArray * > const srcArrays = vtk::findArraysForImport( *m_vtkMesh, m_fieldsToImport );

  FieldIdentifiers fieldsToBeSync;

  for( auto const & typeRegions : m_cellMap )
  {
    // Restrict data import to 3D cells
    if( getElementDim( typeRegions.first ) == 3 )
    {
      for( auto const & regionCells: typeRegions.second )
      {
        importFieldOnCellElementSubRegion( regionCells.first,
                                           typeRegions.first,
                                           regionCells.second,
                                           elemManager,
                                           m_fieldNamesInGEOSX,
                                           srcArrays,
                                           fieldsToBeSync );
      }
    }
  }

  CommunicationTools::getInstance().synchronizeFields( fieldsToBeSync,
                                                       domain.getMeshBody( this->getName() ).getMeshLevel( 0 ),
                                                       domain.getNeighbors(),
                                                       false );
}

void VTKMeshGenerator::importNodesets( vtkDataSet & mesh, CellBlockManager & cellBlockManager ) const
{
  auto & nodeSets = cellBlockManager.getNodeSets();
  localIndex const numPoints = LvArray::integerConversion< localIndex >( m_vtkMesh->GetNumberOfPoints() );

  for( int i=0; i < m_nodesetNames.size(); ++i )
  {
    GEOSX_LOG_LEVEL_RANK_0( 2, "    " + m_nodesetNames[i] );

    vtkAbstractArray * const curArray = mesh.GetPointData()->GetAbstractArray( m_nodesetNames[i].c_str() );
    GEOSX_THROW_IF( curArray == nullptr,
                    GEOSX_FMT( "Target nodeset '{}' not found in mesh", m_nodesetNames[i] ),
                    InputError );
    vtkTypeInt64Array const & nodesetMask = *vtkTypeInt64Array::FastDownCast( curArray );

    SortedArray< localIndex > & targetNodeset = nodeSets[ m_nodesetNames[i] ];
    for( localIndex j=0; j < numPoints; ++j )
    {
      if( nodesetMask.GetValue( j ) == 1 )
      {
        targetNodeset.insert( j );
      }
    }
  }
}

real64 VTKMeshGenerator::writeNodes( CellBlockManager & cellBlockManager ) const
{
  localIndex const numPts = LvArray::integerConversion< localIndex >( m_vtkMesh->GetNumberOfPoints() );
  cellBlockManager.setNumNodes( numPts );

  // Writing the points
  arrayView1d< globalIndex > const nodeLocalToGlobal = cellBlockManager.getNodeLocalToGlobal();
  arrayView2d< real64, nodes::REFERENCE_POSITION_USD > const X = cellBlockManager.getNodePositions();

  std::unordered_set< globalIndex > nodeGlobalIds;
  nodeGlobalIds.reserve( numPts );

  vtkIdTypeArray const & globalPointId = *vtkIdTypeArray::FastDownCast( m_vtkMesh->GetPointData()->GetGlobalIds() );
  forAll< serialPolicy >( numPts, [&, X, nodeLocalToGlobal]( localIndex const k )
  {
    double point[3];
    m_vtkMesh->GetPoint( k, point );
    LvArray::tensorOps::add< 3 >( point, m_translate );
    LvArray::tensorOps::hadamardProduct< 3 >( X[k], point, m_scale );
    globalIndex const pointGlobalID = globalPointId.GetValue( k );
    nodeLocalToGlobal[k] = pointGlobalID;

    // TODO: remove this check once the input mesh is cleaned of duplicate points via a filter
    //       and make launch policy parallel again
    GEOSX_ERROR_IF( nodeGlobalIds.count( pointGlobalID ) > 0,
                    GEOSX_FMT( "Duplicate point detected: globalID = {}\n"
                               "Consider cleaning the dataset in Paraview using 'Clean to grid' filter.\n"
                               "Make sure partitionRefinement is set to 1 or higher (this may help).",
                               pointGlobalID ) );
    nodeGlobalIds.insert( pointGlobalID );
  } );

  // Generate the "all" set
  array1d< localIndex > allNodes( numPts );
  std::iota( allNodes.begin(), allNodes.end(), 0 );
  SortedArray< localIndex > & allNodeSet = cellBlockManager.getNodeSets()[ "all" ];
  allNodeSet.insert( allNodes.begin(), allNodes.end() );

  // Import remaining nodesets
  importNodesets( *m_vtkMesh, cellBlockManager );

  constexpr real64 minReal = LvArray::NumericLimits< real64 >::min;
  constexpr real64 maxReal = LvArray::NumericLimits< real64 >::max;
  real64 xMin[3] = { maxReal, maxReal, maxReal };
  real64 xMax[3] = { minReal, minReal, minReal };

  vtkBoundingBox bb( m_vtkMesh->GetBounds() );
  if( bb.IsValid() )
  {
    bb.GetMinPoint( xMin );
    bb.GetMaxPoint( xMax );
  }

  MpiWrapper::min< real64 >( xMin, xMin, MPI_COMM_GEOSX );
  MpiWrapper::max< real64 >( xMax, xMax, MPI_COMM_GEOSX );
  LvArray::tensorOps::subtract< 3 >( xMax, xMin );
  return LvArray::tensorOps::l2Norm< 3 >( xMax );
}

/**
 * @brief Build all the cell blocks.
 * @param[in] cellBlockManager The instance that stores the cell blocks.
 */
void VTKMeshGenerator::writeCells( CellBlockManager & cellBlockManager ) const
{
  // Creates a new cell block for each region and for each type of cell.
  for( auto const & typeRegions : m_cellMap )
  {
    ElementType const elemType = typeRegions.first;
    if( getElementDim( elemType ) != 3 )
    {
      continue;
    }
    std::unordered_map< int, std::vector< vtkIdType > > const & regionIdToCellIds = typeRegions.second;
    for( auto const & regionCells : regionIdToCellIds )
    {
      int const regionId = regionCells.first;
      std::vector< vtkIdType > const & cellIds = regionCells.second;

      string const cellBlockName = vtk::buildCellBlockName( elemType, regionId );
      GEOSX_LOG_LEVEL_RANK_0( 1, "Importing cell block " << cellBlockName );

      // Create and resize the cell block.
      CellBlock & cellBlock = cellBlockManager.registerCellBlock( cellBlockName );
      cellBlock.setElementType( elemType );
      cellBlock.resize( LvArray::integerConversion< localIndex >( cellIds.size() ) );

      vtk::fillCellBlock( *m_vtkMesh, elemType, cellIds, cellBlock );
    }
  }
}

/**
 * @brief Build the "surface" node sets from the surface information.
 * @param[in] mesh The vtkUnstructuredGrid or vtkStructuredGrid that is loaded
 * @param[in] surfacesIdsToCellsIds Map from the surfaces index to the list of cells in this surface in this rank.
 * @param[out] cellBlockManager The instance that stores the node sets.
 * @note @p surfacesIdsToCellsIds will contain all the surface ids across all the MPI ranks, but only its cell ids.
 * If the current MPI rank has no cell id for a given surface, then an empty set will be created.
 */
void VTKMeshGenerator::writeSurfaces( CellBlockManager & cellBlockManager ) const
{
  if( m_cellMap.count( ElementType::Polygon ) == 0 )
  {
    return;
  }
  std::map< string, SortedArray< localIndex > > & nodeSets = cellBlockManager.getNodeSets();

  for( auto const & surfaceCells: m_cellMap.at( ElementType::Polygon ) )
  {
    int const surfaceId = surfaceCells.first;
    std::vector< vtkIdType > const & cellIds = surfaceCells.second;
    string const surfaceName = std::to_string( surfaceId );
    GEOSX_LOG_LEVEL_RANK_0( 1, "Importing surface " << surfaceName );

    // Get or create all surfaces (even those which are empty in this rank)
    SortedArray< localIndex > & curNodeSet = nodeSets[ surfaceName ];

    for( vtkIdType const c : cellIds )
    {
      vtkCell * const currentCell = m_vtkMesh->GetCell( c );
      for( int v = 0; v < currentCell->GetNumberOfPoints(); ++v )
      {
        curNodeSet.insert( currentCell->GetPointId( v ) );
      }
    }
  }
}

void VTKMeshGenerator::generateMesh( DomainPartition & domain )
{
  // TODO refactor void MeshGeneratorBase::generateMesh( DomainPartition & domain )
  GEOSX_MARK_FUNCTION;

  MPI_Comm const comm = MPI_COMM_GEOSX;
  vtkSmartPointer< vtkMultiProcessController > controller = vtk::getController();
  vtkMultiProcessController::SetGlobalController( controller );

  GEOSX_LOG_RANK_0( GEOSX_FMT( "{} '{}': reading mesh from {}", catalogName(), getName(), m_filePath ) );
  {
    GEOSX_LOG_LEVEL_RANK_0( 2, "  reading the dataset..." );
    vtkSmartPointer< vtkDataSet > loadedMesh = vtk::loadMesh( m_filePath );
    GEOSX_LOG_LEVEL_RANK_0( 2, "  redistributing mesh..." );
    m_vtkMesh = vtk::redistributeMesh( *loadedMesh, comm, m_partitionMethod, m_partitionRefinement );
    GEOSX_LOG_LEVEL_RANK_0( 2, "  finding neighbor ranks..." );
    std::vector< vtkBoundingBox > boxes = vtk::exchangeBoundingBoxes( *m_vtkMesh, comm );
    std::vector< int > const neighbors = vtk::findNeighborRanks( std::move( boxes ) );
    domain.getMetisNeighborList().insert( neighbors.begin(), neighbors.end() );
    GEOSX_LOG_LEVEL_RANK_0( 2, "  done!" );
  }

  GEOSX_LOG_RANK_0( GEOSX_FMT( "{} '{}': generating GEOSX mesh data structure", catalogName(), getName() ) );

  MeshBody & meshBody = domain.getMeshBodies().registerGroup< MeshBody >( this->getName() );
  meshBody.createMeshLevel( 0 );

  CellBlockManager & cellBlockManager = meshBody.registerGroup< CellBlockManager >( keys::cellManager );

  GEOSX_LOG_LEVEL_RANK_0( 2, "  preprocessing..." );
  m_cellMap = vtk::buildCellMap( *m_vtkMesh, m_attributeName );

  GEOSX_LOG_LEVEL_RANK_0( 2, "  writing nodes..." );
  real64 const globalLength = writeNodes( cellBlockManager );
  meshBody.setGlobalLengthScale( globalLength );

  GEOSX_LOG_LEVEL_RANK_0( 2, "  writing cells..." );
  writeCells( cellBlockManager );

  GEOSX_LOG_LEVEL_RANK_0( 2, "  writing surfaces..." );
  writeSurfaces( cellBlockManager );

  GEOSX_LOG_LEVEL_RANK_0( 2, "  building connectivity maps..." );
  cellBlockManager.buildMaps();

  GEOSX_LOG_LEVEL_RANK_0( 2, "  done!" );
  vtk::printMeshStatistics( *m_vtkMesh, m_cellMap, comm );
}

void VTKMeshGenerator::freeResources()
{
  m_vtkMesh = nullptr;
  m_cellMap.clear();
}

REGISTER_CATALOG_ENTRY( MeshGeneratorBase, VTKMeshGenerator, string const &, Group * const )

} // namespace geosx<|MERGE_RESOLUTION|>--- conflicted
+++ resolved
@@ -321,15 +321,10 @@
   }
 
   // Use int64_t here to match ParMETIS' idx_t
-<<<<<<< HEAD
   ArrayOfArrays< pmet_idx_t, pmet_idx_t > const elemToNodes = buildElemToNodes< pmet_idx_t >( mesh );
-  pmet_idx_t const numProcs = MpiWrapper::commSize( comm );
-  array1d< pmet_idx_t > const newParts = parmetis::partMeshKway( elemToNodes.toViewConst(), comm, 3, numRefinements );
-=======
-  ArrayOfArrays< int64_t, int64_t > const elemToNodes = buildElemToNodes< int64_t >( mesh );
-  ArrayOfArrays< int64_t, int64_t > const graph = parmetis::meshToDual( elemToNodes.toViewConst(), elemDist, comm, 3 );
-
-  array1d< int64_t > const newParts = [&]()
+  ArrayOfArrays< pmet_idx_t, pmet_idx_t > const graph = parmetis::meshToDual( elemToNodes.toViewConst(), elemDist, comm, 3 );
+
+  array1d< pmet_idx_t > const newParts = [&]()
   {
     switch( method )
     {
@@ -352,7 +347,6 @@
       }
     }
   }();
->>>>>>> 14e30d15
   vtkSmartPointer< vtkPartitionedDataSet > const splitMesh = splitMeshByPartition( mesh, numProcs, newParts.toViewConst() );
   return vtk::redistribute( *splitMesh, MPI_COMM_GEOSX );
 }
