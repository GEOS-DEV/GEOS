/*
 * ------------------------------------------------------------------------------------------------------------
 * SPDX-License-Identifier: LGPL-2.1-only
 *
 * Copyright (c) 2018-2020 Lawrence Livermore National Security LLC
 * Copyright (c) 2018-2020 The Board of Trustees of the Leland Stanford Junior University
 * Copyright (c) 2018-2020 Total, S.A
 * Copyright (c) 2020-     GEOSX Contributors
 * All right reserved
 *
 * See top level LICENSE, COPYRIGHT, CONTRIBUTORS, NOTICE, and ACKNOWLEDGEMENTS files for details.
 * ------------------------------------------------------------------------------------------------------------
 */

#ifndef GEOS_FACEBLOCKABC_HPP
#define GEOS_FACEBLOCKABC_HPP

#include "CellBlockUtilities.hpp"
#include "dataRepository/Group.hpp"
#include "common/DataTypes.hpp"

namespace geos
{

/**
 * @brief Block of 2d elements (geometrical surfaces in 3d).
 *
 * @details The @p FaceBlockABC represents a zone of 2d (@e i.e. surfacic) elements.
 * Unlike its volumic equivalent @p CellBlockABC, @p FaceBlockABC is @e not @e homogeneous
 * and may hold 2d elements of multiple types (triangles, quadrangles...).
 * @details In this class, we'll use the term @e 2d @e element for the elements of the @p FaceBlockABC,
 * which are geometrical surfaces (in 3d).
 * In the same way, we'll use the wording @e 2d @e face
 * to refer to the 2d boundaries of the @e 2d @e elements.
 * The @e 2d @e face are geometrical segments (in 3d).
 */
class FaceBlockABC : public dataRepository::Group
{
public:
  /**
   * @brief Constructor
   * @param name The name of this Group.
   * @param parent The parent Group.
   */
  FaceBlockABC( string const & name,
                Group * const parent ):
    Group( name, parent )
  { }

  /**
   * @brief Get the number of 2d elements (geometrical surfaces in 3d).
   * @return Number of 2d elements in the current face block.
   */
  virtual localIndex num2dElements() const = 0;

  /**
   * @brief Get the number of 2d faces (geometrical segments in 3d).
   * @return Number of 2d faces in the current face block.
   */
  virtual localIndex num2dFaces() const = 0;

  /**
   * @brief Get the nodes of each 2d element (geometrical surfaces in 3d).
   * @return The mapping of first dimension @p num2dElements.
   * Second dimension depends on the number of nodes of each 2d element.
   * Element numbering is local to the FaceBlockABC. Node numbering is local to the rank.
   *
   * @details Mesh is supposed to be conformal, so each 2d element touches two 3d faces (or only one on boundaries).
   * The returned mapping provides @e all the nodes of all those 3d faces, in no particular order.
   * For example, a triangular 2d element will provide 6 nodes.
   */
  virtual ArrayOfArrays< localIndex > get2dElemToNodes() const = 0;

  /**
   * @brief Get the 3d edges of each 2d element (geometrical surfaces in 3d).
   * @return The mapping of first dimension @p num2dElements.
   * Second dimension depends on the number of edges of each 2d element.
   * Element numbering is local to the @p FaceBlockABC. Edges numbering is local to the rank.
   *
   * @details On faults and fractures, because nodes are duplicated (and collocated),
   * there are two collocated 3d edges as well.
   * But the returned mapping only refers to one unique 3d edge; the other one is simply not provided.
   *
   * @note One unique 3d edge gets chosen and the other one is simply ignored.
   * And this choice is consistent with the @p get2dFaceToEdge mapping.
   * That is, when one 3d edge gets selected over its collocated twin,
   * it's guaranteed that the same 3d edge will always be selected over the ignored one,
   * in all the mappings provided by this @p FaceBlockABC.
   * There is no particular rule to define which of the two 3d edges is going to be selected,
   * but this rule is consistently used throughout the different mapping computations.
   */
  virtual ArrayOfArrays< localIndex > get2dElemToEdges() const = 0;

  /**
   * @brief Get the 3d faces (of the volumic mesh) that are aside each 2d element (geometrical surfaces in 3d) of the @p FaceBlockABC.
   * @return A mapping of size @p num2dFaces * 2 (each 2d element matches two 3d faces).
   * Element numbering is local to the @p FaceBlockABC. Faces numbering is local to the rank.
   *
   * @details Mesh is supposed to be conformal, so each 2d element touches two 3d faces (or only one on boundaries).
   * In the case where the 2d element lies on a boundary, the second mapped value will be @p -1.
   *
   * @note Both mappings @p get2dElemToFaces and @p get2dElemToElems are consistent.
   * For the same given 2d element, the 3d face at index 0 (or 1) in the @p get2dElemToFaces mapping
   * will be part of the boundary of the 3d element at the same index 0 (or 1) in the @p get2dElemToElems mapping.
   */
  virtual ArrayOfArrays< localIndex > get2dElemToFaces() const = 0;

  /**
   * @brief Get the 3d elements that are aside each 2d element (geometrical surfaces in 3d) of the @p FaceBlockABC.
   * @return The mapping of dimension @p num2dElements * 2.
   * 2d element numbering is local to the @p FaceBlockABC.
   * 3d element numbering is local to the @p CellBlockABC.
   *
   * @details Mesh is supposed to be conformal, so each 2d element touches two 3d elements (or only one on boundaries).
   * In the case where the 2d element lies on a boundary, the second mapped value will be @p -1.
   *
   * @note Both mappings @p get2dElemToFaces and @p get2dElemToElems are consistent.
   * For the same given 2d element, the 3d face at index 0 (or 1) in the @p get2dElemToFaces mapping
   * will be part of the boundary of the 3d element at the same index 0 (or 1) in the @p get2dElemToElems mapping.
   */
  virtual ToCellRelation< ArrayOfArrays< localIndex > > get2dElemToElems() const = 0;

  /**
   * @brief Returns the collocated nodes for each node of each 2d element of the @p FaceBlockABC.
   * @return The bucket of collocated nodes.
<<<<<<< HEAD
   * First dimension indices of the 2d element are local to the @p FaceBlockABC.
=======
   * Indices of the 2d elements (first dimension) local to the @p FaceBlockABC.
>>>>>>> 77be7f66
   * The size of the first dimension is equal to @p num2dElements.
   * The size of the second dimension is the number of nodes in the 2d element (e.g. 3 for a triangle).
   *
   * @details Each node of the @p FaceBlockABC is pointing to other nodes which are collocated.
   * Those other nodes are meant to be nodes of neighboring 3d cells.
   * All the collocated nodes of each node of each 2d element of the @p FaceBlockABC are gathered in the same bucket.
   * @warning There is no guarantee that the nodes for each 2d element are provided any order.
   * As well, there is no guarantee that buckets of collocated nodes are provided in any order.
   */
  virtual ArrayOfArrays< array1d< globalIndex > > get2dElemsToCollocatedNodesBuckets() const = 0;

  /**
   * @brief Get @e one 3d edge equivalent for each 2d faces (geometrical edges in 3d).
   * @return The mapping of size @p num2dFaces.
   * 2d face numbering is local to the FaceBlockABC.
   * 3d edge numbering is local to the rank.
   *
   * @details The current @p FaceBlockABC has its own 2d faces (which are segments in terms of 3d geometry).
   * Those segments are edges in the volumic mesh.
   * The returned mapping tells which 3d edge is the geometrical equivalent of the 2d face of the @p FaceBlockABC.
   * There can be two collocated 3d edges (because for faults and fractures situations, nodes are duplicated).
   * But the returned mapping only refers to one unique 3d edge; the other is simply not provided.
   *
   * @note Instead of returning only @e one 3d edge, we could actually return 2.
   * Note that both @p get2dElemToEdges and @p get2dFaceToEdge are consistent.
   * When one 3d edge gets selected over its collocated twin,
   * it's guaranteed that the same 3d edge will always be selected and the same always ignored,
   * in all the mappings provided by the @p FaceBlockABC.
   * There is no particular rule to define which of the two edges is going to be selected,
   * but this rule is consistently used throughout the different mapping computations.
   */
  virtual array1d< localIndex > get2dFaceToEdge() const = 0;

  /**
   * @brief Get the 2d element(s) (geometrical surfaces in 3d) connected to each 2d face (geometrical 3d segment).
   * @return The mapping of first dimension @p num2dFaces.
   * 2d face and 2d element numberings are both local to the @p FaceBlockABC.
   */
  virtual ArrayOfArrays< localIndex > get2dFaceTo2dElems() const = 0;

  /**
   * @brief Get local to global map for the 2d elements.
   * @return The mapping relationship as an array.
   */
  virtual array1d< globalIndex > localToGlobalMap() const = 0;
};

}

#endif // include guard<|MERGE_RESOLUTION|>--- conflicted
+++ resolved
@@ -123,11 +123,7 @@
   /**
    * @brief Returns the collocated nodes for each node of each 2d element of the @p FaceBlockABC.
    * @return The bucket of collocated nodes.
-<<<<<<< HEAD
-   * First dimension indices of the 2d element are local to the @p FaceBlockABC.
-=======
    * Indices of the 2d elements (first dimension) local to the @p FaceBlockABC.
->>>>>>> 77be7f66
    * The size of the first dimension is equal to @p num2dElements.
    * The size of the second dimension is the number of nodes in the 2d element (e.g. 3 for a triangle).
    *
