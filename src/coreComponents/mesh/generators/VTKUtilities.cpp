--- conflicted
+++ resolved
@@ -237,8 +237,6 @@
  * @param meshes All the meshes involved (volumic and surfacic (for fractures))
  * @param cells The vtk cell array.
  * @return The mapping.
-<<<<<<< HEAD
-=======
  */
 template< typename INDEX_TYPE, typename POLICY >
 ArrayOfArrays< INDEX_TYPE, INDEX_TYPE >
@@ -323,92 +321,7 @@
  * @tparam INDEX_TYPE The indexing type that will be used by the toolbox that will perfomrn the parallel split.
  * @param meshes All the meshes involved (volumic and surfacic (for fractures))l
  * @return The mapping.
->>>>>>> f678a44e
- */
-template< typename INDEX_TYPE, typename POLICY >
-ArrayOfArrays< INDEX_TYPE, INDEX_TYPE >
-buildElemToNodesImpl( AllMeshes & meshes,
-                      vtkSmartPointer< vtkCellArray > const & cells )
-{
-  localIndex const num3dCells = LvArray::integerConversion< localIndex >( meshes.getMainMesh()->GetNumberOfCells() );
-
-  localIndex num2dCells = 0;
-  std::map< string, CollocatedNodes > collocatedNodesMap;
-  for( auto & [fractureName, fractureMesh]: meshes.getFaceBlocks() )
-  {
-    num2dCells += fractureMesh->GetNumberOfCells();
-    collocatedNodesMap.insert( { fractureName, CollocatedNodes( fractureName, fractureMesh, false ) } );
-  }
-  localIndex const numCells = num3dCells + num2dCells;
-  array1d< INDEX_TYPE > nodeCounts( numCells );
-
-  // GetCellSize() is always thread-safe, can run in parallel
-  forAll< parallelHostPolicy >( num3dCells, [nodeCounts = nodeCounts.toView(), &cells] ( localIndex const cellIdx )
-  {
-    nodeCounts[cellIdx] = LvArray::integerConversion< INDEX_TYPE >( cells->GetCellSize( cellIdx ) );
-  } );
-
-  localIndex offset = num3dCells;
-  for( auto & [fractureName, fractureMesh]: meshes.getFaceBlocks() )
-  {
-    CollocatedNodes const & collocatedNodes = collocatedNodesMap.at( fractureName );
-    forAll< parallelHostPolicy >( fractureMesh->GetNumberOfCells(), [&, nodeCounts = nodeCounts.toView(), fracture = fractureMesh.Get()] ( localIndex const cellIdx )
-    {
-      nodeCounts[cellIdx + offset] = 0;
-      // We are doing a very strict allocation because some TPLs rely on not having any over allocation.
-      for( vtkIdType const pointId: *fracture->GetCell( cellIdx )->GetPointIds() )
-      {
-        nodeCounts[cellIdx + offset] += collocatedNodes[pointId].size();
-      }
-    } );
-    offset += fractureMesh->GetNumberOfCells();
-  }
-
-  ArrayOfArrays< INDEX_TYPE, INDEX_TYPE > elemToNodes;
-  elemToNodes.template resizeFromCapacities< parallelHostPolicy >( numCells, nodeCounts.data() );
-
-  vtkIdTypeArray const & globalPointId = *vtkIdTypeArray::FastDownCast( meshes.getMainMesh()->GetPointData()->GetGlobalIds() );
-
-  // GetCellAtId() is conditionally thread-safe, use POLICY argument
-  forAll< POLICY >( num3dCells, [&cells, &globalPointId, elemToNodes = elemToNodes.toView()] ( localIndex const cellIdx )
-  {
-    vtkIdType numPts;
-    vtkIdType const * points;
-    cells->GetCellAtId( cellIdx, numPts, points );
-    for( int a = 0; a < numPts; ++a )
-    {
-      vtkIdType const pointIdx = globalPointId.GetValue( points[a] );
-      elemToNodes.emplaceBack( cellIdx, LvArray::integerConversion< INDEX_TYPE >( pointIdx ) );
-    }
-  } );
-
-  offset = num3dCells;  // Restarting the loop from the beginning.
-  for( auto & [fractureName, fractureMesh]: meshes.getFaceBlocks() )
-  {
-    CollocatedNodes const & collocatedNodes = collocatedNodesMap.at( fractureName );
-    for( vtkIdType i = 0; i < fractureMesh->GetNumberOfCells(); ++i )
-    {
-      for( vtkIdType const pointId: *fractureMesh->GetCell( i )->GetPointIds() )
-      {
-        for( vtkIdType const & tmp: collocatedNodes[pointId] )
-        {
-          elemToNodes.emplaceBack( offset + i, tmp );
-        }
-      }
-    }
-    offset += fractureMesh->GetNumberOfCells();
-  }
-
-  return elemToNodes;
-}
-
-
- /**
-  * @brief Build the element to nodes mappings for all the @p meshes.
-  * @tparam INDEX_TYPE The indexing type that will be used by the toolbox that will perfomrn the parallel split.
-  * @param meshes All the meshes involved (volumic and surfacic (for fractures))l
-  * @return The mapping.
-  */
+ */
 template< typename INDEX_TYPE >
 ArrayOfArrays< INDEX_TYPE, INDEX_TYPE >
 buildElemToNodes( AllMeshes & meshes )
@@ -629,12 +542,7 @@
 
 AllMeshes loadAllMeshes( Path const & filePath,
                          string const & mainBlockName,
-<<<<<<< HEAD
-                         array1d< string > const & faceBlockNames,
-                         bool forceRead )
-=======
                          array1d< string > const & faceBlockNames )
->>>>>>> f678a44e
 {
   int const lastRank = MpiWrapper::commSize() - 1;
   vtkSmartPointer< vtkDataSet > main = loadMesh( filePath, mainBlockName );
@@ -682,20 +590,6 @@
     MpiWrapper::allGather( numElems, elemCounts, comm );
     std::partial_sum( elemCounts.begin(), elemCounts.end(), elemDist.begin() + 1 );
   }
-  pmet_idx_t const offset = elemDist.back();
-
-  vtkIdType localNumFracCells = 0;
-  if( isLastMpiRank ) // Let's add artificially the fracture to the last rank (for numbering reasons).
-  {
-    // Adding one fracture element
-    for( auto fracture: input.getFaceBlocks() )
-    {
-      localNumFracCells += fracture.second->GetNumberOfCells();
-    }
-  }
-  vtkIdType globalNumFracCells = localNumFracCells;
-  MpiWrapper::broadcast( globalNumFracCells, lastRank, comm );
-  elemDist[lastRank + 1] += globalNumFracCells;
 
   vtkIdType localNumFracCells = 0;
   if( isLastMpiRank ) // Let's add artificially the fracture to the last rank (for numbering reasons).
@@ -742,11 +636,7 @@
   }();
 
   // Extract the partition information related to the fracture mesh.
-<<<<<<< HEAD
-  std::map< string , array1d< pmet_idx_t > > newFracturePartitions;
-=======
   std::map< string, array1d< pmet_idx_t > > newFracturePartitions;
->>>>>>> f678a44e
   vtkIdType fracOffset = input.getMainMesh()->GetNumberOfCells();
   for( auto const & nf: input.getFaceBlocks() )
   {
@@ -769,16 +659,8 @@
   vtkSmartPointer< vtkUnstructuredGrid > finalMesh = vtk::redistribute( *splitMesh, MPI_COMM_GEOSX );
   // ... and then for the fractures.
   std::map< string, vtkSmartPointer< vtkDataSet > > finalFractures;
-<<<<<<< HEAD
-  for( auto const & nf: input.getFaceBlocks() )
-  {
-    string const fractureName = nf.first;
-    vtkSmartPointer< vtkDataSet > fracture = nf.second;
-
-=======
   for( auto const & [fractureName, fracture]: input.getFaceBlocks() )
   {
->>>>>>> f678a44e
     vtkSmartPointer< vtkPartitionedDataSet > const splitFracMesh = splitMeshByPartition( fracture, numRanks, newFracturePartitions[fractureName].toViewConst() );
     vtkSmartPointer< vtkUnstructuredGrid > const finalFracMesh = vtk::redistribute( *splitFracMesh, MPI_COMM_GEOSX );
     finalFractures[fractureName] = finalFracMesh;
@@ -834,7 +716,7 @@
 
 vtkSmartPointer< vtkDataSet > manageGlobalIds( vtkSmartPointer< vtkDataSet > mesh, int useGlobalIds )
 {
-  auto hasGlobalIds = [](vtkSmartPointer< vtkDataSet > m ) -> bool
+  auto hasGlobalIds = []( vtkSmartPointer< vtkDataSet > m ) -> bool
   {
     return m->GetPointData()->GetGlobalIds() != nullptr && m->GetCellData()->GetGlobalIds() != nullptr;
   };
@@ -988,21 +870,12 @@
 
 
 AllMeshes
-<<<<<<< HEAD
-redistributeMesh( vtkSmartPointer< vtkDataSet > loadedMesh,
-                  std::map< string, vtkSmartPointer< vtkDataSet > > & namesToFractures,
-                  MPI_Comm const comm,
-                  PartitionMethod const method,
-                  int const partitionRefinement,
-                  int const useGlobalIds )
-=======
 redistributeMeshes( vtkSmartPointer< vtkDataSet > loadedMesh,
                     std::map< string, vtkSmartPointer< vtkDataSet > > & namesToFractures,
                     MPI_Comm const comm,
                     PartitionMethod const method,
                     int const partitionRefinement,
                     int const useGlobalIds )
->>>>>>> f678a44e
 {
   GEOS_MARK_FUNCTION;
 
@@ -1050,7 +923,6 @@
   {
     result.setMainMesh( mesh );
     result.setFaceBlocks( namesToFractures );
-<<<<<<< HEAD
   }
 
   // Logging some information about the redistribution.
@@ -1065,22 +937,6 @@
     GEOS_LOG_RANK( stringutilities::join( messages, ", " ) );
   }
 
-=======
-  }
-
-  // Logging some information about the redistribution.
-  {
-    string const pattern = "{} = {}";
-    std::vector< string > messages;
-    messages.push_back( GEOS_FMT( pattern, "Mesh sizes are: main", result.getMainMesh()->GetNumberOfCells() ) );
-    for( auto const & [faceName, faceMesh]: result.getFaceBlocks() )
-    {
-      messages.push_back( GEOS_FMT( pattern, faceName, faceMesh->GetNumberOfCells() ) );
-    }
-    GEOS_LOG_RANK( stringutilities::join( messages, ", " ) );
-  }
-
->>>>>>> f678a44e
   return result;
 }
 
