--- conflicted
+++ resolved
@@ -37,12 +37,9 @@
 #include <vtkMultiBlockDataSet.h>
 #include <vtkNew.h>
 #include <vtkPartitionedDataSet.h>
-<<<<<<< HEAD
 #include <vtkPointData.h>
 #include <vtkPolyData.h>
 #include <vtkPolyDataReader.h>
-=======
->>>>>>> 74ef8d31
 #include <vtkRectilinearGrid.h>
 #include <vtkRectilinearGridReader.h>
 #include <vtkRedistributeDataSetFilter.h>
@@ -555,11 +552,7 @@
     case VTKMeshExtension::pvtp: return parallelRead( vtkSmartPointer< vtkXMLPPolyDataReader >::New() );
     default:
     {
-<<<<<<< HEAD
-      GEOS_ERROR( extension << " is not a recognized extension for VTKMesh. Please use " << EnumStrings< VTKMeshExtension >::get() );
-=======
       GEOS_ERROR( extension << " is not a recognized extension for VTKMesh. Please use ." << EnumStrings< VTKMeshExtension >::concat( ", ." ) );
->>>>>>> 74ef8d31
       break;
     }
   }
