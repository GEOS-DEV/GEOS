--- conflicted
+++ resolved
@@ -107,28 +107,6 @@
    */
   virtual void generateWellGeometry( );
 
-<<<<<<< HEAD
-
-  /**
-   * @brief Main function of the class that generates the well geometry
-   * @param[in] domain the domain object
-   */
-  //virtual void generateMesh( DomainPartition & domain ) override;
-
-=======
-  void importFieldOnArray( Block block,
-                           string const & blockName,
-                           string const & meshFieldName,
-                           bool isMaterialField,
-                           dataRepository::WrapperBase & wrapper ) const override
-  {
-    GEOS_UNUSED_VAR( block );
-    GEOS_UNUSED_VAR( blockName );
-    GEOS_UNUSED_VAR( meshFieldName );
-    GEOS_UNUSED_VAR( isMaterialField );
-    GEOS_UNUSED_VAR( wrapper );
-  }
->>>>>>> 478ff4e8
 
   ///@}
 
@@ -450,9 +428,4 @@
 
 };
 }
-<<<<<<< HEAD
-#endif /* GEOSX_MESH_GENERATORS_INTERNALWELLGENERATOR_HPP_ */
-=======
-
-#endif /* GEOS_MESH_GENERATORS_INTERNALWELLGENERATOR_HPP_ */
->>>>>>> 478ff4e8
+#endif /* GEOS_MESH_GENERATORS_INTERNALWELLGENERATOR_HPP_ */