# Specify all headers
set( mesh_headers
     BufferOps.hpp
     CellElementRegion.hpp
     CellElementSubRegion.hpp
     DomainPartition.hpp
     EdgeManager.hpp
     ElementRegionBase.hpp
     ElementRegionManager.hpp
     ElementSubRegionBase.hpp
     ElementType.hpp
     EmbeddedSurfaceNodeManager.hpp
     EmbeddedSurfaceSubRegion.hpp
     MeshFields.hpp
     FaceElementSubRegion.hpp
     FaceManager.hpp
     FieldIdentifiers.hpp
     InterObjectRelation.hpp
     MeshBody.hpp
     MeshForLoopInterface.hpp
     MeshLevel.hpp
     MeshManager.hpp
     MeshObjectPath.hpp
     NodeManager.hpp
     ObjectManagerBase.hpp
     generators/ParticleBlock.hpp
     generators/ParticleBlockManager.hpp
     ParticleManager.hpp
     ParticleRegion.hpp
     ParticleRegionBase.hpp
     ParticleSubRegion.hpp
     ParticleSubRegionBase.hpp
     generators/ParticleBlockABC.hpp
     ParticleType.hpp
     Perforation.hpp
     PerforationData.hpp
     PerforationFields.hpp
     SurfaceElementRegion.hpp
     SurfaceElementSubRegion.hpp
     ToElementRelation.hpp
     ToParticleRelation.hpp
     WellElementRegion.hpp
     WellElementSubRegion.hpp
     generators/CellBlock.hpp
     generators/CellBlockABC.hpp
     generators/CellBlockManager.hpp
     generators/CellBlockManagerABC.hpp
     generators/CellBlockUtilities.hpp
     generators/LineBlock.hpp
     generators/LineBlockABC.hpp
     generators/ExternalMeshGeneratorBase.hpp
     generators/FaceBlock.hpp
     generators/FaceBlockABC.hpp
     generators/InternalMeshGenerator.hpp
     generators/InternalWellGenerator.hpp
     generators/InternalWellboreGenerator.hpp
     generators/MeshGeneratorBase.hpp
     generators/ParMETISInterface.hpp
     generators/ParticleMeshGenerator.hpp
     generators/PartitionDescriptor.hpp
     generators/PrismUtilities.hpp
     generators/WellGeneratorABC.hpp
     generators/WellGeneratorBase.hpp
     mpiCommunications/CommID.hpp
     mpiCommunications/CommunicationTools.hpp
     mpiCommunications/MPI_iCommData.hpp
     mpiCommunications/NeighborCommunicator.hpp
     mpiCommunications/NeighborData.hpp
     mpiCommunications/PartitionBase.hpp
     mpiCommunications/SpatialPartition.hpp
     simpleGeometricObjects/Rectangle.hpp
     simpleGeometricObjects/Disc.hpp
     simpleGeometricObjects/CustomPolarObject.hpp
     simpleGeometricObjects/Box.hpp
     simpleGeometricObjects/Cylinder.hpp
     simpleGeometricObjects/GeometricObjectManager.hpp
     simpleGeometricObjects/SimpleGeometricObjectBase.hpp
     simpleGeometricObjects/PlanarGeometricObject.hpp
     simpleGeometricObjects/ThickPlane.hpp
     utilities/AverageOverQuadraturePointsKernel.hpp     
     utilities/CIcomputationKernel.hpp
     utilities/ComputationalGeometry.hpp
     utilities/MeshMapUtilities.hpp
     utilities/StructuredGridUtilities.hpp )

# Specify all sources
set( mesh_sources
     BufferOps.cpp
     CellElementRegion.cpp
     CellElementSubRegion.cpp
     DomainPartition.cpp
     EdgeManager.cpp
     ElementRegionBase.cpp
     ElementRegionManager.cpp
     ElementSubRegionBase.cpp
     EmbeddedSurfaceNodeManager.cpp
     EmbeddedSurfaceSubRegion.cpp
     FaceElementSubRegion.cpp
     FaceManager.cpp
     MeshBody.cpp
     MeshLevel.cpp
     MeshManager.cpp
     MeshObjectPath.cpp
     NodeManager.cpp
     ObjectManagerBase.cpp
     generators/ParticleBlock.cpp
     generators/ParticleBlockManager.cpp
     ParticleManager.cpp
     ParticleRegion.cpp
     ParticleRegionBase.cpp
     ParticleSubRegion.cpp
     ParticleSubRegionBase.cpp
     Perforation.cpp
     PerforationData.cpp
     SurfaceElementRegion.cpp
     SurfaceElementSubRegion.cpp
     ToElementRelation.cpp
     ToParticleRelation.cpp
     WellElementRegion.cpp
     WellElementSubRegion.cpp
     generators/CellBlock.cpp
     generators/CellBlockManager.cpp
     generators/CellBlockUtilities.cpp
     generators/LineBlock.cpp
     generators/ExternalMeshGeneratorBase.cpp
     generators/FaceBlock.cpp
     generators/InternalMeshGenerator.cpp
     generators/InternalWellGenerator.cpp
     generators/InternalWellboreGenerator.cpp
     generators/MeshGeneratorBase.cpp
     generators/ParMETISInterface.cpp
     generators/ParticleMeshGenerator.cpp
     generators/WellGeneratorBase.cpp
     mpiCommunications/CommID.cpp
     mpiCommunications/CommunicationTools.cpp
     mpiCommunications/MPI_iCommData.cpp
     mpiCommunications/NeighborCommunicator.cpp
     mpiCommunications/PartitionBase.cpp
     mpiCommunications/SpatialPartition.cpp
     simpleGeometricObjects/Rectangle.cpp
     simpleGeometricObjects/Disc.cpp
     simpleGeometricObjects/CustomPolarObject.cpp
     simpleGeometricObjects/Box.cpp
     simpleGeometricObjects/Cylinder.cpp
     simpleGeometricObjects/GeometricObjectManager.cpp
     simpleGeometricObjects/SimpleGeometricObjectBase.cpp
     simpleGeometricObjects/PlanarGeometricObject.cpp
     simpleGeometricObjects/ThickPlane.cpp
     utilities/ComputationalGeometry.cpp )

set( dependencyList ${parallelDeps} schema dataRepository constitutive finiteElement parmetis metis )

if( ENABLE_VTK )
    message(STATUS "Adding VTK readers")
    set( mesh_headers ${mesh_headers}
         generators/CollocatedNodes.hpp
         generators/VTKFaceBlockUtilities.hpp
         generators/VTKMeshGenerator.hpp
         generators/VTKMeshGeneratorTools.hpp
<<<<<<< HEAD
         generators/VTKWellGenerator.hpp
         generators/VTKUtilities.hpp
         )
=======
         generators/VTKUtilities.hpp )
>>>>>>> 74ef8d31
    set( mesh_sources ${mesh_sources}
         generators/CollocatedNodes.cpp
         generators/VTKFaceBlockUtilities.cpp
         generators/VTKMeshGenerator.cpp
         generators/VTKMeshGeneratorTools.cpp
<<<<<<< HEAD
         generators/VTKWellGenerator.cpp
         generators/VTKUtilities.cpp
         )
    set( dependencyList ${dependencyList} VTK::IOLegacy VTK::FiltersParallelDIY2 )
=======
         generators/VTKUtilities.cpp )
    list( APPEND dependencyList VTK::IOLegacy VTK::FiltersParallelDIY2 )
>>>>>>> 74ef8d31
    if( ENABLE_MPI )
      list( APPEND dependencyList VTK::IOParallelXML VTK::ParallelMPI )
    endif()
endif()

if( ENABLE_SCOTCH )
    set( mesh_headers ${mesh_headers} generators/PTScotchInterface.hpp )
    set( mesh_sources ${mesh_sources} generators/PTScotchInterface.cpp )
    list( APPEND dependencyList ptscotch )
endif()

blt_add_library( NAME       mesh
                 SOURCES    ${mesh_sources}
                 HEADERS    ${mesh_headers}
                 DEPENDS_ON ${dependencyList}
                 OBJECT     ${GEOSX_BUILD_OBJ_LIBS} )

target_include_directories( mesh PUBLIC ${CMAKE_SOURCE_DIR}/coreComponents )

if( ENABLE_VTK )
    # Avoid compiling with nvcc which sometimes segfaults in debug
    set_source_files_properties( generators/VTKMeshGeneratorTools.cpp PROPERTIES LANGUAGE CXX )
endif()

if( GEOS_ENABLE_TESTS )
    add_subdirectory( unitTests )
endif( )
<|MERGE_RESOLUTION|>--- conflicted
+++ resolved
@@ -157,27 +157,18 @@
          generators/VTKFaceBlockUtilities.hpp
          generators/VTKMeshGenerator.hpp
          generators/VTKMeshGeneratorTools.hpp
-<<<<<<< HEAD
          generators/VTKWellGenerator.hpp
          generators/VTKUtilities.hpp
          )
-=======
-         generators/VTKUtilities.hpp )
->>>>>>> 74ef8d31
     set( mesh_sources ${mesh_sources}
          generators/CollocatedNodes.cpp
          generators/VTKFaceBlockUtilities.cpp
          generators/VTKMeshGenerator.cpp
          generators/VTKMeshGeneratorTools.cpp
-<<<<<<< HEAD
          generators/VTKWellGenerator.cpp
          generators/VTKUtilities.cpp
-         )
-    set( dependencyList ${dependencyList} VTK::IOLegacy VTK::FiltersParallelDIY2 )
-=======
-         generators/VTKUtilities.cpp )
+         )    
     list( APPEND dependencyList VTK::IOLegacy VTK::FiltersParallelDIY2 )
->>>>>>> 74ef8d31
     if( ENABLE_MPI )
       list( APPEND dependencyList VTK::IOParallelXML VTK::ParallelMPI )
     endif()
