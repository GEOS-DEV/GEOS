# Specify all headers
set( mesh_headers
     BufferOps.hpp
     CellElementRegion.hpp
     CellElementSubRegion.hpp
     DomainPartition.hpp
     EdgeManager.hpp
     ElementRegionBase.hpp
     ElementRegionManager.hpp
     ElementSubRegionBase.hpp
     ElementType.hpp
     EmbeddedSurfaceNodeManager.hpp
     EmbeddedSurfaceSubRegion.hpp
     ExtrinsicMeshData.hpp
     FaceElementSubRegion.hpp
     FaceManager.hpp
     FieldIdentifiers.hpp
     InterObjectRelation.hpp
     MeshBody.hpp
     MeshForLoopInterface.hpp
     MeshLevel.hpp
     MeshManager.hpp
     NodeManager.hpp
     ObjectManagerBase.hpp
     Perforation.hpp
     PerforationData.hpp
     SurfaceElementRegion.hpp
     SurfaceElementSubRegion.hpp
     ToElementRelation.hpp
     WellElementRegion.hpp
     WellElementSubRegion.hpp
     generators/CellBlock.hpp
     generators/CellBlockABC.hpp
     generators/CellBlockManager.hpp
     generators/CellBlockManagerABC.hpp
     generators/CellBlockUtilities.hpp
     generators/ExternalMeshGeneratorBase.hpp
     generators/InternalMeshGenerator.hpp
     generators/InternalWellGenerator.hpp
     generators/InternalWellboreGenerator.hpp
     generators/MeshGeneratorBase.hpp
     generators/ParMETISInterface.hpp
     mpiCommunications/CommID.hpp
     mpiCommunications/CommunicationTools.hpp
     mpiCommunications/MPI_iCommData.hpp
     mpiCommunications/NeighborCommunicator.hpp
     mpiCommunications/NeighborData.hpp
     mpiCommunications/PartitionBase.hpp
     mpiCommunications/SpatialPartition.hpp
     simpleGeometricObjects/BoundedPlane.hpp
     simpleGeometricObjects/Box.hpp
     simpleGeometricObjects/Cylinder.hpp
     simpleGeometricObjects/GeometricObjectManager.hpp
     simpleGeometricObjects/SimpleGeometricObjectBase.hpp
     simpleGeometricObjects/ThickPlane.hpp
     utilities/ComputationalGeometry.hpp
     utilities/MeshMapUtilities.hpp
     utilities/StructuredGridUtilities.hpp
   )

# Specify all sources
set( mesh_sources
     BufferOps.cpp
     CellElementRegion.cpp
     CellElementSubRegion.cpp
     DomainPartition.cpp
     EdgeManager.cpp
     ElementRegionBase.cpp
     ElementRegionManager.cpp
     ElementSubRegionBase.cpp
     EmbeddedSurfaceNodeManager.cpp
     EmbeddedSurfaceSubRegion.cpp
     FaceElementSubRegion.cpp
     FaceManager.cpp
     MeshBody.cpp
     MeshLevel.cpp
     MeshManager.cpp
     NodeManager.cpp
     ObjectManagerBase.cpp
     Perforation.cpp
     PerforationData.cpp
     SurfaceElementRegion.cpp
     SurfaceElementSubRegion.cpp
     ToElementRelation.cpp
     WellElementRegion.cpp
     WellElementSubRegion.cpp
     generators/CellBlock.cpp
     generators/CellBlockManager.cpp
     generators/CellBlockUtilities.cpp
     generators/ExternalMeshGeneratorBase.cpp
     generators/InternalMeshGenerator.cpp
     generators/InternalWellGenerator.cpp
     generators/InternalWellboreGenerator.cpp
     generators/MeshGeneratorBase.cpp
     generators/ParMETISInterface.cpp
     mpiCommunications/CommID.cpp
     mpiCommunications/CommunicationTools.cpp
     mpiCommunications/MPI_iCommData.cpp
     mpiCommunications/NeighborCommunicator.cpp
     mpiCommunications/PartitionBase.cpp
     mpiCommunications/SpatialPartition.cpp
     simpleGeometricObjects/BoundedPlane.cpp
     simpleGeometricObjects/Box.cpp
     simpleGeometricObjects/Cylinder.cpp
     simpleGeometricObjects/GeometricObjectManager.cpp
     simpleGeometricObjects/SimpleGeometricObjectBase.cpp
     simpleGeometricObjects/ThickPlane.cpp
     utilities/ComputationalGeometry.cpp
     )

<<<<<<< HEAD
set( dependencyList ${commonDeps} schema dataRepository constitutive metis )
=======
set( dependencyList schema dataRepository constitutive finiteElement parmetis metis )

if ( ENABLE_CUDA )
  set( dependencyList ${dependencyList} cuda )
endif()
>>>>>>> 1ee6af42

if( ENABLE_PAMELA )
    message( STATUS "Adding PAMELAMeshGenerator sources and headers" )
    list( APPEND mesh_headers generators/PAMELAMeshGenerator.hpp )
    list( APPEND mesh_sources generators/PAMELAMeshGenerator.cpp )
    add_subdirectory( PAMELA )
    list( APPEND dependencyList PAMELA )
endif()

if( ENABLE_VTK )
    message(STATUS "Adding VTKMeshGenerator sources and headers")
    set( mesh_headers ${mesh_headers} generators/VTKMeshGenerator.hpp generators/VTKMeshGeneratorTools.hpp )
    set( mesh_sources ${mesh_sources} generators/VTKMeshGenerator.cpp generators/VTKMeshGeneratorTools.cpp )
    set( dependencyList ${dependencyList} VTK::IOLegacy VTK::FiltersParallelDIY2 )
    if( ENABLE_MPI )
      set( dependencyList ${dependencyList} VTK::IOParallelXML VTK::ParallelMPI )
    endif()
endif()

blt_add_library( NAME       mesh
                 SOURCES    ${mesh_sources}
                 HEADERS    ${mesh_headers}
                 DEPENDS_ON ${dependencyList}
                 OBJECT     ${GEOSX_BUILD_OBJ_LIBS}
               )
               
target_include_directories( mesh PUBLIC ${CMAKE_SOURCE_DIR}/coreComponents )

geosx_add_code_checks( PREFIX mesh
                       EXCLUDES PAMELA )<|MERGE_RESOLUTION|>--- conflicted
+++ resolved
@@ -108,15 +108,7 @@
      utilities/ComputationalGeometry.cpp
      )
 
-<<<<<<< HEAD
-set( dependencyList ${commonDeps} schema dataRepository constitutive metis )
-=======
-set( dependencyList schema dataRepository constitutive finiteElement parmetis metis )
-
-if ( ENABLE_CUDA )
-  set( dependencyList ${dependencyList} cuda )
-endif()
->>>>>>> 1ee6af42
+set( dependencyList ${commonDeps} schema dataRepository constitutive finiteElement parmetis metis )
 
 if( ENABLE_PAMELA )
     message( STATUS "Adding PAMELAMeshGenerator sources and headers" )
@@ -142,7 +134,7 @@
                  DEPENDS_ON ${dependencyList}
                  OBJECT     ${GEOSX_BUILD_OBJ_LIBS}
                )
-               
+
 target_include_directories( mesh PUBLIC ${CMAKE_SOURCE_DIR}/coreComponents )
 
 geosx_add_code_checks( PREFIX mesh
