--- conflicted
+++ resolved
@@ -685,15 +685,10 @@
     /// @return String key to the local->global map
     static constexpr char const * localToGlobalMapString() { return "localToGlobalMap"; }
 
-<<<<<<< HEAD
-    static constexpr char const * localMaxGlobalIndexString() { return "localMaxGlobalIndex"; }
-
-=======
     /// @return String key for m_localMaxGlobalIndexString
     static constexpr char const * localMaxGlobalIndexString() { return "localMaxGlobalIndex"; }
 
     /// @return String key for m_maxGlobalIndexString
->>>>>>> 98e9ae08
     static constexpr char const * maxGlobalIndexString() { return "maxGlobalIndex"; }
 
     /// View key to external set
