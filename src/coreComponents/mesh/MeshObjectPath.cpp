/*
 * ------------------------------------------------------------------------------------------------------------
 * SPDX-License-Identifier: LGPL-2.1-only
 *
 * Copyright (c) 2018-2020 Lawrence Livermore National Security LLC
 * Copyright (c) 2018-2020 The Board of Trustees of the Leland Stanford Junior University
 * Copyright (c) 2018-2020 TotalEnergies
 * Copyright (c) 2019-     GEOSX Contributors
 * All rights reserved
 *
 * See top level LICENSE, COPYRIGHT, CONTRIBUTORS, NOTICE, and ACKNOWLEDGEMENTS files for details.
 * ------------------------------------------------------------------------------------------------------------
 */

/**
 * @file MeshObjectPath.cpp
 */

#include "MeshObjectPath.hpp"
#include "MeshBody.hpp"

#include <fnmatch.h>

namespace geos
{

namespace
{
MeshObjectPath::ObjectTypes extractObjectType( string const & path )
{
  MeshObjectPath::ObjectTypes objectType = MeshObjectPath::ObjectTypes::invalid;
  if( path.find( MeshLevel::groupStructKeys::nodeManagerString() ) != std::string::npos )
  {
    objectType = MeshObjectPath::ObjectTypes::nodes;
  }
  else if( path.find( MeshLevel::groupStructKeys::edgeManagerString() ) != std::string::npos )
  {
    objectType = MeshObjectPath::ObjectTypes::edges;
  }
  else if( path.find( MeshLevel::groupStructKeys::faceManagerString() ) != std::string::npos )
  {
    objectType = MeshObjectPath::ObjectTypes::faces;
  }
  else if( path.find( MeshLevel::groupStructKeys::elemManagerString() ) != std::string::npos )
  {
    objectType = MeshObjectPath::ObjectTypes::elems;
  }
  return objectType;
}

}

MeshObjectPath::MeshObjectPath( string const path,
                                dataRepository::Group const & meshBodies ):
  m_objectType( extractObjectType( path ) ),
  m_pathPermutations()
{
  processPath( path, meshBodies );
}


std::vector< string >
MeshObjectPath::fillPathTokens( string const & path,
                                dataRepository::Group const & meshBodies ) const
{
  std::vector< string > pathTokens = stringutilities::tokenize( path, "/" );

  // find where the object specification is in the path
  auto findObjectIndex = [&]() -> int
  {
    for( size_t a=0; a<pathTokens.size(); ++a )
    {
      if( pathTokens[a] == EnumStrings< ObjectTypes >::toString( m_objectType ) )
      {
        return a;
      }
    }
    return -1;
  };

  int objectIndex = findObjectIndex();

  GEOS_THROW_IF( objectIndex==-1,
                 GEOS_FMT( "Path {} does not contain a valid object type. "
                           "It must contain one of the following: {}, {}, {}, {}",
                           path,
                           MeshLevel::groupStructKeys::nodeManagerString(),
                           MeshLevel::groupStructKeys::edgeManagerString(),
                           MeshLevel::groupStructKeys::faceManagerString(),
                           MeshLevel::groupStructKeys::elemManagerString() ),
                 InputError );

  // No MeshBody or MeshLevels were specified. add all of them
  if( objectIndex==0 )
  {
    pathTokens.insert( pathTokens.begin(), "{*}" );
    pathTokens.insert( pathTokens.begin(), "{*}" );
  }
  // MeshBody OR MeshLevel specified. Check which one, and add all of the other.
  else if( objectIndex==1 )
  {
    string const unidentifiedName = pathTokens[0];
    // if the MeshBody is specified, add all MeshLevels
    if( meshBodies.hasGroup( unidentifiedName ) )
    {
      pathTokens.insert( pathTokens.begin(), unidentifiedName );
      pathTokens.insert( pathTokens.begin()+1, "{*}" );
    }
    // It wasn't the MeshBody that was specified, it was the MeshLevel?? Check and add.
    else
    {
      pathTokens.insert( pathTokens.begin(), "{*}" );

      // searching if the mesh level exists
      bool levelNameFound = false;
      meshBodies.forSubGroups< MeshBody >( [&]( MeshBody const & meshBody )
      {
        meshBody.forMeshLevels( [&]( MeshLevel const & meshLevel )
        {
          levelNameFound |= ( unidentifiedName==meshLevel.getName() );
        } );
      } );

      if( !levelNameFound )
      {
        string existingMeshBodiesAndLevels;
        meshBodies.forSubGroups< MeshBody >( [&]( MeshBody const & meshBody )
        {
          std::vector< string > meshLevelsNames;
          existingMeshBodiesAndLevels += "  MeshBody "+meshBody.getName() + ": { ";
          meshBody.forMeshLevels( [&]( MeshLevel const & meshLevel )
          {
            meshLevelsNames.push_back( meshLevel.getName() );
          } );
          existingMeshBodiesAndLevels += stringutilities::join( meshLevelsNames, ", " ) + " }\n";
        } );

        GEOS_THROW( GEOS_FMT( "Path {0} specifies an invalid MeshBody or MeshLevel. ",
                              "existing MeshBodies: \n{1}\n",
                              path,
                              existingMeshBodiesAndLevels ),
                    InputError );
      }
      pathTokens.insert( pathTokens.begin()+1, unidentifiedName );
    }
  }

  // checks to make sure we have properly inserted thus far
  objectIndex = findObjectIndex();
  size_t targetTokenLength = pathTokens.size();

  GEOS_THROW_IF_NE_MSG( objectIndex, 2,
                        "Filling of MeshBody and/or MeshLevel in path has failed. Object Index should be 2",
                        InputError );

  GEOS_THROW_IF( targetTokenLength < 2,
                 "Filling of MeshBody and/or MeshLevel in path has failed. targetTokenLength should be greater than 2",
                 InputError );

  // now we need to fill in any missing region/subregion specifications.

  if( m_objectType == ObjectTypes::elems )
  {
    // there are no regions specified
    if( targetTokenLength == 3 )
    {
      pathTokens.push_back( "{*}" );
      pathTokens.push_back( "{*}" );
    }
    // there are no subregions specified
    else if( targetTokenLength == 4 )
    {
      pathTokens.push_back( "{*}" );
    }
  }


  for( size_t a=0; a<pathTokens.size(); ++a )
  {
    pathTokens[a].erase( std::remove( pathTokens[a].begin(), pathTokens[a].end(), '{' ), pathTokens[a].end());
    pathTokens[a].erase( std::remove( pathTokens[a].begin(), pathTokens[a].end(), '}' ), pathTokens[a].end());
  }

  return pathTokens;
}


template< typename SUBNODE >
static SUBNODE & insertPathNode( std::map< string, SUBNODE > & node, string const & name )
{
  return node[ name ];
}

static string & insertPathNode( std::vector< string > & node, string & name )
{
  node.push_back( name );
  return name;
}


template< typename TYPE, typename NODETYPE, typename CALLBACK >
void processTokenRecursive( dataRepository::Group const & parentGroup,
                            string const & pathToken,
                            NODETYPE & node,
                            CALLBACK && cbfunc )
{
  std::vector< string > namesInRepository;
  parentGroup.forSubGroups< TYPE >( [&]( TYPE const & group )
  {
    namesInRepository.emplace_back( group.getName() );
  } );

  GEOS_THROW_IF( namesInRepository.empty(),
<<<<<<< HEAD
                 GEOS_FMT( "{0} has no children.", parentGroup.getDataContext().toString()),
=======
                 GEOS_FMT( "{0} doesn't have any children.", parentGroup.getName()),
>>>>>>> 8f279200
                 InputError );

  for( string const & inputEntry : stringutilities::tokenize( pathToken, " " ) )
  {
    bool foundMatch = false;
    for( string const & candidateName : namesInRepository )
    {
      string name = candidateName;
      int const fnmatchResult = fnmatch( inputEntry.c_str(), candidateName.c_str(), 0 );
      if( fnmatchResult != FNM_NOMATCH )
      {
        auto & subNode = insertPathNode( node, name );
        foundMatch=true;
        // recursive call
        cbfunc( parentGroup.getGroup< TYPE >( name ),
                subNode );

      }
    }
    GEOS_THROW_IF( !foundMatch,
<<<<<<< HEAD
                   GEOS_FMT( "{0} has no child named {1}.\n"
                             "{0} has the following children: {{ {2} }}",
                             parentGroup.getDataContext().toString(),
=======
                   GEOS_FMT( "{0} doesn't have a child named {1}.\n"
                             "{0} have the following children: {{ {2} }}",
                             parentGroup.getName(),
>>>>>>> 8f279200
                             inputEntry,
                             stringutilities::join( namesInRepository, ", " ) ),
                   InputError );
  }
}


void MeshObjectPath::processPathTokens( std::vector< string > const & pathTokens,
                                        dataRepository::Group const & meshBodies )
{

  processTokenRecursive< MeshBody >( meshBodies,
                                     pathTokens[0],
                                     m_pathPermutations,
                                     [this, &pathTokens] ( MeshBody const & meshBody,
                                                           std::map< string, std::map< string, std::vector< string > > > & meshBodyNode )
  {
    dataRepository::Group const & meshLevels = meshBody.getMeshLevels();
    processTokenRecursive< MeshLevel >( meshLevels,
                                        pathTokens[1],
                                        meshBodyNode,
                                        [this, &pathTokens]( MeshLevel const & meshLevel,
                                                             std::map< string, std::vector< string > > & meshLevelNode )
    {
      if( m_objectType == ObjectTypes::elems )
      {
        dataRepository::Group const & elemRegionGroup = meshLevel.getElemManager().getGroup( ElementRegionManager::groupKeyStruct::elementRegionsGroup() );
        processTokenRecursive< ElementRegionBase >( elemRegionGroup,
                                                    pathTokens[3],
                                                    meshLevelNode,
                                                    [&]( ElementRegionBase const & elemRegion,
                                                         std::vector< string > & elemRegionNode )
        {
          dataRepository::Group const & elemSubRegionGroup = elemRegion.getGroup( ElementRegionBase::viewKeyStruct::elementSubRegions() );
          processTokenRecursive< ElementSubRegionBase >( elemSubRegionGroup,
                                                         pathTokens[4],
                                                         elemRegionNode,
                                                         [&]( ElementSubRegionBase const &,
                                                              string & )
          {} );
        } );
      }
    } );
  } );
}


void MeshObjectPath::processPath( string const objectPath,
                                  dataRepository::Group const & meshBodies )
{
  std::vector< string > pathTokens = fillPathTokens( objectPath, meshBodies );
  processPathTokens( pathTokens, meshBodies );
}

void MeshObjectPath::printPermutations() const
{
  for( auto const & meshBodyPair : m_pathPermutations )
  {
    std::cout<<meshBodyPair.first<<": "<<std::endl;
    for( auto const & meshLevelPair : meshBodyPair.second )
    {
      std::cout<<"  "<<meshLevelPair.first<<": "<<std::endl;
      for( auto const & elemRegionPair : meshLevelPair.second )
      {
        std::cout<<"    "<<elemRegionPair.first<<": "<<std::endl;
        std::cout<<"      ";
        for( auto const & elemSubRegionName : elemRegionPair.second )
        {
          std::cout<<elemSubRegionName<<", ";
        }
        std::cout<<std::endl;
      }
    }
  }
  std::cout<<std::endl<<std::endl;
}

bool MeshObjectPath::containsMeshLevel( MeshLevel const & meshLevel ) const
{
  bool isMeshLevelInObjectPath = false;
  string const bodyName = meshLevel.getParent().getParent().getName();
  string const levelName = meshLevel.getName();

  auto bodyIter = m_pathPermutations.find( bodyName );
  if( bodyIter != m_pathPermutations.end() )
  {
    auto const levelIter = bodyIter->second.find( levelName );
    isMeshLevelInObjectPath = ( levelIter != bodyIter->second.end() );
  }
  return isMeshLevelInObjectPath;
}

} /* namespace geos */<|MERGE_RESOLUTION|>--- conflicted
+++ resolved
@@ -211,11 +211,7 @@
   } );
 
   GEOS_THROW_IF( namesInRepository.empty(),
-<<<<<<< HEAD
                  GEOS_FMT( "{0} has no children.", parentGroup.getDataContext().toString()),
-=======
-                 GEOS_FMT( "{0} doesn't have any children.", parentGroup.getName()),
->>>>>>> 8f279200
                  InputError );
 
   for( string const & inputEntry : stringutilities::tokenize( pathToken, " " ) )
@@ -236,15 +232,9 @@
       }
     }
     GEOS_THROW_IF( !foundMatch,
-<<<<<<< HEAD
                    GEOS_FMT( "{0} has no child named {1}.\n"
                              "{0} has the following children: {{ {2} }}",
                              parentGroup.getDataContext().toString(),
-=======
-                   GEOS_FMT( "{0} doesn't have a child named {1}.\n"
-                             "{0} have the following children: {{ {2} }}",
-                             parentGroup.getName(),
->>>>>>> 8f279200
                              inputEntry,
                              stringutilities::join( namesInRepository, ", " ) ),
                    InputError );
