/*
 * ------------------------------------------------------------------------------------------------------------
 * SPDX-License-Identifier: LGPL-2.1-only
 *
 * Copyright (c) 2018-2019 Lawrence Livermore National Security LLC
 * Copyright (c) 2018-2019 The Board of Trustees of the Leland Stanford Junior University
 * Copyright (c) 2018-2019 Total, S.A
 * Copyright (c) 2019-     GEOSX Contributors
 * All right reserved
 *
 * See top level LICENSE, COPYRIGHT, CONTRIBUTORS, NOTICE, and ACKNOWLEDGEMENTS files for details.
 * ------------------------------------------------------------------------------------------------------------
 */

/**
 * @file FaceManager.hpp
 */

#ifndef GEOSX_MESH_FACEMANAGER_HPP_
#define GEOSX_MESH_FACEMANAGER_HPP_

#include "ToElementRelation.hpp"
#include "managers/ObjectManagerBase.hpp"

namespace geosx
{

class NodeManager;
class ElementRegionManager;
class CellElementSubRegion;


/**
 * @class FaceManager
 * @brief The FaceManager class provides an interface to ObjectManagerBase in order to manage face data.
 *
 * The FaceManager class manages the face data using face indexed or keyed containers.
 * This means that each field is stored in a way where each container entry
 * corresponds to a face.
 */
class FaceManager : public ObjectManagerBase
{
public:

  using NodeMapType = InterObjectRelation< ArrayOfArrays< localIndex > >;
  using EdgeMapType = InterObjectRelation< ArrayOfArrays< localIndex > >;
  using ElemMapType = FixedToManyElementRelation;

  /**
   * @name Static Factory Catalog Functions
   */
  ///@{

  /**
   * @brief Return the name of the face manager in the object catalog.
   * @return string that contains the catalog name to generate a new FaceManager object through the object catalog.
   */
  static const string CatalogName()
  { return "FaceManager"; }

  
  /** @brief Provide a virtual access to CatalogName().
   * @return string that contains the catalog name to generate a new FaceManager object through the object catalog.
   */
  virtual const string getCatalogName() const override
  { return FaceManager::CatalogName(); }
 ///@}


  
  /**
<<<<<<< HEAD
     @brief Get the default number of node per face in node list
=======
     @brief Get the default number of node per face in node list.
>>>>>>> 61f36539
     @return the default number of node per face in node list
   */
  static localIndex nodeMapExtraSpacePerFace()
  { return 4; }
  
  
  /**
<<<<<<< HEAD
     @brief Get the default number of edge per face in edge list
=======
     @brief Get the default number of edge per face in edge list.
>>>>>>> 61f36539
     @return the default number of edge per face in edge list
   */
  static localIndex edgeMapExtraSpacePerFace()
  { return 4; }




   /**
    *  @name Constructors/destructor
    */

  ///@{

  /**
   *  @brief Main Constructor for FaceManager
   *  @param[in] name the name of FaceManager
   *  @param[in] parent the parent Group object of FaceManager
   */
  FaceManager( string const & name, Group * const parent );
  
  
  /**
   @brief Destructor override from ObjectManager
   */
  virtual ~FaceManager() override;
  
  
  /**
   *@brief Deleted default constructor
   */
  FaceManager() = delete;
  
  
   /**
    *@brief Deleted default constructor
   */
 FaceManager( FaceManager const & ) = delete;
  
  
   /**
    *@brief Deleted copy constructor
   */
 FaceManager( FaceManager && ) = delete;

  ///@}

  /**
   @brief Extend base class resize method resizing  m_nodeList, m_edgeList member containers.
   @param[in] newsize new size of nodeList and edgeList containers
   */
  virtual void resize( localIndex const newsize ) override;

  
 /**
   @brief Build faces in filling face-to-node and face-to-element mappings.
   @param[in] nodeManager mesh node manager
   @param[in] elemManager element manager
 */
  void BuildFaces( NodeManager * const nodeManager, ElementRegionManager * const elemManager );

  
  /**
     @brief Compute faces center, area and normal.
     @param[in] nodeManager manager of mesh nodes defining the faces
   */
  void computeGeometry( NodeManager const * const nodeManager );

  
  /**
     @brief Return the number of nodes of the faces with the greatest number of nodes.
     @return the maximum number of nodes a face have
   */
  localIndex getMaxFaceNodes() const;

  
/**
   @brief Sort all faces nodes counterclockwisely in m_nodeList.
   @param[in] nodeManager mesh manager allowing access to face nodes coordinates
   @param[in] elemManager mesh manager allowing access to face elements
 */
  void SortAllFaceNodes( NodeManager const * const nodeManager,
                         ElementRegionManager const * const elemManager );

  
  /**
     @brief Reorder face nodes to be labeled counter-clockwise resulting in outgoing normal.
     @param[in] X array view of mesh nodes coordinates
     @param[in] elemCenter coordinate of the element center
     @param[inout] faceNodes reordered local label list of nodes
     @param[in] numFaceNodes number of nodes for the face
   */
  void SortFaceNodes( arrayView2d< real64 const, nodes::REFERENCE_POSITION_USD > const & X,
                      R1Tensor const & elemCenter,
                      localIndex * const faceNodes,
                      localIndex const numFaceNodes );

  
  /**
     @brief Flag face and nodes'face with at least one element on the boundary.
     @param[in] nodeManager manager of mesh nodes
   */
  void SetDomainBoundaryObjects( NodeManager * const nodeManager );

  
  /**
     @brief Flag points on boundary or external to the Domain.
   */
  void SetIsExternal();

  
  /**
   * @name Packing methods
   */
  ///@{

  
  /**
   * @brief Create an array listing all excluded local face indices values.
   * @param [inout] exclusionList Sorted array with excluded local faces indices
   */
 virtual void ViewPackingExclusionList( SortedArray< localIndex > & exclusionList ) const override;

  
 /**
  *@brief Calculate the size that a list would have if it were packed, but without actually packing it.
  *@param [in] packList the list of node indices that we wish to get the size of after packing
  *@return a localIndex value representing the size of packList if it were packed
  *@note This function does not perform any packing, it just evaluates and returns the possible packed size.
  */
  virtual localIndex PackUpDownMapsSize( arrayView1d< localIndex const > const & packList ) const override;

  /**
   * @brief Pack an array of node indices into a buffer.
   * @param [inout] buffer buffer to pack the node index data into
   * @param [in] packList the indices of nodes that should be packed
   * @return a localIndex value representing the size of the packed data
   */
  virtual localIndex PackUpDownMaps( buffer_unit_type * & buffer,
                                     arrayView1d< localIndex const > const & packList ) const override;

  /**
   * @brief Unpack a buffer to an array of node indices.
   * @param [in] buffer buffer with the packed data
   * @param [inout] packList an array of localIndex values that we wish to unpack to
   * @param [in] overwriteUpMaps boolean: true to overwrite the previous Up maps
   * @param [in] overwriteDownMaps boolean: true to overwrite the previous Down maps
   * @return a localIndex value representing the size of the unpacked list
   */
  virtual localIndex UnpackUpDownMaps( buffer_unit_type const * & buffer,
                                       localIndex_array & packList,
                                       bool const overwriteUpMaps,
                                       bool const overwriteDownMaps ) override;

  /**
   * @brief Call FixUpDownMaps for nodes-to-edges and nodes-to-faces maps.
   * @param [in] clearIfUnmapped boolean: true to remove if it is not mapped
   */
  void FixUpDownMaps( bool const clearIfUnmapped );
  ///@}

  /**
   * @brief Compress FaceManager face-to-node and face-to-edge containers so that the values of each array are contiguous with no extra capacity in between.
   * @note The method used here on each arrays (compress) does not free any memory.
   */
  void compressRelationMaps();

  
  /**
   * @brief Enforce child faces and parent faces to have opposite normals.
   * @param[in] targetIndices set of face indices for which the enforcement has to be done
   */
  virtual void enforceStateFieldConsistencyPostTopologyChange( std::set< localIndex > const & targetIndices ) override;
  
  
  /**
   * @brief Clean up the mappings from faces to elment index, region, subregion on a new (updated) list of faces, in order to keep only relevant mappings.
   * @param [in] receivedFaces the new list of target node indices
   * @param [in] elemRegionManager Element Region Manager
   */
  void depopulateUpMaps( std::set< localIndex > const & receivedFaces,
                         ElementRegionManager const & elemRegionManager );
  

  //void SetGlobalIndexFromCompositionalObject( ObjectManagerBase const * const compositionalObject );

  /**
   * @brief Extract a face-to-nodes map with global indexed for boundary faces.
   * @param[in] nodeManager mesh nodeManager
   * @param[out] faceToNodes face-to-node map
   */
  virtual void ExtractMapFromObjectForAssignGlobalIndexNumbers( ObjectManagerBase const * const nodeManager,
                                                   std::vector< std::vector< globalIndex > > & faceToNodes ) override;
  

  /**
   * @name viewKeyStruct/groupKeyStruct
   */
  ///@{
  /**
   *  @struct Containing added view access key to be bound with class data member
   */
  struct viewKeyStruct : ObjectManagerBase::viewKeyStruct
  {
    static constexpr auto nodeListString              = "nodeList";
    static constexpr auto edgeListString              = "edgeList";
    static constexpr auto elementRegionListString     = "elemRegionList";
    static constexpr auto elementSubRegionListString  = "elemSubRegionList";
    static constexpr auto elementListString           = "elemList";
    constexpr static auto faceAreaString = "faceArea";
    constexpr static auto faceCenterString = "faceCenter";
    constexpr static auto faceNormalString = "faceNormal";

    dataRepository::ViewKey nodeList              = { nodeListString };
    dataRepository::ViewKey edgeList              = { edgeListString };
    dataRepository::ViewKey elementRegionList     = { elementRegionListString };
    dataRepository::ViewKey elementSubRegionList  = { elementSubRegionListString };
    dataRepository::ViewKey elementList           = { elementListString };
  } viewKeys;

 /**
  * @struct Containing added group access key to be bound with class in group hierarchy
  */
  struct groupKeyStruct : ObjectManagerBase::groupKeyStruct
  {} groupKeys;
  ///@}

 /**
    @name Accessors for FaceManager fixed data
  */

  ///@{
   /**
    * @brief Get the constant upper limit for numer of faces per Node.
    * @return constant expression of the maximal number of faces per node
   */
 constexpr int maxFacesPerNode() const { return 100; }

  
  /**
   * @brief Get an accessor to face area class member.
   * @return reference to the m_faceArea member
   */
 array1d< real64 > & faceArea()       { return m_faceArea; }
  
  
   /**
    * @brief Get an immutable accessor to face area class member.
    * @return reference to the m_faceArea member
   */
array1d< real64 > const & faceArea() const { return m_faceArea; }
  

  /**
   * @brief Get an accessor to the face center.
   * @return const reference to m_faceCenter class member
   */
  array1d< R1Tensor > & faceCenter()       { return m_faceCenter; }
  
  
   /**
    * @brief Get an immutable accessor to the face center.
    * @return const reference to m_faceCenter class member
   */
  array1d< R1Tensor > const & faceCenter() const { return m_faceCenter; }

  
  /**
   * @brief Get an accessor to the face normals.
   * @return const reference to m_faceNormal class member
   */
  array1d< R1Tensor > & faceNormal()       { return m_faceNormal; }
  
  
   /**
    * @brief Get an immutable accessor to the face normals.
    * @return const reference to m_faceNormal class member
   */
  array1d< R1Tensor > const & faceNormal() const { return m_faceNormal; }
  

  /**
   * @brief Get an accessor to face keyed node map.
   * @return non-const reference to m_nodeList class member
   */
  NodeMapType & nodeList()                    { return m_nodeList; }
  
  
   /**
    * @brief Get an immutable accessor to face keyed node map.
    * @return non-const reference to m_nodeList class member
   */
  NodeMapType const & nodeList() const { return m_nodeList; }
  

  /**
   * @brief  Get an accessor to face keyed edge map.
   * @return non-const reference to m_edgeList class member
   */
  EdgeMapType & edgeList()       { return m_edgeList; }
  
  
   /**
    * @brief  Get an immutable accessor to face keyed edge map.
    * @return non-const reference to m_edgeList class member
   */
  EdgeMapType const & edgeList() const { return m_edgeList; }
  

  /**
   * @brief Get an accessor to the faces-to-elements relation.
   * @return const reference to nodes-to-elements relation
   */
  array2d< localIndex > & elementRegionList()       { return m_toElements.m_toElementRegion; }
  
  
   /**
    * @brief Get an immutable accessor to the faces-to-elements relation.
    * @return const reference to nodes-to-elements relation
   */
  array2d< localIndex > const & elementRegionList() const { return m_toElements.m_toElementRegion; }
  
  
  /**
   * @brief Get an accessor to the faces-to-elements relation.
   * @return const reference to nodes-to-elements relation
   */

  array2d< localIndex > & elementSubRegionList()       { return m_toElements.m_toElementSubRegion; }
  
  
   /**
    * @brief Get an accessor to the faces-to-elements relation.
    * @return const reference to nodes-to-elements relation
   */
 array2d< localIndex > const & elementSubRegionList() const { return m_toElements.m_toElementSubRegion; }
  

  /**
   * @brief Get an immutable accessor to the faces-to-elements list.
   * @return const reference to 2d face-to-element label array
   */
  array2d< localIndex > & elementList()       { return m_toElements.m_toElementIndex; }
  
  
   /**
    *@brief Get an immutable accessor to the faces-to-elements list.
    *@return const reference to 2d face-to-element label array
   */
 array2d< localIndex > const & elementList() const { return m_toElements.m_toElementIndex; }
  

  /**
   * @brief Get an accessor to the faces-to-elements relation.
   * @return const reference to nodes-to-elements relation
   */
  ElemMapType & toElementRelation()       { return m_toElements; }
  
  
   /**
    * @brief Get an immutable accessor to the faces-to-elements relation.
    * @return const reference to nodes-to-elements relation
   */
  ElemMapType const & toElementRelation() const { return m_toElements; }
  
  
  ///}@

private:
  
  
  /**
   * @brief Pack the upward and downward pointing maps.
   * @tparam DOPACK template argument to determine whether or not to pack the buffer. If false, the buffer is not
   *                packed and the function returns the size of the packing that would have occured if set to TRUE.
   * @param[inout] buffer the buffer to pack data into
   * @param[in] packList the indices of faces that should be packed.
   * @return size of data packed in terms of number of chars
   */
  template< bool DOPACK >
  localIndex PackUpDownMapsPrivate( buffer_unit_type * & buffer,
                                    arrayView1d< localIndex const > const & packList ) const;
  

  /// face keyed map containing face-to-node relation
  NodeMapType m_nodeList;
  
  /// face keyed map containing face-to-edge relation
  EdgeMapType m_edgeList;
  
  /// face keyed map containing face-to-element relation
  ElemMapType m_toElements;

  /// map of global  to local  indices for nodes
  map< localIndex, array1d< globalIndex > > m_unmappedGlobalIndicesInToNodes;
  
  /// map of global  to local  indices for edges
  map< localIndex, array1d< globalIndex > > m_unmappedGlobalIndicesInToEdges;

  /// list of faces area
  array1d< real64 > m_faceArea;
  
  /// list of faces center
  array1d< R1Tensor > m_faceCenter;
  
  /// list of faces normal
  array1d< R1Tensor > m_faceNormal;

  /// constant expression of the maximum number of nodes per faces
  constexpr static int MAX_FACE_NODES = 9;

};

}
#endif /* FACEMANAGERT_H_ */<|MERGE_RESOLUTION|>--- conflicted
+++ resolved
@@ -69,11 +69,7 @@
 
   
   /**
-<<<<<<< HEAD
      @brief Get the default number of node per face in node list
-=======
-     @brief Get the default number of node per face in node list.
->>>>>>> 61f36539
      @return the default number of node per face in node list
    */
   static localIndex nodeMapExtraSpacePerFace()
@@ -81,11 +77,7 @@
   
   
   /**
-<<<<<<< HEAD
      @brief Get the default number of edge per face in edge list
-=======
-     @brief Get the default number of edge per face in edge list.
->>>>>>> 61f36539
      @return the default number of edge per face in edge list
    */
   static localIndex edgeMapExtraSpacePerFace()
