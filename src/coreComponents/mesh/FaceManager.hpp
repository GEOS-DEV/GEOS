--- conflicted
+++ resolved
@@ -16,14 +16,14 @@
  * @file FaceManager.hpp
  */
 
-#ifndef GEOSX_MESH_FACEMANAGER_HPP_
-#define GEOSX_MESH_FACEMANAGER_HPP_
+#ifndef GEOS_MESH_FACEMANAGER_HPP_
+#define GEOS_MESH_FACEMANAGER_HPP_
 
 #include "mesh/generators/CellBlockManagerABC.hpp"
 #include "mesh/ObjectManagerBase.hpp"
 #include "ToElementRelation.hpp"
 
-namespace geosx
+namespace geos
 {
 
 class NodeManager;
@@ -403,7 +403,7 @@
    * In particular, any mismatch like @a (e.g.) <tt>f -> (e0, e1)</tt> and
    * <tt>f -> (er1, er0)</tt> will probably result in a bug.
    * @warning @p e, @p er or @p esr will equal -1 if undefined.
-   * @see geosx::NodeManager::elementList that shares the same kind of pattern.
+   * @see geos::NodeManager::elementList that shares the same kind of pattern.
    */
   array2d< localIndex > & elementList() { return m_toElements.m_toElementIndex; }
 
@@ -470,11 +470,7 @@
   array2d< real64 > m_faceNormal;
 
   /// constant expression of the maximum number of nodes per faces
-<<<<<<< HEAD
-  constexpr static int MAX_FACE_NODES = 9;
-=======
   constexpr static int MAX_FACE_NODES = 16;
->>>>>>> ef0b1314
 
 };
 
