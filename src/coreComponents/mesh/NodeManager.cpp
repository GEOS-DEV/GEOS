--- conflicted
+++ resolved
@@ -30,26 +30,18 @@
 
 using namespace dataRepository;
 
-<<<<<<< HEAD
-
-=======
 // *********************************************************************************************************************
 /**
  * @return
  */
 //START_SPHINX_REFPOS_REG
->>>>>>> d24e1d16
 NodeManager::NodeManager( std::string const & name,
                           Group * const parent ):
   ObjectManagerBase( name, parent ),
   m_referencePosition( 0, 3 )
 {
   registerWrapper( viewKeyStruct::referencePositionString, &m_referencePosition );
-<<<<<<< HEAD
-=======
   //END_SPHINX_REFPOS_REG
-
->>>>>>> d24e1d16
   this->registerWrapper( viewKeyStruct::edgeListString, &m_toEdgesRelation );
   this->registerWrapper( viewKeyStruct::faceListString, &m_toFacesRelation );
   this->registerWrapper( viewKeyStruct::elementRegionListString, &elementRegionList() );
