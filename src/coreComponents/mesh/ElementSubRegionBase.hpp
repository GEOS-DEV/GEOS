/*
 * ------------------------------------------------------------------------------------------------------------
 * SPDX-License-Identifier: LGPL-2.1-only
 *
 * Copyright (c) 2018-2020 Lawrence Livermore National Security LLC
 * Copyright (c) 2018-2020 The Board of Trustees of the Leland Stanford Junior University
 * Copyright (c) 2018-2020 Total, S.A
 * Copyright (c) 2019-     GEOSX Contributors
 * All rights reserved
 *
 * See top level LICENSE, COPYRIGHT, CONTRIBUTORS, NOTICE, and ACKNOWLEDGEMENTS files for details.
 * ------------------------------------------------------------------------------------------------------------
 */

/**
 * @file ElementSubRegionBase.hpp
 */

#ifndef GEOSX_MESH_ELEMENTSUBREGIONBASE_HPP_
#define GEOSX_MESH_ELEMENTSUBREGIONBASE_HPP_

#include "mesh/ElementType.hpp"
#include "mesh/ObjectManagerBase.hpp"

namespace geosx
{

class NodeManager;
class FaceManager;
class MeshLevel;

namespace constitutive
{
class ConstitutiveBase;
}

/**
 * @class ElementSubRegionBase
 * Abstract class for a collection of mesh elements that
 * will be derived and specialized for cell elements,
 * face (fracture) elements, embedded surface (fracture)
 * elements, well elements, etc
 */
class ElementSubRegionBase : public ObjectManagerBase
{
public:

  /**
   * @name Constructor / Destructor
   */
  ///@{

  /**
   * @brief Constructor for this class.
   * @param[in] name the name of this object manager
   * @param[in] parent the parent Group
   */
  ElementSubRegionBase( string const & name, dataRepository::Group * const parent );

  /**
   * @brief Destructor.
   */
  ~ElementSubRegionBase();

  ///@}

  /**
   * @name Geometry computation / Connectivity
   */
  ///@{

  /**
   * @brief Calculate the geometric quantities for each element in the subregion.
   * @param[in] nodeManager the nodeManager (for geometrical info and connectivity involving nodes)
   * @param[in] faceManager the faceManager (for geometrical info and connectivity involving faces)
   *
   */
  virtual void calculateElementGeometricQuantities( NodeManager const & nodeManager,
                                                    FaceManager const & faceManager ) = 0;

  /**
   * @brief Link the connectivity maps of the subregion to the managers storing the mesh information.
   * @param[in] mesh the meshLevel object (single level only)
   *
   * In the derived classes, this function is used to passe a pointer to the nodeManager,
   * faceManager, and (if needed) edgeManager to, respectively, the node list, face list, and
   * edge list of the subregion.
   */
  virtual void setupRelatedObjectsInRelations( MeshLevel const & mesh ) = 0;

  /**
   * @brief Call ObjectManagerBase::fixUpDownMaps for the connectivity maps needed by
   *        the derived class (i.e., element-to-node map, element-to-face map, etc)
   * @param[in] clearIfUnmapped clearIfUnmapped
   */
  virtual void fixUpDownMaps( bool const clearIfUnmapped ) { GEOSX_UNUSED_VAR( clearIfUnmapped ); }

  ///@}

  /**
   * @name Getters / Setters
   */
  ///@{

  /**
   * @brief Get the number of nodes per element.
   * @return number of nodes per element
   */
  localIndex const & numNodesPerElement() const { return m_numNodesPerElement; }

  /**
   * @brief Get the number of nodes per element.
   * @param[in] k cell index (not used)
   * @return number of nodes per element
   */
  virtual localIndex numNodesPerElement( localIndex const k ) const { GEOSX_UNUSED_VAR( k ); return m_numNodesPerElement; }

  /**
   * @brief Get the number of faces per element.
   * @return number of faces per element
   */
  localIndex const & numFacesPerElement() const { return m_numFacesPerElement; }

  /**
   * @brief Get the center of each element in this subregion.
   * @return an arrayView1d of const element centers
   */
  arrayView2d< real64 const > getElementCenter() const
  { return m_elementCenter; }

  /**
   * @copydoc getElementCenter() const
   */
  arrayView2d< real64 > getElementCenter()
  { return m_elementCenter; }

  /**
   * @brief Get the volume of each element in this subregion.
   * @return an arrayView1d of const element volumes
   */
  arrayView1d< real64 const > getElementVolume() const
  { return m_elementVolume; }

  /**
   * @brief Get the group in which the constitutive models of this subregion are registered.
   * @return a pointer to the const group in which the constitutive models are registered
   */
  dataRepository::Group const & getConstitutiveModels() const
  { return m_constitutiveModels; }

  /**
   * @copydoc getConstitutiveModels() const
   */
  dataRepository::Group & getConstitutiveModels()
  { return m_constitutiveModels; }

  /**
   * @brief Get a pointer to the constitutive model.
   * @tparam T The type of the constitutive model.
   * @param name The name of the constitutive model.
   * @return A pointer to the constitutive model.
   */
  template< typename T = constitutive::ConstitutiveBase >
  T const & getConstitutiveModel( string const & name ) const
  { return m_constitutiveModels.getGroup< T >( name ); }

  /**
   * @copydoc getConstitutiveModel( string const & ) const
   */
  template< typename T = constitutive::ConstitutiveBase >
  T & getConstitutiveModel( string const & name )
  { return m_constitutiveModels.getGroup< T >( name ); }

  /**
   * @brief Get the type of element in this subregion.
   * @return the type of element in this subregion
   */
  ElementType getElementType() const
  { return m_elementType; }

  /**
   * @brief Set the type of element in this subregion.
   * @param[in] elementType the element type
   */
  virtual void setElementType( ElementType const elementType )
  { m_elementType = elementType; }

  ///@}

  /**
   * @brief A struct to serve as a container for variable strings and keys.
   * @struct viewKeyStruct
   */
  struct viewKeyStruct : ObjectManagerBase::viewKeyStruct
  {
    /// @return String key for the number of nodes per element in this subregion.
    static constexpr char const * numNodesPerElementString() { return "numNodesPerElement"; }
    /// @return String key for the element-to-node relation
    static constexpr char const * nodeListString() { return "nodeList"; }
    /// @return String key for the number of edges per element in this subregion.
    static constexpr char const * numEdgesPerElementString() { return "numEdgesPerElement"; }
    /// @return String key for the element-to-edge relation
    static constexpr char const * edgeListString() { return "edgeList"; }
    /// @return String key for the number of faces per element in this subregion.
    static constexpr char const * numFacesPerElementString() { return "numFacesPerElement"; }
    /// @return String key for the element-to-face relation
    static constexpr char const * faceListString() { return "faceList"; }
    /// @return String key for the member level field for the element center.
    static constexpr char const * elementCenterString() { return "elementCenter"; }
    /// @return String key for the member level field for the element volume.
    static constexpr char const * elementVolumeString() { return "elementVolume"; }
  };

  /**
   * @brief struct to serve as a container for group strings and keys
   * @struct groupKeyStruct
   */
  struct groupKeyStruct : public ObjectManagerBase::groupKeyStruct
  {
    /// @return String key for the group in which the constitutive models of this subregion are registered.
    static constexpr auto constitutiveModelsString() { return "ConstitutiveModels"; }
  };

private:
  /// Group in which the constitutive models of this subregion are registered
  dataRepository::Group m_constitutiveModels;

protected:
  /// Number of nodes per element in this subregion.
  localIndex m_numNodesPerElement;

  /// Number of edges per element in this subregion.
  localIndex m_numEdgesPerElement;

  /// Number of faces per element in this subregion.
  localIndex m_numFacesPerElement;

  /// Member level field for the element center.
  array2d< real64 > m_elementCenter;

  /// Member level field for the element volume.
  array1d< real64 > m_elementVolume;

  /// Type of element in this subregion.
<<<<<<< HEAD
  string m_elementTypeString;
=======
  ElementType m_elementType;
>>>>>>> d0de7945
};

} /* namespace geosx */

#endif /* GEOSX_MESH_ELEMENTSUBREGIONBASE_HPP_ */<|MERGE_RESOLUTION|>--- conflicted
+++ resolved
@@ -242,11 +242,7 @@
   array1d< real64 > m_elementVolume;
 
   /// Type of element in this subregion.
-<<<<<<< HEAD
-  string m_elementTypeString;
-=======
   ElementType m_elementType;
->>>>>>> d0de7945
 };
 
 } /* namespace geosx */
