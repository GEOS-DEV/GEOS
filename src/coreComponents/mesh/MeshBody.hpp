--- conflicted
+++ resolved
@@ -182,8 +182,6 @@
   void setHasParticles( bool hasParticles );
 
   /**
-<<<<<<< HEAD
-=======
    * @brief Get the Abstract representation of the CellBlockManager attached to the MeshBody.
    * @return The CellBlockManager.
    */
@@ -201,7 +199,6 @@
   }
 
   /**
->>>>>>> d85399d0
    * @brief Data repository keys
    */
   struct viewKeysStruct
