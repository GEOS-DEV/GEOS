--- conflicted
+++ resolved
@@ -139,8 +139,6 @@
 
   ///@}
 
-<<<<<<< HEAD
-
   void getIntersectionPoints( NodeManager const & nodeManager,
                               EdgeManager const & edgeManager,
                               ElementRegionManager const & elemManager,
@@ -163,12 +161,10 @@
                                     localIndex & totalNumNodes );
 
 
-=======
   /**
    * @brief Struct containing the keys to all embedded surface element views.
    * @struct viewKeyStruct
    */
->>>>>>> 326d2ea0
   struct viewKeyStruct : ElementSubRegionBase::viewKeyStruct
   {
     /// Embedded surface element aperture string
