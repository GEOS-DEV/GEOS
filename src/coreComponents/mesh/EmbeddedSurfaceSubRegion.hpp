/*
 * ------------------------------------------------------------------------------------------------------------
 * SPDX-License-Identifier: LGPL-2.1-only
 *
 * Copyright (c) 2018-2020 Lawrence Livermore National Security LLC
 * Copyright (c) 2018-2020 The Board of Trustees of the Leland Stanford Junior University
 * Copyright (c) 2018-2020 Total, S.A
 * Copyright (c) 2019-     GEOSX Contributors
 * All rights reserved
 *
 * See top level LICENSE, COPYRIGHT, CONTRIBUTORS, NOTICE, and ACKNOWLEDGEMENTS files for details.
 * ------------------------------------------------------------------------------------------------------------
 */

/**
 * @file EmbeddedSurfaceSubRegion.hpp
 */

#ifndef GEOSX_MESH_EMBEDDEDSURFACESUBREGION_HPP_
#define GEOSX_MESH_EMBEDDEDSURFACESUBREGION_HPP_

#include "SurfaceElementSubRegion.hpp"
#include "InterObjectRelation.hpp"
#include "ToElementRelation.hpp"
#include "EdgeManager.hpp"
#include "CellElementSubRegion.hpp"
#include "meshUtilities/SimpleGeometricObjects/BoundedPlane.hpp"

namespace geosx
{

/**
 * @class EmbeddedSurfaceSubRegion
 *
 * The EmbeddedSurfaceSubRegion class contains the functionality to support the concept of an embedded
 * surface element. It consists of a 2D surface that cuts a 3D matrix cell.
 */
class EmbeddedSurfaceSubRegion : public SurfaceElementSubRegion
{
public:

  /// Embedded surface element to faces map type
  using FaceMapType = FixedOneToManyRelation;

  /**
   * @name Static factory catalog functions
   */
  ///@{

  /**
   * @brief Get catalog name.
   * @return the catalog name
   */
  static const string CatalogName()
  { return "EmbeddedSurfaceSubRegion"; }

  /**
   * @brief Get catalog name.
   * @return the catalog name
   */
  virtual const string getCatalogName() const override
  {
    return EmbeddedSurfaceSubRegion::CatalogName();
  }

  ///@}

  /**
   * @name Constructor / Destructor
   */
  ///@{

  /**
   * @brief Constructor.
   * @param name the group name
   * @param parent the parent group
   */
  EmbeddedSurfaceSubRegion( string const & name,
                            dataRepository::Group * const parent );

  /// @brief Destructor
  virtual ~EmbeddedSurfaceSubRegion() override;

  ///@}

  /**
   * @name Geometry computation / Connectivity
   */
  ///@{

  virtual void CalculateElementGeometricQuantities( NodeManager const & nodeManager,
                                                    FaceManager const & facemanager ) override;

  /**
   * @brief Function to compute the geometric quantities of a specific embedded surface element.
   * @param intersectionPoints array containing the nodes defining the embedded surface elements
   * @param k index of the face element
   */
  void CalculateElementGeometricQuantities( arrayView2d< real64 const > const intersectionPoints,
                                            localIndex k );

  /**
   * @brief Function to add a new embedded surface element.
   * @param cellIndex cell element index
   * @param regionIndex cell element region index
   * @param subRegionIndex cell element subregion index
   * @param nodeManager the nodemanager group
   * @param edgeManager the edgemanager group
   * @param cellToEdges cellElement to edges map
   * @param fracture pointer to the bounded plane which is defining the embedded surface element
   * @return boolean defining whether the embedded element was added or not
   */
  bool AddNewEmbeddedSurface( localIndex const cellIndex,
                              localIndex const regionIndex,
                              localIndex const subRegionIndex,
                              NodeManager & nodeManager,
                              EdgeManager const & edgeManager,
                              FixedOneToManyRelation const & cellToEdges,
                              BoundedPlane const * fracture );

  /**
   * @brief inherit ghost rank from cell elements.
   * @param cellGhostRank cell element ghost ranks
   */
  void inheritGhostRank( array1d< array1d< arrayView1d< integer const > > > const & cellGhostRank );

  /**
   * @brief Given the coordinates of a node, it computes the Heaviside function iside a cut element with respect to the fracture element.
   * @param nodeCoord coordinate of the node
   * @param k embedded surface cell index
   * @return value of the Heaviside
   */
  real64 ComputeHeavisideFunction( ArraySlice< real64 const, 1, nodes::REFERENCE_POSITION_USD - 1 > const nodeCoord,
                                   localIndex const k ) const;



  ///@}

  /**
   * @brief Struct containing the keys to all embedded surface element views.
   * @struct viewKeyStruct
   */
  struct viewKeyStruct : SurfaceElementSubRegion::viewKeyStruct
  {
    /// Embedded surface element normal vector string
    static constexpr auto normalVectorString           = "normalVector";

    /// Tangent vector 1 string
    static constexpr auto t1VectorString           = "tangentVector1";

    /// Tangent vector 2 string
    static constexpr auto t2VectorString           = "tangentVector2";

    /// Connectivity index string
    static constexpr auto connectivityIndexString     = "connectivityIndex";

    /// Displacement jump string
    static constexpr auto dispJumpString             = "displacementJump";

    /// Delta displacement jump string
    static constexpr auto deltaDispJumpString        = "deltaDisplacementJump";

    /// Displacement jump key
    dataRepository::ViewKey dispJump                  = {dispJumpString};

    /// Delta displacement jump key
    dataRepository::ViewKey deltaDispJump             = {deltaDispJumpString};

  }
  /// viewKey struct for the EmbeddedSurfaceSubRegion class
  viewKeys;

  virtual void setupRelatedObjectsInRelations( MeshLevel const * const mesh ) override;

  virtual string GetElementTypeString() const override final { return "Embedded"; }

  /**
   * @name Properties Getters
   * @brief Getters to embedded surface elements properties.
   */
  ///@{

  /**
   * @brief Get number of jump enrichments.
   * @return a reference to the number of jump enrichments
   */
  localIndex & numOfJumpEnrichments()       {return m_numOfJumpEnrichments;}

  /**
   * @brief Get number of jump enrichments.
   * @return  a constant reference to the number of jump enrichments
   */
  localIndex const & numOfJumpEnrichments() const {return m_numOfJumpEnrichments;}

  /**
   * @brief Get normal vectors.
   * @return an array of normal vectors.
   */
  array2d< real64 > & getNormalVector() { return m_normalVector; }

  /**
   * @copydoc getNormalVector()
   */
  arrayView2d< real64 const > getNormalVector() const { return m_normalVector; }

  /**
   * @brief Get normal vector of a specific embedded surface element.
   * @param k index of the embedded surface element
   * @return the normal vector of a specific embedded surface element
   */
  arraySlice1d< real64 > getNormalVector( localIndex k ) { return m_normalVector[k]; }

  /**
   * @copydoc getNormalVector( localIndex k )
   */
  arraySlice1d< real64 const > getNormalVector( localIndex k ) const { return m_normalVector[k]; }

  /**
   * @brief Get an array of the first tangent vector of the embedded surface elements.
   * @return an array of the first tangent vector of the embedded surface elements
   */
  array2d< real64 > & getTangentVector1() { return m_tangentVector1; }

  /**
   * @copydoc getTangentVector1()
   */
  arrayView2d< real64 const > getTangentVector1() const { return m_tangentVector1; }

  /**
   * @brief Get the first tangent vector of a specific embedded surface element.
   * @param k index of the embedded surface element
   * @return the first tangent vector of a specific embedded surface element
   */
  arraySlice1d< real64 > getTangentVector1( localIndex k ) { return m_tangentVector1[k];}

  /**
   * @copydoc getTangentVector1( localIndex k )
   */
  arraySlice1d< real64 const > getTangentVector1( localIndex k ) const { return m_tangentVector1[k]; }

  /**
   * @brief Get an array of the second tangent vector of the embedded surface elements.
   * @return an array of the second tangent vector of the embedded surface elements
   */
  array2d< real64 > & getTangentVector2() { return m_tangentVector2; }

  /**
   * @copydoc getTangentVector2()
   */
  arrayView2d< real64 const > getTangentVector2() const { return m_tangentVector2; }

  /**
   * @brief Get the second tangent vector of a specific embedded surface element.
   * @param k index of the embedded surface element
   * @return the second tangent vector of a specific embedded surface element
   */
  arraySlice1d< real64 > getTangentVector2( localIndex k ) { return m_tangentVector2[k];}

  /**
   * @copydoc getTangentVector2( localIndex k )
   */
  arraySlice1d< real64 const > getTangentVector2( localIndex k ) const { return m_tangentVector2[k];}

  /**
   * @brief Get the second tangent vector of a specific embedded surface element.
   * @param k index of the embedded surface element
   * @return the second tangent vector of a specific embedded surface element
   */
  R1Tensor & getOrigin( localIndex k ) { return m_origin[k]; }

  /**
   * @copydoc getTangentVector2( localIndex k )
   */
  R1Tensor const & getOrigin( localIndex k ) const { return m_origin[k]; }


  /**
   * @brief Get the connectivity index of the  embedded surface element.
   * @return the connectivity index
   */
  array1d< real64 > & getConnectivityIndex()   { return m_connectivityIndex;}

  /**
   * @copydoc getConnectivityIndex()
   */
  array1d< real64 > const & getConnectivityIndex() const { return m_connectivityIndex;}


  /**
   * @brief Get a mutable total displacement array.
   * @return the total displacement array if it exists, or an error is thrown if it does not exist
   * @note An error is thrown if the displacement jump does not exist
   */
  array2d< real64 > & displacementJump()
  { return getReference< array2d< real64 > >( viewKeys.dispJump ); }

  /**
   * @brief Provide an immutable arrayView to the total displacement array.
   * @return immutable arrayView of the total displacement array if it exists, or an error is thrown if it does not exist
   * @note An error is thrown if the displacement jump does not exist
   */
  arrayView2d< real64 const > displacementJump() const
  {return getReference< array2d< real64 > >( viewKeys.dispJump ); }

  /**
   * @brief Get a mutable incremental displacement array.
   * @return the incremental displacement array if it exists, or an error is thrown if it does not exist
   * @note An error is thrown if the incremental displacement jump does not exist
   */
  array2d< real64 > & incrementalDisplacementJump()
  { return getReference< array2d< real64 > >( viewKeys.deltaDispJump ); }

  /**
   * @brief Provide an immutable arrayView to the incremental displacement jump array.
   * @return immutable arrayView of the incremental displacement array if it exists, or an error is thrown if it does not exist
   * @note An error is thrown if the incremental displacement jump does not exist
   */
  arrayView2d< real64 const > incrementalDisplacementJump() const
  { return getReference< array2d< real64 > >( viewKeys.deltaDispJump ); }

  ///@}

private:

<<<<<<< HEAD
  // Point within the plane of each embedded surface element
  array1d< R1Tensor > m_origin;

  // normal vector to the embedded surface element
  array1d< R1Tensor > m_normalVector;
=======
  /// normal vector to the embedded surface element
  array2d< real64 > m_normalVector;
>>>>>>> fd40638e

  // tangential direction 1
  array2d< real64 > m_tangentVector1;

  // tangential direction 2
  array2d< real64 > m_tangentVector2;

  /// The number of jump enrichments
  localIndex m_numOfJumpEnrichments;

  /// The CI of the cells
  array1d< real64 > m_connectivityIndex;
};


} /* namespace geosx */

#endif /* GEOSX_MESH_EMBEDDEDSURFACESUBREGION_HPP_ */<|MERGE_RESOLUTION|>--- conflicted
+++ resolved
@@ -323,16 +323,11 @@
 
 private:
 
-<<<<<<< HEAD
   // Point within the plane of each embedded surface element
   array1d< R1Tensor > m_origin;
 
-  // normal vector to the embedded surface element
-  array1d< R1Tensor > m_normalVector;
-=======
   /// normal vector to the embedded surface element
   array2d< real64 > m_normalVector;
->>>>>>> fd40638e
 
   // tangential direction 1
   array2d< real64 > m_tangentVector1;
