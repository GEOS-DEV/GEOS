--- conflicted
+++ resolved
@@ -435,13 +435,11 @@
   /// The CI of the cells
   array1d< real64 > m_connectivityIndex;
 
-<<<<<<< HEAD
   // Indices of geometric objects the element belongs to
   array1d< std::string > m_parentPlaneName;
-=======
+
   /// Surfaces with ghost nodes
   std::vector< struct surfaceWithGhostNodes > m_surfaceWithGhostNodes;
->>>>>>> 0a0b4ec0
 };
 
 
