--- conflicted
+++ resolved
@@ -1005,13 +1005,8 @@
 bool CommunicationTools::asyncUnpack( MeshLevel & mesh,
                                       std::vector< NeighborCommunicator > & neighbors,
                                       MPI_iCommData & icomm,
-<<<<<<< HEAD
-                                      parallelDeviceEvents & events )
-=======
-                                      bool onDevice,
                                       parallelDeviceEvents & events,
                                       MPI_Op op )
->>>>>>> 2bf2c4a0
 {
   GEOS_MARK_FUNCTION;
 
@@ -1027,11 +1022,7 @@
   for( int recvIdx = 0; recvIdx < recvCount; ++recvIdx )
   {
     NeighborCommunicator & neighbor = neighbors[ neighborIndices[ recvIdx ] ];
-<<<<<<< HEAD
-    neighbor.unpackBufferForSync( icomm.getFieldsToBeSync(), mesh, icomm.commID(), events );
-=======
-    neighbor.unpackBufferForSync( icomm.getFieldsToBeSync(), mesh, icomm.commID(), onDevice, events, op );
->>>>>>> 2bf2c4a0
+    neighbor.unpackBufferForSync( icomm.getFieldsToBeSync(), mesh, icomm.commID(), events, op );
   }
 
   // we don't want to check if the request has completed,
@@ -1055,28 +1046,13 @@
 void CommunicationTools::finalizeUnpack( MeshLevel & mesh,
                                          std::vector< NeighborCommunicator > & neighbors,
                                          MPI_iCommData & icomm,
-<<<<<<< HEAD
-                                         parallelDeviceEvents & events )
-=======
-                                         bool onDevice,
                                          parallelDeviceEvents & events,
                                          MPI_Op op )
->>>>>>> 2bf2c4a0
 {
   GEOS_MARK_FUNCTION;
 
   // poll mpi for completion then wait 10 nanoseconds 6,000,000,000 times (60 sec timeout)
-<<<<<<< HEAD
-  GEOS_ASYNC_WAIT( 6000000000, 10, asyncUnpack( mesh, neighbors, icomm, events ) );
-  waitAllDeviceEvents( events );
-=======
-  GEOS_ASYNC_WAIT( 6000000000, 10, asyncUnpack( mesh, neighbors, icomm, onDevice, events, op ) );
-  if( onDevice )
-  {
-    waitAllDeviceEvents( events );
-  }
->>>>>>> 2bf2c4a0
-
+  GEOS_ASYNC_WAIT( 6000000000, 10, asyncUnpack( mesh, neighbors, icomm, events, op ) );
   MpiWrapper::waitAll( icomm.size(),
                        icomm.mpiSendBufferSizeRequest(),
                        icomm.mpiSendBufferSizeStatus() );
@@ -1093,7 +1069,7 @@
 {
   GEOS_MARK_FUNCTION;
   parallelDeviceEvents events;
-  finalizeUnpack( mesh, neighbors, icomm, events );
+  finalizeUnpack( mesh, neighbors, icomm, events, MPI_REPLACE );
 }
 
 void CommunicationTools::synchronizeFields( FieldIdentifiers const & fieldsToBeSync,
