/*
 * ------------------------------------------------------------------------------------------------------------
 * SPDX-License-Identifier: LGPL-2.1-only
 *
 * Copyright (c) 2018-2020 Lawrence Livermore National Security LLC
 * Copyright (c) 2018-2020 The Board of Trustees of the Leland Stanford Junior University
 * Copyright (c) 2018-2020 TotalEnergies
 * Copyright (c) 2019-     GEOSX Contributors
 * All rights reserved
 *
 * See top level LICENSE, COPYRIGHT, CONTRIBUTORS, NOTICE, and ACKNOWLEDGEMENTS files for details.
 * ------------------------------------------------------------------------------------------------------------
 */

/**
 * @file CommunicationTools.cpp
 *
 */

#include "mesh/mpiCommunications/CommunicationTools.hpp"

#include "common/TimingMacros.hpp"
#include "mesh/mpiCommunications/MPI_iCommData.hpp"
#include "mesh/mpiCommunications/NeighborCommunicator.hpp"
#include "mesh/MeshLevel.hpp"
#include "mesh/ObjectManagerBase.hpp"
#include "common/GEOS_RAJA_Interface.hpp"

#include <algorithm>

namespace geos
{


CommunicationTools * CommunicationTools::m_instance = nullptr;

using namespace dataRepository;

CommunicationTools::CommunicationTools()
{
  for( int i = 0; i < NeighborCommunicator::maxComm; ++i )
  {
    m_freeCommIDs.insert( i );
  }

  GEOS_ERROR_IF( m_instance != nullptr, "Only one CommunicationTools can exist at a time." );
  m_instance = this;
}

CommunicationTools::~CommunicationTools()
{
  GEOS_ERROR_IF( m_instance != this, "m_instance != this should not be possible." );
  m_instance = nullptr;
}

CommunicationTools & CommunicationTools::getInstance()
{
  GEOS_ERROR_IF( m_instance == nullptr,
                 "CommunicationTools has not been constructed, or is already been destructed." );
  return *m_instance;
}


void CommunicationTools::assignGlobalIndices( ObjectManagerBase & object,
                                              NodeManager const & compositionObject,
                                              std::vector< NeighborCommunicator > & neighbors )
{
  GEOS_MARK_FUNCTION;
  arrayView1d< integer > const & ghostRank = object.ghostRank();
  ghostRank.setValues< serialPolicy >( -2 );

  int const commRank = MpiWrapper::commRank();

  localIndex const numberOfObjectsHere = object.size();
  globalIndex const offset = MpiWrapper::prefixSum< globalIndex >( numberOfObjectsHere );

  arrayView1d< globalIndex > const localToGlobal = object.localToGlobalMap();

  // set the global indices as if they were all local to this process
  for( localIndex a = 0; a < object.size(); ++a )
  {
    localToGlobal[a] = offset + a;
  }

  // get the relation to the composition object used that will be used to identify the main object. For example,
  // a face can be identified by its nodes.
  ArrayOfSets< globalIndex > const objectToCompositionObject =
    object.extractMapFromObjectForAssignGlobalIndexNumbers( compositionObject );

  // now arrange the data from objectToCompositionObject into a map "indexByFirstCompositionIndex", such that the key
  // is the lowest global index of the composition object that make up this object. The value of the map is a pair, with
  // the array being the remaining composition object global indices, and the second being the global index of the
  // object itself.
  map< globalIndex, std::vector< std::pair< std::vector< globalIndex >, localIndex > > > indexByFirstCompositionIndex;

  localIndex bufferSize = 0;
  for( localIndex a = 0; a < objectToCompositionObject.size(); ++a )
  {
    arraySlice1d< globalIndex const > const nodeList = objectToCompositionObject[a];
    if( nodeList.size() > 0 )
    {
      // fill the array with the remaining composition object global indices
      std::vector< globalIndex > tempComp( nodeList.begin() + 1, nodeList.end() );

      // push the tempComp onto the map.
      indexByFirstCompositionIndex[nodeList[0]].emplace_back( std::make_pair( std::move( tempComp ), a ) );
      bufferSize += 2 + nodeList.size();
    }
  }

  array1d< globalIndex > objectToCompositionObjectSendBuffer;
  objectToCompositionObjectSendBuffer.reserve( bufferSize );

  // put the map into a buffer
  for( localIndex a = 0; a < objectToCompositionObject.size(); ++a )
  {
    arraySlice1d< globalIndex const > const nodeList = objectToCompositionObject[a];
    if( nodeList.size() > 0 )
    {
      objectToCompositionObjectSendBuffer.emplace_back( nodeList.size() );
      objectToCompositionObjectSendBuffer.emplace_back( localToGlobal[a] );
      objectToCompositionObjectSendBuffer.insert( objectToCompositionObjectSendBuffer.size(), nodeList.begin(), nodeList.end() );
    }
  }

  integer const numNeigbors = LvArray::integerConversion< integer >( neighbors.size() );

  MPI_iCommData commData( getCommID() );
  commData.resize( numNeigbors );

  array1d< int > receiveBufferSizes( numNeigbors );
  array1d< array1d< globalIndex > > receiveBuffers( numNeigbors );

  int const sendSize = LvArray::integerConversion< int >( objectToCompositionObjectSendBuffer.size() );

  for( integer neighborIndex = 0; neighborIndex < numNeigbors; ++neighborIndex )
  {
    NeighborCommunicator & neighbor = neighbors[neighborIndex];
    neighbor.mpiISendReceive( &sendSize,
                              1,
                              commData.mpiSendBufferSizeRequest( neighborIndex ),
                              &(receiveBufferSizes[neighborIndex]),
                              1,
                              commData.mpiRecvBufferSizeRequest( neighborIndex ),
                              commData.commID(),
                              MPI_COMM_GEOSX );
  }


  for( std::size_t count=0; count<neighbors.size(); ++count )
  {
    int neighborIndex;
    MpiWrapper::waitAny( commData.size(),
                         commData.mpiRecvBufferSizeRequest(),
                         &neighborIndex,
                         commData.mpiRecvBufferSizeStatus() );

    NeighborCommunicator & neighbor = neighbors[neighborIndex];

    receiveBuffers[neighborIndex].resize( receiveBufferSizes[neighborIndex] );
    neighbor.mpiISendReceive( objectToCompositionObjectSendBuffer.data(),
                              sendSize,
                              commData.mpiSendBufferRequest( neighborIndex ),
                              receiveBuffers[neighborIndex].data(),
                              receiveBufferSizes[neighborIndex],
                              commData.mpiRecvBufferRequest( neighborIndex ),
                              commData.commID(),
                              MPI_COMM_GEOSX );

  }

  // unpack the data from neighbor->tempNeighborData.neighborNumbers[DomainPartition::FiniteElementNodeManager] to
  // the local arrays

  // object to receive the neighbor data
  // this baby is an Array (for each neighbor) of maps, with the key of lowest composition index, and a value
  // containing an array containing the std::pairs of the remaining composition indices, and the globalIndex of the
  // object.
  std::vector< map< globalIndex, std::vector< std::pair< std::vector< globalIndex >, globalIndex > > > >
  neighborCompositionObjects( neighbors.size() );

  for( std::size_t count=0; count<neighbors.size(); ++count )
  {
    int neighborIndex;
    MpiWrapper::waitAny( commData.size(),
                         commData.mpiRecvBufferRequest(),
                         &neighborIndex,
                         commData.mpiRecvBufferStatus() );

    NeighborCommunicator & neighbor = neighbors[neighborIndex];

    globalIndex const * recBuffer = receiveBuffers[neighborIndex].data();
    localIndex const recBufferSize = receiveBufferSizes[neighborIndex];
    globalIndex const * const endBuffer = recBuffer + recBufferSize;
    // iterate over data that was just received
    while( recBuffer < endBuffer )
    {
      // the first thing packed was the data size for a given object
      localIndex const dataSize = LvArray::integerConversion< localIndex >( *recBuffer++ );

      // the second thing packed was the globalIndex of that object
      globalIndex const neighborGlobalIndex = *recBuffer++;

      // the global indices of the composition objects were next. they are ordered, so the lowest one is first.
      globalIndex const firstCompositionIndex = *recBuffer++;

      // the remaining composition object indices.
      std::vector< globalIndex > temp( recBuffer, recBuffer + dataSize - 1 );
      recBuffer += dataSize - 1;

      // fill neighborCompositionObjects
      neighborCompositionObjects[neighborIndex][firstCompositionIndex].emplace_back( std::move( temp ), neighborGlobalIndex );
    }

    // Set iterators to the beginning of each indexByFirstCompositionIndex,
    // and neighborCompositionObjects[neighborNum].
    auto iter_local = indexByFirstCompositionIndex.begin();
    auto iter_neighbor = neighborCompositionObjects[neighborIndex].begin();

    // now we continue the while loop as long as both of our iterators are in range.
    while( iter_local != indexByFirstCompositionIndex.end() &&
           iter_neighbor != neighborCompositionObjects[neighborIndex].end() )
    {
      // check to see if the map keys (first composition index) are the same.
      if( iter_local->first == iter_neighbor->first )
      {
        // first we loop over all local composition arrays (objects with the matched key)
        for( auto const & localObj : iter_local->second )
        {
          // and loop over all of the neighbor composition arrays (objects with the matched key)
          for( auto const & neighborObj : iter_neighbor->second )
          {
            // now compare the composition arrays
            if( localObj.first == neighborObj.first )
            {
              // they are equal, so we need to overwrite the global index for the object
              if( neighborObj.second < localToGlobal[localObj.second] )
              {
                if( neighbor.neighborRank() < commRank )
                {
                  localToGlobal[localObj.second] = neighborObj.second;
                  ghostRank[localObj.second] = neighbor.neighborRank();
                }
                else
                {
                  ghostRank[localObj.second] = -1;
                }
              }

              // we should break out of the iter_local2 loop since we aren't going to find another match.
              break;
            }
          }
        }
        ++iter_local;
        ++iter_neighbor;
      }
      else if( iter_local->first < iter_neighbor->first )
      {
        ++iter_local;
      }
      else if( iter_local->first > iter_neighbor->first )
      {
        ++iter_neighbor;
      }
    }
  }

  MpiWrapper::waitAll( neighbors.size(), commData.mpiSendBufferSizeRequest(), commData.mpiSendBufferSizeStatus() );
  MpiWrapper::waitAll( neighbors.size(), commData.mpiSendBufferRequest(), commData.mpiSendBufferStatus() );


  object.constructGlobalToLocalMap();

  object.setMaxGlobalIndex();
}

void CommunicationTools::assignNewGlobalIndices( ObjectManagerBase & object,
                                                 std::set< localIndex > const & indexList )
{
  globalIndex const glocalIndexOffset = MpiWrapper::prefixSum< globalIndex >( indexList.size(), MPI_COMM_GEOSX );

  arrayView1d< globalIndex > const & localToGlobal = object.localToGlobalMap();

  localIndex nIndicesAssigned = 0;
  for( localIndex const newLocalIndex : indexList )
  {
    GEOS_ERROR_IF( localToGlobal[newLocalIndex] != -1,
                   "Local object " << newLocalIndex << " should be new but already has a global index "
                                   << localToGlobal[newLocalIndex] );

    localToGlobal[newLocalIndex] = object.maxGlobalIndex() + glocalIndexOffset + nIndicesAssigned + 1;
    object.updateGlobalToLocalMap( newLocalIndex );

    nIndicesAssigned += 1;
  }

  object.setMaxGlobalIndex();
}

void
CommunicationTools::assignNewGlobalIndices( ElementRegionManager & elementManager,
                                            std::map< std::pair< localIndex, localIndex >, std::set< localIndex > > const & newElems )
{
  localIndex numberOfNewObjectsHere = 0;
  for( auto const & iter : newElems )
  {
    numberOfNewObjectsHere += LvArray::integerConversion< localIndex >( iter.second.size() );
  }

  globalIndex const glocalIndexOffset = MpiWrapper::prefixSum< globalIndex >( numberOfNewObjectsHere, MPI_COMM_GEOSX );

  localIndex nIndicesAssigned = 0;
  for( auto const & iter : newElems )
  {
    localIndex const er = iter.first.first;
    localIndex const esr = iter.first.second;
    std::set< localIndex > const & indexList = iter.second;

    ElementSubRegionBase & subRegion = elementManager.getRegion( er ).getSubRegion( esr );
    arrayView1d< globalIndex > const & localToGlobal = subRegion.localToGlobalMap();

    for( localIndex const newLocalIndex : indexList )
    {
      GEOS_ERROR_IF( localToGlobal[newLocalIndex] != -1,
                     "Local object " << newLocalIndex << " should be new but already has a global index "
                                     << localToGlobal[newLocalIndex] );

      localToGlobal[newLocalIndex] = elementManager.maxGlobalIndex() + glocalIndexOffset + nIndicesAssigned + 1;
      subRegion.updateGlobalToLocalMap( newLocalIndex );

      nIndicesAssigned += 1;
    }
  }

  elementManager.setMaxGlobalIndex();
}

void
CommunicationTools::
  findMatchedPartitionBoundaryObjects( ObjectManagerBase & objectManager,
                                       std::vector< NeighborCommunicator > & allNeighbors )
{
  GEOS_MARK_FUNCTION;
  arrayView1d< integer > const & domainBoundaryIndicator = objectManager.getDomainBoundaryIndicator();

  array1d< globalIndex > const globalPartitionBoundaryObjectsIndices = objectManager.constructGlobalListOfBoundaryObjects();


  // send the size of the partitionBoundaryObjects to neighbors
  {
    array1d< array1d< globalIndex > > neighborPartitionBoundaryObjects( allNeighbors.size() );

    MPI_iCommData commData( getCommID() );
    int const commID = commData.commID();
    integer const numNeighbors = LvArray::integerConversion< integer >( allNeighbors.size() );
    commData.resize( numNeighbors );
    for( integer i = 0; i < numNeighbors; ++i )
    {
      allNeighbors[i].mpiISendReceiveSizes( globalPartitionBoundaryObjectsIndices,
                                            commData.mpiSendBufferSizeRequest( i ),
                                            commData.mpiRecvBufferSizeRequest( i ),
                                            commID,
                                            MPI_COMM_GEOSX );
    }

    MpiWrapper::waitAll( numNeighbors, commData.mpiSendBufferSizeRequest(), commData.mpiSendBufferSizeStatus() );
    MpiWrapper::waitAll( numNeighbors, commData.mpiRecvBufferSizeRequest(), commData.mpiRecvBufferSizeStatus() );

    for( integer i = 0; i < numNeighbors; ++i )
    {
      allNeighbors[i].mpiISendReceiveData( globalPartitionBoundaryObjectsIndices,
                                           commData.mpiSendBufferRequest( i ),
                                           neighborPartitionBoundaryObjects[i],
                                           commData.mpiRecvBufferRequest( i ),
                                           commID,
                                           MPI_COMM_GEOSX );
    }
    MpiWrapper::waitAll( numNeighbors, commData.mpiSendBufferRequest(), commData.mpiSendBufferStatus() );
    MpiWrapper::waitAll( numNeighbors, commData.mpiRecvBufferRequest(), commData.mpiRecvBufferStatus() );

    for( integer i = 0; i < numNeighbors; ++i )
    {
      NeighborCommunicator & neighbor = allNeighbors[i];
      localIndex_array & matchedPartitionBoundaryObjects = objectManager.getNeighborData( neighbor.neighborRank() ).matchedPartitionBoundary();

      localIndex localCounter = 0;
      localIndex neighborCounter = 0;
      while( localCounter < globalPartitionBoundaryObjectsIndices.size() &&
             neighborCounter < neighborPartitionBoundaryObjects[i].size() )
      {
        if( globalPartitionBoundaryObjectsIndices[localCounter] == neighborPartitionBoundaryObjects[i][neighborCounter] )
        {
          localIndex const localMatchedIndex = objectManager.globalToLocalMap( globalPartitionBoundaryObjectsIndices[localCounter] );
          matchedPartitionBoundaryObjects.emplace_back( localMatchedIndex );
          domainBoundaryIndicator[ localMatchedIndex ] = 2;
          ++localCounter;
          ++neighborCounter;
        }
        else if( globalPartitionBoundaryObjectsIndices[localCounter] > neighborPartitionBoundaryObjects[i][neighborCounter] )
        {
          ++neighborCounter;
        }
        else
        {
          ++localCounter;
        }
      }
    }
  }
}

/**
 * @brief Check that the provided object's ghosts are consistent with the neighbors.
 * @param objectManager the owner of the objects to check.
 * @param neighbors list of all the neighbors.
 */
void verifyGhostingConsistency( ObjectManagerBase const & objectManager,
                                std::vector< NeighborCommunicator > const & neighbors )
{
  arrayView1d< integer const > const & ghostRank = objectManager.ghostRank();

  /// Variable to track if an error has occurred.
  bool error = false;

  /// For each neighbor make sure that the ghost rank is consistent with the send and receive lists.
  for( NeighborCommunicator const & neighbor : neighbors )
  {
    int const neighborRank = neighbor.neighborRank();
    NeighborData const & neighborData = objectManager.getNeighborData( neighborRank );

    arrayView1d< localIndex const > const & recvList = neighborData.ghostsToReceive();
    for( localIndex const recvIdx : recvList )
    {
      if( ghostRank[ recvIdx ] != neighborRank )
      {
        error = true;
        GEOS_LOG_RANK( "Receiving " << recvIdx << " from " << neighborRank <<
                       " but ghostRank[ " << recvIdx << " ] is " << ghostRank[ recvIdx ] );
      }
    }

    arrayView1d< localIndex const > const & sendList = neighborData.ghostsToSend();
    for( localIndex const sendIdx : sendList )
    {
      if( ghostRank[ sendIdx ] != -1 )
      {
        error = true;
        GEOS_LOG_RANK( "Sending " << sendIdx << " to " << neighborRank <<
                       " but ghostRank[ " << sendIdx << " ] is " << ghostRank[ sendIdx ] );
      }
    }

    arrayView1d< std::pair< globalIndex, int > const > const & nonLocalGhosts = neighborData.nonLocalGhosts();
    if( !nonLocalGhosts.empty() )
    {
      error = true;
      GEOS_LOG_RANK( "Expected to send 0 non local ghosts to rank " << neighborRank <<
                     " but sending " << nonLocalGhosts.size() );
    }
  }

  GEOS_ERROR_IF( error, "Encountered a ghosting inconsistency in " << objectManager.getName() );
}

/**
 * @brief Remove the given indices from the communication list.
 * @param indicesToAdd the local indices of objects to be removed.
 * @param commIndices the local indices of the existing objects to be communicated.
 */
void removeFromCommList( std::vector< localIndex > const & indicesToRemove, array1d< localIndex > & commIndices )
{
  localIndex * const itr = std::remove_if( commIndices.begin(), commIndices.end(), [&indicesToRemove]( localIndex const idx )
  {
    return std::find( indicesToRemove.begin(), indicesToRemove.end(), idx ) != indicesToRemove.end();
  } );

  localIndex const nRemoved = commIndices.end() - itr;
  GEOS_ERROR_IF_NE( nRemoved, localIndex( indicesToRemove.size() ) );
  commIndices.resize( commIndices.size() - nRemoved );
}

/**
 * @brief Fix up second neighbor ghosting issues by modifying the receive lists and ghost rank.
 * @param objectManager the owner of the objects to fix up.
 * @param neighbors array of neighbors.
 */
void fixReceiveLists( ObjectManagerBase & objectManager,
                      std::vector< NeighborCommunicator > const & neighbors )
{
  int nonLocalGhostsTag = 45;

  std::vector< MPI_Request > nonLocalGhostsRequests( neighbors.size(), MPI_REQUEST_NULL );

  /// For each neighbor send them the indices of their ghosts that they mistakenly believe are owned by this rank.
  for( std::size_t i = 0; i < neighbors.size(); ++i )
  {
    int const neighborRank = neighbors[ i ].neighborRank();

    MpiWrapper::iSend( objectManager.getNeighborData( neighborRank ).nonLocalGhosts().toViewConst(),
                       neighborRank,
                       nonLocalGhostsTag,
                       MPI_COMM_GEOSX,
                       &nonLocalGhostsRequests[ i ] );
  }

  for( NeighborCommunicator const & neighbor : neighbors )
  {
    int const neighborRank = neighbor.neighborRank();

    /// Receive the lists of ghosts we mistakenly though were owned by this neighbor.
    array1d< std::pair< globalIndex, int > > ghostsFromSecondNeighbor;
    MpiWrapper::recv( ghostsFromSecondNeighbor,
                      neighborRank,
                      nonLocalGhostsTag,
                      MPI_COMM_GEOSX,
                      MPI_STATUS_IGNORE );

    /// Array of ghosts to fix.
    std::vector< localIndex > ghostsToFix;

    /// Map from owning MPI rank to an array of local objects we need to fix.
    std::unordered_map< int, std::vector< localIndex > > ghostsBySecondNeighbor;

    arrayView1d< integer > const & ghostRank = objectManager.ghostRank();

    /// Populate ghostsToFix and ghostsBySecondNeighbor while also updating ghostRank.
    for( std::pair< globalIndex, int > const & pair : ghostsFromSecondNeighbor )
    {
      localIndex const lid = objectManager.globalToLocalMap( pair.first );
      ghostsBySecondNeighbor[ pair.second ].emplace_back( lid );
      ghostsToFix.emplace_back( lid );
      ghostRank[ lid ] = pair.second;
    }

    /// Remove the ghosts to fix from the neighbor's receive list.
    removeFromCommList( ghostsToFix, objectManager.getNeighborData( neighborRank ).ghostsToReceive() );

    /// Iterate over the ranks that own the objects. For each rank add the new objects to the receive list.
    for( std::pair< int const, std::vector< localIndex > > const & pair : ghostsBySecondNeighbor )
    {
      array1d< localIndex > & trueOwnerRecvList = objectManager.getNeighborData( pair.first ).ghostsToReceive();
      trueOwnerRecvList.insert( trueOwnerRecvList.size(), pair.second.begin(), pair.second.end() );
    }
  }

  /// Wait on the initial send requests.
  MpiWrapper::waitAll( nonLocalGhostsRequests.size(), nonLocalGhostsRequests.data(), MPI_STATUSES_IGNORE );
}

/**
 * @brief Remove neighbors if there is no communication between them
 * @param nodeManager the NodeManager.
 * @param edgeManager the EdgeManager.
 * @param faceManager the FaceManager.
 * @param elemManager the ElementRegionManager.
 * @param neighbors the list of NeighborCommunicators, may be modified.
 */
void removeUnusedNeighbors( NodeManager & nodeManager,
                            EdgeManager & edgeManager,
                            FaceManager & faceManager,
                            ElementRegionManager & elemManager,
                            std::vector< NeighborCommunicator > & neighbors )
{
  for( std::size_t i = 0; i < neighbors.size(); )
  {
    int const neighborRank = neighbors[ i ].neighborRank();

    bool used = false;

    used = used || nodeManager.getNeighborData( neighborRank ).communicationExists();

    used = used || edgeManager.getNeighborData( neighborRank ).communicationExists();

    used = used || faceManager.getNeighborData( neighborRank ).communicationExists();

    elemManager.forElementSubRegions< ElementSubRegionBase >( [&]( ElementSubRegionBase & subRegion )
    {
      used = used || subRegion.getNeighborData( neighborRank ).communicationExists();
    } );

    if( used )
    {
      ++i;
    }
    else
    {
      nodeManager.removeNeighbor( neighborRank );
      edgeManager.removeNeighbor( neighborRank );
      faceManager.removeNeighbor( neighborRank );

      elemManager.forElementSubRegions< ElementSubRegionBase >( [&]( ElementSubRegionBase & subRegion )
      {
        subRegion.removeNeighbor( neighborRank );
      } );

      neighbors.erase( neighbors.begin() + i );
    }
  }
}

/**
 * @brief Complete each communication phase in order or with a wait any.
 * @param n the number of requests in each phase.
 * @param phases list of phases.
 * @param unorderedComms if true complete the communications of each phase in the order they are received.
 */
void waitOrderedOrWaitAll( int const n,
                           std::vector< std::tuple< MPI_Request *, MPI_Status *, std::function< MPI_Request ( int ) > > > const & phases,
                           bool const unorderedComms )
{
  if( unorderedComms )
  {
    MpiWrapper::activeWaitSomeCompletePhase( n, phases );
  }
  else
  {
    MpiWrapper::activeWaitOrderedCompletePhase( n, phases );
  }
}

void CommunicationTools::setupGhosts( MeshLevel & meshLevel,
                                      std::vector< NeighborCommunicator > & neighbors,
                                      bool const unorderedComms )
{
  GEOS_MARK_FUNCTION;
  MPI_iCommData commData( getCommID() );
  commData.resize( neighbors.size() );

  NodeManager & nodeManager = meshLevel.getNodeManager();
  EdgeManager & edgeManager = meshLevel.getEdgeManager();
  FaceManager & faceManager = meshLevel.getFaceManager();
  ElementRegionManager & elemManager = meshLevel.getElemManager();

  auto sendGhosts = [&] ( int idx )
  {
    neighbors[idx].prepareAndSendGhosts( false,
                                         1,
                                         meshLevel,
                                         commData.commID(),
                                         commData.mpiRecvBufferSizeRequest( idx ),
                                         commData.mpiSendBufferSizeRequest( idx ),
                                         commData.mpiSendBufferRequest( idx ) );

    return commData.mpiRecvBufferSizeRequest( idx );
  };
  auto postRecv = [&] ( int idx )
  {
    neighbors[idx].postRecv( commData.commID(),
                             commData.mpiRecvBufferRequest( idx ) );
    return commData.mpiRecvBufferRequest( idx );
  };
  auto unpackGhosts = [&] ( int idx )
  {
    neighbors[idx].unpackGhosts( meshLevel, commData.commID() );
    return MPI_REQUEST_NULL;
  };

  waitOrderedOrWaitAll( neighbors.size(),
                        { std::make_tuple( static_cast< MPI_Request * >(nullptr), static_cast< MPI_Status * >(nullptr), sendGhosts ),
                          std::make_tuple( commData.mpiRecvBufferSizeRequest(), commData.mpiRecvBufferSizeStatus(), postRecv ),
                          std::make_tuple( commData.mpiRecvBufferRequest(), commData.mpiRecvBufferStatus(), unpackGhosts ) },
                        unorderedComms );

  // There are cases where the multiple waitOrderedOrWaitAll methods here will clash with
  // each other. This typically occurs at higher processor counts (>256) and large meshes
  // with ~14M elements. Adding the following waitAll methods ensures that the underlying
  // async MPI communication will not interfere with subsequent async communication calls.
  // The underlying problem is that for a given phase of async communication, the same
  // tag numbers are used. This will at least isolate the async calls from each other.
  MpiWrapper::waitAll( commData.size(), commData.mpiSendBufferSizeRequest(), commData.mpiSendBufferSizeStatus() );
  MpiWrapper::waitAll( commData.size(), commData.mpiSendBufferRequest(), commData.mpiSendBufferStatus() );

  nodeManager.setReceiveLists();
  edgeManager.setReceiveLists();
  faceManager.setReceiveLists();

  auto sendSyncLists = [&] ( int idx )
  {
    MPI_Request & mpiSizeRecvRequest = commData.mpiRecvBufferSizeRequest( idx );
    MPI_Request & mpiSizeSendRequest = commData.mpiSendBufferSizeRequest( idx );
    MPI_Request & mpiSendRequest = commData.mpiSendBufferRequest( idx );
    neighbors[idx].prepareAndSendSyncLists( meshLevel,
                                            commData.commID(),
                                            mpiSizeRecvRequest,
                                            mpiSizeSendRequest,
                                            mpiSendRequest );
    return mpiSizeRecvRequest;
  };
  auto rebuildSyncLists = [&] ( int idx )
  {
    neighbors[idx].unpackAndRebuildSyncLists( meshLevel,
                                              commData.commID() );
    return MPI_REQUEST_NULL;
  };

  waitOrderedOrWaitAll( neighbors.size(),
                        { std::make_tuple( static_cast< MPI_Request * >(nullptr), static_cast< MPI_Status * >(nullptr), sendSyncLists ),
                          std::make_tuple( commData.mpiRecvBufferSizeRequest(), commData.mpiRecvBufferSizeStatus(), postRecv ),
                          std::make_tuple( commData.mpiRecvBufferRequest(), commData.mpiRecvBufferStatus(), rebuildSyncLists ) },
                        unorderedComms );

  // See above comments for the reason behind these waitAll commands
  // RE: isolate multiple async-wait calls
  MpiWrapper::waitAll( commData.size(), commData.mpiSendBufferSizeRequest(), commData.mpiSendBufferSizeStatus() );
  MpiWrapper::waitAll( commData.size(), commData.mpiSendBufferRequest(), commData.mpiSendBufferStatus() );

  fixReceiveLists( nodeManager, neighbors );
  fixReceiveLists( edgeManager, neighbors );
  fixReceiveLists( faceManager, neighbors );

  waitOrderedOrWaitAll( neighbors.size(),
                        { std::make_tuple( static_cast< MPI_Request * >(nullptr), static_cast< MPI_Status * >(nullptr), sendSyncLists ),
                          std::make_tuple( commData.mpiRecvBufferSizeRequest(), commData.mpiRecvBufferSizeStatus(), postRecv ),
                          std::make_tuple( commData.mpiRecvBufferRequest(), commData.mpiRecvBufferStatus(), rebuildSyncLists ) },
                        unorderedComms );

  // See above comments for the reason behind these waitAll commands
  // RE: isolate multiple async-wait
  MpiWrapper::waitAll( commData.size(), commData.mpiSendBufferSizeRequest(), commData.mpiSendBufferSizeStatus() );
  MpiWrapper::waitAll( commData.size(), commData.mpiSendBufferRequest(), commData.mpiSendBufferStatus() );

  nodeManager.fixUpDownMaps( false );
  verifyGhostingConsistency( nodeManager, neighbors );
  edgeManager.fixUpDownMaps( false );
  verifyGhostingConsistency( edgeManager, neighbors );
  faceManager.fixUpDownMaps( false );
  verifyGhostingConsistency( faceManager, neighbors );
  elemManager.forElementSubRegions< ElementSubRegionBase >( [&]( ElementSubRegionBase & subRegion )
  {
    subRegion.fixUpDownMaps( false );
    verifyGhostingConsistency( subRegion, neighbors );
  } );

  removeUnusedNeighbors( nodeManager, edgeManager, faceManager, elemManager, neighbors );

  nodeManager.compressRelationMaps();
  edgeManager.compressRelationMaps();
  faceManager.compressRelationMaps();
}

void CommunicationTools::synchronizePackSendRecvSizes( FieldIdentifiers const & fieldsToBeSync,
                                                       MeshLevel & mesh,
                                                       std::vector< NeighborCommunicator > & neighbors,
                                                       MPI_iCommData & icomm )
{
  GEOS_MARK_FUNCTION;
  icomm.setFieldsToBeSync( fieldsToBeSync );
  icomm.resize( neighbors.size() );

  parallelDeviceEvents events;
  for( std::size_t neighborIndex = 0; neighborIndex < neighbors.size(); ++neighborIndex )
  {
    NeighborCommunicator & neighbor = neighbors[neighborIndex];
    int const bufferSize = neighbor.packCommSizeForSync( fieldsToBeSync, mesh, icomm.commID(), events );

    neighbor.mpiISendReceiveBufferSizes( icomm.commID(),
                                         icomm.mpiSendBufferSizeRequest( neighborIndex ),
                                         icomm.mpiRecvBufferSizeRequest( neighborIndex ),
                                         MPI_COMM_GEOSX );

    neighbor.resizeSendBuffer( icomm.commID(), bufferSize );
  }
  waitAllDeviceEvents( events );
}


void CommunicationTools::asyncPack( FieldIdentifiers const & fieldsToBeSync,
                                    MeshLevel & mesh,
                                    std::vector< NeighborCommunicator > & neighbors,
                                    MPI_iCommData & icomm,
                                    parallelDeviceEvents & events )
{
  GEOS_MARK_FUNCTION;
  for( NeighborCommunicator & neighbor : neighbors )
  {
    neighbor.packCommBufferForSync( fieldsToBeSync, mesh, icomm.commID(), events );
  }
}

void CommunicationTools::asyncSendRecv( std::vector< NeighborCommunicator > & neighbors,
                                        MPI_iCommData & icomm,
                                        parallelDeviceEvents & events )
{
<<<<<<< HEAD
  GEOSX_MARK_FUNCTION;
  waitAllDeviceEvents( events );

=======
  GEOS_MARK_FUNCTION;
  if( onDevice )
  {
    waitAllDeviceEvents( events );
  }
>>>>>>> 54348e35

  // could swap this to test and make this function call async as well, only launch the sends/recvs for
  // those we've already recv'd sizing for, go back to some usefule compute / launch some other compute, then
  // check this again
  for( std::size_t count = 0; count < neighbors.size(); ++count )
  {
    int neighborIndex;
    MpiWrapper::waitAny( icomm.size(),
                         icomm.mpiRecvBufferSizeRequest(),
                         &neighborIndex,
                         icomm.mpiRecvBufferSizeStatus() );

    NeighborCommunicator & neighbor = neighbors[neighborIndex];

    neighbor.mpiISendReceiveBuffers( icomm.commID(),
                                     icomm.mpiSendBufferRequest( neighborIndex ),
                                     icomm.mpiRecvBufferRequest( neighborIndex ),
                                     MPI_COMM_GEOSX );
  }
}

void CommunicationTools::synchronizePackSendRecv( FieldIdentifiers const & fieldsToBeSync,
                                                  MeshLevel & mesh,
                                                  std::vector< NeighborCommunicator > & neighbors,
                                                  MPI_iCommData & icomm )
{
  GEOS_MARK_FUNCTION;
  parallelDeviceEvents events;
  asyncPack( fieldsToBeSync, mesh, neighbors, icomm, events );
  asyncSendRecv( neighbors, icomm, events );
}


bool CommunicationTools::asyncUnpack( MeshLevel & mesh,
                                      std::vector< NeighborCommunicator > & neighbors,
                                      MPI_iCommData & icomm,
                                      parallelDeviceEvents & events )
{
  GEOS_MARK_FUNCTION;

  int recvCount = 0;
  std::vector< int > neighborIndices;
  neighborIndices.reserve( icomm.size() );
  MpiWrapper::testSome( icomm.size(),
                        icomm.mpiRecvBufferRequest(),
                        &recvCount,
                        &neighborIndices[0],
                        icomm.mpiRecvBufferStatus() );

  for( int recvIdx = 0; recvIdx < recvCount; ++recvIdx )
  {
    NeighborCommunicator & neighbor = neighbors[ neighborIndices[ recvIdx ] ];
    neighbor.unpackBufferForSync( icomm.getFieldsToBeSync(), mesh, icomm.commID(), events );
  }

  // we don't want to check if the request has completed,
  //  we want to check that we've processed the resulting buffer
  //  which means that we've tested the request and it has been
  //  deallocated and set to MPI_REQUEST_NULL
  int allDone = true;
  const MPI_Request * reqs = icomm.mpiRecvBufferRequest( );
  for( int idx = 0; idx < icomm.size(); ++idx )
  {
    if( reqs[ idx ] != MPI_REQUEST_NULL )
    {
      allDone = false;
      break;
    }
  }

  return allDone;
}

void CommunicationTools::finalizeUnpack( MeshLevel & mesh,
                                         std::vector< NeighborCommunicator > & neighbors,
                                         MPI_iCommData & icomm,
                                         parallelDeviceEvents & events )
{
  GEOS_MARK_FUNCTION;

  // poll mpi for completion then wait 10 nanoseconds 6,000,000,000 times (60 sec timeout)
<<<<<<< HEAD
  GEOSX_ASYNC_WAIT( 6000000000, 10, asyncUnpack( mesh, neighbors, icomm, events ) );
  waitAllDeviceEvents( events );
=======
  GEOS_ASYNC_WAIT( 6000000000, 10, asyncUnpack( mesh, neighbors, icomm, onDevice, events ) );
  if( onDevice )
  {
    waitAllDeviceEvents( events );
  }
>>>>>>> 54348e35

  MpiWrapper::waitAll( icomm.size(),
                       icomm.mpiSendBufferSizeRequest(),
                       icomm.mpiSendBufferSizeStatus() );

  MpiWrapper::waitAll( icomm.size(),
                       icomm.mpiSendBufferRequest(),
                       icomm.mpiSendBufferStatus() );

}

void CommunicationTools::synchronizeUnpack( MeshLevel & mesh,
                                            std::vector< NeighborCommunicator > & neighbors,
                                            MPI_iCommData & icomm )
{
  GEOS_MARK_FUNCTION;
  parallelDeviceEvents events;
  finalizeUnpack( mesh, neighbors, icomm, events );
}

void CommunicationTools::synchronizeFields( FieldIdentifiers const & fieldsToBeSync,
                                            MeshLevel & mesh,
                                            std::vector< NeighborCommunicator > & neighbors )
{
  MPI_iCommData icomm( getCommID() );
  icomm.resize( neighbors.size() );
  synchronizePackSendRecvSizes( fieldsToBeSync, mesh, neighbors, icomm );
  synchronizePackSendRecv( fieldsToBeSync, mesh, neighbors, icomm );
  synchronizeUnpack( mesh, neighbors, icomm );
}

} /* namespace geos */<|MERGE_RESOLUTION|>--- conflicted
+++ resolved
@@ -782,17 +782,9 @@
                                         MPI_iCommData & icomm,
                                         parallelDeviceEvents & events )
 {
-<<<<<<< HEAD
-  GEOSX_MARK_FUNCTION;
+  GEOS_MARK_FUNCTION;
   waitAllDeviceEvents( events );
 
-=======
-  GEOS_MARK_FUNCTION;
-  if( onDevice )
-  {
-    waitAllDeviceEvents( events );
-  }
->>>>>>> 54348e35
 
   // could swap this to test and make this function call async as well, only launch the sends/recvs for
   // those we've already recv'd sizing for, go back to some usefule compute / launch some other compute, then
@@ -874,16 +866,8 @@
   GEOS_MARK_FUNCTION;
 
   // poll mpi for completion then wait 10 nanoseconds 6,000,000,000 times (60 sec timeout)
-<<<<<<< HEAD
-  GEOSX_ASYNC_WAIT( 6000000000, 10, asyncUnpack( mesh, neighbors, icomm, events ) );
+  GEOS_ASYNC_WAIT( 6000000000, 10, asyncUnpack( mesh, neighbors, icomm, events ) );
   waitAllDeviceEvents( events );
-=======
-  GEOS_ASYNC_WAIT( 6000000000, 10, asyncUnpack( mesh, neighbors, icomm, onDevice, events ) );
-  if( onDevice )
-  {
-    waitAllDeviceEvents( events );
-  }
->>>>>>> 54348e35
 
   MpiWrapper::waitAll( icomm.size(),
                        icomm.mpiSendBufferSizeRequest(),
