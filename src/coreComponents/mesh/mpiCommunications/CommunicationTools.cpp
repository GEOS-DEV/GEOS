--- conflicted
+++ resolved
@@ -876,11 +876,7 @@
   GEOS_MARK_FUNCTION;
 
   // poll mpi for completion then wait 10 nanoseconds 6,000,000,000 times (60 sec timeout)
-<<<<<<< HEAD
-  GEOSX_ASYNC_WAIT( 6000000000, 10, asyncUnpack( mesh, neighbors, icomm, onDevice, events, op ) );
-=======
-  GEOS_ASYNC_WAIT( 6000000000, 10, asyncUnpack( mesh, neighbors, icomm, onDevice, events ) );
->>>>>>> 8689e12e
+  GEOS_ASYNC_WAIT( 6000000000, 10, asyncUnpack( mesh, neighbors, icomm, onDevice, events, op ) );
   if( onDevice )
   {
     waitAllDeviceEvents( events );
