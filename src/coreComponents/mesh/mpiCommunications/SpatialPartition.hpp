--- conflicted
+++ resolved
@@ -105,111 +105,12 @@
 class SpatialPartition : public PartitionBase
 {
 public:
-  SpatialPartition(string const & name,
-                   Group * const parent );
+  SpatialPartition( string const & name,
+                    Group * const parent );
 
   ~SpatialPartition() override;
 
-  bool isCoordInPartition( const real64 & coord, const int dir ) const override;
-
-  bool isCoordInPartitionBoundingBox( const R1Tensor & elemCenter,
-                                      const real64 & boundaryRadius ) const;
-
-  void updateSizes( arrayView1d< real64 > const domainL,
-                    real64 const dt );
-
-  void setSizes( real64 const ( &min )[ 3 ],
-                 real64 const ( &max )[ 3 ] ) override;
-
-<<<<<<< HEAD
-  // real64 * getLocalMin()
-  arrayView1d< real64 > getLocalMin()
-=======
-  real64 * getLocalMin()
->>>>>>> d85399d0
-  {
-    return m_min;
-  }
-
-<<<<<<< HEAD
-  // real64 * getLocalMax()
-  arrayView1d< real64 > getLocalMax()
-=======
-  real64 * getLocalMax()
->>>>>>> d85399d0
-  {
-    return m_max;
-  }
-
-<<<<<<< HEAD
-  // real64 * getGlobalMin()
-  arrayView1d< real64 > getGlobalMin()
-=======
-  real64 * getGlobalMin()
->>>>>>> d85399d0
-  {
-    return m_gridMin;
-  }
-
-<<<<<<< HEAD
-  // real64 * getGlobalMax()
-  arrayView1d< real64 > getGlobalMax()
-=======
-  real64 * getGlobalMax()
->>>>>>> d85399d0
-  {
-    return m_gridMax;
-  }
-
-<<<<<<< HEAD
-  arrayView1d< int const > const getPeriodic() const {
-    return m_Periodic;
-  }
-
-=======
->>>>>>> d85399d0
-  void setPartitions( unsigned int xPartitions,
-                      unsigned int yPartitions,
-                      unsigned int zPartitions ) override;
-
-  int getColor() override;
-
-  void repartitionMasterParticles( ParticleSubRegion & subRegion,
-                                   MPI_iCommData & commData );
-
-  void getGhostParticlesFromNeighboringPartitions( DomainPartition & domain,
-                                                   MPI_iCommData & commData,
-                                                   const real64 & boundaryRadius );
-
-  /**
-   * @brief Send coordinates to neighbors as part of repartition.
-   * @param[in] particleCoordinatesSendingToNeighbors Single list of coordinates sent to all neighbors
-   * @param[in] commData Solver's MPI communicator
-   * @param[in] particleCoordinatesReceivedFromNeighbors List of lists of coordinates received from each neighbor
-   */
-  void sendCoordinateListToNeighbors( arrayView1d< R1Tensor > const & particleCoordinatesSendingToNeighbors,
-                                      MPI_iCommData & commData,
-                                      std::vector< array1d< R1Tensor > > & particleCoordinatesReceivedFromNeighbors
-                                      );
-
-  template< typename indexType >
-  void sendListOfIndicesToNeighbors( std::vector< array1d< indexType > > & listSendingToEachNeighbor,
-                                     MPI_iCommData & commData,
-                                     std::vector< array1d< indexType > > & listReceivedFromEachNeighbor );
-
-  void sendParticlesToNeighbor( ParticleSubRegionBase & subRegion,
-                                std::vector< int > const & newParticleStartingIndices,
-                                std::vector< int > const & numberOfIncomingParticles,
-                                MPI_iCommData & commData,
-                                std::vector< array1d< localIndex > > const & particleLocalIndicesToSendToEachNeighbor );
-
-<<<<<<< HEAD
-  void setPeriodicDomainBoundaryObjects(  MeshBody & grid,
-                                          NodeManager & nodeManager,
-                                          EdgeManager & edgeManager,
-                                          FaceManager & faceManager );
-
-  struct viewKeyStruct
+    struct viewKeyStruct
   {
     static constexpr char const * periodicString() { return "periodic"; }
     static constexpr char const * minString() { return "min"; }
@@ -224,13 +125,113 @@
   } partitionViewKeys;
 
   static string catalogName() { return "SpatialPartition"; }
+  
+  virtual string getCatalogName() const override { return catalogName(); }
 
   void postProcessInput() override; 
 
- /// number of partitions
-  array1d< int > m_Partitions;
-  
-=======
+  bool isCoordInPartition( const real64 & coord, const int dir ) const override;
+
+  bool isCoordInPartitionBoundingBox( const R1Tensor & elemCenter,
+                                      const real64 & boundaryRadius ) const;
+
+  void updateSizes( arrayView1d< real64 > const domainL,
+                    real64 const dt );
+
+  void setSizes( real64 const ( &min )[ 3 ],
+                 real64 const ( &max )[ 3 ] ) override;
+
+  // real64 * getLocalMin()
+  array1d< real64 > const & getLocalMin()
+  {
+    return m_min;
+  }
+
+  // real64 * getLocalMax()
+  array1d< real64 > const & getLocalMax()
+  {
+    return m_max;
+  }
+
+  // real64 * getGlobalMin()
+  array1d< real64 > const & getGlobalMin()
+  {
+    return m_gridMin;
+  }
+
+  // real64 * getGlobalMax()
+  array1d< real64 > const & getGlobalMax()
+  {
+    return m_gridMax;
+  }
+
+  /**
+   * @brief Get the ijk coordinates of the partition in the domain.
+   * @return An array containing number of partition in X, Y and Z directions.
+   */
+  array1d< int > const & getCoords() const
+  {
+    return m_coords;
+  }
+  
+  void setPartitions( unsigned int xPartitions,
+                      unsigned int yPartitions,
+                      unsigned int zPartitions ) override;
+
+  /**
+   * @brief Get the number of domains in each dimension for a regular partition with InternalMesh.
+   * @return An array containing number of partition in X, Y and Z directions.
+   */
+  array1d< int > const & getPartitions() const
+  {
+    return m_partitions;
+  }
+
+  void setPeriodic( array1d< int > periodic ) {
+    m_periodic = periodic;
+  }
+
+  array1d< int > const & getPeriodic() const {
+    return m_periodic;
+  }
+
+  int getColor() override;
+
+  void repartitionMasterParticles( ParticleSubRegion & subRegion,
+                                   MPI_iCommData & commData );
+
+  void getGhostParticlesFromNeighboringPartitions( DomainPartition & domain,
+                                                   MPI_iCommData & commData,
+                                                   const real64 & boundaryRadius );
+
+  //CC: overrides global indices on periodic faces so they are matched when finding neighboring nodes
+  void setPeriodicDomainBoundaryObjects( MeshBody & grid,
+                                         NodeManager & nodeManager,
+                                         EdgeManager & edgeManager,
+                                         FaceManager & faceManager );
+
+  /**
+   * @brief Send coordinates to neighbors as part of repartition.
+   * @param[in] particleCoordinatesSendingToNeighbors Single list of coordinates sent to all neighbors
+   * @param[in] commData Solver's MPI communicator
+   * @param[in] particleCoordinatesReceivedFromNeighbors List of lists of coordinates received from each neighbor
+   */
+  void sendCoordinateListToNeighbors( arrayView1d< R1Tensor > const & particleCoordinatesSendingToNeighbors,
+                                      MPI_iCommData & commData,
+                                      std::vector< array1d< R1Tensor > > & particleCoordinatesReceivedFromNeighbors
+                                      );
+
+  template< typename indexType >
+  void sendListOfIndicesToNeighbors( std::vector< array1d< indexType > > & listSendingToEachNeighbor,
+                                     MPI_iCommData & commData,
+                                     std::vector< array1d< indexType > > & listReceivedFromEachNeighbor );
+
+  void sendParticlesToNeighbor( ParticleSubRegionBase & subRegion,
+                                std::vector< int > const & newParticleStartingIndices,
+                                std::vector< int > const & numberOfIncomingParticles,
+                                MPI_iCommData & commData,
+                                std::vector< array1d< localIndex > > const & particleLocalIndicesToSendToEachNeighbor );
+
   /**
    * @brief Get the metis neighbors indices, const version. @see DomainPartition#m_metisNeighborList
    * @return Container of global indices.
@@ -248,27 +249,7 @@
   {
     m_metisNeighborList.clear();
     m_metisNeighborList.insert( metisNeighborList.cbegin(), metisNeighborList.cend() );
-  }
-
-  /**
-   * @brief Get the number of domains in each dimension for a regular partition with InternalMesh.
-   * @return An array containing number of partition in X, Y and Z directions.
-   */
-  array1d< int > const & getPartitions() const
-  {
-    return m_Partitions;
-  }
-
->>>>>>> d85399d0
-  /**
-   * @brief Boolean like array of length 3 (space dimensions).
-   *
-   * 1 means periodic.
-   */
-  array1d< int > m_Periodic;
-
-  /// ijk partition indexes
-  array1d< int > m_coords;
+  }  
 
 private:
 
@@ -291,56 +272,49 @@
   void setContactGhostRange( const real64 bufferSize );
 
   /// Minimum extent of partition dimensions (excluding ghost objects)
-  // real64 m_min[3];
   array1d< real64 > m_min;
 
   /// Maximum extent of partition dimensions (excluding ghost objects)
-  // real64 m_max[3];
   array1d< real64 > m_max;
 
   /// Locations of partition boundaries
   array1d< array1d< real64 > > m_partitionLocations;
 
   /// Length of partition dimensions (excluding ghost objects).
-  // real64 m_blockSize[3];
   array1d< real64 > m_blockSize;
 
+  /// Minimum extent of problem dimensions (excluding ghost objects).
+  array1d< real64 > m_gridMin;
+
+  /// Maximum extent of problem dimensions (excluding ghost objects).
+  array1d< real64 > m_gridMax;
+  
   /// Total length of problem dimensions (excluding ghost objects).
-  // real64 m_gridSize[3];
   array1d< real64 > m_gridSize;
   
-  /// Minimum extent of problem dimensions (excluding ghost objects).
-  // real64 m_gridMin[3];
-  array1d< real64 > m_gridMin;
-
-  /// Maximum extent of problem dimensions (excluding ghost objects).
-  // real64 m_gridMax[3];
-  array1d< real64 > m_gridMax;
+  /// ijk partition indexes
+  array1d< int > m_coords;
+  
+  /// number of partitions
+  array1d< int > m_partitions;
+
+  /// Flag for periodicity in each direction
+  array1d< int > m_periodic;
 
   /**
    * @brief Ghost position (min).
    */
-  // real64 m_contactGhostMin[3];
   array1d< real64 > m_contactGhostMin;
 
   /**
    * @brief Ghost position (max).
    */
-<<<<<<< HEAD
-  // real64 m_contactGhostMax[3];
-  array1d< real64 > m_contactGhostMax;
-=======
-  real64 m_contactGhostMax[3];
-
-  /// number of partitions
-  array1d< int > m_Partitions;
+   array1d< real64 > m_contactGhostMax;
 
   /**
    * @brief Contains the global indices of the metis neighbors in case `metis` is used. Empty otherwise.
    */
   std::set< int > m_metisNeighborList;
-
->>>>>>> d85399d0
 };
 
 }
