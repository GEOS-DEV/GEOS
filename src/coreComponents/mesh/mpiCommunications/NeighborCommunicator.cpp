--- conflicted
+++ resolved
@@ -615,16 +615,7 @@
 
   int unpackedSize = 0;
 
-<<<<<<< HEAD
-  if( fieldNames.count( "node" ) > 0 )
-  {
-    unpackedSize += nodeManager.unpack( receiveBufferPtr, nodeGhostsToReceive, 0, onDevice, events, op );
-  }
-
-  if( fieldNames.count( "edge" ) > 0 )
-=======
   for( auto const & iter : fieldsToBeSync.getFields() )
->>>>>>> dcaf8102
   {
     FieldLocation location;
     fieldsToBeSync.getLocation( iter.first, location );
@@ -632,7 +623,7 @@
     {
       case FieldLocation::Node:
       {
-        unpackedSize += nodeManager.unpack( receiveBufferPtr, nodeGhostsToReceive, 0, onDevice, events );
+        unpackedSize += nodeManager.unpack( receiveBufferPtr, nodeGhostsToReceive, 0, onDevice, events, op );
         break;
       }
       case FieldLocation::Edge:
