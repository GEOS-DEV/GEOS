--- conflicted
+++ resolved
@@ -16,10 +16,7 @@
 #include "codingUtilities/Utilities.hpp"
 #include "LvArray/src/genericTensorOps.hpp"
 #include "mesh/mpiCommunications/MPI_iCommData.hpp"
-<<<<<<< HEAD
 #include "mesh/generators/CellBlockManager.hpp"
-=======
->>>>>>> d85399d0
 
 #include <cmath>
 
@@ -52,73 +49,66 @@
 
 }
 
-<<<<<<< HEAD
 SpatialPartition::SpatialPartition( string const & name,
                                     Group * const parent ):
-  PartitionBase(name, parent),
-  m_Partitions(),
-  m_Periodic( nsdof ),
+  PartitionBase( name, parent ),
+  m_min( nsdof ),
+  m_max( nsdof ),
+  m_blockSize( nsdof ),
+  m_gridMin( nsdof ),
+  m_gridMax( nsdof ),
+  m_gridSize( nsdof ),
   m_coords( nsdof ),
-  m_min( 3 ), //{ 0.0, 0.0, 0.0 },
-  m_max( 3 ), //{ 0.0, 0.0, 0.0 },
-  m_partitionLocations( 3 ),
-  m_blockSize( 3 ), //{ 1.0, 1.0, 1.0 },
-  m_gridSize( 3 ), //{ 0.0, 0.0, 0.0 },
-  m_gridMin( 3 ), //{ 0.0, 0.0, 0.0 },
-  m_gridMax( 3 ), //{ 0.0, 0.0, 0.0 }
-  m_contactGhostMin( 3 ),
-  m_contactGhostMax( 3 ) 
-=======
-SpatialPartition::SpatialPartition():
-  PartitionBase(),
-  m_Periodic( nsdof ),
-  m_coords( nsdof ),
-  m_min{ 0.0 },
-  m_max{ 0.0 },
-  m_blockSize{ 1.0 },
-  m_gridSize{ 0.0 },
-  m_gridMin{ 0.0 },
-  m_gridMax{ 0.0 },
-  m_Partitions()
->>>>>>> d85399d0
+  m_partitions( nsdof ),
+  m_periodic( nsdof ),
+  m_contactGhostMin( nsdof ),
+  m_contactGhostMax( nsdof )
 {
   m_size = 0;
   m_rank = 0;
   m_numColors = 8;
-
   setPartitions( 1, 1, 1 );
 
-  registerWrapper( viewKeyStruct::periodicString(), &m_Periodic ).
-    setInputFlag( InputFlags::OPTIONAL ).
-    setDescription( "periodic flag for each direction of mesh" );
+  // Do m_coords, m_partitions need to be registered?
 
   registerWrapper( viewKeyStruct::minString() , &m_min ).
+    setApplyDefaultValue( 0.0 ).
     setInputFlag( InputFlags::FALSE ).
     setDescription( "Minimum extent of partition dimensions (excluding ghost objects)" );
 
   registerWrapper( viewKeyStruct::maxString() , &m_max ).
+    setApplyDefaultValue( 1.0 ).
     setInputFlag( InputFlags::FALSE ).
     setDescription( "Maximum extent of partition dimensions (excluding ghost objects)" );
+
+  registerWrapper( viewKeyStruct::blockSizeString() , &m_blockSize ).
+    setApplyDefaultValue( 1.0 ).
+    setInputFlag( InputFlags::FALSE ).
+    setDescription( "Length of partition dimensions (excluding ghost objects)." );
 
   registerWrapper( viewKeyStruct::partitionLocationsString() , &m_partitionLocations ).
     setInputFlag( InputFlags::FALSE ).
     setDescription( "Locations of partition boundaries" );
 
-  registerWrapper( viewKeyStruct::blockSizeString() , &m_blockSize ).
+  registerWrapper( viewKeyStruct::gridMinString() , &m_gridMin ).
+    setApplyDefaultValue( 0.0 ).
     setInputFlag( InputFlags::FALSE ).
-    setDescription( "Length of partition dimensions (excluding ghost objects)." );
+    setDescription( "Minimum extent of problem dimensions (excluding ghost objects)." );
+
+  registerWrapper( viewKeyStruct::gridMaxString() , &m_gridMax ).
+      setApplyDefaultValue( 1.0 ).
+    setInputFlag( InputFlags::FALSE ).
+    setDescription( "Maximum extent of problem dimensions (excluding ghost objects)." );
 
   registerWrapper( viewKeyStruct::gridSizeString() , &m_gridSize ).
+    setApplyDefaultValue( 1.0 ).
     setInputFlag( InputFlags::FALSE ).
     setDescription( "Total length of problem dimensions (excluding ghost objects)." );
 
-  registerWrapper( viewKeyStruct::gridMinString() , &m_gridMin ).
-    setInputFlag( InputFlags::FALSE ).
-    setDescription( "Minimum extent of problem dimensions (excluding ghost objects)." );
-
-  registerWrapper( viewKeyStruct::gridMaxString() , &m_gridMax ).
-    setInputFlag( InputFlags::FALSE ).
-    setDescription( "Maximum extent of problem dimensions (excluding ghost objects)." );
+  registerWrapper( viewKeyStruct::periodicString(), &m_periodic ).
+    setApplyDefaultValue( 0 ).
+    setInputFlag( InputFlags::OPTIONAL ).
+    setDescription( "periodic flag for each direction of mesh" );
 
   registerWrapper( viewKeyStruct::contactGhostMinString() , &m_contactGhostMin ).
     setInputFlag( InputFlags::FALSE ).
@@ -127,12 +117,10 @@
   registerWrapper( viewKeyStruct::contactGhostMaxString() , &m_contactGhostMax ).
     setInputFlag( InputFlags::FALSE ).
     setDescription( "Ghost position max." );
-
 }
 
 SpatialPartition::~SpatialPartition()
 {}
-
 
 void SpatialPartition::postProcessInput()
 {
@@ -147,10 +135,13 @@
       }
     }
 
-    if( m_Periodic.size() == 0 ){
-      GEOS_ERROR_IF( m_Periodic.size() !=3, "Periodic flags must have size 3" );
-      m_Periodic.resize( 3 );
-      LvArray::tensorOps::fill< 3 >(m_Periodic, 0);
+    if( m_periodic.size() == 0 ){
+      m_periodic.resize( 3 );
+      LvArray::tensorOps::fill< 3 >(m_periodic, 0);
+    }
+    else
+    {
+      GEOS_ERROR_IF( m_periodic.size() !=3, "Periodic flags must have size 3" );
     }
 
     if( m_min.size() == 0 )
@@ -197,22 +188,20 @@
     {
       m_contactGhostMax.resize( 3 );
     }
-
-}
-
+}
 
 void SpatialPartition::setPartitions( unsigned int xPartitions,
                                       unsigned int yPartitions,
                                       unsigned int zPartitions )
 {
-  m_Partitions.resize( 3 );
-  m_Partitions( 0 ) = xPartitions;
-  m_Partitions( 1 ) = yPartitions;
-  m_Partitions( 2 ) = zPartitions;
+  m_partitions.resize( 3 );
+  m_partitions( 0 ) = xPartitions;
+  m_partitions( 1 ) = yPartitions;
+  m_partitions( 2 ) = zPartitions;
   m_size = 1;
   for( int i = 0; i < nsdof; i++ )
   {
-    m_size *= m_Partitions( i );
+    m_size *= m_partitions( i );
   }
   setContactGhostRange( 0.0 );
 }
@@ -264,8 +253,8 @@
   }
   else
   {
-    const int dim = this->m_Partitions( LvArray::integerConversion< localIndex >( idim ) );
-    const bool periodic = this->m_Periodic( LvArray::integerConversion< localIndex >( idim ) );
+    const int dim = this->m_partitions( LvArray::integerConversion< localIndex >( idim ) );
+    const bool periodic = this->m_periodic( LvArray::integerConversion< localIndex >( idim ) );
     for( int i = -1; i < 2; i++ )
     {
       ncoords[idim] = this->m_coords( LvArray::integerConversion< localIndex >( idim ) ) + i;
@@ -297,11 +286,7 @@
     real64 ratio = 1.0 + domainL[i] * dt;
     m_min[i] *= ratio;
     m_max[i] *= ratio;
-<<<<<<< HEAD
     //m_partitionLocations[i] *= ratio; ?
-=======
-    //m_PartitionLocations[i] *= ratio; ?
->>>>>>> d85399d0
     m_blockSize[i] *= ratio;
     m_gridSize[i] *= ratio;
     m_gridMin[i] *= ratio;
@@ -314,7 +299,6 @@
 void SpatialPartition::setSizes( real64 const ( &min )[ 3 ],
                                  real64 const ( &max )[ 3 ] )
 {
-
   {
     //get size of problem and decomposition
     m_size = MpiWrapper::commSize( MPI_COMM_GEOSX );
@@ -324,7 +308,7 @@
       int check = 1;
       for( int i = 0; i < nsdof; i++ )
       {
-        check *= this->m_Partitions( i );
+        check *= this->m_partitions( i );
       }
       GEOS_ERROR_IF_NE( check, m_size );
     }
@@ -333,7 +317,7 @@
     MPI_Comm cartcomm;
     {
       int reorder = 0;
-      MpiWrapper::cartCreate( MPI_COMM_GEOSX, nsdof, m_Partitions.data(), m_Periodic.data(), reorder, &cartcomm );
+      MpiWrapper::cartCreate( MPI_COMM_GEOSX, nsdof, m_partitions.data(), m_periodic.data(), reorder, &cartcomm );
     }
     m_rank = MpiWrapper::commRank( cartcomm );
     MpiWrapper::cartCoords( cartcomm, m_rank, nsdof, m_coords.data());
@@ -360,12 +344,12 @@
   LvArray::tensorOps::copy< 3 >( m_min, min );
   for( int i = 0; i < nsdof; ++i )
   {
-    const int nloc = m_Partitions( i ) - 1;
+    const int nloc = m_partitions( i ) - 1;
     const localIndex nlocl = static_cast< localIndex >(nloc);
     if( m_partitionLocations[i].empty() )
     {
       // the default "even" spacing
-      m_blockSize[ i ] /= m_Partitions( i );
+      m_blockSize[ i ] /= m_partitions( i );
       m_min[ i ] += m_coords( i ) * m_blockSize[ i ];
       m_max[ i ] = min[ i ] + (m_coords( i ) + 1) * m_blockSize[ i ];
 
@@ -405,9 +389,9 @@
 {
   bool rval = true;
   const int i = dir;
-  if( m_Periodic( i ))
-  {
-    if( m_Partitions( i ) != 1 )
+  if( m_periodic( i ))
+  {
+    if( m_partitions( i ) != 1 )
     {
       real64 localCenter = MapValueToRange( coord,  m_gridMin[ i ],  m_gridMax[ i ] );
       rval = rval && localCenter >= m_min[ i ] && localCenter < m_max[ i ];
@@ -416,7 +400,7 @@
   }
   else
   {
-    rval = rval && (m_Partitions[ i ] == 1 || (coord >= m_min[ i ] && coord < m_max[ i ]));
+    rval = rval && (m_partitions[ i ] == 1 || (coord >= m_min[ i ] && coord < m_max[ i ]));
   }
 
   return rval;
@@ -429,10 +413,10 @@
   for( int i = 0; i < nsdof; i++ )
   {
     // Is particle already in bounds of partition?
-    if( !(m_Partitions( i )==1 || ( elemCenter[i] >= (m_min[i] - boundaryRadius) && elemCenter[i] <= (m_max[i] + boundaryRadius) ) ) )
+    if( !(m_partitions( i )==1 || ( elemCenter[i] >= (m_min[i] - boundaryRadius) && elemCenter[i] <= (m_max[i] + boundaryRadius) ) ) )
     {
       // Particle not in bounds, check if direction has a periodic boundary
-      if( m_Periodic( i ) && (m_coords[i] == 0 || m_coords[i] == m_Partitions[i] - 1) )
+      if( m_periodic( i ) && (m_coords[i] == 0 || m_coords[i] == m_partitions[i] - 1) )
       {
         // Partition minimum boundary is periodic
         if( m_coords[i] == 0 && ( (elemCenter[i] - m_gridSize[i]) < (m_min[i] - boundaryRadius) ) )
@@ -440,7 +424,7 @@
           return false;
         }
         // Partition maximum boundary is periodic
-        if( m_coords[i] == m_Partitions[i] - 1 && ( (elemCenter[i] + m_gridSize[i]) > (m_max[i] + boundaryRadius) ) )
+        if( m_coords[i] == m_partitions[i] - 1 && ( (elemCenter[i] + m_gridSize[i]) > (m_max[i] + boundaryRadius) ) )
         {
           return false;
         }
@@ -643,11 +627,7 @@
   //     which will hopefully only occur at outflow boundary conditions.  If it happens for a particle in
   //     the global domain, print a warning.
 
-<<<<<<< HEAD
   arrayView2d< real64 > const particleCenterAfter = subRegion.getParticleCenter(); //CC: this particle center needs to be updated if crossing periodic boundary
-=======
-  arrayView2d< real64 > const particleCenterAfter = subRegion.getParticleCenter();
->>>>>>> d85399d0
   arrayView1d< int > const particleRankAfter = subRegion.getParticleRank();
   std::set< localIndex > indicesToErase;
   forAll< serialPolicy >( subRegion.size(), [&, particleRankAfter, particleCenterAfter] GEOS_HOST ( localIndex const p )
@@ -1167,14 +1147,13 @@
 
 }
 
-<<<<<<< HEAD
-
 //CC: overrides global indices on periodic faces so they are matched when finding neighboring nodes
 void SpatialPartition::setPeriodicDomainBoundaryObjects( MeshBody & grid,
                                                          NodeManager & nodeManager,
                                                          EdgeManager & edgeManager,
                                                          FaceManager & faceManager )
   {
+    GEOS_LOG_RANK( "Set periodic domain boundary objects");
     arrayView1d< globalIndex > localToGlobalMap = nodeManager.localToGlobalMap();
     // unordered_map< globalIndex, localIndex > const & globalToLocalMap = nodeManager.globalToLocalMap(); // CC: need this for single partition case 
     arrayView2d< real64 const, nodes::REFERENCE_POSITION_USD > const gridPosition = nodeManager.referencePosition();
@@ -1187,18 +1166,18 @@
     MPI_Comm cartcomm;
     {
       int reorder = 0;
-      MpiWrapper::cartCreate( MPI_COMM_GEOSX, 3, m_Partitions.data(), m_Periodic.data(), reorder, &cartcomm );
+      MpiWrapper::cartCreate( MPI_COMM_GEOSX, 3, m_partitions.data(), m_periodic.data(), reorder, &cartcomm );
       GEOS_ERROR_IF( cartcomm == MPI_COMM_NULL, "Fail to run MPI_Cart_create and establish communications" );
     }
 
     // Check for periodic boundaries in each direction
     for(unsigned int dimension =0; dimension < 3; dimension++)
     {
-      if(m_Periodic[dimension])
+      if(m_periodic[dimension])
       {
         // Is this partition on a boundary of domain?
         if( (m_coords[dimension] == 0)  ||
-            (m_coords[dimension] == m_Partitions[dimension]-1) )
+            (m_coords[dimension] == m_partitions[dimension]-1) )
         {
           // Reset global id numbers
           ///////////////////////////
@@ -1228,13 +1207,13 @@
 
           PlanarSorter planarSorter(gridPosition, dimension);
 
-          if(m_Partitions[dimension] > 1){
+          if(m_partitions[dimension] > 1){
             // Multiple partitions
 
             // Find periodic neighbor partition coordinates
             array1d<int> nbr_coords = m_coords;
             if(m_coords[dimension] == 0){
-              nbr_coords[dimension] = m_Partitions[dimension]-1;
+              nbr_coords[dimension] = m_partitions[dimension]-1;
             } else {
               nbr_coords[dimension] = 0;
             }
@@ -1380,6 +1359,4 @@
 }
 
 REGISTER_CATALOG_ENTRY( PartitionBase, SpatialPartition, string const &, dataRepository::Group * const )
-=======
->>>>>>> d85399d0
 }