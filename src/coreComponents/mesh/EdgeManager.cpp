/*
 * ------------------------------------------------------------------------------------------------------------
 * SPDX-License-Identifier: LGPL-2.1-only
 *
 * Copyright (c) 2018-2020 Lawrence Livermore National Security LLC
 * Copyright (c) 2018-2020 The Board of Trustees of the Leland Stanford Junior University
 * Copyright (c) 2018-2020 TotalEnergies
 * Copyright (c) 2019-     GEOSX Contributors
 * All rights reserved
 *
 * See top level LICENSE, COPYRIGHT, CONTRIBUTORS, NOTICE, and ACKNOWLEDGEMENTS files for details.
 * ------------------------------------------------------------------------------------------------------------
 */

/**
 * @file EdgeManager.cpp
 */

#include "EdgeManager.hpp"

#include "BufferOps.hpp"
#include "NodeManager.hpp"
#include "FaceManager.hpp"
#include "codingUtilities/Utilities.hpp"
#include "common/TimingMacros.hpp"
#include "common/GEOS_RAJA_Interface.hpp"

#include "mesh/generators/CellBlockUtilities.hpp"

namespace geos
{
using namespace dataRepository;

EdgeManager::EdgeManager( string const & name,
                          Group * const parent ):
  ObjectManagerBase( name, parent )
{
  registerWrapper( viewKeyStruct::nodeListString(), &m_toNodesRelation );
  registerWrapper( viewKeyStruct::faceListString(), &m_toFacesRelation ).
    setSizedFromParent( 0 );

  m_toNodesRelation.resize( 0, 2 );

  excludeWrappersFromPacking( { viewKeyStruct::nodeListString(),
                                viewKeyStruct::faceListString(),
                                viewKeyStruct::elementRegionListString(),
                                viewKeyStruct::elementSubRegionListString(),
                                viewKeyStruct::elementListString() } );
}

void EdgeManager::resize( localIndex const newSize )
{
  m_toFacesRelation.resize( newSize, 2 * faceMapOverallocation() );
  ObjectManagerBase::resize( newSize );
}

void EdgeManager::buildSets( NodeManager const & nodeManager )
{
  GEOS_MARK_FUNCTION;

  // Make sets from node sets.
  auto const & nodeSets = nodeManager.sets().wrappers();
  for( int i = 0; i < nodeSets.size(); ++i )
  {
    auto const & setWrapper = nodeSets[i];
    string const & setName = setWrapper->getName();
    createSet( setName );
  }

  // Then loop over them in parallel.
  forAll< parallelHostPolicy >( nodeSets.size(), [&]( localIndex const i ) -> void
  {
    auto const & setWrapper = nodeSets[i];
    string const & setName = setWrapper->getName();
    SortedArrayView< localIndex const > const targetSet = nodeManager.sets().getReference< SortedArray< localIndex > >( setName ).toViewConst();
    constructSetFromSetAndMap( targetSet, m_toNodesRelation, setName );
  } );
}

void EdgeManager::buildEdges( localIndex const numNodes,
                              ArrayOfArraysView< localIndex const > const & faceToNodeMap,
                              ArrayOfArrays< localIndex > & faceToEdgeMap )
{
  ArrayOfArrays< localIndex > edgeToFace;
  localIndex const numEdges = buildEdgeMaps( numNodes,
                                             faceToNodeMap,
                                             faceToEdgeMap,
                                             edgeToFace,
                                             m_toNodesRelation );

  m_toFacesRelation.base().assimilate< parallelHostPolicy >( std::move( edgeToFace ),
                                                             LvArray::sortedArrayManipulation::UNSORTED_NO_DUPLICATES );
  resize( numEdges );
}

void EdgeManager::setGeometricalRelations( CellBlockManagerABC const & cellBlockManager, bool baseMeshLevel )
{
<<<<<<< HEAD
  GEOSX_MARK_FUNCTION;
  if( baseMeshLevel )
  {
    resize( cellBlockManager.numEdges() );
  }
=======
  GEOS_MARK_FUNCTION;

  resize( cellBlockManager.numEdges() );

>>>>>>> bbf2bef6
  m_toNodesRelation.base() = cellBlockManager.getEdgeToNodes();
  m_toFacesRelation.base().assimilate< parallelHostPolicy >( cellBlockManager.getEdgeToFaces(),
                                                             LvArray::sortedArrayManipulation::UNSORTED_NO_DUPLICATES );
}

void EdgeManager::setupRelatedObjectsInRelations( NodeManager const & nodeManager,
                                                  FaceManager const & faceManager )
{
  m_toNodesRelation.setRelatedObject( nodeManager );
  m_toFacesRelation.setRelatedObject( faceManager );
}

void EdgeManager::setDomainBoundaryObjects( FaceManager const & faceManager )
{
  // get the "isDomainBoundary" field from the faceManager. This should have been set already!
  arrayView1d< integer const > const isFaceOnDomainBoundary = faceManager.getDomainBoundaryIndicator();

  // get the "isDomainBoundary" field from for *this, and set it to zero
  arrayView1d< integer > const isEdgeOnDomainBoundary = this->getDomainBoundaryIndicator();
  isEdgeOnDomainBoundary.zero();

  ArrayOfArraysView< localIndex const > const faceToEdgeMap = faceManager.edgeList().toViewConst();

  forAll< parallelHostPolicy >( faceManager.size(), [=]( localIndex const faceIndex )
  {
    if( isFaceOnDomainBoundary[faceIndex] == 1 )
    {
      for( localIndex const edgeIndex : faceToEdgeMap[faceIndex] )
      {
        isEdgeOnDomainBoundary[edgeIndex] = 1;
      }
    }
  } );
}

bool EdgeManager::hasNode( const localIndex edgeIndex, const localIndex nodeIndex ) const
{
  return m_toNodesRelation( edgeIndex, 0 ) == nodeIndex || m_toNodesRelation( edgeIndex, 1 ) == nodeIndex;
}

void EdgeManager::setIsExternal( FaceManager const & faceManager )
{
  // get the "isExternal" field from the faceManager...This should have been
  // set already!
  arrayView1d< integer const > const & isExternalFace = faceManager.isExternal();

  ArrayOfArraysView< localIndex const > const & faceToEdges = faceManager.edgeList().toViewConst();

  // get the "isExternal" field from for *this, and set it to zero
  m_isExternal.zero();

  // loop through all faces
  for( localIndex kf=0; kf<faceManager.size(); ++kf )
  {
    // check to see if the face is on a domain boundary
    if( isExternalFace[kf] == 1 )
    {
      // loop over all nodes connected to face, and set isNodeDomainBoundary
      localIndex const numEdges = faceToEdges.sizeOfArray( kf );
      for( localIndex a = 0; a < numEdges; ++a )
      {
        m_isExternal[ faceToEdges( kf, a ) ] = 1;
      }
    }
  }
}

ArrayOfSets< globalIndex >
EdgeManager::extractMapFromObjectForAssignGlobalIndexNumbers( ObjectManagerBase const & nodeManager )
{
  GEOS_MARK_FUNCTION;

  localIndex const numEdges = size();

  arrayView2d< localIndex const > const edgeNodes = this->nodeList();
  arrayView1d< integer const > const isDomainBoundary = this->getDomainBoundaryIndicator();
  arrayView1d< globalIndex const > const nodeLocalToGlobal = nodeManager.localToGlobalMap();

  ArrayOfSets< globalIndex > globalEdgeNodes( numEdges, 2 );

  forAll< parallelHostPolicy >( numEdges, [globalEdgeNodes = globalEdgeNodes.toView(),
                                           isDomainBoundary, edgeNodes, nodeLocalToGlobal]( localIndex const edgeIndex )
  {
    if( isDomainBoundary( edgeIndex ) )
    {
      for( localIndex const nodeIndex : edgeNodes[edgeIndex] )
      {
        globalEdgeNodes.insertIntoSet( edgeIndex, nodeLocalToGlobal[nodeIndex] );
      }
    }
  } );

  return globalEdgeNodes;
}

localIndex EdgeManager::packUpDownMapsSize( arrayView1d< localIndex const > const & packList ) const
{
  buffer_unit_type * junk = nullptr;
  return packUpDownMapsImpl< false >( junk, packList );
}

localIndex EdgeManager::packUpDownMaps( buffer_unit_type * & buffer,
                                        arrayView1d< localIndex const > const & packList ) const
{
  return packUpDownMapsImpl< true >( buffer, packList );
}

template< bool DO_PACKING >
localIndex EdgeManager::packUpDownMapsImpl( buffer_unit_type * & buffer,
                                            arrayView1d< localIndex const > const & packList ) const
{
  arrayView1d< globalIndex const > const localToGlobal = localToGlobalMap();
  arrayView1d< globalIndex const > nodeLocalToGlobal = nodeList().relatedObjectLocalToGlobal();
  arrayView1d< globalIndex const > faceLocalToGlobal = faceList().relatedObjectLocalToGlobal();

  localIndex packedSize = bufferOps::Pack< DO_PACKING >( buffer, string( viewKeyStruct::nodeListString() ) );
  packedSize += bufferOps::Pack< DO_PACKING >( buffer,
                                               m_toNodesRelation.base().toViewConst(),
                                               m_unmappedGlobalIndicesInToNodes,
                                               packList,
                                               localToGlobal,
                                               nodeLocalToGlobal );


  packedSize += bufferOps::Pack< DO_PACKING >( buffer, string( viewKeyStruct::faceListString() ) );
  packedSize += bufferOps::Pack< DO_PACKING >( buffer,
                                               m_toFacesRelation.base().toArrayOfArraysView(),
                                               m_unmappedGlobalIndicesInToFaces,
                                               packList,
                                               localToGlobal,
                                               faceLocalToGlobal );

  return packedSize;
}



localIndex EdgeManager::unpackUpDownMaps( buffer_unit_type const * & buffer,
                                          localIndex_array & packList,
                                          bool const overwriteUpMaps,
                                          bool const GEOS_UNUSED_PARAM( overwriteDownMaps ) )
{
  GEOS_MARK_FUNCTION;

  localIndex unPackedSize = 0;

  string nodeListString;
  unPackedSize += bufferOps::Unpack( buffer, nodeListString );
  GEOS_ERROR_IF_NE( nodeListString, viewKeyStruct::nodeListString() );

  unPackedSize += bufferOps::Unpack( buffer,
                                     m_toNodesRelation,
                                     packList,
                                     m_unmappedGlobalIndicesInToNodes,
                                     this->globalToLocalMap(),
                                     m_toNodesRelation.relatedObjectGlobalToLocal() );

  string faceListString;
  unPackedSize += bufferOps::Unpack( buffer, faceListString );
  GEOS_ERROR_IF_NE( faceListString, viewKeyStruct::faceListString() );

  unPackedSize += bufferOps::Unpack( buffer,
                                     m_toFacesRelation,
                                     packList,
                                     m_unmappedGlobalIndicesInToFaces,
                                     this->globalToLocalMap(),
                                     m_toFacesRelation.relatedObjectGlobalToLocal(),
                                     overwriteUpMaps );

  return unPackedSize;
}

void EdgeManager::fixUpDownMaps( bool const clearIfUnmapped )
{
  ObjectManagerBase::fixUpDownMaps( m_toNodesRelation,
                                    m_unmappedGlobalIndicesInToNodes,
                                    clearIfUnmapped );

  ObjectManagerBase::fixUpDownMaps( m_toFacesRelation.base(),
                                    m_toFacesRelation.relatedObjectGlobalToLocal(),
                                    m_unmappedGlobalIndicesInToFaces,
                                    clearIfUnmapped );
}

void EdgeManager::compressRelationMaps()
{
  m_toFacesRelation.compress();
}

void EdgeManager::depopulateUpMaps( std::set< localIndex > const & receivedEdges,
                                    ArrayOfArraysView< localIndex const > const & facesToEdges )
{
  ObjectManagerBase::cleanUpMap( receivedEdges, m_toFacesRelation.toView(), facesToEdges );
}


} /// namespace geos<|MERGE_RESOLUTION|>--- conflicted
+++ resolved
@@ -95,18 +95,12 @@
 
 void EdgeManager::setGeometricalRelations( CellBlockManagerABC const & cellBlockManager, bool baseMeshLevel )
 {
-<<<<<<< HEAD
   GEOSX_MARK_FUNCTION;
   if( baseMeshLevel )
   {
     resize( cellBlockManager.numEdges() );
   }
-=======
-  GEOS_MARK_FUNCTION;
-
-  resize( cellBlockManager.numEdges() );
-
->>>>>>> bbf2bef6
+
   m_toNodesRelation.base() = cellBlockManager.getEdgeToNodes();
   m_toFacesRelation.base().assimilate< parallelHostPolicy >( cellBlockManager.getEdgeToFaces(),
                                                              LvArray::sortedArrayManipulation::UNSORTED_NO_DUPLICATES );
