/*
 * ------------------------------------------------------------------------------------------------------------
 * SPDX-License-Identifier: LGPL-2.1-only
 *
 * Copyright (c) 2018-2020 Lawrence Livermore National Security LLC
 * Copyright (c) 2018-2020 The Board of Trustees of the Leland Stanford Junior University
 * Copyright (c) 2018-2020 Total, S.A
 * Copyright (c) 2019-     GEOSX Contributors
 * All rights reserved
 *
 * See top level LICENSE, COPYRIGHT, CONTRIBUTORS, NOTICE, and ACKNOWLEDGEMENTS files for details.
 * ------------------------------------------------------------------------------------------------------------
 */

/*
 * @file PerforationData.hpp
 */

#ifndef GEOSX_MESH_PERFORATIONDATA_HPP
#define GEOSX_MESH_PERFORATIONDATA_HPP

#include "dataRepository/Group.hpp"
#include "mesh/ObjectManagerBase.hpp"
#include "mesh/ToElementRelation.hpp"
#include "mesh/generators/InternalWellGenerator.hpp"

namespace geosx
{

class DomainPartition;
class MeshLevel;
class WellElementSubRegion;
class CellBlock;

/**
 * @class PerforationData
 * This class keeps track of all the local perforations on this rank
 */
class PerforationData : public ObjectManagerBase
{
public:

  /**
   * @name Constructor / Destructor
   */
  ///@{

  /**
   * @brief Constructor for PerforationData Objects.
   * @param[in] name name of this instantiation of PerforationData in the repository
   * @param[in] parent parent group of this instantiation of PerforationData
   */
  explicit PerforationData( string const & name, dataRepository::Group * const parent );

  /**
   * @brief Default destructor.
   */
  ~PerforationData() override;

  /**
   * @brief Deleted default constructor.
   */
  PerforationData() = delete;

  /**
   * @brief Deleted copy constructor.
   */
  PerforationData( PerforationData const & ) = delete;

  /**
   * @brief Deleted move constructor.
   */
  PerforationData( PerforationData && ) = delete;

  /**
   * @brief Deleted assignment operator.
   * @return a reference to a PerforationData object
   */
  PerforationData & operator=( PerforationData const & ) = delete;

  /**
   * @brief Deleted move operator.
   * @return a reference to a PerforationData object
   */
  PerforationData & operator=( PerforationData && ) = delete;

  ///@}

  /**
   * @name Static Factory Catalog Functions
   */
  ///@{

  /**
   * @brief Get the catalog name.
   * @return the name of this class in the catalog
   */
  static string catalogName() { return "PerforationData"; }

  /**
   * @copydoc catalogName()
   */
  virtual const string getCatalogName() const override { return catalogName(); }

  ///@}

  /**
   * @name Getters / Setters
   */
  ///@{

  /**
   * @brief Set the global number of perforations used for well initialization.
   * @param[in] nPerfs global number of perforations (obtained from InternalWellGenerator)
   */
  void setNumPerforationsGlobal( globalIndex nPerfs ) { m_numPerforationsGlobal = nPerfs; }


  /**
   * @brief Get the global number of perforations (used for well initialization).
   * @return global number of perforations
   */
  globalIndex getNumPerforationsGlobal() const { return m_numPerforationsGlobal; }


  /**
   * @brief Get perforation-to-mesh-element connectivity.
   * @return list of element region/subregion/index connected to each perforation
   */
  ToElementRelation< array1d< localIndex > > & getMeshElements() { return m_toMeshElements; }


  /**
   * @brief Provide an immutable accessor to a const perforation-to-mesh-element connectivity.
   * @return list of element region/subregion/index connected to each perforation
   */
  ToElementRelation< array1d< localIndex > > const & getMeshElements() const { return m_toMeshElements; }


  /**
   * @brief Get perforation-to-well-element connectivity.
   * @return list of well element index connected to each perforation
   */
  arrayView1d< localIndex > getWellElements() { return m_wellElementIndex; }


  /**
   * @brief Provide an immutable accessor to a const perforation-to-well-element connectivity.
   * @return list of well element index connected to each perforation
   */
  arrayView1d< localIndex const > getWellElements() const { return m_wellElementIndex; }


  /**
   * @brief Get perforation locations.
   * @return list of perforation locations
   */
  arrayView2d< real64 > getLocation() { return m_location; }


  /**
   * @brief Provide an immutable accessor to a const perforation location arrayView.
   * @return list of perforation locations
   */
  arrayView2d< real64 const > getLocation() const { return m_location; }


  /**
   * @brief Provide an immutable accessor to a const perforation well indices array.
   * @return list of perforation well indices
   */
  arrayView1d< real64 const > getWellTransmissibility() const { return m_wellTransmissibility; }


  /**
   * @brief Get perforation well indices.
   * @return list of perforation well indices
   */
  arrayView1d< real64 > getWellTransmissibility() { return m_wellTransmissibility; }

  ///@}

  /**
   * @name Well transmissibility computation
   */
  ///@{

  /**
   * @brief Compute the well transmissibility for each local perforation on this well.
   * @param[in] mesh target mesh level
   * @param[in] wellElemSubRegion  subRegion corresponding to this well
   * @param[in] perm the permeability in the reservoir
   */
  void computeWellTransmissibility( MeshLevel const & mesh,
                                    WellElementSubRegion const & wellElemSubRegion,
<<<<<<< HEAD
                                    string const & permeabilityKey,
                                    arrayView1d< string const > const & targetRegions,
                                    arrayView1d< string const > const & permModelNames );
=======
                                    array1d< array1d< arrayView2d< real64 const > > > const & perm );
>>>>>>> 496f5b28

  ///@}

  /**
   * @name Construction of the connectivity
   */
  ///@{

  /**
   * @brief Connect each perforation to a local wellbore element.
   * @param[in] wellGeometry InternalWellGenerator containing the global well topology
   * @param[in] globalToLocalWellElementMap  global-to-local map of wellbore elements
   * @param[in] elemOffsetGlobal the offset of the first global well element ( = offset of last global mesh elem + 1 )
   */
  void connectToWellElements( InternalWellGenerator const & wellGeometry,
                              unordered_map< globalIndex, localIndex > const & globalToLocalWellElementMap,
                              globalIndex elemOffsetGlobal );

  ///@}

  /**
   * @brief Struct to serve as a container for variable strings and keys.
   * @struct viewKeyStruct
   */
  struct viewKeyStruct : public ObjectManagerBase::viewKeyStruct
  {
    /// @return String key for the global number of perforations
    static constexpr char const * numPerforationsGlobalString() { return "numPerforationsGlobal"; }
    /// @return String key for the reservoir element region index
    static constexpr char const * reservoirElementRegionString() { return "reservoirElementRegion"; }
    /// @return String key for the reservoir element subregion index
    static constexpr char const * reservoirElementSubregionString() { return "reservoirElementSubregion"; }
    /// @return String key for the reservoir element index
    static constexpr char const * reservoirElementIndexString() { return "reservoirElementIndex"; }
    /// @return String key for the well element index
    static constexpr char const * wellElementIndexString() { return "wellElementIndex"; }
    /// @return String key for the perforation location
    static constexpr char const * locationString() { return "location"; }
    /// @return String key for the well transmissibility
    static constexpr char const * wellTransmissibilityString() { return "wellTransmissibility"; }

    /// ViewKey for the global number of perforations
    dataRepository::ViewKey numPerforationsGlobal     = { numPerforationsGlobalString() };
    /// ViewKey for the reservoir element region index
    dataRepository::ViewKey reservoirElementRegion    = { reservoirElementRegionString() };
    /// ViewKey for the reservoir element subregion index
    dataRepository::ViewKey reservoirElementSubregion = { reservoirElementSubregionString() };
    /// ViewKey for the reservoir element index
    dataRepository::ViewKey reservoirElementIndex     = { reservoirElementIndexString() };
    /// ViewKey for the well element index
    dataRepository::ViewKey wellElementIndex          = { wellElementIndexString() };
    /// ViewKey for the perf location
    dataRepository::ViewKey location                  = { locationString() };
    /// ViewKey for the well transmissibility
    dataRepository::ViewKey wellTransmissibility      = { wellTransmissibilityString() };

  }
  /// ViewKey struct for the PerforationData class
  viewKeysPerforationData;

private:

  /**
   * @name Helpers for transmissibility computation
   */
  ///@{

  /**
   * @brief Compute the approximate dimensions of the reservoir element containing a perforation.
   *        This is done by computing a bounding box containing the element.
   * @param[in] mesh target mesh level
   * @param[in] er  index of the element region containing the reservoir element
   * @param[in] esr  index of the element subRegion containing the reservoir element
   * @param[in] ei  index of the reservoir element
   * @param[out] dx dimension of the element in the x-direction
   * @param[out] dy dimension of the element in the y-direction
   * @param[out] dz dimension of the element in the z-direction
   */
  void getReservoirElementDimensions( MeshLevel const & mesh,
                                      localIndex const er, localIndex const esr, localIndex const ei,
                                      real64 & dx, real64 & dy, real64 & dz ) const;

  ///@}


  /// Global number of perforations
  globalIndex m_numPerforationsGlobal;

  /// Indices of the mesh elements connected to perforations
  ToElementRelation< array1d< localIndex > > m_toMeshElements;

  /// Indices of the well elements to which perforations are attached
  array1d< localIndex > m_wellElementIndex;

  /// Location of the perforations
  array2d< real64 > m_location;

  /// Well transmissibility at the perforations
  array1d< real64 > m_wellTransmissibility;

};

} //namespace geosx

#endif //GEOSX_MESH_PERFORATIONDATA_HPP<|MERGE_RESOLUTION|>--- conflicted
+++ resolved
@@ -193,13 +193,7 @@
    */
   void computeWellTransmissibility( MeshLevel const & mesh,
                                     WellElementSubRegion const & wellElemSubRegion,
-<<<<<<< HEAD
-                                    string const & permeabilityKey,
-                                    arrayView1d< string const > const & targetRegions,
-                                    arrayView1d< string const > const & permModelNames );
-=======
                                     array1d< array1d< arrayView2d< real64 const > > > const & perm );
->>>>>>> 496f5b28
 
   ///@}
 
