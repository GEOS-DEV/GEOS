--- conflicted
+++ resolved
@@ -120,28 +120,17 @@
     static constexpr char const * faceManagerString() { return "faceManager"; }
 
     // This key is defined in problem manager:
-<<<<<<< HEAD
-    static constexpr auto elemManagerString = "ElementRegions";
-    static constexpr auto particleManagerString = "ParticleRegions";
-=======
     static constexpr char const * elemManagerString() { return "ElementRegions"; }
->>>>>>> 8bc506db
+    static constexpr char const * particleManagerString() { return "ParticleRegions"; }
 
     static constexpr auto embSurfNodeManagerString = "embeddedSurfacesNodeManager";
     static constexpr auto embSurfEdgeManagerString = "embeddedSurfacesEdgeManager";
 
-<<<<<<< HEAD
-    dataRepository::GroupKey nodeManager = {nodeManagerString};
-    dataRepository::GroupKey particleManager = {particleManagerString};
-    dataRepository::GroupKey edgeManager = {edgeManagerString};
-    dataRepository::GroupKey faceManager = {faceManagerString};
-    dataRepository::GroupKey elemManager = {elemManagerString};
-=======
     dataRepository::GroupKey nodeManager = {nodeManagerString()};
+    dataRepository::GroupKey particleManager = {particleManagerString()};
     dataRepository::GroupKey edgeManager = {edgeManagerString()};
     dataRepository::GroupKey faceManager = {faceManagerString()};
     dataRepository::GroupKey elemManager = {elemManagerString()};
->>>>>>> 8bc506db
     dataRepository::GroupKey embSurfNodeManager = {embSurfNodeManagerString};
     dataRepository::GroupKey embSurfEdgeManager = {embSurfEdgeManagerString};
   } groupKeys;
@@ -171,13 +160,13 @@
    * @return a reference to the particleManager object
    */
   ParticleManager const & getParticleManager() const
-  { return m_particleManager; }
+  { return *m_particleManager; }
 
   /**
    * @copydoc getParticleManager() const
    */
   ParticleManager & getParticleManager()
-  { return m_particleManager; }
+  { return *m_particleManager; }
 
   /**
    * @brief Get the edge manager.
@@ -277,13 +266,9 @@
 private:
 
   /// Manager for node data
-<<<<<<< HEAD
-  NodeManager m_nodeManager;
+  NodeManager * const m_nodeManager;
   /// Manager for particle data
-  ParticleManager m_particleManager;
-=======
-  NodeManager * const m_nodeManager;
->>>>>>> 8bc506db
+  ParticleManager * const m_particleManager;
   /// Manager for edge data
   EdgeManager * const m_edgeManager;
   /// Manager for face data
