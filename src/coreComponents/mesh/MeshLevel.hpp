/*
 * ------------------------------------------------------------------------------------------------------------
 * SPDX-License-Identifier: LGPL-2.1-only
 *
 * Copyright (c) 2018-2020 Lawrence Livermore National Security LLC
 * Copyright (c) 2018-2020 The Board of Trustees of the Leland Stanford Junior University
 * Copyright (c) 2018-2020 TotalEnergies
 * Copyright (c) 2019-     GEOSX Contributors
 * All rights reserved
 *
 * See top level LICENSE, COPYRIGHT, CONTRIBUTORS, NOTICE, and ACKNOWLEDGEMENTS files for details.
 * ------------------------------------------------------------------------------------------------------------
 */

/**
 * @file MeshLevel.hpp
 */

#ifndef GEOSX_MESH_MESHLEVEL_HPP_
#define GEOSX_MESH_MESHLEVEL_HPP_

#include "NodeManager.hpp"
#include "EmbeddedSurfaceNodeManager.hpp"
#include "EdgeManager.hpp"
#include "ElementRegionManager.hpp"
#include "FaceManager.hpp"

namespace geosx
{
class ElementRegionManager;

/**
 * @class MeshLevel
 * @brief Class facilitating the representation of a multi-level discretization of a MeshBody.
 * @details This contains the main components that compose a discretized mesh in GEOSX (nodes, faces, elements).
 *          In current practice, the code utilizes a single ``MeshLevel`` until such time as we
 *          implement a proper multi-level mesh capability.
 */
class MeshLevel : public dataRepository::Group
{
public:

  /**
   * @brief Constructor for the MeshLevel object.
   * @param[in] name the name of the MeshLevel object in the repository
   * @param[in] parent the parent group of the MeshLevel object being constructed
   */
  MeshLevel( string const & name,
             Group * const parent );
<<<<<<< HEAD


  /**
   * @brief Constructor for the MeshLevel object.
   * @param[in] name the name of the MeshLevel object in the repository
   * @param[in] parent the parent group of the MeshLevel object being constructed
   * @param[in] source The source MeshLevel to build the new one from
   * @param[in] order The order of the MeshLevel
   */
  MeshLevel( string const & name,
             Group * const parent,
             MeshLevel const & source,
             int const order );

  virtual ~MeshLevel() override;
=======
>>>>>>> ddd7cb9c

  /**
   * @brief Generate the sets for the objects within a MeshLevel
   */
  void generateSets();


  /**
   * @brief Collects the nodes, edges, faces, and elements that are adjacent to a given list of nodes.
   * @param[in] seedNodeList the input nodes
   * @param[out] nodeAdjacencyList the nodes adjacent to the input nodes of seedNodeList
   * @param[out] edgeAdjacencyList the edges adjacent to the input nodes of seedNodeList
   * @param[out] faceAdjacencyList the faces adjacent to the input nodes of seedNodeList
   * @param[out] elementAdjacencyList the elements adjacent to the input nodes of seedNodeList
   * @param[in] depth the depth of the search for adjacent quantities (first-order neighbors, neighbors of neighbors, etc)
   */
  void generateAdjacencyLists( arrayView1d< localIndex const > const & seedNodeList,
                               localIndex_array & nodeAdjacencyList,
                               localIndex_array & edgeAdjacencyList,
                               localIndex_array & faceAdjacencyList,
                               ElementRegionManager::ElementViewAccessor< ReferenceWrapper< localIndex_array > > & elementAdjacencyList,
                               integer const depth );


  virtual void initializePostInitialConditionsPostSubGroups() override;


  /// @cond DO_NOT_DOCUMENT

  struct viewStructKeys
  {
    dataRepository::ViewKey meshLevel                = { "meshLevel" };
//    static constexpr char const *  baseDiscretizationString() { return "baseDiscretization"; }

  } viewKeys;

  struct groupStructKeys
  {
    dataRepository::GroupKey vertexManager  = { "vertexManager" };
    dataRepository::GroupKey cellManager    = { "cellManager" };

    static constexpr char const * baseDiscretizationString() { return "Level0"; }

    static constexpr auto nodeManagerString = "nodeManager";
    static constexpr auto edgeManagerString = "edgeManager";
    static constexpr auto faceManagerString = "faceManager";

    // This key is defined in problem manager:
    static constexpr auto elemManagerString = "ElementRegions";

    static constexpr auto embSurfNodeManagerString = "embeddedSurfacesNodeManager";
    static constexpr auto embSurfEdgeManagerString = "embeddedSurfacesEdgeManager";

    dataRepository::GroupKey nodeManager = {nodeManagerString};
    dataRepository::GroupKey edgeManager = {edgeManagerString};
    dataRepository::GroupKey faceManager = {faceManagerString};
    dataRepository::GroupKey elemManager = {elemManagerString};
    dataRepository::GroupKey embSurfNodeManager = {embSurfNodeManagerString};
    dataRepository::GroupKey embSurfEdgeManager = {embSurfEdgeManagerString};
  } groupKeys;

  /// @endcond

  /**
   * @name Getters / Setters
   */
  ///@{

  /**
   * @brief Get the node manager.
   * @return a reference to the nodeManager object
   */
  NodeManager const & getNodeManager() const
  { return m_nodeManager; }

  /**
   * @copydoc getNodeManager() const
   */
  NodeManager & getNodeManager()
  { return m_nodeManager; }

  /**
   * @brief Get the edge manager.
   * @return a reference to the edgeManager object
   */
  EdgeManager const & getEdgeManager() const
  { return m_edgeManager; }

  /**
   * @copydoc getEdgeManager() const
   */
  EdgeManager & getEdgeManager()
  { return m_edgeManager; }

  /**
   * @brief Get the face manager.
   * @return a reference to the faceManager object
   */
  FaceManager const & getFaceManager() const
  { return m_faceManager; }

  /**
   * @copydoc getFaceManager() const
   */
  FaceManager & getFaceManager()
  { return m_faceManager; }

  /**
   * @brief Get the element region manager.
   * @return a reference to the elementRegionManager object
   */
  ElementRegionManager const & getElemManager() const
  { return m_elementManager; }

  /**
   * @copydoc getElemManager() const
   */
  ElementRegionManager & getElemManager()
  { return m_elementManager; }

  /**
   * @brief Get the node Manager of the embedded surfaces grid.
   * @return a pointer to the EmbeddedSurfaceNodeManager
   */
  EmbeddedSurfaceNodeManager const & getEmbSurfNodeManager() const
  { return m_embSurfNodeManager; }

  /**
   * @copydoc getEmbSurfNodeManager() const
   */
  EmbeddedSurfaceNodeManager & getEmbSurfNodeManager()
  { return m_embSurfNodeManager; }

  /**
   * @brief Get the edge Manager related to the embedded surfaces grid.
   * @return a pointer to the edgeManager related to the embedded surfaces grid
   */
  EdgeManager const & getEmbSurfEdgeManager() const
  { return m_embSurfEdgeManager; }

  /**
   * @copydoc getEmbSurfEdgeManager() const
   */
  EdgeManager & getEmbSurfEdgeManager()
  { return m_embSurfEdgeManager; }

  ///@}

private:

  /// Manager for node data
  NodeManager m_nodeManager;
  /// Manager for edge data
  EdgeManager m_edgeManager;
  /// Manager for face data
  FaceManager m_faceManager;
  /// Manager for element data
  ElementRegionManager m_elementManager;

  ///Manager for embedded surfaces nodes
  EmbeddedSurfaceNodeManager m_embSurfNodeManager;
  /// Manager for embedded surfaces edge data
  EdgeManager m_embSurfEdgeManager;

};

} /* namespace geosx */

#endif /* GEOSX_MESH_MESHLEVEL_HPP_ */<|MERGE_RESOLUTION|>--- conflicted
+++ resolved
@@ -47,8 +47,6 @@
    */
   MeshLevel( string const & name,
              Group * const parent );
-<<<<<<< HEAD
-
 
   /**
    * @brief Constructor for the MeshLevel object.
@@ -63,8 +61,6 @@
              int const order );
 
   virtual ~MeshLevel() override;
-=======
->>>>>>> ddd7cb9c
 
   /**
    * @brief Generate the sets for the objects within a MeshLevel
