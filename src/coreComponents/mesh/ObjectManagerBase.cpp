--- conflicted
+++ resolved
@@ -352,14 +352,7 @@
     {
       string wrapperName;
       unpackedSize += bufferOps::Unpack( buffer, wrapperName );
-<<<<<<< HEAD
-      if( wrapperName != "nullptr" )
-      {
-        unpackedSize += this->getWrapperBase( wrapperName ).unpackByIndex( buffer, packList, true, onDevice, events, op );
-      }
-=======
-      unpackedSize += this->getWrapperBase( wrapperName ).unpackByIndex( buffer, packList, true, onDevice, events );
->>>>>>> bb16d72e
+      unpackedSize += this->getWrapperBase( wrapperName ).unpackByIndex( buffer, packList, true, onDevice, events, op );
     }
   }
 
