/*
 * ------------------------------------------------------------------------------------------------------------
 * SPDX-License-Identifier: LGPL-2.1-only
 *
 * Copyright (c) 2018-2019 Lawrence Livermore National Security LLC
 * Copyright (c) 2018-2019 The Board of Trustees of the Leland Stanford Junior University
 * Copyright (c) 2018-2019 Total, S.A
 * Copyright (c) 2019-     GEOSX Contributors
 * All right reserved
 *
 * See top level LICENSE, COPYRIGHT, CONTRIBUTORS, NOTICE, and ACKNOWLEDGEMENTS files for details.
 * ------------------------------------------------------------------------------------------------------------
 */

/**
 * @file ElementRegionManager.hpp
 */

#ifndef GEOSX_MESH_ELEMENTREGIONMANAGER_HPP
#define GEOSX_MESH_ELEMENTREGIONMANAGER_HPP

#include "CellBlock.hpp"
#include "constitutive/ConstitutiveManager.hpp"
#include "CellElementRegion.hpp"
#include "CellElementSubRegion.hpp"
#include "managers/ObjectManagerBase.hpp"
#include "dataRepository/ReferenceWrapper.hpp"
#include "FaceElementRegion.hpp"
#include "fileIO/schema/SchemaUtilities.hpp"
#include "wells/WellElementRegion.hpp"
#include "EmbeddedSurfaceRegion.hpp"

namespace geosx
{

class MeshManager;

/**
 * Class to manage the data stored at the element level.
 */
class ElementRegionManager : public ObjectManagerBase
{
public:

  constexpr static int maxNumNodesPerElem = 8;

  template< typename VIEWTYPE >
  using ElementViewAccessor = array1d< array1d< VIEWTYPE > >;

  template< typename VIEWTYPE >
  using ElementReferenceAccessor = array1d< array1d< ReferenceWrapper< VIEWTYPE > > >;

  /**
   * The MaterialViewAccessor at the ElementRegionManager level is an 3d array that contains a
   * ReferenceWrapper around the VIEWTYPE. The dimensions are denoted as follows:
   * var[elementRegionIndex][elementSubRegionIndex][materialIndexInRegion]
   */
  template< typename VIEWTYPE >
  using MaterialViewAccessor = array1d< array1d< array1d< VIEWTYPE > > >;

  template< typename CONSTITUTIVE_TYPE >
  using ConstitutiveRelationAccessor = array1d< array1d< array1d< CONSTITUTIVE_TYPE * > > >;

  /**
   * @name Static Factory Catalog Functions
   */
  ///@{

  static const string CatalogName()
  { return "ZoneManager"; }

  virtual const string getCatalogName() const override final
  { return ElementRegionManager::CatalogName(); }



  ///@}

  ElementRegionManager( string const &, Group * const parent );
  virtual ~ElementRegionManager() override;

  /**
   * @brief Get the number of elements within all ElementSubRegions of type T
   */
  template< typename T = ElementSubRegionBase >
  localIndex getNumberOfElements() const
  {
    localIndex numElem = 0;
    this->forElementSubRegions< T >( [&]( ElementSubRegionBase const & cellBlock )
    {
      numElem += cellBlock.size();
    } );
    return numElem;
  }

//  void Initialize(  ){}

  void GenerateMesh( Group * const cellBlockManager );

  void GenerateCellToEdgeMaps( FaceManager const * const faceManager );

  void GenerateAggregates( FaceManager const * const faceManager, NodeManager const * const nodeManager );

  void GenerateWells( MeshManager * const meshManager, MeshLevel * const meshLevel );

  virtual Group * CreateChild( string const & childKey, string const & childName ) override;
//  virtual void ReadXMLsub( xmlWrapper::xmlNode const & targetNode ) override;


  virtual void ExpandObjectCatalogs() override;

  virtual void SetSchemaDeviations( xmlWrapper::xmlNode schemaRoot,
                                    xmlWrapper::xmlNode schemaParent,
                                    integer documentationType ) override;

  using Group::resize;

  void resize( integer_array const & numElements,
               string_array const & regionNames,
               string_array const & elementTypes );

  void SetMaxGlobalIndex();

  subGroupMap const & GetRegions() const
  {
    return this->GetGroup( groupKeyStruct::elementRegionsGroup )->GetSubGroups();
  }
  subGroupMap & GetRegions()
  {
    return this->GetGroup( groupKeyStruct::elementRegionsGroup )->GetSubGroups();
  }

  template< typename T=ElementRegionBase >
  T const * GetRegion( string const & regionName ) const
  {
    return this->GetGroup( groupKeyStruct::elementRegionsGroup )->GetGroup< T >( regionName );
  }

  template< typename T=ElementRegionBase >
  T * GetRegion( string const & regionName )
  {
    return this->GetGroup( groupKeyStruct::elementRegionsGroup )->GetGroup< T >( regionName );
  }

  template< typename T=ElementRegionBase >
  T const * GetRegion( localIndex const index ) const
  {
    return this->GetGroup( groupKeyStruct::elementRegionsGroup )->GetGroup< T >( index );
  }

  template< typename T=ElementRegionBase >
  T * GetRegion( localIndex const index )
  {
    return this->GetGroup( groupKeyStruct::elementRegionsGroup )->GetGroup< T >( index );
  }

  localIndex numRegions() const
  {
    return this->GetGroup( groupKeyStruct::elementRegionsGroup )->GetSubGroups().size();
  }

  localIndex numCellBlocks() const;


  template< typename REGIONTYPE = ElementRegionBase, typename ... REGIONTYPES, typename LAMBDA >
  void forElementRegions( LAMBDA && lambda )
  {
    Group * const elementRegions = this->GetGroup( groupKeyStruct::elementRegionsGroup );
    elementRegions->forSubGroups< REGIONTYPE, REGIONTYPES... >( std::forward< LAMBDA >( lambda ) );
  }

  template< typename REGIONTYPE = ElementRegionBase, typename ... REGIONTYPES, typename LAMBDA >
  void forElementRegions( LAMBDA && lambda ) const
  {
    Group const * const elementRegions = this->GetGroup( groupKeyStruct::elementRegionsGroup );
    elementRegions->forSubGroups< REGIONTYPE, REGIONTYPES... >( std::forward< LAMBDA >( lambda ) );
  }

  template< typename REGIONTYPE = ElementRegionBase, typename ... REGIONTYPES, typename LAMBDA >
  void forElementRegions( string_array const & targetRegions, LAMBDA && lambda )
  {
    Group * const elementRegions = this->GetGroup( groupKeyStruct::elementRegionsGroup );
    elementRegions->forSubGroups< REGIONTYPE, REGIONTYPES... >( targetRegions, std::forward< LAMBDA >( lambda ) );
  }

  template< typename REGIONTYPE = ElementRegionBase, typename ... REGIONTYPES, typename LAMBDA >
  void forElementRegions( string_array const & targetRegions, LAMBDA && lambda ) const
  {
    Group const * const elementRegions = this->GetGroup( groupKeyStruct::elementRegionsGroup );
    elementRegions->forSubGroups< REGIONTYPE, REGIONTYPES... >( targetRegions, std::forward< LAMBDA >( lambda ) );
  }



  template< typename LAMBDA >
  void forElementRegionsComplete( LAMBDA lambda ) const
  {
    forElementRegionsComplete< CellElementRegion, FaceElementRegion, EmbeddedSurfaceRegion, WellElementRegion >( std::forward< LAMBDA >( lambda ) );
  }

  template< typename LAMBDA >
  void forElementRegionsComplete( LAMBDA lambda )
  {
    forElementRegionsComplete< CellElementRegion, FaceElementRegion, EmbeddedSurfaceRegion, WellElementRegion >( std::forward< LAMBDA >( lambda ) );
  }



  template< typename REGIONTYPE, typename ... REGIONTYPES, typename LAMBDA >
  void forElementRegionsComplete( LAMBDA lambda )
  {
    for( localIndex er=0; er<this->numRegions(); ++er )
    {
      ElementRegionBase & elementRegion = *this->GetRegion( er );

      Group::applyLambdaToContainer< REGIONTYPE, REGIONTYPES... >( elementRegion, [&]( auto & castedRegion )
      {
        lambda( er, castedRegion );
      } );
    }
  }

  template< typename REGIONTYPE, typename ... REGIONTYPES, typename LAMBDA >
  void forElementRegionsComplete( LAMBDA lambda ) const
  {
    for( localIndex er=0; er<this->numRegions(); ++er )
    {
      ElementRegionBase const & elementRegion = *this->GetRegion( er );

      Group::applyLambdaToContainer< REGIONTYPE, REGIONTYPES... >( elementRegion, [&]( auto const & castedRegion )
      {
        lambda( er, castedRegion );
      } );
    }
  }

  template< typename LAMBDA >
  void forElementSubRegions( LAMBDA && lambda )
  {
    forElementSubRegions< CellElementSubRegion, FaceElementSubRegion, EmbeddedSurfaceSubRegion, WellElementSubRegion >( std::forward< LAMBDA >( lambda ) );
  }

  template< typename LAMBDA >
  void forElementSubRegions( LAMBDA && lambda ) const
  {
    forElementSubRegions< CellElementSubRegion, FaceElementSubRegion, EmbeddedSurfaceSubRegion, WellElementSubRegion >( std::forward< LAMBDA >( lambda ) );
  }

  template< typename LAMBDA >
  void forElementSubRegions( string_array const & targetRegions, LAMBDA && lambda )
  {
    forElementSubRegions< CellElementSubRegion, FaceElementSubRegion, EmbeddedSurfaceSubRegion, WellElementSubRegion >( targetRegions,
                                                                                                                        std::forward< LAMBDA >( lambda ) );
  }

  template< typename LAMBDA >
  void forElementSubRegions( string_array const & targetRegions, LAMBDA && lambda ) const
  {
    forElementSubRegions< CellElementSubRegion, FaceElementSubRegion, EmbeddedSurfaceSubRegion, WellElementSubRegion >( targetRegions,
                                                                                                                        std::forward< LAMBDA >( lambda ) );
  }

  template< typename SUBREGIONTYPE, typename ... SUBREGIONTYPES, typename LAMBDA >
  void forElementSubRegions( LAMBDA && lambda )
  {
    forElementSubRegionsComplete< SUBREGIONTYPE, SUBREGIONTYPES... >(
      [lambda = std::forward< LAMBDA >( lambda )]( localIndex const,
                                                   localIndex const,
                                                   ElementRegionBase &,
                                                   auto & subRegion )
    {
      lambda( subRegion );
    }
      );
  }

  template< typename SUBREGIONTYPE, typename ... SUBREGIONTYPES, typename LAMBDA >
  void forElementSubRegions( LAMBDA && lambda ) const
  {
    forElementSubRegionsComplete< SUBREGIONTYPE, SUBREGIONTYPES... >(
      [lambda = std::forward< LAMBDA >( lambda )]( localIndex const,
                                                   localIndex const,
                                                   ElementRegionBase const &,
                                                   auto const & subRegion )
    {
      lambda( subRegion );
    }
      );
  }

  template< typename SUBREGIONTYPE, typename ... SUBREGIONTYPES, typename LAMBDA >
  void forElementSubRegions( string_array const & targetRegions, LAMBDA && lambda )
  {
    forElementSubRegionsComplete< SUBREGIONTYPE, SUBREGIONTYPES... >( targetRegions,
                                                                      [lambda = std::forward< LAMBDA >( lambda )]( localIndex const,
                                                                                                                   localIndex const,
                                                                                                                   ElementRegionBase &,
                                                                                                                   auto & subRegion )
    {
      lambda( subRegion );
    }
                                                                      );
  }

  template< typename SUBREGIONTYPE, typename ... SUBREGIONTYPES, typename LAMBDA >
  void forElementSubRegions( string_array const & targetRegions, LAMBDA && lambda ) const
  {
    forElementSubRegionsComplete< SUBREGIONTYPE, SUBREGIONTYPES... >( targetRegions,
                                                                      [lambda = std::forward< LAMBDA >( lambda )]( localIndex const,
                                                                                                                   localIndex const,
                                                                                                                   ElementRegionBase const &,
                                                                                                                   auto const & subRegion )
    {
      lambda( subRegion );
    }
                                                                      );
  }

  template< typename LAMBDA >
  void forElementSubRegionsComplete( LAMBDA && lambda ) const
  {
    forElementSubRegionsComplete< CellElementSubRegion, FaceElementSubRegion, EmbeddedSurfaceSubRegion,
                                  WellElementSubRegion >( std::forward< LAMBDA >( lambda ) );
  }

  template< typename LAMBDA >
  void forElementSubRegionsComplete( LAMBDA && lambda )
  {
    forElementSubRegionsComplete< CellElementSubRegion, FaceElementSubRegion, EmbeddedSurfaceSubRegion,
                                  WellElementSubRegion >( std::forward< LAMBDA >( lambda ) );
  }

  template< typename LAMBDA >
  void forElementSubRegionsComplete( string_array const & targetRegions, LAMBDA && lambda )
  {
    forElementSubRegionsComplete< CellElementSubRegion, FaceElementSubRegion, EmbeddedSurfaceSubRegion, WellElementSubRegion >( targetRegions,
                                                                                                                                std::forward< LAMBDA >( lambda ) );
  }

  template< typename LAMBDA >
  void forElementSubRegionsComplete( string_array const & targetRegions, LAMBDA && lambda ) const
  {
    forElementSubRegionsComplete< CellElementSubRegion, FaceElementSubRegion, EmbeddedSurfaceSubRegion, WellElementSubRegion >( targetRegions,
                                                                                                                                std::forward< LAMBDA >( lambda ) );
  }


  template< typename SUBREGIONTYPE, typename ... SUBREGIONTYPES, typename LAMBDA >
  void forElementSubRegionsComplete( LAMBDA && lambda )
  {
    for( localIndex er=0; er<this->numRegions(); ++er )
    {
      ElementRegionBase & elementRegion = *this->GetRegion( er );

      for( localIndex esr=0; esr<elementRegion.numSubRegions(); ++esr )
      {
        ElementSubRegionBase & subRegion = *elementRegion.GetSubRegion( esr );

        Group::applyLambdaToContainer< SUBREGIONTYPE, SUBREGIONTYPES... >( subRegion, [&]( auto & castedSubRegion )
        {
          lambda( er, esr, elementRegion, castedSubRegion );
        } );
      }
    }
  }

  template< typename SUBREGIONTYPE, typename ... SUBREGIONTYPES, typename LAMBDA >
  void forElementSubRegionsComplete( LAMBDA && lambda ) const
  {
    for( localIndex er=0; er<this->numRegions(); ++er )
    {
      ElementRegionBase const & elementRegion = *this->GetRegion( er );

      for( localIndex esr=0; esr<elementRegion.numSubRegions(); ++esr )
      {
        ElementSubRegionBase const & subRegion = *elementRegion.GetSubRegion( esr );

        Group::applyLambdaToContainer< SUBREGIONTYPE, SUBREGIONTYPES... >( subRegion, [&]( auto const & castedSubRegion )
        {
          lambda( er, esr, elementRegion, castedSubRegion );
        } );
      }
    }
  }


  template< typename SUBREGIONTYPE, typename ... SUBREGIONTYPES, typename LAMBDA >
  void forElementSubRegionsComplete( string_array const & targetRegions, LAMBDA && lambda )
  {
    forElementRegions( targetRegions, [&] ( ElementRegionBase & elementRegion )
    {
      localIndex const er = elementRegion.getIndexInParent();

      for( localIndex esr=0; esr<elementRegion.numSubRegions(); ++esr )
      {
        ElementSubRegionBase & subRegion = *elementRegion.GetSubRegion( esr );

        Group::applyLambdaToContainer< SUBREGIONTYPE, SUBREGIONTYPES... >( subRegion, [&]( auto & castedSubRegion )
        {
          lambda( er, esr, elementRegion, castedSubRegion );
        } );
      }
    } );
  }

  template< typename SUBREGIONTYPE, typename ... SUBREGIONTYPES, typename LAMBDA >
  void forElementSubRegionsComplete( string_array const & targetRegions, LAMBDA && lambda ) const
  {
    forElementRegions( targetRegions, [&] ( ElementRegionBase const & elementRegion )
    {
      localIndex const er = elementRegion.getIndexInParent();

      for( localIndex esr=0; esr<elementRegion.numSubRegions(); ++esr )
      {
        ElementSubRegionBase const & subRegion = *elementRegion.GetSubRegion( esr );

        Group::applyLambdaToContainer< SUBREGIONTYPE, SUBREGIONTYPES... >( subRegion, [&]( auto const & castedSubRegion )
        {
          lambda( er, esr, elementRegion, castedSubRegion );
        } );
      }
    } );
  }


  template< typename VIEWTYPE, typename LHS=VIEWTYPE >
  ElementViewAccessor< LHS > ConstructViewAccessor( string const & name,
                                                    string const & neighborName = string() ) const;
  template< typename VIEWTYPE, typename LHS=VIEWTYPE >
  ElementViewAccessor< LHS > ConstructViewAccessor( string const & name,
                                                    string const & neighborName = string() );

  template< typename VIEWTYPE >
  ElementViewAccessor< ReferenceWrapper< VIEWTYPE > >
  ConstructReferenceAccessor( string const & viewName, string const & neighborName = string() ) const;

  template< typename VIEWTYPE >
  ElementViewAccessor< ReferenceWrapper< VIEWTYPE > >
  ConstructReferenceAccessor( string const & viewName, string const & neighborName = string() );

  template< typename VIEWTYPE, typename LHS=VIEWTYPE >
  MaterialViewAccessor< LHS >
  ConstructFullMaterialViewAccessor( string const & name,
                                     constitutive::ConstitutiveManager const * const cm ) const;

  template< typename VIEWTYPE, typename LHS=VIEWTYPE >
  MaterialViewAccessor< LHS >
  ConstructFullMaterialViewAccessor( string const & name,
                                     constitutive::ConstitutiveManager const * const cm );

<<<<<<< HEAD
//  template< typename VIEWTYPE, typename LHS=VIEWTYPE >
//  MaterialViewAccessor< LHS >
//  ConstructFullMaterialViewAccessor( string const & name,
//                                     constitutive::ConstitutiveManager const * const cm ) const;

  template< typename CONSTITUTIVE_TYPE >
  ConstitutiveRelationAccessor< CONSTITUTIVE_TYPE >
  ConstructFullConstitutiveAccessor( constitutive::ConstitutiveManager const * const cm ) const;

=======
>>>>>>> 17600333
  template< typename CONSTITUTIVE_TYPE >
  ConstitutiveRelationAccessor< CONSTITUTIVE_TYPE >
  ConstructFullConstitutiveAccessor( constitutive::ConstitutiveManager const * const cm );

  using Group::PackSize;
  using Group::Pack;
  using ObjectManagerBase::PackGlobalMapsSize;
  using ObjectManagerBase::PackGlobalMaps;
  using ObjectManagerBase::UnpackGlobalMaps;
  using ObjectManagerBase::PackUpDownMapsSize;
  using ObjectManagerBase::PackUpDownMaps;
  using ObjectManagerBase::UnpackUpDownMaps;



  int PackSize( string_array const & wrapperNames,
                ElementViewAccessor< arrayView1d< localIndex > > const & packList ) const;

  int Pack( buffer_unit_type * & buffer,
            string_array const & wrapperNames,
            ElementViewAccessor< arrayView1d< localIndex > > const & packList ) const;

  using ObjectManagerBase::Unpack;
  int Unpack( buffer_unit_type const * & buffer,
              ElementViewAccessor< arrayView1d< localIndex > > & packList );

  int Unpack( buffer_unit_type const * & buffer,
              ElementReferenceAccessor< array1d< localIndex > > & packList );



  int PackGlobalMapsSize( ElementViewAccessor< arrayView1d< localIndex > > const & packList ) const;

  int PackGlobalMaps( buffer_unit_type * & buffer,
                      ElementViewAccessor< arrayView1d< localIndex > > const & packList ) const;


  int UnpackGlobalMaps( buffer_unit_type const * & buffer,
                        ElementViewAccessor< ReferenceWrapper< localIndex_array > > & packList );

  int PackUpDownMapsSize( ElementViewAccessor< arrayView1d< localIndex > > const & packList ) const;
  int PackUpDownMapsSize( ElementReferenceAccessor< array1d< localIndex > > const & packList ) const;

  int PackUpDownMaps( buffer_unit_type * & buffer,
                      ElementViewAccessor< arrayView1d< localIndex > > const & packList ) const;
  int PackUpDownMaps( buffer_unit_type * & buffer,
                      ElementReferenceAccessor< array1d< localIndex > > const & packList ) const;


  int UnpackUpDownMaps( buffer_unit_type const * & buffer,
                        ElementReferenceAccessor< localIndex_array > & packList,
                        bool const overwriteMap );


  struct groupKeyStruct : public ObjectManagerBase::groupKeyStruct
  {
    static constexpr auto elementRegionsGroup = "elementRegionsGroup";
  } m_ElementRegionManagerKeys;


private:
  template< bool DOPACK >
  int PackPrivate( buffer_unit_type * & buffer,
                   string_array const & wrapperNames,
                   ElementViewAccessor< arrayView1d< localIndex > > const & viewAccessor ) const;

  template< bool DOPACK >
  int PackGlobalMapsPrivate( buffer_unit_type * & buffer,
                             ElementViewAccessor< arrayView1d< localIndex > > const & viewAccessor ) const;

  template< bool DOPACK, typename T >
  int
  PackUpDownMapsPrivate( buffer_unit_type * & buffer,
                         T const & packList ) const;

  template< typename T >
  int UnpackPrivate( buffer_unit_type const * & buffer,
                     T & packList );

  ElementRegionManager( const ElementRegionManager & );
  ElementRegionManager & operator=( const ElementRegionManager & );
};


template< typename VIEWTYPE, typename LHS >
ElementRegionManager::ElementViewAccessor< LHS >
ElementRegionManager::ConstructViewAccessor( string const & viewName, string const & neighborName ) const
{
  ElementViewAccessor< LHS > viewAccessor;
  viewAccessor.resize( numRegions() );
  for( typename dataRepository::indexType kReg=0; kReg<numRegions(); ++kReg )
  {
    ElementRegionBase const * const elemRegion = GetRegion( kReg );
    viewAccessor[kReg].resize( elemRegion->numSubRegions() );

    for( typename dataRepository::indexType kSubReg=0; kSubReg<elemRegion->numSubRegions(); ++kSubReg )
    {
      Group const * group = elemRegion->GetSubRegion( kSubReg );

      if( !neighborName.empty() )
      {
        group = group->GetGroup( ObjectManagerBase::groupKeyStruct::neighborDataString )->GetGroup( neighborName );
      }

      if( group->hasWrapper( viewName ) )
      {
        viewAccessor[kReg][kSubReg] = group->getReference< VIEWTYPE >( viewName );
      }
    }
  }
  return viewAccessor;
}


template< typename VIEWTYPE, typename LHS >
ElementRegionManager::ElementViewAccessor< LHS >
ElementRegionManager::
  ConstructViewAccessor( string const & viewName, string const & neighborName )
{
  ElementViewAccessor< LHS > viewAccessor;
  viewAccessor.resize( numRegions() );
  for( typename dataRepository::indexType kReg=0; kReg<numRegions(); ++kReg )
  {
    ElementRegionBase * const elemRegion = GetRegion( kReg );
    viewAccessor[kReg].resize( elemRegion->numSubRegions() );

    for( typename dataRepository::indexType kSubReg=0; kSubReg<elemRegion->numSubRegions(); ++kSubReg )
    {
      Group * group = elemRegion->GetSubRegion( kSubReg );

      if( !neighborName.empty() )
      {
        group = group->GetGroup( ObjectManagerBase::groupKeyStruct::neighborDataString )->GetGroup( neighborName );
      }

      if( group->hasWrapper( viewName ) )
      {
        viewAccessor[kReg][kSubReg] = group->getReference< VIEWTYPE >( viewName );
      }
    }
  }
  return viewAccessor;
}

template< typename VIEWTYPE >
ElementRegionManager::ElementViewAccessor< ReferenceWrapper< VIEWTYPE > >
ElementRegionManager::
  ConstructReferenceAccessor( string const & viewName, string const & neighborName ) const
{
  ElementViewAccessor< ReferenceWrapper< VIEWTYPE > > viewAccessor;
  viewAccessor.resize( numRegions() );
  for( typename dataRepository::indexType kReg=0; kReg<numRegions(); ++kReg )
  {
    ElementRegionBase const * const elemRegion = GetRegion( kReg );
    viewAccessor[kReg].resize( elemRegion->numSubRegions() );

    for( typename dataRepository::indexType kSubReg=0; kSubReg<elemRegion->numSubRegions(); ++kSubReg )
    {
      Group const * group = elemRegion->GetSubRegion( kSubReg );

      if( !neighborName.empty() )
      {
        group = group->GetGroup( ObjectManagerBase::groupKeyStruct::neighborDataString )->GetGroup( neighborName );
      }

      if( group->hasWrapper( viewName ) )
      {
        viewAccessor[kReg][kSubReg].set( group->getReference< VIEWTYPE >( viewName ));
      }
    }
  }
  return viewAccessor;
}

template< typename VIEWTYPE >
ElementRegionManager::ElementViewAccessor< ReferenceWrapper< VIEWTYPE > >
ElementRegionManager::
  ConstructReferenceAccessor( string const & viewName, string const & neighborName )
{
  ElementViewAccessor< ReferenceWrapper< VIEWTYPE > > viewAccessor;
  viewAccessor.resize( numRegions() );
  for( typename dataRepository::indexType kReg=0; kReg<numRegions(); ++kReg )
  {
    ElementRegionBase * const elemRegion = GetRegion( kReg );
    viewAccessor[kReg].resize( elemRegion->numSubRegions() );

    for( typename dataRepository::indexType kSubReg=0; kSubReg<elemRegion->numSubRegions(); ++kSubReg )
    {
      Group * group = elemRegion->GetSubRegion( kSubReg );

      if( !neighborName.empty() )
      {
        group = group->GetGroup( ObjectManagerBase::groupKeyStruct::neighborDataString )->GetGroup( neighborName );
      }

      if( group->hasWrapper( viewName ) )
      {
        viewAccessor[kReg][kSubReg].set( group->getReference< VIEWTYPE >( viewName ));
      }
    }
  }
  return viewAccessor;
}

template< typename VIEWTYPE, typename LHS >
ElementRegionManager::MaterialViewAccessor< LHS >
ElementRegionManager::
  ConstructFullMaterialViewAccessor( string const & viewName,
                                     constitutive::ConstitutiveManager const * const cm ) const
{
  MaterialViewAccessor< LHS > accessor;
  accessor.resize( numRegions() );
  for( localIndex kReg=0; kReg<numRegions(); ++kReg )
  {
    ElementRegionBase const * const elemRegion = GetRegion( kReg );
    accessor[kReg].resize( elemRegion->numSubRegions() );

    for( localIndex kSubReg=0; kSubReg<elemRegion->numSubRegions(); ++kSubReg )
    {
      ElementSubRegionBase const * const subRegion = elemRegion->GetSubRegion( kSubReg );
      dataRepository::Group const * const constitutiveGroup = subRegion->GetConstitutiveModels();

      accessor[kReg][kSubReg].resize( cm->numSubGroups() );

      for( localIndex matIndex=0; matIndex<cm->numSubGroups(); ++matIndex )
      {
        string constitutiveName = cm->GetGroup( matIndex )->getName();
        dataRepository::Group const * const constitutiveRelation = constitutiveGroup->GetGroup( constitutiveName );
        if( constitutiveRelation != nullptr )
        {
          dataRepository::Wrapper< VIEWTYPE > const * const
          wrapper = constitutiveRelation->getWrapper< VIEWTYPE >( viewName );

          if( wrapper != nullptr )
          {
            accessor[kReg][kSubReg][matIndex] = wrapper->reference();
          }
        }
      }
    }
  }
  return accessor;
}

template< typename VIEWTYPE, typename LHS >
ElementRegionManager::MaterialViewAccessor< LHS >
ElementRegionManager::
  ConstructFullMaterialViewAccessor( string const & viewName,
                                     constitutive::ConstitutiveManager const * const cm )
{
  MaterialViewAccessor< LHS > accessor;
  accessor.resize( numRegions() );
  for( localIndex kReg=0; kReg<numRegions(); ++kReg )
  {
    ElementRegionBase * const elemRegion = GetRegion( kReg );
    accessor[kReg].resize( elemRegion->numSubRegions() );

    for( localIndex kSubReg=0; kSubReg<elemRegion->numSubRegions(); ++kSubReg )
    {
      ElementSubRegionBase * const subRegion = elemRegion->GetSubRegion( kSubReg );
      dataRepository::Group * const constitutiveGroup = subRegion->GetConstitutiveModels();

      accessor[kReg][kSubReg].resize( cm->numSubGroups() );

      for( localIndex matIndex=0; matIndex<cm->numSubGroups(); ++matIndex )
      {
        string constitutiveName = cm->GetGroup( matIndex )->getName();
        dataRepository::Group * const constitutiveRelation = constitutiveGroup->GetGroup( constitutiveName );
        if( constitutiveRelation != nullptr )
        {
          dataRepository::Wrapper< VIEWTYPE > * const
          wrapper = constitutiveRelation->getWrapper< VIEWTYPE >( viewName );

          if( wrapper != nullptr )
          {
            accessor[kReg][kSubReg][matIndex] = wrapper->reference();
          }
        }
      }
    }
  }
  return accessor;
}

template< typename CONSTITUTIVE_TYPE >
ElementRegionManager::ConstitutiveRelationAccessor< CONSTITUTIVE_TYPE >
ElementRegionManager::ConstructFullConstitutiveAccessor( constitutive::ConstitutiveManager const * const cm ) const
{
  ConstitutiveRelationAccessor< CONSTITUTIVE_TYPE > accessor;
  accessor.resize( numRegions() );
  for( localIndex kReg=0; kReg<numRegions(); ++kReg )
  {
    ElementRegionBase const * const elemRegion = GetRegion( kReg );
    accessor[kReg].resize( elemRegion->numSubRegions() );

    for( localIndex kSubReg=0; kSubReg<elemRegion->numSubRegions(); ++kSubReg )
    {
      ElementSubRegionBase const * const subRegion = elemRegion->GetSubRegion( kSubReg );
      dataRepository::Group const * const
      constitutiveGroup = subRegion->GetConstitutiveModels();
      accessor[kReg][kSubReg].resize( cm->numSubGroups() );

      for( localIndex matIndex=0; matIndex<cm->numSubGroups(); ++matIndex )
      {
        string const constitutiveName = cm->GetGroup( matIndex )->getName();

        CONSTITUTIVE_TYPE * const
        constitutiveRelation = constitutiveGroup->GetGroup< CONSTITUTIVE_TYPE >( constitutiveName );
        if( constitutiveRelation != nullptr )
        {
          accessor[kReg][kSubReg][matIndex] = constitutiveRelation;
        }
      }
    }
  }
  return accessor;
}

template< typename CONSTITUTIVE_TYPE >
ElementRegionManager::ConstitutiveRelationAccessor< CONSTITUTIVE_TYPE >
ElementRegionManager::ConstructFullConstitutiveAccessor( constitutive::ConstitutiveManager const * const cm )
{
  ConstitutiveRelationAccessor< CONSTITUTIVE_TYPE > accessor;
  accessor.resize( numRegions() );
  for( localIndex kReg=0; kReg<numRegions(); ++kReg )
  {
    ElementRegionBase * const elemRegion = GetRegion( kReg );
    accessor[kReg].resize( elemRegion->numSubRegions() );

    for( localIndex kSubReg=0; kSubReg<elemRegion->numSubRegions(); ++kSubReg )
    {
      ElementSubRegionBase * const subRegion = elemRegion->GetSubRegion( kSubReg );
      dataRepository::Group * const
      constitutiveGroup = subRegion->GetConstitutiveModels();
      accessor[kReg][kSubReg].resize( cm->numSubGroups() );

      for( localIndex matIndex=0; matIndex<cm->numSubGroups(); ++matIndex )
      {
        string const constitutiveName = cm->GetGroup( matIndex )->getName();

        CONSTITUTIVE_TYPE * const
        constitutiveRelation = constitutiveGroup->GetGroup< CONSTITUTIVE_TYPE >( constitutiveName );
        if( constitutiveRelation != nullptr )
        {
          accessor[kReg][kSubReg][matIndex] = constitutiveRelation;
        }
      }
    }
  }
  return accessor;
}

}
#endif /* GEOSX_MESH_ELEMENTREGIONMANAGER_HPP */<|MERGE_RESOLUTION|>--- conflicted
+++ resolved
@@ -448,18 +448,6 @@
   ConstructFullMaterialViewAccessor( string const & name,
                                      constitutive::ConstitutiveManager const * const cm );
 
-<<<<<<< HEAD
-//  template< typename VIEWTYPE, typename LHS=VIEWTYPE >
-//  MaterialViewAccessor< LHS >
-//  ConstructFullMaterialViewAccessor( string const & name,
-//                                     constitutive::ConstitutiveManager const * const cm ) const;
-
-  template< typename CONSTITUTIVE_TYPE >
-  ConstitutiveRelationAccessor< CONSTITUTIVE_TYPE >
-  ConstructFullConstitutiveAccessor( constitutive::ConstitutiveManager const * const cm ) const;
-
-=======
->>>>>>> 17600333
   template< typename CONSTITUTIVE_TYPE >
   ConstitutiveRelationAccessor< CONSTITUTIVE_TYPE >
   ConstructFullConstitutiveAccessor( constitutive::ConstitutiveManager const * const cm );
