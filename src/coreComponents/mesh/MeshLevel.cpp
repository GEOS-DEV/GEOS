/*
 * ------------------------------------------------------------------------------------------------------------
 * SPDX-License-Identifier: LGPL-2.1-only
 *
 * Copyright (c) 2018-2020 Lawrence Livermore National Security LLC
 * Copyright (c) 2018-2020 The Board of Trustees of the Leland Stanford Junior University
 * Copyright (c) 2018-2020 TotalEnergies
 * Copyright (c) 2019-     GEOSX Contributors
 * All rights reserved
 *
 * See top level LICENSE, COPYRIGHT, CONTRIBUTORS, NOTICE, and ACKNOWLEDGEMENTS files for details.
 * ------------------------------------------------------------------------------------------------------------
 */

/**
 * @file MeshLevel.cpp
 */

#include "MeshLevel.hpp"
#include "LvArray/src/memcpy.hpp"

#include "EdgeManager.hpp"
#include "ElementRegionManager.hpp"
#include "NodeManager.hpp"
#include "FaceManager.hpp"

namespace geos
{
using namespace dataRepository;

MeshLevel::MeshLevel( string const & name,
                      Group * const parent ):
  Group( name, parent ),
  m_nodeManager( new NodeManager( groupStructKeys::nodeManagerString(), this ) ),
  m_edgeManager( new EdgeManager( groupStructKeys::edgeManagerString(), this ) ),
  m_faceManager( new FaceManager( groupStructKeys::faceManagerString(), this ) ),
  m_elementManager( new ElementRegionManager( groupStructKeys::elemManagerString(), this ) ),
  m_embSurfNodeManager( new EmbeddedSurfaceNodeManager( groupStructKeys::embSurfNodeManagerString, this ) ),
  m_embSurfEdgeManager( new EdgeManager( groupStructKeys::embSurfEdgeManagerString, this ) ),
  m_modificationTimestamp( 0 ),
  m_isShallowCopy( false ),
  m_shallowParent( nullptr )
{

  registerGroup( groupStructKeys::nodeManagerString(), m_nodeManager );

  registerGroup( groupStructKeys::edgeManagerString(), m_edgeManager );


  registerGroup< FaceManager >( groupStructKeys::faceManagerString(), m_faceManager );
  m_faceManager->nodeList().setRelatedObject( *m_nodeManager );


  registerGroup< ElementRegionManager >( groupStructKeys::elemManagerString(), m_elementManager );

  registerGroup< EdgeManager >( groupStructKeys::embSurfEdgeManagerString, m_embSurfEdgeManager );

  registerGroup< EmbeddedSurfaceNodeManager >( groupStructKeys::embSurfNodeManagerString, m_embSurfNodeManager );

  registerWrapper< integer >( viewKeys.meshLevel );

  // increment the modification timestamp at mesh level creation
  // this is to make sure that the actions that depend on this timestamp (such as system setup) are performed at the beginning of the
  // simulations
  modified();
}


MeshLevel::MeshLevel( string const & name,
                      Group * const parent,
                      MeshLevel & source ):
  Group( name, parent ),
  m_nodeManager( source.m_nodeManager ),
  m_edgeManager( source.m_edgeManager ),
  m_faceManager( source.m_faceManager ),
  m_elementManager( source.m_elementManager ),
  m_embSurfNodeManager( source.m_embSurfNodeManager ),
  m_embSurfEdgeManager( source.m_embSurfEdgeManager ),
  m_modificationTimestamp( 0 ),
  m_isShallowCopy( true ),
  m_shallowParent( &source )
{
  this->setRestartFlags( RestartFlags::NO_WRITE );

  registerGroup( groupStructKeys::nodeManagerString(), m_nodeManager );

  registerGroup( groupStructKeys::edgeManagerString(), m_edgeManager );


  registerGroup< FaceManager >( groupStructKeys::faceManagerString(), m_faceManager );
  m_faceManager->nodeList().setRelatedObject( *m_nodeManager );


  registerGroup< ElementRegionManager >( groupStructKeys::elemManagerString(), m_elementManager );

  registerGroup< EdgeManager >( groupStructKeys::embSurfEdgeManagerString, m_embSurfEdgeManager );

  registerGroup< EmbeddedSurfaceNodeManager >( groupStructKeys::embSurfNodeManagerString, m_embSurfNodeManager );

  registerWrapper< integer >( viewKeys.meshLevel );

  // increment the modification timestamp at mesh level creation
  // this is to make sure that the actions that depend on this timestamp (such as system setup) are performed at the beginning of the
  // simulations
  modified();
}


MeshLevel::MeshLevel( string const & name,
                      Group * const meshBody,
                      MeshLevel const & source,
                      int const order ):
  MeshLevel( name, meshBody )
{
  GEOS_MARK_FUNCTION;

  // constants for hex mesh
  localIndex const numNodesPerEdge = ( order+1 );
  localIndex const numNodesPerCell = ( order+1 )*( order+1 )*( order+1 );

  localIndex const numInternalNodesPerEdge = ( order-1 );
  localIndex const numInternalNodesPerFace = ( order-1 )*( order-1 );
  localIndex const numInternalNodesPerCell = ( order-1 )*( order-1 )*( order-1 );

  localIndex const numLocalVertices = source.m_nodeManager->size();
  localIndex const numLocalEdges = source.m_edgeManager->size();
  localIndex const numLocalFaces = source.m_faceManager->size();

  globalIndex const maxVertexGlobalID = source.getNodeManager().maxGlobalIndex() + 1;
  globalIndex const maxEdgeGlobalID = source.getEdgeManager().maxGlobalIndex() + 1;
  globalIndex const maxFaceGlobalID = source.getFaceManager().maxGlobalIndex() + 1;

  localIndex numLocalCells = 0;
  source.m_elementManager->forElementSubRegions< CellElementSubRegion >( [&]( CellElementSubRegion const & sourceSubRegion )
  {
    numLocalCells+= sourceSubRegion.size();
  } );

  ////////////////////////////////
  // Get the new number of nodes
  ////////////////////////////////
  localIndex numLocalNodes = numLocalVertices
                             + numLocalEdges * numInternalNodesPerEdge
                             + numLocalFaces * numInternalNodesPerFace
                             + numLocalCells * numInternalNodesPerCell;

  /////////////////////////
  // Nodes
  //////////////////////////

  m_nodeManager->resize( numLocalNodes );

  /////////////////////////
  // Edges
  //////////////////////////

  // the total number of nodes: to add the number of non-vertex edge nodes
  m_edgeManager->resize( numLocalEdges );
  m_edgeManager->getDomainBoundaryIndicator() = source.m_edgeManager->getDomainBoundaryIndicator();

  arrayView1d< globalIndex > edgeLocalToGlobal = m_edgeManager->localToGlobalMap();
  arrayView1d< globalIndex const > sourceEdgeLocalToGlobal = source.m_edgeManager->localToGlobalMap();
  LvArray::memcpy( edgeLocalToGlobal.toSlice(), sourceEdgeLocalToGlobal.toSlice() );

  m_edgeManager->constructGlobalToLocalMap();
  m_edgeManager->nodeList().resize( numLocalEdges, numNodesPerEdge );


  /////////////////////////
  // Faces
  //////////////////////////

  m_faceManager->resize( numLocalFaces );
  m_faceManager->faceCenter() = source.m_faceManager->faceCenter();
  m_faceManager->faceNormal() = source.m_faceManager->faceNormal();

  // copy the faces-to-edgs map from source
  m_faceManager->edgeList() = source.m_faceManager->edgeList();
  // copy the faces-to-elements map from source
  m_faceManager->elementList() = source.m_faceManager->elementList();
  m_faceManager->elementRegionList() = source.m_faceManager->elementRegionList();
  m_faceManager->elementSubRegionList() = source.m_faceManager->elementSubRegionList();
  // copy the faces-boundaryIndicator from source
  m_faceManager->getDomainBoundaryIndicator() = source.m_faceManager->getDomainBoundaryIndicator();

  arrayView1d< globalIndex > faceLocalToGlobal = m_faceManager->localToGlobalMap();
  arrayView1d< globalIndex const > sourceFaceLocalToGlobal = source.m_faceManager->localToGlobalMap();
  LvArray::memcpy( faceLocalToGlobal.toSlice(), sourceFaceLocalToGlobal.toSlice() );

  m_faceManager->constructGlobalToLocalMap();

  /////////////////////////
  // Elements
  //////////////////////////

  // check that all elements are hexahedra
  source.m_elementManager->forElementRegions< CellElementRegion >( [&]( CellElementRegion const & sourceRegion )
  {
    // create element region with the same name as source element region "Region"
    CellElementRegion & region = *(dynamic_cast< CellElementRegion * >( m_elementManager->createChild( sourceRegion.getCatalogName(),
                                                                                                       sourceRegion.getName() ) ) );
    // add cell block to the new element region with the same name as cell block name from source element region
    region.addCellBlockNames( sourceRegion.getCellBlockNames() );

    sourceRegion.forElementSubRegions< CellElementSubRegion >( [&]( CellElementSubRegion const & sourceSubRegion )
    {
      if( sourceSubRegion.getElementType() != ElementType::Hexahedron )
      {
        GEOS_ERROR( "Current order number "<<order<<" is higher than one are only available for hexahedral meshes." );
      }

      // create element sub region with the same name as source element sub region "cb"
      CellElementSubRegion & newSubRegion = region.getSubRegions().registerGroup< CellElementSubRegion >( sourceSubRegion.getName() );
      newSubRegion.setElementType( sourceSubRegion.getElementType() );

      // resize per elements value for the new sub region with the new number of nodes per element
      newSubRegion.resizePerElementValues( numNodesPerCell,
                                           sourceSubRegion.numEdgesPerElement(),
                                           sourceSubRegion.numFacesPerElement() );

      newSubRegion.resize( sourceSubRegion.size() );

      // copy new elemCenter map from source
      newSubRegion.getElementCenter() = sourceSubRegion.getElementCenter();

      // copy the elements-to-faces map from source
      newSubRegion.faceList() = sourceSubRegion.faceList();

      // copy the elements-to-edges map from source
      newSubRegion.edgeList() = sourceSubRegion.edgeList();

      arrayView1d< globalIndex > newSubRegionLocalToGlobal = newSubRegion.localToGlobalMap();
      arrayView1d< globalIndex const > sourceSubRegionLocalToGlobal = sourceSubRegion.localToGlobalMap();
      LvArray::memcpy( newSubRegionLocalToGlobal.toSlice(), sourceSubRegionLocalToGlobal.toSlice() );

      newSubRegion.constructGlobalToLocalMap();

    } );

  } );

  CellBlockManagerABC & cellBlockManager = meshBody->getGroup< CellBlockManagerABC >( keys::cellManager );

  cellBlockManager.generateHighOrderMaps( order,
                                          maxVertexGlobalID,
                                          maxEdgeGlobalID,
                                          maxFaceGlobalID,
                                          edgeLocalToGlobal,
                                          faceLocalToGlobal );


  /////////////////////////
  // NodesSets
  //////////////////////////

  this->generateSets();
}


MeshLevel::~MeshLevel()
{
  if( !m_isShallowCopy )
  {
    delete m_nodeManager;
    delete m_edgeManager;
    delete m_faceManager;
    delete m_elementManager;
    delete m_embSurfNodeManager;
    delete m_embSurfEdgeManager;
  }

}

void MeshLevel::initializePostInitialConditionsPostSubGroups()
{
  m_elementManager->forElementSubRegions< FaceElementSubRegion >( [&]( FaceElementSubRegion & subRegion )
  {
    subRegion.calculateElementGeometricQuantities( *m_nodeManager, *m_faceManager );
  } );
}

void MeshLevel::generateAdjacencyLists( arrayView1d< localIndex const > const & seedNodeList,
                                        localIndex_array & nodeAdjacencyList,
                                        localIndex_array & edgeAdjacencyList,
                                        localIndex_array & faceAdjacencyList,
                                        ElementRegionManager::ElementViewAccessor< ReferenceWrapper< localIndex_array > > & elementAdjacencyList,
                                        integer const depth )
{
  NodeManager const & nodeManager = getNodeManager();

  ArrayOfArraysView< localIndex const > const & nodeToElementRegionList = nodeManager.elementRegionList().toViewConst();
  ArrayOfArraysView< localIndex const > const & nodeToElementSubRegionList = nodeManager.elementSubRegionList().toViewConst();
  ArrayOfArraysView< localIndex const > const & nodeToElementList = nodeManager.elementList().toViewConst();

  FaceManager const & faceManager = this->getFaceManager();
  ArrayOfArraysView< localIndex const > const & faceToEdges = faceManager.edgeList().toViewConst();

  ElementRegionManager const & elemManager = this->getElemManager();

  std::set< localIndex > nodeAdjacencySet;
  std::set< localIndex > edgeAdjacencySet;
  std::set< localIndex > faceAdjacencySet;
  std::vector< std::vector< std::set< localIndex > > > elementAdjacencySet( elemManager.numRegions() );

  // Add the nodes, edges, and faces connected to the volumic element.
  auto const addVolumicSupport = [&]( localIndex const er,
                                      localIndex const esr,
<<<<<<< HEAD
                                      auto const & subRegion )
=======
                                      CellElementSubRegion const & subRegion )
>>>>>>> f678a44e
  {
    arrayView2d< localIndex const, cells::NODE_MAP_USD > const elemsToNodes = subRegion.nodeList();
    arrayView2d< localIndex const > const elemsToFaces = subRegion.faceList();

    for( localIndex const ei: elementAdjacencySet[er][esr] )
    {
<<<<<<< HEAD
      for( localIndex const & ni: elemsToNodes[ei] )
      {
        nodeAdjacencySet.insert( ni );
=======
      for( localIndex a = 0; a < elemsToNodes.size( 1 ); ++a )  // Range-based for loop not supported for GPU layout.
      {
        nodeAdjacencySet.insert( elemsToNodes( ei, a ) );
>>>>>>> f678a44e
      }
      for( localIndex const fi: elemsToFaces[ei] )
      {
        faceAdjacencySet.insert( fi );
        for( auto const & edi: faceToEdges[fi] )
        {
          edgeAdjacencySet.insert( edi );
        }
      }
    }
  };

  // Add the nodes, edges, and faces connected to the fracture element.
  auto const addFractureSupport = [&]( localIndex const er,
                                       localIndex const esr,
                                       FaceElementSubRegion const & subRegion )
  {
    ArrayOfArraysView< localIndex const > const elems2dToNodes = subRegion.nodeList().toViewConst();
    ArrayOfArraysView< localIndex const > const elem2dToEdges = subRegion.edgeList().toViewConst();
    ArrayOfArraysView< localIndex const > const elems2dToFaces = subRegion.faceList().toViewConst();

    for( localIndex const ei: elementAdjacencySet[er][esr] )
    {
      for( localIndex const & ni: elems2dToNodes[ei] )
<<<<<<< HEAD
      {
        nodeAdjacencySet.insert( ni );
      }
      for( localIndex const & edi: elem2dToEdges[ei] )
      {
        edgeAdjacencySet.insert( edi );
      }
      for( localIndex const & fi: elems2dToFaces[ei] )
      {
=======
      {
        nodeAdjacencySet.insert( ni );
      }
      for( localIndex const & edi: elem2dToEdges[ei] )
      {
        edgeAdjacencySet.insert( edi );
      }
      for( localIndex const & fi: elems2dToFaces[ei] )
      {
>>>>>>> f678a44e
        faceAdjacencySet.insert( fi );
      }
    }
  };

<<<<<<< HEAD
  // Add all the collocated nodes of the fracture element.
  auto const addCollocatedFractureNodes = [&]( localIndex const er,
                                               localIndex const esr,
                                               FaceElementSubRegion const & subRegion )
=======
  // Add all the nodes connected/related to the well elements.
  auto const addWellSupport = [&]( localIndex const er,
                                   localIndex const esr,
                                   WellElementSubRegion const & subRegion )
  {
    arrayView2d< localIndex const, cells::NODE_MAP_USD > const elemsToNodes = subRegion.nodeList();

    for( localIndex const ei: elementAdjacencySet[er][esr] )
    {
      for( localIndex a = 0; a < elemsToNodes.size( 1 ); ++a )  // Range-based for loop not supported for GPU layout.
      {
        nodeAdjacencySet.insert( elemsToNodes( ei, a ) );
      }
    }
  };

  // Add all the collocated nodes of the fracture element.
  auto const addCollocatedFractureNodes = [&]( FaceElementSubRegion const & subRegion )
>>>>>>> f678a44e
  {
    auto const & l2g = nodeManager.localToGlobalMap();
    auto const & g2l = nodeManager.globalToLocalMap();

    std::set< localIndex > newNodes;
    for( localIndex const & ln: nodeAdjacencySet )
    {
      globalIndex const & gn = l2g[ln];
      for( std::set< globalIndex > const & bucket: subRegion.getCollocatedNodes() )
      {
        if( bucket.find( gn ) != bucket.cend() )
        {
          for( globalIndex const & n: bucket )
          {
            auto it = g2l.find( n );
            if( it != g2l.cend() )
            {
              newNodes.insert( it->second );
            }
          }
        }
      }
    }
    nodeAdjacencySet.insert( newNodes.cbegin(), newNodes.cend() );
  };

  for( localIndex a = 0; a < elemManager.numRegions(); ++a )
  {
    elementAdjacencySet[a].resize( elemManager.getRegion( a ).numSubRegions() );
  }

  nodeAdjacencySet.insert( seedNodeList.begin(), seedNodeList.end() );

  for( integer d = 0; d < depth; ++d )
  {
    for( localIndex const nodeIndex: nodeAdjacencySet )
    {
      for( localIndex b = 0; b < nodeToElementRegionList.sizeOfArray( nodeIndex ); ++b )
      {
        localIndex const er = nodeToElementRegionList[nodeIndex][b];
        localIndex const esr = nodeToElementSubRegionList[nodeIndex][b];
        localIndex const ei = nodeToElementList[nodeIndex][b];
        elementAdjacencySet[er][esr].insert( ei );
      }
    }

    for( localIndex er = 0; er < elemManager.numRegions(); ++er )
    {
      ElementRegionBase const & elemRegion = elemManager.getRegion( er );

<<<<<<< HEAD
      elemRegion.forElementSubRegionsIndex< CellElementSubRegion,
                                            WellElementSubRegion >( [&]( localIndex const esr,
                                                                         auto const & subRegion )
      {
        addVolumicSupport( er, esr, subRegion );
      } );

=======
      elemRegion.forElementSubRegionsIndex< CellElementSubRegion >( [&]( localIndex const esr,
                                                                         CellElementSubRegion const & subRegion )
      {
        addVolumicSupport( er, esr, subRegion );
      } );
>>>>>>> f678a44e
      elemRegion.forElementSubRegionsIndex< FaceElementSubRegion >( [&]( localIndex const esr,
                                                                         FaceElementSubRegion const & subRegion )
      {
        addFractureSupport( er, esr, subRegion );
<<<<<<< HEAD
        addCollocatedFractureNodes( er, esr, subRegion );
=======
        addCollocatedFractureNodes( subRegion );
      } );
      elemRegion.forElementSubRegionsIndex< WellElementSubRegion >( [&]( localIndex const esr,
                                                                         WellElementSubRegion const & subRegion )
      {
        addWellSupport( er, esr, subRegion );
>>>>>>> f678a44e
      } );
    }
  }

  // Convert the `std::set` containers to `LvArray` containers.
  nodeAdjacencyList.resize( LvArray::integerConversion< localIndex >( nodeAdjacencySet.size()));
  std::copy( nodeAdjacencySet.begin(), nodeAdjacencySet.end(), nodeAdjacencyList.begin() );

  edgeAdjacencyList.resize( LvArray::integerConversion< localIndex >( edgeAdjacencySet.size()));
  std::copy( edgeAdjacencySet.begin(), edgeAdjacencySet.end(), edgeAdjacencyList.begin() );

  faceAdjacencyList.resize( LvArray::integerConversion< localIndex >( faceAdjacencySet.size()));
  std::copy( faceAdjacencySet.begin(), faceAdjacencySet.end(), faceAdjacencyList.begin() );

  for( localIndex er=0; er < elemManager.numRegions(); ++er )
  {
    ElementRegionBase const & elemRegion = elemManager.getRegion( er );

    for( localIndex esr = 0; esr < elemRegion.numSubRegions(); ++esr )
    {
      elementAdjacencyList[er][esr].get().clear();
      elementAdjacencyList[er][esr].get().resize( LvArray::integerConversion< localIndex >( elementAdjacencySet[er][esr].size()) );
      std::copy( elementAdjacencySet[er][esr].begin(),
                 elementAdjacencySet[er][esr].end(),
                 elementAdjacencyList[er][esr].get().begin() );

    }
  }
}

void MeshLevel::generateSets()
{
  GEOS_MARK_FUNCTION;

  NodeManager const & nodeManager = *m_nodeManager;

  dataRepository::Group const & nodeSets = nodeManager.sets();

  map< string, array1d< bool > > nodeInSet; // map to contain indicator of whether a node is in a set.
  string_array setNames; // just a holder for the names of the sets

  // loop over all wrappers and fill the nodeIndSet arrays for each set
  for( auto & wrapper : nodeSets.wrappers() )
  {
    string const & name = wrapper.second->getName();
    nodeInSet[name].resize( nodeManager.size() );
    nodeInSet[name].setValues< serialPolicy >( false );

    if( nodeSets.hasWrapper( name ) )
    {
      setNames.emplace_back( name );
      SortedArrayView< localIndex const > const & set = nodeSets.getReference< SortedArray< localIndex > >( name );
      for( localIndex const a : set )
      {
        nodeInSet[name][a] = true;
      }
    }
  }


  ElementRegionManager & elementRegionManager = *m_elementManager;
  elementRegionManager.forElementSubRegions( [&]( auto & subRegion )
  {
    dataRepository::Group & elementSets = subRegion.sets();

    auto const & elemToNodeMap = subRegion.nodeList();

    for( string const & setName : setNames )
    {
      arrayView1d< bool const > const nodeInCurSet = nodeInSet[setName];

      SortedArray< localIndex > & targetSet = elementSets.registerWrapper< SortedArray< localIndex > >( setName ).reference();
      for( localIndex k = 0; k < subRegion.size(); ++k )
      {
        localIndex const numNodes = subRegion.numNodesPerElement( k );

        localIndex elementInSet = true;
        for( localIndex i = 0; i < numNodes; ++i )
        {
          if( !nodeInCurSet( elemToNodeMap[ k ][ i ] ) )
          {
            elementInSet = false;
            break;
          }
        }

        if( elementInSet )
        {
          targetSet.insert( k );
        }
      }
    }
  } );
}

MeshLevel const & MeshLevel::getShallowParent() const
{
  return ( m_shallowParent!=nullptr ? *m_shallowParent : *this);
}

MeshLevel & MeshLevel::getShallowParent()
{
  return ( m_shallowParent!=nullptr ? *m_shallowParent : *this);
}


bool MeshLevel::isShallowCopyOf( MeshLevel const & comparisonLevel ) const
{
  return ( m_nodeManager == comparisonLevel.m_nodeManager ) &&
         ( m_edgeManager == comparisonLevel.m_edgeManager ) &&
         ( m_faceManager == comparisonLevel.m_faceManager ) &&
         ( m_elementManager == comparisonLevel.m_elementManager ) &&
         ( m_embSurfNodeManager == comparisonLevel.m_embSurfNodeManager) &&
         ( m_embSurfEdgeManager == comparisonLevel.m_embSurfEdgeManager ) &&
         isShallowCopy();
}


} /* namespace geos */<|MERGE_RESOLUTION|>--- conflicted
+++ resolved
@@ -305,26 +305,16 @@
   // Add the nodes, edges, and faces connected to the volumic element.
   auto const addVolumicSupport = [&]( localIndex const er,
                                       localIndex const esr,
-<<<<<<< HEAD
-                                      auto const & subRegion )
-=======
                                       CellElementSubRegion const & subRegion )
->>>>>>> f678a44e
   {
     arrayView2d< localIndex const, cells::NODE_MAP_USD > const elemsToNodes = subRegion.nodeList();
     arrayView2d< localIndex const > const elemsToFaces = subRegion.faceList();
 
     for( localIndex const ei: elementAdjacencySet[er][esr] )
     {
-<<<<<<< HEAD
-      for( localIndex const & ni: elemsToNodes[ei] )
-      {
-        nodeAdjacencySet.insert( ni );
-=======
       for( localIndex a = 0; a < elemsToNodes.size( 1 ); ++a )  // Range-based for loop not supported for GPU layout.
       {
         nodeAdjacencySet.insert( elemsToNodes( ei, a ) );
->>>>>>> f678a44e
       }
       for( localIndex const fi: elemsToFaces[ei] )
       {
@@ -349,7 +339,6 @@
     for( localIndex const ei: elementAdjacencySet[er][esr] )
     {
       for( localIndex const & ni: elems2dToNodes[ei] )
-<<<<<<< HEAD
       {
         nodeAdjacencySet.insert( ni );
       }
@@ -359,28 +348,11 @@
       }
       for( localIndex const & fi: elems2dToFaces[ei] )
       {
-=======
-      {
-        nodeAdjacencySet.insert( ni );
-      }
-      for( localIndex const & edi: elem2dToEdges[ei] )
-      {
-        edgeAdjacencySet.insert( edi );
-      }
-      for( localIndex const & fi: elems2dToFaces[ei] )
-      {
->>>>>>> f678a44e
         faceAdjacencySet.insert( fi );
       }
     }
   };
 
-<<<<<<< HEAD
-  // Add all the collocated nodes of the fracture element.
-  auto const addCollocatedFractureNodes = [&]( localIndex const er,
-                                               localIndex const esr,
-                                               FaceElementSubRegion const & subRegion )
-=======
   // Add all the nodes connected/related to the well elements.
   auto const addWellSupport = [&]( localIndex const er,
                                    localIndex const esr,
@@ -399,7 +371,6 @@
 
   // Add all the collocated nodes of the fracture element.
   auto const addCollocatedFractureNodes = [&]( FaceElementSubRegion const & subRegion )
->>>>>>> f678a44e
   {
     auto const & l2g = nodeManager.localToGlobalMap();
     auto const & g2l = nodeManager.globalToLocalMap();
@@ -450,35 +421,21 @@
     {
       ElementRegionBase const & elemRegion = elemManager.getRegion( er );
 
-<<<<<<< HEAD
-      elemRegion.forElementSubRegionsIndex< CellElementSubRegion,
-                                            WellElementSubRegion >( [&]( localIndex const esr,
-                                                                         auto const & subRegion )
+      elemRegion.forElementSubRegionsIndex< CellElementSubRegion >( [&]( localIndex const esr,
+                                                                         CellElementSubRegion const & subRegion )
       {
         addVolumicSupport( er, esr, subRegion );
       } );
-
-=======
-      elemRegion.forElementSubRegionsIndex< CellElementSubRegion >( [&]( localIndex const esr,
-                                                                         CellElementSubRegion const & subRegion )
-      {
-        addVolumicSupport( er, esr, subRegion );
-      } );
->>>>>>> f678a44e
       elemRegion.forElementSubRegionsIndex< FaceElementSubRegion >( [&]( localIndex const esr,
                                                                          FaceElementSubRegion const & subRegion )
       {
         addFractureSupport( er, esr, subRegion );
-<<<<<<< HEAD
-        addCollocatedFractureNodes( er, esr, subRegion );
-=======
         addCollocatedFractureNodes( subRegion );
       } );
       elemRegion.forElementSubRegionsIndex< WellElementSubRegion >( [&]( localIndex const esr,
                                                                          WellElementSubRegion const & subRegion )
       {
         addWellSupport( er, esr, subRegion );
->>>>>>> f678a44e
       } );
     }
   }
