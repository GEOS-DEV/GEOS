--- conflicted
+++ resolved
@@ -30,16 +30,8 @@
 MeshLevel::MeshLevel( string const & name,
                       Group * const parent ):
   Group( name, parent ),
-<<<<<<< HEAD
-  m_nodeManager( groupStructKeys::nodeManagerString, this ),
-  m_particleManager( groupStructKeys::particleManagerString, this ),
-  m_edgeManager( groupStructKeys::edgeManagerString, this ),
-  m_faceManager( groupStructKeys::faceManagerString, this ),
-  m_elementManager( groupStructKeys::elemManagerString, this ),
-  m_embSurfNodeManager( groupStructKeys::embSurfNodeManagerString, this ),
-  m_embSurfEdgeManager( groupStructKeys::embSurfEdgeManagerString, this )
-=======
   m_nodeManager( new NodeManager( groupStructKeys::nodeManagerString(), this ) ),
+  m_particleManager( new ParticleManager( groupStructKeys::particleManagerString(), this ) ),
   m_edgeManager( new EdgeManager( groupStructKeys::edgeManagerString(), this ) ),
   m_faceManager( new FaceManager( groupStructKeys::faceManagerString(), this ) ),
   m_elementManager( new ElementRegionManager( groupStructKeys::elemManagerString(), this ) ),
@@ -51,6 +43,8 @@
 
   registerGroup( groupStructKeys::nodeManagerString(), m_nodeManager );
 
+  registerGroup( groupStructKeys::particleManagerString(), m_particleManager );
+
   registerGroup( groupStructKeys::edgeManagerString(), m_edgeManager );
 
 
@@ -61,7 +55,6 @@
   registerGroup< ElementRegionManager >( groupStructKeys::elemManagerString(), m_elementManager );
 
   registerGroup< EdgeManager >( groupStructKeys::embSurfEdgeManagerString, m_embSurfEdgeManager );
->>>>>>> 8bc506db
 
   registerGroup< EmbeddedSurfaceNodeManager >( groupStructKeys::embSurfNodeManagerString, m_embSurfNodeManager );
 
@@ -86,13 +79,7 @@
 
   registerGroup( groupStructKeys::nodeManagerString(), m_nodeManager );
 
-<<<<<<< HEAD
-  registerGroup( groupStructKeys::particleManagerString, &m_particleManager );
-
-  registerGroup( groupStructKeys::edgeManagerString, &m_edgeManager );
-=======
   registerGroup( groupStructKeys::edgeManagerString(), m_edgeManager );
->>>>>>> 8bc506db
 
 
   registerGroup< FaceManager >( groupStructKeys::faceManagerString(), m_faceManager );
