--- conflicted
+++ resolved
@@ -72,7 +72,6 @@
   m_nodeManager.resize(numNodes);
 
   arrayView2d< real64 const, nodes::REFERENCE_POSITION_USD > const refPosSource = source.m_nodeManager.referencePosition();
-<<<<<<< HEAD
   arrayView2d< real64, nodes::REFERENCE_POSITION_USD > const refPosNew = m_nodeManager.referencePosition().toView();
 
   // {
@@ -96,55 +95,50 @@
   //   }
   // });
   
-  localIndex const numBasisSupportPoints = order+1;
-
-
-  localIndex const numNodesPerEdge = numBasisSupportPoints;
-  localIndex const numNonVertexNodesPerEdge = numNodesPerEdge - 2;
-
-  EdgeManager const & edgeManagerSource = source.m_edgeManager;
-  m_edgeManager.resize( edgeManagerSource.size() );
-  EdgeManager::NodeMapType const & edgesToNodesSource = edgeManagerSource.nodeList();
-  EdgeManager::NodeMapType const & edgesToNodes = m_edgeManager.nodeList();
-
-  // start with the number of vertex nodes
-  localIndex numLocalNodes = source.m_nodeManager.size();
-
-  // add the number of non-vertex edge nodes
-  for( localIndex ke=0 ; ke<m_edgeManager.size(); ++ke )
-  {
-    numLocalNodes += numNonVertexNodesPerEdge;
-  }
-
-
-  FaceManager const & faceManagerSource = source.m_faceManager;
-  m_faceManager.resize( faceManagerSource.size() );
-  m_faceManager.edgeList() = source.m_faceManager.edgeList();
-
-
-  ArrayOfArraysView< localIndex const > const facesToNodesMapSource = m_faceManager.nodeList().toViewConst();
-  ArrayOfArrays< localIndex > faceToNodeMapNew = m_faceManager.nodeList();
-  ArrayOfArraysView< localIndex const > const & facesToEdges = m_faceManager.edgeList().toViewConst();
-  localIndex const numNodesPerFace = pow(order+1,2);
-  faceToNodeMapNew.resize(faceToNodeMapNew.size(),numNodesPerFace);
-  
-  // add the number of non-edge face nodes
-  for( localIndex kf=0; kf<m_faceManager.size(); ++kf )
-  {
-    localIndex const numEdgesPerFace = facesToEdges.sizeOfArray(kf);
-    localIndex const numVertexNodesPerFace = facesToNodesMapSource.sizeOfArray(kf);
-    localIndex const numNonEdgeNodesPerFace = numNodesPerFace - numVertexNodesPerFace - numEdgesPerFace*numNonVertexNodesPerEdge;
-
-    numLocalNodes += numNonEdgeNodesPerFace;
-  }
-
-  // add the number of non-face element nodes
-
-
-
-
-=======
-  arrayView2d< real64, nodes::REFERENCE_POSITION_USD > const & refPosNew = m_nodeManager.referencePosition().toView();
+//  localIndex const numBasisSupportPoints = order+1;
+//
+//
+//  localIndex const numNodesPerEdge = numBasisSupportPoints;
+//  localIndex const numNonVertexNodesPerEdge = numNodesPerEdge - 2;
+//
+//  EdgeManager const & edgeManagerSource = source.m_edgeManager;
+//  m_edgeManager.resize( edgeManagerSource.size() );
+//  EdgeManager::NodeMapType const & edgesToNodesSource = edgeManagerSource.nodeList();
+//  EdgeManager::NodeMapType const & edgesToNodes = m_edgeManager.nodeList();
+//
+//  // start with the number of vertex nodes
+//  localIndex numLocalNodes = source.m_nodeManager.size();
+//
+//  // add the number of non-vertex edge nodes
+//  for( localIndex ke=0 ; ke<m_edgeManager.size(); ++ke )
+//  {
+//    numLocalNodes += numNonVertexNodesPerEdge;
+//  }
+//
+//
+//  FaceManager const & faceManagerSource = source.m_faceManager;
+//  m_faceManager.resize( faceManagerSource.size() );
+//  m_faceManager.edgeList() = source.m_faceManager.edgeList();
+//
+//
+//  ArrayOfArraysView< localIndex const > const facesToNodesMapSource = m_faceManager.nodeList().toViewConst();
+//  ArrayOfArrays< localIndex > faceToNodeMapNew = m_faceManager.nodeList();
+//  ArrayOfArraysView< localIndex const > const & facesToEdges = m_faceManager.edgeList().toViewConst();
+//  localIndex const numNodesPerFace = pow(order+1,2);
+//  faceToNodeMapNew.resize(faceToNodeMapNew.size(),numNodesPerFace);
+//
+//  // add the number of non-edge face nodes
+//  for( localIndex kf=0; kf<m_faceManager.size(); ++kf )
+//  {
+//    localIndex const numEdgesPerFace = facesToEdges.sizeOfArray(kf);
+//    localIndex const numVertexNodesPerFace = facesToNodesMapSource.sizeOfArray(kf);
+//    localIndex const numNonEdgeNodesPerFace = numNodesPerFace - numVertexNodesPerFace - numEdgesPerFace*numNonVertexNodesPerEdge;
+//
+//    numLocalNodes += numNonEdgeNodesPerFace;
+//  }
+//
+//  // add the number of non-face element nodes
+
 
   ArrayOfArraysView< localIndex const > const & faceToNodeMapSource = source.m_faceManager.nodeList().toViewConst();
   ArrayOfArrays< localIndex > & faceToNodeMapNew = m_faceManager.nodeList();
@@ -156,7 +150,7 @@
   for (localIndex i = 0; i < faceToNodeMapSource.size(); ++i)
   {
       faceToNodeMapNew.resizeArray(i,numNodesPerFace);
->>>>>>> 50f51551
+
 
   }
     
@@ -164,27 +158,14 @@
  
   arrayView2d< localIndex const > const & faceToElemIndex = faceToElem.m_toElementIndex.toViewConst();
 
-<<<<<<< HEAD
-  
-
-
-
-
-
-
-
-=======
->>>>>>> 50f51551
+
   source.m_elementManager.forElementRegions<CellElementRegion>([&]( CellElementRegion const & sourceRegion )
   {
     CellElementRegion & region = *(dynamic_cast<CellElementRegion *>( m_elementManager.createChild( sourceRegion.getCatalogName(),
                                                                                                         sourceRegion.getName() ) ) );
 
     region.addCellBlockNames( sourceRegion.getCellBlockNames() );
-<<<<<<< HEAD
-=======
-
->>>>>>> 50f51551
+
     sourceRegion.forElementSubRegions<CellElementSubRegion>( [&]( CellElementSubRegion const & sourceSubRegion )
     {
       CellElementSubRegion & newSubRegion = region.getSubRegions().registerGroup< CellElementSubRegion >( sourceSubRegion.getName() );
@@ -199,12 +180,8 @@
 
 
       localIndex const numNodesPerElem = pow(order+1,3);
-      
-
-<<<<<<< HEAD
-      localIndex const numNodesPerElem = pow(numBasisSupportPoints,3);
-=======
->>>>>>> 50f51551
+      //localIndex const numNodesPerElem = pow(numBasisSupportPoints,3);
+
       elemsToNodesNew.resize( elemsToNodesSource.size(0), numNodesPerElem );
 
       // Fill a temporary table which knowing the global number of a degree of freedom and a face, gives you the local number of this degree
