/*
 * ------------------------------------------------------------------------------------------------------------
 * SPDX-License-Identifier: LGPL-2.1-only
 *
 * Copyright (c) 2018-2020 Lawrence Livermore National Security LLC
 * Copyright (c) 2018-2020 The Board of Trustees of the Leland Stanford Junior University
 * Copyright (c) 2018-2020 Total, S.A
 * Copyright (c) 2019-     GEOSX Contributors
 * All rights reserved
 *
 * See top level LICENSE, COPYRIGHT, CONTRIBUTORS, NOTICE, and ACKNOWLEDGEMENTS files for details.
 * ------------------------------------------------------------------------------------------------------------
 */

#ifndef GEOSX_MESH_WELLELEMENTSUBREGION_HPP_
#define GEOSX_MESH_WELLELEMENTSUBREGION_HPP_

#include "mesh/ElementSubRegionBase.hpp"
#include "mesh/InterObjectRelation.hpp"
#include "meshUtilities/PerforationData.hpp"

namespace geosx
{

/**
 * @class WellElementSubRegion
 * @brief This class describes a collection of local well elements and perforations.
 */
class WellElementSubRegion : public ElementSubRegionBase
{
public:

  /// Alias for the type of the element-to-node map
  using NodeMapType = InterObjectRelation< array2d< localIndex, cells::NODE_MAP_PERMUTATION > >;
  /// Alias for the type of the element-to-edge map
  using EdgeMapType = FixedOneToManyRelation; // unused but needed in MeshLevel::GenerateAdjacencyLists
  /// Alias for the type of the element-to-face map
  using FaceMapType = FixedOneToManyRelation; // unused but needed in MeshLevel::GenerateAdjacencyLists

  /**
   * @brief enumeration for values in segmentStatusList parameter of Generate()
   */
  enum WellElemStatus : unsigned
  {
    UNOWNED = 0,             // there are no perforations on this element
    REMOTE = 1,              // all perforations are remote
    LOCAL  = 2,              // all perforations are local
    SHARED = REMOTE | LOCAL  // both remote and local perforations
  };

  /**
   * @name Constructor / Destructor
   */
  ///@{

  /**
   * @brief Constructor.
   * @param name name of the object in the data hierarchy.
   * @param parent pointer to the parent group in the data hierarchy.
   */
  WellElementSubRegion( string const & name,
                        Group * const parent );

  /**
   * @brief Default destructor.
   */
  virtual ~WellElementSubRegion() override;

  ///@}

  /**
   * @name Static Factory Catalog Functions
   */
  ///@{

  /**
   * @brief Get the catalog name.
   * @return the name of this class in the catalog
   */
  static const string catalogName() { return "wellElementSubRegion"; }

  /**
   * @copydoc catalogName()
   */
  virtual const string getCatalogName() const override { return WellElementSubRegion::catalogName(); }

  ///@}

  /**
   * @name Geometry computation / Connectivity
   */
  ///@{

  virtual void calculateElementGeometricQuantities( NodeManager const &,
                                                    FaceManager const & ) override
  {}

  virtual void setupRelatedObjectsInRelations( MeshLevel const * const mesh ) override;

  ///@}

  /**
   * @name Getters / Setters
   */
  ///@{

  /**
   * @brief Get the element-to-edge map.
   * @return a reference to element-to-edge map
   */
  FixedOneToManyRelation & edgeList()
  {
    return m_toEdgesRelation;
  }

  /**
   * @copydoc edgeList()
   */
  FixedOneToManyRelation const & edgeList() const
  {
    return m_toEdgesRelation;
  }

  /**
   * @brief Get the element-to-face map.
   * @return a reference to the element to face map
   */
  FixedOneToManyRelation & faceList()
  {
    return m_toFacesRelation;
  }

  /**
   * @copydoc faceList()
   */
  FixedOneToManyRelation const & faceList() const
  {
    return m_toFacesRelation;
  }

  /**
   * @brief Get the element-to-node map.
   * @return a reference to the element-to-node map
   */
  NodeMapType & nodeList()
  {
    return m_toNodesRelation;
  }

  /**
   * @copydoc nodeList()
   */
  NodeMapType const & nodeList() const
  {
    return m_toNodesRelation;
  }

  /**
   * @brief Get for the top element index.
   * @return local index of well's top element or -1 if it is not on current rank
   */
  localIndex getTopWellElementIndex() const
  {
    return m_topWellElementIndex;
  }

  /**
   * @brief Set the name of the WellControls object of this well.
   * @param[in] name the name of the WellControls object
   */
  void setWellControlsName( string const & name )
  {
    m_wellControlsName = name;
  }

  /**
   * @brief Get the name of the WellControls object of this well.
   * @return a string containing the name of the WellControls object
   */
  string const & getWellControlsName() const
  {
    return m_wellControlsName;
  }

  /**
   * @brief Get all the local perforations.
   * @return a pointer to the PerforationData object
   */
  PerforationData * getPerforationData()
  {
    return &m_perforationData;
  }

  /**
   * @copydoc getPerforationData()
   */
  PerforationData const * getPerforationData() const
  {
    return &m_perforationData;
  }

  /**
   * @brief Set for the MPI rank that owns this well (i.e. the top segment).
   * @param[in] rank MPI rank of the owner process
   */
  void setTopRank( int rank )
  {
    m_topRank = rank;
  }

  /**
<<<<<<< HEAD
=======
   * @brief Get the MPI rank that owns this well (i.e. the top segment).
   * @return MPI rank of the owner process
   */
  int getTopRank() const
  {
    return m_topRank;
  }

  /**
>>>>>>> 95da0775
   * @brief Check if well is owned by current rank
   * @return true if the well is owned by current rank, false otherwise
   */
  bool isLocallyOwned() const;

  ///@}

  /**
   * @name Construction of the well connectivity
   */
  ///@{

  /**
   * @brief Build the local well elements from global well element data.
   * @param[in] mesh the mesh object (single level only)
   * @param[in] wellGeometry the InternalWellGenerator containing the global well topology
   * @param[in] elemStatus list of well element status, as determined by perforations connected
   *                       to local or remote mesh partitions. Status values are defined in
   *                       enum SegmentStatus. They are used to partition well elements.
   * @param[in] nodeOffsetGlobal the offset of the first global well node ( = offset of last global mesh node + 1 )
   * @param[in] elemOffsetGlobal the offset of the first global well element ( = offset of last global mesh elem + 1 )
   */
  void generate( MeshLevel & mesh,
                 InternalWellGenerator const & wellGeometry,
                 arrayView1d< integer > & elemStatus,
                 globalIndex nodeOffsetGlobal,
                 globalIndex elemOffsetGlobal );

  /**
   * @brief For each perforation, find the reservoir element that contains the perforation.
   * @param[in] mesh the mesh object (single level only)
   * @param[in] wellGeometry the InternalWellGenerator containing the global well topology
   */
  void connectPerforationsToMeshElements( MeshLevel & mesh,
                                          InternalWellGenerator const & wellGeometry );

  /**
   * @brief Reconstruct the (local) map nextWellElemId using nextWellElemIdGlobal after the ghost exchange.
   */
  void reconstructLocalConnectivity();

  ///@}

  /**
   * @name Overriding packing/unpacking functions
   */
  ///@{

  virtual void viewPackingExclusionList( SortedArray< localIndex > & exclusionList ) const override;

  virtual localIndex packUpDownMapsSize( arrayView1d< localIndex const > const & packList ) const override;

  virtual localIndex packUpDownMaps( buffer_unit_type * & buffer,
                                     arrayView1d< localIndex const > const & packList ) const override;

  /**
   * @brief Unpacks the specific elements in the @ packList.
   * @param[in] buffer The buffer containing the packed data.
   * @param[in] packList The (un)packed element.
   * @param[in] overwriteUpMaps Clear the up maps provided.
   * @param[in] overwriteDownMaps Clear the down maps provided.
   * @return The packed size.
   */
  virtual localIndex unpackUpDownMaps( buffer_unit_type const * & buffer,
                                       localIndex_array & packList,
                                       bool const overwriteUpMaps,
                                       bool const overwriteDownMaps ) override;

  virtual void fixUpDownMaps( bool const clearIfUnmapped ) final override;

  ///@}

  /// @cond DO_NOT_DOCUMENT
  void debugWellElementSubRegionsAfterSetupCommunications() const;
  /// @endcond

  /**
   * @brief Struct to serve as a container for variable strings and keys.
   * @struct viewKeyStruct
   */
  struct viewKeyStruct : public ElementSubRegionBase::viewKeyStruct
  {
    /// String key for the well control name
    static constexpr auto wellControlsString               = "wellControlsName";
    /// String key for the well element-to-node list
    static constexpr auto wellNodeListString               = "nodeList";
    /// String key for the local indices of the next well element (used in solvers)
    static constexpr auto nextWellElementIndexString       = "nextWellElementIndex";
    /// String key for the global indices of the next well element (to reconstruct maps)
    static constexpr auto nextWellElementIndexGlobalString = "nextWellElementIndexGlobal";
    /// String key for the top well element index
    static constexpr auto topWellElementIndexString        = "topWellElementIndex";
    /// String key for the rank owning the top element
    static constexpr auto topRankString                    = "topRank";
    /// String key for the well radius
    static constexpr auto radiusString                     = "radius";

    /// ViewKey for the well control name
    dataRepository::ViewKey wellControlsName     = { wellControlsString };
    /// ViewKey for the well element-to-node list
    dataRepository::ViewKey wellNodeList         = { wellNodeListString };
    /// ViewKey for the local indices of the next well element (used in solvers)
    dataRepository::ViewKey nextWellElementIndex = { nextWellElementIndexString };
    /// ViewKey for the global indices of the next well element (to reconstruct maps)
    dataRepository::ViewKey nextWellElementIndexGlobal = { nextWellElementIndexGlobalString };
    /// ViewKey for the top well element index
    dataRepository::ViewKey topWellElementIndex = { topWellElementIndexString };
    /// ViewKey for the rank owning the top element
    dataRepository::ViewKey topRank            = { topRankString };
    /// ViewKey for the well radius
    dataRepository::ViewKey radius             = { radiusString };

  }
  /// ViewKey struct for the WellElementSubRegion class
  viewKeysWellElementSubRegion;

  /**
   * @brief struct to serve as a container for group strings and keys
   * @struct groupKeyStruct
   */
  struct groupKeyStruct : public ElementSubRegionBase::groupKeyStruct
  {
    /// String key for the PerforationData object
    static constexpr auto perforationDataString = "wellElementSubRegion";

    /// GroupKey for the PerforationData object
    dataRepository::GroupKey perforationData = { perforationDataString };

  }
  /// groupKey struct for the WellElementSubRegion class
  groupKeysWellElementSubRegion;


private:

  /**
   * @brief Assign the unowned well elements (= well elem without perforation ) that are
            in the reservoir (and that can therefore be matched with a reservoir element) to an MPI rank.
   * @param[in] meshLevel the mesh object (single level only)
   * @param[in] wellGeometry the InternalWellGenerator containing the global well topology
   * @param[in] unownedElems set of unowned well elems.
   * @param[out] localElems set of local well elems. It contains the perforated well elements
                            connected to local mesh elements before the call, and is filled
                            with the newly assigned well elements in this function.
   * @param[out] wellElemStatus list of current well element status. Status values are defined in
   *                            enum SegmentStatus. They are used to partition well elements.
   */
  void assignUnownedElementsInReservoir( MeshLevel & mesh,
                                         InternalWellGenerator const & wellGeometry,
                                         SortedArray< globalIndex >           const & unownedElems,
                                         SortedArray< globalIndex > & localElems,
                                         arrayView1d< integer > & elemStatusGlobal ) const;

  /**
   * @brief Check that all the well elements have been assigned to a single rank.
   * @param[in] wellGeometry the InternalWellGenerator containing the global well topology
   * @param[out] localElems set of local well elems.
   * @param[out] wellElemStatus list of current well element status. Status values are defined in
   *                            enum SegmentStatus. They are used to partition well elements.
   *
   * This function also checks that if two ranks are neighbors in the well, they are also neighbors in the mesh.
   */
  void checkPartitioningValidity( InternalWellGenerator const & wellGeometry,
                                  SortedArray< globalIndex > & localElems,
                                  arrayView1d< integer > & elemStatusGlobal ) const;

  /**
   * @brief Add the well nodes to the nodeManager (properly resized).
   * @param[inout] meshLevel the mesh object (single level only)
   * @param[in] wellGeometry the InternalWellGenerator containing the global well topology
   * @param[in] localNodes set of local well nodes (includes boundary nodes). At this point all the nodes have been
   * collected
   * @param[in] boundaryNodes set of local well nodes that are at the boundary between this rank and another rank
   * @param[in] nodeOffsetGlobal the offset of the first global well node ( = offset of last global mesh node + 1 )
   *
   * The function WellElementSubRegion::CollectLocalAndBoundaryNodes must have been called before this function.
   */
  void updateNodeManagerSize( MeshLevel & mesh,
                              InternalWellGenerator const & wellGeometry,
                              SortedArray< globalIndex > const & localNodes,
                              SortedArray< globalIndex > const & boundaryNodes,
                              globalIndex nodeOffsetGlobal );

  /**
   * @brief Construct the subregion's local to global maps, as well as other local maps (toNodes, nextWellElemId,
   *        volume, etc).
   * @param[inout] meshLevel the mesh object (single level only)
   * @param[in] wellGeometry the InternalWellGenerator containing the global well topology
   * @param[in] localElems set of local well elems. At this point all the well elems have been assigned
   * @param[in] nodeOffsetGlobal the offset of the first global well node ( = offset of last global mesh node + 1 )
   * @param[in] elemOffsetGlobal the offset of the first global well element ( = offset of last global mesh elem + 1 )
   *
   * The function WellElementSubRegion::UpdateNodeManagerSize must have been called before this function
   */
  void constructSubRegionLocalElementMaps( MeshLevel & mesh,
                                           InternalWellGenerator const & wellGeometry,
                                           SortedArray< globalIndex > const & localElems,
                                           globalIndex nodeOffsetGlobal,
                                           globalIndex elemOffsetGlobal );

  /**
   * @brief Constructs the toElementRegionList, toElementSubRegion, toElement maps
   * @param[inout] meshLevel the mesh object (single level only)
   *
   * This function is the equivalent of NodeManager::SetElementMaps for well elements.
   * The function WellElementSubRegion::ConstructSubRegionLocalElementMaps must have been called before this function
   */
  void updateNodeManagerNodeToElementMap( MeshLevel & mesh );

  /// @cond DO_NOT_DOCUMENT
  void debugNodeManager( MeshLevel const & mesh ) const;
  /// @endcond

  /// @cond DO_NOT_DOCUMENT
  void debugWellElementSubRegions( arrayView1d< integer const > const & wellElemStatus, globalIndex elemOffsetGlobal ) const;
  /// @endcond

  /**
   * @brief Pack element-to-node and element-to-face maps
   * @tparam the flag for the bufferOps::Pack function
   * @param buffer the buffer used in the bufferOps::Pack function
   * @param packList the packList used in the bufferOps::Pack function
   * @return the pack size
   */
  template< bool DOPACK >
  localIndex packUpDownMapsPrivate( buffer_unit_type * & buffer,
                                    arrayView1d< localIndex const > const & packList ) const;

  /// Map of unmapped global indices in the element-to-node map
  map< localIndex, array1d< globalIndex > > m_unmappedGlobalIndicesInNodelist;

  /// Name of the WellControls object for this well
  string m_wellControlsName;

  /// Element-to-node relation is one to one relation.
  NodeMapType m_toNodesRelation;

  /// Element-to-edge relation
  EdgeMapType m_toEdgesRelation;  // unused but needed in MeshLevel::GenerateAdjacencyLists

  /// Element-to-face relation
  FaceMapType m_toFacesRelation;  // unused but needed in MeshLevel::GenerateAdjacencyLists

  /// Local indices of the next well element (used in solvers)
  array1d< localIndex > m_nextWellElementIndex;

  /// Indices of the next well element (to reconstruct connectivity after ghost exchange)
  array1d< localIndex > m_nextWellElementIndexGlobal;

  /// Local index of well's top segment
  localIndex m_topWellElementIndex;

  /// Perforations
  PerforationData m_perforationData;

  /// Top rank
  integer m_topRank;

  /// Radius of the well element
  array1d< real64 > m_radius;

  /// Depth of the local search to match perforation to reservoir elements
  localIndex m_searchDepth;

};

} /* namespace geosx */

#endif /* GEOSX_MESH_WELLELEMENTSUBREGION_HPP_ */<|MERGE_RESOLUTION|>--- conflicted
+++ resolved
@@ -209,18 +209,6 @@
   }
 
   /**
-<<<<<<< HEAD
-=======
-   * @brief Get the MPI rank that owns this well (i.e. the top segment).
-   * @return MPI rank of the owner process
-   */
-  int getTopRank() const
-  {
-    return m_topRank;
-  }
-
-  /**
->>>>>>> 95da0775
    * @brief Check if well is owned by current rank
    * @return true if the well is owned by current rank, false otherwise
    */
