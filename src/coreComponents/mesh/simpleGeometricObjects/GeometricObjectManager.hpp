/*
 * ------------------------------------------------------------------------------------------------------------
 * SPDX-License-Identifier: LGPL-2.1-only
 *
 * Copyright (c) 2018-2020 Lawrence Livermore National Security LLC
 * Copyright (c) 2018-2020 The Board of Trustees of the Leland Stanford Junior University
 * Copyright (c) 2018-2020 TotalEnergies
 * Copyright (c) 2019-     GEOSX Contributors
 * All rights reserved
 *
 * See top level LICENSE, COPYRIGHT, CONTRIBUTORS, NOTICE, and ACKNOWLEDGEMENTS files for details.
 * ------------------------------------------------------------------------------------------------------------
 */

/**
 * @file GeometricObjectManager.hpp
 */

#ifndef GEOS_MESH_SIMPLEGEOMETRICOBJECTS_GEOMETRICOBJECTMANAGER_HPP_
#define GEOS_MESH_SIMPLEGEOMETRICOBJECTS_GEOMETRICOBJECTMANAGER_HPP_

#include "dataRepository/Group.hpp"
#include "mesh/simpleGeometricObjects/SimpleGeometricObjectBase.hpp"


namespace geos
{

/**
 * GeometricObjectManager
 * @brief Manager of the simple geometric objects
 */
class GeometricObjectManager : public dataRepository::Group
{
public:

  /**
   * @name Constructor / Destructor
   */
  ///@{

  /**
   * @brief Constructor.
   * @param name name of the object in the data hierarchy.
   * @param parent pointer to the parent group in the data hierarchy.
   */
  GeometricObjectManager( string const & name,
                          Group * const parent );

  /**
   * @brief Default destructor.
   */
  virtual ~GeometricObjectManager() override;

  ///@}

  /**
   * @brief @return a pointer to this GeometricObjectManager
   */
  static GeometricObjectManager & getInstance();

  virtual Group * createChild( string const & childKey, string const & childName ) override;

<<<<<<< HEAD
  /**
=======
/**
>>>>>>> e5e7b086
   * @brief This function is used to launch a unction over the target geometric objects with region type =
   * SimpleGeometricObjectBase.
   * @tparam LOOKUP_CONTAINER type of container of names or indices
   * @tparam LAMBDA type of the user-provided function
   * @param targetObjects target geometric objects names or indices
   * @param lambda kernel function
   */
  template< typename OBJECTTYPE = SimpleGeometricObjectBase, typename ... OBJECTTYPES, typename LOOKUP_CONTAINER, typename LAMBDA >
  void forGeometricObject( LOOKUP_CONTAINER const & targetObjects, LAMBDA && lambda )
  {
<<<<<<< HEAD
  this->forSubGroups< OBJECTTYPE, OBJECTTYPES... >( targetObjects, std::forward< LAMBDA >( lambda ) );
=======
    this->forSubGroups< OBJECTTYPE, OBJECTTYPES... >( targetObjects, std::forward< LAMBDA >( lambda ) );
>>>>>>> e5e7b086
  }

  virtual void expandObjectCatalogs() override;

private:
  GeometricObjectManager() = delete;
  static GeometricObjectManager * m_instance;

};

} /* namespace geos */

#endif /* GEOS_MESH_SIMPLEGEOMETRICOBJECTS_GEOMETRICOBJECTMANAGER_HPP_ */<|MERGE_RESOLUTION|>--- conflicted
+++ resolved
@@ -61,11 +61,7 @@
 
   virtual Group * createChild( string const & childKey, string const & childName ) override;
 
-<<<<<<< HEAD
   /**
-=======
-/**
->>>>>>> e5e7b086
    * @brief This function is used to launch a unction over the target geometric objects with region type =
    * SimpleGeometricObjectBase.
    * @tparam LOOKUP_CONTAINER type of container of names or indices
@@ -76,11 +72,7 @@
   template< typename OBJECTTYPE = SimpleGeometricObjectBase, typename ... OBJECTTYPES, typename LOOKUP_CONTAINER, typename LAMBDA >
   void forGeometricObject( LOOKUP_CONTAINER const & targetObjects, LAMBDA && lambda )
   {
-<<<<<<< HEAD
-  this->forSubGroups< OBJECTTYPE, OBJECTTYPES... >( targetObjects, std::forward< LAMBDA >( lambda ) );
-=======
     this->forSubGroups< OBJECTTYPE, OBJECTTYPES... >( targetObjects, std::forward< LAMBDA >( lambda ) );
->>>>>>> e5e7b086
   }
 
   virtual void expandObjectCatalogs() override;
