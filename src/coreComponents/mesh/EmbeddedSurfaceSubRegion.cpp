--- conflicted
+++ resolved
@@ -47,19 +47,11 @@
   registerWrapper( viewKeyStruct::subregionListString, &m_embeddedSurfaceToSubRegion )->
     setDescription( "Map to the subregion cut by each EmbeddedSurface." );
 
-<<<<<<< HEAD
 ////  registerWrapper( viewKeyStruct::nodeListString, &m_toNodesRelation, false )->
 ////    setDescription( "Map to the nodes attached to each EmbeddedSurface." );
 //
 //  registerWrapper( viewKeyStruct::edgeListString, &m_toEdgesRelation, false )->
 //    setDescription( "Map to the edges." );
-=======
-  registerWrapper( viewKeyStruct::nodeListString, &m_toNodesRelation )->
-    setDescription( "Map to the nodes attached to each EmbeddedSurface." );
-
-  registerWrapper( viewKeyStruct::edgeListString, &m_toEdgesRelation )->
-    setDescription( "Map to the edges." );
->>>>>>> 83791234
 
   registerWrapper( viewKeyStruct::cellListString, &m_embeddedSurfaceToCell )->
     setDescription( "Map to the cells." );
