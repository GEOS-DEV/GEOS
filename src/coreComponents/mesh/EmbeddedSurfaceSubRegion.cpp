--- conflicted
+++ resolved
@@ -163,17 +163,6 @@
 
     if( prodScalarProd < 0 )
     {
-<<<<<<< HEAD
-      lineDir  = nodesCoord[edgeToNodes[edgeIndex][0]];
-      lineDir -= nodesCoord[edgeToNodes[edgeIndex][1]];
-      lineDir.Normalize();
-      point = computationalGeometry::LinePlaneIntersection(lineDir,
-                                                           nodesCoord[edgeToNodes[edgeIndex][0]],
-                                                           normalVector,
-                                                           origin);
-=======
-      // std::cout << "node 1: " << nodesCoord[edgeToNodes[edgeIndex][0]] <<  " node 2: " <<
-      // nodesCoord[edgeToNodes[edgeIndex][1]] << std::endl;
       lineDir  = nodesCoord[edgeToNodes[edgeIndex][0]];
       lineDir -= nodesCoord[edgeToNodes[edgeIndex][1]];
       lineDir.Normalize();
@@ -181,8 +170,6 @@
                                                             nodesCoord[edgeToNodes[edgeIndex][0]],
                                                             normalVector,
                                                             origin );
-      // std::cout << "origin " << origin <<  " point " << point << std::endl;
->>>>>>> 1611e8bc
       // Check if the point is inside the fracture (bounded plane)
       if( !fracture->IsCoordInObject( point ) )
       {
@@ -226,7 +213,6 @@
   this->m_toNodesRelation.SetRelatedObject( mesh->getNodeManager() );
 }
 
-<<<<<<< HEAD
 void EmbeddedSurfaceSubRegion::getIntersectionPoints( NodeManager const & nodeManager,
                                                       EdgeManager const & edgeManager,
                                                       ElementRegionManager const & elemManager,
@@ -335,9 +321,4 @@
   offSet[k] = count;
 }
 
-} /* namespace geosx */
-
-
-=======
-} /* namespace geosx */
->>>>>>> 1611e8bc
+} /* namespace geosx */