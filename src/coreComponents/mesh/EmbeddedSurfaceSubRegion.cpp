/*
 * ------------------------------------------------------------------------------------------------------------
 * SPDX-License-Identifier: LGPL-2.1-only
 *
 * Copyright (c) 2018-2020 Lawrence Livermore National Security LLC
 * Copyright (c) 2018-2020 The Board of Trustees of the Leland Stanford Junior University
 * Copyright (c) 2018-2020 Total, S.A
 * Copyright (c) 2019-     GEOSX Contributors
 * All rights reserved
 *
 * See top level LICENSE, COPYRIGHT, CONTRIBUTORS, NOTICE, and ACKNOWLEDGEMENTS files for details.
 * ------------------------------------------------------------------------------------------------------------
 */

/**
 * @file EmbeddedSurfaceSubRegion.cpp
 */

#include "EmbeddedSurfaceSubRegion.hpp"
#include "rajaInterface/GEOS_RAJA_Interface.hpp"

#include "NodeManager.hpp"
#include "MeshLevel.hpp"
#include "BufferOps.hpp"

namespace geosx
{
using namespace dataRepository;


EmbeddedSurfaceSubRegion::EmbeddedSurfaceSubRegion( string const & name,
                                                    dataRepository::Group * const parent ):
  SurfaceElementSubRegion( name, parent ),
  m_normalVector(),
  m_tangentVector1(),
  m_tangentVector2(),
  m_numOfJumpEnrichments( 3 ),
  m_connectivityIndex()
{
  registerWrapper( viewKeyStruct::normalVectorString, &m_normalVector )->
    setDescription( "Unit normal vector to the embedded surface." );

  registerWrapper( viewKeyStruct::t1VectorString, &m_tangentVector1 )->
    setDescription( "Unit vector in the first tangent direction to the embedded surface." );

  registerWrapper( viewKeyStruct::t2VectorString, &m_tangentVector2 )->
    setDescription( "Unit vector in the second tangent direction to the embedded surface." );

  registerWrapper( viewKeyStruct::elementCenterString, &m_elementCenter )->
    setDescription( "The center of each EmbeddedSurface element." );

  registerWrapper( viewKeyStruct::elementVolumeString, &m_elementVolume )->
    setApplyDefaultValue( -1.0 )->
    setPlotLevel( dataRepository::PlotLevel::LEVEL_0 )->
    setDescription( "The volume of each EmbeddedSurface element." );

  registerWrapper( viewKeyStruct::connectivityIndexString, &m_connectivityIndex )->
    setApplyDefaultValue( 1 )->
    setDescription( "Connectivity index of each EmbeddedSurface." );

  m_normalVector.resizeDimension< 1 >( 3 );
  m_tangentVector1.resizeDimension< 1 >( 3 );
  m_tangentVector2.resizeDimension< 1 >( 3 );
  m_surfaceElementsToCells.resize( 0, 1 );
}


EmbeddedSurfaceSubRegion::~EmbeddedSurfaceSubRegion()
{}

void EmbeddedSurfaceSubRegion::CalculateElementGeometricQuantities( NodeManager const & GEOSX_UNUSED_PARAM( nodeManager ),
                                                                    FaceManager const & GEOSX_UNUSED_PARAM( facemanager ) )
{
  // loop over the elements
  forAll< serialPolicy >( this->size(), [=] ( localIndex const k )
  {
    m_elementVolume[k] = m_elementAperture[k] * m_elementArea[k];
  } );
}

void EmbeddedSurfaceSubRegion::CalculateElementGeometricQuantities( arrayView2d< real64 const > const intersectionPoints,
                                                                    localIndex const k )
{
  for( localIndex p = 0; p < intersectionPoints.size( 0 ); p++ )
  {
    LvArray::tensorOps::add< 3 >( m_elementCenter[k], intersectionPoints[ p ] );
  }

  // update area
  m_elementArea[ k ] = computationalGeometry::ComputeSurfaceArea( intersectionPoints, m_normalVector[k] );

  LvArray::tensorOps::scale< 3 >( m_elementCenter[ k ], 1.0 / intersectionPoints.size( 0 ) );

  // update volume
  m_elementVolume[k] = m_elementAperture[k] * m_elementArea[k];
}

bool EmbeddedSurfaceSubRegion::AddNewEmbeddedSurface ( localIndex const cellIndex,
                                                       localIndex const subRegionIndex,
                                                       localIndex const regionIndex,
                                                       NodeManager & nodeManager,
                                                       EdgeManager const & edgeManager,
                                                       FixedOneToManyRelation const & cellToEdges,
                                                       BoundedPlane const * fracture )
{
  /* The goal is to add an embeddedSurfaceElem if it is contained within the BoundedPlane
   *
   * A. Identify whether the cell falls within the bounded plane or not
   *
   * we loop over each edge:
   *
   *   1. check if it is cut by the plane using the Dot product between the distance of each node
   *   from the origin and the normal vector.
   *   2. If an edge is cut by the plane we look for the intersection between a line and a plane.
   *   3. Once we have the intersection we check if it falls inside the bounded plane.
   *
   * Only elements for which all intersection points fall within the fracture plane limits will be added.
   * If the fracture does not cut through the entire element we will just chop it (it's a discretization error).
   *
   * B. Once we know the element has to be added we compute it's geometric properties:
   * - Surface Area: this is trivial given the intersection points as long as they are ordered either CW or CCW.
   * - centre:
   * - Volume:
   */

  bool addEmbeddedElem = true;
  arrayView2d< real64 const, nodes::REFERENCE_POSITION_USD > const & nodesCoord = nodeManager.referencePosition();
  arrayView2d< localIndex const > const edgeToNodes = edgeManager.nodeList();
  R1Tensor origin        = fracture->getCenter();
  R1Tensor normalVector  = fracture->getNormal();
  localIndex edgeIndex;
  real64 lineDir[3], dist[3], point[3], distance[3], prodScalarProd;

  array2d< real64 > intersectionPoints( 0, 3 );
  localIndex numPoints = 0;
  for( localIndex ke = 0; ke < cellToEdges.size( 1 ); ke++ )
  {
    edgeIndex = cellToEdges[cellIndex][ke];
    LvArray::tensorOps::copy< 3 >( dist, nodesCoord[edgeToNodes[edgeIndex][0]] );
    LvArray::tensorOps::subtract< 3 >( dist, origin );
    prodScalarProd = LvArray::tensorOps::AiBi< 3 >( dist, normalVector );
    LvArray::tensorOps::copy< 3 >( dist, nodesCoord[edgeToNodes[edgeIndex][1]] );
    LvArray::tensorOps::subtract< 3 >( dist, origin );
    prodScalarProd *= LvArray::tensorOps::AiBi< 3 >( dist, normalVector );

    // check if the plane intersects the edge
    if( prodScalarProd < 0 )
    {
      LvArray::tensorOps::copy< 3 >( lineDir, nodesCoord[edgeToNodes[edgeIndex][0]] );
      LvArray::tensorOps::subtract< 3 >( lineDir, nodesCoord[edgeToNodes[edgeIndex][1]] );
      LvArray::tensorOps::normalize< 3 >( lineDir );
      //find the intersection point
      computationalGeometry::LinePlaneIntersection( lineDir,
                                                    nodesCoord[edgeToNodes[edgeIndex][0]],
                                                    normalVector,
                                                    origin,
                                                    point );

      // Check if the point is inside the fracture (bounded plane)
      if( !(fracture->IsCoordInObject( point )) )
      {
        addEmbeddedElem = false;
      }
      intersectionPoints.resizeDimension< 0 >( numPoints+1 );
      LvArray::tensorOps::copy< 3 >( intersectionPoints[numPoints], point );
      numPoints++;
    }
  } //end of edge loop

  if( addEmbeddedElem && intersectionPoints.size( 0 ) > 0 )
  {

    // resize
    localIndex surfaceIndex = this->size();
    this->resize( surfaceIndex + 1 );

    // Reorder the points CCW and then add the point to the list in the nodeManager if it is a new one.
    computationalGeometry::orderPointsCCW( intersectionPoints, normalVector );
    array2d< real64, nodes::REFERENCE_POSITION_PERM > & embSurfNodesPos = nodeManager.embSurfNodesPosition();

    bool isNew;
    localIndex nodeIndex;
    array1d< localIndex > elemNodes( intersectionPoints.size( 0 ) );

    for( localIndex j=0; j < intersectionPoints.size( 0 ); j++ )
    {
      isNew = true;
      for( localIndex h=0; h < embSurfNodesPos.size( 0 ); h++ )
      {
        LvArray::tensorOps::copy< 3 >( distance, intersectionPoints[ j ] );
        LvArray::tensorOps::subtract< 3 >( distance, embSurfNodesPos[ h ] );
        if( LvArray::tensorOps::l2Norm< 3 >( distance ) < 1e-9 )
        {
          isNew = false;
          nodeIndex = h;
          break;
        }
      }
      if( isNew )
      {
        // Add the point to the
        nodeIndex = embSurfNodesPos.size( 0 );
        embSurfNodesPos.resize( nodeIndex + 1 );
        LvArray::tensorOps::copy< 3 >( embSurfNodesPos[nodeIndex], intersectionPoints[j] );
      }
      elemNodes[j] =  nodeIndex;
    }

    m_toNodesRelation.resizeArray( surfaceIndex, intersectionPoints.size( 0 ));
    for( localIndex inode = 0; inode <  intersectionPoints.size( 0 ); inode++ )
    {
      m_toNodesRelation( surfaceIndex, inode ) = elemNodes[inode];
    }

    m_surfaceElementsToCells.m_toElementIndex[ surfaceIndex ][0]        = cellIndex;
    m_surfaceElementsToCells.m_toElementSubRegion[ surfaceIndex ][0]    =  subRegionIndex;
    m_surfaceElementsToCells.m_toElementRegion[ surfaceIndex ][0]       =  regionIndex;
    LvArray::tensorOps::copy< 3 >( m_normalVector[ surfaceIndex ], normalVector );
    LvArray::tensorOps::copy< 3 >( m_tangentVector1[ surfaceIndex ], fracture->getWidthVector());
    LvArray::tensorOps::copy< 3 >( m_tangentVector2[ surfaceIndex ], fracture->getLengthVector());
    this->CalculateElementGeometricQuantities( intersectionPoints.toViewConst(), this->size()-1 );
  }
  return addEmbeddedElem;
}

void EmbeddedSurfaceSubRegion::inheritGhostRank( array1d< array1d< arrayView1d< integer const > > > const & cellGhostRank )
{
  arrayView1d< integer > const & ghostRank = this->ghostRank();
  for( localIndex k=0; k < size(); ++k )
  {
    localIndex regionIndex    = m_surfaceElementsToCells.m_toElementRegion[k][0];
    localIndex subRegionIndex = m_surfaceElementsToCells.m_toElementSubRegion[k][0];
    localIndex cellIndex      = m_surfaceElementsToCells.m_toElementIndex[k][0];

    ghostRank[k] = cellGhostRank[regionIndex][subRegionIndex][cellIndex];
  }
}

void EmbeddedSurfaceSubRegion::setupRelatedObjectsInRelations( MeshLevel const * const mesh )
{
  this->m_toNodesRelation.SetRelatedObject( mesh->getNodeManager() );
}

<<<<<<< HEAD
=======
real64 EmbeddedSurfaceSubRegion::ComputeHeavisideFunction( ArraySlice< real64 const, 1, nodes::REFERENCE_POSITION_USD - 1 > const nodeCoord,
                                                           localIndex const k ) const
{
  real64 heaviside, distanceVector[3];
  LvArray::tensorOps::copy< 3 >( distanceVector, nodeCoord );
  LvArray::tensorOps::subtract< 3 >( distanceVector, m_elementCenter[k] );

  heaviside = LvArray::tensorOps::AiBi< 3 >( distanceVector, m_normalVector[k] ) > 0 ? 1 : 0;

  return heaviside;
}

>>>>>>> 8aeb3620
} /* namespace geosx */<|MERGE_RESOLUTION|>--- conflicted
+++ resolved
@@ -241,19 +241,4 @@
   this->m_toNodesRelation.SetRelatedObject( mesh->getNodeManager() );
 }
 
-<<<<<<< HEAD
-=======
-real64 EmbeddedSurfaceSubRegion::ComputeHeavisideFunction( ArraySlice< real64 const, 1, nodes::REFERENCE_POSITION_USD - 1 > const nodeCoord,
-                                                           localIndex const k ) const
-{
-  real64 heaviside, distanceVector[3];
-  LvArray::tensorOps::copy< 3 >( distanceVector, nodeCoord );
-  LvArray::tensorOps::subtract< 3 >( distanceVector, m_elementCenter[k] );
-
-  heaviside = LvArray::tensorOps::AiBi< 3 >( distanceVector, m_normalVector[k] ) > 0 ? 1 : 0;
-
-  return heaviside;
-}
-
->>>>>>> 8aeb3620
 } /* namespace geosx */