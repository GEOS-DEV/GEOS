--- conflicted
+++ resolved
@@ -150,13 +150,8 @@
   R1Tensor lineDir, dist, point;
   real64 prodScalarProd;
 
-<<<<<<< HEAD
   array1d<R1Tensor> intersectionPoints;
   for (localIndex ke = 0; ke < cellToEdges.size(1); ke++)
-=======
-  array1d< R1Tensor > intersectionPoints;
-  for( localIndex ke = 0; ke < 12; ke++ )
->>>>>>> e56a39df
   {
     edgeIndex = cellToEdges[cellIndex][ke];
     dist = nodesCoord[edgeToNodes[edgeIndex][0]];
@@ -168,7 +163,6 @@
 
     if( prodScalarProd < 0 )
     {
-<<<<<<< HEAD
       lineDir  = nodesCoord[edgeToNodes[edgeIndex][0]];
       lineDir -= nodesCoord[edgeToNodes[edgeIndex][1]];
       lineDir.Normalize();
@@ -177,18 +171,6 @@
                                                            normalVector,
                                                            origin);
       
-=======
-      // std::cout << "node 1: " << nodesCoord[edgeToNodes[edgeIndex][0]] <<  " node 2: " <<
-      // nodesCoord[edgeToNodes[edgeIndex][1]] << std::endl;
-      lineDir  = nodesCoord[edgeToNodes[edgeIndex][0]];
-      lineDir -= nodesCoord[edgeToNodes[edgeIndex][1]];
-      lineDir.Normalize();
-      point = computationalGeometry::LinePlaneIntersection( lineDir,
-                                                            nodesCoord[edgeToNodes[edgeIndex][0]],
-                                                            normalVector,
-                                                            origin );
-      // std::cout << "origin " << origin <<  " point " << point << std::endl;
->>>>>>> e56a39df
       // Check if the point is inside the fracture (bounded plane)
       if( !fracture->IsCoordInObject( point ) )
       {
@@ -213,13 +195,8 @@
   return addEmbeddedElem;
 }
 
-<<<<<<< HEAD
 void EmbeddedSurfaceSubRegion::CalculateElementGeometricQuantities( array1d<R1Tensor> const  intersectionPoints,
                                                                     localIndex const k )
-=======
-void EmbeddedSurfaceSubRegion::CalculateElementGeometricQuantities( array1d< R1Tensor > const intersectionPoints,
-                                                                    localIndex k )
->>>>>>> e56a39df
 {
   for( localIndex p = 0; p < intersectionPoints.size(); p++ )
   {
@@ -236,7 +213,6 @@
   this->m_toNodesRelation.SetRelatedObject( mesh->getNodeManager() );
 }
 
-<<<<<<< HEAD
 real64 EmbeddedSurfaceSubRegion::ComputeHeavisideFunction(ArraySlice<real64 const, 1, -1> const nodeCoord,
                                                           localIndex const k)
 {
@@ -358,9 +334,4 @@
 }
 
 
-} /* namespace geosx */
-
-
-=======
-} /* namespace geosx */
->>>>>>> e56a39df
+} /* namespace geosx */