--- conflicted
+++ resolved
@@ -367,16 +367,9 @@
   // this is enforced in the LineBlockABC that currently merges two perforations
   // if they belong to the same well element. This is a temporary solution.
   // TODO: split the well elements that contain multiple perforations, so that no element is shared
-<<<<<<< HEAD
-  GEOSX_THROW_IF( sharedElems.size() > 0,
-                  "Well " << lineBlock.getName() << " contains shared well elements",
-                  InputError );
-=======
   GEOS_THROW_IF( sharedElems.size() > 0,
-                 "Well " << wellGeometry.getName() << " contains shared well elements",
+                 "Well " << lineBlock.getName() << " contains shared well elements",
                  InputError );
->>>>>>> 478ff4e8
-
 
   // In Steps 1 and 2 we determine the local objects on this rank (elems and nodes)
   // Once this is done, in Steps 3, 4, and 5, we update the nodeManager and wellElementSubRegion (size, maps)
@@ -525,21 +518,12 @@
       globalIndex const numBranches = prevElemIdsGlobal[iwelemGlobal].size();
       globalIndex const prevGlobal  = prevElemIdsGlobal[iwelemGlobal][numBranches-1];
 
-<<<<<<< HEAD
-      GEOSX_THROW_IF( prevGlobal <= iwelemGlobal || prevGlobal < 0,
-                      "The structure of well " << lineBlock.getName() << " is invalid. " <<
-                      " The main reason for this error is that there may be no perforation" <<
-                      " in the bottom well element of the well, which is required to have" <<
-                      " a well-posed problem.",
-                      InputError );
-=======
       GEOS_THROW_IF( prevGlobal <= iwelemGlobal || prevGlobal < 0,
-                     "The structure of well " << wellGeometry.getName() << " is invalid. " <<
+                     "The structure of well " << lineBlock.getName() << " is invalid. " <<
                      " The main reason for this error is that there may be no perforation" <<
                      " in the bottom well element of the well, which is required to have" <<
                      " a well-posed problem.",
                      InputError );
->>>>>>> 478ff4e8
 
       if( elemStatusGlobal[prevGlobal] == WellElemStatus::LOCAL )
       {
