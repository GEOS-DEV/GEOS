/*
 * ------------------------------------------------------------------------------------------------------------
 * SPDX-License-Identifier: LGPL-2.1-only
 *
 * Copyright (c) 2018-2020 Lawrence Livermore National Security LLC
 * Copyright (c) 2018-2020 The Board of Trustees of the Leland Stanford Junior University
 * Copyright (c) 2018-2020 TotalEnergies
 * Copyright (c) 2019-     GEOSX Contributors
 * All rights reserved
 *
 * See top level LICENSE, COPYRIGHT, CONTRIBUTORS, NOTICE, and ACKNOWLEDGEMENTS files for details.
 * ------------------------------------------------------------------------------------------------------------
 */

/**
 * @file DomainPartition.cpp
 */

#include "DomainPartition.hpp"

#include "common/DataTypes.hpp"
#include "common/TimingMacros.hpp"
#include "constitutive/ConstitutiveManager.hpp"
#include "mesh/ObjectManagerBase.hpp"
#include "mesh/mpiCommunications/CommunicationTools.hpp"
#include "mesh/mpiCommunications/SpatialPartition.hpp"



namespace geos
{
using namespace dataRepository;

DomainPartition::DomainPartition( string const & name,
                                  Group * const parent ):
  Group( name, parent )
{
  this->registerWrapper( "Neighbors", &m_neighbors ).
    setRestartFlags( RestartFlags::NO_WRITE ).
    setSizedFromParent( false );

  this->registerWrapper< SpatialPartition, PartitionBase >( keys::partitionManager ).
    setRestartFlags( RestartFlags::NO_WRITE ).
    setSizedFromParent( false );

  registerGroup( groupKeys.meshBodies );
  registerGroup< constitutive::ConstitutiveManager >( groupKeys.constitutiveManager );
}


DomainPartition::~DomainPartition()
{}

void DomainPartition::initializationOrder( string_array & order )
{
  SortedArray< string > usedNames;
  {
    order.emplace_back( string( groupKeysStruct::constitutiveManagerString() ) );
    usedNames.insert( groupKeysStruct::constitutiveManagerString() );
  }

  {
    order.emplace_back( string( groupKeysStruct::meshBodiesString() ) );
    usedNames.insert( groupKeysStruct::meshBodiesString() );
  }


  for( auto const & subGroup : this->getSubGroups() )
  {
    if( usedNames.count( subGroup.first ) == 0 )
    {
      order.emplace_back( subGroup.first );
    }
  }
}

void DomainPartition::setupBaseLevelMeshGlobalInfo()
{
<<<<<<< HEAD
  GEOSX_MARK_FUNCTION;
=======
  GEOS_MARK_FUNCTION;

>>>>>>> bbf2bef6
#if defined(GEOSX_USE_MPI)

  if( m_metisNeighborList.empty() )
  {
    PartitionBase & partition1 = getReference< PartitionBase >( keys::partitionManager );
    SpatialPartition & partition = dynamic_cast< SpatialPartition & >(partition1);

    //get communicator, rank, and coordinates
    MPI_Comm cartcomm;
    {
      int reorder = 0;
      MpiWrapper::cartCreate( MPI_COMM_GEOSX, 3, partition.m_Partitions.data(), partition.m_Periodic.data(), reorder, &cartcomm );
      GEOS_ERROR_IF( cartcomm == MPI_COMM_NULL, "Fail to run MPI_Cart_create and establish communications" );
    }
    int const rank = MpiWrapper::commRank( MPI_COMM_GEOSX );
    int nsdof = 3;

    MpiWrapper::cartCoords( cartcomm, rank, nsdof, partition.m_coords.data() );

    int ncoords[3];
    addNeighbors( 0, cartcomm, ncoords );

    MpiWrapper::commFree( cartcomm );
  }
  else
  {
    for( integer const neighborRank : m_metisNeighborList )
    {
      m_neighbors.emplace_back( neighborRank );
    }
  }

  // Create an array of the first neighbors.
  array1d< int > firstNeighborRanks;
  for( NeighborCommunicator const & neighbor : m_neighbors )
  {
    firstNeighborRanks.emplace_back( neighbor.neighborRank() );
  }

  int neighborsTag = 54;

  // Send this list of neighbors to all neighbors.
  std::vector< MPI_Request > requests( m_neighbors.size(), MPI_REQUEST_NULL );

  for( std::size_t i = 0; i < m_neighbors.size(); ++i )
  {
    MpiWrapper::iSend( firstNeighborRanks.toViewConst(), m_neighbors[ i ].neighborRank(), neighborsTag, MPI_COMM_GEOSX, &requests[ i ] );
  }

  // This set will contain the second (neighbor of) neighbors ranks.
  std::set< int > secondNeighborRanks;

  array1d< int > neighborOfNeighborRanks;
  for( std::size_t i = 0; i < m_neighbors.size(); ++i )
  {
    MpiWrapper::recv( neighborOfNeighborRanks, m_neighbors[ i ].neighborRank(), neighborsTag, MPI_COMM_GEOSX, MPI_STATUS_IGNORE );

    // Insert the neighbors of the current neighbor into the set of second neighbors.
    secondNeighborRanks.insert( neighborOfNeighborRanks.begin(), neighborOfNeighborRanks.end() );
  }

  // Remove yourself and all the first neighbors from the second neighbors.
  secondNeighborRanks.erase( MpiWrapper::commRank() );
  for( NeighborCommunicator const & neighbor : m_neighbors )
  {
    secondNeighborRanks.erase( neighbor.neighborRank() );
  }

  for( integer const neighborRank : secondNeighborRanks )
  {
    m_neighbors.emplace_back( neighborRank );
  }

  MpiWrapper::waitAll( requests.size(), requests.data(), MPI_STATUSES_IGNORE );

#endif

  forMeshBodies( [&]( MeshBody & meshBody )
  {
    MeshLevel & meshLevel = meshBody.getBaseDiscretization();

    NodeManager & nodeManager = meshLevel.getNodeManager();
    FaceManager & faceManager = meshLevel.getFaceManager();
    EdgeManager & edgeManager = meshLevel.getEdgeManager();

    nodeManager.setMaxGlobalIndex();
    for( NeighborCommunicator const & neighbor : m_neighbors )
    {
      neighbor.addNeighborGroupToMesh( meshLevel );
    }

    CommunicationTools::getInstance().assignGlobalIndices( faceManager,
                                                           nodeManager,
                                                           m_neighbors );

    CommunicationTools::getInstance().assignGlobalIndices( edgeManager,
                                                           nodeManager,
                                                           m_neighbors );

    CommunicationTools::getInstance().findMatchedPartitionBoundaryObjects( faceManager,
                                                                           m_neighbors );

    CommunicationTools::getInstance().findMatchedPartitionBoundaryObjects( nodeManager,
                                                                           m_neighbors );
  } );
}


void DomainPartition::setupCommunications( bool use_nonblocking )
{
  forMeshBodies( [&]( MeshBody & meshBody )
  {
    meshBody.forMeshLevels( [&]( MeshLevel & meshLevel )
    {
      if( meshLevel.getName() == MeshBody::groupStructKeys::baseDiscretizationString() )
      {
        NodeManager & nodeManager = meshLevel.getNodeManager();
        FaceManager & faceManager = meshLevel.getFaceManager();

        CommunicationTools::getInstance().setupGhosts( meshLevel, m_neighbors, use_nonblocking );
        faceManager.sortAllFaceNodes( nodeManager, meshLevel.getElemManager() );
        faceManager.computeGeometry( nodeManager );
      }
      else if( !meshLevel.isShallowCopyOf( meshBody.getMeshLevels().getGroup< MeshLevel >( 0 )) )
      {
        for( NeighborCommunicator const & neighbor : m_neighbors )
        {
          neighbor.addNeighborGroupToMesh( meshLevel );
        }
        NodeManager & nodeManager = meshLevel.getNodeManager();
        FaceManager & faceManager = meshLevel.getFaceManager();

        CommunicationTools::getInstance().findMatchedPartitionBoundaryObjects( faceManager, m_neighbors );
        CommunicationTools::getInstance().findMatchedPartitionBoundaryObjects( nodeManager, m_neighbors );
        CommunicationTools::getInstance().setupGhosts( meshLevel, m_neighbors, use_nonblocking );
      }
    } );
  } );
}

void DomainPartition::addNeighbors( const unsigned int idim,
                                    MPI_Comm & cartcomm,
                                    int * ncoords )
{
  PartitionBase & partition1 = getReference< PartitionBase >( keys::partitionManager );
  SpatialPartition & partition = dynamic_cast< SpatialPartition & >(partition1);

  if( idim == nsdof )
  {
    bool me = true;
    for( int i = 0; i < nsdof; i++ )
    {
      if( ncoords[i] != partition.m_coords( i ))
      {
        me = false;
        break;
      }
    }
    int const neighborRank = MpiWrapper::cartRank( cartcomm, ncoords );
    if( !me && !std::any_of( m_neighbors.begin(), m_neighbors.end(), [=]( NeighborCommunicator const & nn ) { return nn.neighborRank( ) == neighborRank; } ) )
    {
      m_neighbors.emplace_back( NeighborCommunicator( neighborRank ) );
    }
  }
  else
  {
    const int dim = partition.m_Partitions( LvArray::integerConversion< localIndex >( idim ));
    const bool periodic = partition.m_Periodic( LvArray::integerConversion< localIndex >( idim ));
    for( int i = -1; i < 2; i++ )
    {
      ncoords[idim] = partition.m_coords( LvArray::integerConversion< localIndex >( idim )) + i;
      bool ok = true;
      if( periodic )
      {
        if( ncoords[idim] < 0 )
          ncoords[idim] = dim - 1;
        else if( ncoords[idim] >= dim )
          ncoords[idim] = 0;
      }
      else
      {
        ok = ncoords[idim] >= 0 && ncoords[idim] < dim;
      }
      if( ok )
      {
        addNeighbors( idim + 1, cartcomm, ncoords );
      }
    }
  }
}

} /* namespace geos */<|MERGE_RESOLUTION|>--- conflicted
+++ resolved
@@ -76,12 +76,8 @@
 
 void DomainPartition::setupBaseLevelMeshGlobalInfo()
 {
-<<<<<<< HEAD
-  GEOSX_MARK_FUNCTION;
-=======
   GEOS_MARK_FUNCTION;
 
->>>>>>> bbf2bef6
 #if defined(GEOSX_USE_MPI)
 
   if( m_metisNeighborList.empty() )
