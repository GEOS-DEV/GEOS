/*
 * ------------------------------------------------------------------------------------------------------------
 * SPDX-License-Identifier: LGPL-2.1-only
 *
 * Copyright (c) 2018-2020 Lawrence Livermore National Security LLC
 * Copyright (c) 2018-2020 The Board of Trustees of the Leland Stanford Junior University
 * Copyright (c) 2018-2020 TotalEnergies
 * Copyright (c) 2019-     GEOSX Contributors
 * All rights reserved
 *
 * See top level LICENSE, COPYRIGHT, CONTRIBUTORS, NOTICE, and ACKNOWLEDGEMENTS files for details.
 * ------------------------------------------------------------------------------------------------------------
 */

/**
 * @file DomainPartition.cpp
 */

#include "DomainPartition.hpp"

#include "common/DataTypes.hpp"
#include "common/TimingMacros.hpp"
#include "constitutive/ConstitutiveManager.hpp"
#include "mesh/ObjectManagerBase.hpp"
#include "mesh/mpiCommunications/CommunicationTools.hpp"
#include "mesh/mpiCommunications/SpatialPartition.hpp"



namespace geos
{
using namespace dataRepository;

DomainPartition::DomainPartition( string const & name,
                                  Group * const parent ):
  Group( name, parent )
{
  this->registerWrapper( "Neighbors", &m_neighbors ).
    setRestartFlags( RestartFlags::NO_WRITE ).
    setSizedFromParent( false );

  // this->registerWrapper< SpatialPartition, PartitionBase >( keys::partitionManager ).
  //   setRestartFlags( RestartFlags::NO_WRITE ).
  //   setSizedFromParent( false );

  // Advice from randy make spatialpartition member and register as group
  m_spatialPartition = &registerGroup< SpatialPartition >( groupKeys.spatialPartition );
  registerGroup( groupKeys.meshBodies );
  registerGroup< constitutive::ConstitutiveManager >( groupKeys.constitutiveManager );
}


DomainPartition::~DomainPartition()
{}

void DomainPartition::initializationOrder( string_array & order )
{
  SortedArray< string > usedNames;
  {
    order.emplace_back( string( groupKeysStruct::constitutiveManagerString() ) );
    usedNames.insert( groupKeysStruct::constitutiveManagerString() );
  }

  {
    order.emplace_back( string( groupKeysStruct::meshBodiesString() ) );
    usedNames.insert( groupKeysStruct::meshBodiesString() );
  }


  for( auto const & subGroup : this->getSubGroups() )
  {
    if( usedNames.count( subGroup.first ) == 0 )
    {
      order.emplace_back( subGroup.first );
    }
  }
}

void DomainPartition::setupBaseLevelMeshGlobalInfo()
{
  GEOS_MARK_FUNCTION;

#if defined(GEOSX_USE_MPI)
  PartitionBase & partition1 = getReference< PartitionBase >( keys::partitionManager );
  SpatialPartition & partition = dynamic_cast< SpatialPartition & >(partition1);

  const std::set< int > metisNeighborList = partition.getMetisNeighborList();
  if( metisNeighborList.empty() )
  {
<<<<<<< HEAD
    // PartitionBase & partition1 = getReference< PartitionBase >( keys::partitionManager );
    // SpatialPartition & partition = dynamic_cast< SpatialPartition & >(partition1);
    SpatialPartition & partition = *m_spatialPartition;
=======
>>>>>>> d85399d0

    //get communicator, rank, and coordinates
    MPI_Comm cartcomm;
    {
      int reorder = 0;
      MpiWrapper::cartCreate( MPI_COMM_GEOSX, 3, partition.getPartitions().data(), partition.m_Periodic.data(), reorder, &cartcomm );
      GEOS_ERROR_IF( cartcomm == MPI_COMM_NULL, "Fail to run MPI_Cart_create and establish communications" );
    }
    int const rank = MpiWrapper::commRank( MPI_COMM_GEOSX );
    int nsdof = 3;

    MpiWrapper::cartCoords( cartcomm, rank, nsdof, partition.m_coords.data() );

    int ncoords[3];
    addNeighbors( 0, cartcomm, ncoords );

    MpiWrapper::commFree( cartcomm );
  }
  else
  {
    for( integer const neighborRank : metisNeighborList )
    {
      m_neighbors.emplace_back( neighborRank );
    }
  }

  // Create an array of the first neighbors.
  array1d< int > firstNeighborRanks;
  for( NeighborCommunicator const & neighbor : m_neighbors )
  {
    firstNeighborRanks.emplace_back( neighbor.neighborRank() );
  }

  int neighborsTag = 54;

  // Send this list of neighbors to all neighbors.
  std::vector< MPI_Request > requests( m_neighbors.size(), MPI_REQUEST_NULL );

  for( std::size_t i = 0; i < m_neighbors.size(); ++i )
  {
    MpiWrapper::iSend( firstNeighborRanks.toView(), m_neighbors[ i ].neighborRank(), neighborsTag, MPI_COMM_GEOSX, &requests[ i ] );
  }

  // This set will contain the second (neighbor of) neighbors ranks.
  std::set< int > secondNeighborRanks;

  array1d< int > neighborOfNeighborRanks;
  for( std::size_t i = 0; i < m_neighbors.size(); ++i )
  {
    MpiWrapper::recv( neighborOfNeighborRanks, m_neighbors[ i ].neighborRank(), neighborsTag, MPI_COMM_GEOSX, MPI_STATUS_IGNORE );

    // Insert the neighbors of the current neighbor into the set of second neighbors.
    secondNeighborRanks.insert( neighborOfNeighborRanks.begin(), neighborOfNeighborRanks.end() );
  }

  // Remove yourself and all the first neighbors from the second neighbors.
  secondNeighborRanks.erase( MpiWrapper::commRank() );
  for( NeighborCommunicator const & neighbor : m_neighbors )
  {
    secondNeighborRanks.erase( neighbor.neighborRank() );
  }

  for( integer const neighborRank : secondNeighborRanks )
  {
    m_neighbors.emplace_back( neighborRank );
  }

  MpiWrapper::waitAll( requests.size(), requests.data(), MPI_STATUSES_IGNORE );

#endif

  forMeshBodies( [&]( MeshBody & meshBody )
  {
    if( !meshBody.hasParticles() ) // Currently, particle-based mesh bodies do not construct their
                                   // own domain decomposition. MPM borrows that of the grid.
    {
      MeshLevel & meshLevel = meshBody.getBaseDiscretization();
<<<<<<< HEAD

      NodeManager & nodeManager = meshLevel.getNodeManager();
      FaceManager & faceManager = meshLevel.getFaceManager();
      EdgeManager & edgeManager = meshLevel.getEdgeManager();

      nodeManager.setMaxGlobalIndex();
      for( NeighborCommunicator const & neighbor : m_neighbors )
      {
        neighbor.addNeighborGroupToMesh( meshLevel );
      }

      CommunicationTools::getInstance().assignGlobalIndices( faceManager,
                                                             nodeManager,
                                                             m_neighbors );

      CommunicationTools::getInstance().assignGlobalIndices( edgeManager,
                                                             nodeManager,
                                                             m_neighbors );

      // CC: Add check if there even are any periodic boundaries?
      // PartitionBase & partition1 = getReference< PartitionBase >( keys::partitionManager ); //CC: This is grabbed above in separate scope, duplicate code?
      // SpatialPartition & partition = dynamic_cast< SpatialPartition & >(partition1);
      SpatialPartition & partition = *m_spatialPartition;
      partition.setPeriodicDomainBoundaryObjects( meshBody,
                                                  nodeManager,
                                                  edgeManager,
                                                  faceManager );

      CommunicationTools::getInstance().findMatchedPartitionBoundaryObjects( faceManager,
                                                                             m_neighbors );

      CommunicationTools::getInstance().findMatchedPartitionBoundaryObjects( nodeManager,
                                                                             m_neighbors );
=======

      NodeManager & nodeManager = meshLevel.getNodeManager();
      FaceManager & faceManager = meshLevel.getFaceManager();
      EdgeManager & edgeManager = meshLevel.getEdgeManager();

      nodeManager.setMaxGlobalIndex();
      for( NeighborCommunicator const & neighbor : m_neighbors )
      {
        neighbor.addNeighborGroupToMesh( meshLevel );
      }

      CommunicationTools::getInstance().assignGlobalIndices( faceManager,
                                                             nodeManager,
                                                             m_neighbors );

      CommunicationTools::getInstance().assignGlobalIndices( edgeManager,
                                                             nodeManager,
                                                             m_neighbors );

      CommunicationTools::getInstance().findMatchedPartitionBoundaryObjects( faceManager,
                                                                             m_neighbors );

      CommunicationTools::getInstance().findMatchedPartitionBoundaryObjects( edgeManager,
                                                                             m_neighbors );

      // w.r.t. edges and faces, finding the matching nodes between partitions is a bit trickier.
      // Because for contact mechanics and fractures, some nodes can be collocated.
      // And the fracture elements will point to those nodes.
      // While they are not the _same_ nodes (which is the criterion for edges and faces),
      // we still want those collocated nodes to be exchanged between the ranks.
      // This is why we gather some additional information: what are those collocated nodes
      // and also what are the nodes that we require but are not present on the current rank!
      std::set< std::set< globalIndex > > collocatedNodesBuckets;
      std::set< globalIndex > requestedNodes;
      meshLevel.getElemManager().forElementSubRegions< FaceElementSubRegion >(
        [&, g2l = &nodeManager.globalToLocalMap()]( FaceElementSubRegion const & subRegion )
      {
        ArrayOfArraysView< array1d< globalIndex > const > const buckets = subRegion.get2dElemToCollocatedNodesBuckets();
        for( localIndex e2d = 0; e2d < buckets.size(); ++e2d )
        {
          for( integer ni = 0; ni < buckets.sizeOfArray( e2d ); ++ni )
          {
            array1d< globalIndex > const & bucket = buckets( e2d, ni );
            std::set< globalIndex > tmp( bucket.begin(), bucket.end() );
            collocatedNodesBuckets.insert( tmp );

            for( globalIndex const gni: bucket )
            {
              auto const it = g2l->find( gni );
              if( it == g2l->cend() )
              {
                requestedNodes.insert( gni );
              }
            }
          }
        }
      } );

      CommunicationTools::getInstance().findMatchedPartitionBoundaryNodes( nodeManager,
                                                                           m_neighbors,
                                                                           collocatedNodesBuckets,
                                                                           requestedNodes );
>>>>>>> d85399d0
    }
  } );
}


void DomainPartition::setupCommunications( bool use_nonblocking )
{
  forMeshBodies( [&]( MeshBody & meshBody )
  {
    meshBody.forMeshLevels( [&]( MeshLevel & meshLevel )
    {
      if( !meshBody.hasParticles() ) // Currently, particle-based mesh bodies do not construct their
                                     // own domain decomposition. MPM borrows that of the grid.
      {
        if( meshLevel.getName() == MeshBody::groupStructKeys::baseDiscretizationString() )
<<<<<<< HEAD
        {
          NodeManager & nodeManager = meshLevel.getNodeManager();
          FaceManager & faceManager = meshLevel.getFaceManager();

          CommunicationTools::getInstance().setupGhosts( meshLevel, m_neighbors, use_nonblocking );
          faceManager.sortAllFaceNodes( nodeManager, meshLevel.getElemManager() );
          faceManager.computeGeometry( nodeManager );
        }
        else if( !meshLevel.isShallowCopyOf( meshBody.getMeshLevels().getGroup< MeshLevel >( 0 )) )
        {

          for( NeighborCommunicator const & neighbor : m_neighbors )
          {
            neighbor.addNeighborGroupToMesh( meshLevel );
          }
          NodeManager & nodeManager = meshLevel.getNodeManager();
          FaceManager & faceManager = meshLevel.getFaceManager();

          CommunicationTools::getInstance().findMatchedPartitionBoundaryObjects( faceManager, m_neighbors );
          CommunicationTools::getInstance().findMatchedPartitionBoundaryObjects( nodeManager, m_neighbors );
          CommunicationTools::getInstance().setupGhosts( meshLevel, m_neighbors, use_nonblocking );
        }
        else
        {
          GEOS_LOG_LEVEL_RANK_0( 3, "No communication setup is needed since it is a shallow copy of the base discretization." );
        }
=======
        {
          NodeManager & nodeManager = meshLevel.getNodeManager();
          FaceManager & faceManager = meshLevel.getFaceManager();

          CommunicationTools::getInstance().setupGhosts( meshLevel, m_neighbors, use_nonblocking );
          faceManager.sortAllFaceNodes( nodeManager, meshLevel.getElemManager() );
          faceManager.computeGeometry( nodeManager );
        }
        else if( !meshLevel.isShallowCopyOf( meshBody.getMeshLevels().getGroup< MeshLevel >( 0 )) )
        {
          for( NeighborCommunicator const & neighbor : m_neighbors )
          {
            neighbor.addNeighborGroupToMesh( meshLevel );
          }
          NodeManager & nodeManager = meshLevel.getNodeManager();
          FaceManager & faceManager = meshLevel.getFaceManager();

          CommunicationTools::getInstance().findMatchedPartitionBoundaryObjects( faceManager, m_neighbors );
          CommunicationTools::getInstance().findMatchedPartitionBoundaryObjects( nodeManager, m_neighbors );
          CommunicationTools::getInstance().setupGhosts( meshLevel, m_neighbors, use_nonblocking );
        }
        else
        {
          GEOS_LOG_LEVEL_RANK_0( 3, "No communication setup is needed since it is a shallow copy of the base discretization." );
        }
>>>>>>> d85399d0
      }
    } );
  } );
}

void DomainPartition::addNeighbors( const unsigned int idim,
                                    MPI_Comm & cartcomm,
                                    int * ncoords )
{  
  // PartitionBase & partition1 = getReference< PartitionBase >( keys::partitionManager );
  // SpatialPartition & partition = dynamic_cast< SpatialPartition & >(partition1);
  SpatialPartition & partition = *m_spatialPartition;

  if( idim == nsdof )
  {
    bool me = true;
    for( int i = 0; i < nsdof; i++ )
    {
      if( ncoords[i] != partition.m_coords( i ))
      {
        me = false;
        break;
      }
    }
    int const neighborRank = MpiWrapper::cartRank( cartcomm, ncoords );
    if( !me && !std::any_of( m_neighbors.begin(), m_neighbors.end(), [=]( NeighborCommunicator const & nn ) { return nn.neighborRank( ) == neighborRank; } ) )
    {
      m_neighbors.emplace_back( NeighborCommunicator( neighborRank ) );
    }
  }
  else
  {
    const int dim = partition.getPartitions()( LvArray::integerConversion< localIndex >( idim ));
    const bool periodic = partition.m_Periodic( LvArray::integerConversion< localIndex >( idim ));
    for( int i = -1; i < 2; i++ )
    {
      ncoords[idim] = partition.m_coords( LvArray::integerConversion< localIndex >( idim )) + i;
      bool ok = true;
      if( periodic )
      {
        if( ncoords[idim] < 0 )
          ncoords[idim] = dim - 1;
        else if( ncoords[idim] >= dim )
          ncoords[idim] = 0;
      }
      else
      {
        ok = ncoords[idim] >= 0 && ncoords[idim] < dim;
      }
      if( ok )
      {
        addNeighbors( idim + 1, cartcomm, ncoords );
      }
    }
  }
}

} /* namespace geos */<|MERGE_RESOLUTION|>--- conflicted
+++ resolved
@@ -40,11 +40,10 @@
     setSizedFromParent( false );
 
   // this->registerWrapper< SpatialPartition, PartitionBase >( keys::partitionManager ).
-  //   setRestartFlags( RestartFlags::NO_WRITE ).
+  //   setRestartFlags( RestartFlags::WRITE ). //RestartFlags::NO_WRITE ).
   //   setSizedFromParent( false );
 
-  // Advice from randy make spatialpartition member and register as group
-  m_spatialPartition = &registerGroup< SpatialPartition >( groupKeys.spatialPartition );
+  registerGroup< SpatialPartition >( groupKeys.partitionManager );
   registerGroup( groupKeys.meshBodies );
   registerGroup< constitutive::ConstitutiveManager >( groupKeys.constitutiveManager );
 }
@@ -81,30 +80,24 @@
   GEOS_MARK_FUNCTION;
 
 #if defined(GEOSX_USE_MPI)
-  PartitionBase & partition1 = getReference< PartitionBase >( keys::partitionManager );
-  SpatialPartition & partition = dynamic_cast< SpatialPartition & >(partition1);
+  // PartitionBase & partition1 = getReference< PartitionBase >( groupKeys.partitionManager ); //keys::partitionManager );
+  // SpatialPartition & partition = dynamic_cast< SpatialPartition & >(partition1);
+  SpatialPartition & partition = dynamic_cast< SpatialPartition & >( getGroup( groupKeys.partitionManager ) );
 
   const std::set< int > metisNeighborList = partition.getMetisNeighborList();
   if( metisNeighborList.empty() )
   {
-<<<<<<< HEAD
-    // PartitionBase & partition1 = getReference< PartitionBase >( keys::partitionManager );
-    // SpatialPartition & partition = dynamic_cast< SpatialPartition & >(partition1);
-    SpatialPartition & partition = *m_spatialPartition;
-=======
->>>>>>> d85399d0
-
     //get communicator, rank, and coordinates
     MPI_Comm cartcomm;
     {
       int reorder = 0;
-      MpiWrapper::cartCreate( MPI_COMM_GEOSX, 3, partition.getPartitions().data(), partition.m_Periodic.data(), reorder, &cartcomm );
+      MpiWrapper::cartCreate( MPI_COMM_GEOSX, 3, partition.getPartitions().data(), partition.getPeriodic().data(), reorder, &cartcomm );
       GEOS_ERROR_IF( cartcomm == MPI_COMM_NULL, "Fail to run MPI_Cart_create and establish communications" );
     }
     int const rank = MpiWrapper::commRank( MPI_COMM_GEOSX );
     int nsdof = 3;
 
-    MpiWrapper::cartCoords( cartcomm, rank, nsdof, partition.m_coords.data() );
+    MpiWrapper::cartCoords( cartcomm, rank, nsdof, partition.getCoords().data() );
 
     int ncoords[3];
     addNeighbors( 0, cartcomm, ncoords );
@@ -170,7 +163,6 @@
                                    // own domain decomposition. MPM borrows that of the grid.
     {
       MeshLevel & meshLevel = meshBody.getBaseDiscretization();
-<<<<<<< HEAD
 
       NodeManager & nodeManager = meshLevel.getNodeManager();
       FaceManager & faceManager = meshLevel.getFaceManager();
@@ -191,38 +183,12 @@
                                                              m_neighbors );
 
       // CC: Add check if there even are any periodic boundaries?
-      // PartitionBase & partition1 = getReference< PartitionBase >( keys::partitionManager ); //CC: This is grabbed above in separate scope, duplicate code?
-      // SpatialPartition & partition = dynamic_cast< SpatialPartition & >(partition1);
-      SpatialPartition & partition = *m_spatialPartition;
+      // TODO: If GEOS_USE_MPI flag is set off this will through compile error since partition is not included
       partition.setPeriodicDomainBoundaryObjects( meshBody,
                                                   nodeManager,
                                                   edgeManager,
                                                   faceManager );
 
-      CommunicationTools::getInstance().findMatchedPartitionBoundaryObjects( faceManager,
-                                                                             m_neighbors );
-
-      CommunicationTools::getInstance().findMatchedPartitionBoundaryObjects( nodeManager,
-                                                                             m_neighbors );
-=======
-
-      NodeManager & nodeManager = meshLevel.getNodeManager();
-      FaceManager & faceManager = meshLevel.getFaceManager();
-      EdgeManager & edgeManager = meshLevel.getEdgeManager();
-
-      nodeManager.setMaxGlobalIndex();
-      for( NeighborCommunicator const & neighbor : m_neighbors )
-      {
-        neighbor.addNeighborGroupToMesh( meshLevel );
-      }
-
-      CommunicationTools::getInstance().assignGlobalIndices( faceManager,
-                                                             nodeManager,
-                                                             m_neighbors );
-
-      CommunicationTools::getInstance().assignGlobalIndices( edgeManager,
-                                                             nodeManager,
-                                                             m_neighbors );
 
       CommunicationTools::getInstance().findMatchedPartitionBoundaryObjects( faceManager,
                                                                              m_neighbors );
@@ -267,7 +233,6 @@
                                                                            m_neighbors,
                                                                            collocatedNodesBuckets,
                                                                            requestedNodes );
->>>>>>> d85399d0
     }
   } );
 }
@@ -283,34 +248,6 @@
                                      // own domain decomposition. MPM borrows that of the grid.
       {
         if( meshLevel.getName() == MeshBody::groupStructKeys::baseDiscretizationString() )
-<<<<<<< HEAD
-        {
-          NodeManager & nodeManager = meshLevel.getNodeManager();
-          FaceManager & faceManager = meshLevel.getFaceManager();
-
-          CommunicationTools::getInstance().setupGhosts( meshLevel, m_neighbors, use_nonblocking );
-          faceManager.sortAllFaceNodes( nodeManager, meshLevel.getElemManager() );
-          faceManager.computeGeometry( nodeManager );
-        }
-        else if( !meshLevel.isShallowCopyOf( meshBody.getMeshLevels().getGroup< MeshLevel >( 0 )) )
-        {
-
-          for( NeighborCommunicator const & neighbor : m_neighbors )
-          {
-            neighbor.addNeighborGroupToMesh( meshLevel );
-          }
-          NodeManager & nodeManager = meshLevel.getNodeManager();
-          FaceManager & faceManager = meshLevel.getFaceManager();
-
-          CommunicationTools::getInstance().findMatchedPartitionBoundaryObjects( faceManager, m_neighbors );
-          CommunicationTools::getInstance().findMatchedPartitionBoundaryObjects( nodeManager, m_neighbors );
-          CommunicationTools::getInstance().setupGhosts( meshLevel, m_neighbors, use_nonblocking );
-        }
-        else
-        {
-          GEOS_LOG_LEVEL_RANK_0( 3, "No communication setup is needed since it is a shallow copy of the base discretization." );
-        }
-=======
         {
           NodeManager & nodeManager = meshLevel.getNodeManager();
           FaceManager & faceManager = meshLevel.getFaceManager();
@@ -336,7 +273,6 @@
         {
           GEOS_LOG_LEVEL_RANK_0( 3, "No communication setup is needed since it is a shallow copy of the base discretization." );
         }
->>>>>>> d85399d0
       }
     } );
   } );
@@ -347,15 +283,14 @@
                                     int * ncoords )
 {  
   // PartitionBase & partition1 = getReference< PartitionBase >( keys::partitionManager );
-  // SpatialPartition & partition = dynamic_cast< SpatialPartition & >(partition1);
-  SpatialPartition & partition = *m_spatialPartition;
+  SpatialPartition & partition = dynamic_cast< SpatialPartition & >( getGroup( groupKeys.partitionManager ) ); // partition1);
 
   if( idim == nsdof )
   {
     bool me = true;
     for( int i = 0; i < nsdof; i++ )
     {
-      if( ncoords[i] != partition.m_coords( i ))
+      if( ncoords[i] != partition.getCoords()( i ))
       {
         me = false;
         break;
@@ -370,10 +305,10 @@
   else
   {
     const int dim = partition.getPartitions()( LvArray::integerConversion< localIndex >( idim ));
-    const bool periodic = partition.m_Periodic( LvArray::integerConversion< localIndex >( idim ));
+    const bool periodic = partition.getPeriodic()( LvArray::integerConversion< localIndex >( idim ));
     for( int i = -1; i < 2; i++ )
     {
-      ncoords[idim] = partition.m_coords( LvArray::integerConversion< localIndex >( idim )) + i;
+      ncoords[idim] = partition.getCoords()( LvArray::integerConversion< localIndex >( idim )) + i;
       bool ok = true;
       if( periodic )
       {
