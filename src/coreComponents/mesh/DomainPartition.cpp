--- conflicted
+++ resolved
@@ -45,10 +45,6 @@
 
   registerGroup( groupKeys.meshBodies );
   registerGroup< constitutive::ConstitutiveManager >( groupKeys.constitutiveManager );
-<<<<<<< HEAD
-//  registerGroup< CellBlockManager >( keys::cellManager );
-=======
->>>>>>> c0002e5c
 }
 
 
