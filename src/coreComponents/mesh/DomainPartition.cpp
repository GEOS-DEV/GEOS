/*
 * ------------------------------------------------------------------------------------------------------------
 * SPDX-License-Identifier: LGPL-2.1-only
 *
 * Copyright (c) 2018-2020 Lawrence Livermore National Security LLC
 * Copyright (c) 2018-2020 The Board of Trustees of the Leland Stanford Junior University
 * Copyright (c) 2018-2020 TotalEnergies
 * Copyright (c) 2019-     GEOSX Contributors
 * All rights reserved
 *
 * See top level LICENSE, COPYRIGHT, CONTRIBUTORS, NOTICE, and ACKNOWLEDGEMENTS files for details.
 * ------------------------------------------------------------------------------------------------------------
 */

/**
 * @file DomainPartition.cpp
 */

#include "DomainPartition.hpp"

#include "common/DataTypes.hpp"
#include "common/TimingMacros.hpp"
#include "constitutive/ConstitutiveManager.hpp"
#include "mesh/ObjectManagerBase.hpp"
#include "mesh/mpiCommunications/CommunicationTools.hpp"
#include "mesh/mpiCommunications/SpatialPartition.hpp"



namespace geos
{
using namespace dataRepository;

DomainPartition::DomainPartition( string const & name,
                                  Group * const parent ):
  Group( name, parent )
{
  this->registerWrapper( "Neighbors", &m_neighbors ).
    setRestartFlags( RestartFlags::NO_WRITE ).
    setSizedFromParent( false );

  this->registerWrapper< SpatialPartition, PartitionBase >( keys::partitionManager ).
    setRestartFlags( RestartFlags::NO_WRITE ).
    setSizedFromParent( false );

  registerGroup( groupKeys.meshBodies );
  registerGroup< constitutive::ConstitutiveManager >( groupKeys.constitutiveManager );
}


DomainPartition::~DomainPartition()
{}

void DomainPartition::initializationOrder( string_array & order )
{
  SortedArray< string > usedNames;
  {
    order.emplace_back( string( groupKeysStruct::constitutiveManagerString() ) );
    usedNames.insert( groupKeysStruct::constitutiveManagerString() );
  }

  {
    order.emplace_back( string( groupKeysStruct::meshBodiesString() ) );
    usedNames.insert( groupKeysStruct::meshBodiesString() );
  }


  for( auto const & subGroup : this->getSubGroups() )
  {
    if( usedNames.count( subGroup.first ) == 0 )
    {
      order.emplace_back( subGroup.first );
    }
  }
}

void DomainPartition::setupBaseLevelMeshGlobalInfo()
{
  GEOS_MARK_FUNCTION;

#if defined(GEOSX_USE_MPI)
  PartitionBase & partition1 = getReference< PartitionBase >( keys::partitionManager );
  SpatialPartition & partition = dynamic_cast< SpatialPartition & >(partition1);

  const std::set< int > metisNeighborList = partition.getMetisNeighborList();
  if( metisNeighborList.empty() )
  {

    //get communicator, rank, and coordinates
    MPI_Comm cartcomm;
    {
      int reorder = 0;
      MpiWrapper::cartCreate( MPI_COMM_GEOSX, 3, partition.getPartitions().data(), partition.m_Periodic.data(), reorder, &cartcomm );
      GEOS_ERROR_IF( cartcomm == MPI_COMM_NULL, "Fail to run MPI_Cart_create and establish communications" );
    }
    int const rank = MpiWrapper::commRank( MPI_COMM_GEOSX );
    int nsdof = 3;

    MpiWrapper::cartCoords( cartcomm, rank, nsdof, partition.m_coords.data() );

    int ncoords[3];
    addNeighbors( 0, cartcomm, ncoords );

    MpiWrapper::commFree( cartcomm );
  }
  else
  {
    for( integer const neighborRank : metisNeighborList )
    {
      m_neighbors.emplace_back( neighborRank );
    }
  }

  // Create an array of the first neighbors.
  array1d< int > firstNeighborRanks;
  for( NeighborCommunicator const & neighbor : m_neighbors )
  {
    firstNeighborRanks.emplace_back( neighbor.neighborRank() );
  }

  int neighborsTag = 54;

  // Send this list of neighbors to all neighbors.
  std::vector< MPI_Request > requests( m_neighbors.size(), MPI_REQUEST_NULL );

  for( std::size_t i = 0; i < m_neighbors.size(); ++i )
  {
    MpiWrapper::iSend( firstNeighborRanks.toView(), m_neighbors[ i ].neighborRank(), neighborsTag, MPI_COMM_GEOSX, &requests[ i ] );
  }

  // This set will contain the second (neighbor of) neighbors ranks.
  std::set< int > secondNeighborRanks;

  array1d< int > neighborOfNeighborRanks;
  for( std::size_t i = 0; i < m_neighbors.size(); ++i )
  {
    MpiWrapper::recv( neighborOfNeighborRanks, m_neighbors[ i ].neighborRank(), neighborsTag, MPI_COMM_GEOSX, MPI_STATUS_IGNORE );

    // Insert the neighbors of the current neighbor into the set of second neighbors.
    secondNeighborRanks.insert( neighborOfNeighborRanks.begin(), neighborOfNeighborRanks.end() );
  }

  // Remove yourself and all the first neighbors from the second neighbors.
  secondNeighborRanks.erase( MpiWrapper::commRank() );
  for( NeighborCommunicator const & neighbor : m_neighbors )
  {
    secondNeighborRanks.erase( neighbor.neighborRank() );
  }

  for( integer const neighborRank : secondNeighborRanks )
  {
    m_neighbors.emplace_back( neighborRank );
  }

  MpiWrapper::waitAll( requests.size(), requests.data(), MPI_STATUSES_IGNORE );

#endif

  forMeshBodies( [&]( MeshBody & meshBody )
  {
    MeshLevel & meshLevel = meshBody.getBaseDiscretization();

    NodeManager & nodeManager = meshLevel.getNodeManager();
    FaceManager & faceManager = meshLevel.getFaceManager();
    EdgeManager & edgeManager = meshLevel.getEdgeManager();

    nodeManager.setMaxGlobalIndex();
    for( NeighborCommunicator const & neighbor : m_neighbors )
    {
      neighbor.addNeighborGroupToMesh( meshLevel );
    }

    CommunicationTools::getInstance().assignGlobalIndices( faceManager,
                                                           nodeManager,
                                                           m_neighbors );

    CommunicationTools::getInstance().assignGlobalIndices( edgeManager,
                                                           nodeManager,
                                                           m_neighbors );

    CommunicationTools::getInstance().findMatchedPartitionBoundaryObjects( faceManager,
                                                                           m_neighbors );

    CommunicationTools::getInstance().findMatchedPartitionBoundaryObjects( edgeManager,
                                                                           m_neighbors );

    // w.r.t. edges and faces, finding the matching nodes between partitions is a bit trickier.
    // Because for contact mechanics and fractures, some nodes can be collocated.
    // And the fracture elements will point to those nodes.
    // While they are not the _same_ nodes (which is the criterion for edges and faces),
    // we still want those collocated nodes to be exchanged between the ranks.
    // This is what we gather some additional information: what are those collocated nodes
    // and also what are the nodes that we require but are not present on the current rank!
    std::set< std::set< globalIndex > > collocatedNodesBuckets;
    std::set< globalIndex > requestedNodes;
    meshLevel.getElemManager().forElementSubRegions< FaceElementSubRegion >(
      [&, g2l = &nodeManager.globalToLocalMap()]( FaceElementSubRegion const & subRegion )
<<<<<<< HEAD
      {
        ArrayOfArraysView< array1d< globalIndex > const > const buckets = subRegion.get2dElemToCollocatedNodesBuckets();
        for( localIndex e2d = 0; e2d < buckets.size(); ++e2d )
        {
          for( integer ni = 0; ni < buckets.sizeOfArray( e2d ); ++ni )
          {
            array1d< globalIndex > const & bucket = buckets( e2d, ni );
            std::set< globalIndex > tmp( bucket.begin(), bucket.end() );
            collocatedNodesBuckets.insert( tmp );

            for( globalIndex const gni: bucket )
            {
              auto const it = g2l->find( gni );
              if( it == g2l->cend() )
              {
                requestedNodes.insert( gni );
              }
            }
          }
        }
      } );
=======
    {
      ArrayOfArraysView< array1d< globalIndex > const > const buckets = subRegion.get2dElemToCollocatedNodesBuckets();
      for( localIndex e2d = 0; e2d < buckets.size(); ++e2d )
      {
        for( integer ni = 0; ni < buckets.sizeOfArray( e2d ); ++ni )
        {
          array1d< globalIndex > const & bucket = buckets( e2d, ni );
          std::set< globalIndex > tmp( bucket.begin(), bucket.end() );
          collocatedNodesBuckets.insert( tmp );

          for( globalIndex const gni: bucket )
          {
            auto const it = g2l->find( gni );
            if( it == g2l->cend() )
            {
              requestedNodes.insert( gni );
            }
          }
        }
      }
    } );
>>>>>>> f678a44e

    CommunicationTools::getInstance().findMatchedPartitionBoundaryNodes( nodeManager,
                                                                         m_neighbors,
                                                                         collocatedNodesBuckets,
                                                                         requestedNodes );
  } );
}


void DomainPartition::setupCommunications( bool use_nonblocking )
{
  forMeshBodies( [&]( MeshBody & meshBody )
  {
    meshBody.forMeshLevels( [&]( MeshLevel & meshLevel )
    {
      if( meshLevel.getName() == MeshBody::groupStructKeys::baseDiscretizationString() )
      {
        NodeManager & nodeManager = meshLevel.getNodeManager();
        FaceManager & faceManager = meshLevel.getFaceManager();

        CommunicationTools::getInstance().setupGhosts( meshLevel, m_neighbors, use_nonblocking );
        faceManager.sortAllFaceNodes( nodeManager, meshLevel.getElemManager() );
        faceManager.computeGeometry( nodeManager );
      }
      else if( !meshLevel.isShallowCopyOf( meshBody.getMeshLevels().getGroup< MeshLevel >( 0 )) )
      {
        for( NeighborCommunicator const & neighbor : m_neighbors )
        {
          neighbor.addNeighborGroupToMesh( meshLevel );
        }
        NodeManager & nodeManager = meshLevel.getNodeManager();
        FaceManager & faceManager = meshLevel.getFaceManager();

        CommunicationTools::getInstance().findMatchedPartitionBoundaryObjects( faceManager, m_neighbors );
        CommunicationTools::getInstance().findMatchedPartitionBoundaryObjects( nodeManager, m_neighbors );
        CommunicationTools::getInstance().setupGhosts( meshLevel, m_neighbors, use_nonblocking );
      }
      else
      {
        GEOS_LOG_LEVEL_RANK_0( 3, "No communication setup is needed since it is a shallow copy of the base discretization." );
      }
    } );
  } );
}

void DomainPartition::addNeighbors( const unsigned int idim,
                                    MPI_Comm & cartcomm,
                                    int * ncoords )
{
  PartitionBase & partition1 = getReference< PartitionBase >( keys::partitionManager );
  SpatialPartition & partition = dynamic_cast< SpatialPartition & >(partition1);

  if( idim == nsdof )
  {
    bool me = true;
    for( int i = 0; i < nsdof; i++ )
    {
      if( ncoords[i] != partition.m_coords( i ))
      {
        me = false;
        break;
      }
    }
    int const neighborRank = MpiWrapper::cartRank( cartcomm, ncoords );
    if( !me && !std::any_of( m_neighbors.begin(), m_neighbors.end(), [=]( NeighborCommunicator const & nn ) { return nn.neighborRank( ) == neighborRank; } ) )
    {
      m_neighbors.emplace_back( NeighborCommunicator( neighborRank ) );
    }
  }
  else
  {
    const int dim = partition.getPartitions()( LvArray::integerConversion< localIndex >( idim ));
    const bool periodic = partition.m_Periodic( LvArray::integerConversion< localIndex >( idim ));
    for( int i = -1; i < 2; i++ )
    {
      ncoords[idim] = partition.m_coords( LvArray::integerConversion< localIndex >( idim )) + i;
      bool ok = true;
      if( periodic )
      {
        if( ncoords[idim] < 0 )
          ncoords[idim] = dim - 1;
        else if( ncoords[idim] >= dim )
          ncoords[idim] = 0;
      }
      else
      {
        ok = ncoords[idim] >= 0 && ncoords[idim] < dim;
      }
      if( ok )
      {
        addNeighbors( idim + 1, cartcomm, ncoords );
      }
    }
  }
}

} /* namespace geos */<|MERGE_RESOLUTION|>--- conflicted
+++ resolved
@@ -195,29 +195,6 @@
     std::set< globalIndex > requestedNodes;
     meshLevel.getElemManager().forElementSubRegions< FaceElementSubRegion >(
       [&, g2l = &nodeManager.globalToLocalMap()]( FaceElementSubRegion const & subRegion )
-<<<<<<< HEAD
-      {
-        ArrayOfArraysView< array1d< globalIndex > const > const buckets = subRegion.get2dElemToCollocatedNodesBuckets();
-        for( localIndex e2d = 0; e2d < buckets.size(); ++e2d )
-        {
-          for( integer ni = 0; ni < buckets.sizeOfArray( e2d ); ++ni )
-          {
-            array1d< globalIndex > const & bucket = buckets( e2d, ni );
-            std::set< globalIndex > tmp( bucket.begin(), bucket.end() );
-            collocatedNodesBuckets.insert( tmp );
-
-            for( globalIndex const gni: bucket )
-            {
-              auto const it = g2l->find( gni );
-              if( it == g2l->cend() )
-              {
-                requestedNodes.insert( gni );
-              }
-            }
-          }
-        }
-      } );
-=======
     {
       ArrayOfArraysView< array1d< globalIndex > const > const buckets = subRegion.get2dElemToCollocatedNodesBuckets();
       for( localIndex e2d = 0; e2d < buckets.size(); ++e2d )
@@ -239,7 +216,6 @@
         }
       }
     } );
->>>>>>> f678a44e
 
     CommunicationTools::getInstance().findMatchedPartitionBoundaryNodes( nodeManager,
                                                                          m_neighbors,
