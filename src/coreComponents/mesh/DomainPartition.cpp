--- conflicted
+++ resolved
@@ -184,11 +184,6 @@
       CommunicationTools::getInstance().findMatchedPartitionBoundaryObjects( faceManager,
                                                                              m_neighbors );
 
-<<<<<<< HEAD
-      CommunicationTools::getInstance().findMatchedPartitionBoundaryObjects( nodeManager,
-                                                                             m_neighbors );
-    }
-=======
     CommunicationTools::getInstance().findMatchedPartitionBoundaryObjects( edgeManager,
                                                                            m_neighbors );
 
@@ -229,7 +224,7 @@
                                                                          m_neighbors,
                                                                          collocatedNodesBuckets,
                                                                          requestedNodes );
->>>>>>> 357f6124
+  }
   } );
 }
 
