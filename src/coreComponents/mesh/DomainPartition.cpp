--- conflicted
+++ resolved
@@ -159,12 +159,6 @@
   {
     MeshLevel & meshLevel = meshBody.getBaseDiscretization();
 
-<<<<<<< HEAD
-    for( NeighborCommunicator const & neighbor : m_neighbors )
-    {
-      neighbor.addNeighborGroupToMesh( meshLevel );
-    }
-
     std::map< globalIndex, std::set< globalIndex > > duplicatedNodes;
     meshLevel.getElemManager().forElementSubRegions< FaceElementSubRegion >(
       [&]( FaceElementSubRegion const & subRegion )
@@ -178,12 +172,10 @@
             tmp.erase( n );
             duplicatedNodes[n].insert( tmp.cbegin(), tmp.cend() );
           }
-        }
-      }
+       }
+	 }
     );
 
-=======
->>>>>>> 75e8d7a6
     NodeManager & nodeManager = meshLevel.getNodeManager();
     FaceManager & faceManager = meshLevel.getFaceManager();
     EdgeManager & edgeManager = meshLevel.getEdgeManager();
@@ -207,17 +199,13 @@
 
     CommunicationTools::getInstance().findMatchedPartitionBoundaryObjects( edgeManager,
                                                                            m_neighbors );
-  } );
-}
-
-<<<<<<< HEAD
+
     CommunicationTools::getInstance().findMatchedPartitionBoundaryObjects( nodeManager,
                                                                            m_neighbors,
                                                                            duplicatedNodes );
-
-    CommunicationTools::getInstance().setupGhosts( meshLevel, m_neighbors, use_nonblocking );
-=======
->>>>>>> 75e8d7a6
+  } );
+}
+
 
 void DomainPartition::setupCommunications( bool use_nonblocking )
 {
