#
# Specify all headers
#
set( virtualElement_headers
  ConformingVirtualElementOrder1.hpp
  ConformingVirtualElementOrder1_impl.hpp
  VirtualElementBase.hpp
  )
#
# Specify all sources
#
set( virtualElement_sources
  )

<<<<<<< HEAD
if( BUILD_OBJ_LIBS)
  set( dependencyList mesh common)
else()
  set( dependencyList mesh)
endif()
=======
# if( BUILD_OBJ_LIBS)
#   set( dependencyList dataRepository codingUtilities)
# else()
#   set( dependencyList common)
# endif()
>>>>>>> 2de5fd59

# if( ENABLE_OPENMP )
#     set( dependencyList ${dependencyList} openmp )
# endif()

# if ( ENABLE_CUDA )
#   set( dependencyList ${dependencyList} cuda )
# endif()

blt_add_library( NAME                  virtualElement
                 SOURCES               ${virtualElement_sources}
                 HEADERS               ${virtualElement_headers}
                 DEPENDS_ON            ${dependencyList}
                 OBJECT                ${buildAsObj}
               )

target_include_directories( virtualElement INTERFACE ${CMAKE_SOURCE_DIR}/coreComponents)

geosx_add_code_checks( PREFIX virtualElement )<|MERGE_RESOLUTION|>--- conflicted
+++ resolved
@@ -10,37 +10,17 @@
 # Specify all sources
 #
 set( virtualElement_sources
-  )
+   )
 
-<<<<<<< HEAD
-if( BUILD_OBJ_LIBS)
-  set( dependencyList mesh common)
-else()
-  set( dependencyList mesh)
-endif()
-=======
-# if( BUILD_OBJ_LIBS)
-#   set( dependencyList dataRepository codingUtilities)
-# else()
-#   set( dependencyList common)
-# endif()
->>>>>>> 2de5fd59
-
-# if( ENABLE_OPENMP )
-#     set( dependencyList ${dependencyList} openmp )
-# endif()
-
-# if ( ENABLE_CUDA )
-#   set( dependencyList ${dependencyList} cuda )
-# endif()
+set( dependencyList mesh)
 
 blt_add_library( NAME                  virtualElement
-                 SOURCES               ${virtualElement_sources}
+#                 SOURCES               ${virtualElement_sources}
                  HEADERS               ${virtualElement_headers}
                  DEPENDS_ON            ${dependencyList}
-                 OBJECT                ${buildAsObj}
+#                 OBJECT                ${buildAsObj}
                )
 
-target_include_directories( virtualElement INTERFACE ${CMAKE_SOURCE_DIR}/coreComponents)
+#target_include_directories( virtualElement PUBLIC ${CMAKE_SOURCE_DIR}/coreComponents)
 
 geosx_add_code_checks( PREFIX virtualElement )