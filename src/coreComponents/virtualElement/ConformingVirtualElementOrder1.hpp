--- conflicted
+++ resolved
@@ -75,21 +75,12 @@
   GEOSX_HOST_DEVICE
   static void
   computeProjectors( localIndex const & cellIndex,
-<<<<<<< HEAD
-                     arrayView2d< real64 const, nodes::REFERENCE_POSITION_USD > const & nodesCoords,
-                     CellElementSubRegion::NodeMapType const & cellToNodeMap,
-                     CellElementSubRegion::FaceMapType const & elementToFaceMap,
-                     FaceManager::NodeMapType const & faceToNodeMap,
-                     FaceManager::EdgeMapType const & faceToEdgeMap,
-                     EdgeManager::NodeMapType const & edgeToNodeMap,
-=======
                      InputNodeCoords const & nodesCoords,
                      InputCellToNodeMap const & cellToNodeMap,
                      InputCellToFaceMap const & elementToFaceMap,
                      InputFaceToNodeMap const & faceToNodeMap,
                      InputFaceToEdgeMap const & faceToEdgeMap,
                      InputEdgeToNodeMap const & edgeToNodeMap,
->>>>>>> 8b0a3f10
                      arrayView2d< real64 const > const faceCenters,
                      arrayView2d< real64 const > const faceNormals,
                      arrayView1d< real64 const > const faceAreas,
