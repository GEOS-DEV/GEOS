--- conflicted
+++ resolved
@@ -49,13 +49,7 @@
    */
   static string catalogName() { return "InternalMesh"; }
 
-<<<<<<< HEAD
   void generateElementRegions( DomainPartition & domain ) override;
-=======
-//  void ProcessInputFile( xmlWrapper::xmlNode const & targetNode ) override;
-//
-//
->>>>>>> 2de5fd59
 
   /**
    * @brief Create a new geometric object (box, plane, etc) as a child of this group.
@@ -67,7 +61,6 @@
 
   void generateMesh( DomainPartition & domain ) override;
 
-<<<<<<< HEAD
   void getElemToNodesRelationInBox ( const string & elementType,
                                      const int index[],
                                      const int & iEle,
@@ -112,9 +105,6 @@
   {
     GEOSX_UNUSED_VAR( index, minExtent, maxExtent, X, tol );
   }
-=======
-protected:
->>>>>>> 2de5fd59
 
   /**
    * @brief Alter connectivity to adhere to a specific periodic type boundary.
