--- conflicted
+++ resolved
@@ -33,20 +33,6 @@
   MeshManager meshManager("mesh", nullptr);
 
   // Load the mesh
-<<<<<<< HEAD
-=======
-  std::stringstream inputStreamMesh;
-  inputStreamMesh <<
-  "<Mesh>" <<
-  "  <PAMELAMeshGenerator name=\"ToyModel\" " <<
-  "  fieldsToImport=\"{barycenter}\""<<
-  "  fieldNamesInGEOSX=\"{barycenter}\""<<
-  "  file=\"" <<gmshFilePath.c_str()<< "\"/>"<<
-  "</Mesh>";
-  const string inputStringMesh = inputStreamMesh.str();
-  std::cout << gmshFilePath.c_str() << std::endl;
-
->>>>>>> 5ec93e46
   xmlWrapper::xmlDocument xmlDocument;
   xmlDocument.load_buffer( inputStringMesh.c_str(), inputStringMesh.size() );
 
@@ -71,7 +57,7 @@
   elemManager->ProcessInputFileRecursive( xmlRegionNode );
   elemManager->PostProcessInputRecursive();
 
-  ManagedGroup const * const cellBlockManager = domain->GetGroup(keys::cellManager);
+  Group const * const cellBlockManager = domain->GetGroup(keys::cellManager);
 
   // This method will call the CopyElementSubRegionFromCellBlocks that will trigger the property transfer.
   elemManager->GenerateMesh( cellBlockManager );
@@ -81,7 +67,7 @@
   if( !propertyToTest.empty() )
   {
     auto centerProperty =  elemManager->ConstructViewAccessor<array1d<R1Tensor>, arrayView1d<R1Tensor> >( propertyToTest );
-    elemManager->forElementRegions( [&]( ElementRegion * const elemRegion)->void
+    elemManager->forElementRegions( [&]( ElementRegionBase * const elemRegion)->void
     {
       localIndex er = elemRegion->getIndexInParent();
       elemRegion->forElementSubRegionsIndex( [&]( localIndex const esr, auto * const elemSubRegion )
@@ -93,7 +79,7 @@
                                        centerProperty[er][esr][ei][1],
                                        centerProperty[er][esr][ei][2] );
           center -= centerFromProperty;
-          GEOS_ERROR_IF( center.L2_Norm() > meshBody->getGlobalLengthScale() * 1e-8, "Property import of centers if wrong");
+          GEOSX_ERROR_IF( center.L2_Norm() > meshBody->getGlobalLengthScale() * 1e-8, "Property import of centers if wrong");
         }
       });
     });
@@ -129,16 +115,8 @@
   "</ElementRegions>";
   string inputStringRegion = inputStreamRegion.str();
 
-<<<<<<< HEAD
   TestMeshImport( inputStringMesh, inputStringRegion, "barycenter" );
 }
-=======
-  xmlWrapper::xmlNode xmlRegionNode = xmlDocument.child("ElementRegions");
-  elemManager->ProcessInputFileRecursive( xmlRegionNode );
-  elemManager->PostProcessInputRecursive();
-
-  Group const * const cellBlockManager = domain->GetGroup(keys::cellManager);
->>>>>>> 5ec93e46
 
 TEST( PAMELAImport, testECLIPSE )
 {
@@ -155,34 +133,13 @@
   "</Mesh>";
   const string inputStringMesh = inputStreamMesh.str();
 
-<<<<<<< HEAD
   std::stringstream inputStreamRegion;
   inputStreamRegion <<
   "<?xml version=\"1.0\" ?>" <<
-  "  <ElementRegions xmlns:xsi=\"http://www.w3.org/2001/XMLSchema-instance\" xsi:noNamespaceSchemaLocation=\"geos_v0.0.xsd\">" <<
-  "  <ElementRegion name=\"0\" cellBlocks=\"{0_HEX}\" materialList=\"{water, rock}\"/>" <<
+  "  <CellElementRegions xmlns:xsi=\"http://www.w3.org/2001/XMLSchema-instance\" xsi:noNamespaceSchemaLocation=\"geos_v0.0.xsd\">" <<
+  "  <CellElementRegion name=\"0\" cellBlocks=\"{0_HEX}\" materialList=\"{water, rock}\"/>" <<
   "</ElementRegions>";
   string inputStringRegion = inputStreamRegion.str();
-=======
-  // Check if the computed center match with the importer center
-  auto centerProperty =  elemManager->ConstructViewAccessor<array1d<R1Tensor>, arrayView1d<R1Tensor> >( "barycenter" );
-  elemManager->forElementRegions( [&]( ElementRegionBase * const elemRegion)->void
-  {
-    localIndex er = elemRegion->getIndexInParent();
-    elemRegion->forElementSubRegionsIndex( [&]( localIndex const esr, auto * const elemSubRegion )
-    {
-      for( localIndex ei = 0; ei < elemSubRegion->size(); ei++ )
-      {
-        R1Tensor center = elemSubRegion->calculateElementCenter( ei, *nodeManager );
-        R1Tensor centerFromProperty( centerProperty[er][esr][ei][0], 
-                                     centerProperty[er][esr][ei][1],
-                                     centerProperty[er][esr][ei][2] );
-        center -= centerFromProperty;
-        GEOSX_ERROR_IF( center.L2_Norm() > meshBody->getGlobalLengthScale() * 1e-8, "Property import of centers if wrong");
-      }
-    });
-  });
->>>>>>> 5ec93e46
 
   TestMeshImport( inputStringMesh, inputStringRegion, "" );
 }
