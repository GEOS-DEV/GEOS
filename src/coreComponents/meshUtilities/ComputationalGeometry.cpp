--- conflicted
+++ resolved
@@ -128,113 +128,8 @@
   return orderedPoints;
 }
 
-<<<<<<< HEAD
-/**
- * Calculates the centroid of a convex 3D polygon as well as the normal
- * @param[in] pointIndices list of index references for the points array in
- * order (CW or CCW) about the polygon loop
- * @param[in] points 3D point list
- * @param[out] center 3D center of the given ordered polygon point list
- * @param[out] normal Normal to the face
- * @return area of the convex 3D polygon
- */
-real64 Centroid_3DPolygon( localIndex const * const pointsIndices,
-                           localIndex const numPoints,
-                           arrayView2d< real64 const, nodes::REFERENCE_POSITION_USD > const & points,
-                           R1Tensor & center,
-                           R1Tensor & normal,
-                           R2Tensor & rotationMatrix,
-                           real64 const areaTolerance )
-{
-  R1Tensor v1, v2, vc;
-  real64 area = 0.0;
-  center = 0.0;
-  normal=0.;
-  rotationMatrix=0.;
-
-  if( numPoints > 2 )
-  {
-    R1Tensor const x0 = points[pointsIndices[0]];
-    for( localIndex a=0; a<(numPoints-2); ++a )
-    {
-      v1  = points[pointsIndices[a+1]];
-      v2  = points[pointsIndices[a+2]];
-
-      vc  = x0;
-      vc += v1;
-      vc += v2;
-
-      v1 -= x0;
-      v2 -= x0;
-
-      R1Tensor triangleNormal;
-      triangleNormal.Cross( v1, v2 );
-      const real64 triangleArea = triangleNormal.Normalize();
-      triangleNormal *= triangleArea;
-      normal += triangleNormal;
-      area += triangleArea;
-      vc *= triangleArea;
-      center += vc;
-    }
-    if( area > areaTolerance )
-    {
-      center /= (area * 3.0);
-      normal.Normalize();
-      area *= 0.5;
-
-      // Set normal orientation according to a global criterion
-      FixNormalOrientation_3D( normal );
-
-      // Compute the local rotation matrix according to the normal vector
-      RotationMatrix_3D( normal, rotationMatrix );
-    }
-    else if( area < -areaTolerance )
-    {
-      for( localIndex a=0; a<numPoints; ++a )
-      {
-        GEOSX_LOG_RANK( "Points: " << points[pointsIndices[a]]( 0 ) << " "
-                                   << points[pointsIndices[a]]( 1 ) << " "
-                                   << points[pointsIndices[a]]( 2 ) << " "
-                                   << pointsIndices[a] );
-      }
-
-      GEOSX_ERROR( "Negative area found : " << area );
-    }
-    else
-    {
-      return 0.;
-    }
-  }
-  else if( numPoints == 1 )
-  {
-    center = points[pointsIndices[0]];
-  }
-  else if( numPoints == 2 )
-  {
-    center  = points[pointsIndices[0]];
-
-    //For 2D elements, a face is actually an edge with two nodes. We treat the
-    // length of this edge as the surface area and use it in the calculation of
-    // tractions.
-    R1Tensor x1_x0;
-    x1_x0 = points[pointsIndices[1]];
-    center += x1_x0;
-    center *= 0.5;
-
-    x1_x0 -= points[pointsIndices[0]];
-    area = Dot( x1_x0, x1_x0 );
-    area = sqrt( area );
-  }
-  return area;
-}
-
-static real64 const machinePrecision = std::numeric_limits< real64 >::epsilon();
-
-void FixNormalOrientation_3D( R1Tensor & normal )
-=======
 //*************************************************************************************************
 void FixNormalOrientation_3D( arraySlice1d< real64 > const normal )
->>>>>>> 362dad45
 {
   real64 const orientationTolerance = 1.e+1*machinePrecision;
 
