/*
 * ComputationalGeometry.cpp
 *
 *  Created on: Jun 26, 2018
 *      Author: settgast
 */

#include "ComputationalGeometry.hpp"

namespace geosx
{
namespace computationalGeometry
{

/**
 * @author settgast
 * Calculates the centroid of a convex 3D polygon as well as the normal
 * @param[in] pointIndices list of index references for the points array in
 * order (CW or CCW) about the polygon loop
 * @param[in] points 3D point list
 * @param[out] center 3D center of the given ordered polygon point list
 * @param[out] normal Normal to the face
 * @return area of the convex 3D polygon
 */
real64 Centroid_3DPolygon(const localIndex_array& pointsIndices,
                         const array1d<R1Tensor>& points,
                         R1Tensor& center,
                         R1Tensor& normal )
{
  R1Tensor v1,v2,vc;
  const localIndex_array::size_type n = pointsIndices.size();
  real64 area = 0.0;
  center = 0.0;

  if( n>2 )
  {
    const R1Tensor& x0 = points[pointsIndices[0]];
    for( localIndex_array::size_type a=0 ; a<(n-2) ; ++a )
    {
      v1  = points[pointsIndices[a+1]];
      v2  = points[pointsIndices[a+2]];

      vc  = x0;
      vc += v1;
      vc += v2;

      v1 -= x0;
      v2 -= x0;

      normal.Cross(v1,v2);
      const real64 triangleArea = normal.Normalize();
      area += triangleArea;
      vc *= triangleArea;
      center += vc;
    }
    if(area > 0.0)
    {
      center /= (area * 3.0);
      area *= 0.5;
    }
    else
    {
      center = 0.0;
      for( localIndex_array::size_type a=0 ; a<n ; ++a )
      {
        center += points[a];
      }
      std::cout << "Randy's bug: area = " << area << std::endl;
      for( localIndex_array::size_type a=0 ; a<n ; ++a )
        std::cout << points[pointsIndices[a]](0) << " "
                  << points[pointsIndices[a]](1) << " "
                  << points[pointsIndices[a]](2) << " "
                  << pointsIndices[a] << std::endl;
      GEOS_ERROR("");
      center /= n;
    }
  }
  else if( n==1 )
  {
    center = points[pointsIndices[0]];
  }
  else if( n==2 )
  {
    center  = points[pointsIndices[0]];

    //For 2D elements, a face is actually an edge with two nodes. We treat the
    // length of this edge as the surface area and use it in the calculation of
    // tractions.
    R1Tensor x1_x0;
    x1_x0 = points[pointsIndices[1]];
    center += x1_x0;
    center *= 0.5;

    x1_x0 -= points[pointsIndices[0]];
    area = Dot(x1_x0, x1_x0);
    area = sqrt(area);
  }

  return area;
}

/**
 * @author settgast
 * Calculates the centroid of a convex 3D polygon as well as the normal
 * @param[in] pointIndices list of index references for the points array in
 * order (CW or CCW) about the polygon loop
 * @param[in] pointReferences 3D reference point list
 * @param[in] pointDisplacements 3D displacement list
 * @param[out] center 3D center of the given ordered polygon point list
 * @param[out] normal Normal to the face
 * @return area of the convex 3D polygon
 */
real64 Centroid_3DPolygon(const localIndex_array& pointsIndices,
                         const array1d<R1Tensor>& pointReferences,
                         const array1d<R1Tensor>& pointDisplacements,
                         R1Tensor& center,
                         R1Tensor& normal )
{
  R1Tensor v1,v2,vc;
  const localIndex_array::size_type n = pointsIndices.size();
  real64 area = 0.0;
  center = 0.0;

  if( n==3 )
  {
    const localIndex_array::size_type a0 = pointsIndices[0];
    const localIndex_array::size_type a1 = pointsIndices[1];
    const localIndex_array::size_type a2 = pointsIndices[2];

    v1  = pointReferences[a1];
    v1 += pointDisplacements[a1];
    v2  = pointReferences[a2];
    v2 += pointDisplacements[a2];

    vc  = pointReferences[a0];
    vc += pointDisplacements[a0];
    vc += v1;
    vc += v2;

    v1 -= pointReferences[a0];
    v1 -= pointDisplacements[a0];
    v2 -= pointReferences[a0];
    v2 -= pointDisplacements[a0];

    normal.Cross(v1,v2);
    const real64 triangleArea = normal.Normalize();
    area += triangleArea;
    area *= 0.5;
    vc /= 3.0;
    center += vc;
  }
  else if( n==4 )
  {
    v1  = pointReferences[pointsIndices[3]];
    v1 += pointDisplacements[pointsIndices[3]];
    R1Tensor x3_x1(v1);
    center += v1;

    v1  = pointReferences[pointsIndices[1]];
    v1 += pointDisplacements[pointsIndices[1]];
    x3_x1 -= v1;
    center += v1;

    v1  = pointReferences[pointsIndices[2]];
    v1 += pointDisplacements[pointsIndices[2]];
    R1Tensor x2_x0(v1);
    center += v1;

    v1  = pointReferences[pointsIndices[0]];
    v1 += pointDisplacements[pointsIndices[0]];
    x2_x0 -= v1;
    center += v1;

    normal.Cross( x2_x0, x3_x1 );

    area = 0.5 * normal.Normalize();
    center *= 0.25;
  }
  else if( n>4 )
  {
    const localIndex_array::size_type a0 = pointsIndices[0];
    for( localIndex_array::size_type a=0 ; a<(n-2) ; ++a )
    {
      const localIndex_array::size_type a1 = pointsIndices[a+1];
      const localIndex_array::size_type a2 = pointsIndices[a+2];

      v1  = pointReferences[a1];
      v1 += pointDisplacements[a1];
      v2  = pointReferences[a2];
      v2 += pointDisplacements[a2];

      vc  = pointReferences[a0];
      vc += pointDisplacements[a0];
      vc += v1;
      vc += v2;

      v1 -= pointReferences[a0];
      v1 -= pointDisplacements[a0];
      v2 -= pointReferences[a0];
      v2 -= pointDisplacements[a0];

      normal.Cross(v1,v2);
      const real64 triangleArea = normal.Normalize();
      area += triangleArea;
      vc *= triangleArea;
      center += vc;
    }
    if(area > 0.0)
    {
      center /= (area * 3.0);
      area *= 0.5;
    }
    else
    {
      GEOS_ERROR("GeometryUtilities.cpp::Centroid_3DPolygon(): zero area calculated!!\n");
    }
  }
  else if( n==1 )
  {
    center = pointReferences[0];
    center += pointDisplacements[0];
  }
  else if( n==2 )
  {
    center  = pointReferences[pointsIndices[0]];
    center += pointDisplacements[pointsIndices[0]];

    //For 2D elements, a face is actually an edge with two nodes. We treat the
    // length of this edge as the surface area and use it in the calculation of
    // tractions.
    R1Tensor x1_x0;
    x1_x0 = pointReferences[pointsIndices[1]];
    x1_x0 += pointDisplacements[pointsIndices[1]];
    center += x1_x0;
    center *= 0.5;

    x1_x0 -= pointReferences[pointsIndices[0]];
    x1_x0 -= pointDisplacements[pointsIndices[0]];
    area = Dot(x1_x0, x1_x0);
    area = sqrt(area);

    x1_x0[2] = 0.0;
    x1_x0.Normalize();

    normal[0] = -x1_x0[1];
    normal[1] = x1_x0[0];
    normal[2] = 0.0;
  }

  return area;
}

real64 HexVolume( R1Tensor const * const X )
{
  R1Tensor X7_X1( X[7] );
  X7_X1 -= X[1];

  R1Tensor X6_X0( X[6] );
  X6_X0 -= X[0];

  R1Tensor X7_X2( X[7] );
  X7_X2 -= X[2];

  R1Tensor X3_X0( X[3] );
  X3_X0 -= X[0];

  R1Tensor X5_X0( X[5] );
  X5_X0 -= X[0];

  R1Tensor X7_X4( X[7] );
  X7_X4 -= X[4];

  R1Tensor X7_X1plusX6_X0( X7_X1 );
  X7_X1plusX6_X0 += X6_X0;

  R1Tensor X7_X2plusX5_X0( X7_X2 );
  X7_X2plusX5_X0 += X5_X0;

  R1Tensor X7_X4plusX3_X0( X7_X4 );
  X7_X4plusX3_X0 += X3_X0;

  return 1.0/12.0 * ( Dot( X7_X1plusX6_X0, Cross( X7_X2, X3_X0 ) ) +
                      Dot( X6_X0, Cross( X7_X2plusX5_X0, X7_X4 ) ) +
                      Dot( X7_X1, Cross( X5_X0, X7_X4plusX3_X0 ) ) );
}

real64 TetVolume( R1Tensor const * const X ) {
    R1Tensor X1_X0( X[1] );
    X1_X0 -= X[0];
    R1Tensor X2_X0( X[2] );
    X2_X0 -= X[0];
    R1Tensor X3_X0( X[3] );
    X3_X0 -= X[0];
    return std::fabs(Dot(X1_X0, Cross(X2_X0, X3_X0)) / 6.0);
}

real64 WedgeVolume( R1Tensor const * const X ) {
    R1Tensor tet1[4];
    tet1[0] = X[0];
    tet1[1] = X[1];
    tet1[2] = X[2];
    tet1[3] = X[4];
    R1Tensor tet2[4];
    tet2[0] = X[0];
    tet2[1] = X[2];
    tet2[2] = X[4];
    tet2[3] = X[5];
    R1Tensor tet3[4];
    tet3[0] = X[0];
    tet3[1] = X[3];
    tet3[2] = X[4];
    tet3[3] = X[5];
<<<<<<< HEAD
    tet2[3] = X[4];
=======
>>>>>>> 23cfeac0
    return TetVolume(tet1) + TetVolume(tet2) + TetVolume(tet3);
}


real64 PyramidVolume( R1Tensor const * const X ) {
    R1Tensor tet1[4];
    tet1[0] = X[0];
    tet1[1] = X[1];
    tet1[2] = X[2];
    tet1[3] = X[4];
    R1Tensor tet2[4];
    tet2[0] = X[0];
    tet2[1] = X[2];
    tet2[2] = X[3];
    tet2[3] = X[4];
    return TetVolume(tet1) + TetVolume(tet2);
}

}
} /* namespace geosx */<|MERGE_RESOLUTION|>--- conflicted
+++ resolved
@@ -310,10 +310,6 @@
     tet3[1] = X[3];
     tet3[2] = X[4];
     tet3[3] = X[5];
-<<<<<<< HEAD
-    tet2[3] = X[4];
-=======
->>>>>>> 23cfeac0
     return TetVolume(tet1) + TetVolume(tet2) + TetVolume(tet3);
 }
 
