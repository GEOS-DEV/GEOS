/*
 * ------------------------------------------------------------------------------------------------------------
 * SPDX-License-Identifier: LGPL-2.1-only
 *
 * Copyright (c) 2018-2020 Lawrence Livermore National Security LLC
 * Copyright (c) 2018-2020 The Board of Trustees of the Leland Stanford Junior University
 * Copyright (c) 2018-2020 Total, S.A
 * Copyright (c) 2019-     GEOSX Contributors
 * All rights reserved
 *
 * See top level LICENSE, COPYRIGHT, CONTRIBUTORS, NOTICE, and ACKNOWLEDGEMENTS files for details.
 * ------------------------------------------------------------------------------------------------------------
 */

/**
 * @file InternalWellboreGenerator.cpp
 */

#include "InternalWellboreGenerator.hpp"
#include "managers/DomainPartition.hpp"
#include "mpiCommunications/PartitionBase.hpp"

namespace geosx
{
using namespace dataRepository;

InternalWellboreGenerator::InternalWellboreGenerator( string const & name, Group * const parent ):
  InternalMeshGenerator( name, parent ),
  m_trajectory(),
  m_cartesianOuterBoundary(),
  m_isFullAnnulus( false ),
  m_autoSpaceRadialElems(),
  m_radialCoords( this->m_setCoords[0] )
{

  getWrapper< array1d< real64 > >( viewKeyStruct::xCoordsString() ).
    setInputFlag( InputFlags::FALSE );

  getWrapper< array1d< real64 > >( viewKeyStruct::yCoordsString() ).
    setInputFlag( InputFlags::FALSE );

  getWrapper< array1d< integer > >( viewKeyStruct::xElemsString() ).
    setInputFlag( InputFlags::FALSE );

  getWrapper< array1d< integer > >( viewKeyStruct::yElemsString() ).
    setInputFlag( InputFlags::FALSE );


  registerWrapper( viewKeyStruct::radiusString(), &(m_vertices[0]) ).
    setInputFlag( InputFlags::REQUIRED ).
    setDescription( "Wellbore radius" );

  registerWrapper( viewKeyStruct::thetaString(), &(m_vertices[1]) ).
    setApplyDefaultValue( 360.0 ).
    setInputFlag( InputFlags::REQUIRED ).
    setDescription( "Tangent angle defining geometry size: 90 for quarter, 180 for half and 360 for full wellbore geometry" );

  registerWrapper( viewKeyStruct::rElemsString(), &(m_nElems[0]) ).
    setApplyDefaultValue( 10 ).
    setSizedFromParent( 0 ).
    setInputFlag( InputFlags::REQUIRED ).
    setDescription( "Number of elements in the radial direction" );

  registerWrapper( viewKeyStruct::tElemsString(), &(m_nElems[1]) ).
    setApplyDefaultValue( 40 ).
    setSizedFromParent( 0 ).
    setInputFlag( InputFlags::REQUIRED ).
    setDescription( "Number of elements in the tangent direction" );

  // TODO to enable the use of radial bias
  registerWrapper( viewKeyStruct::rBiasString(), &(m_nElemBias[0]) ).
    setApplyDefaultValue( -0.8 ).
    setSizedFromParent( 0 ).
    setInputFlag( InputFlags::OPTIONAL ).
    setDescription( "Bias of element sizes in the radial direction" );

  registerWrapper( viewKeyStruct::trajectoryString(), &m_trajectory ).
    setSizedFromParent( 0 ).
    setInputFlag( InputFlags::OPTIONAL ).
    setDescription( "Coordinates defining the wellbore trajectory" );

  registerWrapper( viewKeyStruct::cartesianOuterBoundaryString(), &m_cartesianOuterBoundary ).
    setApplyDefaultValue( 1000000 ).
    setSizedFromParent( 0 ).
    setInputFlag( InputFlags::OPTIONAL ).
    setDescription( "Enforce a Cartesian aligned outer boundary on the outer "
                    "block starting with the radial block specified in this value" );

  registerWrapper( viewKeyStruct::autoSpaceRadialElemsString(), &m_autoSpaceRadialElems ).
    setSizedFromParent( 0 ).
    setInputFlag( InputFlags::OPTIONAL ).
    setDescription( "Automatically set number and spacing of elements in the radial direction. "
                    "This overrides the values of nr!!" );

}

void InternalWellboreGenerator::postProcessInput()
{

  GEOSX_ERROR_IF( m_nElems[1].size()>1,
                  "Only one block in the theta direction is currently supported. "
                  "This is specified by the nt keyword in InternalWellbore" );

  GEOSX_ERROR_IF( m_nElems[2].size()>1,
                  "Only one block in the z direction is currently supported. "
                  "This is specified by the nz keyword in InternalWellbore" );




  GEOSX_ERROR_IF( m_trajectory.size(0) != 2 || m_trajectory.size(1) !=3,
                  "Input for trajectory should be specified in the form of "
                  "{ { xbottom, ybottom, zbottom }, { xtop, ytop, ztop } }.");

  // Project trajectory to bottom and top of the wellbore
  real64 trajectoryVector[3] = {0};
  for( int i=0; i<3; ++i )
  {
    trajectoryVector[i] = m_trajectory[1][i] - m_trajectory[0][i];
  }
  LvArray::tensorOps::normalize<3>(trajectoryVector);
  real64 const scaleb = ( m_vertices[2][0] - m_trajectory[0][2] ) / trajectoryVector[2];
  real64 const scalet = ( m_vertices[2][1] - m_trajectory[1][2] ) / trajectoryVector[2];
  for( int i=0; i<3; ++i )
  {
    m_trajectory[0][i] = m_trajectory[0][i] + scaleb * trajectoryVector[i];
    m_trajectory[1][i] = m_trajectory[1][i] + scalet * trajectoryVector[i];
  }




  arrayView1d< real64 const > const theta = m_vertices[1];
  real64 const dTheta = theta.back() - theta[0];

  // enable full annulus corrections if the mesh is 360 degrees
  if( dTheta >= 360.0 - 1e-99 )
  {
    m_isFullAnnulus = true;
  }

  // automatically set radial coordinates
  if( m_autoSpaceRadialElems.size()>0 )
  {
    localIndex const numRadialBlocks = m_vertices[0].size()-1;

    // loop over blocks in the radial direction (i-direction).
    for( localIndex iBlock=0; iBlock<numRadialBlocks; ++iBlock )
    {
      real64 const rInner = m_vertices[0][iBlock];
      real64 const rOuter = m_vertices[0][iBlock+1];

      // if we are on the first block, always insert the inner radius as the
      // fixed inner boundary.
      if( iBlock==0 )
      {
        m_radialCoords.emplace_back( rInner );
      }

      // Are we going to auto-size this block??
      if( m_autoSpaceRadialElems[iBlock] == 1 )
      {

        // We have to set the starting index for this block so that we skip any
        // values that are fixed from the last block when we scale the radial
        // coordinates.
        localIndex const startingIndex = m_radialCoords.size()-1;

        // keep a count of actual number of radial elements...we will resize
        // the number of elements later.
        localIndex actualNumberOfRadialElements = 0;

        // This is the factor so that all the coordinates end up s.t. the inner
        // and outer radial coordinates are preserved.
        real64 scalingFactor = 0;

//        printf( "  i   r_i      t_i     rip1_0    tip1_0    r_ip1\n" );

        // Loop over an excessive number of elements in the radial direction.
        // This bound needs to be more than we will end up with.
        for( localIndex i=0; i<(m_nElems[0][iBlock]+1)*100; ++i )
        {
          // approximate the theta direction size at i, and approximate the
          // radius at (i+1).
          real64 const t_i =  m_radialCoords.back() * ( 2 * M_PI * dTheta / 360 ) / m_nElems[1][0];
          real64 const r_ip1_0 = ( m_radialCoords.back() +  t_i );

          // approximate the theta direction size at the approximated radius.
          real64 const tElemSize_ip1_0 =  r_ip1_0 * ( 2 * M_PI * dTheta / 360 ) / m_nElems[1][0];

          // set the next radius a some combination of the inner and outer radius for this "element".
          constexpr real64 c = 0.5;
          real64 const r_ip1 = m_radialCoords.back() + ( 1.0 - c ) * t_i + c * tElemSize_ip1_0;

//          printf( "%5ld %8.4f %8.4f %8.4f %8.4f %8.4f \n", i, m_radialCoords.back(), t_i, r_ip1_0, tElemSize_ip1_0, r_ip1 );


          // if the radius of the next layer is bigger than rOuter, we figure
          // out where to cut off the layer.
          if( r_ip1 > rOuter )
          {
            real64 const overshoot = r_ip1 - rOuter;
            real64 const undershoot = rOuter - m_radialCoords.back();

            if( overshoot < undershoot )
            {
              // use and append the overshot value
              m_radialCoords.emplace_back( r_ip1 );
              actualNumberOfRadialElements = i+1;
              scalingFactor =  ( rOuter - rInner ) / ( r_ip1 - rInner );
            }
            else
            {
              // use the undershot value...throw away the overshot value.
              actualNumberOfRadialElements = i;
              scalingFactor = ( rOuter - rInner ) / ( m_radialCoords.back() - rInner );
            }
            break;
          }
          else
          {
            m_radialCoords.emplace_back( r_ip1 );
          }
        }
//        std::cout<<actualNumberOfRadialElements<<", "<<scalingFactor<<std::endl;
//        std::cout<<m_radialCoords.size()<<std::endl;

        // set the number of actual radial elements specified by the auto
        // spacing
        m_nElems[0][iBlock] = actualNumberOfRadialElements;

        // scale the coordinates to ensure they align with the inner and outer
        // radius of the block.
        for( localIndex i=startingIndex; i<m_radialCoords.size(); ++i )
        {
          m_radialCoords[i] = ( m_radialCoords[i] - rInner ) * scalingFactor + rInner;
        }
      }
      else
      {
        // even/fixed spacing option
        real64 min = m_vertices[0][iBlock];
        real64 max = m_vertices[0][iBlock+1];
        real64 const h = (max-min) / m_nElems[0][iBlock];
        localIndex const numNodes = m_nElems[0][iBlock] + 1;
        for( localIndex i=1; i<numNodes; ++i )
        {
          m_radialCoords.emplace_back( min +  i * h );
        }
      }
    }
//    std::cout<<m_radialCoords<<std::endl;
  }

  InternalMeshGenerator::postProcessInput();
}

<<<<<<< HEAD
=======
void InternalWellboreGenerator::generateMesh( DomainPartition & domain )
{
  InternalMeshGenerator::generateMesh( domain );

  // TODO to enable inclined wellbore definition
  // This should be done in the coordinateTransformation function, and then this override should be removed.

//  Group & meshBodies = domain.getGroup( string( "MeshBodies" ));
//  MeshBody & meshBody = meshBodies.registerGroup< MeshBody >( this->getName() );
//  MeshLevel & meshLevel0 = meshBody.registerGroup< MeshLevel >( string( "Level0" ));
//  NodeManager & nodeManager = meshLevel0.getNodeManager();
//  Group & nodeSets = nodeManager.sets();
//
//  // Wellbore nodesets
//  // rneg, rpos, tneg and tpos are the named used by the end-used in the input files. Consider modifying them with care.
//  SortedArray< localIndex > & rnegNodes = nodeSets.registerWrapper< SortedArray< localIndex > >( string( "rneg" ) ).reference();
//  SortedArray< localIndex > & rposNodes = nodeSets.registerWrapper< SortedArray< localIndex > >( string( "rpos" ) ).reference();
//  SortedArray< localIndex > & tnegNodes = nodeSets.registerWrapper< SortedArray< localIndex > >( string( "tneg" ) ).reference();
//  SortedArray< localIndex > & tposNodes = nodeSets.registerWrapper< SortedArray< localIndex > >( string( "tpos" ) ).reference();
//
//  arrayView2d< real64, nodes::REFERENCE_POSITION_USD > const & X = nodeManager.referencePosition();
//  for( int localNodeIndex=0; localNodeIndex<nodeManager.size(); ++localNodeIndex )
//  {
//    // Get Cartesian coordinates of a reference centered vertical wellbore
//    real64 & xCoord = X( localNodeIndex, 0 );
//    real64 & yCoord = X( localNodeIndex, 1 );
//    real64 const & zCoord = X( localNodeIndex, 2 );
//
//    // Compute cylindrical coordinates of a reference centered vertical wellbore
//    real64 rCoord = sqrt( xCoord * xCoord + yCoord * yCoord );
//    real64 tCoord;
//
//    if( rCoord < m_coordinatePrecision )
//    {
//      tCoord = 0.0;
//    }
//    else if( yCoord >= 0.0 )
//    {
//      tCoord = acos( xCoord/rCoord );
//    }
//    else
//    {
//      tCoord = 2.0 * M_PI - acos( xCoord/rCoord );
//    }
//
//    tCoord *= 180.0 / M_PI;
//
//    // Wellbore nodesets
//    if( isEqual( rCoord, m_min[0], m_coordinatePrecision ) )
//    {
//      rnegNodes.insert( localNodeIndex );
//    }
//
//    if( isEqual( rCoord, m_max[0], m_coordinatePrecision ) )
//    {
//      rposNodes.insert( localNodeIndex );
//    }
//
//    if( isEqual( tCoord, m_min[1], m_coordinatePrecision ) )
//    {
//      tnegNodes.insert( localNodeIndex );
//    }
//    if( isEqual( tCoord, m_max[1], m_coordinatePrecision ) )
//    {
//      tposNodes.insert( localNodeIndex );
//    }
//
//    // Radial distance of the outer square boundary of a reference centered vertical wellbore
//    real64 meshTheta = tCoord * M_PI / 180.0;
//    int meshAxis = static_cast< int >(round( meshTheta * 2.0 / M_PI ));
//    real64 meshPhi = fabs( meshTheta - meshAxis * M_PI / 2.0 );
//    real64 meshRout = m_max[0] / cos( meshPhi );
//
//    // Wellbore trajectory
//    real64 xTopCenter = m_trajectory[0][0];
//    real64 yTopCenter = m_trajectory[0][1];
//    real64 zTop = m_min[2];
//
//    real64 xBottomCenter = m_trajectory[1][0];
//    real64 yBottomCenter = m_trajectory[1][1];
//    real64 zBottom = m_max[2];
//
//    real64 dx = xBottomCenter - xTopCenter;
//    real64 dy = yBottomCenter - yTopCenter;
//    real64 dz = zBottom - zTop;
//    real64 dr = sqrt( dx*dx + dy*dy );
//    real64 dl = sqrt( dr*dr + dz*dz );
//
//    // Azimuth of the wellbore from x-axis
//    real64 theta0;
//
//    if( dr < m_coordinatePrecision )
//    {
//      theta0 = 0.0;
//    }
//    else if( dy>=0.0 )
//    {
//      theta0 = acos( dx/dr );
//    }
//    else
//    {
//      theta0 = 2.0 * M_PI - acos( dx/dr );
//    }
//
//    // The horizontal section of an inclined wellbore is an ellipse
//    // The principle directions of this ellipse are defined by dTheta = 0, and PI/2
//    real64 dTheta = meshTheta - theta0;
//    real64 tanDTheta = tan( dTheta );
//
//    // Transform radial coordinate regarding the elliptical shape of the wellbore section in the horizontal plane
//    // This transformation ensures that the outer square boundary is unchanged
//    // TODO create a function in ComputationalGeometry class for this pure geometrical transformation
//    real64 transformCoeff = sqrt ( ( 1.0 + tanDTheta * tanDTheta )/( dz*dz/dl/dl + tanDTheta * tanDTheta ) );
//    real64 rCoordTransform = rCoord * ( ( meshRout - rCoord ) / ( meshRout - m_min[0] ) * ( transformCoeff - 1.0 ) + 1.0 );
//
//    // Compute transformed cartesian coordinates
//    xCoord = rCoordTransform * cos( meshTheta );
//    yCoord = rCoordTransform * sin( meshTheta );
//
//    // Moving the coordinate in the horizontal plane with respect to the center of the wellbore section
//    // This transformation ensures that the ourter square boundary is unchanged
//    real64 zRatio = ( zCoord - zTop ) / ( zBottom -zTop );
//    real64 xCenter = xTopCenter + (xBottomCenter - xTopCenter) * zRatio;
//    real64 yCenter = yTopCenter + (yBottomCenter - yTopCenter) * zRatio;
//
//    xCoord += xCenter * ( meshRout - rCoord ) / ( meshRout - m_min[0] * transformCoeff );
//    yCoord += yCenter * ( meshRout - rCoord ) / ( meshRout - m_min[0] * transformCoeff );
//  }
}

>>>>>>> 4720db0e
void InternalWellboreGenerator::reduceNumNodesForPeriodicBoundary( integer (& numNodesInDir)[3] )
{
  GEOSX_UNUSED_VAR( numNodesInDir );
  if( m_isFullAnnulus )
  {
    numNodesInDir[1] -= 1;
  }
}

void InternalWellboreGenerator::setNodeGlobalIndicesOnPeriodicBoundary( int (& index)[3],
                                                                        real64 (& minExtent)[3],
                                                                        real64 (& maxExtent)[3],
                                                                        arraySlice1d< real64 const > const & X,
                                                                        real64 const tol )
{
  GEOSX_UNUSED_VAR( minExtent );
  if( m_isFullAnnulus )
  {
    if( isEqual( X[ 1 ], maxExtent[1], tol ) )
    {
      index[1] = 0;
    }
  }
}

void InternalWellboreGenerator::setConnectivityForPeriodicBoundaries( integer const i,
                                                                      integer const j,
                                                                      integer const k,
                                                                      integer const iBlock,
                                                                      integer const jBlock,
                                                                      integer const kBlock,
                                                                      int (& globalIJK)[3],
                                                                      int const (&numElemsInDirForBlock)[3],
                                                                      integer const (&numNodesInDir)[3],
                                                                      int const (&firstElemIndexInPartition)[3],
                                                                      localIndex (& nodeOfBox)[8] )
{
  GEOSX_UNUSED_VAR( i, k, iBlock, kBlock );
  if( m_isFullAnnulus )
  {
    setConnectivityForPeriodicBoundary( 1,
                                        j,
                                        jBlock,
                                        globalIJK,
                                        numElemsInDirForBlock,
                                        numNodesInDir,
                                        firstElemIndexInPartition,
                                        nodeOfBox );
  }
}

void InternalWellboreGenerator::coordinateTransformation( NodeManager & nodeManager )
{
  arrayView2d< real64, nodes::REFERENCE_POSITION_USD > const & X = nodeManager.referencePosition();

  Group & nodeSets = nodeManager.sets();
  SortedArray< localIndex > & xnegNodes = nodeSets.getReference< SortedArray< localIndex > >( string( "xneg" ) );
  SortedArray< localIndex > & xposNodes = nodeSets.getReference< SortedArray< localIndex > >( string( "xpos" ) );
  SortedArray< localIndex > & ynegNodes = nodeSets.getReference< SortedArray< localIndex > >( string( "yneg" ) );
  SortedArray< localIndex > & yposNodes = nodeSets.getReference< SortedArray< localIndex > >( string( "ypos" ) );

  //  // Wellbore nodesets
  //  // rneg, rpos, tneg and tpos are the named used by the end-used in the input files. Consider modifying them with care.
  SortedArray< localIndex > & rnegNodes = nodeSets.registerWrapper< SortedArray< localIndex > >( string( "rneg" ) ).reference();
  SortedArray< localIndex > & rposNodes = nodeSets.registerWrapper< SortedArray< localIndex > >( string( "rpos" ) ).reference();
  SortedArray< localIndex > & tnegNodes = nodeSets.registerWrapper< SortedArray< localIndex > >( string( "tneg" ) ).reference();
  SortedArray< localIndex > & tposNodes = nodeSets.registerWrapper< SortedArray< localIndex > >( string( "tpos" ) ).reference();

  real64 const cartesianMappingInnerRadius = m_cartesianOuterBoundary<m_vertices[0].size() ?
                                             m_vertices[0][m_cartesianOuterBoundary] :
                                             1e99;

<<<<<<< HEAD


  // ***** Map to radial mesh *****
=======
  // Map to radial mesh
>>>>>>> 4720db0e
  for( localIndex a = 0; a<nodeManager.size(); ++a )
  {
    real64 meshTheta = X[a][1] * M_PI / 180.0;
    int meshAxis = static_cast< int >(round( meshTheta * 2.0 / M_PI ));
    real64 meshPhi = fabs( meshTheta - meshAxis * M_PI / 2.0 );
    real64 meshRout = m_max[0] / cos( meshPhi );
    real64 meshRact;


    if( X[a][0] > cartesianMappingInnerRadius )
    {
      real64 const cartesianScaling = ( meshRout - cartesianMappingInnerRadius ) / ( m_max[0] - cartesianMappingInnerRadius );
      meshRact = cartesianScaling * ( X[a][0] - cartesianMappingInnerRadius ) + cartesianMappingInnerRadius;
    }
    else
    {
      meshRact = X[a][0];
    }

    // Wellbore nodesets
    if( isEqual( X[a][0], m_min[0], m_coordinatePrecision ) )
    {
      rnegNodes.insert( a );
    }

    if( isEqual( X[a][0], m_max[0], m_coordinatePrecision ) )
    {
      rposNodes.insert( a );
    }

    if( isEqual( X[a][1], m_min[1], m_coordinatePrecision ) )
    {
      tnegNodes.insert( a );
    }
    if( isEqual( X[a][1], m_max[1], m_coordinatePrecision ) )
    {
      tposNodes.insert( a );
    }

    X[a][0] = meshRact * cos( meshTheta );
    X[a][1] = meshRact * sin( meshTheta );

    // Add mapped values to nodesets
    if( m_cartesianOuterBoundary<m_vertices[0].size() )
    {
      if( isEqual( X[a][0], -1 * m_max[0], m_coordinatePrecision ) )
      {
        xnegNodes.insert( a );
      }
      if( isEqual( X[a][0], m_max[0], m_coordinatePrecision ) )
      {
        xposNodes.insert( a );
      }
      if( isEqual( X[a][1], -1 * m_max[0], m_coordinatePrecision ) )
      {
        ynegNodes.insert( a );
      }
      if( isEqual( X[a][1], m_max[0], m_coordinatePrecision ) )
      {
        yposNodes.insert( a );
      }
    }
<<<<<<< HEAD
  }


  // ***** Map to inclined wellbore *****
  {
    for( int localNodeIndex=0; localNodeIndex<nodeManager.size(); ++localNodeIndex )
    {
      // Get Cartesian coordinates of a reference centered vertical wellbore
      real64 & xCoord = X( localNodeIndex, 0 );
      real64 & yCoord = X( localNodeIndex, 1 );
      real64 const & zCoord = X( localNodeIndex, 2 );

      // Compute cylindrical coordinates of a reference centered vertical wellbore
      real64 rCoord = sqrt( xCoord * xCoord + yCoord * yCoord );


      {
        real64 tCoord;

        if( rCoord < m_coordinatePrecision )
        {
          tCoord = 0.0;
        }
        else if( yCoord >= 0.0 )
        {
          tCoord = acos( xCoord/rCoord );
        }
        else
        {
          tCoord = 2.0 * M_PI - acos( xCoord/rCoord );
        }

        tCoord *= 180.0 / M_PI;

        // Radial distance of the outer square boundary of a reference centered vertical wellbore
        real64 meshTheta = tCoord * M_PI / 180.0;
        int meshAxis = static_cast< int >(round( meshTheta * 2.0 / M_PI ));
        real64 meshPhi = fabs( meshTheta - meshAxis * M_PI / 2.0 );
        real64 meshRout = m_cartesianOuterBoundary < m_vertices[0].size() ? m_max[0] / cos( meshPhi ) : m_max[0];

        // Wellbore trajectory
        real64 xTopCenter = m_trajectory[0][0];
        real64 yTopCenter = m_trajectory[0][1];
        real64 zTop = m_min[2];

        real64 xBottomCenter = m_trajectory[1][0];
        real64 yBottomCenter = m_trajectory[1][1];
        real64 zBottom = m_max[2];

        real64 dx = xBottomCenter - xTopCenter;
        real64 dy = yBottomCenter - yTopCenter;
        real64 dz = zBottom - zTop;
        real64 dr = sqrt( dx*dx + dy*dy );
        real64 dl = sqrt( dr*dr + dz*dz );

        // Azimuth of the wellbore from x-axis
        real64 theta0;

        if( dr < m_coordinatePrecision )
        {
          theta0 = 0.0;
        }
        else if( dy>=0.0 )
        {
          theta0 = acos( dx/dr );
        }
        else
        {
          theta0 = 2.0 * M_PI - acos( dx/dr );
        }

        // The horizontal section of an inclined wellbore is an ellipse
        // The principle directions of this ellipse are defined by dTheta = 0, and PI/2
        real64 dTheta = meshTheta - theta0;
        real64 tanDTheta = tan( dTheta );

        // Transform radial coordinate regarding the elliptical shape of the wellbore section in the horizontal plane
        // This transformation ensures that the outer square boundary is unchanged
        // TODO create a function in ComputationalGeometry class for this pure geometrical transformation
        real64 transformCoeff = sqrt ( ( 1.0 + tanDTheta * tanDTheta )/( dz*dz/dl/dl + tanDTheta * tanDTheta ) );
        real64 rCoordTransform = rCoord * ( ( meshRout - rCoord ) / ( meshRout - m_min[0] ) * ( transformCoeff - 1.0 ) + 1.0 );

        // Compute transformed cartesian coordinates
        xCoord = rCoordTransform * cos( meshTheta );
        yCoord = rCoordTransform * sin( meshTheta );

        // Moving the coordinate in the horizontal plane with respect to the center of the wellbore section
        // This transformation ensures that the ourter square boundary is unchanged
        real64 zRatio = ( zCoord - zTop ) / ( zBottom -zTop );
        real64 xCenter = xTopCenter + (xBottomCenter - xTopCenter) * zRatio;
        real64 yCenter = yTopCenter + (yBottomCenter - yTopCenter) * zRatio;

        xCoord += xCenter * ( meshRout - rCoord ) / ( meshRout - m_min[0] * transformCoeff );
        yCoord += yCenter * ( meshRout - rCoord ) / ( meshRout - m_min[0] * transformCoeff );
      }
    }
=======
>>>>>>> 4720db0e
  }
}

REGISTER_CATALOG_ENTRY( MeshGeneratorBase, InternalWellboreGenerator, string const &, Group * const )
} /* namespace geosx */<|MERGE_RESOLUTION|>--- conflicted
+++ resolved
@@ -255,139 +255,6 @@
   InternalMeshGenerator::postProcessInput();
 }
 
-<<<<<<< HEAD
-=======
-void InternalWellboreGenerator::generateMesh( DomainPartition & domain )
-{
-  InternalMeshGenerator::generateMesh( domain );
-
-  // TODO to enable inclined wellbore definition
-  // This should be done in the coordinateTransformation function, and then this override should be removed.
-
-//  Group & meshBodies = domain.getGroup( string( "MeshBodies" ));
-//  MeshBody & meshBody = meshBodies.registerGroup< MeshBody >( this->getName() );
-//  MeshLevel & meshLevel0 = meshBody.registerGroup< MeshLevel >( string( "Level0" ));
-//  NodeManager & nodeManager = meshLevel0.getNodeManager();
-//  Group & nodeSets = nodeManager.sets();
-//
-//  // Wellbore nodesets
-//  // rneg, rpos, tneg and tpos are the named used by the end-used in the input files. Consider modifying them with care.
-//  SortedArray< localIndex > & rnegNodes = nodeSets.registerWrapper< SortedArray< localIndex > >( string( "rneg" ) ).reference();
-//  SortedArray< localIndex > & rposNodes = nodeSets.registerWrapper< SortedArray< localIndex > >( string( "rpos" ) ).reference();
-//  SortedArray< localIndex > & tnegNodes = nodeSets.registerWrapper< SortedArray< localIndex > >( string( "tneg" ) ).reference();
-//  SortedArray< localIndex > & tposNodes = nodeSets.registerWrapper< SortedArray< localIndex > >( string( "tpos" ) ).reference();
-//
-//  arrayView2d< real64, nodes::REFERENCE_POSITION_USD > const & X = nodeManager.referencePosition();
-//  for( int localNodeIndex=0; localNodeIndex<nodeManager.size(); ++localNodeIndex )
-//  {
-//    // Get Cartesian coordinates of a reference centered vertical wellbore
-//    real64 & xCoord = X( localNodeIndex, 0 );
-//    real64 & yCoord = X( localNodeIndex, 1 );
-//    real64 const & zCoord = X( localNodeIndex, 2 );
-//
-//    // Compute cylindrical coordinates of a reference centered vertical wellbore
-//    real64 rCoord = sqrt( xCoord * xCoord + yCoord * yCoord );
-//    real64 tCoord;
-//
-//    if( rCoord < m_coordinatePrecision )
-//    {
-//      tCoord = 0.0;
-//    }
-//    else if( yCoord >= 0.0 )
-//    {
-//      tCoord = acos( xCoord/rCoord );
-//    }
-//    else
-//    {
-//      tCoord = 2.0 * M_PI - acos( xCoord/rCoord );
-//    }
-//
-//    tCoord *= 180.0 / M_PI;
-//
-//    // Wellbore nodesets
-//    if( isEqual( rCoord, m_min[0], m_coordinatePrecision ) )
-//    {
-//      rnegNodes.insert( localNodeIndex );
-//    }
-//
-//    if( isEqual( rCoord, m_max[0], m_coordinatePrecision ) )
-//    {
-//      rposNodes.insert( localNodeIndex );
-//    }
-//
-//    if( isEqual( tCoord, m_min[1], m_coordinatePrecision ) )
-//    {
-//      tnegNodes.insert( localNodeIndex );
-//    }
-//    if( isEqual( tCoord, m_max[1], m_coordinatePrecision ) )
-//    {
-//      tposNodes.insert( localNodeIndex );
-//    }
-//
-//    // Radial distance of the outer square boundary of a reference centered vertical wellbore
-//    real64 meshTheta = tCoord * M_PI / 180.0;
-//    int meshAxis = static_cast< int >(round( meshTheta * 2.0 / M_PI ));
-//    real64 meshPhi = fabs( meshTheta - meshAxis * M_PI / 2.0 );
-//    real64 meshRout = m_max[0] / cos( meshPhi );
-//
-//    // Wellbore trajectory
-//    real64 xTopCenter = m_trajectory[0][0];
-//    real64 yTopCenter = m_trajectory[0][1];
-//    real64 zTop = m_min[2];
-//
-//    real64 xBottomCenter = m_trajectory[1][0];
-//    real64 yBottomCenter = m_trajectory[1][1];
-//    real64 zBottom = m_max[2];
-//
-//    real64 dx = xBottomCenter - xTopCenter;
-//    real64 dy = yBottomCenter - yTopCenter;
-//    real64 dz = zBottom - zTop;
-//    real64 dr = sqrt( dx*dx + dy*dy );
-//    real64 dl = sqrt( dr*dr + dz*dz );
-//
-//    // Azimuth of the wellbore from x-axis
-//    real64 theta0;
-//
-//    if( dr < m_coordinatePrecision )
-//    {
-//      theta0 = 0.0;
-//    }
-//    else if( dy>=0.0 )
-//    {
-//      theta0 = acos( dx/dr );
-//    }
-//    else
-//    {
-//      theta0 = 2.0 * M_PI - acos( dx/dr );
-//    }
-//
-//    // The horizontal section of an inclined wellbore is an ellipse
-//    // The principle directions of this ellipse are defined by dTheta = 0, and PI/2
-//    real64 dTheta = meshTheta - theta0;
-//    real64 tanDTheta = tan( dTheta );
-//
-//    // Transform radial coordinate regarding the elliptical shape of the wellbore section in the horizontal plane
-//    // This transformation ensures that the outer square boundary is unchanged
-//    // TODO create a function in ComputationalGeometry class for this pure geometrical transformation
-//    real64 transformCoeff = sqrt ( ( 1.0 + tanDTheta * tanDTheta )/( dz*dz/dl/dl + tanDTheta * tanDTheta ) );
-//    real64 rCoordTransform = rCoord * ( ( meshRout - rCoord ) / ( meshRout - m_min[0] ) * ( transformCoeff - 1.0 ) + 1.0 );
-//
-//    // Compute transformed cartesian coordinates
-//    xCoord = rCoordTransform * cos( meshTheta );
-//    yCoord = rCoordTransform * sin( meshTheta );
-//
-//    // Moving the coordinate in the horizontal plane with respect to the center of the wellbore section
-//    // This transformation ensures that the ourter square boundary is unchanged
-//    real64 zRatio = ( zCoord - zTop ) / ( zBottom -zTop );
-//    real64 xCenter = xTopCenter + (xBottomCenter - xTopCenter) * zRatio;
-//    real64 yCenter = yTopCenter + (yBottomCenter - yTopCenter) * zRatio;
-//
-//    xCoord += xCenter * ( meshRout - rCoord ) / ( meshRout - m_min[0] * transformCoeff );
-//    yCoord += yCenter * ( meshRout - rCoord ) / ( meshRout - m_min[0] * transformCoeff );
-//  }
-}
-
->>>>>>> 4720db0e
 void InternalWellboreGenerator::reduceNumNodesForPeriodicBoundary( integer (& numNodesInDir)[3] )
 {
   GEOSX_UNUSED_VAR( numNodesInDir );
@@ -460,13 +327,7 @@
                                              m_vertices[0][m_cartesianOuterBoundary] :
                                              1e99;
 
-<<<<<<< HEAD
-
-
   // ***** Map to radial mesh *****
-=======
-  // Map to radial mesh
->>>>>>> 4720db0e
   for( localIndex a = 0; a<nodeManager.size(); ++a )
   {
     real64 meshTheta = X[a][1] * M_PI / 180.0;
@@ -529,7 +390,6 @@
         yposNodes.insert( a );
       }
     }
-<<<<<<< HEAD
   }
 
 
@@ -626,8 +486,6 @@
         yCoord += yCenter * ( meshRout - rCoord ) / ( meshRout - m_min[0] * transformCoeff );
       }
     }
-=======
->>>>>>> 4720db0e
   }
 }
 
