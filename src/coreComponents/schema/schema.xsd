<?xml version="1.0"?>
<xsd:schema xmlns:xsd="http://www.w3.org/2001/XMLSchema">
	<xsd:annotation>
		<xsd:documentation xml:lang="en">GEOSX Input Schema</xsd:documentation>
	</xsd:annotation>
	<xsd:simpleType name="R1Tensor">
		<xsd:restriction base="xsd:string">
			<xsd:pattern value=".*[\[\]`$].*|\s*\{\s*([+-]?[\d]*([\d]\.?|\.[\d])[\d]*([eE][-+]?[\d]+|\s*)\s*,\s*){2}[+-]?[\d]*([\d]\.?|\.[\d])[\d]*([eE][-+]?[\d]+|\s*)\s*\}\s*" />
		</xsd:restriction>
	</xsd:simpleType>
	<xsd:simpleType name="R1Tensor32">
		<xsd:restriction base="xsd:string">
			<xsd:pattern value=".*[\[\]`$].*|\s*\{\s*([+-]?[\d]*([\d]\.?|\.[\d])[\d]*([eE][-+]?[\d]+|\s*)\s*,\s*){2}[+-]?[\d]*([\d]\.?|\.[\d])[\d]*([eE][-+]?[\d]+|\s*)\s*\}\s*" />
		</xsd:restriction>
	</xsd:simpleType>
	<xsd:simpleType name="R2SymTensor">
		<xsd:restriction base="xsd:string">
			<xsd:pattern value=".*[\[\]`$].*|\s*\{\s*([+-]?[\d]*([\d]\.?|\.[\d])[\d]*([eE][-+]?[\d]+|\s*)\s*,\s*){5}[+-]?[\d]*([\d]\.?|\.[\d])[\d]*([eE][-+]?[\d]+|\s*)\s*\}\s*" />
		</xsd:restriction>
	</xsd:simpleType>
	<xsd:simpleType name="geos_dataRepository_PlotLevel">
		<xsd:restriction base="xsd:string">
			<xsd:pattern value=".*[\[\]`$].*|[+-]?[\d]+" />
		</xsd:restriction>
	</xsd:simpleType>
	<xsd:simpleType name="globalIndex">
		<xsd:restriction base="xsd:string">
			<xsd:pattern value=".*[\[\]`$].*|[+-]?[\d]+" />
		</xsd:restriction>
	</xsd:simpleType>
	<xsd:simpleType name="globalIndex_array">
		<xsd:restriction base="xsd:string">
			<xsd:pattern value=".*[\[\]`$].*|\s*\{\s*(([+-]?[\d]+\s*,\s*)*[+-]?[\d]+\s*)?\}\s*" />
		</xsd:restriction>
	</xsd:simpleType>
	<xsd:simpleType name="globalIndex_array2d">
		<xsd:restriction base="xsd:string">
			<xsd:pattern value=".*[\[\]`$].*|\s*\{\s*(\{\s*(([+-]?[\d]+\s*,\s*)*[+-]?[\d]+\s*)?\}\s*,\s*)*\{\s*(([+-]?[\d]+\s*,\s*)*[+-]?[\d]+\s*)?\}\s*\}\s*" />
		</xsd:restriction>
	</xsd:simpleType>
	<xsd:simpleType name="globalIndex_array3d">
		<xsd:restriction base="xsd:string">
			<xsd:pattern value=".*[\[\]`$].*|\s*\{\s*(\{\s*(\{\s*(([+-]?[\d]+\s*,\s*)*[+-]?[\d]+\s*)?\}\s*,\s*)*\{\s*(([+-]?[\d]+\s*,\s*)*[+-]?[\d]+\s*)?\}\s*\}\s*,\s*)*\{\s*(\{\s*(([+-]?[\d]+\s*,\s*)*[+-]?[\d]+\s*)?\}\s*,\s*)*\{\s*(([+-]?[\d]+\s*,\s*)*[+-]?[\d]+\s*)?\}\s*\}\s*\}\s*" />
		</xsd:restriction>
	</xsd:simpleType>
	<xsd:simpleType name="groupName">
		<xsd:restriction base="xsd:string">
			<xsd:pattern value=".*[\[\]`$].*|[a-zA-Z0-9.\-_]+" />
		</xsd:restriction>
	</xsd:simpleType>
	<xsd:simpleType name="groupNameRef">
		<xsd:restriction base="xsd:string">
			<xsd:pattern value=".*[\[\]`$].*|[a-zA-Z0-9.\-_/]*" />
		</xsd:restriction>
	</xsd:simpleType>
	<xsd:simpleType name="groupNameRef_array">
		<xsd:restriction base="xsd:string">
			<xsd:pattern value=".*[\[\]`$].*|\s*\{\s*(([a-zA-Z0-9.\-_/]*\s*,\s*)*[a-zA-Z0-9.\-_/]*\s*)?\}\s*" />
		</xsd:restriction>
	</xsd:simpleType>
	<xsd:simpleType name="integer">
		<xsd:restriction base="xsd:string">
			<xsd:pattern value=".*[\[\]`$].*|[+-]?[\d]+" />
		</xsd:restriction>
	</xsd:simpleType>
	<xsd:simpleType name="integer_array">
		<xsd:restriction base="xsd:string">
			<xsd:pattern value=".*[\[\]`$].*|\s*\{\s*(([+-]?[\d]+\s*,\s*)*[+-]?[\d]+\s*)?\}\s*" />
		</xsd:restriction>
	</xsd:simpleType>
	<xsd:simpleType name="integer_array2d">
		<xsd:restriction base="xsd:string">
			<xsd:pattern value=".*[\[\]`$].*|\s*\{\s*(\{\s*(([+-]?[\d]+\s*,\s*)*[+-]?[\d]+\s*)?\}\s*,\s*)*\{\s*(([+-]?[\d]+\s*,\s*)*[+-]?[\d]+\s*)?\}\s*\}\s*" />
		</xsd:restriction>
	</xsd:simpleType>
	<xsd:simpleType name="integer_array3d">
		<xsd:restriction base="xsd:string">
			<xsd:pattern value=".*[\[\]`$].*|\s*\{\s*(\{\s*(\{\s*(([+-]?[\d]+\s*,\s*)*[+-]?[\d]+\s*)?\}\s*,\s*)*\{\s*(([+-]?[\d]+\s*,\s*)*[+-]?[\d]+\s*)?\}\s*\}\s*,\s*)*\{\s*(\{\s*(([+-]?[\d]+\s*,\s*)*[+-]?[\d]+\s*)?\}\s*,\s*)*\{\s*(([+-]?[\d]+\s*,\s*)*[+-]?[\d]+\s*)?\}\s*\}\s*\}\s*" />
		</xsd:restriction>
	</xsd:simpleType>
	<xsd:simpleType name="localIndex">
		<xsd:restriction base="xsd:string">
			<xsd:pattern value=".*[\[\]`$].*|[+-]?[\d]+" />
		</xsd:restriction>
	</xsd:simpleType>
	<xsd:simpleType name="localIndex_array">
		<xsd:restriction base="xsd:string">
			<xsd:pattern value=".*[\[\]`$].*|\s*\{\s*(([+-]?[\d]+\s*,\s*)*[+-]?[\d]+\s*)?\}\s*" />
		</xsd:restriction>
	</xsd:simpleType>
	<xsd:simpleType name="localIndex_array2d">
		<xsd:restriction base="xsd:string">
			<xsd:pattern value=".*[\[\]`$].*|\s*\{\s*(\{\s*(([+-]?[\d]+\s*,\s*)*[+-]?[\d]+\s*)?\}\s*,\s*)*\{\s*(([+-]?[\d]+\s*,\s*)*[+-]?[\d]+\s*)?\}\s*\}\s*" />
		</xsd:restriction>
	</xsd:simpleType>
	<xsd:simpleType name="localIndex_array3d">
		<xsd:restriction base="xsd:string">
			<xsd:pattern value=".*[\[\]`$].*|\s*\{\s*(\{\s*(\{\s*(([+-]?[\d]+\s*,\s*)*[+-]?[\d]+\s*)?\}\s*,\s*)*\{\s*(([+-]?[\d]+\s*,\s*)*[+-]?[\d]+\s*)?\}\s*\}\s*,\s*)*\{\s*(\{\s*(([+-]?[\d]+\s*,\s*)*[+-]?[\d]+\s*)?\}\s*,\s*)*\{\s*(([+-]?[\d]+\s*,\s*)*[+-]?[\d]+\s*)?\}\s*\}\s*\}\s*" />
		</xsd:restriction>
	</xsd:simpleType>
	<xsd:simpleType name="mapPair">
		<xsd:restriction base="xsd:string">
			<xsd:pattern value=".*[\[\]`$].*|[^,\{\}\s]*\s*" />
		</xsd:restriction>
	</xsd:simpleType>
	<xsd:simpleType name="path">
		<xsd:restriction base="xsd:string">
			<xsd:pattern value=".*[\[\]`$].*|[^*?&lt;>\|:&quot;;,\s]*\s*" />
		</xsd:restriction>
	</xsd:simpleType>
	<xsd:simpleType name="path_array">
		<xsd:restriction base="xsd:string">
			<xsd:pattern value=".*[\[\]`$].*|\s*\{\s*(([^*?&lt;>\|:&quot;;,\s]+\s*,\s*)*[^*?&lt;>\|:&quot;;,\s]+\s*)?\}\s*" />
		</xsd:restriction>
	</xsd:simpleType>
	<xsd:simpleType name="real32">
		<xsd:restriction base="xsd:string">
			<xsd:pattern value=".*[\[\]`$].*|[+-]?[\d]*([\d]\.?|\.[\d])[\d]*([eE][-+]?[\d]+|\s*)" />
		</xsd:restriction>
	</xsd:simpleType>
	<xsd:simpleType name="real32_array">
		<xsd:restriction base="xsd:string">
			<xsd:pattern value=".*[\[\]`$].*|\s*\{\s*(([+-]?[\d]*([\d]\.?|\.[\d])[\d]*([eE][-+]?[\d]+|\s*)\s*,\s*)*[+-]?[\d]*([\d]\.?|\.[\d])[\d]*([eE][-+]?[\d]+|\s*)\s*)?\}\s*" />
		</xsd:restriction>
	</xsd:simpleType>
	<xsd:simpleType name="real32_array2d">
		<xsd:restriction base="xsd:string">
			<xsd:pattern value=".*[\[\]`$].*|\s*\{\s*(\{\s*(([+-]?[\d]*([\d]\.?|\.[\d])[\d]*([eE][-+]?[\d]+|\s*)\s*,\s*)*[+-]?[\d]*([\d]\.?|\.[\d])[\d]*([eE][-+]?[\d]+|\s*)\s*)?\}\s*,\s*)*\{\s*(([+-]?[\d]*([\d]\.?|\.[\d])[\d]*([eE][-+]?[\d]+|\s*)\s*,\s*)*[+-]?[\d]*([\d]\.?|\.[\d])[\d]*([eE][-+]?[\d]+|\s*)\s*)?\}\s*\}\s*" />
		</xsd:restriction>
	</xsd:simpleType>
	<xsd:simpleType name="real32_array3d">
		<xsd:restriction base="xsd:string">
			<xsd:pattern value=".*[\[\]`$].*|\s*\{\s*(\{\s*(\{\s*(([+-]?[\d]*([\d]\.?|\.[\d])[\d]*([eE][-+]?[\d]+|\s*)\s*,\s*)*[+-]?[\d]*([\d]\.?|\.[\d])[\d]*([eE][-+]?[\d]+|\s*)\s*)?\}\s*,\s*)*\{\s*(([+-]?[\d]*([\d]\.?|\.[\d])[\d]*([eE][-+]?[\d]+|\s*)\s*,\s*)*[+-]?[\d]*([\d]\.?|\.[\d])[\d]*([eE][-+]?[\d]+|\s*)\s*)?\}\s*\}\s*,\s*)*\{\s*(\{\s*(([+-]?[\d]*([\d]\.?|\.[\d])[\d]*([eE][-+]?[\d]+|\s*)\s*,\s*)*[+-]?[\d]*([\d]\.?|\.[\d])[\d]*([eE][-+]?[\d]+|\s*)\s*)?\}\s*,\s*)*\{\s*(([+-]?[\d]*([\d]\.?|\.[\d])[\d]*([eE][-+]?[\d]+|\s*)\s*,\s*)*[+-]?[\d]*([\d]\.?|\.[\d])[\d]*([eE][-+]?[\d]+|\s*)\s*)?\}\s*\}\s*\}\s*" />
		</xsd:restriction>
	</xsd:simpleType>
	<xsd:simpleType name="real64">
		<xsd:restriction base="xsd:string">
			<xsd:pattern value=".*[\[\]`$].*|[+-]?[\d]*([\d]\.?|\.[\d])[\d]*([eE][-+]?[\d]+|\s*)" />
		</xsd:restriction>
	</xsd:simpleType>
	<xsd:simpleType name="real64_array">
		<xsd:restriction base="xsd:string">
			<xsd:pattern value=".*[\[\]`$].*|\s*\{\s*(([+-]?[\d]*([\d]\.?|\.[\d])[\d]*([eE][-+]?[\d]+|\s*)\s*,\s*)*[+-]?[\d]*([\d]\.?|\.[\d])[\d]*([eE][-+]?[\d]+|\s*)\s*)?\}\s*" />
		</xsd:restriction>
	</xsd:simpleType>
	<xsd:simpleType name="real64_array2d">
		<xsd:restriction base="xsd:string">
			<xsd:pattern value=".*[\[\]`$].*|\s*\{\s*(\{\s*(([+-]?[\d]*([\d]\.?|\.[\d])[\d]*([eE][-+]?[\d]+|\s*)\s*,\s*)*[+-]?[\d]*([\d]\.?|\.[\d])[\d]*([eE][-+]?[\d]+|\s*)\s*)?\}\s*,\s*)*\{\s*(([+-]?[\d]*([\d]\.?|\.[\d])[\d]*([eE][-+]?[\d]+|\s*)\s*,\s*)*[+-]?[\d]*([\d]\.?|\.[\d])[\d]*([eE][-+]?[\d]+|\s*)\s*)?\}\s*\}\s*" />
		</xsd:restriction>
	</xsd:simpleType>
	<xsd:simpleType name="real64_array3d">
		<xsd:restriction base="xsd:string">
			<xsd:pattern value=".*[\[\]`$].*|\s*\{\s*(\{\s*(\{\s*(([+-]?[\d]*([\d]\.?|\.[\d])[\d]*([eE][-+]?[\d]+|\s*)\s*,\s*)*[+-]?[\d]*([\d]\.?|\.[\d])[\d]*([eE][-+]?[\d]+|\s*)\s*)?\}\s*,\s*)*\{\s*(([+-]?[\d]*([\d]\.?|\.[\d])[\d]*([eE][-+]?[\d]+|\s*)\s*,\s*)*[+-]?[\d]*([\d]\.?|\.[\d])[\d]*([eE][-+]?[\d]+|\s*)\s*)?\}\s*\}\s*,\s*)*\{\s*(\{\s*(([+-]?[\d]*([\d]\.?|\.[\d])[\d]*([eE][-+]?[\d]+|\s*)\s*,\s*)*[+-]?[\d]*([\d]\.?|\.[\d])[\d]*([eE][-+]?[\d]+|\s*)\s*)?\}\s*,\s*)*\{\s*(([+-]?[\d]*([\d]\.?|\.[\d])[\d]*([eE][-+]?[\d]+|\s*)\s*,\s*)*[+-]?[\d]*([\d]\.?|\.[\d])[\d]*([eE][-+]?[\d]+|\s*)\s*)?\}\s*\}\s*\}\s*" />
		</xsd:restriction>
	</xsd:simpleType>
	<xsd:simpleType name="real64_array4d">
		<xsd:restriction base="xsd:string">
			<xsd:pattern value=".*[\[\]`$].*|\s*\{\s*(\{\s*(\{\s*(\{\s*(([+-]?[\d]*([\d]\.?|\.[\d])[\d]*([eE][-+]?[\d]+|\s*)\s*,\s*)*[+-]?[\d]*([\d]\.?|\.[\d])[\d]*([eE][-+]?[\d]+|\s*)\s*)?\}\s*,\s*)*\{\s*(([+-]?[\d]*([\d]\.?|\.[\d])[\d]*([eE][-+]?[\d]+|\s*)\s*,\s*)*[+-]?[\d]*([\d]\.?|\.[\d])[\d]*([eE][-+]?[\d]+|\s*)\s*)?\}\s*\}\s*,\s*)*\{\s*(\{\s*(([+-]?[\d]*([\d]\.?|\.[\d])[\d]*([eE][-+]?[\d]+|\s*)\s*,\s*)*[+-]?[\d]*([\d]\.?|\.[\d])[\d]*([eE][-+]?[\d]+|\s*)\s*)?\}\s*,\s*)*\{\s*(([+-]?[\d]*([\d]\.?|\.[\d])[\d]*([eE][-+]?[\d]+|\s*)\s*,\s*)*[+-]?[\d]*([\d]\.?|\.[\d])[\d]*([eE][-+]?[\d]+|\s*)\s*)?\}\s*\}\s*\}\s*,\s*)*\{\s*(\{\s*(\{\s*(([+-]?[\d]*([\d]\.?|\.[\d])[\d]*([eE][-+]?[\d]+|\s*)\s*,\s*)*[+-]?[\d]*([\d]\.?|\.[\d])[\d]*([eE][-+]?[\d]+|\s*)\s*)?\}\s*,\s*)*\{\s*(([+-]?[\d]*([\d]\.?|\.[\d])[\d]*([eE][-+]?[\d]+|\s*)\s*,\s*)*[+-]?[\d]*([\d]\.?|\.[\d])[\d]*([eE][-+]?[\d]+|\s*)\s*)?\}\s*\}\s*,\s*)*\{\s*(\{\s*(([+-]?[\d]*([\d]\.?|\.[\d])[\d]*([eE][-+]?[\d]+|\s*)\s*,\s*)*[+-]?[\d]*([\d]\.?|\.[\d])[\d]*([eE][-+]?[\d]+|\s*)\s*)?\}\s*,\s*)*\{\s*(([+-]?[\d]*([\d]\.?|\.[\d])[\d]*([eE][-+]?[\d]+|\s*)\s*,\s*)*[+-]?[\d]*([\d]\.?|\.[\d])[\d]*([eE][-+]?[\d]+|\s*)\s*)?\}\s*\}\s*\}\s*\}\s*" />
		</xsd:restriction>
	</xsd:simpleType>
	<xsd:simpleType name="string">
		<xsd:restriction base="xsd:string">
			<xsd:pattern value=".*[\[\]`$].*|[^,\{\}\s]*\s*" />
		</xsd:restriction>
	</xsd:simpleType>
	<xsd:simpleType name="string_array">
		<xsd:restriction base="xsd:string">
			<xsd:pattern value=".*[\[\]`$].*|\s*\{\s*(([^,\{\}\s]+\s*,\s*)*[^,\{\}\s]+\s*)?\}\s*" />
		</xsd:restriction>
	</xsd:simpleType>
	<xsd:element name="Problem" type="ProblemType" />
	<xsd:complexType name="ProblemType">
		<xsd:choice minOccurs="0" maxOccurs="unbounded">
			<xsd:element name="Events" type="EventsType" minOccurs="1" maxOccurs="1">
				<xsd:unique name="EventsHaltEventUniqueName">
					<xsd:selector xpath="HaltEvent" />
					<xsd:field xpath="@name" />
				</xsd:unique>
				<xsd:unique name="EventsPeriodicEventUniqueName">
					<xsd:selector xpath="PeriodicEvent" />
					<xsd:field xpath="@name" />
				</xsd:unique>
				<xsd:unique name="EventsSoloEventUniqueName">
					<xsd:selector xpath="SoloEvent" />
					<xsd:field xpath="@name" />
				</xsd:unique>
			</xsd:element>
			<xsd:element name="FieldSpecifications" type="FieldSpecificationsType" maxOccurs="1">
				<xsd:unique name="FieldSpecificationsAquiferUniqueName">
					<xsd:selector xpath="Aquifer" />
					<xsd:field xpath="@name" />
				</xsd:unique>
				<xsd:unique name="FieldSpecificationsDirichletUniqueName">
					<xsd:selector xpath="Dirichlet" />
					<xsd:field xpath="@name" />
				</xsd:unique>
				<xsd:unique name="FieldSpecificationsFieldSpecificationUniqueName">
					<xsd:selector xpath="FieldSpecification" />
					<xsd:field xpath="@name" />
				</xsd:unique>
				<xsd:unique name="FieldSpecificationsHydrostaticEquilibriumUniqueName">
					<xsd:selector xpath="HydrostaticEquilibrium" />
					<xsd:field xpath="@name" />
				</xsd:unique>
				<xsd:unique name="FieldSpecificationsPMLUniqueName">
					<xsd:selector xpath="PML" />
					<xsd:field xpath="@name" />
				</xsd:unique>
				<xsd:unique name="FieldSpecificationsSourceFluxUniqueName">
					<xsd:selector xpath="SourceFlux" />
					<xsd:field xpath="@name" />
				</xsd:unique>
				<xsd:unique name="FieldSpecificationsTractionUniqueName">
					<xsd:selector xpath="Traction" />
					<xsd:field xpath="@name" />
				</xsd:unique>
			</xsd:element>
			<xsd:element name="Functions" type="FunctionsType" maxOccurs="1">
				<xsd:unique name="FunctionsCompositeFunctionUniqueName">
					<xsd:selector xpath="CompositeFunction" />
					<xsd:field xpath="@name" />
				</xsd:unique>
				<xsd:unique name="FunctionsMultivariableTableFunctionUniqueName">
					<xsd:selector xpath="MultivariableTableFunction" />
					<xsd:field xpath="@name" />
				</xsd:unique>
				<xsd:unique name="FunctionsSymbolicFunctionUniqueName">
					<xsd:selector xpath="SymbolicFunction" />
					<xsd:field xpath="@name" />
				</xsd:unique>
				<xsd:unique name="FunctionsTableFunctionUniqueName">
					<xsd:selector xpath="TableFunction" />
					<xsd:field xpath="@name" />
				</xsd:unique>
			</xsd:element>
			<xsd:element name="Geometry" type="GeometryType" maxOccurs="1">
				<xsd:unique name="GeometryBoxUniqueName">
					<xsd:selector xpath="Box" />
					<xsd:field xpath="@name" />
				</xsd:unique>
				<xsd:unique name="GeometryCustomPolarObjectUniqueName">
					<xsd:selector xpath="CustomPolarObject" />
					<xsd:field xpath="@name" />
				</xsd:unique>
				<xsd:unique name="GeometryCylinderUniqueName">
					<xsd:selector xpath="Cylinder" />
					<xsd:field xpath="@name" />
				</xsd:unique>
				<xsd:unique name="GeometryDiscUniqueName">
					<xsd:selector xpath="Disc" />
					<xsd:field xpath="@name" />
				</xsd:unique>
				<xsd:unique name="GeometryRectangleUniqueName">
					<xsd:selector xpath="Rectangle" />
					<xsd:field xpath="@name" />
				</xsd:unique>
				<xsd:unique name="GeometryThickPlaneUniqueName">
					<xsd:selector xpath="ThickPlane" />
					<xsd:field xpath="@name" />
				</xsd:unique>
			</xsd:element>
			<xsd:element name="Mesh" type="MeshType" minOccurs="1" maxOccurs="1">
				<xsd:unique name="MeshInternalMeshUniqueName">
					<xsd:selector xpath="InternalMesh" />
					<xsd:field xpath="@name" />
				</xsd:unique>
				<xsd:unique name="MeshInternalWellboreUniqueName">
					<xsd:selector xpath="InternalWellbore" />
					<xsd:field xpath="@name" />
				</xsd:unique>
				<xsd:unique name="MeshParticleMeshUniqueName">
					<xsd:selector xpath="ParticleMesh" />
					<xsd:field xpath="@name" />
				</xsd:unique>
				<xsd:unique name="MeshVTKMeshUniqueName">
					<xsd:selector xpath="VTKMesh" />
					<xsd:field xpath="@name" />
				</xsd:unique>
			</xsd:element>
			<xsd:element name="NumericalMethods" type="NumericalMethodsType" maxOccurs="1" />
			<xsd:element name="Outputs" type="OutputsType" minOccurs="1" maxOccurs="1">
				<xsd:unique name="OutputsBlueprintUniqueName">
					<xsd:selector xpath="Blueprint" />
					<xsd:field xpath="@name" />
				</xsd:unique>
				<xsd:unique name="OutputsChomboIOUniqueName">
					<xsd:selector xpath="ChomboIO" />
					<xsd:field xpath="@name" />
				</xsd:unique>
				<xsd:unique name="OutputsPythonUniqueName">
					<xsd:selector xpath="Python" />
					<xsd:field xpath="@name" />
				</xsd:unique>
				<xsd:unique name="OutputsRestartUniqueName">
					<xsd:selector xpath="Restart" />
					<xsd:field xpath="@name" />
				</xsd:unique>
				<xsd:unique name="OutputsSiloUniqueName">
					<xsd:selector xpath="Silo" />
					<xsd:field xpath="@name" />
				</xsd:unique>
				<xsd:unique name="OutputsTimeHistoryUniqueName">
					<xsd:selector xpath="TimeHistory" />
					<xsd:field xpath="@name" />
				</xsd:unique>
				<xsd:unique name="OutputsVTKUniqueName">
					<xsd:selector xpath="VTK" />
					<xsd:field xpath="@name" />
				</xsd:unique>
			</xsd:element>
			<xsd:element name="Solvers" type="SolversType" minOccurs="1" maxOccurs="1">
				<xsd:unique name="SolversAcousticElasticSEMUniqueName">
					<xsd:selector xpath="AcousticElasticSEM" />
					<xsd:field xpath="@name" />
				</xsd:unique>
				<xsd:unique name="SolversAcousticFirstOrderSEMUniqueName">
					<xsd:selector xpath="AcousticFirstOrderSEM" />
					<xsd:field xpath="@name" />
				</xsd:unique>
				<xsd:unique name="SolversAcousticSEMUniqueName">
					<xsd:selector xpath="AcousticSEM" />
					<xsd:field xpath="@name" />
				</xsd:unique>
				<xsd:unique name="SolversAcousticVTISEMUniqueName">
					<xsd:selector xpath="AcousticVTISEM" />
					<xsd:field xpath="@name" />
				</xsd:unique>
				<xsd:unique name="SolversCompositionalMultiphaseFVMUniqueName">
					<xsd:selector xpath="CompositionalMultiphaseFVM" />
					<xsd:field xpath="@name" />
				</xsd:unique>
				<xsd:unique name="SolversCompositionalMultiphaseHybridFVMUniqueName">
					<xsd:selector xpath="CompositionalMultiphaseHybridFVM" />
					<xsd:field xpath="@name" />
				</xsd:unique>
				<xsd:unique name="SolversCompositionalMultiphaseReservoirUniqueName">
					<xsd:selector xpath="CompositionalMultiphaseReservoir" />
					<xsd:field xpath="@name" />
				</xsd:unique>
				<xsd:unique name="SolversCompositionalMultiphaseReservoirPoromechanicsUniqueName">
					<xsd:selector xpath="CompositionalMultiphaseReservoirPoromechanics" />
					<xsd:field xpath="@name" />
				</xsd:unique>
				<xsd:unique name="SolversCompositionalMultiphaseWellUniqueName">
					<xsd:selector xpath="CompositionalMultiphaseWell" />
					<xsd:field xpath="@name" />
				</xsd:unique>
				<xsd:unique name="SolversElasticFirstOrderSEMUniqueName">
					<xsd:selector xpath="ElasticFirstOrderSEM" />
					<xsd:field xpath="@name" />
				</xsd:unique>
				<xsd:unique name="SolversElasticSEMUniqueName">
					<xsd:selector xpath="ElasticSEM" />
					<xsd:field xpath="@name" />
				</xsd:unique>
				<xsd:unique name="SolversEmbeddedSurfaceGeneratorUniqueName">
					<xsd:selector xpath="EmbeddedSurfaceGenerator" />
					<xsd:field xpath="@name" />
				</xsd:unique>
				<xsd:unique name="SolversFlowProppantTransportUniqueName">
					<xsd:selector xpath="FlowProppantTransport" />
					<xsd:field xpath="@name" />
				</xsd:unique>
				<xsd:unique name="SolversHydrofractureUniqueName">
					<xsd:selector xpath="Hydrofracture" />
					<xsd:field xpath="@name" />
				</xsd:unique>
				<xsd:unique name="SolversLaplaceFEMUniqueName">
					<xsd:selector xpath="LaplaceFEM" />
					<xsd:field xpath="@name" />
				</xsd:unique>
				<xsd:unique name="SolversMultiphasePoromechanicsUniqueName">
					<xsd:selector xpath="MultiphasePoromechanics" />
					<xsd:field xpath="@name" />
				</xsd:unique>
				<xsd:unique name="SolversMultiphasePoromechanicsReservoirUniqueName">
					<xsd:selector xpath="MultiphasePoromechanicsReservoir" />
					<xsd:field xpath="@name" />
				</xsd:unique>
				<xsd:unique name="SolversPhaseFieldDamageFEMUniqueName">
					<xsd:selector xpath="PhaseFieldDamageFEM" />
					<xsd:field xpath="@name" />
				</xsd:unique>
				<xsd:unique name="SolversPhaseFieldFractureUniqueName">
					<xsd:selector xpath="PhaseFieldFracture" />
					<xsd:field xpath="@name" />
				</xsd:unique>
				<xsd:unique name="SolversProppantTransportUniqueName">
					<xsd:selector xpath="ProppantTransport" />
					<xsd:field xpath="@name" />
				</xsd:unique>
				<xsd:unique name="SolversReactiveCompositionalMultiphaseOBLUniqueName">
					<xsd:selector xpath="ReactiveCompositionalMultiphaseOBL" />
					<xsd:field xpath="@name" />
				</xsd:unique>
				<xsd:unique name="SolversSeismicityRateUniqueName">
					<xsd:selector xpath="SeismicityRate" />
					<xsd:field xpath="@name" />
				</xsd:unique>
				<xsd:unique name="SolversSinglePhaseFVMUniqueName">
					<xsd:selector xpath="SinglePhaseFVM" />
					<xsd:field xpath="@name" />
				</xsd:unique>
				<xsd:unique name="SolversSinglePhaseHybridFVMUniqueName">
					<xsd:selector xpath="SinglePhaseHybridFVM" />
					<xsd:field xpath="@name" />
				</xsd:unique>
				<xsd:unique name="SolversSinglePhasePoromechanicsUniqueName">
					<xsd:selector xpath="SinglePhasePoromechanics" />
					<xsd:field xpath="@name" />
				</xsd:unique>
				<xsd:unique name="SolversSinglePhasePoromechanicsConformingFracturesUniqueName">
					<xsd:selector xpath="SinglePhasePoromechanicsConformingFractures" />
					<xsd:field xpath="@name" />
				</xsd:unique>
				<xsd:unique name="SolversSinglePhasePoromechanicsEmbeddedFracturesUniqueName">
					<xsd:selector xpath="SinglePhasePoromechanicsEmbeddedFractures" />
					<xsd:field xpath="@name" />
				</xsd:unique>
				<xsd:unique name="SolversSinglePhasePoromechanicsReservoirUniqueName">
					<xsd:selector xpath="SinglePhasePoromechanicsReservoir" />
					<xsd:field xpath="@name" />
				</xsd:unique>
				<xsd:unique name="SolversSinglePhaseProppantFVMUniqueName">
					<xsd:selector xpath="SinglePhaseProppantFVM" />
					<xsd:field xpath="@name" />
				</xsd:unique>
				<xsd:unique name="SolversSinglePhaseReservoirUniqueName">
					<xsd:selector xpath="SinglePhaseReservoir" />
					<xsd:field xpath="@name" />
				</xsd:unique>
				<xsd:unique name="SolversSinglePhaseReservoirPoromechanicsUniqueName">
					<xsd:selector xpath="SinglePhaseReservoirPoromechanics" />
					<xsd:field xpath="@name" />
				</xsd:unique>
				<xsd:unique name="SolversSinglePhaseWellUniqueName">
					<xsd:selector xpath="SinglePhaseWell" />
					<xsd:field xpath="@name" />
				</xsd:unique>
				<xsd:unique name="SolversSolidMechanicsEmbeddedFracturesUniqueName">
					<xsd:selector xpath="SolidMechanicsEmbeddedFractures" />
					<xsd:field xpath="@name" />
				</xsd:unique>
				<xsd:unique name="SolversSolidMechanicsLagrangeContactUniqueName">
					<xsd:selector xpath="SolidMechanicsLagrangeContact" />
					<xsd:field xpath="@name" />
				</xsd:unique>
				<xsd:unique name="SolversSolidMechanicsLagrangianSSLEUniqueName">
					<xsd:selector xpath="SolidMechanicsLagrangianSSLE" />
					<xsd:field xpath="@name" />
				</xsd:unique>
				<xsd:unique name="SolversSolidMechanics_LagrangianFEMUniqueName">
					<xsd:selector xpath="SolidMechanics_LagrangianFEM" />
					<xsd:field xpath="@name" />
				</xsd:unique>
				<xsd:unique name="SolversSolidMechanics_MPMUniqueName">
					<xsd:selector xpath="SolidMechanics_MPM" />
					<xsd:field xpath="@name" />
				</xsd:unique>
				<xsd:unique name="SolversSurfaceGeneratorUniqueName">
					<xsd:selector xpath="SurfaceGenerator" />
					<xsd:field xpath="@name" />
				</xsd:unique>
			</xsd:element>
			<xsd:element name="Tasks" type="TasksType" maxOccurs="1">
				<xsd:unique name="TasksCellToCellDataCollectionUniqueName">
					<xsd:selector xpath="CellToCellDataCollection" />
					<xsd:field xpath="@name" />
				</xsd:unique>
				<xsd:unique name="TasksCompositionalMultiphaseReservoirPoromechanicsInitializationUniqueName">
					<xsd:selector xpath="CompositionalMultiphaseReservoirPoromechanicsInitialization" />
					<xsd:field xpath="@name" />
				</xsd:unique>
				<xsd:unique name="TasksCompositionalMultiphaseStatisticsUniqueName">
					<xsd:selector xpath="CompositionalMultiphaseStatistics" />
					<xsd:field xpath="@name" />
				</xsd:unique>
				<xsd:unique name="TasksHydrofractureInitializationUniqueName">
					<xsd:selector xpath="HydrofractureInitialization" />
					<xsd:field xpath="@name" />
				</xsd:unique>
				<xsd:unique name="TasksMultiphasePoromechanicsInitializationUniqueName">
					<xsd:selector xpath="MultiphasePoromechanicsInitialization" />
					<xsd:field xpath="@name" />
				</xsd:unique>
				<xsd:unique name="TasksPVTDriverUniqueName">
					<xsd:selector xpath="PVTDriver" />
					<xsd:field xpath="@name" />
				</xsd:unique>
				<xsd:unique name="TasksPackCollectionUniqueName">
					<xsd:selector xpath="PackCollection" />
					<xsd:field xpath="@name" />
				</xsd:unique>
				<xsd:unique name="TasksReactiveFluidDriverUniqueName">
					<xsd:selector xpath="ReactiveFluidDriver" />
					<xsd:field xpath="@name" />
				</xsd:unique>
				<xsd:unique name="TasksRelpermDriverUniqueName">
					<xsd:selector xpath="RelpermDriver" />
					<xsd:field xpath="@name" />
				</xsd:unique>
				<xsd:unique name="TasksSinglePhasePoromechanicsInitializationUniqueName">
					<xsd:selector xpath="SinglePhasePoromechanicsInitialization" />
					<xsd:field xpath="@name" />
				</xsd:unique>
				<xsd:unique name="TasksSinglePhaseReservoirPoromechanicsInitializationUniqueName">
					<xsd:selector xpath="SinglePhaseReservoirPoromechanicsInitialization" />
					<xsd:field xpath="@name" />
				</xsd:unique>
				<xsd:unique name="TasksSinglePhaseStatisticsUniqueName">
					<xsd:selector xpath="SinglePhaseStatistics" />
					<xsd:field xpath="@name" />
				</xsd:unique>
				<xsd:unique name="TasksSolidMechanicsStateResetUniqueName">
					<xsd:selector xpath="SolidMechanicsStateReset" />
					<xsd:field xpath="@name" />
				</xsd:unique>
				<xsd:unique name="TasksSolidMechanicsStatisticsUniqueName">
					<xsd:selector xpath="SolidMechanicsStatistics" />
					<xsd:field xpath="@name" />
				</xsd:unique>
				<xsd:unique name="TasksSourceFluxStatisticsUniqueName">
					<xsd:selector xpath="SourceFluxStatistics" />
					<xsd:field xpath="@name" />
				</xsd:unique>
				<xsd:unique name="TasksTriaxialDriverUniqueName">
					<xsd:selector xpath="TriaxialDriver" />
					<xsd:field xpath="@name" />
				</xsd:unique>
			</xsd:element>
			<xsd:element name="Constitutive" type="ConstitutiveType" maxOccurs="1">
				<xsd:unique name="domainConstitutiveBiotPorosityUniqueName">
					<xsd:selector xpath="BiotPorosity" />
					<xsd:field xpath="@name" />
				</xsd:unique>
				<xsd:unique name="domainConstitutiveBlackOilFluidUniqueName">
					<xsd:selector xpath="BlackOilFluid" />
					<xsd:field xpath="@name" />
				</xsd:unique>
				<xsd:unique name="domainConstitutiveBrooksCoreyBakerRelativePermeabilityUniqueName">
					<xsd:selector xpath="BrooksCoreyBakerRelativePermeability" />
					<xsd:field xpath="@name" />
				</xsd:unique>
				<xsd:unique name="domainConstitutiveBrooksCoreyCapillaryPressureUniqueName">
					<xsd:selector xpath="BrooksCoreyCapillaryPressure" />
					<xsd:field xpath="@name" />
				</xsd:unique>
				<xsd:unique name="domainConstitutiveBrooksCoreyRelativePermeabilityUniqueName">
					<xsd:selector xpath="BrooksCoreyRelativePermeability" />
					<xsd:field xpath="@name" />
				</xsd:unique>
				<xsd:unique name="domainConstitutiveBrooksCoreyStone2RelativePermeabilityUniqueName">
					<xsd:selector xpath="BrooksCoreyStone2RelativePermeability" />
					<xsd:field xpath="@name" />
				</xsd:unique>
				<xsd:unique name="domainConstitutiveCO2BrineEzrokhiFluidUniqueName">
					<xsd:selector xpath="CO2BrineEzrokhiFluid" />
					<xsd:field xpath="@name" />
				</xsd:unique>
				<xsd:unique name="domainConstitutiveCO2BrineEzrokhiThermalFluidUniqueName">
					<xsd:selector xpath="CO2BrineEzrokhiThermalFluid" />
					<xsd:field xpath="@name" />
				</xsd:unique>
				<xsd:unique name="domainConstitutiveCO2BrinePhillipsFluidUniqueName">
					<xsd:selector xpath="CO2BrinePhillipsFluid" />
					<xsd:field xpath="@name" />
				</xsd:unique>
				<xsd:unique name="domainConstitutiveCO2BrinePhillipsThermalFluidUniqueName">
					<xsd:selector xpath="CO2BrinePhillipsThermalFluid" />
					<xsd:field xpath="@name" />
				</xsd:unique>
				<xsd:unique name="domainConstitutiveCarmanKozenyPermeabilityUniqueName">
					<xsd:selector xpath="CarmanKozenyPermeability" />
					<xsd:field xpath="@name" />
				</xsd:unique>
				<xsd:unique name="domainConstitutiveCeramicDamageUniqueName">
					<xsd:selector xpath="CeramicDamage" />
					<xsd:field xpath="@name" />
				</xsd:unique>
				<xsd:unique name="domainConstitutiveCompositionalMultiphaseFluidUniqueName">
					<xsd:selector xpath="CompositionalMultiphaseFluid" />
					<xsd:field xpath="@name" />
				</xsd:unique>
				<xsd:unique name="domainConstitutiveCompositionalTwoPhaseFluidPengRobinsonUniqueName">
					<xsd:selector xpath="CompositionalTwoPhaseFluidPengRobinson" />
					<xsd:field xpath="@name" />
				</xsd:unique>
				<xsd:unique name="domainConstitutiveCompositionalTwoPhaseFluidPengRobinsonLBCUniqueName">
					<xsd:selector xpath="CompositionalTwoPhaseFluidPengRobinsonLBC" />
					<xsd:field xpath="@name" />
				</xsd:unique>
				<xsd:unique name="domainConstitutiveCompositionalTwoPhaseFluidSoaveRedlichKwongUniqueName">
					<xsd:selector xpath="CompositionalTwoPhaseFluidSoaveRedlichKwong" />
					<xsd:field xpath="@name" />
				</xsd:unique>
				<xsd:unique name="domainConstitutiveCompositionalTwoPhaseFluidSoaveRedlichKwongLBCUniqueName">
					<xsd:selector xpath="CompositionalTwoPhaseFluidSoaveRedlichKwongLBC" />
					<xsd:field xpath="@name" />
				</xsd:unique>
				<xsd:unique name="domainConstitutiveCompressibleSinglePhaseFluidUniqueName">
					<xsd:selector xpath="CompressibleSinglePhaseFluid" />
					<xsd:field xpath="@name" />
				</xsd:unique>
				<xsd:unique name="domainConstitutiveCompressibleSolidCarmanKozenyPermeabilityUniqueName">
					<xsd:selector xpath="CompressibleSolidCarmanKozenyPermeability" />
					<xsd:field xpath="@name" />
				</xsd:unique>
				<xsd:unique name="domainConstitutiveCompressibleSolidConstantPermeabilityUniqueName">
					<xsd:selector xpath="CompressibleSolidConstantPermeability" />
					<xsd:field xpath="@name" />
				</xsd:unique>
				<xsd:unique name="domainConstitutiveCompressibleSolidExponentialDecayPermeabilityUniqueName">
					<xsd:selector xpath="CompressibleSolidExponentialDecayPermeability" />
					<xsd:field xpath="@name" />
				</xsd:unique>
				<xsd:unique name="domainConstitutiveCompressibleSolidParallelPlatesPermeabilityUniqueName">
					<xsd:selector xpath="CompressibleSolidParallelPlatesPermeability" />
					<xsd:field xpath="@name" />
				</xsd:unique>
				<xsd:unique name="domainConstitutiveCompressibleSolidPressurePermeabilityUniqueName">
					<xsd:selector xpath="CompressibleSolidPressurePermeability" />
					<xsd:field xpath="@name" />
				</xsd:unique>
				<xsd:unique name="domainConstitutiveCompressibleSolidSlipDependentPermeabilityUniqueName">
					<xsd:selector xpath="CompressibleSolidSlipDependentPermeability" />
					<xsd:field xpath="@name" />
				</xsd:unique>
				<xsd:unique name="domainConstitutiveCompressibleSolidWillisRichardsPermeabilityUniqueName">
					<xsd:selector xpath="CompressibleSolidWillisRichardsPermeability" />
					<xsd:field xpath="@name" />
				</xsd:unique>
				<xsd:unique name="domainConstitutiveConstantDiffusionUniqueName">
					<xsd:selector xpath="ConstantDiffusion" />
					<xsd:field xpath="@name" />
				</xsd:unique>
				<xsd:unique name="domainConstitutiveConstantPermeabilityUniqueName">
					<xsd:selector xpath="ConstantPermeability" />
					<xsd:field xpath="@name" />
				</xsd:unique>
				<xsd:unique name="domainConstitutiveCoulombUniqueName">
					<xsd:selector xpath="Coulomb" />
					<xsd:field xpath="@name" />
				</xsd:unique>
				<xsd:unique name="domainConstitutiveDamageElasticIsotropicUniqueName">
					<xsd:selector xpath="DamageElasticIsotropic" />
					<xsd:field xpath="@name" />
				</xsd:unique>
				<xsd:unique name="domainConstitutiveDamageSpectralElasticIsotropicUniqueName">
					<xsd:selector xpath="DamageSpectralElasticIsotropic" />
					<xsd:field xpath="@name" />
				</xsd:unique>
				<xsd:unique name="domainConstitutiveDamageVolDevElasticIsotropicUniqueName">
					<xsd:selector xpath="DamageVolDevElasticIsotropic" />
					<xsd:field xpath="@name" />
				</xsd:unique>
				<xsd:unique name="domainConstitutiveDeadOilFluidUniqueName">
					<xsd:selector xpath="DeadOilFluid" />
					<xsd:field xpath="@name" />
				</xsd:unique>
				<xsd:unique name="domainConstitutiveDelftEggUniqueName">
					<xsd:selector xpath="DelftEgg" />
					<xsd:field xpath="@name" />
				</xsd:unique>
				<xsd:unique name="domainConstitutiveDruckerPragerUniqueName">
					<xsd:selector xpath="DruckerPrager" />
					<xsd:field xpath="@name" />
				</xsd:unique>
				<xsd:unique name="domainConstitutiveElasticIsotropicUniqueName">
					<xsd:selector xpath="ElasticIsotropic" />
					<xsd:field xpath="@name" />
				</xsd:unique>
				<xsd:unique name="domainConstitutiveElasticIsotropicPressureDependentUniqueName">
					<xsd:selector xpath="ElasticIsotropicPressureDependent" />
					<xsd:field xpath="@name" />
				</xsd:unique>
				<xsd:unique name="domainConstitutiveElasticOrthotropicUniqueName">
					<xsd:selector xpath="ElasticOrthotropic" />
					<xsd:field xpath="@name" />
				</xsd:unique>
				<xsd:unique name="domainConstitutiveElasticTransverseIsotropicUniqueName">
					<xsd:selector xpath="ElasticTransverseIsotropic" />
					<xsd:field xpath="@name" />
				</xsd:unique>
				<xsd:unique name="domainConstitutiveExponentialDecayPermeabilityUniqueName">
					<xsd:selector xpath="ExponentialDecayPermeability" />
					<xsd:field xpath="@name" />
				</xsd:unique>
				<xsd:unique name="domainConstitutiveExtendedDruckerPragerUniqueName">
					<xsd:selector xpath="ExtendedDruckerPrager" />
					<xsd:field xpath="@name" />
				</xsd:unique>
				<xsd:unique name="domainConstitutiveFrictionlessContactUniqueName">
					<xsd:selector xpath="FrictionlessContact" />
					<xsd:field xpath="@name" />
				</xsd:unique>
				<xsd:unique name="domainConstitutiveJFunctionCapillaryPressureUniqueName">
					<xsd:selector xpath="JFunctionCapillaryPressure" />
					<xsd:field xpath="@name" />
				</xsd:unique>
				<xsd:unique name="domainConstitutiveLinearIsotropicDispersionUniqueName">
					<xsd:selector xpath="LinearIsotropicDispersion" />
					<xsd:field xpath="@name" />
				</xsd:unique>
				<xsd:unique name="domainConstitutiveModifiedCamClayUniqueName">
					<xsd:selector xpath="ModifiedCamClay" />
					<xsd:field xpath="@name" />
				</xsd:unique>
				<xsd:unique name="domainConstitutiveMultiPhaseConstantThermalConductivityUniqueName">
					<xsd:selector xpath="MultiPhaseConstantThermalConductivity" />
					<xsd:field xpath="@name" />
				</xsd:unique>
				<xsd:unique name="domainConstitutiveMultiPhaseVolumeWeightedThermalConductivityUniqueName">
					<xsd:selector xpath="MultiPhaseVolumeWeightedThermalConductivity" />
					<xsd:field xpath="@name" />
				</xsd:unique>
				<xsd:unique name="domainConstitutiveNullModelUniqueName">
					<xsd:selector xpath="NullModel" />
					<xsd:field xpath="@name" />
				</xsd:unique>
				<xsd:unique name="domainConstitutiveParallelPlatesPermeabilityUniqueName">
					<xsd:selector xpath="ParallelPlatesPermeability" />
					<xsd:field xpath="@name" />
				</xsd:unique>
				<xsd:unique name="domainConstitutiveParticleFluidUniqueName">
					<xsd:selector xpath="ParticleFluid" />
					<xsd:field xpath="@name" />
				</xsd:unique>
				<xsd:unique name="domainConstitutivePerfectlyPlasticUniqueName">
					<xsd:selector xpath="PerfectlyPlastic" />
					<xsd:field xpath="@name" />
				</xsd:unique>
				<xsd:unique name="domainConstitutivePorousDamageElasticIsotropicUniqueName">
					<xsd:selector xpath="PorousDamageElasticIsotropic" />
					<xsd:field xpath="@name" />
				</xsd:unique>
				<xsd:unique name="domainConstitutivePorousDamageSpectralElasticIsotropicUniqueName">
					<xsd:selector xpath="PorousDamageSpectralElasticIsotropic" />
					<xsd:field xpath="@name" />
				</xsd:unique>
				<xsd:unique name="domainConstitutivePorousDamageVolDevElasticIsotropicUniqueName">
					<xsd:selector xpath="PorousDamageVolDevElasticIsotropic" />
					<xsd:field xpath="@name" />
				</xsd:unique>
				<xsd:unique name="domainConstitutivePorousDelftEggUniqueName">
					<xsd:selector xpath="PorousDelftEgg" />
					<xsd:field xpath="@name" />
				</xsd:unique>
				<xsd:unique name="domainConstitutivePorousDruckerPragerUniqueName">
					<xsd:selector xpath="PorousDruckerPrager" />
					<xsd:field xpath="@name" />
				</xsd:unique>
				<xsd:unique name="domainConstitutivePorousElasticIsotropicUniqueName">
					<xsd:selector xpath="PorousElasticIsotropic" />
					<xsd:field xpath="@name" />
				</xsd:unique>
				<xsd:unique name="domainConstitutivePorousElasticOrthotropicUniqueName">
					<xsd:selector xpath="PorousElasticOrthotropic" />
					<xsd:field xpath="@name" />
				</xsd:unique>
				<xsd:unique name="domainConstitutivePorousElasticTransverseIsotropicUniqueName">
					<xsd:selector xpath="PorousElasticTransverseIsotropic" />
					<xsd:field xpath="@name" />
				</xsd:unique>
				<xsd:unique name="domainConstitutivePorousExtendedDruckerPragerUniqueName">
					<xsd:selector xpath="PorousExtendedDruckerPrager" />
					<xsd:field xpath="@name" />
				</xsd:unique>
				<xsd:unique name="domainConstitutivePorousModifiedCamClayUniqueName">
					<xsd:selector xpath="PorousModifiedCamClay" />
					<xsd:field xpath="@name" />
				</xsd:unique>
				<xsd:unique name="domainConstitutivePorousViscoDruckerPragerUniqueName">
					<xsd:selector xpath="PorousViscoDruckerPrager" />
					<xsd:field xpath="@name" />
				</xsd:unique>
				<xsd:unique name="domainConstitutivePorousViscoExtendedDruckerPragerUniqueName">
					<xsd:selector xpath="PorousViscoExtendedDruckerPrager" />
					<xsd:field xpath="@name" />
				</xsd:unique>
				<xsd:unique name="domainConstitutivePorousViscoModifiedCamClayUniqueName">
					<xsd:selector xpath="PorousViscoModifiedCamClay" />
					<xsd:field xpath="@name" />
				</xsd:unique>
				<xsd:unique name="domainConstitutivePressurePermeabilityUniqueName">
					<xsd:selector xpath="PressurePermeability" />
					<xsd:field xpath="@name" />
				</xsd:unique>
				<xsd:unique name="domainConstitutivePressurePorosityUniqueName">
					<xsd:selector xpath="PressurePorosity" />
					<xsd:field xpath="@name" />
				</xsd:unique>
				<xsd:unique name="domainConstitutiveProppantPermeabilityUniqueName">
					<xsd:selector xpath="ProppantPermeability" />
					<xsd:field xpath="@name" />
				</xsd:unique>
				<xsd:unique name="domainConstitutiveProppantPorosityUniqueName">
					<xsd:selector xpath="ProppantPorosity" />
					<xsd:field xpath="@name" />
				</xsd:unique>
				<xsd:unique name="domainConstitutiveProppantSlurryFluidUniqueName">
					<xsd:selector xpath="ProppantSlurryFluid" />
					<xsd:field xpath="@name" />
				</xsd:unique>
				<xsd:unique name="domainConstitutiveProppantSolidProppantPermeabilityUniqueName">
					<xsd:selector xpath="ProppantSolidProppantPermeability" />
					<xsd:field xpath="@name" />
				</xsd:unique>
				<xsd:unique name="domainConstitutiveReactiveBrineUniqueName">
					<xsd:selector xpath="ReactiveBrine" />
					<xsd:field xpath="@name" />
				</xsd:unique>
				<xsd:unique name="domainConstitutiveReactiveBrineThermalUniqueName">
					<xsd:selector xpath="ReactiveBrineThermal" />
					<xsd:field xpath="@name" />
				</xsd:unique>
				<xsd:unique name="domainConstitutiveSinglePhaseConstantThermalConductivityUniqueName">
					<xsd:selector xpath="SinglePhaseConstantThermalConductivity" />
					<xsd:field xpath="@name" />
				</xsd:unique>
				<xsd:unique name="domainConstitutiveSlipDependentPermeabilityUniqueName">
					<xsd:selector xpath="SlipDependentPermeability" />
					<xsd:field xpath="@name" />
				</xsd:unique>
				<xsd:unique name="domainConstitutiveSolidInternalEnergyUniqueName">
					<xsd:selector xpath="SolidInternalEnergy" />
					<xsd:field xpath="@name" />
				</xsd:unique>
				<xsd:unique name="domainConstitutiveTableCapillaryPressureUniqueName">
					<xsd:selector xpath="TableCapillaryPressure" />
					<xsd:field xpath="@name" />
				</xsd:unique>
				<xsd:unique name="domainConstitutiveTableRelativePermeabilityUniqueName">
					<xsd:selector xpath="TableRelativePermeability" />
					<xsd:field xpath="@name" />
				</xsd:unique>
				<xsd:unique name="domainConstitutiveTableRelativePermeabilityHysteresisUniqueName">
					<xsd:selector xpath="TableRelativePermeabilityHysteresis" />
					<xsd:field xpath="@name" />
				</xsd:unique>
				<xsd:unique name="domainConstitutiveThermalCompressibleSinglePhaseFluidUniqueName">
					<xsd:selector xpath="ThermalCompressibleSinglePhaseFluid" />
					<xsd:field xpath="@name" />
				</xsd:unique>
				<xsd:unique name="domainConstitutiveVanGenuchtenBakerRelativePermeabilityUniqueName">
					<xsd:selector xpath="VanGenuchtenBakerRelativePermeability" />
					<xsd:field xpath="@name" />
				</xsd:unique>
				<xsd:unique name="domainConstitutiveVanGenuchtenCapillaryPressureUniqueName">
					<xsd:selector xpath="VanGenuchtenCapillaryPressure" />
					<xsd:field xpath="@name" />
				</xsd:unique>
				<xsd:unique name="domainConstitutiveVanGenuchtenStone2RelativePermeabilityUniqueName">
					<xsd:selector xpath="VanGenuchtenStone2RelativePermeability" />
					<xsd:field xpath="@name" />
				</xsd:unique>
				<xsd:unique name="domainConstitutiveViscoDruckerPragerUniqueName">
					<xsd:selector xpath="ViscoDruckerPrager" />
					<xsd:field xpath="@name" />
				</xsd:unique>
				<xsd:unique name="domainConstitutiveViscoExtendedDruckerPragerUniqueName">
					<xsd:selector xpath="ViscoExtendedDruckerPrager" />
					<xsd:field xpath="@name" />
				</xsd:unique>
				<xsd:unique name="domainConstitutiveViscoModifiedCamClayUniqueName">
					<xsd:selector xpath="ViscoModifiedCamClay" />
					<xsd:field xpath="@name" />
				</xsd:unique>
				<xsd:unique name="domainConstitutiveWillisRichardsPermeabilityUniqueName">
					<xsd:selector xpath="WillisRichardsPermeability" />
					<xsd:field xpath="@name" />
				</xsd:unique>
			</xsd:element>
			<xsd:element name="ElementRegions" type="ElementRegionsType" maxOccurs="1" />
			<xsd:element name="ParticleRegions" type="ParticleRegionsType" maxOccurs="1" />
			<xsd:element name="Included" type="IncludedType" maxOccurs="1">
				<xsd:unique name="IncludedFileUniqueName">
					<xsd:selector xpath="File" />
					<xsd:field xpath="@name" />
				</xsd:unique>
			</xsd:element>
			<xsd:element name="Parameters" type="ParametersType" maxOccurs="1">
				<xsd:unique name="ParametersParameterUniqueName">
					<xsd:selector xpath="Parameter" />
					<xsd:field xpath="@name" />
				</xsd:unique>
			</xsd:element>
			<xsd:element name="Benchmarks" type="BenchmarksType" maxOccurs="1" />
		</xsd:choice>
	</xsd:complexType>
	<xsd:complexType name="EventsType">
		<xsd:choice minOccurs="0" maxOccurs="unbounded">
			<xsd:element name="HaltEvent" type="HaltEventType">
				<xsd:unique name="EventsHaltEventHaltEventUniqueName">
					<xsd:selector xpath="HaltEvent" />
					<xsd:field xpath="@name" />
				</xsd:unique>
				<xsd:unique name="EventsHaltEventPeriodicEventUniqueName">
					<xsd:selector xpath="PeriodicEvent" />
					<xsd:field xpath="@name" />
				</xsd:unique>
				<xsd:unique name="EventsHaltEventSoloEventUniqueName">
					<xsd:selector xpath="SoloEvent" />
					<xsd:field xpath="@name" />
				</xsd:unique>
			</xsd:element>
			<xsd:element name="PeriodicEvent" type="PeriodicEventType">
				<xsd:unique name="EventsPeriodicEventHaltEventUniqueName">
					<xsd:selector xpath="HaltEvent" />
					<xsd:field xpath="@name" />
				</xsd:unique>
				<xsd:unique name="EventsPeriodicEventPeriodicEventUniqueName">
					<xsd:selector xpath="PeriodicEvent" />
					<xsd:field xpath="@name" />
				</xsd:unique>
				<xsd:unique name="EventsPeriodicEventSoloEventUniqueName">
					<xsd:selector xpath="SoloEvent" />
					<xsd:field xpath="@name" />
				</xsd:unique>
			</xsd:element>
			<xsd:element name="SoloEvent" type="SoloEventType">
				<xsd:unique name="EventsSoloEventHaltEventUniqueName">
					<xsd:selector xpath="HaltEvent" />
					<xsd:field xpath="@name" />
				</xsd:unique>
				<xsd:unique name="EventsSoloEventPeriodicEventUniqueName">
					<xsd:selector xpath="PeriodicEvent" />
					<xsd:field xpath="@name" />
				</xsd:unique>
				<xsd:unique name="EventsSoloEventSoloEventUniqueName">
					<xsd:selector xpath="SoloEvent" />
					<xsd:field xpath="@name" />
				</xsd:unique>
			</xsd:element>
		</xsd:choice>
		<!--logLevel => Sets the level of information to write in the standard output (the console typically).
A level of 0 outputs minimal information, higher levels require more.-->
		<xsd:attribute name="logLevel" type="integer" default="0" />
		<!--maxCycle => Maximum simulation cycle for the global event loop. Disabled by default.-->
		<xsd:attribute name="maxCycle" type="integer" default="2147483647" />
		<!--maxTime => Maximum simulation time for the global event loop. Disabled by default.-->
		<xsd:attribute name="maxTime" type="real64" default="1.79769e+308" />
		<!--minTime => Start simulation time for the global event loop.-->
		<xsd:attribute name="minTime" type="real64" default="0" />
		<!--timeOutputFormat => Format of the time in the GEOS log.-->
		<xsd:attribute name="timeOutputFormat" type="geos_EventManager_TimeOutputFormat" default="seconds" />
	</xsd:complexType>
	<xsd:complexType name="HaltEventType">
		<xsd:choice minOccurs="0" maxOccurs="unbounded">
			<xsd:element name="HaltEvent" type="HaltEventType" />
			<xsd:element name="PeriodicEvent" type="PeriodicEventType" />
			<xsd:element name="SoloEvent" type="SoloEventType" />
		</xsd:choice>
		<!--beginTime => Start time of this event.-->
		<xsd:attribute name="beginTime" type="real64" default="0" />
		<!--endTime => End time of this event.-->
		<xsd:attribute name="endTime" type="real64" default="1e+100" />
		<!--finalDtStretch => Allow the final dt request for this event to grow by this percentage to match the endTime exactly.-->
		<xsd:attribute name="finalDtStretch" type="real64" default="0.001" />
		<!--forceDt => While active, this event will request this timestep value (ignoring any children/targets requests).-->
		<xsd:attribute name="forceDt" type="real64" default="-1" />
		<!--logLevel => Sets the level of information to write in the standard output (the console typically).
A level of 0 outputs minimal information, higher levels require more.-->
		<xsd:attribute name="logLevel" type="integer" default="0" />
		<!--maxEventDt => While active, this event will request a timestep <= this value (depending upon any child/target requests).-->
		<xsd:attribute name="maxEventDt" type="real64" default="-1" />
		<!--maxRuntime => The maximum allowable runtime for the job.-->
		<xsd:attribute name="maxRuntime" type="real64" use="required" />
		<!--target => Name of the object to be executed when the event criteria are met.-->
		<xsd:attribute name="target" type="groupNameRef" default="" />
		<!--targetExactStartStop => If this option is set, the event will reduce its timestep requests to match any specified beginTime/endTimes exactly.-->
		<xsd:attribute name="targetExactStartStop" type="integer" default="1" />
		<!--name => A name is required for any non-unique nodes-->
		<xsd:attribute name="name" type="groupName" use="required" />
	</xsd:complexType>
	<xsd:complexType name="PeriodicEventType">
		<xsd:choice minOccurs="0" maxOccurs="unbounded">
			<xsd:element name="HaltEvent" type="HaltEventType" />
			<xsd:element name="PeriodicEvent" type="PeriodicEventType" />
			<xsd:element name="SoloEvent" type="SoloEventType" />
		</xsd:choice>
		<!--beginTime => Start time of this event.-->
		<xsd:attribute name="beginTime" type="real64" default="0" />
		<!--cycleFrequency => Event application frequency (cycle, default)-->
		<xsd:attribute name="cycleFrequency" type="integer" default="1" />
		<!--endTime => End time of this event.-->
		<xsd:attribute name="endTime" type="real64" default="1e+100" />
		<!--finalDtStretch => Allow the final dt request for this event to grow by this percentage to match the endTime exactly.-->
		<xsd:attribute name="finalDtStretch" type="real64" default="0.001" />
		<!--forceDt => While active, this event will request this timestep value (ignoring any children/targets requests).-->
		<xsd:attribute name="forceDt" type="real64" default="-1" />
		<!--function => Name of an optional function to evaluate when the time/cycle criteria are met.If the result is greater than the specified eventThreshold, the function will continue to execute.-->
		<xsd:attribute name="function" type="groupNameRef" default="" />
		<!--logLevel => Sets the level of information to write in the standard output (the console typically).
A level of 0 outputs minimal information, higher levels require more.-->
		<xsd:attribute name="logLevel" type="integer" default="0" />
		<!--maxEventDt => While active, this event will request a timestep <= this value (depending upon any child/target requests).-->
		<xsd:attribute name="maxEventDt" type="real64" default="-1" />
		<!--object => If the optional function requires an object as an input, specify its path here.-->
		<xsd:attribute name="object" type="groupNameRef" default="" />
		<!--set => If the optional function is applied to an object, specify the setname to evaluate (default = everything).-->
		<xsd:attribute name="set" type="groupNameRef" default="" />
		<!--stat => If the optional function is applied to an object, specify the statistic to compare to the eventThreshold.The current options include: min, avg, and max.-->
		<xsd:attribute name="stat" type="integer" default="0" />
		<!--target => Name of the object to be executed when the event criteria are met.-->
		<xsd:attribute name="target" type="groupNameRef" default="" />
		<!--targetExactStartStop => If this option is set, the event will reduce its timestep requests to match any specified beginTime/endTimes exactly.-->
		<xsd:attribute name="targetExactStartStop" type="integer" default="1" />
		<!--targetExactTimestep => If this option is set, the event will reduce its timestep requests to match the specified timeFrequency perfectly: dt_request = min(dt_request, t_last + time_frequency - time)).-->
		<xsd:attribute name="targetExactTimestep" type="integer" default="1" />
		<!--threshold => If the optional function is used, the event will execute if the value returned by the function exceeds this threshold.-->
		<xsd:attribute name="threshold" type="real64" default="0" />
		<!--timeFrequency => Event application frequency (time).  Note: if this value is specified, it will override any cycle-based behavior.-->
		<xsd:attribute name="timeFrequency" type="real64" default="-1" />
		<!--name => A name is required for any non-unique nodes-->
		<xsd:attribute name="name" type="groupName" use="required" />
	</xsd:complexType>
	<xsd:complexType name="SoloEventType">
		<xsd:choice minOccurs="0" maxOccurs="unbounded">
			<xsd:element name="HaltEvent" type="HaltEventType" />
			<xsd:element name="PeriodicEvent" type="PeriodicEventType" />
			<xsd:element name="SoloEvent" type="SoloEventType" />
		</xsd:choice>
		<!--beginTime => Start time of this event.-->
		<xsd:attribute name="beginTime" type="real64" default="0" />
		<!--endTime => End time of this event.-->
		<xsd:attribute name="endTime" type="real64" default="1e+100" />
		<!--finalDtStretch => Allow the final dt request for this event to grow by this percentage to match the endTime exactly.-->
		<xsd:attribute name="finalDtStretch" type="real64" default="0.001" />
		<!--forceDt => While active, this event will request this timestep value (ignoring any children/targets requests).-->
		<xsd:attribute name="forceDt" type="real64" default="-1" />
		<!--logLevel => Sets the level of information to write in the standard output (the console typically).
A level of 0 outputs minimal information, higher levels require more.-->
		<xsd:attribute name="logLevel" type="integer" default="0" />
		<!--maxEventDt => While active, this event will request a timestep <= this value (depending upon any child/target requests).-->
		<xsd:attribute name="maxEventDt" type="real64" default="-1" />
		<!--target => Name of the object to be executed when the event criteria are met.-->
		<xsd:attribute name="target" type="groupNameRef" default="" />
		<!--targetCycle => Targeted cycle to execute the event.-->
		<xsd:attribute name="targetCycle" type="integer" default="-1" />
		<!--targetExactStartStop => If this option is set, the event will reduce its timestep requests to match any specified beginTime/endTimes exactly.-->
		<xsd:attribute name="targetExactStartStop" type="integer" default="1" />
		<!--targetExactTimestep => If this option is set, the event will reduce its timestep requests to match the specified execution time exactly: dt_request = min(dt_request, t_target - time)).-->
		<xsd:attribute name="targetExactTimestep" type="integer" default="1" />
		<!--targetTime => Targeted time to execute the event.-->
		<xsd:attribute name="targetTime" type="real64" default="-1" />
		<!--name => A name is required for any non-unique nodes-->
		<xsd:attribute name="name" type="groupName" use="required" />
	</xsd:complexType>
	<xsd:simpleType name="geos_EventManager_TimeOutputFormat">
		<xsd:restriction base="xsd:string">
			<xsd:pattern value=".*[\[\]`$].*|seconds|minutes|hours|days|years|full" />
		</xsd:restriction>
	</xsd:simpleType>
	<xsd:complexType name="FieldSpecificationsType">
		<xsd:choice minOccurs="0" maxOccurs="unbounded">
			<xsd:element name="Aquifer" type="AquiferType" />
			<xsd:element name="Dirichlet" type="DirichletType" />
			<xsd:element name="FieldSpecification" type="FieldSpecificationType" />
			<xsd:element name="HydrostaticEquilibrium" type="HydrostaticEquilibriumType" />
			<xsd:element name="PML" type="PMLType" />
			<xsd:element name="SourceFlux" type="SourceFluxType" />
			<xsd:element name="Traction" type="TractionType" />
		</xsd:choice>
	</xsd:complexType>
	<xsd:complexType name="AquiferType">
		<!--allowAllPhasesIntoAquifer => Flag to allow all phases to flow into the aquifer. 
This flag only matters for the configuration in which flow is from reservoir to aquifer. 
    - If the flag is equal to 1, then all phases, including non-aqueous phases, are allowed to flow into the aquifer. 
     - If the flag is equal to 0, then only the water phase is allowed to flow into the aquifer. 
If you are in a configuration in which flow is from reservoir to aquifer and you expect non-aqueous phases to saturate the reservoir cells next to the aquifer, set this flag to 1. 
This keyword is ignored for single-phase flow simulations-->
		<xsd:attribute name="allowAllPhasesIntoAquifer" type="integer" default="0" />
		<!--aquiferAngle => Angle subtended by the aquifer boundary from the center of the reservoir [degress]-->
		<xsd:attribute name="aquiferAngle" type="real64" use="required" />
		<!--aquiferElevation => Aquifer elevation (positive going upward) [m]-->
		<xsd:attribute name="aquiferElevation" type="real64" use="required" />
		<!--aquiferInitialPressure => Aquifer initial pressure [Pa]-->
		<xsd:attribute name="aquiferInitialPressure" type="real64" use="required" />
		<!--aquiferInnerRadius => Aquifer inner radius [m]-->
		<xsd:attribute name="aquiferInnerRadius" type="real64" use="required" />
		<!--aquiferPermeability => Aquifer permeability [m^2]-->
		<xsd:attribute name="aquiferPermeability" type="real64" use="required" />
		<!--aquiferPorosity => Aquifer porosity-->
		<xsd:attribute name="aquiferPorosity" type="real64" use="required" />
		<!--aquiferThickness => Aquifer thickness [m]-->
		<xsd:attribute name="aquiferThickness" type="real64" use="required" />
		<!--aquiferTotalCompressibility => Aquifer total compressibility (rock and fluid) [Pa^-1]-->
		<xsd:attribute name="aquiferTotalCompressibility" type="real64" use="required" />
		<!--aquiferWaterDensity => Aquifer water density [kg.m^-3]-->
		<xsd:attribute name="aquiferWaterDensity" type="real64" use="required" />
		<!--aquiferWaterPhaseComponentFraction => Aquifer water phase component fraction. This keyword is ignored for single-phase flow simulations.-->
		<xsd:attribute name="aquiferWaterPhaseComponentFraction" type="real64_array" default="{0}" />
		<!--aquiferWaterPhaseComponentNames => Aquifer water phase component names. This keyword is ignored for single-phase flow simulations.-->
		<xsd:attribute name="aquiferWaterPhaseComponentNames" type="string_array" default="{}" />
		<!--aquiferWaterViscosity => Aquifer water viscosity [Pa.s]-->
		<xsd:attribute name="aquiferWaterViscosity" type="real64" use="required" />
		<!--bcApplicationTableName => Name of table that specifies the on/off application of the boundary condition.-->
		<xsd:attribute name="bcApplicationTableName" type="groupNameRef" default="" />
		<!--beginTime => Time at which the boundary condition will start being applied.-->
		<xsd:attribute name="beginTime" type="real64" default="-1e+99" />
		<!--direction => Direction to apply boundary condition to.-->
		<xsd:attribute name="direction" type="R1Tensor" default="{0,0,0}" />
		<!--endTime => Time at which the boundary condition will stop being applied.-->
		<xsd:attribute name="endTime" type="real64" default="1e+99" />
		<!--functionName => Name of function that specifies variation of the boundary condition.-->
		<xsd:attribute name="functionName" type="groupNameRef" default="" />
		<!--initialCondition => Boundary condition is applied as an initial condition.-->
		<xsd:attribute name="initialCondition" type="integer" default="0" />
		<!--logLevel => Sets the level of information to write in the standard output (the console typically).
A level of 0 outputs minimal information, higher levels require more.-->
		<xsd:attribute name="logLevel" type="integer" default="0" />
		<!--pressureInfluenceFunctionName => Name of the table describing the pressure influence function
. If not provided, we use a default pressure influence function-->
		<xsd:attribute name="pressureInfluenceFunctionName" type="groupNameRef" default="" />
		<!--scale => Scale factor for value of the boundary condition.-->
		<xsd:attribute name="scale" type="real64" default="0" />
		<!--setNames => Name of sets that boundary condition is applied to.-->
		<xsd:attribute name="setNames" type="groupNameRef_array" use="required" />
		<!--name => A name is required for any non-unique nodes-->
		<xsd:attribute name="name" type="groupName" use="required" />
	</xsd:complexType>
	<xsd:complexType name="DirichletType">
		<!--bcApplicationTableName => Name of table that specifies the on/off application of the boundary condition.-->
		<xsd:attribute name="bcApplicationTableName" type="groupNameRef" default="" />
		<!--beginTime => Time at which the boundary condition will start being applied.-->
		<xsd:attribute name="beginTime" type="real64" default="-1e+99" />
		<!--component => Component of field (if tensor) to apply boundary condition to.-->
		<xsd:attribute name="component" type="integer" default="-1" />
		<!--direction => Direction to apply boundary condition to.-->
		<xsd:attribute name="direction" type="R1Tensor" default="{0,0,0}" />
		<!--endTime => Time at which the boundary condition will stop being applied.-->
		<xsd:attribute name="endTime" type="real64" default="1e+99" />
		<!--fieldName => Name of field that boundary condition is applied to.-->
		<xsd:attribute name="fieldName" type="groupNameRef" default="" />
		<!--functionName => Name of function that specifies variation of the boundary condition.-->
		<xsd:attribute name="functionName" type="groupNameRef" default="" />
		<!--initialCondition => Boundary condition is applied as an initial condition.-->
		<xsd:attribute name="initialCondition" type="integer" default="0" />
		<!--logLevel => Sets the level of information to write in the standard output (the console typically).
A level of 0 outputs minimal information, higher levels require more.-->
		<xsd:attribute name="logLevel" type="integer" default="0" />
		<!--objectPath => Path to the target field-->
		<xsd:attribute name="objectPath" type="groupNameRef" default="" />
		<!--scale => Scale factor for value of the boundary condition.-->
		<xsd:attribute name="scale" type="real64" default="0" />
		<!--setNames => Name of sets that boundary condition is applied to.-->
		<xsd:attribute name="setNames" type="groupNameRef_array" use="required" />
		<!--name => A name is required for any non-unique nodes-->
		<xsd:attribute name="name" type="groupName" use="required" />
	</xsd:complexType>
	<xsd:complexType name="FieldSpecificationType">
		<!--bcApplicationTableName => Name of table that specifies the on/off application of the boundary condition.-->
		<xsd:attribute name="bcApplicationTableName" type="groupNameRef" default="" />
		<!--beginTime => Time at which the boundary condition will start being applied.-->
		<xsd:attribute name="beginTime" type="real64" default="-1e+99" />
		<!--component => Component of field (if tensor) to apply boundary condition to.-->
		<xsd:attribute name="component" type="integer" default="-1" />
		<!--direction => Direction to apply boundary condition to.-->
		<xsd:attribute name="direction" type="R1Tensor" default="{0,0,0}" />
		<!--endTime => Time at which the boundary condition will stop being applied.-->
		<xsd:attribute name="endTime" type="real64" default="1e+99" />
		<!--fieldName => Name of field that boundary condition is applied to.-->
		<xsd:attribute name="fieldName" type="groupNameRef" default="" />
		<!--functionName => Name of function that specifies variation of the boundary condition.-->
		<xsd:attribute name="functionName" type="groupNameRef" default="" />
		<!--initialCondition => Boundary condition is applied as an initial condition.-->
		<xsd:attribute name="initialCondition" type="integer" default="0" />
		<!--logLevel => Sets the level of information to write in the standard output (the console typically).
A level of 0 outputs minimal information, higher levels require more.-->
		<xsd:attribute name="logLevel" type="integer" default="0" />
		<!--objectPath => Path to the target field-->
		<xsd:attribute name="objectPath" type="groupNameRef" default="" />
		<!--scale => Scale factor for value of the boundary condition.-->
		<xsd:attribute name="scale" type="real64" default="0" />
		<!--setNames => Name of sets that boundary condition is applied to.-->
		<xsd:attribute name="setNames" type="groupNameRef_array" use="required" />
		<!--name => A name is required for any non-unique nodes-->
		<xsd:attribute name="name" type="groupName" use="required" />
	</xsd:complexType>
	<xsd:complexType name="HydrostaticEquilibriumType">
		<!--bcApplicationTableName => Name of table that specifies the on/off application of the boundary condition.-->
		<xsd:attribute name="bcApplicationTableName" type="groupNameRef" default="" />
		<!--beginTime => Time at which the boundary condition will start being applied.-->
		<xsd:attribute name="beginTime" type="real64" default="-1e+99" />
		<!--componentFractionVsElevationTableNames => Names of the tables specifying the (component fraction vs elevation) relationship for each component-->
		<xsd:attribute name="componentFractionVsElevationTableNames" type="groupNameRef_array" default="{}" />
		<!--componentNames => Names of the fluid components-->
		<xsd:attribute name="componentNames" type="string_array" default="{}" />
		<!--datumElevation => Datum elevation [m]-->
		<xsd:attribute name="datumElevation" type="real64" use="required" />
		<!--datumPressure => Datum pressure [Pa]-->
		<xsd:attribute name="datumPressure" type="real64" use="required" />
		<!--direction => Direction to apply boundary condition to.-->
		<xsd:attribute name="direction" type="R1Tensor" default="{0,0,0}" />
		<!--elevationIncrementInHydrostaticPressureTable => Elevation increment [m] in the hydrostatic pressure table constructed internally-->
		<xsd:attribute name="elevationIncrementInHydrostaticPressureTable" type="real64" default="0.6096" />
		<!--endTime => Time at which the boundary condition will stop being applied.-->
		<xsd:attribute name="endTime" type="real64" default="1e+99" />
		<!--equilibrationTolerance => Tolerance in the fixed-point iteration scheme used for hydrostatic initialization-->
		<xsd:attribute name="equilibrationTolerance" type="real64" default="0.001" />
		<!--functionName => Name of function that specifies variation of the boundary condition.-->
		<xsd:attribute name="functionName" type="groupNameRef" default="" />
		<!--initialPhaseName => Name of the phase initially saturating the reservoir-->
		<xsd:attribute name="initialPhaseName" type="groupNameRef" default="" />
		<!--logLevel => Sets the level of information to write in the standard output (the console typically).
A level of 0 outputs minimal information, higher levels require more.-->
		<xsd:attribute name="logLevel" type="integer" default="0" />
		<!--maxNumberOfEquilibrationIterations => Maximum number of equilibration iterations-->
		<xsd:attribute name="maxNumberOfEquilibrationIterations" type="integer" default="5" />
		<!--objectPath => Path to the target field-->
		<xsd:attribute name="objectPath" type="groupNameRef" default="" />
		<!--scale => Scale factor for value of the boundary condition.-->
		<xsd:attribute name="scale" type="real64" default="0" />
		<!--temperatureVsElevationTableName => Name of the table specifying the (temperature [K] vs elevation) relationship-->
		<xsd:attribute name="temperatureVsElevationTableName" type="groupNameRef" default="" />
		<!--name => A name is required for any non-unique nodes-->
		<xsd:attribute name="name" type="groupName" use="required" />
	</xsd:complexType>
	<xsd:complexType name="PMLType">
		<!--bcApplicationTableName => Name of table that specifies the on/off application of the boundary condition.-->
		<xsd:attribute name="bcApplicationTableName" type="groupNameRef" default="" />
		<!--beginTime => Time at which the boundary condition will start being applied.-->
		<xsd:attribute name="beginTime" type="real64" default="-1e+99" />
		<!--component => Component of field (if tensor) to apply boundary condition to.-->
		<xsd:attribute name="component" type="integer" default="-1" />
		<!--direction => Direction to apply boundary condition to.-->
		<xsd:attribute name="direction" type="R1Tensor" default="{0,0,0}" />
		<!--endTime => Time at which the boundary condition will stop being applied.-->
		<xsd:attribute name="endTime" type="real64" default="1e+99" />
		<!--functionName => Name of function that specifies variation of the boundary condition.-->
		<xsd:attribute name="functionName" type="groupNameRef" default="" />
		<!--logLevel => Sets the level of information to write in the standard output (the console typically).
A level of 0 outputs minimal information, higher levels require more.-->
		<xsd:attribute name="logLevel" type="integer" default="0" />
		<!--objectPath => Path to the target field-->
		<xsd:attribute name="objectPath" type="groupNameRef" default="" />
		<!--reflectivity => Desired reflectivity of the PML region, used to compute the damping profile-->
		<xsd:attribute name="reflectivity" type="real32" default="0.001" />
		<!--scale => Scale factor for value of the boundary condition.-->
		<xsd:attribute name="scale" type="real64" default="0" />
		<!--setNames => Name of sets that boundary condition is applied to.-->
		<xsd:attribute name="setNames" type="groupNameRef_array" use="required" />
		<!--thicknessMaxXYZ => Thickness of the PML region, at right, back, and bottom sides, used to compute the damping profile-->
		<xsd:attribute name="thicknessMaxXYZ" type="R1Tensor32" default="{-1,-1,-1}" />
		<!--thicknessMinXYZ => Thickness of the PML region, at left, front, and top sides, used to compute the damping profile-->
		<xsd:attribute name="thicknessMinXYZ" type="R1Tensor32" default="{-1,-1,-1}" />
		<!--waveSpeedMaxXYZ => Wave speed in the PML, at right, back, and bottom sides, used to compute the damping profile-->
		<xsd:attribute name="waveSpeedMaxXYZ" type="R1Tensor32" default="{-1,-1,-1}" />
		<!--waveSpeedMinXYZ => Wave speed in the PML, at left, front, and top sides, used to compute the damping profile-->
		<xsd:attribute name="waveSpeedMinXYZ" type="R1Tensor32" default="{-1,-1,-1}" />
		<!--xMax => Maximum (x,y,z) coordinates of the inner PML boundaries-->
		<xsd:attribute name="xMax" type="R1Tensor32" default="{3.40282e+38,3.40282e+38,3.40282e+38}" />
		<!--xMin => Minimum (x,y,z) coordinates of the inner PML boundaries-->
		<xsd:attribute name="xMin" type="R1Tensor32" default="{-3.40282e+38,-3.40282e+38,-3.40282e+38}" />
		<!--name => A name is required for any non-unique nodes-->
		<xsd:attribute name="name" type="groupName" use="required" />
	</xsd:complexType>
	<xsd:complexType name="SourceFluxType">
		<!--bcApplicationTableName => Name of table that specifies the on/off application of the boundary condition.-->
		<xsd:attribute name="bcApplicationTableName" type="groupNameRef" default="" />
		<!--beginTime => Time at which the boundary condition will start being applied.-->
		<xsd:attribute name="beginTime" type="real64" default="-1e+99" />
		<!--component => Component of field (if tensor) to apply boundary condition to.-->
		<xsd:attribute name="component" type="integer" default="-1" />
		<!--direction => Direction to apply boundary condition to.-->
		<xsd:attribute name="direction" type="R1Tensor" default="{0,0,0}" />
		<!--endTime => Time at which the boundary condition will stop being applied.-->
		<xsd:attribute name="endTime" type="real64" default="1e+99" />
		<!--functionName => Name of a function that specifies the variation of the production rate variations of this SourceFlux.Multiplied by scale. If no function is provided, a constant value of 1 is used.The producted fluid rate unit is in kg by default, or in mole if the flow solver has a useMass of 0.-->
		<xsd:attribute name="functionName" type="groupNameRef" default="" />
		<!--initialCondition => Boundary condition is applied as an initial condition.-->
		<xsd:attribute name="initialCondition" type="integer" default="0" />
		<!--logLevel => Sets the level of information to write in the standard output (the console typically).
A level of 0 outputs minimal information, higher levels require more.-->
		<xsd:attribute name="logLevel" type="integer" default="0" />
		<!--objectPath => Path to the target field-->
		<xsd:attribute name="objectPath" type="groupNameRef" default="" />
		<!--scale => Multiplier of the functionName value. If no functionName is provided, this value is used directly.-->
		<xsd:attribute name="scale" type="real64" default="0" />
		<!--setNames => Name of sets that boundary condition is applied to.-->
		<xsd:attribute name="setNames" type="groupNameRef_array" use="required" />
		<!--name => A name is required for any non-unique nodes-->
		<xsd:attribute name="name" type="groupName" use="required" />
	</xsd:complexType>
	<xsd:complexType name="TractionType">
		<!--bcApplicationTableName => Name of table that specifies the on/off application of the boundary condition.-->
		<xsd:attribute name="bcApplicationTableName" type="groupNameRef" default="" />
		<!--beginTime => Time at which the boundary condition will start being applied.-->
		<xsd:attribute name="beginTime" type="real64" default="-1e+99" />
		<!--direction => Direction to apply boundary condition to.-->
		<xsd:attribute name="direction" type="R1Tensor" default="{0,0,0}" />
		<!--endTime => Time at which the boundary condition will stop being applied.-->
		<xsd:attribute name="endTime" type="real64" default="1e+99" />
		<!--functionName => Name of function that specifies variation of the boundary condition.-->
		<xsd:attribute name="functionName" type="groupNameRef" default="" />
		<!--initialCondition => Boundary condition is applied as an initial condition.-->
		<xsd:attribute name="initialCondition" type="integer" default="0" />
		<!--inputStress => Input stress for tractionType = stress-->
		<xsd:attribute name="inputStress" type="R2SymTensor" default="{0,0,0,0,0,0}" />
		<!--logLevel => Sets the level of information to write in the standard output (the console typically).
A level of 0 outputs minimal information, higher levels require more.-->
		<xsd:attribute name="logLevel" type="integer" default="0" />
		<!--objectPath => Path to the target field-->
		<xsd:attribute name="objectPath" type="groupNameRef" default="" />
		<!--scale => Scale factor for value of the boundary condition.-->
		<xsd:attribute name="scale" type="real64" default="0" />
		<!--setNames => Name of sets that boundary condition is applied to.-->
		<xsd:attribute name="setNames" type="groupNameRef_array" use="required" />
		<!--tractionType => Type of traction boundary condition. Options are:
vector - traction is applied to the faces as specified from the scale and direction,
normal - traction is applied to the faces as a pressure specified from the product of scale and the outward face normal,
stress - traction is applied to the faces as specified by the inner product of input stress and face normal.-->
		<xsd:attribute name="tractionType" type="geos_TractionBoundaryCondition_TractionType" default="vector" />
		<!--name => A name is required for any non-unique nodes-->
		<xsd:attribute name="name" type="groupName" use="required" />
	</xsd:complexType>
	<xsd:simpleType name="geos_TractionBoundaryCondition_TractionType">
		<xsd:restriction base="xsd:string">
			<xsd:pattern value=".*[\[\]`$].*|vector|normal|stress" />
		</xsd:restriction>
	</xsd:simpleType>
	<xsd:complexType name="FunctionsType">
		<xsd:choice minOccurs="0" maxOccurs="unbounded">
			<xsd:element name="CompositeFunction" type="CompositeFunctionType" />
			<xsd:element name="MultivariableTableFunction" type="MultivariableTableFunctionType" />
			<xsd:element name="SymbolicFunction" type="SymbolicFunctionType" />
			<xsd:element name="TableFunction" type="TableFunctionType" />
		</xsd:choice>
	</xsd:complexType>
	<xsd:complexType name="CompositeFunctionType">
		<!--expression => Composite math expression-->
		<xsd:attribute name="expression" type="string" default="" />
		<!--functionNames => List of source functions. The order must match the variableNames argument.-->
		<xsd:attribute name="functionNames" type="string_array" default="{}" />
		<!--inputVarNames => Name of fields are input to function.-->
		<xsd:attribute name="inputVarNames" type="groupNameRef_array" default="{}" />
		<!--variableNames => List of variables in expression-->
		<xsd:attribute name="variableNames" type="groupNameRef_array" default="{}" />
		<!--name => A name is required for any non-unique nodes-->
		<xsd:attribute name="name" type="groupName" use="required" />
	</xsd:complexType>
	<xsd:complexType name="MultivariableTableFunctionType">
		<!--inputVarNames => Name of fields are input to function.-->
		<xsd:attribute name="inputVarNames" type="groupNameRef_array" default="{}" />
		<!--name => A name is required for any non-unique nodes-->
		<xsd:attribute name="name" type="groupName" use="required" />
	</xsd:complexType>
	<xsd:complexType name="SymbolicFunctionType">
		<!--expression => Symbolic math expression-->
		<xsd:attribute name="expression" type="string" use="required" />
		<!--inputVarNames => Name of fields are input to function.-->
		<xsd:attribute name="inputVarNames" type="groupNameRef_array" default="{}" />
		<!--variableNames => List of variables in expression.  The order must match the evaluate argument-->
		<xsd:attribute name="variableNames" type="groupNameRef_array" use="required" />
		<!--name => A name is required for any non-unique nodes-->
		<xsd:attribute name="name" type="groupName" use="required" />
	</xsd:complexType>
	<xsd:complexType name="TableFunctionType">
		<!--coordinateFiles => List of coordinate file names for ND Table-->
		<xsd:attribute name="coordinateFiles" type="path_array" default="{}" />
		<!--coordinates => Coordinates inputs for 1D tables-->
		<xsd:attribute name="coordinates" type="real64_array" default="{0}" />
		<!--inputVarNames => Name of fields are input to function.-->
		<xsd:attribute name="inputVarNames" type="groupNameRef_array" default="{}" />
		<!--interpolation => Interpolation method. Valid options:
* linear
* nearest
* upper
* lower-->
		<xsd:attribute name="interpolation" type="geos_TableFunction_InterpolationType" default="linear" />
		<!--values => Values for 1D tables-->
		<xsd:attribute name="values" type="real64_array" default="{0}" />
		<!--voxelFile => Voxel file name for ND Table-->
		<xsd:attribute name="voxelFile" type="path" default="" />
		<!--name => A name is required for any non-unique nodes-->
		<xsd:attribute name="name" type="groupName" use="required" />
	</xsd:complexType>
	<xsd:simpleType name="geos_TableFunction_InterpolationType">
		<xsd:restriction base="xsd:string">
			<xsd:pattern value=".*[\[\]`$].*|linear|nearest|upper|lower" />
		</xsd:restriction>
	</xsd:simpleType>
	<xsd:complexType name="GeometryType">
		<xsd:choice minOccurs="0" maxOccurs="unbounded">
			<xsd:element name="Box" type="BoxType" />
			<xsd:element name="CustomPolarObject" type="CustomPolarObjectType" />
			<xsd:element name="Cylinder" type="CylinderType" />
			<xsd:element name="Disc" type="DiscType" />
			<xsd:element name="Rectangle" type="RectangleType" />
			<xsd:element name="ThickPlane" type="ThickPlaneType" />
		</xsd:choice>
	</xsd:complexType>
	<xsd:complexType name="BoxType">
		<!--strike => The strike angle of the box-->
		<xsd:attribute name="strike" type="real64" default="-90" />
		<!--xMax => Maximum (x,y,z) coordinates of the box-->
		<xsd:attribute name="xMax" type="R1Tensor" use="required" />
		<!--xMin => Minimum (x,y,z) coordinates of the box-->
		<xsd:attribute name="xMin" type="R1Tensor" use="required" />
		<!--name => A name is required for any non-unique nodes-->
		<xsd:attribute name="name" type="groupName" use="required" />
	</xsd:complexType>
	<xsd:complexType name="CustomPolarObjectType">
		<!--center => (x,y,z) coordinates of the center of the CustomPolarObject-->
		<xsd:attribute name="center" type="R1Tensor" use="required" />
		<!--coefficients => Coefficients of the CustomPolarObject function relating the localradius to the angle theta.-->
		<xsd:attribute name="coefficients" type="real64_array" use="required" />
		<!--lengthVector => Tangent vector defining the orthonormal basis along with the normal.-->
		<xsd:attribute name="lengthVector" type="R1Tensor" use="required" />
		<!--normal => Normal (n_x,n_y,n_z) to the plane (will be normalized automatically)-->
		<xsd:attribute name="normal" type="R1Tensor" use="required" />
		<!--tolerance => Tolerance to determine if a point sits on the CustomPolarObject or not. It is relative to the maximum dimension of the CustomPolarObject.-->
		<xsd:attribute name="tolerance" type="real64" default="1e-05" />
		<!--widthVector => Tangent vector defining the orthonormal basis along with the normal.-->
		<xsd:attribute name="widthVector" type="R1Tensor" use="required" />
		<!--name => A name is required for any non-unique nodes-->
		<xsd:attribute name="name" type="groupName" use="required" />
	</xsd:complexType>
	<xsd:complexType name="CylinderType">
		<!--firstFaceCenter => Center point of the first face of the cylinder-->
		<xsd:attribute name="firstFaceCenter" type="R1Tensor" use="required" />
		<!--innerRadius => Inner radius of the annulus-->
		<xsd:attribute name="innerRadius" type="real64" default="-1" />
		<!--outerRadius => Outer radius of the cylinder-->
		<xsd:attribute name="outerRadius" type="real64" use="required" />
		<!--secondFaceCenter => Center point of the second face of the cylinder-->
		<xsd:attribute name="secondFaceCenter" type="R1Tensor" use="required" />
		<!--name => A name is required for any non-unique nodes-->
		<xsd:attribute name="name" type="groupName" use="required" />
	</xsd:complexType>
	<xsd:complexType name="DiscType">
		<!--center => (x,y,z) coordinates of the center of the disc-->
		<xsd:attribute name="center" type="R1Tensor" use="required" />
		<!--lengthVector => Tangent vector defining the orthonormal basis along with the normal.-->
		<xsd:attribute name="lengthVector" type="R1Tensor" use="required" />
		<!--normal => Normal (n_x,n_y,n_z) to the plane (will be normalized automatically)-->
		<xsd:attribute name="normal" type="R1Tensor" use="required" />
		<!--radius => Radius of the disc.-->
		<xsd:attribute name="radius" type="real64" use="required" />
		<!--tolerance => Tolerance to determine if a point sits on the disc or not. It is relative to the maximum dimension of the disc.-->
		<xsd:attribute name="tolerance" type="real64" default="1e-05" />
		<!--widthVector => Tangent vector defining the orthonormal basis along with the normal.-->
		<xsd:attribute name="widthVector" type="R1Tensor" use="required" />
		<!--name => A name is required for any non-unique nodes-->
		<xsd:attribute name="name" type="groupName" use="required" />
	</xsd:complexType>
	<xsd:complexType name="RectangleType">
		<!--dimensions => Length and width of the bounded plane-->
		<xsd:attribute name="dimensions" type="real64_array" use="required" />
		<!--lengthVector => Tangent vector defining the orthonormal basis along with the normal.-->
		<xsd:attribute name="lengthVector" type="R1Tensor" use="required" />
		<!--normal => Normal (n_x,n_y,n_z) to the plane (will be normalized automatically)-->
		<xsd:attribute name="normal" type="R1Tensor" use="required" />
		<!--origin => Origin point (x,y,z) of the plane (basically, any point on the plane)-->
		<xsd:attribute name="origin" type="R1Tensor" use="required" />
		<!--tolerance => Tolerance to determine if a point sits on the plane or not. It is relative to the maximum dimension of the plane.-->
		<xsd:attribute name="tolerance" type="real64" default="1e-05" />
		<!--widthVector => Tangent vector defining the orthonormal basis along with the normal.-->
		<xsd:attribute name="widthVector" type="R1Tensor" use="required" />
		<!--name => A name is required for any non-unique nodes-->
		<xsd:attribute name="name" type="groupName" use="required" />
	</xsd:complexType>
	<xsd:complexType name="ThickPlaneType">
		<!--normal => Normal (n_x,n_y,n_z) to the plane (will be normalized automatically)-->
		<xsd:attribute name="normal" type="R1Tensor" use="required" />
		<!--origin => Origin point (x,y,z) of the plane (basically, any point on the plane)-->
		<xsd:attribute name="origin" type="R1Tensor" use="required" />
		<!--thickness => The total thickness of the plane (with half to each side)-->
		<xsd:attribute name="thickness" type="real64" use="required" />
		<!--name => A name is required for any non-unique nodes-->
		<xsd:attribute name="name" type="groupName" use="required" />
	</xsd:complexType>
	<xsd:complexType name="MeshType">
		<xsd:choice minOccurs="0" maxOccurs="unbounded">
			<xsd:element name="InternalMesh" type="InternalMeshType">
				<xsd:unique name="MeshInternalMeshInternalWellUniqueName">
					<xsd:selector xpath="InternalWell" />
					<xsd:field xpath="@name" />
				</xsd:unique>
				<xsd:unique name="MeshInternalMeshVTKWellUniqueName">
					<xsd:selector xpath="VTKWell" />
					<xsd:field xpath="@name" />
				</xsd:unique>
			</xsd:element>
			<xsd:element name="InternalWellbore" type="InternalWellboreType">
				<xsd:unique name="MeshInternalWellboreInternalWellUniqueName">
					<xsd:selector xpath="InternalWell" />
					<xsd:field xpath="@name" />
				</xsd:unique>
				<xsd:unique name="MeshInternalWellboreVTKWellUniqueName">
					<xsd:selector xpath="VTKWell" />
					<xsd:field xpath="@name" />
				</xsd:unique>
			</xsd:element>
			<xsd:element name="ParticleMesh" type="ParticleMeshType" />
			<xsd:element name="VTKMesh" type="VTKMeshType">
				<xsd:unique name="MeshVTKMeshInternalWellUniqueName">
					<xsd:selector xpath="InternalWell" />
					<xsd:field xpath="@name" />
				</xsd:unique>
				<xsd:unique name="MeshVTKMeshVTKWellUniqueName">
					<xsd:selector xpath="VTKWell" />
					<xsd:field xpath="@name" />
				</xsd:unique>
			</xsd:element>
		</xsd:choice>
	</xsd:complexType>
	<xsd:complexType name="InternalMeshType">
		<xsd:choice minOccurs="0" maxOccurs="unbounded">
			<xsd:element name="InternalWell" type="InternalWellType">
				<xsd:unique name="MeshInternalMeshInternalWellPerforationUniqueName">
					<xsd:selector xpath="Perforation" />
					<xsd:field xpath="@name" />
				</xsd:unique>
			</xsd:element>
			<xsd:element name="VTKWell" type="VTKWellType">
				<xsd:unique name="MeshInternalMeshVTKWellPerforationUniqueName">
					<xsd:selector xpath="Perforation" />
					<xsd:field xpath="@name" />
				</xsd:unique>
			</xsd:element>
		</xsd:choice>
		<!--cellBlockNames => Names of each mesh block-->
		<xsd:attribute name="cellBlockNames" type="groupNameRef_array" use="required" />
		<!--elementTypes => Element types of each mesh block-->
		<xsd:attribute name="elementTypes" type="string_array" use="required" />
		<!--nx => Number of elements in the x-direction within each mesh block-->
		<xsd:attribute name="nx" type="integer_array" use="required" />
		<!--ny => Number of elements in the y-direction within each mesh block-->
		<xsd:attribute name="ny" type="integer_array" use="required" />
		<!--nz => Number of elements in the z-direction within each mesh block-->
		<xsd:attribute name="nz" type="integer_array" use="required" />
		<!--positionTolerance => A position tolerance to verify if a node belong to a nodeset-->
		<xsd:attribute name="positionTolerance" type="real64" default="1e-10" />
		<!--trianglePattern => Pattern by which to decompose the hex mesh into wedges-->
		<xsd:attribute name="trianglePattern" type="integer" default="0" />
		<!--xBias => Bias of element sizes in the x-direction within each mesh block (dx_left=(1+b)*L/N, dx_right=(1-b)*L/N)-->
		<xsd:attribute name="xBias" type="real64_array" default="{1}" />
		<!--xCoords => x-coordinates of each mesh block vertex-->
		<xsd:attribute name="xCoords" type="real64_array" use="required" />
		<!--yBias => Bias of element sizes in the y-direction within each mesh block (dy_left=(1+b)*L/N, dx_right=(1-b)*L/N)-->
		<xsd:attribute name="yBias" type="real64_array" default="{1}" />
		<!--yCoords => y-coordinates of each mesh block vertex-->
		<xsd:attribute name="yCoords" type="real64_array" use="required" />
		<!--zBias => Bias of element sizes in the z-direction within each mesh block (dz_left=(1+b)*L/N, dz_right=(1-b)*L/N)-->
		<xsd:attribute name="zBias" type="real64_array" default="{1}" />
		<!--zCoords => z-coordinates of each mesh block vertex-->
		<xsd:attribute name="zCoords" type="real64_array" use="required" />
		<!--name => A name is required for any non-unique nodes-->
		<xsd:attribute name="name" type="groupName" use="required" />
	</xsd:complexType>
	<xsd:complexType name="InternalWellType">
		<xsd:choice minOccurs="0" maxOccurs="unbounded">
			<xsd:element name="Perforation" type="PerforationType" />
		</xsd:choice>
		<!--logLevel => Sets the level of information to write in the standard output (the console typically).
A level of 0 outputs minimal information, higher levels require more.-->
		<xsd:attribute name="logLevel" type="integer" default="0" />
		<!--minElementLength => Minimum length of a well element, computed as (segment length / number of elements per segment ) [m]-->
		<xsd:attribute name="minElementLength" type="real64" default="0.001" />
		<!--minSegmentLength => Minimum length of a well segment [m]-->
		<xsd:attribute name="minSegmentLength" type="real64" default="0.01" />
		<!--numElementsPerSegment => Number of well elements per polyline segment-->
		<xsd:attribute name="numElementsPerSegment" type="integer" use="required" />
		<!--polylineNodeCoords => Physical coordinates of the well polyline nodes-->
		<xsd:attribute name="polylineNodeCoords" type="real64_array2d" use="required" />
		<!--polylineSegmentConn => Connectivity of the polyline segments-->
		<xsd:attribute name="polylineSegmentConn" type="globalIndex_array2d" use="required" />
		<!--radius => Radius of the well [m]-->
		<xsd:attribute name="radius" type="real64" use="required" />
		<!--wellControlsName => Name of the set of constraints associated with this well-->
		<xsd:attribute name="wellControlsName" type="string" use="required" />
		<!--wellRegionName => Name of the well element region-->
		<xsd:attribute name="wellRegionName" type="string" use="required" />
		<!--name => A name is required for any non-unique nodes-->
		<xsd:attribute name="name" type="groupName" use="required" />
	</xsd:complexType>
	<xsd:complexType name="PerforationType">
		<!--distanceFromHead => Linear distance from well head to the perforation-->
		<xsd:attribute name="distanceFromHead" type="real64" use="required" />
		<!--skinFactor => Perforation skin factor-->
		<xsd:attribute name="skinFactor" type="real64" default="0" />
		<!--transmissibility => Perforation transmissibility-->
		<xsd:attribute name="transmissibility" type="real64" default="-1" />
		<!--name => A name is required for any non-unique nodes-->
		<xsd:attribute name="name" type="groupName" use="required" />
	</xsd:complexType>
	<xsd:complexType name="VTKWellType">
		<xsd:choice minOccurs="0" maxOccurs="unbounded">
			<xsd:element name="Perforation" type="PerforationType" />
		</xsd:choice>
		<!--file => Path to the well file-->
		<xsd:attribute name="file" type="path" use="required" />
		<!--minElementLength => Minimum length of a well element, computed as (segment length / number of elements per segment ) [m]-->
		<xsd:attribute name="minElementLength" type="real64" default="0.001" />
		<!--minSegmentLength => Minimum length of a well segment [m]-->
		<xsd:attribute name="minSegmentLength" type="real64" default="0.01" />
		<!--numElementsPerSegment => Number of well elements per polyline segment-->
		<xsd:attribute name="numElementsPerSegment" type="integer" use="required" />
		<!--radius => Radius of the well [m]-->
		<xsd:attribute name="radius" type="real64" use="required" />
		<!--wellControlsName => Name of the set of constraints associated with this well-->
		<xsd:attribute name="wellControlsName" type="string" use="required" />
		<!--wellRegionName => Name of the well element region-->
		<xsd:attribute name="wellRegionName" type="string" use="required" />
		<!--name => A name is required for any non-unique nodes-->
		<xsd:attribute name="name" type="groupName" use="required" />
	</xsd:complexType>
	<xsd:complexType name="InternalWellboreType">
		<xsd:choice minOccurs="0" maxOccurs="unbounded">
			<xsd:element name="InternalWell" type="InternalWellType">
				<xsd:unique name="MeshInternalWellboreInternalWellPerforationUniqueName">
					<xsd:selector xpath="Perforation" />
					<xsd:field xpath="@name" />
				</xsd:unique>
			</xsd:element>
			<xsd:element name="VTKWell" type="VTKWellType">
				<xsd:unique name="MeshInternalWellboreVTKWellPerforationUniqueName">
					<xsd:selector xpath="Perforation" />
					<xsd:field xpath="@name" />
				</xsd:unique>
			</xsd:element>
		</xsd:choice>
		<!--autoSpaceRadialElems => Automatically set number and spacing of elements in the radial direction. This overrides the values of nr!Value in each block indicates factor to scale the radial increment.Larger numbers indicate larger radial elements.-->
		<xsd:attribute name="autoSpaceRadialElems" type="real64_array" default="{-1}" />
		<!--cartesianMappingInnerRadius => If using a Cartesian aligned outer boundary, this is inner radius at which to start the mapping.-->
		<xsd:attribute name="cartesianMappingInnerRadius" type="real64" default="1e+99" />
		<!--cellBlockNames => Names of each mesh block-->
		<xsd:attribute name="cellBlockNames" type="groupNameRef_array" use="required" />
		<!--elementTypes => Element types of each mesh block-->
		<xsd:attribute name="elementTypes" type="string_array" use="required" />
		<!--hardRadialCoords => Sets the radial spacing to specified values-->
		<xsd:attribute name="hardRadialCoords" type="real64_array" default="{0}" />
		<!--nr => Number of elements in the radial direction-->
		<xsd:attribute name="nr" type="integer_array" use="required" />
		<!--nt => Number of elements in the tangent direction-->
		<xsd:attribute name="nt" type="integer_array" use="required" />
		<!--nz => Number of elements in the z-direction within each mesh block-->
		<xsd:attribute name="nz" type="integer_array" use="required" />
		<!--positionTolerance => A position tolerance to verify if a node belong to a nodeset-->
		<xsd:attribute name="positionTolerance" type="real64" default="1e-10" />
		<!--rBias => Bias of element sizes in the radial direction-->
		<xsd:attribute name="rBias" type="real64_array" default="{-0.8}" />
		<!--radius => Wellbore radius-->
		<xsd:attribute name="radius" type="real64_array" use="required" />
		<!--theta => Tangent angle defining geometry size: 90 for quarter, 180 for half and 360 for full wellbore geometry-->
		<xsd:attribute name="theta" type="real64_array" use="required" />
		<!--trajectory => Coordinates defining the wellbore trajectory-->
		<xsd:attribute name="trajectory" type="real64_array2d" default="{{0}}" />
		<!--trianglePattern => Pattern by which to decompose the hex mesh into wedges-->
		<xsd:attribute name="trianglePattern" type="integer" default="0" />
		<!--useCartesianOuterBoundary => Enforce a Cartesian aligned outer boundary on the outer block starting with the radial block specified in this value-->
		<xsd:attribute name="useCartesianOuterBoundary" type="integer" default="1000000" />
		<!--xBias => Bias of element sizes in the x-direction within each mesh block (dx_left=(1+b)*L/N, dx_right=(1-b)*L/N)-->
		<xsd:attribute name="xBias" type="real64_array" default="{1}" />
		<!--yBias => Bias of element sizes in the y-direction within each mesh block (dy_left=(1+b)*L/N, dx_right=(1-b)*L/N)-->
		<xsd:attribute name="yBias" type="real64_array" default="{1}" />
		<!--zBias => Bias of element sizes in the z-direction within each mesh block (dz_left=(1+b)*L/N, dz_right=(1-b)*L/N)-->
		<xsd:attribute name="zBias" type="real64_array" default="{1}" />
		<!--zCoords => z-coordinates of each mesh block vertex-->
		<xsd:attribute name="zCoords" type="real64_array" use="required" />
		<!--name => A name is required for any non-unique nodes-->
		<xsd:attribute name="name" type="groupName" use="required" />
	</xsd:complexType>
	<xsd:complexType name="ParticleMeshType">
		<!--headerFile => path to the header file-->
		<xsd:attribute name="headerFile" type="path" use="required" />
		<!--particleBlockNames => Names of each particle block-->
		<xsd:attribute name="particleBlockNames" type="string_array" use="required" />
		<!--particleFile => path to the particle file-->
		<xsd:attribute name="particleFile" type="path" use="required" />
		<!--particleTypes => Particle types of each particle block-->
		<xsd:attribute name="particleTypes" type="string_array" use="required" />
		<!--name => A name is required for any non-unique nodes-->
		<xsd:attribute name="name" type="groupName" use="required" />
	</xsd:complexType>
	<xsd:complexType name="VTKMeshType">
		<xsd:choice minOccurs="0" maxOccurs="unbounded">
			<xsd:element name="InternalWell" type="InternalWellType">
				<xsd:unique name="MeshVTKMeshInternalWellPerforationUniqueName">
					<xsd:selector xpath="Perforation" />
					<xsd:field xpath="@name" />
				</xsd:unique>
			</xsd:element>
			<xsd:element name="VTKWell" type="VTKWellType">
				<xsd:unique name="MeshVTKMeshVTKWellPerforationUniqueName">
					<xsd:selector xpath="Perforation" />
					<xsd:field xpath="@name" />
				</xsd:unique>
			</xsd:element>
		</xsd:choice>
		<!--faceBlocks => For multi-block files, names of the face mesh block.-->
		<xsd:attribute name="faceBlocks" type="groupNameRef_array" default="{}" />
		<!--fieldNamesInGEOSX => Names of the volumic fields in GEOSX to import into-->
		<xsd:attribute name="fieldNamesInGEOSX" type="groupNameRef_array" default="{}" />
		<!--fieldsToImport => Volumic fields to be imported from the external mesh file-->
		<xsd:attribute name="fieldsToImport" type="groupNameRef_array" default="{}" />
		<!--file => Path to the mesh file-->
		<xsd:attribute name="file" type="path" use="required" />
		<!--logLevel => Sets the level of information to write in the standard output (the console typically).
A level of 0 outputs minimal information, higher levels require more.-->
		<xsd:attribute name="logLevel" type="integer" default="0" />
		<!--mainBlockName => For multi-block files, name of the 3d mesh block.-->
		<xsd:attribute name="mainBlockName" type="groupNameRef" default="main" />
		<!--nodesetNames => Names of the VTK nodesets to import-->
		<xsd:attribute name="nodesetNames" type="groupNameRef_array" default="{}" />
		<!--partitionMethod => Method (library) used to partition the mesh-->
		<xsd:attribute name="partitionMethod" type="geos_vtk_PartitionMethod" default="parmetis" />
		<!--partitionRefinement => Number of partitioning refinement iterations (defaults to 1, recommended value).A value of 0 disables graph partitioning and keeps simple kd-tree partitions (not recommended). Values higher than 1 may lead to slightly improved partitioning, but yield diminishing returns.-->
		<xsd:attribute name="partitionRefinement" type="integer" default="1" />
		<!--regionAttribute => Name of the VTK cell attribute to use as region marker-->
		<xsd:attribute name="regionAttribute" type="groupNameRef" default="attribute" />
		<!--scale => Scale the coordinates of the vertices by given scale factors (after translation)-->
		<xsd:attribute name="scale" type="R1Tensor" default="{1,1,1}" />
		<!--surfacicFieldsInGEOSX => Names of the surfacic fields in GEOSX to import into-->
		<xsd:attribute name="surfacicFieldsInGEOSX" type="groupNameRef_array" default="{}" />
		<!--surfacicFieldsToImport => Surfacic fields to be imported from the external mesh file-->
		<xsd:attribute name="surfacicFieldsToImport" type="groupNameRef_array" default="{}" />
		<!--translate => Translate the coordinates of the vertices by a given vector (prior to scaling)-->
		<xsd:attribute name="translate" type="R1Tensor" default="{0,0,0}" />
		<!--useGlobalIds => Controls the use of global IDs in the input file for cells and points. If set to 0 (default value), the GlobalId arrays in the input mesh are used if available, and generated otherwise. If set to a negative value, the GlobalId arrays in the input mesh are not used, and generated global Ids are automatically generated. If set to a positive value, the GlobalId arrays in the input mesh are used and required, and the simulation aborts if they are not available-->
		<xsd:attribute name="useGlobalIds" type="integer" default="0" />
		<!--name => A name is required for any non-unique nodes-->
		<xsd:attribute name="name" type="groupName" use="required" />
	</xsd:complexType>
	<xsd:simpleType name="geos_vtk_PartitionMethod">
		<xsd:restriction base="xsd:string">
			<xsd:pattern value=".*[\[\]`$].*|parmetis|ptscotch" />
		</xsd:restriction>
	</xsd:simpleType>
	<xsd:complexType name="NumericalMethodsType">
		<xsd:choice minOccurs="0" maxOccurs="unbounded">
			<xsd:element name="FiniteElements" type="FiniteElementsType" maxOccurs="1">
				<xsd:unique name="NumericalMethodsFiniteElementsFiniteElementSpaceUniqueName">
					<xsd:selector xpath="FiniteElementSpace" />
					<xsd:field xpath="@name" />
				</xsd:unique>
			</xsd:element>
			<xsd:element name="FiniteVolume" type="FiniteVolumeType" maxOccurs="1">
				<xsd:unique name="NumericalMethodsFiniteVolumeHybridMimeticDiscretizationUniqueName">
					<xsd:selector xpath="HybridMimeticDiscretization" />
					<xsd:field xpath="@name" />
				</xsd:unique>
				<xsd:unique name="NumericalMethodsFiniteVolumeTwoPointFluxApproximationUniqueName">
					<xsd:selector xpath="TwoPointFluxApproximation" />
					<xsd:field xpath="@name" />
				</xsd:unique>
			</xsd:element>
		</xsd:choice>
	</xsd:complexType>
	<xsd:complexType name="FiniteElementsType">
		<xsd:choice minOccurs="0" maxOccurs="unbounded">
			<xsd:element name="FiniteElementSpace" type="FiniteElementSpaceType" />
			<xsd:element name="LinearSolverParameters" type="LinearSolverParametersType" maxOccurs="1" />
			<xsd:element name="NonlinearSolverParameters" type="NonlinearSolverParametersType" maxOccurs="1" />
		</xsd:choice>
	</xsd:complexType>
	<xsd:complexType name="FiniteElementSpaceType">
		<!--formulation => Specifier to indicate any specialized formuations. For instance, one of the many enhanced assumed strain methods of the Hexahedron parent shape would be indicated here-->
		<xsd:attribute name="formulation" type="geos_FiniteElementDiscretization_Formulation" default="default" />
		<!--order => The order of the finite element basis.-->
		<xsd:attribute name="order" type="integer" use="required" />
		<!--useVirtualElements => Specifier to indicate whether to force the use of VEM-->
		<xsd:attribute name="useVirtualElements" type="integer" default="0" />
		<!--name => A name is required for any non-unique nodes-->
		<xsd:attribute name="name" type="groupName" use="required" />
	</xsd:complexType>
	<xsd:simpleType name="geos_FiniteElementDiscretization_Formulation">
		<xsd:restriction base="xsd:string">
			<xsd:pattern value=".*[\[\]`$].*|default|SEM" />
		</xsd:restriction>
	</xsd:simpleType>
	<xsd:complexType name="LinearSolverParametersType">
		<!--amgAggressiveCoarseningLevels => AMG number of levels for aggressive coarsening-->
		<xsd:attribute name="amgAggressiveCoarseningLevels" type="integer" default="0" />
		<!--amgAggressiveCoarseningPaths => AMG number of paths for aggressive coarsening-->
		<xsd:attribute name="amgAggressiveCoarseningPaths" type="integer" default="1" />
		<!--amgAggressiveInterpType => AMG aggressive interpolation algorithm. Available options are: ``default|extendedIStage2|standardStage2|extendedStage2|multipass|modifiedExtended|modifiedExtendedI|modifiedExtendedE|modifiedMultipass``-->
		<xsd:attribute name="amgAggressiveInterpType" type="geos_LinearSolverParameters_AMG_AggInterpType" default="multipass" />
		<!--amgCoarseSolver => AMG coarsest level solver/smoother type. Available options are: ``default|jacobi|l1jacobi|fgs|sgs|l1sgs|chebyshev|direct|bgs``-->
		<xsd:attribute name="amgCoarseSolver" type="geos_LinearSolverParameters_AMG_CoarseType" default="direct" />
		<!--amgCoarseningType => AMG coarsening algorithm. Available options are: ``default|CLJP|RugeStueben|Falgout|PMIS|HMIS``-->
		<xsd:attribute name="amgCoarseningType" type="geos_LinearSolverParameters_AMG_CoarseningType" default="HMIS" />
		<!--amgInterpolationMaxNonZeros => AMG interpolation maximum number of nonzeros per row-->
		<xsd:attribute name="amgInterpolationMaxNonZeros" type="integer" default="4" />
		<!--amgInterpolationType => AMG interpolation algorithm. Available options are: ``default|modifiedClassical|direct|multipass|extendedI|standard|extended|directBAMG|modifiedExtended|modifiedExtendedI|modifiedExtendedE``-->
		<xsd:attribute name="amgInterpolationType" type="geos_LinearSolverParameters_AMG_InterpType" default="extendedI" />
		<!--amgNullSpaceType => AMG near null space approximation. Available options are:``constantModes|rigidBodyModes``-->
		<xsd:attribute name="amgNullSpaceType" type="geos_LinearSolverParameters_AMG_NullSpaceType" default="constantModes" />
		<!--amgNumFunctions => AMG number of functions-->
		<xsd:attribute name="amgNumFunctions" type="integer" default="1" />
		<!--amgNumSweeps => AMG smoother sweeps-->
		<xsd:attribute name="amgNumSweeps" type="integer" default="1" />
		<!--amgRelaxWeight => AMG relaxation factor for the smoother-->
		<xsd:attribute name="amgRelaxWeight" type="real64" default="1" />
		<!--amgSeparateComponents => AMG apply separate component filter for multi-variable problems-->
		<xsd:attribute name="amgSeparateComponents" type="integer" default="0" />
		<!--amgSmootherType => AMG smoother type. Available options are: ``default|jacobi|l1jacobi|fgs|bgs|sgs|l1sgs|chebyshev|ilu0|ilut|ic0|ict``-->
		<xsd:attribute name="amgSmootherType" type="geos_LinearSolverParameters_AMG_SmootherType" default="l1sgs" />
		<!--amgThreshold => AMG strength-of-connection threshold-->
		<xsd:attribute name="amgThreshold" type="real64" default="0" />
		<!--directCheckResidual => Whether to check the linear system solution residual-->
		<xsd:attribute name="directCheckResidual" type="integer" default="0" />
		<!--directColPerm => How to permute the columns. Available options are: ``none|MMD_AtplusA|MMD_AtA|colAMD|metis|parmetis``-->
		<xsd:attribute name="directColPerm" type="geos_LinearSolverParameters_Direct_ColPerm" default="metis" />
		<!--directEquil => Whether to scale the rows and columns of the matrix-->
		<xsd:attribute name="directEquil" type="integer" default="1" />
		<!--directIterRef => Whether to perform iterative refinement-->
		<xsd:attribute name="directIterRef" type="integer" default="1" />
		<!--directParallel => Whether to use a parallel solver (instead of a serial one)-->
		<xsd:attribute name="directParallel" type="integer" default="1" />
		<!--directReplTinyPivot => Whether to replace tiny pivots by sqrt(epsilon)*norm(A)-->
		<xsd:attribute name="directReplTinyPivot" type="integer" default="1" />
		<!--directRowPerm => How to permute the rows. Available options are: ``none|mc64``-->
		<xsd:attribute name="directRowPerm" type="geos_LinearSolverParameters_Direct_RowPerm" default="mc64" />
		<!--iluFill => ILU(K) fill factor-->
		<xsd:attribute name="iluFill" type="integer" default="0" />
		<!--iluThreshold => ILU(T) threshold factor-->
		<xsd:attribute name="iluThreshold" type="real64" default="0" />
		<!--krylovAdaptiveTol => Use Eisenstat-Walker adaptive linear tolerance-->
		<xsd:attribute name="krylovAdaptiveTol" type="integer" default="0" />
		<!--krylovMaxIter => Maximum iterations allowed for an iterative solver-->
		<xsd:attribute name="krylovMaxIter" type="integer" default="200" />
		<!--krylovMaxRestart => Maximum iterations before restart (GMRES only)-->
		<xsd:attribute name="krylovMaxRestart" type="integer" default="200" />
		<!--krylovTol => Relative convergence tolerance of the iterative method
If the method converges, the iterative solution :math:`\mathsf{x}_k` is such that
the relative residual norm satisfies:
:math:`\left\lVert \mathsf{b} - \mathsf{A} \mathsf{x}_k \right\rVert_2` < ``krylovTol`` * :math:`\left\lVert\mathsf{b}\right\rVert_2`-->
		<xsd:attribute name="krylovTol" type="real64" default="1e-06" />
		<!--krylovWeakestTol => Weakest-allowed tolerance for adaptive method-->
		<xsd:attribute name="krylovWeakestTol" type="real64" default="0.001" />
		<!--logLevel => Sets the level of information to write in the standard output (the console typically).
A level of 0 outputs minimal information, higher levels require more.-->
		<xsd:attribute name="logLevel" type="integer" default="0" />
		<!--preconditionerType => Preconditioner type. Available options are: ``none|jacobi|l1jacobi|fgs|sgs|l1sgs|chebyshev|iluk|ilut|icc|ict|amg|mgr|block|direct|bgs``-->
		<xsd:attribute name="preconditionerType" type="geos_LinearSolverParameters_PreconditionerType" default="iluk" />
		<!--solverType => Linear solver type. Available options are: ``direct|cg|gmres|fgmres|bicgstab|preconditioner``-->
		<xsd:attribute name="solverType" type="geos_LinearSolverParameters_SolverType" default="direct" />
		<!--stopIfError => Whether to stop the simulation if the linear solver reports an error-->
		<xsd:attribute name="stopIfError" type="integer" default="1" />
	</xsd:complexType>
	<xsd:simpleType name="geos_LinearSolverParameters_AMG_AggInterpType">
		<xsd:restriction base="xsd:string">
			<xsd:pattern value=".*[\[\]`$].*|default|extendedIStage2|standardStage2|extendedStage2|multipass|modifiedExtended|modifiedExtendedI|modifiedExtendedE|modifiedMultipass" />
		</xsd:restriction>
	</xsd:simpleType>
	<xsd:simpleType name="geos_LinearSolverParameters_AMG_CoarseType">
		<xsd:restriction base="xsd:string">
			<xsd:pattern value=".*[\[\]`$].*|default|jacobi|l1jacobi|fgs|sgs|l1sgs|chebyshev|direct|bgs" />
		</xsd:restriction>
	</xsd:simpleType>
	<xsd:simpleType name="geos_LinearSolverParameters_AMG_CoarseningType">
		<xsd:restriction base="xsd:string">
			<xsd:pattern value=".*[\[\]`$].*|default|CLJP|RugeStueben|Falgout|PMIS|HMIS" />
		</xsd:restriction>
	</xsd:simpleType>
	<xsd:simpleType name="geos_LinearSolverParameters_AMG_InterpType">
		<xsd:restriction base="xsd:string">
			<xsd:pattern value=".*[\[\]`$].*|default|modifiedClassical|direct|multipass|extendedI|standard|extended|directBAMG|modifiedExtended|modifiedExtendedI|modifiedExtendedE" />
		</xsd:restriction>
	</xsd:simpleType>
	<xsd:simpleType name="geos_LinearSolverParameters_AMG_NullSpaceType">
		<xsd:restriction base="xsd:string">
			<xsd:pattern value=".*[\[\]`$].*|constantModes|rigidBodyModes" />
		</xsd:restriction>
	</xsd:simpleType>
	<xsd:simpleType name="geos_LinearSolverParameters_AMG_SmootherType">
		<xsd:restriction base="xsd:string">
			<xsd:pattern value=".*[\[\]`$].*|default|jacobi|l1jacobi|fgs|bgs|sgs|l1sgs|chebyshev|ilu0|ilut|ic0|ict" />
		</xsd:restriction>
	</xsd:simpleType>
	<xsd:simpleType name="geos_LinearSolverParameters_Direct_ColPerm">
		<xsd:restriction base="xsd:string">
			<xsd:pattern value=".*[\[\]`$].*|none|MMD_AtplusA|MMD_AtA|colAMD|metis|parmetis" />
		</xsd:restriction>
	</xsd:simpleType>
	<xsd:simpleType name="geos_LinearSolverParameters_Direct_RowPerm">
		<xsd:restriction base="xsd:string">
			<xsd:pattern value=".*[\[\]`$].*|none|mc64" />
		</xsd:restriction>
	</xsd:simpleType>
	<xsd:simpleType name="geos_LinearSolverParameters_PreconditionerType">
		<xsd:restriction base="xsd:string">
			<xsd:pattern value=".*[\[\]`$].*|none|jacobi|l1jacobi|fgs|sgs|l1sgs|chebyshev|iluk|ilut|icc|ict|amg|mgr|block|direct|bgs" />
		</xsd:restriction>
	</xsd:simpleType>
	<xsd:simpleType name="geos_LinearSolverParameters_SolverType">
		<xsd:restriction base="xsd:string">
			<xsd:pattern value=".*[\[\]`$].*|direct|cg|gmres|fgmres|bicgstab|preconditioner" />
		</xsd:restriction>
	</xsd:simpleType>
	<xsd:complexType name="NonlinearSolverParametersType">
		<!--allowNonConverged => Allow non-converged solution to be accepted. (i.e. exit from the Newton loop without achieving the desired tolerance)-->
		<xsd:attribute name="allowNonConverged" type="integer" default="0" />
		<!--configurationTolerance => Configuration tolerance-->
		<xsd:attribute name="configurationTolerance" type="real64" default="0" />
		<!--couplingType => Type of coupling. Valid options:
* FullyImplicit
* Sequential-->
		<xsd:attribute name="couplingType" type="geos_NonlinearSolverParameters_CouplingType" default="FullyImplicit" />
		<!--lineSearchAction => How the line search is to be used. Options are: 
 * None    - Do not use line search.
* Attempt - Use line search. Allow exit from line search without achieving smaller residual than starting residual.
* Require - Use line search. If smaller residual than starting resdual is not achieved, cut time step.-->
		<xsd:attribute name="lineSearchAction" type="geos_NonlinearSolverParameters_LineSearchAction" default="Attempt" />
		<!--lineSearchCutFactor => Line search cut factor. For instance, a value of 0.5 will result in the effective application of the last solution by a factor of (0.5, 0.25, 0.125, ...)-->
		<xsd:attribute name="lineSearchCutFactor" type="real64" default="0.5" />
		<!--lineSearchInterpolationType => Strategy to cut the solution update during the line search. Options are: 
 * Linear
* Parabolic-->
		<xsd:attribute name="lineSearchInterpolationType" type="geos_NonlinearSolverParameters_LineSearchInterpolationType" default="Linear" />
		<!--lineSearchMaxCuts => Maximum number of line search cuts.-->
		<xsd:attribute name="lineSearchMaxCuts" type="integer" default="4" />
		<!--lineSearchResidualFactor => Factor to determine residual increase (recommended values: 1.1 (conservative), 2.0 (relaxed), 10.0 (aggressive)).-->
		<xsd:attribute name="lineSearchResidualFactor" type="real64" default="1" />
		<!--lineSearchStartingIteration => Iteration when line search starts.-->
		<xsd:attribute name="lineSearchStartingIteration" type="integer" default="0" />
		<!--logLevel => Sets the level of information to write in the standard output (the console typically).
A level of 0 outputs minimal information, higher levels require more.-->
		<xsd:attribute name="logLevel" type="integer" default="0" />
		<!--maxAllowedResidualNorm => Maximum value of residual norm that is allowed in a Newton loop-->
		<xsd:attribute name="maxAllowedResidualNorm" type="real64" default="1e+09" />
		<!--maxNumConfigurationAttempts => Max number of times that the configuration can be changed-->
		<xsd:attribute name="maxNumConfigurationAttempts" type="integer" default="10" />
		<!--maxSubSteps => Maximum number of time sub-steps allowed for the solver-->
		<xsd:attribute name="maxSubSteps" type="integer" default="10" />
		<!--maxTimeStepCuts => Max number of time step cuts-->
		<xsd:attribute name="maxTimeStepCuts" type="integer" default="2" />
		<!--minNormalizer => Value used to make sure that residual normalizers are not too small when computing residual norm.-->
		<xsd:attribute name="minNormalizer" type="real64" default="1e-12" />
		<!--newtonMaxIter => Maximum number of iterations that are allowed in a Newton loop.-->
		<xsd:attribute name="newtonMaxIter" type="integer" default="5" />
		<!--newtonMinIter => Minimum number of iterations that are required before exiting the Newton loop.-->
		<xsd:attribute name="newtonMinIter" type="integer" default="1" />
		<!--newtonTol => The required tolerance in order to exit the Newton iteration loop.-->
		<xsd:attribute name="newtonTol" type="real64" default="1e-06" />
		<!--nonlinearAccelerationType => Nonlinear acceleration type for sequential solver.-->
		<xsd:attribute name="nonlinearAccelerationType" type="geos_NonlinearSolverParameters_NonlinearAccelerationType" default="None" />
		<!--sequentialConvergenceCriterion => Criterion used to check outer-loop convergence in sequential schemes. Valid options:
* ResidualNorm
* NumberOfNonlinearIterations
* SolutionIncrements-->
		<xsd:attribute name="sequentialConvergenceCriterion" type="geos_NonlinearSolverParameters_SequentialConvergenceCriterion" default="ResidualNorm" />
		<!--subcycling => Flag to decide whether to iterate between sequentially coupled solvers or not.-->
		<xsd:attribute name="subcycling" type="integer" default="0" />
		<!--timeStepCutFactor => Factor by which the time step will be cut if a timestep cut is required.-->
		<xsd:attribute name="timeStepCutFactor" type="real64" default="0.5" />
		<!--timeStepDecreaseFactor => Factor by which the time step is decreased when the number of Newton iterations is large.-->
		<xsd:attribute name="timeStepDecreaseFactor" type="real64" default="0.5" />
		<!--timeStepDecreaseIterLimit => Fraction of the max Newton iterations above which the solver asks for the time-step to be decreased for the next time step.-->
		<xsd:attribute name="timeStepDecreaseIterLimit" type="real64" default="0.7" />
		<!--timeStepIncreaseFactor => Factor by which the time step is increased when the number of Newton iterations is small.-->
		<xsd:attribute name="timeStepIncreaseFactor" type="real64" default="2" />
		<!--timeStepIncreaseIterLimit => Fraction of the max Newton iterations below which the solver asks for the time-step to be increased for the next time step.-->
		<xsd:attribute name="timeStepIncreaseIterLimit" type="real64" default="0.4" />
		<!--normType => Norm used by the flow solver to check nonlinear convergence. Valid options:
* Linfinity
* L2-->
		<xsd:attribute name="normType" type="geos_solverBaseKernels_NormType" default="Linfinity" />
	</xsd:complexType>
	<xsd:simpleType name="geos_NonlinearSolverParameters_CouplingType">
		<xsd:restriction base="xsd:string">
			<xsd:pattern value=".*[\[\]`$].*|FullyImplicit|Sequential" />
		</xsd:restriction>
	</xsd:simpleType>
	<xsd:simpleType name="geos_NonlinearSolverParameters_LineSearchAction">
		<xsd:restriction base="xsd:string">
			<xsd:pattern value=".*[\[\]`$].*|None|Attempt|Require" />
		</xsd:restriction>
	</xsd:simpleType>
	<xsd:simpleType name="geos_NonlinearSolverParameters_LineSearchInterpolationType">
		<xsd:restriction base="xsd:string">
			<xsd:pattern value=".*[\[\]`$].*|Linear|Parabolic" />
		</xsd:restriction>
	</xsd:simpleType>
	<xsd:simpleType name="geos_NonlinearSolverParameters_NonlinearAccelerationType">
		<xsd:restriction base="xsd:string">
			<xsd:pattern value=".*[\[\]`$].*|None|Aitken" />
		</xsd:restriction>
	</xsd:simpleType>
	<xsd:simpleType name="geos_NonlinearSolverParameters_SequentialConvergenceCriterion">
		<xsd:restriction base="xsd:string">
			<xsd:pattern value=".*[\[\]`$].*|ResidualNorm|NumberOfNonlinearIterations|SolutionIncrements" />
		</xsd:restriction>
	</xsd:simpleType>
	<xsd:complexType name="FiniteVolumeType">
		<xsd:choice minOccurs="0" maxOccurs="unbounded">
			<xsd:element name="HybridMimeticDiscretization" type="HybridMimeticDiscretizationType" />
			<xsd:element name="TwoPointFluxApproximation" type="TwoPointFluxApproximationType" />
		</xsd:choice>
	</xsd:complexType>
	<xsd:complexType name="HybridMimeticDiscretizationType">
		<!--innerProductType => Type of inner product used in the hybrid FVM solver-->
		<xsd:attribute name="innerProductType" type="string" use="required" />
		<!--name => A name is required for any non-unique nodes-->
		<xsd:attribute name="name" type="groupName" use="required" />
	</xsd:complexType>
	<xsd:complexType name="TwoPointFluxApproximationType">
		<!--areaRelTol => Relative tolerance for area calculations.-->
		<xsd:attribute name="areaRelTol" type="real64" default="1e-08" />
		<!--meanPermCoefficient => (no description available)-->
		<xsd:attribute name="meanPermCoefficient" type="real64" default="1" />
		<!--upwindingScheme => Type of upwinding scheme. Valid options:
* PPU
* C1PPU
* IHU-->
		<xsd:attribute name="upwindingScheme" type="geos_UpwindingScheme" default="PPU" />
		<!--usePEDFM => (no description available)-->
		<xsd:attribute name="usePEDFM" type="integer" default="0" />
		<!--name => A name is required for any non-unique nodes-->
		<xsd:attribute name="name" type="groupName" use="required" />
	</xsd:complexType>
	<xsd:simpleType name="geos_UpwindingScheme">
		<xsd:restriction base="xsd:string">
			<xsd:pattern value=".*[\[\]`$].*|PPU|C1PPU|IHU" />
		</xsd:restriction>
	</xsd:simpleType>
	<xsd:complexType name="OutputsType">
		<xsd:choice minOccurs="0" maxOccurs="unbounded">
			<xsd:element name="Blueprint" type="BlueprintType" />
			<xsd:element name="ChomboIO" type="ChomboIOType" />
			<xsd:element name="Python" type="PythonType" />
			<xsd:element name="Restart" type="RestartType" />
			<xsd:element name="Silo" type="SiloType" />
			<xsd:element name="TimeHistory" type="TimeHistoryType" />
			<xsd:element name="VTK" type="VTKType" />
		</xsd:choice>
	</xsd:complexType>
	<xsd:complexType name="BlueprintType">
		<!--childDirectory => Child directory path-->
		<xsd:attribute name="childDirectory" type="string" default="" />
		<!--outputFullQuadratureData => If true writes out data associated with every quadrature point.-->
		<xsd:attribute name="outputFullQuadratureData" type="integer" default="0" />
		<!--parallelThreads => Number of plot files.-->
		<xsd:attribute name="parallelThreads" type="integer" default="1" />
		<!--plotLevel => Determines which fields to write.-->
		<xsd:attribute name="plotLevel" type="geos_dataRepository_PlotLevel" default="1" />
		<!--name => A name is required for any non-unique nodes-->
		<xsd:attribute name="name" type="groupName" use="required" />
	</xsd:complexType>
	<xsd:complexType name="ChomboIOType">
		<!--beginCycle => Cycle at which the coupling will commence.-->
		<xsd:attribute name="beginCycle" type="real64" use="required" />
		<!--childDirectory => Child directory path-->
		<xsd:attribute name="childDirectory" type="string" default="" />
		<!--inputPath => Path at which the chombo to geosx file will be written.-->
		<xsd:attribute name="inputPath" type="string" default="/INVALID_INPUT_PATH" />
		<!--outputPath => Path at which the geosx to chombo file will be written.-->
		<xsd:attribute name="outputPath" type="string" use="required" />
		<!--parallelThreads => Number of plot files.-->
		<xsd:attribute name="parallelThreads" type="integer" default="1" />
		<!--useChomboPressures => True iff geosx should use the pressures chombo writes out.-->
		<xsd:attribute name="useChomboPressures" type="integer" default="0" />
		<!--waitForInput => True iff geosx should wait for chombo to write out a file. When true the inputPath must be set.-->
		<xsd:attribute name="waitForInput" type="integer" use="required" />
		<!--name => A name is required for any non-unique nodes-->
		<xsd:attribute name="name" type="groupName" use="required" />
	</xsd:complexType>
	<xsd:complexType name="PythonType">
		<!--childDirectory => Child directory path-->
		<xsd:attribute name="childDirectory" type="string" default="" />
		<!--parallelThreads => Number of plot files.-->
		<xsd:attribute name="parallelThreads" type="integer" default="1" />
		<!--name => A name is required for any non-unique nodes-->
		<xsd:attribute name="name" type="groupName" use="required" />
	</xsd:complexType>
	<xsd:complexType name="RestartType">
		<!--childDirectory => Child directory path-->
		<xsd:attribute name="childDirectory" type="string" default="" />
		<!--parallelThreads => Number of plot files.-->
		<xsd:attribute name="parallelThreads" type="integer" default="1" />
		<!--name => A name is required for any non-unique nodes-->
		<xsd:attribute name="name" type="groupName" use="required" />
	</xsd:complexType>
	<xsd:complexType name="SiloType">
		<!--childDirectory => Child directory path-->
		<xsd:attribute name="childDirectory" type="string" default="" />
		<!--fieldNames => Names of the fields to output. If this attribute is specified, GEOSX outputs all (and only) the fields specified by the user, regardless of their plotLevel-->
		<xsd:attribute name="fieldNames" type="groupNameRef_array" default="{}" />
		<!--onlyPlotSpecifiedFieldNames => If this flag is equal to 1, then we only plot the fields listed in `fieldNames`. Otherwise, we plot all the fields with the required `plotLevel`, plus the fields listed in `fieldNames`-->
		<xsd:attribute name="onlyPlotSpecifiedFieldNames" type="integer" default="0" />
		<!--parallelThreads => Number of plot files.-->
		<xsd:attribute name="parallelThreads" type="integer" default="1" />
		<!--plotFileRoot => (no description available)-->
		<xsd:attribute name="plotFileRoot" type="string" default="plot" />
		<!--plotLevel => (no description available)-->
		<xsd:attribute name="plotLevel" type="integer" default="1" />
		<!--writeCellElementMesh => (no description available)-->
		<xsd:attribute name="writeCellElementMesh" type="integer" default="1" />
		<!--writeEdgeMesh => (no description available)-->
		<xsd:attribute name="writeEdgeMesh" type="integer" default="0" />
		<!--writeFEMFaces => (no description available)-->
		<xsd:attribute name="writeFEMFaces" type="integer" default="0" />
		<!--writeFaceElementMesh => (no description available)-->
		<xsd:attribute name="writeFaceElementMesh" type="integer" default="1" />
		<!--name => A name is required for any non-unique nodes-->
		<xsd:attribute name="name" type="groupName" use="required" />
	</xsd:complexType>
	<xsd:complexType name="TimeHistoryType">
		<!--childDirectory => Child directory path-->
		<xsd:attribute name="childDirectory" type="string" default="" />
		<!--filename => The filename to which to write time history output.-->
		<xsd:attribute name="filename" type="string" default="TimeHistory" />
		<!--format => The output file format for time history output.-->
		<xsd:attribute name="format" type="string" default="hdf" />
		<!--parallelThreads => Number of plot files.-->
		<xsd:attribute name="parallelThreads" type="integer" default="1" />
		<!--sources => A list of collectors from which to collect and output time history information.-->
		<xsd:attribute name="sources" type="groupNameRef_array" use="required" />
		<!--name => A name is required for any non-unique nodes-->
		<xsd:attribute name="name" type="groupName" use="required" />
	</xsd:complexType>
	<xsd:complexType name="VTKType">
		<!--childDirectory => Child directory path-->
		<xsd:attribute name="childDirectory" type="string" default="" />
		<!--fieldNames => Names of the fields to output. If this attribute is specified, GEOSX outputs all the fields specified by the user, regardless of their `plotLevel`-->
		<xsd:attribute name="fieldNames" type="groupNameRef_array" default="{}" />
		<!--format => Output data format.  Valid options: ``binary``, ``ascii``-->
		<xsd:attribute name="format" type="geos_vtk_VTKOutputMode" default="binary" />
		<!--levelNames => Names of mesh levels to output.-->
		<xsd:attribute name="levelNames" type="string_array" default="{}" />
		<!--logLevel => Sets the level of information to write in the standard output (the console typically).
A level of 0 outputs minimal information, higher levels require more.-->
		<xsd:attribute name="logLevel" type="integer" default="0" />
		<!--onlyPlotSpecifiedFieldNames => If this flag is equal to 1, then we only plot the fields listed in `fieldNames`. Otherwise, we plot all the fields with the required `plotLevel`, plus the fields listed in `fieldNames`-->
		<xsd:attribute name="onlyPlotSpecifiedFieldNames" type="integer" default="0" />
		<!--outputRegionType => Output region types.  Valid options: ``cell``, ``well``, ``surface``, ``particle``, ``all``-->
		<xsd:attribute name="outputRegionType" type="geos_vtk_VTKRegionTypes" default="all" />
		<!--parallelThreads => Number of plot files.-->
		<xsd:attribute name="parallelThreads" type="integer" default="1" />
		<!--plotFileRoot => Name of the root file for this output.-->
		<xsd:attribute name="plotFileRoot" type="string" default="VTK" />
		<!--plotLevel => Level detail plot. Only fields with lower of equal plot level will be output.-->
		<xsd:attribute name="plotLevel" type="integer" default="1" />
		<!--writeFEMFaces => (no description available)-->
		<xsd:attribute name="writeFEMFaces" type="integer" default="0" />
		<!--writeGhostCells => Should the face elements be written as 3d volumes or not.-->
		<xsd:attribute name="writeGhostCells" type="integer" default="0" />
		<!--name => A name is required for any non-unique nodes-->
		<xsd:attribute name="name" type="groupName" use="required" />
	</xsd:complexType>
	<xsd:simpleType name="geos_vtk_VTKOutputMode">
		<xsd:restriction base="xsd:string">
			<xsd:pattern value=".*[\[\]`$].*|binary|ascii" />
		</xsd:restriction>
	</xsd:simpleType>
	<xsd:simpleType name="geos_vtk_VTKRegionTypes">
		<xsd:restriction base="xsd:string">
			<xsd:pattern value=".*[\[\]`$].*|cell|well|surface|particle|all" />
		</xsd:restriction>
	</xsd:simpleType>
	<xsd:complexType name="SolversType">
		<xsd:choice minOccurs="0" maxOccurs="unbounded">
			<xsd:element name="AcousticElasticSEM" type="AcousticElasticSEMType" />
			<xsd:element name="AcousticFirstOrderSEM" type="AcousticFirstOrderSEMType" />
			<xsd:element name="AcousticSEM" type="AcousticSEMType" />
			<xsd:element name="AcousticVTISEM" type="AcousticVTISEMType" />
			<xsd:element name="CompositionalMultiphaseFVM" type="CompositionalMultiphaseFVMType" />
			<xsd:element name="CompositionalMultiphaseHybridFVM" type="CompositionalMultiphaseHybridFVMType" />
			<xsd:element name="CompositionalMultiphaseReservoir" type="CompositionalMultiphaseReservoirType" />
			<xsd:element name="CompositionalMultiphaseReservoirPoromechanics" type="CompositionalMultiphaseReservoirPoromechanicsType" />
			<xsd:element name="CompositionalMultiphaseWell" type="CompositionalMultiphaseWellType">
				<xsd:unique name="SolversCompositionalMultiphaseWellWellControlsUniqueName">
					<xsd:selector xpath="WellControls" />
					<xsd:field xpath="@name" />
				</xsd:unique>
			</xsd:element>
			<xsd:element name="ElasticFirstOrderSEM" type="ElasticFirstOrderSEMType" />
			<xsd:element name="ElasticSEM" type="ElasticSEMType" />
			<xsd:element name="EmbeddedSurfaceGenerator" type="EmbeddedSurfaceGeneratorType" />
			<xsd:element name="FlowProppantTransport" type="FlowProppantTransportType" />
			<xsd:element name="Hydrofracture" type="HydrofractureType" />
			<xsd:element name="LaplaceFEM" type="LaplaceFEMType" />
			<xsd:element name="MultiphasePoromechanics" type="MultiphasePoromechanicsType" />
			<xsd:element name="MultiphasePoromechanicsReservoir" type="MultiphasePoromechanicsReservoirType" />
			<xsd:element name="PhaseFieldDamageFEM" type="PhaseFieldDamageFEMType" />
			<xsd:element name="PhaseFieldFracture" type="PhaseFieldFractureType" />
			<xsd:element name="ProppantTransport" type="ProppantTransportType" />
			<xsd:element name="ReactiveCompositionalMultiphaseOBL" type="ReactiveCompositionalMultiphaseOBLType" />
			<xsd:element name="SeismicityRate" type="SeismicityRateType" />
			<xsd:element name="SinglePhaseFVM" type="SinglePhaseFVMType" />
			<xsd:element name="SinglePhaseHybridFVM" type="SinglePhaseHybridFVMType" />
			<xsd:element name="SinglePhasePoromechanics" type="SinglePhasePoromechanicsType" />
			<xsd:element name="SinglePhasePoromechanicsConformingFractures" type="SinglePhasePoromechanicsConformingFracturesType" />
			<xsd:element name="SinglePhasePoromechanicsEmbeddedFractures" type="SinglePhasePoromechanicsEmbeddedFracturesType" />
			<xsd:element name="SinglePhasePoromechanicsReservoir" type="SinglePhasePoromechanicsReservoirType" />
			<xsd:element name="SinglePhaseProppantFVM" type="SinglePhaseProppantFVMType" />
			<xsd:element name="SinglePhaseReservoir" type="SinglePhaseReservoirType" />
			<xsd:element name="SinglePhaseReservoirPoromechanics" type="SinglePhaseReservoirPoromechanicsType" />
			<xsd:element name="SinglePhaseWell" type="SinglePhaseWellType">
				<xsd:unique name="SolversSinglePhaseWellWellControlsUniqueName">
					<xsd:selector xpath="WellControls" />
					<xsd:field xpath="@name" />
				</xsd:unique>
			</xsd:element>
			<xsd:element name="SolidMechanicsEmbeddedFractures" type="SolidMechanicsEmbeddedFracturesType" />
			<xsd:element name="SolidMechanicsLagrangeContact" type="SolidMechanicsLagrangeContactType" />
			<xsd:element name="SolidMechanicsLagrangianSSLE" type="SolidMechanicsLagrangianSSLEType" />
			<xsd:element name="SolidMechanics_LagrangianFEM" type="SolidMechanics_LagrangianFEMType" />
			<xsd:element name="SolidMechanics_MPM" type="SolidMechanics_MPMType" />
			<xsd:element name="SurfaceGenerator" type="SurfaceGeneratorType" />
		</xsd:choice>
		<!--gravityVector => Gravity vector used in the physics solvers-->
		<xsd:attribute name="gravityVector" type="R1Tensor" default="{0,0,-9.81}" />
	</xsd:complexType>
	<xsd:complexType name="AcousticElasticSEMType">
		<xsd:choice minOccurs="0" maxOccurs="unbounded">
			<xsd:element name="LinearSolverParameters" type="LinearSolverParametersType" maxOccurs="1" />
			<xsd:element name="NonlinearSolverParameters" type="NonlinearSolverParametersType" maxOccurs="1" />
		</xsd:choice>
		<!--acousticSolverName => Name of the acoustic solver used by the coupled solver-->
		<xsd:attribute name="acousticSolverName" type="groupNameRef" use="required" />
		<!--cflFactor => Factor to apply to the `CFL condition <http://en.wikipedia.org/wiki/Courant-Friedrichs-Lewy_condition>`_ when calculating the maximum allowable time step. Values should be in the interval (0,1] -->
		<xsd:attribute name="cflFactor" type="real64" default="0.5" />
		<!--discretization => Name of discretization object (defined in the :ref:`NumericalMethodsManager`) to use for this solver. For instance, if this is a Finite Element Solver, the name of a :ref:`FiniteElement` should be specified. If this is a Finite Volume Method, the name of a :ref:`FiniteVolume` discretization should be specified.-->
		<xsd:attribute name="discretization" type="groupNameRef" use="required" />
		<!--elasticSolverName => Name of the elastic solver used by the coupled solver-->
		<xsd:attribute name="elasticSolverName" type="groupNameRef" use="required" />
		<!--initialDt => Initial time-step value required by the solver to the event manager.-->
		<xsd:attribute name="initialDt" type="real64" default="1e+99" />
		<!--logLevel => Sets the level of information to write in the standard output (the console typically).
A level of 0 outputs minimal information, higher levels require more.-->
		<xsd:attribute name="logLevel" type="integer" default="0" />
		<!--targetRegions => Allowable regions that the solver may be applied to. Note that this does not indicate that the solver will be applied to these regions, only that allocation will occur such that the solver may be applied to these regions. The decision about what regions this solver will beapplied to rests in the EventManager.-->
		<xsd:attribute name="targetRegions" type="groupNameRef_array" use="required" />
		<!--name => A name is required for any non-unique nodes-->
		<xsd:attribute name="name" type="groupName" use="required" />
	</xsd:complexType>
	<xsd:complexType name="AcousticFirstOrderSEMType">
		<xsd:choice minOccurs="0" maxOccurs="unbounded">
			<xsd:element name="LinearSolverParameters" type="LinearSolverParametersType" maxOccurs="1" />
			<xsd:element name="NonlinearSolverParameters" type="NonlinearSolverParametersType" maxOccurs="1" />
		</xsd:choice>
		<!--attenuationType => Flag to indicate which attenuation model to use: "none" for no attenuation, "sls\ for the standard-linear-solid (SLS) model (Fichtner, 2014).-->
		<xsd:attribute name="attenuationType" type="geos_WaveSolverUtils_AttenuationType" default="none" />
		<!--cflFactor => Factor to apply to the `CFL condition <http://en.wikipedia.org/wiki/Courant-Friedrichs-Lewy_condition>`_ when calculating the maximum allowable time step. Values should be in the interval (0,1] -->
		<xsd:attribute name="cflFactor" type="real64" default="0.5" />
		<!--discretization => Name of discretization object (defined in the :ref:`NumericalMethodsManager`) to use for this solver. For instance, if this is a Finite Element Solver, the name of a :ref:`FiniteElement` should be specified. If this is a Finite Volume Method, the name of a :ref:`FiniteVolume` discretization should be specified.-->
		<xsd:attribute name="discretization" type="groupNameRef" use="required" />
		<!--dtSeismoTrace => Time step for output pressure at receivers-->
		<xsd:attribute name="dtSeismoTrace" type="real64" default="0" />
		<!--enableLifo => Set to 1 to enable LIFO storage feature-->
		<xsd:attribute name="enableLifo" type="integer" default="0" />
		<!--forward => Set to 1 to compute forward propagation-->
		<xsd:attribute name="forward" type="integer" default="1" />
		<!--initialDt => Initial time-step value required by the solver to the event manager.-->
		<xsd:attribute name="initialDt" type="real64" default="1e+99" />
		<!--lifoOnDevice => Set the capacity of the lifo device storage (if negative, opposite of percentage of remaining memory)-->
		<xsd:attribute name="lifoOnDevice" type="integer" default="-80" />
		<!--lifoOnHost => Set the capacity of the lifo host storage (if negative, opposite of percentage of remaining memory)-->
		<xsd:attribute name="lifoOnHost" type="integer" default="-80" />
		<!--lifoSize => Set the capacity of the lifo storage (should be the total number of buffers to store in the LIFO)-->
		<xsd:attribute name="lifoSize" type="integer" default="2147483647" />
		<!--linearDASGeometry => Geometry parameters for a linear DAS fiber (dip, azimuth, gauge length)-->
		<xsd:attribute name="linearDASGeometry" type="real64_array2d" default="{{0}}" />
		<!--linearDASSamples => Number of sample points to be used for strain integration when integrating the strain for the DAS signal-->
		<xsd:attribute name="linearDASSamples" type="integer" default="5" />
		<!--logLevel => Sets the level of information to write in the standard output (the console typically).
A level of 0 outputs minimal information, higher levels require more.-->
		<xsd:attribute name="logLevel" type="integer" default="0" />
		<!--outputSeismoTrace => Flag that indicates if we write the seismo trace in a file .txt, 0 no output, 1 otherwise-->
		<xsd:attribute name="outputSeismoTrace" type="integer" default="0" />
		<!--receiverCoordinates => Coordinates (x,y,z) of the receivers-->
		<xsd:attribute name="receiverCoordinates" type="real64_array2d" default="{{0}}" />
		<!--rickerOrder => Flag that indicates the order of the Ricker to be used o, 1 or 2. Order 2 by default-->
		<xsd:attribute name="rickerOrder" type="integer" default="2" />
		<!--saveFields => Set to 1 to save fields during forward and restore them during backward-->
		<xsd:attribute name="saveFields" type="integer" default="0" />
		<!--shotIndex => Set the current shot for temporary files-->
		<xsd:attribute name="shotIndex" type="integer" default="0" />
		<!--slsAnelasticityCoefficients => Anelasticity coefficients for the standard-linear-solid (SLS) anelasticity.The default value is { }, corresponding to no attenuation. An array with the corresponding reference frequencies must be provided.-->
		<xsd:attribute name="slsAnelasticityCoefficients" type="real32_array" default="{0}" />
		<!--slsReferenceAngularFrequencies => Reference angular frequencies (omega) for the standard-linear-solid (SLS) anelasticity.The default value is { }, corresponding to no attenuation. An array with the corresponding anelasticity coefficients must be provided.-->
		<xsd:attribute name="slsReferenceAngularFrequencies" type="real32_array" default="{0}" />
		<!--sourceCoordinates => Coordinates (x,y,z) of the sources-->
		<xsd:attribute name="sourceCoordinates" type="real64_array2d" default="{{0}}" />
		<!--targetRegions => Allowable regions that the solver may be applied to. Note that this does not indicate that the solver will be applied to these regions, only that allocation will occur such that the solver may be applied to these regions. The decision about what regions this solver will beapplied to rests in the EventManager.-->
		<xsd:attribute name="targetRegions" type="groupNameRef_array" use="required" />
		<!--timeSourceDelay => Source time delay (1 / f0 by default)-->
		<xsd:attribute name="timeSourceDelay" type="real32" default="-1" />
		<!--timeSourceFrequency => Central frequency for the time source-->
		<xsd:attribute name="timeSourceFrequency" type="real32" default="0" />
		<!--useDAS => Flag to indicate if DAS data will be modeled, and which DAS type to use: "none" to deactivate DAS, "strainIntegration" for strain integration, "dipole" for displacement difference-->
		<xsd:attribute name="useDAS" type="geos_WaveSolverUtils_DASType" default="none" />
		<!--name => A name is required for any non-unique nodes-->
		<xsd:attribute name="name" type="groupName" use="required" />
	</xsd:complexType>
	<xsd:simpleType name="geos_WaveSolverUtils_AttenuationType">
		<xsd:restriction base="xsd:string">
			<xsd:pattern value=".*[\[\]`$].*|none|sls" />
		</xsd:restriction>
	</xsd:simpleType>
	<xsd:simpleType name="geos_WaveSolverUtils_DASType">
		<xsd:restriction base="xsd:string">
			<xsd:pattern value=".*[\[\]`$].*|none|dipole|strainIntegration" />
		</xsd:restriction>
	</xsd:simpleType>
	<xsd:complexType name="AcousticSEMType">
		<xsd:choice minOccurs="0" maxOccurs="unbounded">
			<xsd:element name="LinearSolverParameters" type="LinearSolverParametersType" maxOccurs="1" />
			<xsd:element name="NonlinearSolverParameters" type="NonlinearSolverParametersType" maxOccurs="1" />
		</xsd:choice>
		<!--attenuationType => Flag to indicate which attenuation model to use: "none" for no attenuation, "sls\ for the standard-linear-solid (SLS) model (Fichtner, 2014).-->
		<xsd:attribute name="attenuationType" type="geos_WaveSolverUtils_AttenuationType" default="none" />
		<!--cflFactor => Factor to apply to the `CFL condition <http://en.wikipedia.org/wiki/Courant-Friedrichs-Lewy_condition>`_ when calculating the maximum allowable time step. Values should be in the interval (0,1] -->
		<xsd:attribute name="cflFactor" type="real64" default="0.5" />
		<!--discretization => Name of discretization object (defined in the :ref:`NumericalMethodsManager`) to use for this solver. For instance, if this is a Finite Element Solver, the name of a :ref:`FiniteElement` should be specified. If this is a Finite Volume Method, the name of a :ref:`FiniteVolume` discretization should be specified.-->
		<xsd:attribute name="discretization" type="groupNameRef" use="required" />
		<!--dtSeismoTrace => Time step for output pressure at receivers-->
		<xsd:attribute name="dtSeismoTrace" type="real64" default="0" />
		<!--enableLifo => Set to 1 to enable LIFO storage feature-->
		<xsd:attribute name="enableLifo" type="integer" default="0" />
		<!--forward => Set to 1 to compute forward propagation-->
		<xsd:attribute name="forward" type="integer" default="1" />
		<!--initialDt => Initial time-step value required by the solver to the event manager.-->
		<xsd:attribute name="initialDt" type="real64" default="1e+99" />
		<!--lifoOnDevice => Set the capacity of the lifo device storage (if negative, opposite of percentage of remaining memory)-->
		<xsd:attribute name="lifoOnDevice" type="integer" default="-80" />
		<!--lifoOnHost => Set the capacity of the lifo host storage (if negative, opposite of percentage of remaining memory)-->
		<xsd:attribute name="lifoOnHost" type="integer" default="-80" />
		<!--lifoSize => Set the capacity of the lifo storage (should be the total number of buffers to store in the LIFO)-->
		<xsd:attribute name="lifoSize" type="integer" default="2147483647" />
		<!--linearDASGeometry => Geometry parameters for a linear DAS fiber (dip, azimuth, gauge length)-->
		<xsd:attribute name="linearDASGeometry" type="real64_array2d" default="{{0}}" />
		<!--linearDASSamples => Number of sample points to be used for strain integration when integrating the strain for the DAS signal-->
		<xsd:attribute name="linearDASSamples" type="integer" default="5" />
		<!--logLevel => Sets the level of information to write in the standard output (the console typically).
A level of 0 outputs minimal information, higher levels require more.-->
		<xsd:attribute name="logLevel" type="integer" default="0" />
		<!--outputSeismoTrace => Flag that indicates if we write the seismo trace in a file .txt, 0 no output, 1 otherwise-->
		<xsd:attribute name="outputSeismoTrace" type="integer" default="0" />
		<!--receiverCoordinates => Coordinates (x,y,z) of the receivers-->
		<xsd:attribute name="receiverCoordinates" type="real64_array2d" default="{{0}}" />
		<!--rickerOrder => Flag that indicates the order of the Ricker to be used o, 1 or 2. Order 2 by default-->
		<xsd:attribute name="rickerOrder" type="integer" default="2" />
		<!--saveFields => Set to 1 to save fields during forward and restore them during backward-->
		<xsd:attribute name="saveFields" type="integer" default="0" />
		<!--shotIndex => Set the current shot for temporary files-->
		<xsd:attribute name="shotIndex" type="integer" default="0" />
		<!--slsAnelasticityCoefficients => Anelasticity coefficients for the standard-linear-solid (SLS) anelasticity.The default value is { }, corresponding to no attenuation. An array with the corresponding reference frequencies must be provided.-->
		<xsd:attribute name="slsAnelasticityCoefficients" type="real32_array" default="{0}" />
		<!--slsReferenceAngularFrequencies => Reference angular frequencies (omega) for the standard-linear-solid (SLS) anelasticity.The default value is { }, corresponding to no attenuation. An array with the corresponding anelasticity coefficients must be provided.-->
		<xsd:attribute name="slsReferenceAngularFrequencies" type="real32_array" default="{0}" />
		<!--sourceCoordinates => Coordinates (x,y,z) of the sources-->
		<xsd:attribute name="sourceCoordinates" type="real64_array2d" default="{{0}}" />
		<!--targetRegions => Allowable regions that the solver may be applied to. Note that this does not indicate that the solver will be applied to these regions, only that allocation will occur such that the solver may be applied to these regions. The decision about what regions this solver will beapplied to rests in the EventManager.-->
		<xsd:attribute name="targetRegions" type="groupNameRef_array" use="required" />
		<!--timeSourceDelay => Source time delay (1 / f0 by default)-->
		<xsd:attribute name="timeSourceDelay" type="real32" default="-1" />
		<!--timeSourceFrequency => Central frequency for the time source-->
		<xsd:attribute name="timeSourceFrequency" type="real32" default="0" />
		<!--useDAS => Flag to indicate if DAS data will be modeled, and which DAS type to use: "none" to deactivate DAS, "strainIntegration" for strain integration, "dipole" for displacement difference-->
		<xsd:attribute name="useDAS" type="geos_WaveSolverUtils_DASType" default="none" />
		<!--name => A name is required for any non-unique nodes-->
		<xsd:attribute name="name" type="groupName" use="required" />
	</xsd:complexType>
	<xsd:complexType name="AcousticVTISEMType">
		<xsd:choice minOccurs="0" maxOccurs="unbounded">
			<xsd:element name="LinearSolverParameters" type="LinearSolverParametersType" maxOccurs="1" />
			<xsd:element name="NonlinearSolverParameters" type="NonlinearSolverParametersType" maxOccurs="1" />
		</xsd:choice>
		<!--attenuationType => Flag to indicate which attenuation model to use: "none" for no attenuation, "sls\ for the standard-linear-solid (SLS) model (Fichtner, 2014).-->
		<xsd:attribute name="attenuationType" type="geos_WaveSolverUtils_AttenuationType" default="none" />
		<!--cflFactor => Factor to apply to the `CFL condition <http://en.wikipedia.org/wiki/Courant-Friedrichs-Lewy_condition>`_ when calculating the maximum allowable time step. Values should be in the interval (0,1] -->
		<xsd:attribute name="cflFactor" type="real64" default="0.5" />
		<!--discretization => Name of discretization object (defined in the :ref:`NumericalMethodsManager`) to use for this solver. For instance, if this is a Finite Element Solver, the name of a :ref:`FiniteElement` should be specified. If this is a Finite Volume Method, the name of a :ref:`FiniteVolume` discretization should be specified.-->
		<xsd:attribute name="discretization" type="groupNameRef" use="required" />
		<!--dtSeismoTrace => Time step for output pressure at receivers-->
		<xsd:attribute name="dtSeismoTrace" type="real64" default="0" />
		<!--enableLifo => Set to 1 to enable LIFO storage feature-->
		<xsd:attribute name="enableLifo" type="integer" default="0" />
		<!--forward => Set to 1 to compute forward propagation-->
		<xsd:attribute name="forward" type="integer" default="1" />
		<!--initialDt => Initial time-step value required by the solver to the event manager.-->
		<xsd:attribute name="initialDt" type="real64" default="1e+99" />
		<!--lifoOnDevice => Set the capacity of the lifo device storage (if negative, opposite of percentage of remaining memory)-->
		<xsd:attribute name="lifoOnDevice" type="integer" default="-80" />
		<!--lifoOnHost => Set the capacity of the lifo host storage (if negative, opposite of percentage of remaining memory)-->
		<xsd:attribute name="lifoOnHost" type="integer" default="-80" />
		<!--lifoSize => Set the capacity of the lifo storage (should be the total number of buffers to store in the LIFO)-->
		<xsd:attribute name="lifoSize" type="integer" default="2147483647" />
		<!--linearDASGeometry => Geometry parameters for a linear DAS fiber (dip, azimuth, gauge length)-->
		<xsd:attribute name="linearDASGeometry" type="real64_array2d" default="{{0}}" />
		<!--linearDASSamples => Number of sample points to be used for strain integration when integrating the strain for the DAS signal-->
		<xsd:attribute name="linearDASSamples" type="integer" default="5" />
		<!--logLevel => Sets the level of information to write in the standard output (the console typically).
A level of 0 outputs minimal information, higher levels require more.-->
		<xsd:attribute name="logLevel" type="integer" default="0" />
		<!--outputSeismoTrace => Flag that indicates if we write the seismo trace in a file .txt, 0 no output, 1 otherwise-->
		<xsd:attribute name="outputSeismoTrace" type="integer" default="0" />
		<!--receiverCoordinates => Coordinates (x,y,z) of the receivers-->
		<xsd:attribute name="receiverCoordinates" type="real64_array2d" default="{{0}}" />
		<!--rickerOrder => Flag that indicates the order of the Ricker to be used o, 1 or 2. Order 2 by default-->
		<xsd:attribute name="rickerOrder" type="integer" default="2" />
		<!--saveFields => Set to 1 to save fields during forward and restore them during backward-->
		<xsd:attribute name="saveFields" type="integer" default="0" />
		<!--shotIndex => Set the current shot for temporary files-->
		<xsd:attribute name="shotIndex" type="integer" default="0" />
		<!--slsAnelasticityCoefficients => Anelasticity coefficients for the standard-linear-solid (SLS) anelasticity.The default value is { }, corresponding to no attenuation. An array with the corresponding reference frequencies must be provided.-->
		<xsd:attribute name="slsAnelasticityCoefficients" type="real32_array" default="{0}" />
		<!--slsReferenceAngularFrequencies => Reference angular frequencies (omega) for the standard-linear-solid (SLS) anelasticity.The default value is { }, corresponding to no attenuation. An array with the corresponding anelasticity coefficients must be provided.-->
		<xsd:attribute name="slsReferenceAngularFrequencies" type="real32_array" default="{0}" />
		<!--sourceCoordinates => Coordinates (x,y,z) of the sources-->
		<xsd:attribute name="sourceCoordinates" type="real64_array2d" default="{{0}}" />
		<!--targetRegions => Allowable regions that the solver may be applied to. Note that this does not indicate that the solver will be applied to these regions, only that allocation will occur such that the solver may be applied to these regions. The decision about what regions this solver will beapplied to rests in the EventManager.-->
		<xsd:attribute name="targetRegions" type="groupNameRef_array" use="required" />
		<!--timeSourceDelay => Source time delay (1 / f0 by default)-->
		<xsd:attribute name="timeSourceDelay" type="real32" default="-1" />
		<!--timeSourceFrequency => Central frequency for the time source-->
		<xsd:attribute name="timeSourceFrequency" type="real32" default="0" />
		<!--useDAS => Flag to indicate if DAS data will be modeled, and which DAS type to use: "none" to deactivate DAS, "strainIntegration" for strain integration, "dipole" for displacement difference-->
		<xsd:attribute name="useDAS" type="geos_WaveSolverUtils_DASType" default="none" />
		<!--name => A name is required for any non-unique nodes-->
		<xsd:attribute name="name" type="groupName" use="required" />
	</xsd:complexType>
	<xsd:complexType name="CompositionalMultiphaseFVMType">
		<xsd:choice minOccurs="0" maxOccurs="unbounded">
			<xsd:element name="LinearSolverParameters" type="LinearSolverParametersType" maxOccurs="1" />
			<xsd:element name="NonlinearSolverParameters" type="NonlinearSolverParametersType" maxOccurs="1" />
		</xsd:choice>
		<!--allowLocalCompDensityChopping => Flag indicating whether local (cell-wise) chopping of negative compositions is allowed-->
		<xsd:attribute name="allowLocalCompDensityChopping" type="integer" default="1" />
		<!--allowNegativePressure => Flag indicating if negative pressure is allowed-->
		<xsd:attribute name="allowNegativePressure" type="integer" default="1" />
		<!--cflFactor => Factor to apply to the `CFL condition <http://en.wikipedia.org/wiki/Courant-Friedrichs-Lewy_condition>`_ when calculating the maximum allowable time step. Values should be in the interval (0,1] -->
		<xsd:attribute name="cflFactor" type="real64" default="0.5" />
		<!--contMultiplierDBC => Factor by which continuation parameter is changed every newton when DBC is used-->
		<xsd:attribute name="contMultiplierDBC" type="real64" default="0.5" />
		<!--continuationDBC => Flag for enabling continuation parameter-->
		<xsd:attribute name="continuationDBC" type="integer" default="1" />
		<!--discretization => Name of discretization object (defined in the :ref:`NumericalMethodsManager`) to use for this solver. For instance, if this is a Finite Element Solver, the name of a :ref:`FiniteElement` should be specified. If this is a Finite Volume Method, the name of a :ref:`FiniteVolume` discretization should be specified.-->
		<xsd:attribute name="discretization" type="groupNameRef" use="required" />
		<!--initialDt => Initial time-step value required by the solver to the event manager.-->
		<xsd:attribute name="initialDt" type="real64" default="1e+99" />
		<!--isThermal => Flag indicating whether the problem is thermal or not.-->
		<xsd:attribute name="isThermal" type="integer" default="0" />
		<!--kappaminDBC => Factor that controls how much dissipation is kept in the system when continuation is used-->
		<xsd:attribute name="kappaminDBC" type="real64" default="1e-20" />
		<!--logLevel => Sets the level of information to write in the standard output (the console typically).
A level of 0 outputs minimal information, higher levels require more.-->
		<xsd:attribute name="logLevel" type="integer" default="0" />
		<!--maxAbsolutePressureChange => Maximum (absolute) pressure change in a Newton iteration-->
		<xsd:attribute name="maxAbsolutePressureChange" type="real64" default="-1" />
		<!--maxCompFractionChange => Maximum (absolute) change in a component fraction in a Newton iteration-->
		<xsd:attribute name="maxCompFractionChange" type="real64" default="0.5" />
		<!--maxRelativePressureChange => Maximum (relative) change in pressure in a Newton iteration-->
		<xsd:attribute name="maxRelativePressureChange" type="real64" default="0.5" />
		<!--maxRelativeTemperatureChange => Maximum (relative) change in temperature in a Newton iteration-->
		<xsd:attribute name="maxRelativeTemperatureChange" type="real64" default="0.5" />
		<!--maxSequentialCompDensChange => Maximum (absolute) component density change in a sequential iteration, used for outer loop convergence check-->
		<xsd:attribute name="maxSequentialCompDensChange" type="real64" default="1" />
		<!--maxSequentialPressureChange => Maximum (absolute) pressure change in a sequential iteration, used for outer loop convergence check-->
		<xsd:attribute name="maxSequentialPressureChange" type="real64" default="100000" />
		<!--maxSequentialTemperatureChange => Maximum (absolute) temperature change in a sequential iteration, used for outer loop convergence check-->
		<xsd:attribute name="maxSequentialTemperatureChange" type="real64" default="0.1" />
		<!--minCompDens => Minimum allowed global component density-->
		<xsd:attribute name="minCompDens" type="real64" default="1e-10" />
		<!--minScalingFactor => Minimum value for solution scaling factor-->
		<xsd:attribute name="minScalingFactor" type="real64" default="0.01" />
		<!--miscibleDBC => Flag for enabling DBC formulation with/without miscibility-->
		<xsd:attribute name="miscibleDBC" type="integer" default="0" />
		<!--omegaDBC => Factor by which DBC flux is multiplied-->
		<xsd:attribute name="omegaDBC" type="real64" default="1" />
		<!--scalingType => Solution scaling type.Valid options:
* Global
* Local-->
		<xsd:attribute name="scalingType" type="geos_CompositionalMultiphaseFVM_ScalingType" default="Global" />
		<!--solutionChangeScalingFactor => Damping factor for solution change targets-->
		<xsd:attribute name="solutionChangeScalingFactor" type="real64" default="0.5" />
		<!--targetFlowCFL => Target CFL condition `CFL condition <http://en.wikipedia.org/wiki/Courant-Friedrichs-Lewy_condition>`_when computing the next timestep.-->
		<xsd:attribute name="targetFlowCFL" type="real64" default="-1" />
		<!--targetPhaseVolFractionChangeInTimeStep => Target (absolute) change in phase volume fraction in a time step-->
		<xsd:attribute name="targetPhaseVolFractionChangeInTimeStep" type="real64" default="0.2" />
		<!--targetRegions => Allowable regions that the solver may be applied to. Note that this does not indicate that the solver will be applied to these regions, only that allocation will occur such that the solver may be applied to these regions. The decision about what regions this solver will beapplied to rests in the EventManager.-->
		<xsd:attribute name="targetRegions" type="groupNameRef_array" use="required" />
		<!--targetRelativePressureChangeInTimeStep => Target (relative) change in pressure in a time step (expected value between 0 and 1)-->
		<xsd:attribute name="targetRelativePressureChangeInTimeStep" type="real64" default="0.2" />
		<!--targetRelativeTemperatureChangeInTimeStep => Target (relative) change in temperature in a time step (expected value between 0 and 1)-->
		<xsd:attribute name="targetRelativeTemperatureChangeInTimeStep" type="real64" default="0.2" />
		<!--temperature => Temperature-->
		<xsd:attribute name="temperature" type="real64" use="required" />
		<!--useDBC => Enable Dissipation-based continuation flux-->
		<xsd:attribute name="useDBC" type="integer" default="0" />
		<!--useMass => Use mass formulation instead of molar. Warning : Affects SourceFlux rates units.-->
		<xsd:attribute name="useMass" type="integer" default="0" />
		<!--useSimpleAccumulation => Flag indicating whether simple accumulation form is used-->
		<xsd:attribute name="useSimpleAccumulation" type="integer" default="1" />
		<!--useTotalMassEquation => Flag indicating whether total mass equation is used-->
		<xsd:attribute name="useTotalMassEquation" type="integer" default="1" />
		<!--name => A name is required for any non-unique nodes-->
		<xsd:attribute name="name" type="groupName" use="required" />
	</xsd:complexType>
	<xsd:simpleType name="geos_solverBaseKernels_NormType">
		<xsd:restriction base="xsd:string">
			<xsd:pattern value=".*[\[\]`$].*|Linfinity|L2" />
		</xsd:restriction>
	</xsd:simpleType>
	<xsd:simpleType name="geos_CompositionalMultiphaseFVM_ScalingType">
		<xsd:restriction base="xsd:string">
			<xsd:pattern value=".*[\[\]`$].*|Global|Local" />
		</xsd:restriction>
	</xsd:simpleType>
	<xsd:complexType name="CompositionalMultiphaseHybridFVMType">
		<xsd:choice minOccurs="0" maxOccurs="unbounded">
			<xsd:element name="LinearSolverParameters" type="LinearSolverParametersType" maxOccurs="1" />
			<xsd:element name="NonlinearSolverParameters" type="NonlinearSolverParametersType" maxOccurs="1" />
		</xsd:choice>
		<!--allowLocalCompDensityChopping => Flag indicating whether local (cell-wise) chopping of negative compositions is allowed-->
		<xsd:attribute name="allowLocalCompDensityChopping" type="integer" default="1" />
		<!--allowNegativePressure => Flag indicating if negative pressure is allowed-->
		<xsd:attribute name="allowNegativePressure" type="integer" default="1" />
		<!--cflFactor => Factor to apply to the `CFL condition <http://en.wikipedia.org/wiki/Courant-Friedrichs-Lewy_condition>`_ when calculating the maximum allowable time step. Values should be in the interval (0,1] -->
		<xsd:attribute name="cflFactor" type="real64" default="0.5" />
		<!--discretization => Name of discretization object (defined in the :ref:`NumericalMethodsManager`) to use for this solver. For instance, if this is a Finite Element Solver, the name of a :ref:`FiniteElement` should be specified. If this is a Finite Volume Method, the name of a :ref:`FiniteVolume` discretization should be specified.-->
		<xsd:attribute name="discretization" type="groupNameRef" use="required" />
		<!--initialDt => Initial time-step value required by the solver to the event manager.-->
		<xsd:attribute name="initialDt" type="real64" default="1e+99" />
		<!--isThermal => Flag indicating whether the problem is thermal or not.-->
		<xsd:attribute name="isThermal" type="integer" default="0" />
		<!--logLevel => Sets the level of information to write in the standard output (the console typically).
A level of 0 outputs minimal information, higher levels require more.-->
		<xsd:attribute name="logLevel" type="integer" default="0" />
		<!--maxAbsolutePressureChange => Maximum (absolute) pressure change in a Newton iteration-->
		<xsd:attribute name="maxAbsolutePressureChange" type="real64" default="-1" />
		<!--maxCompFractionChange => Maximum (absolute) change in a component fraction in a Newton iteration-->
		<xsd:attribute name="maxCompFractionChange" type="real64" default="0.5" />
		<!--maxRelativePressureChange => Maximum (relative) change in pressure in a Newton iteration-->
		<xsd:attribute name="maxRelativePressureChange" type="real64" default="0.5" />
		<!--maxRelativeTemperatureChange => Maximum (relative) change in temperature in a Newton iteration-->
		<xsd:attribute name="maxRelativeTemperatureChange" type="real64" default="0.5" />
		<!--maxSequentialCompDensChange => Maximum (absolute) component density change in a sequential iteration, used for outer loop convergence check-->
		<xsd:attribute name="maxSequentialCompDensChange" type="real64" default="1" />
		<!--maxSequentialPressureChange => Maximum (absolute) pressure change in a sequential iteration, used for outer loop convergence check-->
		<xsd:attribute name="maxSequentialPressureChange" type="real64" default="100000" />
		<!--maxSequentialTemperatureChange => Maximum (absolute) temperature change in a sequential iteration, used for outer loop convergence check-->
		<xsd:attribute name="maxSequentialTemperatureChange" type="real64" default="0.1" />
		<!--minCompDens => Minimum allowed global component density-->
		<xsd:attribute name="minCompDens" type="real64" default="1e-10" />
		<!--minScalingFactor => Minimum value for solution scaling factor-->
		<xsd:attribute name="minScalingFactor" type="real64" default="0.01" />
		<!--solutionChangeScalingFactor => Damping factor for solution change targets-->
		<xsd:attribute name="solutionChangeScalingFactor" type="real64" default="0.5" />
		<!--targetFlowCFL => Target CFL condition `CFL condition <http://en.wikipedia.org/wiki/Courant-Friedrichs-Lewy_condition>`_when computing the next timestep.-->
		<xsd:attribute name="targetFlowCFL" type="real64" default="-1" />
		<!--targetPhaseVolFractionChangeInTimeStep => Target (absolute) change in phase volume fraction in a time step-->
		<xsd:attribute name="targetPhaseVolFractionChangeInTimeStep" type="real64" default="0.2" />
		<!--targetRegions => Allowable regions that the solver may be applied to. Note that this does not indicate that the solver will be applied to these regions, only that allocation will occur such that the solver may be applied to these regions. The decision about what regions this solver will beapplied to rests in the EventManager.-->
		<xsd:attribute name="targetRegions" type="groupNameRef_array" use="required" />
		<!--targetRelativePressureChangeInTimeStep => Target (relative) change in pressure in a time step (expected value between 0 and 1)-->
		<xsd:attribute name="targetRelativePressureChangeInTimeStep" type="real64" default="0.2" />
		<!--targetRelativeTemperatureChangeInTimeStep => Target (relative) change in temperature in a time step (expected value between 0 and 1)-->
		<xsd:attribute name="targetRelativeTemperatureChangeInTimeStep" type="real64" default="0.2" />
		<!--temperature => Temperature-->
		<xsd:attribute name="temperature" type="real64" use="required" />
		<!--useMass => Use mass formulation instead of molar. Warning : Affects SourceFlux rates units.-->
		<xsd:attribute name="useMass" type="integer" default="0" />
		<!--useSimpleAccumulation => Flag indicating whether simple accumulation form is used-->
		<xsd:attribute name="useSimpleAccumulation" type="integer" default="1" />
		<!--useTotalMassEquation => Flag indicating whether total mass equation is used-->
		<xsd:attribute name="useTotalMassEquation" type="integer" default="1" />
		<!--name => A name is required for any non-unique nodes-->
		<xsd:attribute name="name" type="groupName" use="required" />
	</xsd:complexType>
	<xsd:complexType name="CompositionalMultiphaseReservoirType">
		<xsd:choice minOccurs="0" maxOccurs="unbounded">
			<xsd:element name="LinearSolverParameters" type="LinearSolverParametersType" maxOccurs="1" />
			<xsd:element name="NonlinearSolverParameters" type="NonlinearSolverParametersType" maxOccurs="1" />
		</xsd:choice>
		<!--cflFactor => Factor to apply to the `CFL condition <http://en.wikipedia.org/wiki/Courant-Friedrichs-Lewy_condition>`_ when calculating the maximum allowable time step. Values should be in the interval (0,1] -->
		<xsd:attribute name="cflFactor" type="real64" default="0.5" />
		<!--flowSolverName => Name of the flow solver used by the coupled solver-->
		<xsd:attribute name="flowSolverName" type="groupNameRef" use="required" />
		<!--initialDt => Initial time-step value required by the solver to the event manager.-->
		<xsd:attribute name="initialDt" type="real64" default="1e+99" />
		<!--logLevel => Sets the level of information to write in the standard output (the console typically).
A level of 0 outputs minimal information, higher levels require more.-->
		<xsd:attribute name="logLevel" type="integer" default="0" />
		<!--targetRegions => Allowable regions that the solver may be applied to. Note that this does not indicate that the solver will be applied to these regions, only that allocation will occur such that the solver may be applied to these regions. The decision about what regions this solver will beapplied to rests in the EventManager.-->
		<xsd:attribute name="targetRegions" type="groupNameRef_array" use="required" />
		<!--wellSolverName => Name of the well solver used by the coupled solver-->
		<xsd:attribute name="wellSolverName" type="groupNameRef" use="required" />
		<!--name => A name is required for any non-unique nodes-->
		<xsd:attribute name="name" type="groupName" use="required" />
	</xsd:complexType>
	<xsd:complexType name="CompositionalMultiphaseReservoirPoromechanicsType">
		<xsd:choice minOccurs="0" maxOccurs="unbounded">
			<xsd:element name="LinearSolverParameters" type="LinearSolverParametersType" maxOccurs="1" />
			<xsd:element name="NonlinearSolverParameters" type="NonlinearSolverParametersType" maxOccurs="1" />
		</xsd:choice>
		<!--cflFactor => Factor to apply to the `CFL condition <http://en.wikipedia.org/wiki/Courant-Friedrichs-Lewy_condition>`_ when calculating the maximum allowable time step. Values should be in the interval (0,1] -->
		<xsd:attribute name="cflFactor" type="real64" default="0.5" />
		<!--initialDt => Initial time-step value required by the solver to the event manager.-->
		<xsd:attribute name="initialDt" type="real64" default="1e+99" />
		<!--isThermal => Flag indicating whether the problem is thermal or not. Set isThermal="1" to enable the thermal coupling-->
		<xsd:attribute name="isThermal" type="integer" default="0" />
		<!--logLevel => Sets the level of information to write in the standard output (the console typically).
A level of 0 outputs minimal information, higher levels require more.-->
		<xsd:attribute name="logLevel" type="integer" default="0" />
		<!--reservoirAndWellsSolverName => Name of the reservoirAndWells solver used by the coupled solver-->
		<xsd:attribute name="reservoirAndWellsSolverName" type="groupNameRef" use="required" />
		<!--solidSolverName => Name of the solid solver used by the coupled solver-->
		<xsd:attribute name="solidSolverName" type="groupNameRef" use="required" />
		<!--stabilizationMultiplier => Constant multiplier of stabilization strength.-->
		<xsd:attribute name="stabilizationMultiplier" type="real64" default="1" />
		<!--stabilizationRegionNames => Regions where stabilization is applied.-->
		<xsd:attribute name="stabilizationRegionNames" type="groupNameRef_array" default="{}" />
		<!--stabilizationType => Stabilization type. Options are:
None - Add no stabilization to mass equation,
Global - Add stabilization to all faces,
Local - Add stabilization only to interiors of macro elements.-->
		<xsd:attribute name="stabilizationType" type="geos_stabilization_StabilizationType" default="None" />
		<!--targetRegions => Allowable regions that the solver may be applied to. Note that this does not indicate that the solver will be applied to these regions, only that allocation will occur such that the solver may be applied to these regions. The decision about what regions this solver will beapplied to rests in the EventManager.-->
		<xsd:attribute name="targetRegions" type="groupNameRef_array" use="required" />
		<!--name => A name is required for any non-unique nodes-->
		<xsd:attribute name="name" type="groupName" use="required" />
	</xsd:complexType>
	<xsd:simpleType name="geos_stabilization_StabilizationType">
		<xsd:restriction base="xsd:string">
			<xsd:pattern value=".*[\[\]`$].*|None|Global|Local" />
		</xsd:restriction>
	</xsd:simpleType>
	<xsd:complexType name="CompositionalMultiphaseWellType">
		<xsd:choice minOccurs="0" maxOccurs="unbounded">
			<xsd:element name="LinearSolverParameters" type="LinearSolverParametersType" maxOccurs="1" />
			<xsd:element name="NonlinearSolverParameters" type="NonlinearSolverParametersType" maxOccurs="1" />
			<xsd:element name="WellControls" type="WellControlsType" />
		</xsd:choice>
		<!--allowLocalCompDensityChopping => Flag indicating whether local (cell-wise) chopping of negative compositions is allowed-->
		<xsd:attribute name="allowLocalCompDensityChopping" type="integer" default="1" />
		<!--cflFactor => Factor to apply to the `CFL condition <http://en.wikipedia.org/wiki/Courant-Friedrichs-Lewy_condition>`_ when calculating the maximum allowable time step. Values should be in the interval (0,1] -->
		<xsd:attribute name="cflFactor" type="real64" default="0.5" />
		<!--initialDt => Initial time-step value required by the solver to the event manager.-->
		<xsd:attribute name="initialDt" type="real64" default="1e+99" />
		<!--logLevel => Sets the level of information to write in the standard output (the console typically).
A level of 0 outputs minimal information, higher levels require more.-->
		<xsd:attribute name="logLevel" type="integer" default="0" />
		<!--maxAbsolutePressureChange => Maximum (absolute) pressure change in a Newton iteration-->
		<xsd:attribute name="maxAbsolutePressureChange" type="real64" default="-1" />
		<!--maxCompFractionChange => Maximum (absolute) change in a component fraction between two Newton iterations-->
		<xsd:attribute name="maxCompFractionChange" type="real64" default="1" />
		<!--maxRelativePressureChange => Maximum (relative) change in pressure between two Newton iterations (recommended with rate control)-->
		<xsd:attribute name="maxRelativePressureChange" type="real64" default="1" />
		<!--targetRegions => Allowable regions that the solver may be applied to. Note that this does not indicate that the solver will be applied to these regions, only that allocation will occur such that the solver may be applied to these regions. The decision about what regions this solver will beapplied to rests in the EventManager.-->
		<xsd:attribute name="targetRegions" type="groupNameRef_array" use="required" />
		<!--useMass => Use total mass equation-->
		<xsd:attribute name="useMass" type="integer" default="0" />
		<!--writeCSV => Write rates into a CSV file-->
		<xsd:attribute name="writeCSV" type="integer" default="0" />
		<!--name => A name is required for any non-unique nodes-->
		<xsd:attribute name="name" type="groupName" use="required" />
	</xsd:complexType>
	<xsd:complexType name="WellControlsType">
		<!--control => Well control. Valid options:
* BHP
* phaseVolRate
* totalVolRate
* massRate
* uninitialized-->
		<xsd:attribute name="control" type="geos_WellControls_Control" use="required" />
		<!--enableCrossflow => Flag to enable crossflow. Currently only supported for injectors: 
 - If the flag is set to 1, both reservoir-to-well flow and well-to-reservoir flow are allowed at the perforations. 
 - If the flag is set to 0, we only allow well-to-reservoir flow at the perforations.-->
		<xsd:attribute name="enableCrossflow" type="integer" default="1" />
		<!--initialPressureCoefficient => Tuning coefficient for the initial well pressure of rate-controlled wells: 
 - Injector pressure at reference depth initialized as: (1+initialPressureCoefficient)*reservoirPressureAtClosestPerforation + density*g*( zRef - zPerf ) 
 - Producer pressure at reference depth initialized as: (1-initialPressureCoefficient)*reservoirPressureAtClosestPerforation + density*g*( zRef - zPerf ) -->
		<xsd:attribute name="initialPressureCoefficient" type="real64" default="0.1" />
		<!--injectionStream => Global component densities of the injection stream [moles/m^3 or kg/m^3]-->
		<xsd:attribute name="injectionStream" type="real64_array" default="{-1}" />
		<!--injectionTemperature => Temperature of the injection stream [K]-->
		<xsd:attribute name="injectionTemperature" type="real64" default="-1" />
		<!--logLevel => Sets the level of information to write in the standard output (the console typically).
A level of 0 outputs minimal information, higher levels require more.-->
		<xsd:attribute name="logLevel" type="integer" default="0" />
		<!--referenceElevation => Reference elevation where BHP control is enforced [m]-->
		<xsd:attribute name="referenceElevation" type="real64" use="required" />
		<!--statusTableName => Name of the well status table when the status of the well is a time dependent function. 
If the status function evaluates to a positive value at the current time, the well will be open otherwise the well will be shut.-->
		<xsd:attribute name="statusTableName" type="groupNameRef" default="" />
		<!--surfacePressure => Surface pressure used to compute volumetric rates when surface conditions are used [Pa]-->
		<xsd:attribute name="surfacePressure" type="real64" default="0" />
		<!--surfaceTemperature => Surface temperature used to compute volumetric rates when surface conditions are used [K]-->
		<xsd:attribute name="surfaceTemperature" type="real64" default="0" />
		<!--targetBHP => Target bottom-hole pressure [Pa]-->
		<xsd:attribute name="targetBHP" type="real64" default="0" />
		<!--targetBHPTableName => Name of the BHP table when the rate is a time dependent function-->
		<xsd:attribute name="targetBHPTableName" type="groupNameRef" default="" />
		<!--targetMassRate => Target Mass Rate rate ( [kg^3/s])-->
		<xsd:attribute name="targetMassRate" type="real64" default="0" />
		<!--targetMassRateTableName => Name of the mass rate table when the rate is a time dependent function-->
		<xsd:attribute name="targetMassRateTableName" type="groupNameRef" default="" />
		<!--targetPhaseName => Name of the target phase-->
		<xsd:attribute name="targetPhaseName" type="groupNameRef" default="" />
		<!--targetPhaseRate => Target phase volumetric rate (if useSurfaceConditions: [surface m^3/s]; else [reservoir m^3/s])-->
		<xsd:attribute name="targetPhaseRate" type="real64" default="0" />
		<!--targetPhaseRateTableName => Name of the phase rate table when the rate is a time dependent function-->
		<xsd:attribute name="targetPhaseRateTableName" type="groupNameRef" default="" />
		<!--targetTotalRate => Target total volumetric rate (if useSurfaceConditions: [surface m^3/s]; else [reservoir m^3/s])-->
		<xsd:attribute name="targetTotalRate" type="real64" default="0" />
		<!--targetTotalRateTableName => Name of the total rate table when the rate is a time dependent function-->
		<xsd:attribute name="targetTotalRateTableName" type="groupNameRef" default="" />
		<!--type => Well type. Valid options:
* producer
* injector-->
		<xsd:attribute name="type" type="geos_WellControls_Type" use="required" />
		<!--useSurfaceConditions => Flag to specify whether rates are checked at surface or reservoir conditions.
Equal to 1 for surface conditions, and to 0 for reservoir conditions-->
		<xsd:attribute name="useSurfaceConditions" type="integer" default="0" />
		<!--name => A name is required for any non-unique nodes-->
		<xsd:attribute name="name" type="groupName" use="required" />
	</xsd:complexType>
	<xsd:simpleType name="geos_WellControls_Control">
		<xsd:restriction base="xsd:string">
			<xsd:pattern value=".*[\[\]`$].*|BHP|phaseVolRate|totalVolRate|massRate|uninitialized" />
		</xsd:restriction>
	</xsd:simpleType>
	<xsd:simpleType name="geos_WellControls_Type">
		<xsd:restriction base="xsd:string">
			<xsd:pattern value=".*[\[\]`$].*|producer|injector" />
		</xsd:restriction>
	</xsd:simpleType>
	<xsd:complexType name="ElasticFirstOrderSEMType">
		<xsd:choice minOccurs="0" maxOccurs="unbounded">
			<xsd:element name="LinearSolverParameters" type="LinearSolverParametersType" maxOccurs="1" />
			<xsd:element name="NonlinearSolverParameters" type="NonlinearSolverParametersType" maxOccurs="1" />
		</xsd:choice>
		<!--attenuationType => Flag to indicate which attenuation model to use: "none" for no attenuation, "sls\ for the standard-linear-solid (SLS) model (Fichtner, 2014).-->
		<xsd:attribute name="attenuationType" type="geos_WaveSolverUtils_AttenuationType" default="none" />
		<!--cflFactor => Factor to apply to the `CFL condition <http://en.wikipedia.org/wiki/Courant-Friedrichs-Lewy_condition>`_ when calculating the maximum allowable time step. Values should be in the interval (0,1] -->
		<xsd:attribute name="cflFactor" type="real64" default="0.5" />
		<!--discretization => Name of discretization object (defined in the :ref:`NumericalMethodsManager`) to use for this solver. For instance, if this is a Finite Element Solver, the name of a :ref:`FiniteElement` should be specified. If this is a Finite Volume Method, the name of a :ref:`FiniteVolume` discretization should be specified.-->
		<xsd:attribute name="discretization" type="groupNameRef" use="required" />
		<!--dtSeismoTrace => Time step for output pressure at receivers-->
		<xsd:attribute name="dtSeismoTrace" type="real64" default="0" />
		<!--enableLifo => Set to 1 to enable LIFO storage feature-->
		<xsd:attribute name="enableLifo" type="integer" default="0" />
		<!--forward => Set to 1 to compute forward propagation-->
		<xsd:attribute name="forward" type="integer" default="1" />
		<!--initialDt => Initial time-step value required by the solver to the event manager.-->
		<xsd:attribute name="initialDt" type="real64" default="1e+99" />
		<!--lifoOnDevice => Set the capacity of the lifo device storage (if negative, opposite of percentage of remaining memory)-->
		<xsd:attribute name="lifoOnDevice" type="integer" default="-80" />
		<!--lifoOnHost => Set the capacity of the lifo host storage (if negative, opposite of percentage of remaining memory)-->
		<xsd:attribute name="lifoOnHost" type="integer" default="-80" />
		<!--lifoSize => Set the capacity of the lifo storage (should be the total number of buffers to store in the LIFO)-->
		<xsd:attribute name="lifoSize" type="integer" default="2147483647" />
		<!--linearDASGeometry => Geometry parameters for a linear DAS fiber (dip, azimuth, gauge length)-->
		<xsd:attribute name="linearDASGeometry" type="real64_array2d" default="{{0}}" />
		<!--linearDASSamples => Number of sample points to be used for strain integration when integrating the strain for the DAS signal-->
		<xsd:attribute name="linearDASSamples" type="integer" default="5" />
		<!--logLevel => Sets the level of information to write in the standard output (the console typically).
A level of 0 outputs minimal information, higher levels require more.-->
		<xsd:attribute name="logLevel" type="integer" default="0" />
		<!--outputSeismoTrace => Flag that indicates if we write the seismo trace in a file .txt, 0 no output, 1 otherwise-->
		<xsd:attribute name="outputSeismoTrace" type="integer" default="0" />
		<!--receiverCoordinates => Coordinates (x,y,z) of the receivers-->
		<xsd:attribute name="receiverCoordinates" type="real64_array2d" default="{{0}}" />
		<!--rickerOrder => Flag that indicates the order of the Ricker to be used o, 1 or 2. Order 2 by default-->
		<xsd:attribute name="rickerOrder" type="integer" default="2" />
		<!--saveFields => Set to 1 to save fields during forward and restore them during backward-->
		<xsd:attribute name="saveFields" type="integer" default="0" />
		<!--shotIndex => Set the current shot for temporary files-->
		<xsd:attribute name="shotIndex" type="integer" default="0" />
		<!--slsAnelasticityCoefficients => Anelasticity coefficients for the standard-linear-solid (SLS) anelasticity.The default value is { }, corresponding to no attenuation. An array with the corresponding reference frequencies must be provided.-->
		<xsd:attribute name="slsAnelasticityCoefficients" type="real32_array" default="{0}" />
		<!--slsReferenceAngularFrequencies => Reference angular frequencies (omega) for the standard-linear-solid (SLS) anelasticity.The default value is { }, corresponding to no attenuation. An array with the corresponding anelasticity coefficients must be provided.-->
		<xsd:attribute name="slsReferenceAngularFrequencies" type="real32_array" default="{0}" />
		<!--sourceCoordinates => Coordinates (x,y,z) of the sources-->
		<xsd:attribute name="sourceCoordinates" type="real64_array2d" default="{{0}}" />
		<!--targetRegions => Allowable regions that the solver may be applied to. Note that this does not indicate that the solver will be applied to these regions, only that allocation will occur such that the solver may be applied to these regions. The decision about what regions this solver will beapplied to rests in the EventManager.-->
		<xsd:attribute name="targetRegions" type="groupNameRef_array" use="required" />
		<!--timeSourceDelay => Source time delay (1 / f0 by default)-->
		<xsd:attribute name="timeSourceDelay" type="real32" default="-1" />
		<!--timeSourceFrequency => Central frequency for the time source-->
		<xsd:attribute name="timeSourceFrequency" type="real32" default="0" />
		<!--useDAS => Flag to indicate if DAS data will be modeled, and which DAS type to use: "none" to deactivate DAS, "strainIntegration" for strain integration, "dipole" for displacement difference-->
		<xsd:attribute name="useDAS" type="geos_WaveSolverUtils_DASType" default="none" />
		<!--name => A name is required for any non-unique nodes-->
		<xsd:attribute name="name" type="groupName" use="required" />
	</xsd:complexType>
	<xsd:complexType name="ElasticSEMType">
		<xsd:choice minOccurs="0" maxOccurs="unbounded">
			<xsd:element name="LinearSolverParameters" type="LinearSolverParametersType" maxOccurs="1" />
			<xsd:element name="NonlinearSolverParameters" type="NonlinearSolverParametersType" maxOccurs="1" />
		</xsd:choice>
		<!--attenuationType => Flag to indicate which attenuation model to use: "none" for no attenuation, "sls\ for the standard-linear-solid (SLS) model (Fichtner, 2014).-->
		<xsd:attribute name="attenuationType" type="geos_WaveSolverUtils_AttenuationType" default="none" />
		<!--cflFactor => Factor to apply to the `CFL condition <http://en.wikipedia.org/wiki/Courant-Friedrichs-Lewy_condition>`_ when calculating the maximum allowable time step. Values should be in the interval (0,1] -->
		<xsd:attribute name="cflFactor" type="real64" default="0.5" />
		<!--discretization => Name of discretization object (defined in the :ref:`NumericalMethodsManager`) to use for this solver. For instance, if this is a Finite Element Solver, the name of a :ref:`FiniteElement` should be specified. If this is a Finite Volume Method, the name of a :ref:`FiniteVolume` discretization should be specified.-->
		<xsd:attribute name="discretization" type="groupNameRef" use="required" />
		<!--dtSeismoTrace => Time step for output pressure at receivers-->
		<xsd:attribute name="dtSeismoTrace" type="real64" default="0" />
		<!--enableLifo => Set to 1 to enable LIFO storage feature-->
		<xsd:attribute name="enableLifo" type="integer" default="0" />
		<!--forward => Set to 1 to compute forward propagation-->
		<xsd:attribute name="forward" type="integer" default="1" />
		<!--initialDt => Initial time-step value required by the solver to the event manager.-->
		<xsd:attribute name="initialDt" type="real64" default="1e+99" />
		<!--lifoOnDevice => Set the capacity of the lifo device storage (if negative, opposite of percentage of remaining memory)-->
		<xsd:attribute name="lifoOnDevice" type="integer" default="-80" />
		<!--lifoOnHost => Set the capacity of the lifo host storage (if negative, opposite of percentage of remaining memory)-->
		<xsd:attribute name="lifoOnHost" type="integer" default="-80" />
		<!--lifoSize => Set the capacity of the lifo storage (should be the total number of buffers to store in the LIFO)-->
		<xsd:attribute name="lifoSize" type="integer" default="2147483647" />
		<!--linearDASGeometry => Geometry parameters for a linear DAS fiber (dip, azimuth, gauge length)-->
		<xsd:attribute name="linearDASGeometry" type="real64_array2d" default="{{0}}" />
		<!--linearDASSamples => Number of sample points to be used for strain integration when integrating the strain for the DAS signal-->
		<xsd:attribute name="linearDASSamples" type="integer" default="5" />
		<!--logLevel => Sets the level of information to write in the standard output (the console typically).
A level of 0 outputs minimal information, higher levels require more.-->
		<xsd:attribute name="logLevel" type="integer" default="0" />
		<!--outputSeismoTrace => Flag that indicates if we write the seismo trace in a file .txt, 0 no output, 1 otherwise-->
		<xsd:attribute name="outputSeismoTrace" type="integer" default="0" />
		<!--receiverCoordinates => Coordinates (x,y,z) of the receivers-->
		<xsd:attribute name="receiverCoordinates" type="real64_array2d" default="{{0}}" />
		<!--rickerOrder => Flag that indicates the order of the Ricker to be used o, 1 or 2. Order 2 by default-->
		<xsd:attribute name="rickerOrder" type="integer" default="2" />
		<!--saveFields => Set to 1 to save fields during forward and restore them during backward-->
		<xsd:attribute name="saveFields" type="integer" default="0" />
		<!--shotIndex => Set the current shot for temporary files-->
		<xsd:attribute name="shotIndex" type="integer" default="0" />
		<!--slsAnelasticityCoefficients => Anelasticity coefficients for the standard-linear-solid (SLS) anelasticity.The default value is { }, corresponding to no attenuation. An array with the corresponding reference frequencies must be provided.-->
		<xsd:attribute name="slsAnelasticityCoefficients" type="real32_array" default="{0}" />
		<!--slsReferenceAngularFrequencies => Reference angular frequencies (omega) for the standard-linear-solid (SLS) anelasticity.The default value is { }, corresponding to no attenuation. An array with the corresponding anelasticity coefficients must be provided.-->
		<xsd:attribute name="slsReferenceAngularFrequencies" type="real32_array" default="{0}" />
		<!--sourceCoordinates => Coordinates (x,y,z) of the sources-->
		<xsd:attribute name="sourceCoordinates" type="real64_array2d" default="{{0}}" />
		<!--sourceForce => Force of the source: 3 real values for a vector source, and 6 real values for a tensor source (in Voigt notation).The default value is { 0, 0, 0 } (no net force).-->
		<xsd:attribute name="sourceForce" type="R1Tensor" default="{0,0,0}" />
		<!--sourceMoment => Moment of the source: 6 real values describing a symmetric tensor in Voigt notation.The default value is { 1, 1, 1, 0, 0, 0 } (diagonal moment, corresponding to a pure explosion).-->
		<xsd:attribute name="sourceMoment" type="R2SymTensor" default="{1,1,1,0,0,0}" />
		<!--targetRegions => Allowable regions that the solver may be applied to. Note that this does not indicate that the solver will be applied to these regions, only that allocation will occur such that the solver may be applied to these regions. The decision about what regions this solver will beapplied to rests in the EventManager.-->
		<xsd:attribute name="targetRegions" type="groupNameRef_array" use="required" />
		<!--timeSourceDelay => Source time delay (1 / f0 by default)-->
		<xsd:attribute name="timeSourceDelay" type="real32" default="-1" />
		<!--timeSourceFrequency => Central frequency for the time source-->
		<xsd:attribute name="timeSourceFrequency" type="real32" default="0" />
		<!--useDAS => Flag to indicate if DAS data will be modeled, and which DAS type to use: "none" to deactivate DAS, "strainIntegration" for strain integration, "dipole" for displacement difference-->
		<xsd:attribute name="useDAS" type="geos_WaveSolverUtils_DASType" default="none" />
		<!--useVTI => Flag to apply VTI anisotropy. The default is to use isotropic physic.-->
		<xsd:attribute name="useVTI" type="integer" default="0" />
		<!--name => A name is required for any non-unique nodes-->
		<xsd:attribute name="name" type="groupName" use="required" />
	</xsd:complexType>
	<xsd:complexType name="EmbeddedSurfaceGeneratorType">
		<xsd:choice minOccurs="0" maxOccurs="unbounded">
			<xsd:element name="LinearSolverParameters" type="LinearSolverParametersType" maxOccurs="1" />
			<xsd:element name="NonlinearSolverParameters" type="NonlinearSolverParametersType" maxOccurs="1" />
		</xsd:choice>
		<!--cflFactor => Factor to apply to the `CFL condition <http://en.wikipedia.org/wiki/Courant-Friedrichs-Lewy_condition>`_ when calculating the maximum allowable time step. Values should be in the interval (0,1] -->
		<xsd:attribute name="cflFactor" type="real64" default="0.5" />
		<!--discretization => Name of discretization object (defined in the :ref:`NumericalMethodsManager`) to use for this solver. For instance, if this is a Finite Element Solver, the name of a :ref:`FiniteElement` should be specified. If this is a Finite Volume Method, the name of a :ref:`FiniteVolume` discretization should be specified.-->
		<xsd:attribute name="discretization" type="groupNameRef" use="required" />
		<!--fractureRegion => (no description available)-->
		<xsd:attribute name="fractureRegion" type="groupNameRef" default="FractureRegion" />
		<!--initialDt => Initial time-step value required by the solver to the event manager.-->
		<xsd:attribute name="initialDt" type="real64" default="1e+99" />
		<!--logLevel => Sets the level of information to write in the standard output (the console typically).
A level of 0 outputs minimal information, higher levels require more.-->
		<xsd:attribute name="logLevel" type="integer" default="0" />
		<!--mpiCommOrder => Flag to enable MPI consistent communication ordering-->
		<xsd:attribute name="mpiCommOrder" type="integer" default="0" />
		<!--targetObjects => List of geometric objects that will be used to initialized the embedded surfaces/fractures.-->
		<xsd:attribute name="targetObjects" type="groupNameRef_array" use="required" />
		<!--targetRegions => Allowable regions that the solver may be applied to. Note that this does not indicate that the solver will be applied to these regions, only that allocation will occur such that the solver may be applied to these regions. The decision about what regions this solver will beapplied to rests in the EventManager.-->
		<xsd:attribute name="targetRegions" type="groupNameRef_array" use="required" />
		<!--name => A name is required for any non-unique nodes-->
		<xsd:attribute name="name" type="groupName" use="required" />
	</xsd:complexType>
	<xsd:complexType name="FlowProppantTransportType">
		<xsd:choice minOccurs="0" maxOccurs="unbounded">
			<xsd:element name="LinearSolverParameters" type="LinearSolverParametersType" maxOccurs="1" />
			<xsd:element name="NonlinearSolverParameters" type="NonlinearSolverParametersType" maxOccurs="1" />
		</xsd:choice>
		<!--cflFactor => Factor to apply to the `CFL condition <http://en.wikipedia.org/wiki/Courant-Friedrichs-Lewy_condition>`_ when calculating the maximum allowable time step. Values should be in the interval (0,1] -->
		<xsd:attribute name="cflFactor" type="real64" default="0.5" />
		<!--flowSolverName => Name of the flow solver used by the coupled solver-->
		<xsd:attribute name="flowSolverName" type="groupNameRef" use="required" />
		<!--initialDt => Initial time-step value required by the solver to the event manager.-->
		<xsd:attribute name="initialDt" type="real64" default="1e+99" />
		<!--logLevel => Sets the level of information to write in the standard output (the console typically).
A level of 0 outputs minimal information, higher levels require more.-->
		<xsd:attribute name="logLevel" type="integer" default="0" />
		<!--proppantSolverName => Name of the proppant solver used by the coupled solver-->
		<xsd:attribute name="proppantSolverName" type="groupNameRef" use="required" />
		<!--targetRegions => Allowable regions that the solver may be applied to. Note that this does not indicate that the solver will be applied to these regions, only that allocation will occur such that the solver may be applied to these regions. The decision about what regions this solver will beapplied to rests in the EventManager.-->
		<xsd:attribute name="targetRegions" type="groupNameRef_array" use="required" />
		<!--name => A name is required for any non-unique nodes-->
		<xsd:attribute name="name" type="groupName" use="required" />
	</xsd:complexType>
	<xsd:complexType name="HydrofractureType">
		<xsd:choice minOccurs="0" maxOccurs="unbounded">
			<xsd:element name="LinearSolverParameters" type="LinearSolverParametersType" maxOccurs="1" />
			<xsd:element name="NonlinearSolverParameters" type="NonlinearSolverParametersType" maxOccurs="1" />
		</xsd:choice>
		<!--cflFactor => Factor to apply to the `CFL condition <http://en.wikipedia.org/wiki/Courant-Friedrichs-Lewy_condition>`_ when calculating the maximum allowable time step. Values should be in the interval (0,1] -->
		<xsd:attribute name="cflFactor" type="real64" default="0.5" />
		<!--contactRelationName => Name of contact relation to enforce constraints on fracture boundary.-->
		<xsd:attribute name="contactRelationName" type="groupNameRef" use="required" />
		<!--flowSolverName => Name of the flow solver used by the coupled solver-->
		<xsd:attribute name="flowSolverName" type="groupNameRef" use="required" />
		<!--initialDt => Initial time-step value required by the solver to the event manager.-->
		<xsd:attribute name="initialDt" type="real64" default="1e+99" />
		<!--isMatrixPoroelastic => (no description available)-->
		<xsd:attribute name="isMatrixPoroelastic" type="integer" default="0" />
		<!--isThermal => Flag indicating whether the problem is thermal or not. Set isThermal="1" to enable the thermal coupling-->
		<xsd:attribute name="isThermal" type="integer" default="0" />
		<!--logLevel => Sets the level of information to write in the standard output (the console typically).
A level of 0 outputs minimal information, higher levels require more.-->
		<xsd:attribute name="logLevel" type="integer" default="0" />
		<!--maxNumResolves => Value to indicate how many resolves may be executed to perform surface generation after the execution of flow and mechanics solver. -->
		<xsd:attribute name="maxNumResolves" type="integer" default="10" />
		<!--newFractureInitializationType => Type of new fracture element initialization. Can be Pressure or Displacement. -->
		<xsd:attribute name="newFractureInitializationType" type="geos_HydrofractureSolver_lt_geos_SinglePhasePoromechanics_lt_geos_SinglePhaseBase_cm_-geos_SolidMechanicsLagrangianFEM_gt_-_gt__InitializationType" default="Pressure" />
		<!--solidSolverName => Name of the solid solver used by the coupled solver-->
		<xsd:attribute name="solidSolverName" type="groupNameRef" use="required" />
		<!--surfaceGeneratorName => Name of the surface generator to use in the hydrofracture solver-->
		<xsd:attribute name="surfaceGeneratorName" type="groupNameRef" use="required" />
		<!--targetRegions => Allowable regions that the solver may be applied to. Note that this does not indicate that the solver will be applied to these regions, only that allocation will occur such that the solver may be applied to these regions. The decision about what regions this solver will beapplied to rests in the EventManager.-->
		<xsd:attribute name="targetRegions" type="groupNameRef_array" use="required" />
		<!--useQuasiNewton => (no description available)-->
		<xsd:attribute name="useQuasiNewton" type="integer" default="0" />
		<!--name => A name is required for any non-unique nodes-->
		<xsd:attribute name="name" type="groupName" use="required" />
	</xsd:complexType>
	<xsd:simpleType name="geos_HydrofractureSolver_lt_geos_SinglePhasePoromechanics_lt_geos_SinglePhaseBase_cm_-geos_SolidMechanicsLagrangianFEM_gt_-_gt__InitializationType">
		<xsd:restriction base="xsd:string">
			<xsd:pattern value=".*[\[\]`$].*|Pressure|Displacement" />
		</xsd:restriction>
	</xsd:simpleType>
	<xsd:complexType name="LaplaceFEMType">
		<xsd:choice minOccurs="0" maxOccurs="unbounded">
			<xsd:element name="LinearSolverParameters" type="LinearSolverParametersType" maxOccurs="1" />
			<xsd:element name="NonlinearSolverParameters" type="NonlinearSolverParametersType" maxOccurs="1" />
		</xsd:choice>
		<!--cflFactor => Factor to apply to the `CFL condition <http://en.wikipedia.org/wiki/Courant-Friedrichs-Lewy_condition>`_ when calculating the maximum allowable time step. Values should be in the interval (0,1] -->
		<xsd:attribute name="cflFactor" type="real64" default="0.5" />
		<!--discretization => Name of discretization object (defined in the :ref:`NumericalMethodsManager`) to use for this solver. For instance, if this is a Finite Element Solver, the name of a :ref:`FiniteElement` should be specified. If this is a Finite Volume Method, the name of a :ref:`FiniteVolume` discretization should be specified.-->
		<xsd:attribute name="discretization" type="groupNameRef" use="required" />
		<!--fieldName => Name of field variable-->
		<xsd:attribute name="fieldName" type="groupNameRef" use="required" />
		<!--initialDt => Initial time-step value required by the solver to the event manager.-->
		<xsd:attribute name="initialDt" type="real64" default="1e+99" />
		<!--logLevel => Sets the level of information to write in the standard output (the console typically).
A level of 0 outputs minimal information, higher levels require more.-->
		<xsd:attribute name="logLevel" type="integer" default="0" />
		<!--targetRegions => Allowable regions that the solver may be applied to. Note that this does not indicate that the solver will be applied to these regions, only that allocation will occur such that the solver may be applied to these regions. The decision about what regions this solver will beapplied to rests in the EventManager.-->
		<xsd:attribute name="targetRegions" type="groupNameRef_array" use="required" />
		<!--timeIntegrationOption => Time integration method. Options are:
* SteadyState
* ImplicitTransient-->
		<xsd:attribute name="timeIntegrationOption" type="geos_LaplaceBaseH1_TimeIntegrationOption" use="required" />
		<!--name => A name is required for any non-unique nodes-->
		<xsd:attribute name="name" type="groupName" use="required" />
	</xsd:complexType>
	<xsd:simpleType name="geos_LaplaceBaseH1_TimeIntegrationOption">
		<xsd:restriction base="xsd:string">
			<xsd:pattern value=".*[\[\]`$].*|SteadyState|ImplicitTransient" />
		</xsd:restriction>
	</xsd:simpleType>
	<xsd:complexType name="MultiphasePoromechanicsType">
		<xsd:choice minOccurs="0" maxOccurs="unbounded">
			<xsd:element name="LinearSolverParameters" type="LinearSolverParametersType" maxOccurs="1" />
			<xsd:element name="NonlinearSolverParameters" type="NonlinearSolverParametersType" maxOccurs="1" />
		</xsd:choice>
		<!--cflFactor => Factor to apply to the `CFL condition <http://en.wikipedia.org/wiki/Courant-Friedrichs-Lewy_condition>`_ when calculating the maximum allowable time step. Values should be in the interval (0,1] -->
		<xsd:attribute name="cflFactor" type="real64" default="0.5" />
		<!--flowSolverName => Name of the flow solver used by the coupled solver-->
		<xsd:attribute name="flowSolverName" type="groupNameRef" use="required" />
		<!--initialDt => Initial time-step value required by the solver to the event manager.-->
		<xsd:attribute name="initialDt" type="real64" default="1e+99" />
		<!--isThermal => Flag indicating whether the problem is thermal or not. Set isThermal="1" to enable the thermal coupling-->
		<xsd:attribute name="isThermal" type="integer" default="0" />
		<!--logLevel => Sets the level of information to write in the standard output (the console typically).
A level of 0 outputs minimal information, higher levels require more.-->
		<xsd:attribute name="logLevel" type="integer" default="0" />
		<!--solidSolverName => Name of the solid solver used by the coupled solver-->
		<xsd:attribute name="solidSolverName" type="groupNameRef" use="required" />
		<!--stabilizationMultiplier => Constant multiplier of stabilization strength.-->
		<xsd:attribute name="stabilizationMultiplier" type="real64" default="1" />
		<!--stabilizationRegionNames => Regions where stabilization is applied.-->
		<xsd:attribute name="stabilizationRegionNames" type="groupNameRef_array" default="{}" />
		<!--stabilizationType => Stabilization type. Options are:
None - Add no stabilization to mass equation,
Global - Add stabilization to all faces,
Local - Add stabilization only to interiors of macro elements.-->
		<xsd:attribute name="stabilizationType" type="geos_stabilization_StabilizationType" default="None" />
		<!--targetRegions => Allowable regions that the solver may be applied to. Note that this does not indicate that the solver will be applied to these regions, only that allocation will occur such that the solver may be applied to these regions. The decision about what regions this solver will beapplied to rests in the EventManager.-->
		<xsd:attribute name="targetRegions" type="groupNameRef_array" use="required" />
		<!--name => A name is required for any non-unique nodes-->
		<xsd:attribute name="name" type="groupName" use="required" />
	</xsd:complexType>
	<xsd:complexType name="MultiphasePoromechanicsReservoirType">
		<xsd:choice minOccurs="0" maxOccurs="unbounded">
			<xsd:element name="LinearSolverParameters" type="LinearSolverParametersType" maxOccurs="1" />
			<xsd:element name="NonlinearSolverParameters" type="NonlinearSolverParametersType" maxOccurs="1" />
		</xsd:choice>
		<!--cflFactor => Factor to apply to the `CFL condition <http://en.wikipedia.org/wiki/Courant-Friedrichs-Lewy_condition>`_ when calculating the maximum allowable time step. Values should be in the interval (0,1] -->
		<xsd:attribute name="cflFactor" type="real64" default="0.5" />
		<!--initialDt => Initial time-step value required by the solver to the event manager.-->
		<xsd:attribute name="initialDt" type="real64" default="1e+99" />
		<!--logLevel => Sets the level of information to write in the standard output (the console typically).
A level of 0 outputs minimal information, higher levels require more.-->
		<xsd:attribute name="logLevel" type="integer" default="0" />
		<!--poromechanicsSolverName => Name of the poromechanics solver used by the coupled solver-->
		<xsd:attribute name="poromechanicsSolverName" type="groupNameRef" use="required" />
		<!--targetRegions => Allowable regions that the solver may be applied to. Note that this does not indicate that the solver will be applied to these regions, only that allocation will occur such that the solver may be applied to these regions. The decision about what regions this solver will beapplied to rests in the EventManager.-->
		<xsd:attribute name="targetRegions" type="groupNameRef_array" use="required" />
		<!--wellSolverName => Name of the well solver used by the coupled solver-->
		<xsd:attribute name="wellSolverName" type="groupNameRef" use="required" />
		<!--name => A name is required for any non-unique nodes-->
		<xsd:attribute name="name" type="groupName" use="required" />
	</xsd:complexType>
	<xsd:complexType name="PhaseFieldDamageFEMType">
		<xsd:choice minOccurs="0" maxOccurs="unbounded">
			<xsd:element name="LinearSolverParameters" type="LinearSolverParametersType" maxOccurs="1" />
			<xsd:element name="NonlinearSolverParameters" type="NonlinearSolverParametersType" maxOccurs="1" />
		</xsd:choice>
		<!--cflFactor => Factor to apply to the `CFL condition <http://en.wikipedia.org/wiki/Courant-Friedrichs-Lewy_condition>`_ when calculating the maximum allowable time step. Values should be in the interval (0,1] -->
		<xsd:attribute name="cflFactor" type="real64" default="0.5" />
		<!--damageUpperBound => The upper bound of the damage-->
		<xsd:attribute name="damageUpperBound" type="real64" default="1.5" />
		<!--discretization => Name of discretization object (defined in the :ref:`NumericalMethodsManager`) to use for this solver. For instance, if this is a Finite Element Solver, the name of a :ref:`FiniteElement` should be specified. If this is a Finite Volume Method, the name of a :ref:`FiniteVolume` discretization should be specified.-->
		<xsd:attribute name="discretization" type="groupNameRef" use="required" />
		<!--fieldName => name of field variable-->
		<xsd:attribute name="fieldName" type="groupNameRef" use="required" />
		<!--initialDt => Initial time-step value required by the solver to the event manager.-->
		<xsd:attribute name="initialDt" type="real64" default="1e+99" />
		<!--irreversibilityFlag => The flag to indicate whether to apply the irreversibility constraint-->
		<xsd:attribute name="irreversibilityFlag" type="integer" default="0" />
		<!--localDissipation => Type of local dissipation function. Can be Linear or Quadratic-->
		<xsd:attribute name="localDissipation" type="geos_PhaseFieldDamageFEM_LocalDissipation" use="required" />
		<!--logLevel => Sets the level of information to write in the standard output (the console typically).
A level of 0 outputs minimal information, higher levels require more.-->
		<xsd:attribute name="logLevel" type="integer" default="0" />
		<!--targetRegions => Allowable regions that the solver may be applied to. Note that this does not indicate that the solver will be applied to these regions, only that allocation will occur such that the solver may be applied to these regions. The decision about what regions this solver will beapplied to rests in the EventManager.-->
		<xsd:attribute name="targetRegions" type="groupNameRef_array" use="required" />
		<!--timeIntegrationOption => option for default time integration method-->
		<xsd:attribute name="timeIntegrationOption" type="geos_PhaseFieldDamageFEM_TimeIntegrationOption" use="required" />
		<!--name => A name is required for any non-unique nodes-->
		<xsd:attribute name="name" type="groupName" use="required" />
	</xsd:complexType>
	<xsd:simpleType name="geos_PhaseFieldDamageFEM_LocalDissipation">
		<xsd:restriction base="xsd:string">
			<xsd:pattern value=".*[\[\]`$].*|Linear|Quadratic" />
		</xsd:restriction>
	</xsd:simpleType>
	<xsd:simpleType name="geos_PhaseFieldDamageFEM_TimeIntegrationOption">
		<xsd:restriction base="xsd:string">
			<xsd:pattern value=".*[\[\]`$].*|SteadyState|ImplicitTransient|ExplicitTransient" />
		</xsd:restriction>
	</xsd:simpleType>
	<xsd:complexType name="PhaseFieldFractureType">
		<xsd:choice minOccurs="0" maxOccurs="unbounded">
			<xsd:element name="LinearSolverParameters" type="LinearSolverParametersType" maxOccurs="1" />
			<xsd:element name="NonlinearSolverParameters" type="NonlinearSolverParametersType" maxOccurs="1" />
		</xsd:choice>
		<!--cflFactor => Factor to apply to the `CFL condition <http://en.wikipedia.org/wiki/Courant-Friedrichs-Lewy_condition>`_ when calculating the maximum allowable time step. Values should be in the interval (0,1] -->
		<xsd:attribute name="cflFactor" type="real64" default="0.5" />
		<!--damageSolverName => Name of the damage solver used by the coupled solver-->
		<xsd:attribute name="damageSolverName" type="groupNameRef" use="required" />
		<!--initialDt => Initial time-step value required by the solver to the event manager.-->
		<xsd:attribute name="initialDt" type="real64" default="1e+99" />
		<!--logLevel => Sets the level of information to write in the standard output (the console typically).
A level of 0 outputs minimal information, higher levels require more.-->
		<xsd:attribute name="logLevel" type="integer" default="0" />
		<!--solidSolverName => Name of the solid solver used by the coupled solver-->
		<xsd:attribute name="solidSolverName" type="groupNameRef" use="required" />
		<!--targetRegions => Allowable regions that the solver may be applied to. Note that this does not indicate that the solver will be applied to these regions, only that allocation will occur such that the solver may be applied to these regions. The decision about what regions this solver will beapplied to rests in the EventManager.-->
		<xsd:attribute name="targetRegions" type="groupNameRef_array" use="required" />
		<!--name => A name is required for any non-unique nodes-->
		<xsd:attribute name="name" type="groupName" use="required" />
	</xsd:complexType>
	<xsd:complexType name="ProppantTransportType">
		<xsd:choice minOccurs="0" maxOccurs="unbounded">
			<xsd:element name="LinearSolverParameters" type="LinearSolverParametersType" maxOccurs="1" />
			<xsd:element name="NonlinearSolverParameters" type="NonlinearSolverParametersType" maxOccurs="1" />
		</xsd:choice>
		<!--allowNegativePressure => Flag indicating if negative pressure is allowed-->
		<xsd:attribute name="allowNegativePressure" type="integer" default="1" />
		<!--bridgingFactor => Bridging factor used for bridging/screen-out calculation-->
		<xsd:attribute name="bridgingFactor" type="real64" default="0" />
		<!--cflFactor => Factor to apply to the `CFL condition <http://en.wikipedia.org/wiki/Courant-Friedrichs-Lewy_condition>`_ when calculating the maximum allowable time step. Values should be in the interval (0,1] -->
		<xsd:attribute name="cflFactor" type="real64" default="0.5" />
		<!--criticalShieldsNumber => Critical Shields number-->
		<xsd:attribute name="criticalShieldsNumber" type="real64" default="0" />
		<!--discretization => Name of discretization object (defined in the :ref:`NumericalMethodsManager`) to use for this solver. For instance, if this is a Finite Element Solver, the name of a :ref:`FiniteElement` should be specified. If this is a Finite Volume Method, the name of a :ref:`FiniteVolume` discretization should be specified.-->
		<xsd:attribute name="discretization" type="groupNameRef" use="required" />
		<!--frictionCoefficient => Friction coefficient-->
		<xsd:attribute name="frictionCoefficient" type="real64" default="0.03" />
		<!--initialDt => Initial time-step value required by the solver to the event manager.-->
		<xsd:attribute name="initialDt" type="real64" default="1e+99" />
		<!--isThermal => Flag indicating whether the problem is thermal or not.-->
		<xsd:attribute name="isThermal" type="integer" default="0" />
		<!--logLevel => Sets the level of information to write in the standard output (the console typically).
A level of 0 outputs minimal information, higher levels require more.-->
		<xsd:attribute name="logLevel" type="integer" default="0" />
		<!--maxAbsolutePressureChange => Maximum (absolute) pressure change in a Newton iteration-->
		<xsd:attribute name="maxAbsolutePressureChange" type="real64" default="-1" />
		<!--maxProppantConcentration => Maximum proppant concentration-->
		<xsd:attribute name="maxProppantConcentration" type="real64" default="0.6" />
		<!--maxSequentialPressureChange => Maximum (absolute) pressure change in a sequential iteration, used for outer loop convergence check-->
		<xsd:attribute name="maxSequentialPressureChange" type="real64" default="100000" />
		<!--maxSequentialTemperatureChange => Maximum (absolute) temperature change in a sequential iteration, used for outer loop convergence check-->
		<xsd:attribute name="maxSequentialTemperatureChange" type="real64" default="0.1" />
		<!--proppantDensity => Proppant density-->
		<xsd:attribute name="proppantDensity" type="real64" default="2500" />
		<!--proppantDiameter => Proppant diameter-->
		<xsd:attribute name="proppantDiameter" type="real64" default="0.0004" />
		<!--targetRegions => Allowable regions that the solver may be applied to. Note that this does not indicate that the solver will be applied to these regions, only that allocation will occur such that the solver may be applied to these regions. The decision about what regions this solver will beapplied to rests in the EventManager.-->
		<xsd:attribute name="targetRegions" type="groupNameRef_array" use="required" />
		<!--updateProppantPacking => Flag that enables/disables proppant-packing update-->
		<xsd:attribute name="updateProppantPacking" type="integer" default="0" />
		<!--name => A name is required for any non-unique nodes-->
		<xsd:attribute name="name" type="groupName" use="required" />
	</xsd:complexType>
	<xsd:complexType name="ReactiveCompositionalMultiphaseOBLType">
		<xsd:choice minOccurs="0" maxOccurs="unbounded">
			<xsd:element name="LinearSolverParameters" type="LinearSolverParametersType" maxOccurs="1" />
			<xsd:element name="NonlinearSolverParameters" type="NonlinearSolverParametersType" maxOccurs="1" />
		</xsd:choice>
		<!--OBLOperatorsTableFile => File containing OBL operator values-->
		<xsd:attribute name="OBLOperatorsTableFile" type="path" use="required" />
		<!--allowLocalOBLChopping => Allow keeping solution within OBL limits-->
		<xsd:attribute name="allowLocalOBLChopping" type="integer" default="1" />
		<!--allowNegativePressure => Flag indicating if negative pressure is allowed-->
		<xsd:attribute name="allowNegativePressure" type="integer" default="1" />
		<!--cflFactor => Factor to apply to the `CFL condition <http://en.wikipedia.org/wiki/Courant-Friedrichs-Lewy_condition>`_ when calculating the maximum allowable time step. Values should be in the interval (0,1] -->
		<xsd:attribute name="cflFactor" type="real64" default="0.5" />
		<!--componentNames => List of component names-->
		<xsd:attribute name="componentNames" type="string_array" default="{}" />
		<!--discretization => Name of discretization object (defined in the :ref:`NumericalMethodsManager`) to use for this solver. For instance, if this is a Finite Element Solver, the name of a :ref:`FiniteElement` should be specified. If this is a Finite Volume Method, the name of a :ref:`FiniteVolume` discretization should be specified.-->
		<xsd:attribute name="discretization" type="groupNameRef" use="required" />
		<!--enableEnergyBalance => Enable energy balance calculation and temperature degree of freedom-->
		<xsd:attribute name="enableEnergyBalance" type="integer" use="required" />
		<!--initialDt => Initial time-step value required by the solver to the event manager.-->
		<xsd:attribute name="initialDt" type="real64" default="1e+99" />
		<!--isThermal => Flag indicating whether the problem is thermal or not.-->
		<xsd:attribute name="isThermal" type="integer" default="0" />
		<!--logLevel => Sets the level of information to write in the standard output (the console typically).
A level of 0 outputs minimal information, higher levels require more.-->
		<xsd:attribute name="logLevel" type="integer" default="0" />
		<!--maxAbsolutePressureChange => Maximum (absolute) pressure change in a Newton iteration-->
		<xsd:attribute name="maxAbsolutePressureChange" type="real64" default="-1" />
		<!--maxCompFractionChange => Maximum (absolute) change in a component fraction between two Newton iterations-->
		<xsd:attribute name="maxCompFractionChange" type="real64" default="1" />
		<!--maxSequentialPressureChange => Maximum (absolute) pressure change in a sequential iteration, used for outer loop convergence check-->
		<xsd:attribute name="maxSequentialPressureChange" type="real64" default="100000" />
		<!--maxSequentialTemperatureChange => Maximum (absolute) temperature change in a sequential iteration, used for outer loop convergence check-->
		<xsd:attribute name="maxSequentialTemperatureChange" type="real64" default="0.1" />
		<!--numComponents => Number of components-->
		<xsd:attribute name="numComponents" type="integer" use="required" />
		<!--numPhases => Number of phases-->
		<xsd:attribute name="numPhases" type="integer" use="required" />
		<!--phaseNames => List of fluid phases-->
		<xsd:attribute name="phaseNames" type="groupNameRef_array" default="{}" />
		<!--targetRegions => Allowable regions that the solver may be applied to. Note that this does not indicate that the solver will be applied to these regions, only that allocation will occur such that the solver may be applied to these regions. The decision about what regions this solver will beapplied to rests in the EventManager.-->
		<xsd:attribute name="targetRegions" type="groupNameRef_array" use="required" />
		<!--transMultExp => Exponent of dynamic transmissibility multiplier-->
		<xsd:attribute name="transMultExp" type="real64" default="1" />
		<!--useDARTSL2Norm => Use L2 norm calculation similar to one used DARTS-->
		<xsd:attribute name="useDARTSL2Norm" type="integer" default="1" />
		<!--name => A name is required for any non-unique nodes-->
		<xsd:attribute name="name" type="groupName" use="required" />
	</xsd:complexType>
	<xsd:complexType name="SeismicityRateType">
		<xsd:choice minOccurs="0" maxOccurs="unbounded">
			<xsd:element name="LinearSolverParameters" type="LinearSolverParametersType" maxOccurs="1" />
			<xsd:element name="NonlinearSolverParameters" type="NonlinearSolverParametersType" maxOccurs="1" />
		</xsd:choice>
		<!--backgroundStressingRate => Background stressing rate-->
		<xsd:attribute name="backgroundStressingRate" type="real64" use="required" />
		<!--cflFactor => Factor to apply to the `CFL condition <http://en.wikipedia.org/wiki/Courant-Friedrichs-Lewy_condition>`_ when calculating the maximum allowable time step. Values should be in the interval (0,1] -->
		<xsd:attribute name="cflFactor" type="real64" default="0.5" />
		<!--directEffect => Rate-and-state friction direct effect parameter-->
		<xsd:attribute name="directEffect" type="real64" use="required" />
		<!--faultNormalDirection => Fault normal direction-->
		<xsd:attribute name="faultNormalDirection" type="R1Tensor" default="{0,0,0}" />
		<!--faultShearDirection => Fault shear direction-->
		<xsd:attribute name="faultShearDirection" type="R1Tensor" default="{0,0,0}" />
		<!--initialDt => Initial time-step value required by the solver to the event manager.-->
		<xsd:attribute name="initialDt" type="real64" default="1e+99" />
		<!--logLevel => Sets the level of information to write in the standard output (the console typically).
A level of 0 outputs minimal information, higher levels require more.-->
		<xsd:attribute name="logLevel" type="integer" default="0" />
		<!--stressSolverName => Name of solver for computing stress-->
		<xsd:attribute name="stressSolverName" type="string" default="" />
		<!--targetRegions => Allowable regions that the solver may be applied to. Note that this does not indicate that the solver will be applied to these regions, only that allocation will occur such that the solver may be applied to these regions. The decision about what regions this solver will beapplied to rests in the EventManager.-->
		<xsd:attribute name="targetRegions" type="groupNameRef_array" use="required" />
		<!--name => A name is required for any non-unique nodes-->
		<xsd:attribute name="name" type="groupName" use="required" />
	</xsd:complexType>
	<xsd:complexType name="SinglePhaseFVMType">
		<xsd:choice minOccurs="0" maxOccurs="unbounded">
			<xsd:element name="LinearSolverParameters" type="LinearSolverParametersType" maxOccurs="1" />
			<xsd:element name="NonlinearSolverParameters" type="NonlinearSolverParametersType" maxOccurs="1" />
		</xsd:choice>
		<!--allowNegativePressure => Flag indicating if negative pressure is allowed-->
		<xsd:attribute name="allowNegativePressure" type="integer" default="1" />
		<!--cflFactor => Factor to apply to the `CFL condition <http://en.wikipedia.org/wiki/Courant-Friedrichs-Lewy_condition>`_ when calculating the maximum allowable time step. Values should be in the interval (0,1] -->
		<xsd:attribute name="cflFactor" type="real64" default="0.5" />
		<!--discretization => Name of discretization object (defined in the :ref:`NumericalMethodsManager`) to use for this solver. For instance, if this is a Finite Element Solver, the name of a :ref:`FiniteElement` should be specified. If this is a Finite Volume Method, the name of a :ref:`FiniteVolume` discretization should be specified.-->
		<xsd:attribute name="discretization" type="groupNameRef" use="required" />
		<!--initialDt => Initial time-step value required by the solver to the event manager.-->
		<xsd:attribute name="initialDt" type="real64" default="1e+99" />
		<!--isThermal => Flag indicating whether the problem is thermal or not.
SourceFluxes application if isThermal is enabled :
- negative value (injection): the mass balance equation is modified to considered the additional source term,
- positive value (production): both the mass balance and the energy balance equations are modified to considered the additional source term.
For the energy balance equation, the mass flux is multipied by the enthalpy in the cell from which the fluid is being produced.-->
		<xsd:attribute name="isThermal" type="integer" default="0" />
		<!--logLevel => Sets the level of information to write in the standard output (the console typically).
A level of 0 outputs minimal information, higher levels require more.-->
		<xsd:attribute name="logLevel" type="integer" default="0" />
		<!--maxAbsolutePressureChange => Maximum (absolute) pressure change in a Newton iteration-->
		<xsd:attribute name="maxAbsolutePressureChange" type="real64" default="-1" />
		<!--maxSequentialPressureChange => Maximum (absolute) pressure change in a sequential iteration, used for outer loop convergence check-->
		<xsd:attribute name="maxSequentialPressureChange" type="real64" default="100000" />
		<!--maxSequentialTemperatureChange => Maximum (absolute) temperature change in a sequential iteration, used for outer loop convergence check-->
		<xsd:attribute name="maxSequentialTemperatureChange" type="real64" default="0.1" />
		<!--targetRegions => Allowable regions that the solver may be applied to. Note that this does not indicate that the solver will be applied to these regions, only that allocation will occur such that the solver may be applied to these regions. The decision about what regions this solver will beapplied to rests in the EventManager.-->
		<xsd:attribute name="targetRegions" type="groupNameRef_array" use="required" />
		<!--temperature => Temperature-->
		<xsd:attribute name="temperature" type="real64" default="0" />
		<!--name => A name is required for any non-unique nodes-->
		<xsd:attribute name="name" type="groupName" use="required" />
	</xsd:complexType>
	<xsd:complexType name="SinglePhaseHybridFVMType">
		<xsd:choice minOccurs="0" maxOccurs="unbounded">
			<xsd:element name="LinearSolverParameters" type="LinearSolverParametersType" maxOccurs="1" />
			<xsd:element name="NonlinearSolverParameters" type="NonlinearSolverParametersType" maxOccurs="1" />
		</xsd:choice>
		<!--allowNegativePressure => Flag indicating if negative pressure is allowed-->
		<xsd:attribute name="allowNegativePressure" type="integer" default="1" />
		<!--cflFactor => Factor to apply to the `CFL condition <http://en.wikipedia.org/wiki/Courant-Friedrichs-Lewy_condition>`_ when calculating the maximum allowable time step. Values should be in the interval (0,1] -->
		<xsd:attribute name="cflFactor" type="real64" default="0.5" />
		<!--discretization => Name of discretization object (defined in the :ref:`NumericalMethodsManager`) to use for this solver. For instance, if this is a Finite Element Solver, the name of a :ref:`FiniteElement` should be specified. If this is a Finite Volume Method, the name of a :ref:`FiniteVolume` discretization should be specified.-->
		<xsd:attribute name="discretization" type="groupNameRef" use="required" />
		<!--initialDt => Initial time-step value required by the solver to the event manager.-->
		<xsd:attribute name="initialDt" type="real64" default="1e+99" />
		<!--isThermal => Flag indicating whether the problem is thermal or not.
SourceFluxes application if isThermal is enabled :
- negative value (injection): the mass balance equation is modified to considered the additional source term,
- positive value (production): both the mass balance and the energy balance equations are modified to considered the additional source term.
For the energy balance equation, the mass flux is multipied by the enthalpy in the cell from which the fluid is being produced.-->
		<xsd:attribute name="isThermal" type="integer" default="0" />
		<!--logLevel => Sets the level of information to write in the standard output (the console typically).
A level of 0 outputs minimal information, higher levels require more.-->
		<xsd:attribute name="logLevel" type="integer" default="0" />
		<!--maxAbsolutePressureChange => Maximum (absolute) pressure change in a Newton iteration-->
		<xsd:attribute name="maxAbsolutePressureChange" type="real64" default="-1" />
		<!--maxSequentialPressureChange => Maximum (absolute) pressure change in a sequential iteration, used for outer loop convergence check-->
		<xsd:attribute name="maxSequentialPressureChange" type="real64" default="100000" />
		<!--maxSequentialTemperatureChange => Maximum (absolute) temperature change in a sequential iteration, used for outer loop convergence check-->
		<xsd:attribute name="maxSequentialTemperatureChange" type="real64" default="0.1" />
		<!--targetRegions => Allowable regions that the solver may be applied to. Note that this does not indicate that the solver will be applied to these regions, only that allocation will occur such that the solver may be applied to these regions. The decision about what regions this solver will beapplied to rests in the EventManager.-->
		<xsd:attribute name="targetRegions" type="groupNameRef_array" use="required" />
		<!--temperature => Temperature-->
		<xsd:attribute name="temperature" type="real64" default="0" />
		<!--name => A name is required for any non-unique nodes-->
		<xsd:attribute name="name" type="groupName" use="required" />
	</xsd:complexType>
	<xsd:complexType name="SinglePhasePoromechanicsType">
		<xsd:choice minOccurs="0" maxOccurs="unbounded">
			<xsd:element name="LinearSolverParameters" type="LinearSolverParametersType" maxOccurs="1" />
			<xsd:element name="NonlinearSolverParameters" type="NonlinearSolverParametersType" maxOccurs="1" />
		</xsd:choice>
		<!--cflFactor => Factor to apply to the `CFL condition <http://en.wikipedia.org/wiki/Courant-Friedrichs-Lewy_condition>`_ when calculating the maximum allowable time step. Values should be in the interval (0,1] -->
		<xsd:attribute name="cflFactor" type="real64" default="0.5" />
		<!--flowSolverName => Name of the flow solver used by the coupled solver-->
		<xsd:attribute name="flowSolverName" type="groupNameRef" use="required" />
		<!--initialDt => Initial time-step value required by the solver to the event manager.-->
		<xsd:attribute name="initialDt" type="real64" default="1e+99" />
		<!--isThermal => Flag indicating whether the problem is thermal or not. Set isThermal="1" to enable the thermal coupling-->
		<xsd:attribute name="isThermal" type="integer" default="0" />
		<!--logLevel => Sets the level of information to write in the standard output (the console typically).
A level of 0 outputs minimal information, higher levels require more.-->
		<xsd:attribute name="logLevel" type="integer" default="0" />
		<!--solidSolverName => Name of the solid solver used by the coupled solver-->
		<xsd:attribute name="solidSolverName" type="groupNameRef" use="required" />
		<!--targetRegions => Allowable regions that the solver may be applied to. Note that this does not indicate that the solver will be applied to these regions, only that allocation will occur such that the solver may be applied to these regions. The decision about what regions this solver will beapplied to rests in the EventManager.-->
		<xsd:attribute name="targetRegions" type="groupNameRef_array" use="required" />
		<!--name => A name is required for any non-unique nodes-->
		<xsd:attribute name="name" type="groupName" use="required" />
	</xsd:complexType>
	<xsd:complexType name="SinglePhasePoromechanicsConformingFracturesType">
		<xsd:choice minOccurs="0" maxOccurs="unbounded">
			<xsd:element name="LinearSolverParameters" type="LinearSolverParametersType" maxOccurs="1" />
			<xsd:element name="NonlinearSolverParameters" type="NonlinearSolverParametersType" maxOccurs="1" />
		</xsd:choice>
		<!--cflFactor => Factor to apply to the `CFL condition <http://en.wikipedia.org/wiki/Courant-Friedrichs-Lewy_condition>`_ when calculating the maximum allowable time step. Values should be in the interval (0,1] -->
		<xsd:attribute name="cflFactor" type="real64" default="0.5" />
		<!--flowSolverName => Name of the flow solver used by the coupled solver-->
		<xsd:attribute name="flowSolverName" type="groupNameRef" use="required" />
		<!--initialDt => Initial time-step value required by the solver to the event manager.-->
		<xsd:attribute name="initialDt" type="real64" default="1e+99" />
		<!--isThermal => Flag indicating whether the problem is thermal or not. Set isThermal="1" to enable the thermal coupling-->
		<xsd:attribute name="isThermal" type="integer" default="0" />
		<!--logLevel => Sets the level of information to write in the standard output (the console typically).
A level of 0 outputs minimal information, higher levels require more.-->
		<xsd:attribute name="logLevel" type="integer" default="0" />
		<!--solidSolverName => Name of the solid solver used by the coupled solver-->
		<xsd:attribute name="solidSolverName" type="groupNameRef" use="required" />
		<!--targetRegions => Allowable regions that the solver may be applied to. Note that this does not indicate that the solver will be applied to these regions, only that allocation will occur such that the solver may be applied to these regions. The decision about what regions this solver will beapplied to rests in the EventManager.-->
		<xsd:attribute name="targetRegions" type="groupNameRef_array" use="required" />
		<!--name => A name is required for any non-unique nodes-->
		<xsd:attribute name="name" type="groupName" use="required" />
	</xsd:complexType>
	<xsd:complexType name="SinglePhasePoromechanicsEmbeddedFracturesType">
		<xsd:choice minOccurs="0" maxOccurs="unbounded">
			<xsd:element name="LinearSolverParameters" type="LinearSolverParametersType" maxOccurs="1" />
			<xsd:element name="NonlinearSolverParameters" type="NonlinearSolverParametersType" maxOccurs="1" />
		</xsd:choice>
		<!--cflFactor => Factor to apply to the `CFL condition <http://en.wikipedia.org/wiki/Courant-Friedrichs-Lewy_condition>`_ when calculating the maximum allowable time step. Values should be in the interval (0,1] -->
		<xsd:attribute name="cflFactor" type="real64" default="0.5" />
		<!--flowSolverName => Name of the flow solver used by the coupled solver-->
		<xsd:attribute name="flowSolverName" type="groupNameRef" use="required" />
		<!--initialDt => Initial time-step value required by the solver to the event manager.-->
		<xsd:attribute name="initialDt" type="real64" default="1e+99" />
		<!--isThermal => Flag indicating whether the problem is thermal or not. Set isThermal="1" to enable the thermal coupling-->
		<xsd:attribute name="isThermal" type="integer" default="0" />
		<!--logLevel => Sets the level of information to write in the standard output (the console typically).
A level of 0 outputs minimal information, higher levels require more.-->
		<xsd:attribute name="logLevel" type="integer" default="0" />
		<!--solidSolverName => Name of the solid solver used by the coupled solver-->
		<xsd:attribute name="solidSolverName" type="groupNameRef" use="required" />
		<!--targetRegions => Allowable regions that the solver may be applied to. Note that this does not indicate that the solver will be applied to these regions, only that allocation will occur such that the solver may be applied to these regions. The decision about what regions this solver will beapplied to rests in the EventManager.-->
		<xsd:attribute name="targetRegions" type="groupNameRef_array" use="required" />
		<!--name => A name is required for any non-unique nodes-->
		<xsd:attribute name="name" type="groupName" use="required" />
	</xsd:complexType>
	<xsd:complexType name="SinglePhasePoromechanicsReservoirType">
		<xsd:choice minOccurs="0" maxOccurs="unbounded">
			<xsd:element name="LinearSolverParameters" type="LinearSolverParametersType" maxOccurs="1" />
			<xsd:element name="NonlinearSolverParameters" type="NonlinearSolverParametersType" maxOccurs="1" />
		</xsd:choice>
		<!--cflFactor => Factor to apply to the `CFL condition <http://en.wikipedia.org/wiki/Courant-Friedrichs-Lewy_condition>`_ when calculating the maximum allowable time step. Values should be in the interval (0,1] -->
		<xsd:attribute name="cflFactor" type="real64" default="0.5" />
		<!--initialDt => Initial time-step value required by the solver to the event manager.-->
		<xsd:attribute name="initialDt" type="real64" default="1e+99" />
		<!--logLevel => Sets the level of information to write in the standard output (the console typically).
A level of 0 outputs minimal information, higher levels require more.-->
		<xsd:attribute name="logLevel" type="integer" default="0" />
		<!--poromechanicsSolverName => Name of the poromechanics solver used by the coupled solver-->
		<xsd:attribute name="poromechanicsSolverName" type="groupNameRef" use="required" />
		<!--targetRegions => Allowable regions that the solver may be applied to. Note that this does not indicate that the solver will be applied to these regions, only that allocation will occur such that the solver may be applied to these regions. The decision about what regions this solver will beapplied to rests in the EventManager.-->
		<xsd:attribute name="targetRegions" type="groupNameRef_array" use="required" />
		<!--wellSolverName => Name of the well solver used by the coupled solver-->
		<xsd:attribute name="wellSolverName" type="groupNameRef" use="required" />
		<!--name => A name is required for any non-unique nodes-->
		<xsd:attribute name="name" type="groupName" use="required" />
	</xsd:complexType>
	<xsd:complexType name="SinglePhaseProppantFVMType">
		<xsd:choice minOccurs="0" maxOccurs="unbounded">
			<xsd:element name="LinearSolverParameters" type="LinearSolverParametersType" maxOccurs="1" />
			<xsd:element name="NonlinearSolverParameters" type="NonlinearSolverParametersType" maxOccurs="1" />
		</xsd:choice>
		<!--allowNegativePressure => Flag indicating if negative pressure is allowed-->
		<xsd:attribute name="allowNegativePressure" type="integer" default="1" />
		<!--cflFactor => Factor to apply to the `CFL condition <http://en.wikipedia.org/wiki/Courant-Friedrichs-Lewy_condition>`_ when calculating the maximum allowable time step. Values should be in the interval (0,1] -->
		<xsd:attribute name="cflFactor" type="real64" default="0.5" />
		<!--discretization => Name of discretization object (defined in the :ref:`NumericalMethodsManager`) to use for this solver. For instance, if this is a Finite Element Solver, the name of a :ref:`FiniteElement` should be specified. If this is a Finite Volume Method, the name of a :ref:`FiniteVolume` discretization should be specified.-->
		<xsd:attribute name="discretization" type="groupNameRef" use="required" />
		<!--initialDt => Initial time-step value required by the solver to the event manager.-->
		<xsd:attribute name="initialDt" type="real64" default="1e+99" />
		<!--isThermal => Flag indicating whether the problem is thermal or not.
SourceFluxes application if isThermal is enabled :
- negative value (injection): the mass balance equation is modified to considered the additional source term,
- positive value (production): both the mass balance and the energy balance equations are modified to considered the additional source term.
For the energy balance equation, the mass flux is multipied by the enthalpy in the cell from which the fluid is being produced.-->
		<xsd:attribute name="isThermal" type="integer" default="0" />
		<!--logLevel => Sets the level of information to write in the standard output (the console typically).
A level of 0 outputs minimal information, higher levels require more.-->
		<xsd:attribute name="logLevel" type="integer" default="0" />
		<!--maxAbsolutePressureChange => Maximum (absolute) pressure change in a Newton iteration-->
		<xsd:attribute name="maxAbsolutePressureChange" type="real64" default="-1" />
		<!--maxSequentialPressureChange => Maximum (absolute) pressure change in a sequential iteration, used for outer loop convergence check-->
		<xsd:attribute name="maxSequentialPressureChange" type="real64" default="100000" />
		<!--maxSequentialTemperatureChange => Maximum (absolute) temperature change in a sequential iteration, used for outer loop convergence check-->
		<xsd:attribute name="maxSequentialTemperatureChange" type="real64" default="0.1" />
		<!--targetRegions => Allowable regions that the solver may be applied to. Note that this does not indicate that the solver will be applied to these regions, only that allocation will occur such that the solver may be applied to these regions. The decision about what regions this solver will beapplied to rests in the EventManager.-->
		<xsd:attribute name="targetRegions" type="groupNameRef_array" use="required" />
		<!--temperature => Temperature-->
		<xsd:attribute name="temperature" type="real64" default="0" />
		<!--name => A name is required for any non-unique nodes-->
		<xsd:attribute name="name" type="groupName" use="required" />
	</xsd:complexType>
	<xsd:complexType name="SinglePhaseReservoirType">
		<xsd:choice minOccurs="0" maxOccurs="unbounded">
			<xsd:element name="LinearSolverParameters" type="LinearSolverParametersType" maxOccurs="1" />
			<xsd:element name="NonlinearSolverParameters" type="NonlinearSolverParametersType" maxOccurs="1" />
		</xsd:choice>
		<!--cflFactor => Factor to apply to the `CFL condition <http://en.wikipedia.org/wiki/Courant-Friedrichs-Lewy_condition>`_ when calculating the maximum allowable time step. Values should be in the interval (0,1] -->
		<xsd:attribute name="cflFactor" type="real64" default="0.5" />
		<!--flowSolverName => Name of the flow solver used by the coupled solver-->
		<xsd:attribute name="flowSolverName" type="groupNameRef" use="required" />
		<!--initialDt => Initial time-step value required by the solver to the event manager.-->
		<xsd:attribute name="initialDt" type="real64" default="1e+99" />
		<!--logLevel => Sets the level of information to write in the standard output (the console typically).
A level of 0 outputs minimal information, higher levels require more.-->
		<xsd:attribute name="logLevel" type="integer" default="0" />
		<!--targetRegions => Allowable regions that the solver may be applied to. Note that this does not indicate that the solver will be applied to these regions, only that allocation will occur such that the solver may be applied to these regions. The decision about what regions this solver will beapplied to rests in the EventManager.-->
		<xsd:attribute name="targetRegions" type="groupNameRef_array" use="required" />
		<!--wellSolverName => Name of the well solver used by the coupled solver-->
		<xsd:attribute name="wellSolverName" type="groupNameRef" use="required" />
		<!--name => A name is required for any non-unique nodes-->
		<xsd:attribute name="name" type="groupName" use="required" />
	</xsd:complexType>
	<xsd:complexType name="SinglePhaseReservoirPoromechanicsType">
		<xsd:choice minOccurs="0" maxOccurs="unbounded">
			<xsd:element name="LinearSolverParameters" type="LinearSolverParametersType" maxOccurs="1" />
			<xsd:element name="NonlinearSolverParameters" type="NonlinearSolverParametersType" maxOccurs="1" />
		</xsd:choice>
		<!--cflFactor => Factor to apply to the `CFL condition <http://en.wikipedia.org/wiki/Courant-Friedrichs-Lewy_condition>`_ when calculating the maximum allowable time step. Values should be in the interval (0,1] -->
		<xsd:attribute name="cflFactor" type="real64" default="0.5" />
		<!--initialDt => Initial time-step value required by the solver to the event manager.-->
		<xsd:attribute name="initialDt" type="real64" default="1e+99" />
		<!--isThermal => Flag indicating whether the problem is thermal or not. Set isThermal="1" to enable the thermal coupling-->
		<xsd:attribute name="isThermal" type="integer" default="0" />
		<!--logLevel => Sets the level of information to write in the standard output (the console typically).
A level of 0 outputs minimal information, higher levels require more.-->
		<xsd:attribute name="logLevel" type="integer" default="0" />
		<!--reservoirAndWellsSolverName => Name of the reservoirAndWells solver used by the coupled solver-->
		<xsd:attribute name="reservoirAndWellsSolverName" type="groupNameRef" use="required" />
		<!--solidSolverName => Name of the solid solver used by the coupled solver-->
		<xsd:attribute name="solidSolverName" type="groupNameRef" use="required" />
		<!--targetRegions => Allowable regions that the solver may be applied to. Note that this does not indicate that the solver will be applied to these regions, only that allocation will occur such that the solver may be applied to these regions. The decision about what regions this solver will beapplied to rests in the EventManager.-->
		<xsd:attribute name="targetRegions" type="groupNameRef_array" use="required" />
		<!--name => A name is required for any non-unique nodes-->
		<xsd:attribute name="name" type="groupName" use="required" />
	</xsd:complexType>
	<xsd:complexType name="SinglePhaseWellType">
		<xsd:choice minOccurs="0" maxOccurs="unbounded">
			<xsd:element name="LinearSolverParameters" type="LinearSolverParametersType" maxOccurs="1" />
			<xsd:element name="NonlinearSolverParameters" type="NonlinearSolverParametersType" maxOccurs="1" />
			<xsd:element name="WellControls" type="WellControlsType" />
		</xsd:choice>
		<!--cflFactor => Factor to apply to the `CFL condition <http://en.wikipedia.org/wiki/Courant-Friedrichs-Lewy_condition>`_ when calculating the maximum allowable time step. Values should be in the interval (0,1] -->
		<xsd:attribute name="cflFactor" type="real64" default="0.5" />
		<!--initialDt => Initial time-step value required by the solver to the event manager.-->
		<xsd:attribute name="initialDt" type="real64" default="1e+99" />
		<!--logLevel => Sets the level of information to write in the standard output (the console typically).
A level of 0 outputs minimal information, higher levels require more.-->
		<xsd:attribute name="logLevel" type="integer" default="0" />
		<!--targetRegions => Allowable regions that the solver may be applied to. Note that this does not indicate that the solver will be applied to these regions, only that allocation will occur such that the solver may be applied to these regions. The decision about what regions this solver will beapplied to rests in the EventManager.-->
		<xsd:attribute name="targetRegions" type="groupNameRef_array" use="required" />
		<!--writeCSV => Write rates into a CSV file-->
		<xsd:attribute name="writeCSV" type="integer" default="0" />
		<!--name => A name is required for any non-unique nodes-->
		<xsd:attribute name="name" type="groupName" use="required" />
	</xsd:complexType>
	<xsd:complexType name="SolidMechanicsEmbeddedFracturesType">
		<xsd:choice minOccurs="0" maxOccurs="unbounded">
			<xsd:element name="LinearSolverParameters" type="LinearSolverParametersType" maxOccurs="1" />
			<xsd:element name="NonlinearSolverParameters" type="NonlinearSolverParametersType" maxOccurs="1" />
		</xsd:choice>
		<!--cflFactor => Factor to apply to the `CFL condition <http://en.wikipedia.org/wiki/Courant-Friedrichs-Lewy_condition>`_ when calculating the maximum allowable time step. Values should be in the interval (0,1] -->
		<xsd:attribute name="cflFactor" type="real64" default="0.5" />
		<!--discretization => Name of discretization object (defined in the :ref:`NumericalMethodsManager`) to use for this solver. For instance, if this is a Finite Element Solver, the name of a :ref:`FiniteElement` should be specified. If this is a Finite Volume Method, the name of a :ref:`FiniteVolume` discretization should be specified.-->
		<xsd:attribute name="discretization" type="groupNameRef" use="required" />
		<!--initialDt => Initial time-step value required by the solver to the event manager.-->
		<xsd:attribute name="initialDt" type="real64" default="1e+99" />
		<!--logLevel => Sets the level of information to write in the standard output (the console typically).
A level of 0 outputs minimal information, higher levels require more.-->
		<xsd:attribute name="logLevel" type="integer" default="0" />
		<!--massDamping => Value of mass based damping coefficient. -->
		<xsd:attribute name="massDamping" type="real64" default="0" />
		<!--maxNumResolves => Value to indicate how many resolves may be executed after some other event is executed. For example, if a SurfaceGenerator is specified, it will be executed after the mechanics solve. However if a new surface is generated, then the mechanics solve must be executed again due to the change in topology.-->
		<xsd:attribute name="maxNumResolves" type="integer" default="10" />
		<!--newmarkBeta => Value of :math:`\beta` in the Newmark Method for Implicit Dynamic time integration option. This should be pow(newmarkGamma+0.5,2.0)/4.0 unless you know what you are doing.-->
		<xsd:attribute name="newmarkBeta" type="real64" default="0.25" />
		<!--newmarkGamma => Value of :math:`\gamma` in the Newmark Method for Implicit Dynamic time integration option-->
		<xsd:attribute name="newmarkGamma" type="real64" default="0.5" />
		<!--stiffnessDamping => Value of stiffness based damping coefficient. -->
		<xsd:attribute name="stiffnessDamping" type="real64" default="0" />
		<!--strainTheory => Indicates whether or not to use `Infinitesimal Strain Theory <https://en.wikipedia.org/wiki/Infinitesimal_strain_theory>`_, or `Finite Strain Theory <https://en.wikipedia.org/wiki/Finite_strain_theory>`_. Valid Inputs are:
 0 - Infinitesimal Strain 
 1 - Finite Strain-->
		<xsd:attribute name="strainTheory" type="integer" default="0" />
		<!--targetRegions => Allowable regions that the solver may be applied to. Note that this does not indicate that the solver will be applied to these regions, only that allocation will occur such that the solver may be applied to these regions. The decision about what regions this solver will beapplied to rests in the EventManager.-->
		<xsd:attribute name="targetRegions" type="groupNameRef_array" use="required" />
		<!--timeIntegrationOption => Time integration method. Options are:
* QuasiStatic
* ImplicitDynamic
* ExplicitDynamic-->
		<xsd:attribute name="timeIntegrationOption" type="geos_SolidMechanicsLagrangianFEM_TimeIntegrationOption" default="ExplicitDynamic" />
		<!--useStaticCondensation => Defines whether to use static condensation or not.-->
		<xsd:attribute name="useStaticCondensation" type="integer" default="0" />
		<!--name => A name is required for any non-unique nodes-->
		<xsd:attribute name="name" type="groupName" use="required" />
	</xsd:complexType>
	<xsd:simpleType name="geos_SolidMechanicsLagrangianFEM_TimeIntegrationOption">
		<xsd:restriction base="xsd:string">
			<xsd:pattern value=".*[\[\]`$].*|QuasiStatic|ImplicitDynamic|ExplicitDynamic" />
		</xsd:restriction>
	</xsd:simpleType>
	<xsd:complexType name="SolidMechanicsLagrangeContactType">
		<xsd:choice minOccurs="0" maxOccurs="unbounded">
			<xsd:element name="LinearSolverParameters" type="LinearSolverParametersType" maxOccurs="1" />
			<xsd:element name="NonlinearSolverParameters" type="NonlinearSolverParametersType" maxOccurs="1" />
		</xsd:choice>
		<!--cflFactor => Factor to apply to the `CFL condition <http://en.wikipedia.org/wiki/Courant-Friedrichs-Lewy_condition>`_ when calculating the maximum allowable time step. Values should be in the interval (0,1] -->
		<xsd:attribute name="cflFactor" type="real64" default="0.5" />
		<!--discretization => Name of discretization object (defined in the :ref:`NumericalMethodsManager`) to use for this solver. For instance, if this is a Finite Element Solver, the name of a :ref:`FiniteElement` should be specified. If this is a Finite Volume Method, the name of a :ref:`FiniteVolume` discretization should be specified.-->
		<xsd:attribute name="discretization" type="groupNameRef" use="required" />
		<!--initialDt => Initial time-step value required by the solver to the event manager.-->
		<xsd:attribute name="initialDt" type="real64" default="1e+99" />
		<!--logLevel => Sets the level of information to write in the standard output (the console typically).
A level of 0 outputs minimal information, higher levels require more.-->
		<xsd:attribute name="logLevel" type="integer" default="0" />
		<!--massDamping => Value of mass based damping coefficient. -->
		<xsd:attribute name="massDamping" type="real64" default="0" />
		<!--maxNumResolves => Value to indicate how many resolves may be executed after some other event is executed. For example, if a SurfaceGenerator is specified, it will be executed after the mechanics solve. However if a new surface is generated, then the mechanics solve must be executed again due to the change in topology.-->
		<xsd:attribute name="maxNumResolves" type="integer" default="10" />
		<!--newmarkBeta => Value of :math:`\beta` in the Newmark Method for Implicit Dynamic time integration option. This should be pow(newmarkGamma+0.5,2.0)/4.0 unless you know what you are doing.-->
		<xsd:attribute name="newmarkBeta" type="real64" default="0.25" />
		<!--newmarkGamma => Value of :math:`\gamma` in the Newmark Method for Implicit Dynamic time integration option-->
		<xsd:attribute name="newmarkGamma" type="real64" default="0.5" />
		<!--stabilizationName => Name of the stabilization to use in the lagrangian contact solver-->
		<xsd:attribute name="stabilizationName" type="groupNameRef" use="required" />
		<!--stabilizationScalingCoefficient => It be used to increase the scale of the stabilization entries. A value < 1.0 results in larger entries in the stabilization matrix.-->
		<xsd:attribute name="stabilizationScalingCoefficient" type="real64" default="1" />
		<!--stiffnessDamping => Value of stiffness based damping coefficient. -->
		<xsd:attribute name="stiffnessDamping" type="real64" default="0" />
		<!--strainTheory => Indicates whether or not to use `Infinitesimal Strain Theory <https://en.wikipedia.org/wiki/Infinitesimal_strain_theory>`_, or `Finite Strain Theory <https://en.wikipedia.org/wiki/Finite_strain_theory>`_. Valid Inputs are:
 0 - Infinitesimal Strain 
 1 - Finite Strain-->
		<xsd:attribute name="strainTheory" type="integer" default="0" />
		<!--targetRegions => Allowable regions that the solver may be applied to. Note that this does not indicate that the solver will be applied to these regions, only that allocation will occur such that the solver may be applied to these regions. The decision about what regions this solver will beapplied to rests in the EventManager.-->
		<xsd:attribute name="targetRegions" type="groupNameRef_array" use="required" />
		<!--timeIntegrationOption => Time integration method. Options are:
* QuasiStatic
* ImplicitDynamic
* ExplicitDynamic-->
		<xsd:attribute name="timeIntegrationOption" type="geos_SolidMechanicsLagrangianFEM_TimeIntegrationOption" default="ExplicitDynamic" />
		<!--name => A name is required for any non-unique nodes-->
		<xsd:attribute name="name" type="groupName" use="required" />
	</xsd:complexType>
	<xsd:complexType name="SolidMechanicsLagrangianSSLEType">
		<xsd:choice minOccurs="0" maxOccurs="unbounded">
			<xsd:element name="LinearSolverParameters" type="LinearSolverParametersType" maxOccurs="1" />
			<xsd:element name="NonlinearSolverParameters" type="NonlinearSolverParametersType" maxOccurs="1" />
		</xsd:choice>
		<!--cflFactor => Factor to apply to the `CFL condition <http://en.wikipedia.org/wiki/Courant-Friedrichs-Lewy_condition>`_ when calculating the maximum allowable time step. Values should be in the interval (0,1] -->
		<xsd:attribute name="cflFactor" type="real64" default="0.5" />
		<!--contactRelationName => Name of contact relation to enforce constraints on fracture boundary.-->
		<xsd:attribute name="contactRelationName" type="groupNameRef" default="NOCONTACT" />
		<!--discretization => Name of discretization object (defined in the :ref:`NumericalMethodsManager`) to use for this solver. For instance, if this is a Finite Element Solver, the name of a :ref:`FiniteElement` should be specified. If this is a Finite Volume Method, the name of a :ref:`FiniteVolume` discretization should be specified.-->
		<xsd:attribute name="discretization" type="groupNameRef" use="required" />
		<!--initialDt => Initial time-step value required by the solver to the event manager.-->
		<xsd:attribute name="initialDt" type="real64" default="1e+99" />
		<!--logLevel => Sets the level of information to write in the standard output (the console typically).
A level of 0 outputs minimal information, higher levels require more.-->
		<xsd:attribute name="logLevel" type="integer" default="0" />
		<!--massDamping => Value of mass based damping coefficient. -->
		<xsd:attribute name="massDamping" type="real64" default="0" />
		<!--maxNumResolves => Value to indicate how many resolves may be executed after some other event is executed. For example, if a SurfaceGenerator is specified, it will be executed after the mechanics solve. However if a new surface is generated, then the mechanics solve must be executed again due to the change in topology.-->
		<xsd:attribute name="maxNumResolves" type="integer" default="10" />
		<!--newmarkBeta => Value of :math:`\beta` in the Newmark Method for Implicit Dynamic time integration option. This should be pow(newmarkGamma+0.5,2.0)/4.0 unless you know what you are doing.-->
		<xsd:attribute name="newmarkBeta" type="real64" default="0.25" />
		<!--newmarkGamma => Value of :math:`\gamma` in the Newmark Method for Implicit Dynamic time integration option-->
		<xsd:attribute name="newmarkGamma" type="real64" default="0.5" />
		<!--stiffnessDamping => Value of stiffness based damping coefficient. -->
		<xsd:attribute name="stiffnessDamping" type="real64" default="0" />
		<!--strainTheory => Indicates whether or not to use `Infinitesimal Strain Theory <https://en.wikipedia.org/wiki/Infinitesimal_strain_theory>`_, or `Finite Strain Theory <https://en.wikipedia.org/wiki/Finite_strain_theory>`_. Valid Inputs are:
 0 - Infinitesimal Strain 
 1 - Finite Strain-->
		<xsd:attribute name="strainTheory" type="integer" default="0" />
		<!--surfaceGeneratorName => Name of the surface generator to use-->
		<xsd:attribute name="surfaceGeneratorName" type="string" default="" />
		<!--targetRegions => Allowable regions that the solver may be applied to. Note that this does not indicate that the solver will be applied to these regions, only that allocation will occur such that the solver may be applied to these regions. The decision about what regions this solver will beapplied to rests in the EventManager.-->
		<xsd:attribute name="targetRegions" type="groupNameRef_array" use="required" />
		<!--timeIntegrationOption => Time integration method. Options are:
* QuasiStatic
* ImplicitDynamic
* ExplicitDynamic-->
		<xsd:attribute name="timeIntegrationOption" type="geos_SolidMechanicsLagrangianFEM_TimeIntegrationOption" default="ExplicitDynamic" />
		<!--name => A name is required for any non-unique nodes-->
		<xsd:attribute name="name" type="groupName" use="required" />
	</xsd:complexType>
	<xsd:complexType name="SolidMechanics_LagrangianFEMType">
		<xsd:choice minOccurs="0" maxOccurs="unbounded">
			<xsd:element name="LinearSolverParameters" type="LinearSolverParametersType" maxOccurs="1" />
			<xsd:element name="NonlinearSolverParameters" type="NonlinearSolverParametersType" maxOccurs="1" />
		</xsd:choice>
		<!--cflFactor => Factor to apply to the `CFL condition <http://en.wikipedia.org/wiki/Courant-Friedrichs-Lewy_condition>`_ when calculating the maximum allowable time step. Values should be in the interval (0,1] -->
		<xsd:attribute name="cflFactor" type="real64" default="0.5" />
		<!--contactRelationName => Name of contact relation to enforce constraints on fracture boundary.-->
		<xsd:attribute name="contactRelationName" type="groupNameRef" default="NOCONTACT" />
		<!--discretization => Name of discretization object (defined in the :ref:`NumericalMethodsManager`) to use for this solver. For instance, if this is a Finite Element Solver, the name of a :ref:`FiniteElement` should be specified. If this is a Finite Volume Method, the name of a :ref:`FiniteVolume` discretization should be specified.-->
		<xsd:attribute name="discretization" type="groupNameRef" use="required" />
		<!--initialDt => Initial time-step value required by the solver to the event manager.-->
		<xsd:attribute name="initialDt" type="real64" default="1e+99" />
		<!--logLevel => Sets the level of information to write in the standard output (the console typically).
A level of 0 outputs minimal information, higher levels require more.-->
		<xsd:attribute name="logLevel" type="integer" default="0" />
		<!--massDamping => Value of mass based damping coefficient. -->
		<xsd:attribute name="massDamping" type="real64" default="0" />
		<!--maxNumResolves => Value to indicate how many resolves may be executed after some other event is executed. For example, if a SurfaceGenerator is specified, it will be executed after the mechanics solve. However if a new surface is generated, then the mechanics solve must be executed again due to the change in topology.-->
		<xsd:attribute name="maxNumResolves" type="integer" default="10" />
		<!--newmarkBeta => Value of :math:`\beta` in the Newmark Method for Implicit Dynamic time integration option. This should be pow(newmarkGamma+0.5,2.0)/4.0 unless you know what you are doing.-->
		<xsd:attribute name="newmarkBeta" type="real64" default="0.25" />
		<!--newmarkGamma => Value of :math:`\gamma` in the Newmark Method for Implicit Dynamic time integration option-->
		<xsd:attribute name="newmarkGamma" type="real64" default="0.5" />
		<!--stiffnessDamping => Value of stiffness based damping coefficient. -->
		<xsd:attribute name="stiffnessDamping" type="real64" default="0" />
		<!--strainTheory => Indicates whether or not to use `Infinitesimal Strain Theory <https://en.wikipedia.org/wiki/Infinitesimal_strain_theory>`_, or `Finite Strain Theory <https://en.wikipedia.org/wiki/Finite_strain_theory>`_. Valid Inputs are:
 0 - Infinitesimal Strain 
 1 - Finite Strain-->
		<xsd:attribute name="strainTheory" type="integer" default="0" />
		<!--surfaceGeneratorName => Name of the surface generator to use-->
		<xsd:attribute name="surfaceGeneratorName" type="string" default="" />
		<!--targetRegions => Allowable regions that the solver may be applied to. Note that this does not indicate that the solver will be applied to these regions, only that allocation will occur such that the solver may be applied to these regions. The decision about what regions this solver will beapplied to rests in the EventManager.-->
		<xsd:attribute name="targetRegions" type="groupNameRef_array" use="required" />
		<!--timeIntegrationOption => Time integration method. Options are:
* QuasiStatic
* ImplicitDynamic
* ExplicitDynamic-->
		<xsd:attribute name="timeIntegrationOption" type="geos_SolidMechanicsLagrangianFEM_TimeIntegrationOption" default="ExplicitDynamic" />
		<!--name => A name is required for any non-unique nodes-->
		<xsd:attribute name="name" type="groupName" use="required" />
	</xsd:complexType>
	<xsd:complexType name="SolidMechanics_MPMType">
		<xsd:choice minOccurs="0" maxOccurs="unbounded">
			<xsd:element name="LinearSolverParameters" type="LinearSolverParametersType" maxOccurs="1" />
			<xsd:element name="NonlinearSolverParameters" type="NonlinearSolverParametersType" maxOccurs="1" />
		</xsd:choice>
		<!--boundaryConditionTypes => Boundary conditions on x-, x+, y-, y+, z- and z+ faces. Options are:
* Outflow
* Symmetry-->
		<xsd:attribute name="boundaryConditionTypes" type="integer_array" default="{0}" />
		<!--boxAverageHistory => Flag for whether to output box average history-->
		<xsd:attribute name="boxAverageHistory" type="integer" default="0" />
		<!--cflFactor => Factor to apply to the `CFL condition <http://en.wikipedia.org/wiki/Courant-Friedrichs-Lewy_condition>`_ when calculating the maximum allowable time step. Values should be in the interval (0,1] -->
		<xsd:attribute name="cflFactor" type="real64" default="0.5" />
		<!--contactGapCorrection => Flag for mitigating contact gaps-->
		<xsd:attribute name="contactGapCorrection" type="integer" default="0" />
		<!--cpdiDomainScaling => Option for CPDI domain scaling-->
		<xsd:attribute name="cpdiDomainScaling" type="integer" default="0" />
		<!--damageFieldPartitioning => Flag for using the gradient of the particle damage field to partition material into separate velocity fields-->
		<xsd:attribute name="damageFieldPartitioning" type="integer" default="0" />
		<!--discretization => Name of discretization object (defined in the :ref:`NumericalMethodsManager`) to use for this solver. For instance, if this is a Finite Element Solver, the name of a :ref:`FiniteElement` should be specified. If this is a Finite Volume Method, the name of a :ref:`FiniteVolume` discretization should be specified.-->
		<xsd:attribute name="discretization" type="groupNameRef" use="required" />
		<!--fTableInterpType => The type of F table interpolation. Options are 0 (linear), 1 (cosine), 2 (quintic polynomial).-->
		<xsd:attribute name="fTableInterpType" type="integer" default="0" />
		<!--fTablePath => Path to f-table-->
		<xsd:attribute name="fTablePath" type="path" default="" />
		<!--frictionCoefficient => Coefficient of friction, currently assumed to be the same everywhere-->
		<xsd:attribute name="frictionCoefficient" type="real64" default="0" />
		<!--initialDt => Initial time-step value required by the solver to the event manager.-->
		<xsd:attribute name="initialDt" type="real64" default="1e+99" />
		<!--logLevel => Sets the level of information to write in the standard output (the console typically).
A level of 0 outputs minimal information, higher levels require more.-->
		<xsd:attribute name="logLevel" type="integer" default="0" />
		<!--needsNeighborList => Flag for whether to construct neighbor list-->
		<xsd:attribute name="needsNeighborList" type="integer" default="0" />
		<!--neighborRadius => Neighbor radius for SPH-type calculations-->
		<xsd:attribute name="neighborRadius" type="real64" default="-1" />
		<!--planeStrain => Flag for performing plane strain calculations-->
		<xsd:attribute name="planeStrain" type="integer" default="0" />
		<!--prescribedBcTable => Flag for whether to have time-dependent boundary condition types-->
		<xsd:attribute name="prescribedBcTable" type="integer" default="0" />
		<!--prescribedBoundaryFTable => Flag for whether to have time-dependent boundary conditions described by a global background grid F-->
		<xsd:attribute name="prescribedBoundaryFTable" type="integer" default="0" />
		<!--reactionHistory => Flag for whether to output face reaction history-->
		<xsd:attribute name="reactionHistory" type="integer" default="0" />
		<!--separabilityMinDamage => Damage threshold for field separability-->
		<xsd:attribute name="separabilityMinDamage" type="real64" default="0.5" />
		<!--solverProfiling => Flag for timing subroutines in the solver-->
		<xsd:attribute name="solverProfiling" type="integer" default="0" />
		<!--surfaceDetection => Flag for automatic surface detection on the 1st cycle-->
		<xsd:attribute name="surfaceDetection" type="integer" default="0" />
		<!--targetRegions => Allowable regions that the solver may be applied to. Note that this does not indicate that the solver will be applied to these regions, only that allocation will occur such that the solver may be applied to these regions. The decision about what regions this solver will beapplied to rests in the EventManager.-->
		<xsd:attribute name="targetRegions" type="groupNameRef_array" use="required" />
		<!--timeIntegrationOption => Time integration method. Options are:
* QuasiStatic
* ImplicitDynamic
* ExplicitDynamic-->
		<xsd:attribute name="timeIntegrationOption" type="geos_SolidMechanicsMPM_TimeIntegrationOption" default="ExplicitDynamic" />
		<!--treatFullyDamagedAsSingleField => Whether to consolidate fully damaged fields into a single field. Nice for modeling damaged mush.-->
		<xsd:attribute name="treatFullyDamagedAsSingleField" type="integer" default="1" />
		<!--useDamageAsSurfaceFlag => Indicates whether particle damage at the beginning of the simulation should be interpreted as a surface flag-->
		<xsd:attribute name="useDamageAsSurfaceFlag" type="integer" default="0" />
		<!--name => A name is required for any non-unique nodes-->
		<xsd:attribute name="name" type="groupName" use="required" />
	</xsd:complexType>
	<xsd:simpleType name="geos_SolidMechanicsMPM_TimeIntegrationOption">
		<xsd:restriction base="xsd:string">
			<xsd:pattern value=".*[\[\]`$].*|QuasiStatic|ImplicitDynamic|ExplicitDynamic" />
		</xsd:restriction>
	</xsd:simpleType>
	<xsd:complexType name="SurfaceGeneratorType">
		<xsd:choice minOccurs="0" maxOccurs="unbounded">
			<xsd:element name="LinearSolverParameters" type="LinearSolverParametersType" maxOccurs="1" />
			<xsd:element name="NonlinearSolverParameters" type="NonlinearSolverParametersType" maxOccurs="1" />
		</xsd:choice>
		<!--cflFactor => Factor to apply to the `CFL condition <http://en.wikipedia.org/wiki/Courant-Friedrichs-Lewy_condition>`_ when calculating the maximum allowable time step. Values should be in the interval (0,1] -->
		<xsd:attribute name="cflFactor" type="real64" default="0.5" />
		<!--fractureRegion => (no description available)-->
		<xsd:attribute name="fractureRegion" type="groupNameRef" default="Fracture" />
		<!--initialDt => Initial time-step value required by the solver to the event manager.-->
		<xsd:attribute name="initialDt" type="real64" default="1e+99" />
		<!--isPoroelastic => Flag that defines whether the material is poroelastic or not.-->
		<xsd:attribute name="isPoroelastic" type="integer" default="0" />
		<!--logLevel => Sets the level of information to write in the standard output (the console typically).
A level of 0 outputs minimal information, higher levels require more.-->
		<xsd:attribute name="logLevel" type="integer" default="0" />
		<!--mpiCommOrder => Flag to enable MPI consistent communication ordering-->
		<xsd:attribute name="mpiCommOrder" type="integer" default="0" />
		<!--nodeBasedSIF => Flag for choosing between node or edge based criteria: 1 for node based criterion-->
		<xsd:attribute name="nodeBasedSIF" type="integer" default="0" />
		<!--rockToughness => Rock toughness of the solid material-->
		<xsd:attribute name="rockToughness" type="real64" use="required" />
		<!--targetRegions => Allowable regions that the solver may be applied to. Note that this does not indicate that the solver will be applied to these regions, only that allocation will occur such that the solver may be applied to these regions. The decision about what regions this solver will beapplied to rests in the EventManager.-->
		<xsd:attribute name="targetRegions" type="groupNameRef_array" use="required" />
		<!--name => A name is required for any non-unique nodes-->
		<xsd:attribute name="name" type="groupName" use="required" />
	</xsd:complexType>
	<xsd:complexType name="TasksType">
		<xsd:choice minOccurs="0" maxOccurs="unbounded">
			<xsd:element name="CellToCellDataCollection" type="CellToCellDataCollectionType" />
			<xsd:element name="CompositionalMultiphaseReservoirPoromechanicsInitialization" type="CompositionalMultiphaseReservoirPoromechanicsInitializationType" />
			<xsd:element name="CompositionalMultiphaseStatistics" type="CompositionalMultiphaseStatisticsType" />
			<xsd:element name="HydrofractureInitialization" type="HydrofractureInitializationType" />
			<xsd:element name="MultiphasePoromechanicsInitialization" type="MultiphasePoromechanicsInitializationType" />
			<xsd:element name="PVTDriver" type="PVTDriverType" />
			<xsd:element name="PackCollection" type="PackCollectionType" />
			<xsd:element name="ReactiveFluidDriver" type="ReactiveFluidDriverType" />
			<xsd:element name="RelpermDriver" type="RelpermDriverType" />
			<xsd:element name="SinglePhasePoromechanicsInitialization" type="SinglePhasePoromechanicsInitializationType" />
			<xsd:element name="SinglePhaseReservoirPoromechanicsInitialization" type="SinglePhaseReservoirPoromechanicsInitializationType" />
			<xsd:element name="SinglePhaseStatistics" type="SinglePhaseStatisticsType" />
			<xsd:element name="SolidMechanicsStateReset" type="SolidMechanicsStateResetType" />
			<xsd:element name="SolidMechanicsStatistics" type="SolidMechanicsStatisticsType" />
			<xsd:element name="SourceFluxStatistics" type="SourceFluxStatisticsType" />
			<xsd:element name="TriaxialDriver" type="TriaxialDriverType" />
		</xsd:choice>
	</xsd:complexType>
	<xsd:complexType name="CellToCellDataCollectionType">
		<!--flowSolverName => Name of the flow solver-->
		<xsd:attribute name="flowSolverName" type="groupNameRef" use="required" />
		<!--logLevel => When higher than 1: Display store events details.-->
		<xsd:attribute name="logLevel" type="integer" default="0" />
		<!--name => A name is required for any non-unique nodes-->
		<xsd:attribute name="name" type="groupName" use="required" />
	</xsd:complexType>
	<xsd:complexType name="CompositionalMultiphaseReservoirPoromechanicsInitializationType">
		<!--logLevel => Sets the level of information to write in the standard output (the console typically).
A level of 0 outputs minimal information, higher levels require more.-->
		<xsd:attribute name="logLevel" type="integer" default="0" />
		<!--poromechanicsSolverName => Name of the poromechanics solver-->
		<xsd:attribute name="poromechanicsSolverName" type="groupNameRef" use="required" />
		<!--solidMechanicsStatisticsName => Name of the solid mechanics statistics-->
		<xsd:attribute name="solidMechanicsStatisticsName" type="groupNameRef" default="" />
		<!--name => A name is required for any non-unique nodes-->
		<xsd:attribute name="name" type="groupName" use="required" />
	</xsd:complexType>
	<xsd:complexType name="CompositionalMultiphaseStatisticsType">
		<!--computeCFLNumbers => Flag to decide whether CFL numbers are computed or not-->
		<xsd:attribute name="computeCFLNumbers" type="integer" default="0" />
		<!--computeRegionStatistics => Flag to decide whether region statistics are computed or not-->
		<xsd:attribute name="computeRegionStatistics" type="integer" default="1" />
		<!--flowSolverName => Name of the flow solver-->
		<xsd:attribute name="flowSolverName" type="groupNameRef" use="required" />
		<!--logLevel => Sets the level of information to write in the standard output (the console typically).
A level of 0 outputs minimal information, higher levels require more.-->
		<xsd:attribute name="logLevel" type="integer" default="0" />
		<!--relpermThreshold => Flag to decide whether a phase is considered mobile (when the relperm is above the threshold) or immobile (when the relperm is below the threshold) in metric 2-->
		<xsd:attribute name="relpermThreshold" type="real64" default="1e-06" />
		<!--writeCSV => Write statistics into a CSV file-->
		<xsd:attribute name="writeCSV" type="integer" default="0" />
		<!--name => A name is required for any non-unique nodes-->
		<xsd:attribute name="name" type="groupName" use="required" />
	</xsd:complexType>
	<xsd:complexType name="HydrofractureInitializationType">
<<<<<<< HEAD
		<!--logLevel => Sets the level of information to write in the standard output (the console typically).
A level of 0 outputs minimal information, higher levels require more.-->
=======
		<!--logLevel => Log level-->
>>>>>>> f91800bb
		<xsd:attribute name="logLevel" type="integer" default="0" />
		<!--poromechanicsSolverName => Name of the poromechanics solver-->
		<xsd:attribute name="poromechanicsSolverName" type="groupNameRef" use="required" />
		<!--solidMechanicsStatisticsName => Name of the solid mechanics statistics-->
		<xsd:attribute name="solidMechanicsStatisticsName" type="groupNameRef" default="" />
		<!--name => A name is required for any non-unique nodes-->
		<xsd:attribute name="name" type="groupName" use="required" />
	</xsd:complexType>
	<xsd:complexType name="MultiphasePoromechanicsInitializationType">
		<!--logLevel => Sets the level of information to write in the standard output (the console typically).
A level of 0 outputs minimal information, higher levels require more.-->
		<xsd:attribute name="logLevel" type="integer" default="0" />
		<!--poromechanicsSolverName => Name of the poromechanics solver-->
		<xsd:attribute name="poromechanicsSolverName" type="groupNameRef" use="required" />
		<!--solidMechanicsStatisticsName => Name of the solid mechanics statistics-->
		<xsd:attribute name="solidMechanicsStatisticsName" type="groupNameRef" default="" />
		<!--name => A name is required for any non-unique nodes-->
		<xsd:attribute name="name" type="groupName" use="required" />
	</xsd:complexType>
	<xsd:complexType name="PVTDriverType">
		<!--baseline => Baseline file-->
		<xsd:attribute name="baseline" type="path" default="none" />
		<!--feedComposition => Feed composition array [mol fraction]-->
		<xsd:attribute name="feedComposition" type="real64_array" use="required" />
		<!--fluid => Fluid to test-->
		<xsd:attribute name="fluid" type="groupNameRef" use="required" />
		<!--logLevel => Sets the level of information to write in the standard output (the console typically).
A level of 0 outputs minimal information, higher levels require more.-->
		<xsd:attribute name="logLevel" type="integer" default="0" />
		<!--output => Output file-->
		<xsd:attribute name="output" type="string" default="none" />
		<!--outputCompressibility => Flag to indicate that the total compressibility should be output-->
		<xsd:attribute name="outputCompressibility" type="integer" default="0" />
		<!--outputMassDensity => Flag to indicate that the mass density of each phase should be output-->
		<xsd:attribute name="outputMassDensity" type="integer" default="0" />
		<!--outputPhaseComposition => Flag to indicate that phase compositions should be output-->
		<xsd:attribute name="outputPhaseComposition" type="integer" default="0" />
		<!--pressureControl => Function controlling pressure time history-->
		<xsd:attribute name="pressureControl" type="groupNameRef" use="required" />
		<!--steps => Number of load steps to take-->
		<xsd:attribute name="steps" type="integer" use="required" />
		<!--temperatureControl => Function controlling temperature time history-->
		<xsd:attribute name="temperatureControl" type="groupNameRef" use="required" />
		<!--name => A name is required for any non-unique nodes-->
		<xsd:attribute name="name" type="groupName" use="required" />
	</xsd:complexType>
	<xsd:complexType name="PackCollectionType">
		<!--disableCoordCollection => Whether or not to create coordinate meta-collectors if collected objects are mesh objects.-->
		<xsd:attribute name="disableCoordCollection" type="integer" default="0" />
		<!--fieldName => The name of the (packable) field associated with the specified object to retrieve data from-->
		<xsd:attribute name="fieldName" type="groupNameRef" use="required" />
		<!--objectPath => The name of the object from which to retrieve field values.-->
		<xsd:attribute name="objectPath" type="groupNameRef" use="required" />
		<!--onlyOnSetChange => Whether or not to only collect when the collected sets of indices change in any way.-->
		<xsd:attribute name="onlyOnSetChange" type="integer" default="0" />
		<!--setNames => The set(s) for which to retrieve data.-->
		<xsd:attribute name="setNames" type="groupNameRef_array" default="{}" />
		<!--name => A name is required for any non-unique nodes-->
		<xsd:attribute name="name" type="groupName" use="required" />
	</xsd:complexType>
	<xsd:complexType name="ReactiveFluidDriverType">
		<!--baseline => Baseline file-->
		<xsd:attribute name="baseline" type="path" default="none" />
		<!--feedComposition => Feed composition array: total concentration of the primary species -->
		<xsd:attribute name="feedComposition" type="real64_array" use="required" />
		<!--fluid => Fluid to test-->
		<xsd:attribute name="fluid" type="groupNameRef" use="required" />
		<!--logLevel => Sets the level of information to write in the standard output (the console typically).
A level of 0 outputs minimal information, higher levels require more.-->
		<xsd:attribute name="logLevel" type="integer" default="0" />
		<!--output => Output file-->
		<xsd:attribute name="output" type="string" default="none" />
		<!--pressureControl => Function controlling pressure time history-->
		<xsd:attribute name="pressureControl" type="groupNameRef" use="required" />
		<!--steps => Number of load steps to take-->
		<xsd:attribute name="steps" type="integer" use="required" />
		<!--temperatureControl => Function controlling temperature time history-->
		<xsd:attribute name="temperatureControl" type="groupNameRef" use="required" />
		<!--name => A name is required for any non-unique nodes-->
		<xsd:attribute name="name" type="groupName" use="required" />
	</xsd:complexType>
	<xsd:complexType name="RelpermDriverType">
		<!--baseline => Baseline file-->
		<xsd:attribute name="baseline" type="path" default="none" />
		<!--logLevel => Sets the level of information to write in the standard output (the console typically).
A level of 0 outputs minimal information, higher levels require more.-->
		<xsd:attribute name="logLevel" type="integer" default="0" />
		<!--output => Output file-->
		<xsd:attribute name="output" type="string" default="none" />
		<!--relperm => Relperm model to test-->
		<xsd:attribute name="relperm" type="groupNameRef" use="required" />
		<!--steps => Number of saturation steps to take-->
		<xsd:attribute name="steps" type="integer" use="required" />
		<!--name => A name is required for any non-unique nodes-->
		<xsd:attribute name="name" type="groupName" use="required" />
	</xsd:complexType>
	<xsd:complexType name="SinglePhasePoromechanicsInitializationType">
		<!--logLevel => Sets the level of information to write in the standard output (the console typically).
A level of 0 outputs minimal information, higher levels require more.-->
		<xsd:attribute name="logLevel" type="integer" default="0" />
		<!--poromechanicsSolverName => Name of the poromechanics solver-->
		<xsd:attribute name="poromechanicsSolverName" type="groupNameRef" use="required" />
		<!--solidMechanicsStatisticsName => Name of the solid mechanics statistics-->
		<xsd:attribute name="solidMechanicsStatisticsName" type="groupNameRef" default="" />
		<!--name => A name is required for any non-unique nodes-->
		<xsd:attribute name="name" type="groupName" use="required" />
	</xsd:complexType>
	<xsd:complexType name="SinglePhaseReservoirPoromechanicsInitializationType">
		<!--logLevel => Sets the level of information to write in the standard output (the console typically).
A level of 0 outputs minimal information, higher levels require more.-->
		<xsd:attribute name="logLevel" type="integer" default="0" />
		<!--poromechanicsSolverName => Name of the poromechanics solver-->
		<xsd:attribute name="poromechanicsSolverName" type="groupNameRef" use="required" />
		<!--solidMechanicsStatisticsName => Name of the solid mechanics statistics-->
		<xsd:attribute name="solidMechanicsStatisticsName" type="groupNameRef" default="" />
		<!--name => A name is required for any non-unique nodes-->
		<xsd:attribute name="name" type="groupName" use="required" />
	</xsd:complexType>
	<xsd:complexType name="SinglePhaseStatisticsType">
		<!--flowSolverName => Name of the flow solver-->
		<xsd:attribute name="flowSolverName" type="groupNameRef" use="required" />
		<!--logLevel => Sets the level of information to write in the standard output (the console typically).
A level of 0 outputs minimal information, higher levels require more.-->
		<xsd:attribute name="logLevel" type="integer" default="0" />
		<!--writeCSV => Write statistics into a CSV file-->
		<xsd:attribute name="writeCSV" type="integer" default="0" />
		<!--name => A name is required for any non-unique nodes-->
		<xsd:attribute name="name" type="groupName" use="required" />
	</xsd:complexType>
	<xsd:complexType name="SolidMechanicsStateResetType">
		<!--disableInelasticity => Flag to enable/disable inelastic behavior-->
		<xsd:attribute name="disableInelasticity" type="integer" default="0" />
		<!--logLevel => Sets the level of information to write in the standard output (the console typically).
A level of 0 outputs minimal information, higher levels require more.-->
		<xsd:attribute name="logLevel" type="integer" default="0" />
		<!--resetDisplacements => Flag to reset displacements (and velocities)-->
		<xsd:attribute name="resetDisplacements" type="integer" default="1" />
		<!--solidSolverName => Name of the solid mechanics solver-->
		<xsd:attribute name="solidSolverName" type="groupNameRef" use="required" />
		<!--name => A name is required for any non-unique nodes-->
		<xsd:attribute name="name" type="groupName" use="required" />
	</xsd:complexType>
	<xsd:complexType name="SolidMechanicsStatisticsType">
		<!--logLevel => Sets the level of information to write in the standard output (the console typically).
A level of 0 outputs minimal information, higher levels require more.-->
		<xsd:attribute name="logLevel" type="integer" default="0" />
		<!--solidSolverName => Name of the solid solver-->
		<xsd:attribute name="solidSolverName" type="groupNameRef" use="required" />
		<!--writeCSV => Write statistics into a CSV file-->
		<xsd:attribute name="writeCSV" type="integer" default="0" />
		<!--name => A name is required for any non-unique nodes-->
		<xsd:attribute name="name" type="groupName" use="required" />
	</xsd:complexType>
	<xsd:complexType name="SourceFluxStatisticsType">
		<!--flowSolverName => Name of the flow solver-->
		<xsd:attribute name="flowSolverName" type="groupNameRef" use="required" />
		<!--fluxNames => Name(s) array of the SourceFlux(s) for which we want the statistics. Use "*" to target all SourceFlux.-->
		<xsd:attribute name="fluxNames" type="groupNameRef_array" default="{*}" />
		<!--logLevel => Log level
- Log Level 1 outputs the sum of all SourceFlux(s) produced rate & mass,
- Log Level 2 details values for each SourceFlux,
- Log Level 3 details values for each region.-->
		<xsd:attribute name="logLevel" type="integer" default="0" />
		<!--writeCSV => Write statistics into a CSV file-->
		<xsd:attribute name="writeCSV" type="integer" default="0" />
		<!--name => A name is required for any non-unique nodes-->
		<xsd:attribute name="name" type="groupName" use="required" />
	</xsd:complexType>
	<xsd:complexType name="TriaxialDriverType">
		<!--axialControl => Function controlling axial stress or strain (depending on test mode)-->
		<xsd:attribute name="axialControl" type="groupNameRef" use="required" />
		<!--baseline => Baseline file-->
		<xsd:attribute name="baseline" type="path" default="none" />
		<!--initialStress => Initial stress (scalar used to set an isotropic stress state)-->
		<xsd:attribute name="initialStress" type="real64" use="required" />
		<!--logLevel => Sets the level of information to write in the standard output (the console typically).
A level of 0 outputs minimal information, higher levels require more.-->
		<xsd:attribute name="logLevel" type="integer" default="0" />
		<!--material => Solid material to test-->
		<xsd:attribute name="material" type="groupNameRef" use="required" />
		<!--mode => Test mode [stressControl, strainControl, mixedControl]-->
		<xsd:attribute name="mode" type="geos_TriaxialDriver_Mode" use="required" />
		<!--output => Output file-->
		<xsd:attribute name="output" type="string" default="none" />
		<!--radialControl => Function controlling radial stress or strain (depending on test mode)-->
		<xsd:attribute name="radialControl" type="groupNameRef" use="required" />
		<!--steps => Number of load steps to take-->
		<xsd:attribute name="steps" type="integer" use="required" />
		<!--name => A name is required for any non-unique nodes-->
		<xsd:attribute name="name" type="groupName" use="required" />
	</xsd:complexType>
	<xsd:simpleType name="geos_TriaxialDriver_Mode">
		<xsd:restriction base="xsd:string">
			<xsd:pattern value=".*[\[\]`$].*|mixedControl|strainControl|stressControl" />
		</xsd:restriction>
	</xsd:simpleType>
	<xsd:complexType name="ConstitutiveType">
		<xsd:choice minOccurs="0" maxOccurs="unbounded">
			<xsd:element name="BiotPorosity" type="BiotPorosityType" />
			<xsd:element name="BlackOilFluid" type="BlackOilFluidType" />
			<xsd:element name="BrooksCoreyBakerRelativePermeability" type="BrooksCoreyBakerRelativePermeabilityType" />
			<xsd:element name="BrooksCoreyCapillaryPressure" type="BrooksCoreyCapillaryPressureType" />
			<xsd:element name="BrooksCoreyRelativePermeability" type="BrooksCoreyRelativePermeabilityType" />
			<xsd:element name="BrooksCoreyStone2RelativePermeability" type="BrooksCoreyStone2RelativePermeabilityType" />
			<xsd:element name="CO2BrineEzrokhiFluid" type="CO2BrineEzrokhiFluidType" />
			<xsd:element name="CO2BrineEzrokhiThermalFluid" type="CO2BrineEzrokhiThermalFluidType" />
			<xsd:element name="CO2BrinePhillipsFluid" type="CO2BrinePhillipsFluidType" />
			<xsd:element name="CO2BrinePhillipsThermalFluid" type="CO2BrinePhillipsThermalFluidType" />
			<xsd:element name="CarmanKozenyPermeability" type="CarmanKozenyPermeabilityType" />
			<xsd:element name="CeramicDamage" type="CeramicDamageType" />
			<xsd:element name="CompositionalMultiphaseFluid" type="CompositionalMultiphaseFluidType" />
			<xsd:element name="CompositionalTwoPhaseFluidPengRobinson" type="CompositionalTwoPhaseFluidPengRobinsonType" />
			<xsd:element name="CompositionalTwoPhaseFluidPengRobinsonLBC" type="CompositionalTwoPhaseFluidPengRobinsonLBCType" />
			<xsd:element name="CompositionalTwoPhaseFluidSoaveRedlichKwong" type="CompositionalTwoPhaseFluidSoaveRedlichKwongType" />
			<xsd:element name="CompositionalTwoPhaseFluidSoaveRedlichKwongLBC" type="CompositionalTwoPhaseFluidSoaveRedlichKwongLBCType" />
			<xsd:element name="CompressibleSinglePhaseFluid" type="CompressibleSinglePhaseFluidType" />
			<xsd:element name="CompressibleSolidCarmanKozenyPermeability" type="CompressibleSolidCarmanKozenyPermeabilityType" />
			<xsd:element name="CompressibleSolidConstantPermeability" type="CompressibleSolidConstantPermeabilityType" />
			<xsd:element name="CompressibleSolidExponentialDecayPermeability" type="CompressibleSolidExponentialDecayPermeabilityType" />
			<xsd:element name="CompressibleSolidParallelPlatesPermeability" type="CompressibleSolidParallelPlatesPermeabilityType" />
			<xsd:element name="CompressibleSolidPressurePermeability" type="CompressibleSolidPressurePermeabilityType" />
			<xsd:element name="CompressibleSolidSlipDependentPermeability" type="CompressibleSolidSlipDependentPermeabilityType" />
			<xsd:element name="CompressibleSolidWillisRichardsPermeability" type="CompressibleSolidWillisRichardsPermeabilityType" />
			<xsd:element name="ConstantDiffusion" type="ConstantDiffusionType" />
			<xsd:element name="ConstantPermeability" type="ConstantPermeabilityType" />
			<xsd:element name="Coulomb" type="CoulombType" />
			<xsd:element name="DamageElasticIsotropic" type="DamageElasticIsotropicType" />
			<xsd:element name="DamageSpectralElasticIsotropic" type="DamageSpectralElasticIsotropicType" />
			<xsd:element name="DamageVolDevElasticIsotropic" type="DamageVolDevElasticIsotropicType" />
			<xsd:element name="DeadOilFluid" type="DeadOilFluidType" />
			<xsd:element name="DelftEgg" type="DelftEggType" />
			<xsd:element name="DruckerPrager" type="DruckerPragerType" />
			<xsd:element name="ElasticIsotropic" type="ElasticIsotropicType" />
			<xsd:element name="ElasticIsotropicPressureDependent" type="ElasticIsotropicPressureDependentType" />
			<xsd:element name="ElasticOrthotropic" type="ElasticOrthotropicType" />
			<xsd:element name="ElasticTransverseIsotropic" type="ElasticTransverseIsotropicType" />
			<xsd:element name="ExponentialDecayPermeability" type="ExponentialDecayPermeabilityType" />
			<xsd:element name="ExtendedDruckerPrager" type="ExtendedDruckerPragerType" />
			<xsd:element name="FrictionlessContact" type="FrictionlessContactType" />
			<xsd:element name="JFunctionCapillaryPressure" type="JFunctionCapillaryPressureType" />
			<xsd:element name="LinearIsotropicDispersion" type="LinearIsotropicDispersionType" />
			<xsd:element name="ModifiedCamClay" type="ModifiedCamClayType" />
			<xsd:element name="MultiPhaseConstantThermalConductivity" type="MultiPhaseConstantThermalConductivityType" />
			<xsd:element name="MultiPhaseVolumeWeightedThermalConductivity" type="MultiPhaseVolumeWeightedThermalConductivityType" />
			<xsd:element name="NullModel" type="NullModelType" />
			<xsd:element name="ParallelPlatesPermeability" type="ParallelPlatesPermeabilityType" />
			<xsd:element name="ParticleFluid" type="ParticleFluidType" />
			<xsd:element name="PerfectlyPlastic" type="PerfectlyPlasticType" />
			<xsd:element name="PorousDamageElasticIsotropic" type="PorousDamageElasticIsotropicType" />
			<xsd:element name="PorousDamageSpectralElasticIsotropic" type="PorousDamageSpectralElasticIsotropicType" />
			<xsd:element name="PorousDamageVolDevElasticIsotropic" type="PorousDamageVolDevElasticIsotropicType" />
			<xsd:element name="PorousDelftEgg" type="PorousDelftEggType" />
			<xsd:element name="PorousDruckerPrager" type="PorousDruckerPragerType" />
			<xsd:element name="PorousElasticIsotropic" type="PorousElasticIsotropicType" />
			<xsd:element name="PorousElasticOrthotropic" type="PorousElasticOrthotropicType" />
			<xsd:element name="PorousElasticTransverseIsotropic" type="PorousElasticTransverseIsotropicType" />
			<xsd:element name="PorousExtendedDruckerPrager" type="PorousExtendedDruckerPragerType" />
			<xsd:element name="PorousModifiedCamClay" type="PorousModifiedCamClayType" />
			<xsd:element name="PorousViscoDruckerPrager" type="PorousViscoDruckerPragerType" />
			<xsd:element name="PorousViscoExtendedDruckerPrager" type="PorousViscoExtendedDruckerPragerType" />
			<xsd:element name="PorousViscoModifiedCamClay" type="PorousViscoModifiedCamClayType" />
			<xsd:element name="PressurePermeability" type="PressurePermeabilityType" />
			<xsd:element name="PressurePorosity" type="PressurePorosityType" />
			<xsd:element name="ProppantPermeability" type="ProppantPermeabilityType" />
			<xsd:element name="ProppantPorosity" type="ProppantPorosityType" />
			<xsd:element name="ProppantSlurryFluid" type="ProppantSlurryFluidType" />
			<xsd:element name="ProppantSolidProppantPermeability" type="ProppantSolidProppantPermeabilityType" />
			<xsd:element name="ReactiveBrine" type="ReactiveBrineType" />
			<xsd:element name="ReactiveBrineThermal" type="ReactiveBrineThermalType" />
			<xsd:element name="SinglePhaseConstantThermalConductivity" type="SinglePhaseConstantThermalConductivityType" />
			<xsd:element name="SlipDependentPermeability" type="SlipDependentPermeabilityType" />
			<xsd:element name="SolidInternalEnergy" type="SolidInternalEnergyType" />
			<xsd:element name="TableCapillaryPressure" type="TableCapillaryPressureType" />
			<xsd:element name="TableRelativePermeability" type="TableRelativePermeabilityType" />
			<xsd:element name="TableRelativePermeabilityHysteresis" type="TableRelativePermeabilityHysteresisType" />
			<xsd:element name="ThermalCompressibleSinglePhaseFluid" type="ThermalCompressibleSinglePhaseFluidType" />
			<xsd:element name="VanGenuchtenBakerRelativePermeability" type="VanGenuchtenBakerRelativePermeabilityType" />
			<xsd:element name="VanGenuchtenCapillaryPressure" type="VanGenuchtenCapillaryPressureType" />
			<xsd:element name="VanGenuchtenStone2RelativePermeability" type="VanGenuchtenStone2RelativePermeabilityType" />
			<xsd:element name="ViscoDruckerPrager" type="ViscoDruckerPragerType" />
			<xsd:element name="ViscoExtendedDruckerPrager" type="ViscoExtendedDruckerPragerType" />
			<xsd:element name="ViscoModifiedCamClay" type="ViscoModifiedCamClayType" />
			<xsd:element name="WillisRichardsPermeability" type="WillisRichardsPermeabilityType" />
		</xsd:choice>
	</xsd:complexType>
	<xsd:complexType name="BiotPorosityType">
		<!--defaultGrainBulkModulus => Grain bulk modulus-->
		<xsd:attribute name="defaultGrainBulkModulus" type="real64" use="required" />
		<!--defaultPorosityTEC => Default thermal expansion coefficient-->
		<xsd:attribute name="defaultPorosityTEC" type="real64" default="0" />
		<!--defaultReferencePorosity => Default value of the reference porosity-->
		<xsd:attribute name="defaultReferencePorosity" type="real64" use="required" />
		<!--useUniaxialFixedStress => Flag enabling uniaxial approximation in fixed stress update-->
		<xsd:attribute name="useUniaxialFixedStress" type="integer" default="0" />
		<!--name => A name is required for any non-unique nodes-->
		<xsd:attribute name="name" type="groupName" use="required" />
	</xsd:complexType>
	<xsd:complexType name="BlackOilFluidType">
		<!--checkPVTTablesRanges => Enable (1) or disable (0) an error when the input pressure or temperature of the PVT tables is out of range.-->
		<xsd:attribute name="checkPVTTablesRanges" type="integer" default="1" />
		<!--componentMolarWeight => Component molar weights-->
		<xsd:attribute name="componentMolarWeight" type="real64_array" use="required" />
		<!--componentNames => List of component names-->
		<xsd:attribute name="componentNames" type="string_array" default="{}" />
		<!--hydrocarbonFormationVolFactorTableNames => List of formation volume factor TableFunction names from the Functions block. 
The user must provide one TableFunction per hydrocarbon phase, in the order provided in "phaseNames". 
For instance, if "oil" is before "gas" in "phaseNames", the table order should be: oilTableName, gasTableName-->
		<xsd:attribute name="hydrocarbonFormationVolFactorTableNames" type="groupNameRef_array" default="{}" />
		<!--hydrocarbonViscosityTableNames => List of viscosity TableFunction names from the Functions block. 
The user must provide one TableFunction per hydrocarbon phase, in the order provided in "phaseNames". 
For instance, if "oil" is before "gas" in "phaseNames", the table order should be: oilTableName, gasTableName-->
		<xsd:attribute name="hydrocarbonViscosityTableNames" type="groupNameRef_array" default="{}" />
		<!--phaseNames => List of fluid phases-->
		<xsd:attribute name="phaseNames" type="groupNameRef_array" use="required" />
		<!--surfaceDensities => List of surface mass densities for each phase-->
		<xsd:attribute name="surfaceDensities" type="real64_array" use="required" />
		<!--tableFiles => List of filenames with input PVT tables (one per phase)-->
		<xsd:attribute name="tableFiles" type="path_array" default="{}" />
		<!--waterCompressibility => Water compressibility-->
		<xsd:attribute name="waterCompressibility" type="real64" default="0" />
		<!--waterFormationVolumeFactor => Water formation volume factor-->
		<xsd:attribute name="waterFormationVolumeFactor" type="real64" default="0" />
		<!--waterReferencePressure => Water reference pressure-->
		<xsd:attribute name="waterReferencePressure" type="real64" default="0" />
		<!--waterViscosity => Water viscosity-->
		<xsd:attribute name="waterViscosity" type="real64" default="0" />
		<!--name => A name is required for any non-unique nodes-->
		<xsd:attribute name="name" type="groupName" use="required" />
	</xsd:complexType>
	<xsd:complexType name="BrooksCoreyBakerRelativePermeabilityType">
		<!--gasOilRelPermExponent => Rel perm power law exponent for the pair (gas phase, oil phase) at residual water saturation
The expected format is "{ gasExp, oilExp }", in that order-->
		<xsd:attribute name="gasOilRelPermExponent" type="real64_array" default="{1}" />
		<!--gasOilRelPermMaxValue => Maximum rel perm value for the pair (gas phase, oil phase) at residual water saturation
The expected format is "{ gasMax, oilMax }", in that order-->
		<xsd:attribute name="gasOilRelPermMaxValue" type="real64_array" default="{0}" />
		<!--phaseMinVolumeFraction => Minimum volume fraction value for each phase-->
		<xsd:attribute name="phaseMinVolumeFraction" type="real64_array" default="{0}" />
		<!--phaseNames => List of fluid phases-->
		<xsd:attribute name="phaseNames" type="groupNameRef_array" use="required" />
		<!--waterOilRelPermExponent => Rel perm power law exponent for the pair (water phase, oil phase) at residual gas saturation
The expected format is "{ waterExp, oilExp }", in that order-->
		<xsd:attribute name="waterOilRelPermExponent" type="real64_array" default="{1}" />
		<!--waterOilRelPermMaxValue => Maximum rel perm value for the pair (water phase, oil phase) at residual gas saturation
The expected format is "{ waterMax, oilMax }", in that order-->
		<xsd:attribute name="waterOilRelPermMaxValue" type="real64_array" default="{0}" />
		<!--name => A name is required for any non-unique nodes-->
		<xsd:attribute name="name" type="groupName" use="required" />
	</xsd:complexType>
	<xsd:complexType name="BrooksCoreyCapillaryPressureType">
		<!--capPressureEpsilon => Wetting-phase saturation at which the max cap. pressure is attained; used to avoid infinite cap. pressure values for saturations close to zero-->
		<xsd:attribute name="capPressureEpsilon" type="real64" default="1e-06" />
		<!--phaseCapPressureExponentInv => Inverse of capillary power law exponent for each phase-->
		<xsd:attribute name="phaseCapPressureExponentInv" type="real64_array" default="{2}" />
		<!--phaseEntryPressure => Entry pressure value for each phase-->
		<xsd:attribute name="phaseEntryPressure" type="real64_array" default="{1}" />
		<!--phaseMinVolumeFraction => Minimum volume fraction value for each phase-->
		<xsd:attribute name="phaseMinVolumeFraction" type="real64_array" default="{0}" />
		<!--phaseNames => List of fluid phases-->
		<xsd:attribute name="phaseNames" type="groupNameRef_array" use="required" />
		<!--name => A name is required for any non-unique nodes-->
		<xsd:attribute name="name" type="groupName" use="required" />
	</xsd:complexType>
	<xsd:complexType name="BrooksCoreyRelativePermeabilityType">
		<!--phaseMinVolumeFraction => Minimum volume fraction value for each phase-->
		<xsd:attribute name="phaseMinVolumeFraction" type="real64_array" default="{0}" />
		<!--phaseNames => List of fluid phases-->
		<xsd:attribute name="phaseNames" type="groupNameRef_array" use="required" />
		<!--phaseRelPermExponent => Minimum relative permeability power law exponent for each phase-->
		<xsd:attribute name="phaseRelPermExponent" type="real64_array" default="{1}" />
		<!--phaseRelPermMaxValue => Maximum relative permeability value for each phase-->
		<xsd:attribute name="phaseRelPermMaxValue" type="real64_array" default="{0}" />
		<!--name => A name is required for any non-unique nodes-->
		<xsd:attribute name="name" type="groupName" use="required" />
	</xsd:complexType>
	<xsd:complexType name="BrooksCoreyStone2RelativePermeabilityType">
		<!--gasOilRelPermExponent => Rel perm power law exponent for the pair (gas phase, oil phase) at residual water saturation
The expected format is "{ gasExp, oilExp }", in that order-->
		<xsd:attribute name="gasOilRelPermExponent" type="real64_array" default="{1}" />
		<!--gasOilRelPermMaxValue => Maximum rel perm value for the pair (gas phase, oil phase) at residual water saturation
The expected format is "{ gasMax, oilMax }", in that order-->
		<xsd:attribute name="gasOilRelPermMaxValue" type="real64_array" default="{0}" />
		<!--phaseMinVolumeFraction => Minimum volume fraction value for each phase-->
		<xsd:attribute name="phaseMinVolumeFraction" type="real64_array" default="{0}" />
		<!--phaseNames => List of fluid phases-->
		<xsd:attribute name="phaseNames" type="groupNameRef_array" use="required" />
		<!--waterOilRelPermExponent => Rel perm power law exponent for the pair (water phase, oil phase) at residual gas saturation
The expected format is "{ waterExp, oilExp }", in that order-->
		<xsd:attribute name="waterOilRelPermExponent" type="real64_array" default="{1}" />
		<!--waterOilRelPermMaxValue => Maximum rel perm value for the pair (water phase, oil phase) at residual gas saturation
The expected format is "{ waterMax, oilMax }", in that order-->
		<xsd:attribute name="waterOilRelPermMaxValue" type="real64_array" default="{0}" />
		<!--name => A name is required for any non-unique nodes-->
		<xsd:attribute name="name" type="groupName" use="required" />
	</xsd:complexType>
	<xsd:complexType name="CO2BrineEzrokhiFluidType">
		<!--checkPVTTablesRanges => Enable (1) or disable (0) an error when the input pressure or temperature of the PVT tables is out of range.-->
		<xsd:attribute name="checkPVTTablesRanges" type="integer" default="1" />
		<!--componentMolarWeight => Component molar weights-->
		<xsd:attribute name="componentMolarWeight" type="real64_array" default="{0}" />
		<!--componentNames => List of component names-->
		<xsd:attribute name="componentNames" type="string_array" default="{}" />
		<!--flashModelParaFile => Name of the file defining the parameters of the flash model-->
		<xsd:attribute name="flashModelParaFile" type="path" default="" />
		<!--logLevel => Sets the level of information to write in the standard output (the console typically).
A level of 0 outputs minimal information, higher levels require more.-->
		<xsd:attribute name="logLevel" type="integer" default="0" />
		<!--phaseNames => List of fluid phases-->
		<xsd:attribute name="phaseNames" type="groupNameRef_array" default="{}" />
		<!--phasePVTParaFiles => Names of the files defining the parameters of the viscosity and density models-->
		<xsd:attribute name="phasePVTParaFiles" type="path_array" use="required" />
		<!--solubilityTableNames => Names of solubility tables for each phase-->
		<xsd:attribute name="solubilityTableNames" type="string_array" default="{}" />
		<!--name => A name is required for any non-unique nodes-->
		<xsd:attribute name="name" type="groupName" use="required" />
	</xsd:complexType>
	<xsd:complexType name="CO2BrineEzrokhiThermalFluidType">
		<!--checkPVTTablesRanges => Enable (1) or disable (0) an error when the input pressure or temperature of the PVT tables is out of range.-->
		<xsd:attribute name="checkPVTTablesRanges" type="integer" default="1" />
		<!--componentMolarWeight => Component molar weights-->
		<xsd:attribute name="componentMolarWeight" type="real64_array" default="{0}" />
		<!--componentNames => List of component names-->
		<xsd:attribute name="componentNames" type="string_array" default="{}" />
		<!--flashModelParaFile => Name of the file defining the parameters of the flash model-->
		<xsd:attribute name="flashModelParaFile" type="path" default="" />
		<!--logLevel => Sets the level of information to write in the standard output (the console typically).
A level of 0 outputs minimal information, higher levels require more.-->
		<xsd:attribute name="logLevel" type="integer" default="0" />
		<!--phaseNames => List of fluid phases-->
		<xsd:attribute name="phaseNames" type="groupNameRef_array" default="{}" />
		<!--phasePVTParaFiles => Names of the files defining the parameters of the viscosity and density models-->
		<xsd:attribute name="phasePVTParaFiles" type="path_array" use="required" />
		<!--solubilityTableNames => Names of solubility tables for each phase-->
		<xsd:attribute name="solubilityTableNames" type="string_array" default="{}" />
		<!--name => A name is required for any non-unique nodes-->
		<xsd:attribute name="name" type="groupName" use="required" />
	</xsd:complexType>
	<xsd:complexType name="CO2BrinePhillipsFluidType">
		<!--checkPVTTablesRanges => Enable (1) or disable (0) an error when the input pressure or temperature of the PVT tables is out of range.-->
		<xsd:attribute name="checkPVTTablesRanges" type="integer" default="1" />
		<!--componentMolarWeight => Component molar weights-->
		<xsd:attribute name="componentMolarWeight" type="real64_array" default="{0}" />
		<!--componentNames => List of component names-->
		<xsd:attribute name="componentNames" type="string_array" default="{}" />
		<!--flashModelParaFile => Name of the file defining the parameters of the flash model-->
		<xsd:attribute name="flashModelParaFile" type="path" default="" />
		<!--logLevel => Sets the level of information to write in the standard output (the console typically).
A level of 0 outputs minimal information, higher levels require more.-->
		<xsd:attribute name="logLevel" type="integer" default="0" />
		<!--phaseNames => List of fluid phases-->
		<xsd:attribute name="phaseNames" type="groupNameRef_array" default="{}" />
		<!--phasePVTParaFiles => Names of the files defining the parameters of the viscosity and density models-->
		<xsd:attribute name="phasePVTParaFiles" type="path_array" use="required" />
		<!--solubilityTableNames => Names of solubility tables for each phase-->
		<xsd:attribute name="solubilityTableNames" type="string_array" default="{}" />
		<!--name => A name is required for any non-unique nodes-->
		<xsd:attribute name="name" type="groupName" use="required" />
	</xsd:complexType>
	<xsd:complexType name="CO2BrinePhillipsThermalFluidType">
		<!--checkPVTTablesRanges => Enable (1) or disable (0) an error when the input pressure or temperature of the PVT tables is out of range.-->
		<xsd:attribute name="checkPVTTablesRanges" type="integer" default="1" />
		<!--componentMolarWeight => Component molar weights-->
		<xsd:attribute name="componentMolarWeight" type="real64_array" default="{0}" />
		<!--componentNames => List of component names-->
		<xsd:attribute name="componentNames" type="string_array" default="{}" />
		<!--flashModelParaFile => Name of the file defining the parameters of the flash model-->
		<xsd:attribute name="flashModelParaFile" type="path" default="" />
		<!--logLevel => Sets the level of information to write in the standard output (the console typically).
A level of 0 outputs minimal information, higher levels require more.-->
		<xsd:attribute name="logLevel" type="integer" default="0" />
		<!--phaseNames => List of fluid phases-->
		<xsd:attribute name="phaseNames" type="groupNameRef_array" default="{}" />
		<!--phasePVTParaFiles => Names of the files defining the parameters of the viscosity and density models-->
		<xsd:attribute name="phasePVTParaFiles" type="path_array" use="required" />
		<!--solubilityTableNames => Names of solubility tables for each phase-->
		<xsd:attribute name="solubilityTableNames" type="string_array" default="{}" />
		<!--name => A name is required for any non-unique nodes-->
		<xsd:attribute name="name" type="groupName" use="required" />
	</xsd:complexType>
	<xsd:complexType name="CarmanKozenyPermeabilityType">
		<!--anisotropy => Anisotropy factors for three permeability components.-->
		<xsd:attribute name="anisotropy" type="R1Tensor" default="{1,1,1}" />
		<!--particleDiameter => Diameter of the spherical particles.-->
		<xsd:attribute name="particleDiameter" type="real64" use="required" />
		<!--sphericity => Sphericity of the particles.-->
		<xsd:attribute name="sphericity" type="real64" use="required" />
		<!--name => A name is required for any non-unique nodes-->
		<xsd:attribute name="name" type="groupName" use="required" />
	</xsd:complexType>
	<xsd:complexType name="CeramicDamageType">
		<!--compressiveStrength => Compressive strength-->
		<xsd:attribute name="compressiveStrength" type="real64" use="required" />
		<!--crackSpeed => Crack speed-->
		<xsd:attribute name="crackSpeed" type="real64" use="required" />
		<!--defaultBulkModulus => Default Bulk Modulus Parameter-->
		<xsd:attribute name="defaultBulkModulus" type="real64" default="-1" />
		<!--defaultDensity => Default Material Density-->
		<xsd:attribute name="defaultDensity" type="real64" use="required" />
		<!--defaultDrainedLinearTEC => Default Linear Thermal Expansion Coefficient of the Solid Rock Frame-->
		<xsd:attribute name="defaultDrainedLinearTEC" type="real64" default="0" />
		<!--defaultPoissonRatio => Default Poisson's Ratio-->
		<xsd:attribute name="defaultPoissonRatio" type="real64" default="-1" />
		<!--defaultShearModulus => Default Shear Modulus Parameter-->
		<xsd:attribute name="defaultShearModulus" type="real64" default="-1" />
		<!--defaultYoungModulus => Default Young's Modulus-->
		<xsd:attribute name="defaultYoungModulus" type="real64" default="-1" />
		<!--maximumStrength => Maximum theoretical strength-->
		<xsd:attribute name="maximumStrength" type="real64" use="required" />
		<!--tensileStrength => Tensile strength-->
		<xsd:attribute name="tensileStrength" type="real64" use="required" />
		<!--name => A name is required for any non-unique nodes-->
		<xsd:attribute name="name" type="groupName" use="required" />
	</xsd:complexType>
	<xsd:complexType name="CompositionalMultiphaseFluidType">
		<!--checkPVTTablesRanges => Enable (1) or disable (0) an error when the input pressure or temperature of the PVT tables is out of range.-->
		<xsd:attribute name="checkPVTTablesRanges" type="integer" default="1" />
		<!--componentAcentricFactor => Component acentric factors-->
		<xsd:attribute name="componentAcentricFactor" type="real64_array" use="required" />
		<!--componentBinaryCoeff => Table of binary interaction coefficients-->
		<xsd:attribute name="componentBinaryCoeff" type="real64_array2d" default="{{0}}" />
		<!--componentCriticalPressure => Component critical pressures-->
		<xsd:attribute name="componentCriticalPressure" type="real64_array" use="required" />
		<!--componentCriticalTemperature => Component critical temperatures-->
		<xsd:attribute name="componentCriticalTemperature" type="real64_array" use="required" />
		<!--componentMolarWeight => Component molar weights-->
		<xsd:attribute name="componentMolarWeight" type="real64_array" use="required" />
		<!--componentNames => List of component names-->
		<xsd:attribute name="componentNames" type="string_array" use="required" />
		<!--componentVolumeShift => Component volume shifts-->
		<xsd:attribute name="componentVolumeShift" type="real64_array" default="{0}" />
		<!--constantPhaseViscosity => Viscosity for each phase-->
		<xsd:attribute name="constantPhaseViscosity" type="real64_array" default="{0}" />
		<!--equationsOfState => List of equation of state types for each phase-->
		<xsd:attribute name="equationsOfState" type="string_array" use="required" />
		<!--phaseNames => List of fluid phases-->
		<xsd:attribute name="phaseNames" type="groupNameRef_array" use="required" />
		<!--name => A name is required for any non-unique nodes-->
		<xsd:attribute name="name" type="groupName" use="required" />
	</xsd:complexType>
	<xsd:complexType name="CompositionalTwoPhaseFluidPengRobinsonType">
		<!--checkPVTTablesRanges => Enable (1) or disable (0) an error when the input pressure or temperature of the PVT tables is out of range.-->
		<xsd:attribute name="checkPVTTablesRanges" type="integer" default="1" />
		<!--componentAcentricFactor => Component acentric factors-->
		<xsd:attribute name="componentAcentricFactor" type="real64_array" use="required" />
		<!--componentBinaryCoeff => Table of binary interaction coefficients-->
		<xsd:attribute name="componentBinaryCoeff" type="real64_array2d" default="{{0}}" />
		<!--componentCriticalPressure => Component critical pressures-->
		<xsd:attribute name="componentCriticalPressure" type="real64_array" use="required" />
		<!--componentCriticalTemperature => Component critical temperatures-->
		<xsd:attribute name="componentCriticalTemperature" type="real64_array" use="required" />
		<!--componentMolarWeight => Component molar weights-->
		<xsd:attribute name="componentMolarWeight" type="real64_array" use="required" />
		<!--componentNames => List of component names-->
		<xsd:attribute name="componentNames" type="string_array" use="required" />
		<!--componentVolumeShift => Component volume shifts-->
		<xsd:attribute name="componentVolumeShift" type="real64_array" default="{0}" />
		<!--constantPhaseViscosity => Constant phase viscosity-->
		<xsd:attribute name="constantPhaseViscosity" type="real64_array" default="{0}" />
		<!--phaseNames => List of fluid phases-->
		<xsd:attribute name="phaseNames" type="groupNameRef_array" use="required" />
		<!--name => A name is required for any non-unique nodes-->
		<xsd:attribute name="name" type="groupName" use="required" />
	</xsd:complexType>
	<xsd:complexType name="CompositionalTwoPhaseFluidPengRobinsonLBCType">
		<!--checkPVTTablesRanges => Enable (1) or disable (0) an error when the input pressure or temperature of the PVT tables is out of range.-->
		<xsd:attribute name="checkPVTTablesRanges" type="integer" default="1" />
		<!--componentAcentricFactor => Component acentric factors-->
		<xsd:attribute name="componentAcentricFactor" type="real64_array" use="required" />
		<!--componentBinaryCoeff => Table of binary interaction coefficients-->
		<xsd:attribute name="componentBinaryCoeff" type="real64_array2d" default="{{0}}" />
		<!--componentCriticalPressure => Component critical pressures-->
		<xsd:attribute name="componentCriticalPressure" type="real64_array" use="required" />
		<!--componentCriticalTemperature => Component critical temperatures-->
		<xsd:attribute name="componentCriticalTemperature" type="real64_array" use="required" />
		<!--componentCriticalVolume => Component critical volumes-->
		<xsd:attribute name="componentCriticalVolume" type="real64_array" default="{0}" />
		<!--componentMolarWeight => Component molar weights-->
		<xsd:attribute name="componentMolarWeight" type="real64_array" use="required" />
		<!--componentNames => List of component names-->
		<xsd:attribute name="componentNames" type="string_array" use="required" />
		<!--componentVolumeShift => Component volume shifts-->
		<xsd:attribute name="componentVolumeShift" type="real64_array" default="{0}" />
		<!--phaseNames => List of fluid phases-->
		<xsd:attribute name="phaseNames" type="groupNameRef_array" use="required" />
		<!--viscosityMixingRule => Viscosity mixing rule to be used for Lohrenz-Bray-Clark computation. Valid options:
* HerningZipperer
* Wilke
* Brokaw-->
		<xsd:attribute name="viscosityMixingRule" type="string" default="HerningZipperer" />
		<!--name => A name is required for any non-unique nodes-->
		<xsd:attribute name="name" type="groupName" use="required" />
	</xsd:complexType>
	<xsd:complexType name="CompositionalTwoPhaseFluidSoaveRedlichKwongType">
		<!--checkPVTTablesRanges => Enable (1) or disable (0) an error when the input pressure or temperature of the PVT tables is out of range.-->
		<xsd:attribute name="checkPVTTablesRanges" type="integer" default="1" />
		<!--componentAcentricFactor => Component acentric factors-->
		<xsd:attribute name="componentAcentricFactor" type="real64_array" use="required" />
		<!--componentBinaryCoeff => Table of binary interaction coefficients-->
		<xsd:attribute name="componentBinaryCoeff" type="real64_array2d" default="{{0}}" />
		<!--componentCriticalPressure => Component critical pressures-->
		<xsd:attribute name="componentCriticalPressure" type="real64_array" use="required" />
		<!--componentCriticalTemperature => Component critical temperatures-->
		<xsd:attribute name="componentCriticalTemperature" type="real64_array" use="required" />
		<!--componentMolarWeight => Component molar weights-->
		<xsd:attribute name="componentMolarWeight" type="real64_array" use="required" />
		<!--componentNames => List of component names-->
		<xsd:attribute name="componentNames" type="string_array" use="required" />
		<!--componentVolumeShift => Component volume shifts-->
		<xsd:attribute name="componentVolumeShift" type="real64_array" default="{0}" />
		<!--constantPhaseViscosity => Constant phase viscosity-->
		<xsd:attribute name="constantPhaseViscosity" type="real64_array" default="{0}" />
		<!--phaseNames => List of fluid phases-->
		<xsd:attribute name="phaseNames" type="groupNameRef_array" use="required" />
		<!--name => A name is required for any non-unique nodes-->
		<xsd:attribute name="name" type="groupName" use="required" />
	</xsd:complexType>
	<xsd:complexType name="CompositionalTwoPhaseFluidSoaveRedlichKwongLBCType">
		<!--checkPVTTablesRanges => Enable (1) or disable (0) an error when the input pressure or temperature of the PVT tables is out of range.-->
		<xsd:attribute name="checkPVTTablesRanges" type="integer" default="1" />
		<!--componentAcentricFactor => Component acentric factors-->
		<xsd:attribute name="componentAcentricFactor" type="real64_array" use="required" />
		<!--componentBinaryCoeff => Table of binary interaction coefficients-->
		<xsd:attribute name="componentBinaryCoeff" type="real64_array2d" default="{{0}}" />
		<!--componentCriticalPressure => Component critical pressures-->
		<xsd:attribute name="componentCriticalPressure" type="real64_array" use="required" />
		<!--componentCriticalTemperature => Component critical temperatures-->
		<xsd:attribute name="componentCriticalTemperature" type="real64_array" use="required" />
		<!--componentCriticalVolume => Component critical volumes-->
		<xsd:attribute name="componentCriticalVolume" type="real64_array" default="{0}" />
		<!--componentMolarWeight => Component molar weights-->
		<xsd:attribute name="componentMolarWeight" type="real64_array" use="required" />
		<!--componentNames => List of component names-->
		<xsd:attribute name="componentNames" type="string_array" use="required" />
		<!--componentVolumeShift => Component volume shifts-->
		<xsd:attribute name="componentVolumeShift" type="real64_array" default="{0}" />
		<!--phaseNames => List of fluid phases-->
		<xsd:attribute name="phaseNames" type="groupNameRef_array" use="required" />
		<!--viscosityMixingRule => Viscosity mixing rule to be used for Lohrenz-Bray-Clark computation. Valid options:
* HerningZipperer
* Wilke
* Brokaw-->
		<xsd:attribute name="viscosityMixingRule" type="string" default="HerningZipperer" />
		<!--name => A name is required for any non-unique nodes-->
		<xsd:attribute name="name" type="groupName" use="required" />
	</xsd:complexType>
	<xsd:complexType name="CompressibleSinglePhaseFluidType">
		<!--compressibility => Fluid compressibility-->
		<xsd:attribute name="compressibility" type="real64" default="0" />
		<!--defaultDensity => Default value for density.-->
		<xsd:attribute name="defaultDensity" type="real64" use="required" />
		<!--defaultViscosity => Default value for viscosity.-->
		<xsd:attribute name="defaultViscosity" type="real64" use="required" />
		<!--densityModelType => Type of density model. Valid options:
* exponential
* linear
* quadratic-->
		<xsd:attribute name="densityModelType" type="geos_constitutive_ExponentApproximationType" default="linear" />
		<!--referenceDensity => Reference fluid density-->
		<xsd:attribute name="referenceDensity" type="real64" default="1000" />
		<!--referencePressure => Reference pressure-->
		<xsd:attribute name="referencePressure" type="real64" default="0" />
		<!--referenceViscosity => Reference fluid viscosity-->
		<xsd:attribute name="referenceViscosity" type="real64" default="0.001" />
		<!--viscosibility => Fluid viscosity exponential coefficient-->
		<xsd:attribute name="viscosibility" type="real64" default="0" />
		<!--viscosityModelType => Type of viscosity model. Valid options:
* exponential
* linear
* quadratic-->
		<xsd:attribute name="viscosityModelType" type="geos_constitutive_ExponentApproximationType" default="linear" />
		<!--name => A name is required for any non-unique nodes-->
		<xsd:attribute name="name" type="groupName" use="required" />
	</xsd:complexType>
	<xsd:simpleType name="geos_constitutive_ExponentApproximationType">
		<xsd:restriction base="xsd:string">
			<xsd:pattern value=".*[\[\]`$].*|exponential|linear|quadratic" />
		</xsd:restriction>
	</xsd:simpleType>
	<xsd:complexType name="CompressibleSolidCarmanKozenyPermeabilityType">
		<!--permeabilityModelName => Name of the permeability model.-->
		<xsd:attribute name="permeabilityModelName" type="groupNameRef" use="required" />
		<!--porosityModelName => Name of the porosity model.-->
		<xsd:attribute name="porosityModelName" type="groupNameRef" use="required" />
		<!--solidInternalEnergyModelName => Name of the solid internal energy model.-->
		<xsd:attribute name="solidInternalEnergyModelName" type="groupNameRef" default="" />
		<!--solidModelName => Name of the solid model.-->
		<xsd:attribute name="solidModelName" type="groupNameRef" use="required" />
		<!--name => A name is required for any non-unique nodes-->
		<xsd:attribute name="name" type="groupName" use="required" />
	</xsd:complexType>
	<xsd:complexType name="CompressibleSolidConstantPermeabilityType">
		<!--permeabilityModelName => Name of the permeability model.-->
		<xsd:attribute name="permeabilityModelName" type="groupNameRef" use="required" />
		<!--porosityModelName => Name of the porosity model.-->
		<xsd:attribute name="porosityModelName" type="groupNameRef" use="required" />
		<!--solidInternalEnergyModelName => Name of the solid internal energy model.-->
		<xsd:attribute name="solidInternalEnergyModelName" type="groupNameRef" default="" />
		<!--solidModelName => Name of the solid model.-->
		<xsd:attribute name="solidModelName" type="groupNameRef" use="required" />
		<!--name => A name is required for any non-unique nodes-->
		<xsd:attribute name="name" type="groupName" use="required" />
	</xsd:complexType>
	<xsd:complexType name="CompressibleSolidExponentialDecayPermeabilityType">
		<!--permeabilityModelName => Name of the permeability model.-->
		<xsd:attribute name="permeabilityModelName" type="groupNameRef" use="required" />
		<!--porosityModelName => Name of the porosity model.-->
		<xsd:attribute name="porosityModelName" type="groupNameRef" use="required" />
		<!--solidInternalEnergyModelName => Name of the solid internal energy model.-->
		<xsd:attribute name="solidInternalEnergyModelName" type="groupNameRef" default="" />
		<!--solidModelName => Name of the solid model.-->
		<xsd:attribute name="solidModelName" type="groupNameRef" use="required" />
		<!--name => A name is required for any non-unique nodes-->
		<xsd:attribute name="name" type="groupName" use="required" />
	</xsd:complexType>
	<xsd:complexType name="CompressibleSolidParallelPlatesPermeabilityType">
		<!--permeabilityModelName => Name of the permeability model.-->
		<xsd:attribute name="permeabilityModelName" type="groupNameRef" use="required" />
		<!--porosityModelName => Name of the porosity model.-->
		<xsd:attribute name="porosityModelName" type="groupNameRef" use="required" />
		<!--solidInternalEnergyModelName => Name of the solid internal energy model.-->
		<xsd:attribute name="solidInternalEnergyModelName" type="groupNameRef" default="" />
		<!--solidModelName => Name of the solid model.-->
		<xsd:attribute name="solidModelName" type="groupNameRef" use="required" />
		<!--name => A name is required for any non-unique nodes-->
		<xsd:attribute name="name" type="groupName" use="required" />
	</xsd:complexType>
	<xsd:complexType name="CompressibleSolidPressurePermeabilityType">
		<!--permeabilityModelName => Name of the permeability model.-->
		<xsd:attribute name="permeabilityModelName" type="groupNameRef" use="required" />
		<!--porosityModelName => Name of the porosity model.-->
		<xsd:attribute name="porosityModelName" type="groupNameRef" use="required" />
		<!--solidInternalEnergyModelName => Name of the solid internal energy model.-->
		<xsd:attribute name="solidInternalEnergyModelName" type="groupNameRef" default="" />
		<!--solidModelName => Name of the solid model.-->
		<xsd:attribute name="solidModelName" type="groupNameRef" use="required" />
		<!--name => A name is required for any non-unique nodes-->
		<xsd:attribute name="name" type="groupName" use="required" />
	</xsd:complexType>
	<xsd:complexType name="CompressibleSolidSlipDependentPermeabilityType">
		<!--permeabilityModelName => Name of the permeability model.-->
		<xsd:attribute name="permeabilityModelName" type="groupNameRef" use="required" />
		<!--porosityModelName => Name of the porosity model.-->
		<xsd:attribute name="porosityModelName" type="groupNameRef" use="required" />
		<!--solidInternalEnergyModelName => Name of the solid internal energy model.-->
		<xsd:attribute name="solidInternalEnergyModelName" type="groupNameRef" default="" />
		<!--solidModelName => Name of the solid model.-->
		<xsd:attribute name="solidModelName" type="groupNameRef" use="required" />
		<!--name => A name is required for any non-unique nodes-->
		<xsd:attribute name="name" type="groupName" use="required" />
	</xsd:complexType>
	<xsd:complexType name="CompressibleSolidWillisRichardsPermeabilityType">
		<!--permeabilityModelName => Name of the permeability model.-->
		<xsd:attribute name="permeabilityModelName" type="groupNameRef" use="required" />
		<!--porosityModelName => Name of the porosity model.-->
		<xsd:attribute name="porosityModelName" type="groupNameRef" use="required" />
		<!--solidInternalEnergyModelName => Name of the solid internal energy model.-->
		<xsd:attribute name="solidInternalEnergyModelName" type="groupNameRef" default="" />
		<!--solidModelName => Name of the solid model.-->
		<xsd:attribute name="solidModelName" type="groupNameRef" use="required" />
		<!--name => A name is required for any non-unique nodes-->
		<xsd:attribute name="name" type="groupName" use="required" />
	</xsd:complexType>
	<xsd:complexType name="ConstantDiffusionType">
		<!--defaultPhaseDiffusivityMultipliers => List of phase diffusivity multipliers-->
		<xsd:attribute name="defaultPhaseDiffusivityMultipliers" type="real64_array" default="{1}" />
		<!--diffusivityComponents => xx, yy, and zz components of a diffusivity tensor [m^2/s]-->
		<xsd:attribute name="diffusivityComponents" type="real64_array" use="required" />
		<!--phaseNames => List of fluid phases-->
		<xsd:attribute name="phaseNames" type="string_array" use="required" />
		<!--name => A name is required for any non-unique nodes-->
		<xsd:attribute name="name" type="groupName" use="required" />
	</xsd:complexType>
	<xsd:complexType name="ConstantPermeabilityType">
		<!--permeabilityComponents => xx, yy and zz components of a diagonal permeability tensor.-->
		<xsd:attribute name="permeabilityComponents" type="R1Tensor" use="required" />
		<!--name => A name is required for any non-unique nodes-->
		<xsd:attribute name="name" type="groupName" use="required" />
	</xsd:complexType>
	<xsd:complexType name="CoulombType">
		<!--apertureTableName => Name of the aperture table-->
		<xsd:attribute name="apertureTableName" type="groupNameRef" use="required" />
		<!--apertureTolerance => Value to be used to avoid floating point errors in expressions involving aperture. For example in the case of dividing by the actual aperture (not the effective aperture that results from the aperture function) this value may be used to avoid the 1/0 error. Note that this value may have some physical significance in its usage, as it may be used to smooth out highly nonlinear behavior associated with 1/0 in addition to avoiding the 1/0 error.-->
		<xsd:attribute name="apertureTolerance" type="real64" default="1e-09" />
		<!--cohesion => Cohesion-->
		<xsd:attribute name="cohesion" type="real64" use="required" />
		<!--displacementJumpThreshold => A threshold valued to determine whether a fracture is open or not.-->
		<xsd:attribute name="displacementJumpThreshold" type="real64" default="2.22045e-16" />
		<!--frictionCoefficient => Friction coefficient-->
		<xsd:attribute name="frictionCoefficient" type="real64" use="required" />
		<!--penaltyStiffness => Value of the penetration penalty stiffness. Units of Pressure/length-->
		<xsd:attribute name="penaltyStiffness" type="real64" default="0" />
		<!--shearStiffness => Value of the shear elastic stiffness. Units of Pressure/length-->
		<xsd:attribute name="shearStiffness" type="real64" default="0" />
		<!--name => A name is required for any non-unique nodes-->
		<xsd:attribute name="name" type="groupName" use="required" />
	</xsd:complexType>
	<xsd:complexType name="DamageElasticIsotropicType">
		<!--compressiveStrength => Compressive strength from the uniaxial compression test-->
		<xsd:attribute name="compressiveStrength" type="real64" default="0" />
		<!--criticalFractureEnergy => Critical fracture energy-->
		<xsd:attribute name="criticalFractureEnergy" type="real64" use="required" />
		<!--criticalStrainEnergy => Critical stress in a 1d tension test-->
		<xsd:attribute name="criticalStrainEnergy" type="real64" use="required" />
		<!--defaultBulkModulus => Default Bulk Modulus Parameter-->
		<xsd:attribute name="defaultBulkModulus" type="real64" default="-1" />
		<!--defaultDensity => Default Material Density-->
		<xsd:attribute name="defaultDensity" type="real64" use="required" />
		<!--defaultDrainedLinearTEC => Default Linear Thermal Expansion Coefficient of the Solid Rock Frame-->
		<xsd:attribute name="defaultDrainedLinearTEC" type="real64" default="0" />
		<!--defaultPoissonRatio => Default Poisson's Ratio-->
		<xsd:attribute name="defaultPoissonRatio" type="real64" default="-1" />
		<!--defaultShearModulus => Default Shear Modulus Parameter-->
		<xsd:attribute name="defaultShearModulus" type="real64" default="-1" />
		<!--defaultYoungModulus => Default Young's Modulus-->
		<xsd:attribute name="defaultYoungModulus" type="real64" default="-1" />
		<!--degradationLowerLimit => The lower limit of the degradation function-->
		<xsd:attribute name="degradationLowerLimit" type="real64" default="0" />
		<!--deltaCoefficient => Coefficient in the calculation of the external driving force-->
		<xsd:attribute name="deltaCoefficient" type="real64" default="-1" />
		<!--extDrivingForceFlag => Whether to have external driving force. Can be 0 or 1-->
		<xsd:attribute name="extDrivingForceFlag" type="integer" default="0" />
		<!--lengthScale => Length scale l in the phase-field equation-->
		<xsd:attribute name="lengthScale" type="real64" use="required" />
		<!--tensileStrength => Tensile strength from the uniaxial tension test-->
		<xsd:attribute name="tensileStrength" type="real64" default="0" />
		<!--name => A name is required for any non-unique nodes-->
		<xsd:attribute name="name" type="groupName" use="required" />
	</xsd:complexType>
	<xsd:complexType name="DamageSpectralElasticIsotropicType">
		<!--compressiveStrength => Compressive strength from the uniaxial compression test-->
		<xsd:attribute name="compressiveStrength" type="real64" default="0" />
		<!--criticalFractureEnergy => Critical fracture energy-->
		<xsd:attribute name="criticalFractureEnergy" type="real64" use="required" />
		<!--criticalStrainEnergy => Critical stress in a 1d tension test-->
		<xsd:attribute name="criticalStrainEnergy" type="real64" use="required" />
		<!--defaultBulkModulus => Default Bulk Modulus Parameter-->
		<xsd:attribute name="defaultBulkModulus" type="real64" default="-1" />
		<!--defaultDensity => Default Material Density-->
		<xsd:attribute name="defaultDensity" type="real64" use="required" />
		<!--defaultDrainedLinearTEC => Default Linear Thermal Expansion Coefficient of the Solid Rock Frame-->
		<xsd:attribute name="defaultDrainedLinearTEC" type="real64" default="0" />
		<!--defaultPoissonRatio => Default Poisson's Ratio-->
		<xsd:attribute name="defaultPoissonRatio" type="real64" default="-1" />
		<!--defaultShearModulus => Default Shear Modulus Parameter-->
		<xsd:attribute name="defaultShearModulus" type="real64" default="-1" />
		<!--defaultYoungModulus => Default Young's Modulus-->
		<xsd:attribute name="defaultYoungModulus" type="real64" default="-1" />
		<!--degradationLowerLimit => The lower limit of the degradation function-->
		<xsd:attribute name="degradationLowerLimit" type="real64" default="0" />
		<!--deltaCoefficient => Coefficient in the calculation of the external driving force-->
		<xsd:attribute name="deltaCoefficient" type="real64" default="-1" />
		<!--extDrivingForceFlag => Whether to have external driving force. Can be 0 or 1-->
		<xsd:attribute name="extDrivingForceFlag" type="integer" default="0" />
		<!--lengthScale => Length scale l in the phase-field equation-->
		<xsd:attribute name="lengthScale" type="real64" use="required" />
		<!--tensileStrength => Tensile strength from the uniaxial tension test-->
		<xsd:attribute name="tensileStrength" type="real64" default="0" />
		<!--name => A name is required for any non-unique nodes-->
		<xsd:attribute name="name" type="groupName" use="required" />
	</xsd:complexType>
	<xsd:complexType name="DamageVolDevElasticIsotropicType">
		<!--compressiveStrength => Compressive strength from the uniaxial compression test-->
		<xsd:attribute name="compressiveStrength" type="real64" default="0" />
		<!--criticalFractureEnergy => Critical fracture energy-->
		<xsd:attribute name="criticalFractureEnergy" type="real64" use="required" />
		<!--criticalStrainEnergy => Critical stress in a 1d tension test-->
		<xsd:attribute name="criticalStrainEnergy" type="real64" use="required" />
		<!--defaultBulkModulus => Default Bulk Modulus Parameter-->
		<xsd:attribute name="defaultBulkModulus" type="real64" default="-1" />
		<!--defaultDensity => Default Material Density-->
		<xsd:attribute name="defaultDensity" type="real64" use="required" />
		<!--defaultDrainedLinearTEC => Default Linear Thermal Expansion Coefficient of the Solid Rock Frame-->
		<xsd:attribute name="defaultDrainedLinearTEC" type="real64" default="0" />
		<!--defaultPoissonRatio => Default Poisson's Ratio-->
		<xsd:attribute name="defaultPoissonRatio" type="real64" default="-1" />
		<!--defaultShearModulus => Default Shear Modulus Parameter-->
		<xsd:attribute name="defaultShearModulus" type="real64" default="-1" />
		<!--defaultYoungModulus => Default Young's Modulus-->
		<xsd:attribute name="defaultYoungModulus" type="real64" default="-1" />
		<!--degradationLowerLimit => The lower limit of the degradation function-->
		<xsd:attribute name="degradationLowerLimit" type="real64" default="0" />
		<!--deltaCoefficient => Coefficient in the calculation of the external driving force-->
		<xsd:attribute name="deltaCoefficient" type="real64" default="-1" />
		<!--extDrivingForceFlag => Whether to have external driving force. Can be 0 or 1-->
		<xsd:attribute name="extDrivingForceFlag" type="integer" default="0" />
		<!--lengthScale => Length scale l in the phase-field equation-->
		<xsd:attribute name="lengthScale" type="real64" use="required" />
		<!--tensileStrength => Tensile strength from the uniaxial tension test-->
		<xsd:attribute name="tensileStrength" type="real64" default="0" />
		<!--name => A name is required for any non-unique nodes-->
		<xsd:attribute name="name" type="groupName" use="required" />
	</xsd:complexType>
	<xsd:complexType name="DeadOilFluidType">
		<!--checkPVTTablesRanges => Enable (1) or disable (0) an error when the input pressure or temperature of the PVT tables is out of range.-->
		<xsd:attribute name="checkPVTTablesRanges" type="integer" default="1" />
		<!--componentMolarWeight => Component molar weights-->
		<xsd:attribute name="componentMolarWeight" type="real64_array" use="required" />
		<!--componentNames => List of component names-->
		<xsd:attribute name="componentNames" type="string_array" default="{}" />
		<!--hydrocarbonFormationVolFactorTableNames => List of formation volume factor TableFunction names from the Functions block. 
The user must provide one TableFunction per hydrocarbon phase, in the order provided in "phaseNames". 
For instance, if "oil" is before "gas" in "phaseNames", the table order should be: oilTableName, gasTableName-->
		<xsd:attribute name="hydrocarbonFormationVolFactorTableNames" type="groupNameRef_array" default="{}" />
		<!--hydrocarbonViscosityTableNames => List of viscosity TableFunction names from the Functions block. 
The user must provide one TableFunction per hydrocarbon phase, in the order provided in "phaseNames". 
For instance, if "oil" is before "gas" in "phaseNames", the table order should be: oilTableName, gasTableName-->
		<xsd:attribute name="hydrocarbonViscosityTableNames" type="groupNameRef_array" default="{}" />
		<!--phaseNames => List of fluid phases-->
		<xsd:attribute name="phaseNames" type="groupNameRef_array" use="required" />
		<!--surfaceDensities => List of surface mass densities for each phase-->
		<xsd:attribute name="surfaceDensities" type="real64_array" use="required" />
		<!--tableFiles => List of filenames with input PVT tables (one per phase)-->
		<xsd:attribute name="tableFiles" type="path_array" default="{}" />
		<!--waterCompressibility => Water compressibility-->
		<xsd:attribute name="waterCompressibility" type="real64" default="0" />
		<!--waterFormationVolumeFactor => Water formation volume factor-->
		<xsd:attribute name="waterFormationVolumeFactor" type="real64" default="0" />
		<!--waterReferencePressure => Water reference pressure-->
		<xsd:attribute name="waterReferencePressure" type="real64" default="0" />
		<!--waterViscosity => Water viscosity-->
		<xsd:attribute name="waterViscosity" type="real64" default="0" />
		<!--name => A name is required for any non-unique nodes-->
		<xsd:attribute name="name" type="groupName" use="required" />
	</xsd:complexType>
	<xsd:complexType name="DelftEggType">
		<!--defaultBulkModulus => Default Bulk Modulus Parameter-->
		<xsd:attribute name="defaultBulkModulus" type="real64" default="-1" />
		<!--defaultCslSlope => Slope of the critical state line-->
		<xsd:attribute name="defaultCslSlope" type="real64" default="1" />
		<!--defaultDensity => Default Material Density-->
		<xsd:attribute name="defaultDensity" type="real64" use="required" />
		<!--defaultDrainedLinearTEC => Default Linear Thermal Expansion Coefficient of the Solid Rock Frame-->
		<xsd:attribute name="defaultDrainedLinearTEC" type="real64" default="0" />
		<!--defaultPoissonRatio => Default Poisson's Ratio-->
		<xsd:attribute name="defaultPoissonRatio" type="real64" default="-1" />
		<!--defaultPreConsolidationPressure => Initial preconsolidation pressure-->
		<xsd:attribute name="defaultPreConsolidationPressure" type="real64" default="-1.5" />
		<!--defaultRecompressionIndex => Recompresion Index-->
		<xsd:attribute name="defaultRecompressionIndex" type="real64" default="0.002" />
		<!--defaultShapeParameter => Shape parameter for the yield surface-->
		<xsd:attribute name="defaultShapeParameter" type="real64" default="1" />
		<!--defaultShearModulus => Default Shear Modulus Parameter-->
		<xsd:attribute name="defaultShearModulus" type="real64" default="-1" />
		<!--defaultVirginCompressionIndex => Virgin compression index-->
		<xsd:attribute name="defaultVirginCompressionIndex" type="real64" default="0.005" />
		<!--defaultYoungModulus => Default Young's Modulus-->
		<xsd:attribute name="defaultYoungModulus" type="real64" default="-1" />
		<!--name => A name is required for any non-unique nodes-->
		<xsd:attribute name="name" type="groupName" use="required" />
	</xsd:complexType>
	<xsd:complexType name="DruckerPragerType">
		<!--defaultBulkModulus => Default Bulk Modulus Parameter-->
		<xsd:attribute name="defaultBulkModulus" type="real64" default="-1" />
		<!--defaultCohesion => Initial cohesion-->
		<xsd:attribute name="defaultCohesion" type="real64" default="0" />
		<!--defaultDensity => Default Material Density-->
		<xsd:attribute name="defaultDensity" type="real64" use="required" />
		<!--defaultDilationAngle => Dilation angle (degrees)-->
		<xsd:attribute name="defaultDilationAngle" type="real64" default="30" />
		<!--defaultDrainedLinearTEC => Default Linear Thermal Expansion Coefficient of the Solid Rock Frame-->
		<xsd:attribute name="defaultDrainedLinearTEC" type="real64" default="0" />
		<!--defaultFrictionAngle => Friction angle (degrees)-->
		<xsd:attribute name="defaultFrictionAngle" type="real64" default="30" />
		<!--defaultHardeningRate => Cohesion hardening/softening rate-->
		<xsd:attribute name="defaultHardeningRate" type="real64" default="0" />
		<!--defaultPoissonRatio => Default Poisson's Ratio-->
		<xsd:attribute name="defaultPoissonRatio" type="real64" default="-1" />
		<!--defaultShearModulus => Default Shear Modulus Parameter-->
		<xsd:attribute name="defaultShearModulus" type="real64" default="-1" />
		<!--defaultYoungModulus => Default Young's Modulus-->
		<xsd:attribute name="defaultYoungModulus" type="real64" default="-1" />
		<!--name => A name is required for any non-unique nodes-->
		<xsd:attribute name="name" type="groupName" use="required" />
	</xsd:complexType>
	<xsd:complexType name="ElasticIsotropicType">
		<!--defaultBulkModulus => Default Bulk Modulus Parameter-->
		<xsd:attribute name="defaultBulkModulus" type="real64" default="-1" />
		<!--defaultDensity => Default Material Density-->
		<xsd:attribute name="defaultDensity" type="real64" use="required" />
		<!--defaultDrainedLinearTEC => Default Linear Thermal Expansion Coefficient of the Solid Rock Frame-->
		<xsd:attribute name="defaultDrainedLinearTEC" type="real64" default="0" />
		<!--defaultPoissonRatio => Default Poisson's Ratio-->
		<xsd:attribute name="defaultPoissonRatio" type="real64" default="-1" />
		<!--defaultShearModulus => Default Shear Modulus Parameter-->
		<xsd:attribute name="defaultShearModulus" type="real64" default="-1" />
		<!--defaultYoungModulus => Default Young's Modulus-->
		<xsd:attribute name="defaultYoungModulus" type="real64" default="-1" />
		<!--name => A name is required for any non-unique nodes-->
		<xsd:attribute name="name" type="groupName" use="required" />
	</xsd:complexType>
	<xsd:complexType name="ElasticIsotropicPressureDependentType">
		<!--defaultDensity => Default Material Density-->
		<xsd:attribute name="defaultDensity" type="real64" use="required" />
		<!--defaultDrainedLinearTEC => Default Linear Thermal Expansion Coefficient of the Solid Rock Frame-->
		<xsd:attribute name="defaultDrainedLinearTEC" type="real64" default="0" />
		<!--defaultRecompressionIndex => Recompresion Index-->
		<xsd:attribute name="defaultRecompressionIndex" type="real64" default="0.002" />
		<!--defaultRefPressure => Reference Pressure-->
		<xsd:attribute name="defaultRefPressure" type="real64" default="-1" />
		<!--defaultRefStrainVol => Reference Volumetric Strain-->
		<xsd:attribute name="defaultRefStrainVol" type="real64" default="0" />
		<!--defaultShearModulus => Elastic Shear Modulus Parameter-->
		<xsd:attribute name="defaultShearModulus" type="real64" default="-1" />
		<!--name => A name is required for any non-unique nodes-->
		<xsd:attribute name="name" type="groupName" use="required" />
	</xsd:complexType>
	<xsd:complexType name="ElasticOrthotropicType">
		<!--defaultC11 => Default C11 Component of Voigt Stiffness Tensor-->
		<xsd:attribute name="defaultC11" type="real64" default="-1" />
		<!--defaultC12 => Default C12 Component of Voigt Stiffness Tensor-->
		<xsd:attribute name="defaultC12" type="real64" default="-1" />
		<!--defaultC13 => Default C13 Component of Voigt Stiffness Tensor-->
		<xsd:attribute name="defaultC13" type="real64" default="-1" />
		<!--defaultC22 => Default C22 Component of Voigt Stiffness Tensor-->
		<xsd:attribute name="defaultC22" type="real64" default="-1" />
		<!--defaultC23 => Default C23 Component of Voigt Stiffness Tensor-->
		<xsd:attribute name="defaultC23" type="real64" default="-1" />
		<!--defaultC33 => Default C33 Component of Voigt Stiffness Tensor-->
		<xsd:attribute name="defaultC33" type="real64" default="-1" />
		<!--defaultC44 => Default C44 Component of Voigt Stiffness Tensor-->
		<xsd:attribute name="defaultC44" type="real64" default="-1" />
		<!--defaultC55 => Default C55 Component of Voigt Stiffness Tensor-->
		<xsd:attribute name="defaultC55" type="real64" default="-1" />
		<!--defaultC66 => Default C66 Component of Voigt Stiffness Tensor-->
		<xsd:attribute name="defaultC66" type="real64" default="-1" />
		<!--defaultDensity => Default Material Density-->
		<xsd:attribute name="defaultDensity" type="real64" use="required" />
		<!--defaultDrainedLinearTEC => Default Linear Thermal Expansion Coefficient of the Solid Rock Frame-->
		<xsd:attribute name="defaultDrainedLinearTEC" type="real64" default="0" />
		<!--defaultE1 => Default Young's Modulus E1-->
		<xsd:attribute name="defaultE1" type="real64" default="-1" />
		<!--defaultE2 => Default Young's Modulus E2-->
		<xsd:attribute name="defaultE2" type="real64" default="-1" />
		<!--defaultE3 => Default Young's Modulus E3-->
		<xsd:attribute name="defaultE3" type="real64" default="-1" />
		<!--defaultG12 => Default Shear Modulus G12-->
		<xsd:attribute name="defaultG12" type="real64" default="-1" />
		<!--defaultG13 => Default Shear Modulus G13-->
		<xsd:attribute name="defaultG13" type="real64" default="-1" />
		<!--defaultG23 => Default Shear Modulus G23-->
		<xsd:attribute name="defaultG23" type="real64" default="-1" />
		<!--defaultNu12 => Default Poission's Ratio Nu12-->
		<xsd:attribute name="defaultNu12" type="real64" default="-1" />
		<!--defaultNu13 => Default Poission's Ratio Nu13-->
		<xsd:attribute name="defaultNu13" type="real64" default="-1" />
		<!--defaultNu23 => Default Poission's Ratio Nu23-->
		<xsd:attribute name="defaultNu23" type="real64" default="-1" />
		<!--name => A name is required for any non-unique nodes-->
		<xsd:attribute name="name" type="groupName" use="required" />
	</xsd:complexType>
	<xsd:complexType name="ElasticTransverseIsotropicType">
		<!--defaultC11 => Default Stiffness Parameter C11-->
		<xsd:attribute name="defaultC11" type="real64" default="-1" />
		<!--defaultC13 => Default Stiffness Parameter C13-->
		<xsd:attribute name="defaultC13" type="real64" default="-1" />
		<!--defaultC33 => Default Stiffness Parameter C33-->
		<xsd:attribute name="defaultC33" type="real64" default="-1" />
		<!--defaultC44 => Default Stiffness Parameter C44-->
		<xsd:attribute name="defaultC44" type="real64" default="-1" />
		<!--defaultC66 => Default Stiffness Parameter C66-->
		<xsd:attribute name="defaultC66" type="real64" default="-1" />
		<!--defaultDensity => Default Material Density-->
		<xsd:attribute name="defaultDensity" type="real64" use="required" />
		<!--defaultDrainedLinearTEC => Default Linear Thermal Expansion Coefficient of the Solid Rock Frame-->
		<xsd:attribute name="defaultDrainedLinearTEC" type="real64" default="0" />
		<!--defaultPoissonRatioAxialTransverse => Default Axial-Transverse Poisson's Ratio-->
		<xsd:attribute name="defaultPoissonRatioAxialTransverse" type="real64" default="-1" />
		<!--defaultPoissonRatioTransverse => Default Transverse Poisson's Ratio-->
		<xsd:attribute name="defaultPoissonRatioTransverse" type="real64" default="-1" />
		<!--defaultShearModulusAxialTransverse => Default Axial-Transverse Shear Modulus-->
		<xsd:attribute name="defaultShearModulusAxialTransverse" type="real64" default="-1" />
		<!--defaultYoungModulusAxial => Default Axial Young's Modulus-->
		<xsd:attribute name="defaultYoungModulusAxial" type="real64" default="-1" />
		<!--defaultYoungModulusTransverse => Default Transverse Young's Modulus-->
		<xsd:attribute name="defaultYoungModulusTransverse" type="real64" default="-1" />
		<!--name => A name is required for any non-unique nodes-->
		<xsd:attribute name="name" type="groupName" use="required" />
	</xsd:complexType>
	<xsd:complexType name="ExponentialDecayPermeabilityType">
		<!--empiricalConstant => an empirical constant.-->
		<xsd:attribute name="empiricalConstant" type="real64" use="required" />
		<!--initialPermeability =>  initial permeability of the fracture.-->
		<xsd:attribute name="initialPermeability" type="R1Tensor" use="required" />
		<!--name => A name is required for any non-unique nodes-->
		<xsd:attribute name="name" type="groupName" use="required" />
	</xsd:complexType>
	<xsd:complexType name="ExtendedDruckerPragerType">
		<!--defaultBulkModulus => Default Bulk Modulus Parameter-->
		<xsd:attribute name="defaultBulkModulus" type="real64" default="-1" />
		<!--defaultCohesion => Initial cohesion-->
		<xsd:attribute name="defaultCohesion" type="real64" default="0" />
		<!--defaultDensity => Default Material Density-->
		<xsd:attribute name="defaultDensity" type="real64" use="required" />
		<!--defaultDilationRatio => Dilation ratio [0,1] (ratio = tan dilationAngle / tan frictionAngle)-->
		<xsd:attribute name="defaultDilationRatio" type="real64" default="1" />
		<!--defaultDrainedLinearTEC => Default Linear Thermal Expansion Coefficient of the Solid Rock Frame-->
		<xsd:attribute name="defaultDrainedLinearTEC" type="real64" default="0" />
		<!--defaultHardening => Hardening parameter (hardening rate is faster for smaller values)-->
		<xsd:attribute name="defaultHardening" type="real64" default="0" />
		<!--defaultInitialFrictionAngle => Initial friction angle (degrees)-->
		<xsd:attribute name="defaultInitialFrictionAngle" type="real64" default="30" />
		<!--defaultPoissonRatio => Default Poisson's Ratio-->
		<xsd:attribute name="defaultPoissonRatio" type="real64" default="-1" />
		<!--defaultResidualFrictionAngle => Residual friction angle (degrees)-->
		<xsd:attribute name="defaultResidualFrictionAngle" type="real64" default="30" />
		<!--defaultShearModulus => Default Shear Modulus Parameter-->
		<xsd:attribute name="defaultShearModulus" type="real64" default="-1" />
		<!--defaultYoungModulus => Default Young's Modulus-->
		<xsd:attribute name="defaultYoungModulus" type="real64" default="-1" />
		<!--name => A name is required for any non-unique nodes-->
		<xsd:attribute name="name" type="groupName" use="required" />
	</xsd:complexType>
	<xsd:complexType name="FrictionlessContactType">
		<!--apertureTableName => Name of the aperture table-->
		<xsd:attribute name="apertureTableName" type="groupNameRef" use="required" />
		<!--apertureTolerance => Value to be used to avoid floating point errors in expressions involving aperture. For example in the case of dividing by the actual aperture (not the effective aperture that results from the aperture function) this value may be used to avoid the 1/0 error. Note that this value may have some physical significance in its usage, as it may be used to smooth out highly nonlinear behavior associated with 1/0 in addition to avoiding the 1/0 error.-->
		<xsd:attribute name="apertureTolerance" type="real64" default="1e-09" />
		<!--displacementJumpThreshold => A threshold valued to determine whether a fracture is open or not.-->
		<xsd:attribute name="displacementJumpThreshold" type="real64" default="2.22045e-16" />
		<!--penaltyStiffness => Value of the penetration penalty stiffness. Units of Pressure/length-->
		<xsd:attribute name="penaltyStiffness" type="real64" default="0" />
		<!--shearStiffness => Value of the shear elastic stiffness. Units of Pressure/length-->
		<xsd:attribute name="shearStiffness" type="real64" default="0" />
		<!--name => A name is required for any non-unique nodes-->
		<xsd:attribute name="name" type="groupName" use="required" />
	</xsd:complexType>
	<xsd:complexType name="JFunctionCapillaryPressureType">
		<!--nonWettingIntermediateJFunctionTableName => J-function table (dimensionless) for the pair (non-wetting phase, intermediate phase)
Note that this input is only used for three-phase flow.
If you want to do a two-phase simulation, please use instead wettingNonWettingJFunctionTableName to specify the table names.-->
		<xsd:attribute name="nonWettingIntermediateJFunctionTableName" type="groupNameRef" default="" />
		<!--nonWettingIntermediateSurfaceTension => Surface tension [N/m] for the pair (non-wetting phase, intermediate phase)
If you have a value in [dyne/cm], divide it by 1000 to obtain the value in [N/m]
Note that this input is only used for three-phase flow.
If you want to do a two-phase simulation, please use instead wettingNonWettingSurfaceTension to specify the surface tensions.-->
		<xsd:attribute name="nonWettingIntermediateSurfaceTension" type="real64" default="0" />
		<!--permeabilityDirection => Permeability direction. Options are:
XY - use the average of the permeabilities in the x and y directions,
X - only use the permeability in the x direction,
Y - only use the permeability in the y direction,
Z - only use the permeability in the z direction.-->
		<xsd:attribute name="permeabilityDirection" type="geos_constitutive_JFunctionCapillaryPressure_PermeabilityDirection" use="required" />
		<!--permeabilityExponent => Permeability exponent-->
		<xsd:attribute name="permeabilityExponent" type="real64" default="0.5" />
		<!--phaseNames => List of fluid phases-->
		<xsd:attribute name="phaseNames" type="groupNameRef_array" use="required" />
		<!--porosityExponent => Porosity exponent-->
		<xsd:attribute name="porosityExponent" type="real64" default="0.5" />
		<!--wettingIntermediateJFunctionTableName => J-function table (dimensionless) for the pair (wetting phase, intermediate phase)
Note that this input is only used for three-phase flow.
If you want to do a two-phase simulation, please use instead wettingNonWettingJFunctionTableName to specify the table names.-->
		<xsd:attribute name="wettingIntermediateJFunctionTableName" type="groupNameRef" default="" />
		<!--wettingIntermediateSurfaceTension => Surface tension [N/m] for the pair (wetting phase, intermediate phase)
If you have a value in [dyne/cm], divide it by 1000 to obtain the value in [N/m]
Note that this input is only used for three-phase flow.
If you want to do a two-phase simulation, please use instead wettingNonWettingSurfaceTension to specify the surface tensions.-->
		<xsd:attribute name="wettingIntermediateSurfaceTension" type="real64" default="0" />
		<!--wettingNonWettingJFunctionTableName => J-function table (dimensionless) for the pair (wetting phase, non-wetting phase)
Note that this input is only used for two-phase flow.
If you want to do a three-phase simulation, please use instead wettingIntermediateJFunctionTableName and nonWettingIntermediateJFunctionTableName to specify the table names.-->
		<xsd:attribute name="wettingNonWettingJFunctionTableName" type="groupNameRef" default="" />
		<!--wettingNonWettingSurfaceTension => Surface tension [N/m] for the pair (wetting phase, non-wetting phase)
If you have a value in [dyne/cm], divide it by 1000 to obtain the value in [N/m]
Note that this input is only used for two-phase flow.
If you want to do a three-phase simulation, please use instead wettingIntermediateSurfaceTension and nonWettingIntermediateSurfaceTension to specify the surface tensions.-->
		<xsd:attribute name="wettingNonWettingSurfaceTension" type="real64" default="0" />
		<!--name => A name is required for any non-unique nodes-->
		<xsd:attribute name="name" type="groupName" use="required" />
	</xsd:complexType>
	<xsd:simpleType name="geos_constitutive_JFunctionCapillaryPressure_PermeabilityDirection">
		<xsd:restriction base="xsd:string">
			<xsd:pattern value=".*[\[\]`$].*|XY|X|Y|Z" />
		</xsd:restriction>
	</xsd:simpleType>
	<xsd:complexType name="LinearIsotropicDispersionType">
		<!--longitudinalDispersivity => Longitudinal dispersivity [m]-->
		<xsd:attribute name="longitudinalDispersivity" type="real64" use="required" />
		<!--name => A name is required for any non-unique nodes-->
		<xsd:attribute name="name" type="groupName" use="required" />
	</xsd:complexType>
	<xsd:complexType name="ModifiedCamClayType">
		<!--defaultCslSlope => Slope of the critical state line-->
		<xsd:attribute name="defaultCslSlope" type="real64" default="1" />
		<!--defaultDensity => Default Material Density-->
		<xsd:attribute name="defaultDensity" type="real64" use="required" />
		<!--defaultDrainedLinearTEC => Default Linear Thermal Expansion Coefficient of the Solid Rock Frame-->
		<xsd:attribute name="defaultDrainedLinearTEC" type="real64" default="0" />
		<!--defaultPreConsolidationPressure => Initial preconsolidation pressure-->
		<xsd:attribute name="defaultPreConsolidationPressure" type="real64" default="-1.5" />
		<!--defaultRecompressionIndex => Recompresion Index-->
		<xsd:attribute name="defaultRecompressionIndex" type="real64" default="0.002" />
		<!--defaultRefPressure => Reference Pressure-->
		<xsd:attribute name="defaultRefPressure" type="real64" default="-1" />
		<!--defaultRefStrainVol => Reference Volumetric Strain-->
		<xsd:attribute name="defaultRefStrainVol" type="real64" default="0" />
		<!--defaultShearModulus => Elastic Shear Modulus Parameter-->
		<xsd:attribute name="defaultShearModulus" type="real64" default="-1" />
		<!--defaultVirginCompressionIndex => Virgin compression index-->
		<xsd:attribute name="defaultVirginCompressionIndex" type="real64" default="0.005" />
		<!--name => A name is required for any non-unique nodes-->
		<xsd:attribute name="name" type="groupName" use="required" />
	</xsd:complexType>
	<xsd:complexType name="MultiPhaseConstantThermalConductivityType">
		<!--phaseNames => List of fluid phases-->
		<xsd:attribute name="phaseNames" type="groupNameRef_array" use="required" />
		<!--thermalConductivityComponents => xx, yy, and zz components of a diagonal thermal conductivity tensor [J/(s.m.K)]-->
		<xsd:attribute name="thermalConductivityComponents" type="R1Tensor" use="required" />
		<!--name => A name is required for any non-unique nodes-->
		<xsd:attribute name="name" type="groupName" use="required" />
	</xsd:complexType>
	<xsd:complexType name="MultiPhaseVolumeWeightedThermalConductivityType">
		<!--phaseNames => List of fluid phases-->
		<xsd:attribute name="phaseNames" type="groupNameRef_array" use="required" />
		<!--phaseThermalConductivity => Phase thermal conductivity [W/(m.K)]-->
		<xsd:attribute name="phaseThermalConductivity" type="real64_array" use="required" />
		<!--rockThermalConductivityComponents => xx, yy, and zz components of a diagonal rock thermal conductivity tensor [W/(m.K)]-->
		<xsd:attribute name="rockThermalConductivityComponents" type="R1Tensor" use="required" />
		<!--name => A name is required for any non-unique nodes-->
		<xsd:attribute name="name" type="groupName" use="required" />
	</xsd:complexType>
	<xsd:complexType name="NullModelType">
		<!--name => A name is required for any non-unique nodes-->
		<xsd:attribute name="name" type="groupName" use="required" />
	</xsd:complexType>
	<xsd:complexType name="ParallelPlatesPermeabilityType">
		<!--transversalPermeability => Default value of the permeability normal to the surface. If not specified the permeability is updated using the cubic law. -->
		<xsd:attribute name="transversalPermeability" type="real64" default="-1" />
		<!--name => A name is required for any non-unique nodes-->
		<xsd:attribute name="name" type="groupName" use="required" />
	</xsd:complexType>
	<xsd:complexType name="ParticleFluidType">
		<!--collisionAlpha => Collision alpha coefficient-->
		<xsd:attribute name="collisionAlpha" type="real64" default="1.27" />
		<!--collisionBeta => Collision beta coefficient-->
		<xsd:attribute name="collisionBeta" type="real64" default="1.5" />
		<!--fluidViscosity => Fluid viscosity-->
		<xsd:attribute name="fluidViscosity" type="real64" default="0.001" />
		<!--hinderedSettlingCoefficient => Hindered settling coefficient-->
		<xsd:attribute name="hinderedSettlingCoefficient" type="real64" default="5.9" />
		<!--isCollisionalSlip => Whether the collisional component of the slip velocity is considered-->
		<xsd:attribute name="isCollisionalSlip" type="integer" default="0" />
		<!--maxProppantConcentration => Max proppant concentration-->
		<xsd:attribute name="maxProppantConcentration" type="real64" default="0.6" />
		<!--particleSettlingModel => Particle settling velocity model. Valid options:
* Stokes
* Intermediate
* Turbulence-->
		<xsd:attribute name="particleSettlingModel" type="geos_constitutive_ParticleSettlingModel" use="required" />
		<!--proppantDensity => Proppant density-->
		<xsd:attribute name="proppantDensity" type="real64" default="1400" />
		<!--proppantDiameter => Proppant diameter-->
		<xsd:attribute name="proppantDiameter" type="real64" default="0.0002" />
		<!--slipConcentration => Slip concentration-->
		<xsd:attribute name="slipConcentration" type="real64" default="0.1" />
		<!--sphericity => Sphericity-->
		<xsd:attribute name="sphericity" type="real64" default="1" />
		<!--name => A name is required for any non-unique nodes-->
		<xsd:attribute name="name" type="groupName" use="required" />
	</xsd:complexType>
	<xsd:simpleType name="geos_constitutive_ParticleSettlingModel">
		<xsd:restriction base="xsd:string">
			<xsd:pattern value=".*[\[\]`$].*|Stokes|Intermediate|Turbulence" />
		</xsd:restriction>
	</xsd:simpleType>
	<xsd:complexType name="PerfectlyPlasticType">
		<!--defaultBulkModulus => Default Bulk Modulus Parameter-->
		<xsd:attribute name="defaultBulkModulus" type="real64" default="-1" />
		<!--defaultDensity => Default Material Density-->
		<xsd:attribute name="defaultDensity" type="real64" use="required" />
		<!--defaultDrainedLinearTEC => Default Linear Thermal Expansion Coefficient of the Solid Rock Frame-->
		<xsd:attribute name="defaultDrainedLinearTEC" type="real64" default="0" />
		<!--defaultPoissonRatio => Default Poisson's Ratio-->
		<xsd:attribute name="defaultPoissonRatio" type="real64" default="-1" />
		<!--defaultShearModulus => Default Shear Modulus Parameter-->
		<xsd:attribute name="defaultShearModulus" type="real64" default="-1" />
		<!--defaultYieldStress => Default yield stress-->
		<xsd:attribute name="defaultYieldStress" type="real64" default="1.79769e+308" />
		<!--defaultYoungModulus => Default Young's Modulus-->
		<xsd:attribute name="defaultYoungModulus" type="real64" default="-1" />
		<!--name => A name is required for any non-unique nodes-->
		<xsd:attribute name="name" type="groupName" use="required" />
	</xsd:complexType>
	<xsd:complexType name="PorousDamageElasticIsotropicType">
		<!--permeabilityModelName => Name of the permeability model.-->
		<xsd:attribute name="permeabilityModelName" type="groupNameRef" use="required" />
		<!--porosityModelName => Name of the porosity model.-->
		<xsd:attribute name="porosityModelName" type="groupNameRef" use="required" />
		<!--solidInternalEnergyModelName => Name of the solid internal energy model.-->
		<xsd:attribute name="solidInternalEnergyModelName" type="groupNameRef" default="" />
		<!--solidModelName => Name of the solid model.-->
		<xsd:attribute name="solidModelName" type="groupNameRef" use="required" />
		<!--name => A name is required for any non-unique nodes-->
		<xsd:attribute name="name" type="groupName" use="required" />
	</xsd:complexType>
	<xsd:complexType name="PorousDamageSpectralElasticIsotropicType">
		<!--permeabilityModelName => Name of the permeability model.-->
		<xsd:attribute name="permeabilityModelName" type="groupNameRef" use="required" />
		<!--porosityModelName => Name of the porosity model.-->
		<xsd:attribute name="porosityModelName" type="groupNameRef" use="required" />
		<!--solidInternalEnergyModelName => Name of the solid internal energy model.-->
		<xsd:attribute name="solidInternalEnergyModelName" type="groupNameRef" default="" />
		<!--solidModelName => Name of the solid model.-->
		<xsd:attribute name="solidModelName" type="groupNameRef" use="required" />
		<!--name => A name is required for any non-unique nodes-->
		<xsd:attribute name="name" type="groupName" use="required" />
	</xsd:complexType>
	<xsd:complexType name="PorousDamageVolDevElasticIsotropicType">
		<!--permeabilityModelName => Name of the permeability model.-->
		<xsd:attribute name="permeabilityModelName" type="groupNameRef" use="required" />
		<!--porosityModelName => Name of the porosity model.-->
		<xsd:attribute name="porosityModelName" type="groupNameRef" use="required" />
		<!--solidInternalEnergyModelName => Name of the solid internal energy model.-->
		<xsd:attribute name="solidInternalEnergyModelName" type="groupNameRef" default="" />
		<!--solidModelName => Name of the solid model.-->
		<xsd:attribute name="solidModelName" type="groupNameRef" use="required" />
		<!--name => A name is required for any non-unique nodes-->
		<xsd:attribute name="name" type="groupName" use="required" />
	</xsd:complexType>
	<xsd:complexType name="PorousDelftEggType">
		<!--permeabilityModelName => Name of the permeability model.-->
		<xsd:attribute name="permeabilityModelName" type="groupNameRef" use="required" />
		<!--porosityModelName => Name of the porosity model.-->
		<xsd:attribute name="porosityModelName" type="groupNameRef" use="required" />
		<!--solidInternalEnergyModelName => Name of the solid internal energy model.-->
		<xsd:attribute name="solidInternalEnergyModelName" type="groupNameRef" default="" />
		<!--solidModelName => Name of the solid model.-->
		<xsd:attribute name="solidModelName" type="groupNameRef" use="required" />
		<!--name => A name is required for any non-unique nodes-->
		<xsd:attribute name="name" type="groupName" use="required" />
	</xsd:complexType>
	<xsd:complexType name="PorousDruckerPragerType">
		<!--permeabilityModelName => Name of the permeability model.-->
		<xsd:attribute name="permeabilityModelName" type="groupNameRef" use="required" />
		<!--porosityModelName => Name of the porosity model.-->
		<xsd:attribute name="porosityModelName" type="groupNameRef" use="required" />
		<!--solidInternalEnergyModelName => Name of the solid internal energy model.-->
		<xsd:attribute name="solidInternalEnergyModelName" type="groupNameRef" default="" />
		<!--solidModelName => Name of the solid model.-->
		<xsd:attribute name="solidModelName" type="groupNameRef" use="required" />
		<!--name => A name is required for any non-unique nodes-->
		<xsd:attribute name="name" type="groupName" use="required" />
	</xsd:complexType>
	<xsd:complexType name="PorousElasticIsotropicType">
		<!--permeabilityModelName => Name of the permeability model.-->
		<xsd:attribute name="permeabilityModelName" type="groupNameRef" use="required" />
		<!--porosityModelName => Name of the porosity model.-->
		<xsd:attribute name="porosityModelName" type="groupNameRef" use="required" />
		<!--solidInternalEnergyModelName => Name of the solid internal energy model.-->
		<xsd:attribute name="solidInternalEnergyModelName" type="groupNameRef" default="" />
		<!--solidModelName => Name of the solid model.-->
		<xsd:attribute name="solidModelName" type="groupNameRef" use="required" />
		<!--name => A name is required for any non-unique nodes-->
		<xsd:attribute name="name" type="groupName" use="required" />
	</xsd:complexType>
	<xsd:complexType name="PorousElasticOrthotropicType">
		<!--permeabilityModelName => Name of the permeability model.-->
		<xsd:attribute name="permeabilityModelName" type="groupNameRef" use="required" />
		<!--porosityModelName => Name of the porosity model.-->
		<xsd:attribute name="porosityModelName" type="groupNameRef" use="required" />
		<!--solidInternalEnergyModelName => Name of the solid internal energy model.-->
		<xsd:attribute name="solidInternalEnergyModelName" type="groupNameRef" default="" />
		<!--solidModelName => Name of the solid model.-->
		<xsd:attribute name="solidModelName" type="groupNameRef" use="required" />
		<!--name => A name is required for any non-unique nodes-->
		<xsd:attribute name="name" type="groupName" use="required" />
	</xsd:complexType>
	<xsd:complexType name="PorousElasticTransverseIsotropicType">
		<!--permeabilityModelName => Name of the permeability model.-->
		<xsd:attribute name="permeabilityModelName" type="groupNameRef" use="required" />
		<!--porosityModelName => Name of the porosity model.-->
		<xsd:attribute name="porosityModelName" type="groupNameRef" use="required" />
		<!--solidInternalEnergyModelName => Name of the solid internal energy model.-->
		<xsd:attribute name="solidInternalEnergyModelName" type="groupNameRef" default="" />
		<!--solidModelName => Name of the solid model.-->
		<xsd:attribute name="solidModelName" type="groupNameRef" use="required" />
		<!--name => A name is required for any non-unique nodes-->
		<xsd:attribute name="name" type="groupName" use="required" />
	</xsd:complexType>
	<xsd:complexType name="PorousExtendedDruckerPragerType">
		<!--permeabilityModelName => Name of the permeability model.-->
		<xsd:attribute name="permeabilityModelName" type="groupNameRef" use="required" />
		<!--porosityModelName => Name of the porosity model.-->
		<xsd:attribute name="porosityModelName" type="groupNameRef" use="required" />
		<!--solidInternalEnergyModelName => Name of the solid internal energy model.-->
		<xsd:attribute name="solidInternalEnergyModelName" type="groupNameRef" default="" />
		<!--solidModelName => Name of the solid model.-->
		<xsd:attribute name="solidModelName" type="groupNameRef" use="required" />
		<!--name => A name is required for any non-unique nodes-->
		<xsd:attribute name="name" type="groupName" use="required" />
	</xsd:complexType>
	<xsd:complexType name="PorousModifiedCamClayType">
		<!--permeabilityModelName => Name of the permeability model.-->
		<xsd:attribute name="permeabilityModelName" type="groupNameRef" use="required" />
		<!--porosityModelName => Name of the porosity model.-->
		<xsd:attribute name="porosityModelName" type="groupNameRef" use="required" />
		<!--solidInternalEnergyModelName => Name of the solid internal energy model.-->
		<xsd:attribute name="solidInternalEnergyModelName" type="groupNameRef" default="" />
		<!--solidModelName => Name of the solid model.-->
		<xsd:attribute name="solidModelName" type="groupNameRef" use="required" />
		<!--name => A name is required for any non-unique nodes-->
		<xsd:attribute name="name" type="groupName" use="required" />
	</xsd:complexType>
	<xsd:complexType name="PorousViscoDruckerPragerType">
		<!--permeabilityModelName => Name of the permeability model.-->
		<xsd:attribute name="permeabilityModelName" type="groupNameRef" use="required" />
		<!--porosityModelName => Name of the porosity model.-->
		<xsd:attribute name="porosityModelName" type="groupNameRef" use="required" />
		<!--solidInternalEnergyModelName => Name of the solid internal energy model.-->
		<xsd:attribute name="solidInternalEnergyModelName" type="groupNameRef" default="" />
		<!--solidModelName => Name of the solid model.-->
		<xsd:attribute name="solidModelName" type="groupNameRef" use="required" />
		<!--name => A name is required for any non-unique nodes-->
		<xsd:attribute name="name" type="groupName" use="required" />
	</xsd:complexType>
	<xsd:complexType name="PorousViscoExtendedDruckerPragerType">
		<!--permeabilityModelName => Name of the permeability model.-->
		<xsd:attribute name="permeabilityModelName" type="groupNameRef" use="required" />
		<!--porosityModelName => Name of the porosity model.-->
		<xsd:attribute name="porosityModelName" type="groupNameRef" use="required" />
		<!--solidInternalEnergyModelName => Name of the solid internal energy model.-->
		<xsd:attribute name="solidInternalEnergyModelName" type="groupNameRef" default="" />
		<!--solidModelName => Name of the solid model.-->
		<xsd:attribute name="solidModelName" type="groupNameRef" use="required" />
		<!--name => A name is required for any non-unique nodes-->
		<xsd:attribute name="name" type="groupName" use="required" />
	</xsd:complexType>
	<xsd:complexType name="PorousViscoModifiedCamClayType">
		<!--permeabilityModelName => Name of the permeability model.-->
		<xsd:attribute name="permeabilityModelName" type="groupNameRef" use="required" />
		<!--porosityModelName => Name of the porosity model.-->
		<xsd:attribute name="porosityModelName" type="groupNameRef" use="required" />
		<!--solidInternalEnergyModelName => Name of the solid internal energy model.-->
		<xsd:attribute name="solidInternalEnergyModelName" type="groupNameRef" default="" />
		<!--solidModelName => Name of the solid model.-->
		<xsd:attribute name="solidModelName" type="groupNameRef" use="required" />
		<!--name => A name is required for any non-unique nodes-->
		<xsd:attribute name="name" type="groupName" use="required" />
	</xsd:complexType>
	<xsd:complexType name="PressurePermeabilityType">
		<!--maxPermeability => Max. permeability can be reached.-->
		<xsd:attribute name="maxPermeability" type="real64" default="1" />
		<!--pressureDependenceConstants => Pressure dependence coefficients for each permeability component.-->
		<xsd:attribute name="pressureDependenceConstants" type="R1Tensor" use="required" />
		<!--pressureModelType => Type of the pressure dependence model. -->
		<xsd:attribute name="pressureModelType" type="geos_constitutive_PressureModelType" default="Hyperbolic" />
		<!--referencePermeabilityComponents => Reference xx, yy and zz components of a diagonal permeability tensor.-->
		<xsd:attribute name="referencePermeabilityComponents" type="R1Tensor" use="required" />
		<!--referencePressure => Reference pressure for the pressure permeability model-->
		<xsd:attribute name="referencePressure" type="real64" use="required" />
		<!--name => A name is required for any non-unique nodes-->
		<xsd:attribute name="name" type="groupName" use="required" />
	</xsd:complexType>
	<xsd:simpleType name="geos_constitutive_PressureModelType">
		<xsd:restriction base="xsd:string">
			<xsd:pattern value=".*[\[\]`$].*|Exponential|Hyperbolic" />
		</xsd:restriction>
	</xsd:simpleType>
	<xsd:complexType name="PressurePorosityType">
		<!--compressibility => Solid compressibility-->
		<xsd:attribute name="compressibility" type="real64" use="required" />
		<!--defaultReferencePorosity => Default value of the reference porosity-->
		<xsd:attribute name="defaultReferencePorosity" type="real64" use="required" />
		<!--referencePressure => Reference pressure for solid compressibility-->
		<xsd:attribute name="referencePressure" type="real64" use="required" />
		<!--name => A name is required for any non-unique nodes-->
		<xsd:attribute name="name" type="groupName" use="required" />
	</xsd:complexType>
	<xsd:complexType name="ProppantPermeabilityType">
		<!--maxProppantConcentration => Maximum proppant concentration.-->
		<xsd:attribute name="maxProppantConcentration" type="real64" use="required" />
		<!--proppantDiameter => Proppant diameter.-->
		<xsd:attribute name="proppantDiameter" type="real64" use="required" />
		<!--name => A name is required for any non-unique nodes-->
		<xsd:attribute name="name" type="groupName" use="required" />
	</xsd:complexType>
	<xsd:complexType name="ProppantPorosityType">
		<!--defaultReferencePorosity => Default value of the reference porosity-->
		<xsd:attribute name="defaultReferencePorosity" type="real64" use="required" />
		<!--maxProppantConcentration => Maximum proppant concentration -->
		<xsd:attribute name="maxProppantConcentration" type="real64" use="required" />
		<!--name => A name is required for any non-unique nodes-->
		<xsd:attribute name="name" type="groupName" use="required" />
	</xsd:complexType>
	<xsd:complexType name="ProppantSlurryFluidType">
		<!--componentNames => List of fluid component names-->
		<xsd:attribute name="componentNames" type="string_array" default="{}" />
		<!--compressibility => Fluid compressibility-->
		<xsd:attribute name="compressibility" type="real64" default="0" />
		<!--defaultComponentDensity => Default value for the component density.-->
		<xsd:attribute name="defaultComponentDensity" type="real64_array" default="{0}" />
		<!--defaultComponentViscosity => Default value for the component viscosity.-->
		<xsd:attribute name="defaultComponentViscosity" type="real64_array" default="{0}" />
		<!--defaultCompressibility => Default value for the component compressibility.-->
		<xsd:attribute name="defaultCompressibility" type="real64_array" default="{0}" />
		<!--flowBehaviorIndex => Flow behavior index-->
		<xsd:attribute name="flowBehaviorIndex" type="real64_array" default="{0}" />
		<!--flowConsistencyIndex => Flow consistency index-->
		<xsd:attribute name="flowConsistencyIndex" type="real64_array" default="{0}" />
		<!--maxProppantConcentration => Maximum proppant concentration-->
		<xsd:attribute name="maxProppantConcentration" type="real64" default="0.6" />
		<!--referenceDensity => Reference fluid density-->
		<xsd:attribute name="referenceDensity" type="real64" default="1000" />
		<!--referencePressure => Reference pressure-->
		<xsd:attribute name="referencePressure" type="real64" default="100000" />
		<!--referenceProppantDensity => Reference proppant density-->
		<xsd:attribute name="referenceProppantDensity" type="real64" default="1400" />
		<!--referenceViscosity => Reference fluid viscosity-->
		<xsd:attribute name="referenceViscosity" type="real64" default="0.001" />
		<!--name => A name is required for any non-unique nodes-->
		<xsd:attribute name="name" type="groupName" use="required" />
	</xsd:complexType>
	<xsd:complexType name="ProppantSolidProppantPermeabilityType">
		<!--permeabilityModelName => Name of the permeability model.-->
		<xsd:attribute name="permeabilityModelName" type="groupNameRef" use="required" />
		<!--porosityModelName => Name of the porosity model.-->
		<xsd:attribute name="porosityModelName" type="groupNameRef" use="required" />
		<!--solidInternalEnergyModelName => Name of the solid internal energy model.-->
		<xsd:attribute name="solidInternalEnergyModelName" type="groupNameRef" default="" />
		<!--solidModelName => Name of the solid model.-->
		<xsd:attribute name="solidModelName" type="groupNameRef" use="required" />
		<!--name => A name is required for any non-unique nodes-->
		<xsd:attribute name="name" type="groupName" use="required" />
	</xsd:complexType>
	<xsd:complexType name="ReactiveBrineType">
		<!--checkPVTTablesRanges => Enable (1) or disable (0) an error when the input pressure or temperature of the PVT tables is out of range.-->
		<xsd:attribute name="checkPVTTablesRanges" type="integer" default="1" />
		<!--componentMolarWeight => Component molar weights-->
		<xsd:attribute name="componentMolarWeight" type="real64_array" default="{0}" />
		<!--componentNames => List of component names-->
		<xsd:attribute name="componentNames" type="string_array" default="{}" />
		<!--phaseNames => List of fluid phases-->
		<xsd:attribute name="phaseNames" type="groupNameRef_array" default="{}" />
		<!--phasePVTParaFiles => Names of the files defining the parameters of the viscosity and density models-->
		<xsd:attribute name="phasePVTParaFiles" type="path_array" use="required" />
		<!--name => A name is required for any non-unique nodes-->
		<xsd:attribute name="name" type="groupName" use="required" />
	</xsd:complexType>
	<xsd:complexType name="ReactiveBrineThermalType">
		<!--checkPVTTablesRanges => Enable (1) or disable (0) an error when the input pressure or temperature of the PVT tables is out of range.-->
		<xsd:attribute name="checkPVTTablesRanges" type="integer" default="1" />
		<!--componentMolarWeight => Component molar weights-->
		<xsd:attribute name="componentMolarWeight" type="real64_array" default="{0}" />
		<!--componentNames => List of component names-->
		<xsd:attribute name="componentNames" type="string_array" default="{}" />
		<!--phaseNames => List of fluid phases-->
		<xsd:attribute name="phaseNames" type="groupNameRef_array" default="{}" />
		<!--phasePVTParaFiles => Names of the files defining the parameters of the viscosity and density models-->
		<xsd:attribute name="phasePVTParaFiles" type="path_array" use="required" />
		<!--name => A name is required for any non-unique nodes-->
		<xsd:attribute name="name" type="groupName" use="required" />
	</xsd:complexType>
	<xsd:complexType name="SinglePhaseConstantThermalConductivityType">
		<!--thermalConductivityComponents => xx, yy, and zz components of a diagonal thermal conductivity tensor [J/(s.m.K)]-->
		<xsd:attribute name="thermalConductivityComponents" type="R1Tensor" use="required" />
		<!--name => A name is required for any non-unique nodes-->
		<xsd:attribute name="name" type="groupName" use="required" />
	</xsd:complexType>
	<xsd:complexType name="SlipDependentPermeabilityType">
		<!--initialPermeability =>  initial permeability of the fracture.-->
		<xsd:attribute name="initialPermeability" type="R1Tensor" use="required" />
		<!--maxPermMultiplier => Maximum permeability multiplier.-->
		<xsd:attribute name="maxPermMultiplier" type="real64" use="required" />
		<!--shearDispThreshold => Threshold of shear displacement.-->
		<xsd:attribute name="shearDispThreshold" type="real64" use="required" />
		<!--name => A name is required for any non-unique nodes-->
		<xsd:attribute name="name" type="groupName" use="required" />
	</xsd:complexType>
	<xsd:complexType name="SolidInternalEnergyType">
		<!--dVolumetricHeatCapacity_dTemperature => Derivative of the solid volumetric heat capacity w.r.t. temperature [J/(m^3.K^2)]-->
		<xsd:attribute name="dVolumetricHeatCapacity_dTemperature" type="real64" default="0" />
		<!--referenceInternalEnergy => Internal energy at the reference temperature [J/kg]-->
		<xsd:attribute name="referenceInternalEnergy" type="real64" use="required" />
		<!--referenceTemperature => Reference temperature [K]-->
		<xsd:attribute name="referenceTemperature" type="real64" use="required" />
		<!--referenceVolumetricHeatCapacity => Reference solid volumetric heat capacity [J/(kg.K)]-->
		<xsd:attribute name="referenceVolumetricHeatCapacity" type="real64" use="required" />
		<!--name => A name is required for any non-unique nodes-->
		<xsd:attribute name="name" type="groupName" use="required" />
	</xsd:complexType>
	<xsd:complexType name="TableCapillaryPressureType">
		<!--nonWettingIntermediateCapPressureTableName => Capillary pressure table [Pa] for the pair (non-wetting phase, intermediate phase)
Note that this input is only used for three-phase flow.
If you want to do a two-phase simulation, please use instead wettingNonWettingCapPressureTableName to specify the table names-->
		<xsd:attribute name="nonWettingIntermediateCapPressureTableName" type="groupNameRef" default="" />
		<!--phaseNames => List of fluid phases-->
		<xsd:attribute name="phaseNames" type="groupNameRef_array" use="required" />
		<!--wettingIntermediateCapPressureTableName => Capillary pressure table [Pa] for the pair (wetting phase, intermediate phase)
Note that this input is only used for three-phase flow.
If you want to do a two-phase simulation, please use instead wettingNonWettingCapPressureTableName to specify the table names-->
		<xsd:attribute name="wettingIntermediateCapPressureTableName" type="groupNameRef" default="" />
		<!--wettingNonWettingCapPressureTableName => Capillary pressure table [Pa] for the pair (wetting phase, non-wetting phase)
Note that this input is only used for two-phase flow.
If you want to do a three-phase simulation, please use instead wettingIntermediateCapPressureTableName and nonWettingIntermediateCapPressureTableName to specify the table names-->
		<xsd:attribute name="wettingNonWettingCapPressureTableName" type="groupNameRef" default="" />
		<!--name => A name is required for any non-unique nodes-->
		<xsd:attribute name="name" type="groupName" use="required" />
	</xsd:complexType>
	<xsd:complexType name="TableRelativePermeabilityType">
		<!--nonWettingIntermediateRelPermTableNames => List of relative permeability tables for the pair (non-wetting phase, intermediate phase)
The expected format is "{ nonWettingPhaseRelPermTableName, intermediatePhaseRelPermTableName }", in that order
Note that this input is only used for three-phase flow.
If you want to do a two-phase simulation, please use instead wettingNonWettingRelPermTableNames to specify the table names-->
		<xsd:attribute name="nonWettingIntermediateRelPermTableNames" type="groupNameRef_array" default="{}" />
		<!--phaseNames => List of fluid phases-->
		<xsd:attribute name="phaseNames" type="groupNameRef_array" use="required" />
		<!--threePhaseInterpolator => Type of Three phase interpolator.Valid options 
* BAKER
* STONEII-->
		<xsd:attribute name="threePhaseInterpolator" type="geos_constitutive_ThreePhaseInterpolator" default="BAKER" />
		<!--wettingIntermediateRelPermTableNames => List of relative permeability tables for the pair (wetting phase, intermediate phase)
The expected format is "{ wettingPhaseRelPermTableName, intermediatePhaseRelPermTableName }", in that order
Note that this input is only used for three-phase flow.
If you want to do a two-phase simulation, please use instead wettingNonWettingRelPermTableNames to specify the table names-->
		<xsd:attribute name="wettingIntermediateRelPermTableNames" type="groupNameRef_array" default="{}" />
		<!--wettingNonWettingRelPermTableNames => List of relative permeability tables for the pair (wetting phase, non-wetting phase)
The expected format is "{ wettingPhaseRelPermTableName, nonWettingPhaseRelPermTableName }", in that order
Note that this input is only used for two-phase flow.
If you want to do a three-phase simulation, please use instead wettingIntermediateRelPermTableNames and nonWettingIntermediateRelPermTableNames to specify the table names-->
		<xsd:attribute name="wettingNonWettingRelPermTableNames" type="groupNameRef_array" default="{}" />
		<!--name => A name is required for any non-unique nodes-->
		<xsd:attribute name="name" type="groupName" use="required" />
	</xsd:complexType>
	<xsd:simpleType name="geos_constitutive_ThreePhaseInterpolator">
		<xsd:restriction base="xsd:string">
			<xsd:pattern value=".*[\[\]`$].*|BAKER|STONEII" />
		</xsd:restriction>
	</xsd:simpleType>
	<xsd:complexType name="TableRelativePermeabilityHysteresisType">
		<!--drainageNonWettingIntermediateRelPermTableNames => List of drainage relative permeability tables for the pair (non-wetting phase, intermediate phase)
The expected format is "{ nonWettingPhaseRelPermTableName, intermediatePhaseRelPermTableName }", in that order
Note that this input is only used for three-phase flow.
If you want to do a two-phase simulation, please use instead drainageWettingNonWettingRelPermTableNames to specify the table names-->
		<xsd:attribute name="drainageNonWettingIntermediateRelPermTableNames" type="groupNameRef_array" default="{}" />
		<!--drainageWettingIntermediateRelPermTableNames => List of drainage relative permeability tables for the pair (wetting phase, intermediate phase)
The expected format is "{ wettingPhaseRelPermTableName, intermediatePhaseRelPermTableName }", in that order
Note that this input is only used for three-phase flow.
If you want to do a two-phase simulation, please use instead drainageWettingNonWettingRelPermTableNames to specify the table names-->
		<xsd:attribute name="drainageWettingIntermediateRelPermTableNames" type="groupNameRef_array" default="{}" />
		<!--drainageWettingNonWettingRelPermTableNames => List of drainage relative permeability tables for the pair (wetting phase, non-wetting phase)
The expected format is "{ wettingPhaseRelPermTableName, nonWettingPhaseRelPermTableName }", in that order
Note that this input is only used for two-phase flow.
If you want to do a three-phase simulation, please use instead drainageWettingIntermediateRelPermTableNames and drainageNonWettingIntermediateRelPermTableNames to specify the table names-->
		<xsd:attribute name="drainageWettingNonWettingRelPermTableNames" type="groupNameRef_array" default="{}" />
		<!--imbibitionNonWettingRelPermTableName => Imbibition relative permeability table name for the non-wetting phase.
To neglect hysteresis on this phase, just use the same table name for the drainage and imbibition curves-->
		<xsd:attribute name="imbibitionNonWettingRelPermTableName" type="groupNameRef" default="" />
		<!--imbibitionWettingRelPermTableName => Imbibition relative permeability table name for the wetting phase.
To neglect hysteresis on this phase, just use the same table name for the drainage and imbibition curves-->
		<xsd:attribute name="imbibitionWettingRelPermTableName" type="groupNameRef" default="" />
		<!--jerauldParameterA => First parameter (modification parameter) introduced by Jerauld in the Land trapping model (see RTD documentation).-->
		<xsd:attribute name="jerauldParameterA" type="real64" default="0.1" />
		<!--jerauldParameterB => Second parameter introduced by Jerauld in the Land trapping model (see RTD documentation).-->
		<xsd:attribute name="jerauldParameterB" type="real64" default="0" />
		<!--killoughCurvatureParameter => Curvature parameter introduced by Killough for wetting-phase hysteresis (see RTD documentation).-->
		<xsd:attribute name="killoughCurvatureParameter" type="real64" default="1" />
		<!--phaseNames => List of fluid phases-->
		<xsd:attribute name="phaseNames" type="groupNameRef_array" use="required" />
		<!--threePhaseInterpolator => Type of Three phase interpolator.Valid options 
* BAKER
* STONEII-->
		<xsd:attribute name="threePhaseInterpolator" type="geos_constitutive_ThreePhaseInterpolator" default="BAKER" />
		<!--name => A name is required for any non-unique nodes-->
		<xsd:attribute name="name" type="groupName" use="required" />
	</xsd:complexType>
	<xsd:complexType name="ThermalCompressibleSinglePhaseFluidType">
		<!--compressibility => Fluid compressibility-->
		<xsd:attribute name="compressibility" type="real64" default="0" />
		<!--defaultDensity => Default value for density.-->
		<xsd:attribute name="defaultDensity" type="real64" use="required" />
		<!--defaultViscosity => Default value for viscosity.-->
		<xsd:attribute name="defaultViscosity" type="real64" use="required" />
		<!--densityModelType => Type of density model. Valid options:
* exponential
* linear
* quadratic-->
		<xsd:attribute name="densityModelType" type="geos_constitutive_ExponentApproximationType" default="linear" />
		<!--internalEnergyModelType => Type of internal energy model. Valid options:
* exponential
* linear
* quadratic-->
		<xsd:attribute name="internalEnergyModelType" type="geos_constitutive_ExponentApproximationType" default="linear" />
		<!--referenceDensity => Reference fluid density-->
		<xsd:attribute name="referenceDensity" type="real64" default="1000" />
		<!--referenceInternalEnergy => Reference fluid internal energy-->
		<xsd:attribute name="referenceInternalEnergy" type="real64" default="0.001" />
		<!--referencePressure => Reference pressure-->
		<xsd:attribute name="referencePressure" type="real64" default="0" />
		<!--referenceTemperature => Reference temperature-->
		<xsd:attribute name="referenceTemperature" type="real64" default="0" />
		<!--referenceViscosity => Reference fluid viscosity-->
		<xsd:attribute name="referenceViscosity" type="real64" default="0.001" />
		<!--specificHeatCapacity => Fluid heat capacity. Unit: J/kg/K-->
		<xsd:attribute name="specificHeatCapacity" type="real64" default="0" />
		<!--thermalExpansionCoeff => Fluid thermal expansion coefficient. Unit: 1/K-->
		<xsd:attribute name="thermalExpansionCoeff" type="real64" default="0" />
		<!--viscosibility => Fluid viscosity exponential coefficient-->
		<xsd:attribute name="viscosibility" type="real64" default="0" />
		<!--viscosityModelType => Type of viscosity model. Valid options:
* exponential
* linear
* quadratic-->
		<xsd:attribute name="viscosityModelType" type="geos_constitutive_ExponentApproximationType" default="linear" />
		<!--name => A name is required for any non-unique nodes-->
		<xsd:attribute name="name" type="groupName" use="required" />
	</xsd:complexType>
	<xsd:complexType name="VanGenuchtenBakerRelativePermeabilityType">
		<!--gasOilRelPermExponentInv => Rel perm power law exponent inverse for the pair (gas phase, oil phase) at residual water saturation
The expected format is "{ gasExp, oilExp }", in that order-->
		<xsd:attribute name="gasOilRelPermExponentInv" type="real64_array" default="{0.5}" />
		<!--gasOilRelPermMaxValue => Maximum rel perm value for the pair (gas phase, oil phase) at residual water saturation
The expected format is "{ gasMax, oilMax }", in that order-->
		<xsd:attribute name="gasOilRelPermMaxValue" type="real64_array" default="{0}" />
		<!--phaseMinVolumeFraction => Minimum volume fraction value for each phase-->
		<xsd:attribute name="phaseMinVolumeFraction" type="real64_array" default="{0}" />
		<!--phaseNames => List of fluid phases-->
		<xsd:attribute name="phaseNames" type="groupNameRef_array" use="required" />
		<!--waterOilRelPermExponentInv => Rel perm power law exponent inverse for the pair (water phase, oil phase) at residual gas saturation
The expected format is "{ waterExp, oilExp }", in that order-->
		<xsd:attribute name="waterOilRelPermExponentInv" type="real64_array" default="{0.5}" />
		<!--waterOilRelPermMaxValue => Maximum rel perm value for the pair (water phase, oil phase) at residual gas saturation
The expected format is "{ waterMax, oilMax }", in that order-->
		<xsd:attribute name="waterOilRelPermMaxValue" type="real64_array" default="{0}" />
		<!--name => A name is required for any non-unique nodes-->
		<xsd:attribute name="name" type="groupName" use="required" />
	</xsd:complexType>
	<xsd:complexType name="VanGenuchtenCapillaryPressureType">
		<!--capPressureEpsilon => Saturation at which the extremum capillary pressure is attained; used to avoid infinite capillary pressure values for saturations close to 0 and 1-->
		<xsd:attribute name="capPressureEpsilon" type="real64" default="1e-06" />
		<!--phaseCapPressureExponentInv => Inverse of capillary power law exponent for each phase-->
		<xsd:attribute name="phaseCapPressureExponentInv" type="real64_array" default="{0.5}" />
		<!--phaseCapPressureMultiplier => Entry pressure value for each phase-->
		<xsd:attribute name="phaseCapPressureMultiplier" type="real64_array" default="{1}" />
		<!--phaseMinVolumeFraction => Minimum volume fraction value for each phase-->
		<xsd:attribute name="phaseMinVolumeFraction" type="real64_array" default="{0}" />
		<!--phaseNames => List of fluid phases-->
		<xsd:attribute name="phaseNames" type="groupNameRef_array" use="required" />
		<!--name => A name is required for any non-unique nodes-->
		<xsd:attribute name="name" type="groupName" use="required" />
	</xsd:complexType>
	<xsd:complexType name="VanGenuchtenStone2RelativePermeabilityType">
		<!--gasOilRelPermExponentInv => Rel perm power law exponent inverse for the pair (gas phase, oil phase) at residual water saturation
The expected format is "{ gasExp, oilExp }", in that order-->
		<xsd:attribute name="gasOilRelPermExponentInv" type="real64_array" default="{0.5}" />
		<!--gasOilRelPermMaxValue => Maximum rel perm value for the pair (gas phase, oil phase) at residual water saturation
The expected format is "{ gasMax, oilMax }", in that order-->
		<xsd:attribute name="gasOilRelPermMaxValue" type="real64_array" default="{0}" />
		<!--phaseMinVolumeFraction => Minimum volume fraction value for each phase-->
		<xsd:attribute name="phaseMinVolumeFraction" type="real64_array" default="{0}" />
		<!--phaseNames => List of fluid phases-->
		<xsd:attribute name="phaseNames" type="groupNameRef_array" use="required" />
		<!--waterOilRelPermExponentInv => Rel perm power law exponent inverse for the pair (water phase, oil phase) at residual gas saturation
The expected format is "{ waterExp, oilExp }", in that order-->
		<xsd:attribute name="waterOilRelPermExponentInv" type="real64_array" default="{0.5}" />
		<!--waterOilRelPermMaxValue => Maximum rel perm value for the pair (water phase, oil phase) at residual gas saturation
The expected format is "{ waterMax, oilMax }", in that order-->
		<xsd:attribute name="waterOilRelPermMaxValue" type="real64_array" default="{0}" />
		<!--name => A name is required for any non-unique nodes-->
		<xsd:attribute name="name" type="groupName" use="required" />
	</xsd:complexType>
	<xsd:complexType name="ViscoDruckerPragerType">
		<!--defaultBulkModulus => Default Bulk Modulus Parameter-->
		<xsd:attribute name="defaultBulkModulus" type="real64" default="-1" />
		<!--defaultCohesion => Initial cohesion-->
		<xsd:attribute name="defaultCohesion" type="real64" default="0" />
		<!--defaultDensity => Default Material Density-->
		<xsd:attribute name="defaultDensity" type="real64" use="required" />
		<!--defaultDilationAngle => Dilation angle (degrees)-->
		<xsd:attribute name="defaultDilationAngle" type="real64" default="30" />
		<!--defaultDrainedLinearTEC => Default Linear Thermal Expansion Coefficient of the Solid Rock Frame-->
		<xsd:attribute name="defaultDrainedLinearTEC" type="real64" default="0" />
		<!--defaultFrictionAngle => Friction angle (degrees)-->
		<xsd:attribute name="defaultFrictionAngle" type="real64" default="30" />
		<!--defaultHardeningRate => Cohesion hardening/softening rate-->
		<xsd:attribute name="defaultHardeningRate" type="real64" default="0" />
		<!--defaultPoissonRatio => Default Poisson's Ratio-->
		<xsd:attribute name="defaultPoissonRatio" type="real64" default="-1" />
		<!--defaultShearModulus => Default Shear Modulus Parameter-->
		<xsd:attribute name="defaultShearModulus" type="real64" default="-1" />
		<!--defaultYoungModulus => Default Young's Modulus-->
		<xsd:attribute name="defaultYoungModulus" type="real64" default="-1" />
		<!--relaxationTime => Relaxation time-->
		<xsd:attribute name="relaxationTime" type="real64" use="required" />
		<!--name => A name is required for any non-unique nodes-->
		<xsd:attribute name="name" type="groupName" use="required" />
	</xsd:complexType>
	<xsd:complexType name="ViscoExtendedDruckerPragerType">
		<!--defaultBulkModulus => Default Bulk Modulus Parameter-->
		<xsd:attribute name="defaultBulkModulus" type="real64" default="-1" />
		<!--defaultCohesion => Initial cohesion-->
		<xsd:attribute name="defaultCohesion" type="real64" default="0" />
		<!--defaultDensity => Default Material Density-->
		<xsd:attribute name="defaultDensity" type="real64" use="required" />
		<!--defaultDilationRatio => Dilation ratio [0,1] (ratio = tan dilationAngle / tan frictionAngle)-->
		<xsd:attribute name="defaultDilationRatio" type="real64" default="1" />
		<!--defaultDrainedLinearTEC => Default Linear Thermal Expansion Coefficient of the Solid Rock Frame-->
		<xsd:attribute name="defaultDrainedLinearTEC" type="real64" default="0" />
		<!--defaultHardening => Hardening parameter (hardening rate is faster for smaller values)-->
		<xsd:attribute name="defaultHardening" type="real64" default="0" />
		<!--defaultInitialFrictionAngle => Initial friction angle (degrees)-->
		<xsd:attribute name="defaultInitialFrictionAngle" type="real64" default="30" />
		<!--defaultPoissonRatio => Default Poisson's Ratio-->
		<xsd:attribute name="defaultPoissonRatio" type="real64" default="-1" />
		<!--defaultResidualFrictionAngle => Residual friction angle (degrees)-->
		<xsd:attribute name="defaultResidualFrictionAngle" type="real64" default="30" />
		<!--defaultShearModulus => Default Shear Modulus Parameter-->
		<xsd:attribute name="defaultShearModulus" type="real64" default="-1" />
		<!--defaultYoungModulus => Default Young's Modulus-->
		<xsd:attribute name="defaultYoungModulus" type="real64" default="-1" />
		<!--relaxationTime => Relaxation time-->
		<xsd:attribute name="relaxationTime" type="real64" use="required" />
		<!--name => A name is required for any non-unique nodes-->
		<xsd:attribute name="name" type="groupName" use="required" />
	</xsd:complexType>
	<xsd:complexType name="ViscoModifiedCamClayType">
		<!--defaultCslSlope => Slope of the critical state line-->
		<xsd:attribute name="defaultCslSlope" type="real64" default="1" />
		<!--defaultDensity => Default Material Density-->
		<xsd:attribute name="defaultDensity" type="real64" use="required" />
		<!--defaultDrainedLinearTEC => Default Linear Thermal Expansion Coefficient of the Solid Rock Frame-->
		<xsd:attribute name="defaultDrainedLinearTEC" type="real64" default="0" />
		<!--defaultPreConsolidationPressure => Initial preconsolidation pressure-->
		<xsd:attribute name="defaultPreConsolidationPressure" type="real64" default="-1.5" />
		<!--defaultRecompressionIndex => Recompresion Index-->
		<xsd:attribute name="defaultRecompressionIndex" type="real64" default="0.002" />
		<!--defaultRefPressure => Reference Pressure-->
		<xsd:attribute name="defaultRefPressure" type="real64" default="-1" />
		<!--defaultRefStrainVol => Reference Volumetric Strain-->
		<xsd:attribute name="defaultRefStrainVol" type="real64" default="0" />
		<!--defaultShearModulus => Elastic Shear Modulus Parameter-->
		<xsd:attribute name="defaultShearModulus" type="real64" default="-1" />
		<!--defaultVirginCompressionIndex => Virgin compression index-->
		<xsd:attribute name="defaultVirginCompressionIndex" type="real64" default="0.005" />
		<!--relaxationTime => Relaxation time-->
		<xsd:attribute name="relaxationTime" type="real64" use="required" />
		<!--name => A name is required for any non-unique nodes-->
		<xsd:attribute name="name" type="groupName" use="required" />
	</xsd:complexType>
	<xsd:complexType name="WillisRichardsPermeabilityType">
		<!--dilationCoefficient => Dilation coefficient (tan of dilation angle).-->
		<xsd:attribute name="dilationCoefficient" type="real64" use="required" />
		<!--maxFracAperture => Maximum fracture aperture at zero contact stress.-->
		<xsd:attribute name="maxFracAperture" type="real64" use="required" />
		<!--refClosureStress => Effective normal stress causes 90% reduction in aperture.-->
		<xsd:attribute name="refClosureStress" type="real64" use="required" />
		<!--name => A name is required for any non-unique nodes-->
		<xsd:attribute name="name" type="groupName" use="required" />
	</xsd:complexType>
	<xsd:complexType name="ElementRegionsType">
		<xsd:choice minOccurs="0" maxOccurs="unbounded">
			<xsd:element name="CellElementRegion" type="CellElementRegionType" />
			<xsd:element name="SurfaceElementRegion" type="SurfaceElementRegionType" />
			<xsd:element name="WellElementRegion" type="WellElementRegionType" />
		</xsd:choice>
	</xsd:complexType>
	<xsd:complexType name="CellElementRegionType">
		<xsd:choice minOccurs="0" maxOccurs="unbounded" />
		<!--cellBlocks => (no description available)-->
		<xsd:attribute name="cellBlocks" type="groupNameRef_array" use="required" />
		<!--coarseningRatio => (no description available)-->
		<xsd:attribute name="coarseningRatio" type="real64" default="0" />
		<!--materialList => List of materials present in this region-->
		<xsd:attribute name="materialList" type="groupNameRef_array" use="required" />
		<!--meshBody => Mesh body that contains this region-->
		<xsd:attribute name="meshBody" type="groupNameRef" default="" />
		<!--name => A name is required for any non-unique nodes-->
		<xsd:attribute name="name" type="groupName" use="required" />
	</xsd:complexType>
	<xsd:complexType name="SurfaceElementRegionType">
		<xsd:choice minOccurs="0" maxOccurs="unbounded" />
		<!--defaultAperture => The default aperture of newly formed surface elements.-->
		<xsd:attribute name="defaultAperture" type="real64" use="required" />
		<!--faceBlock => The name of the face block in the mesh, or the embedded surface.-->
		<xsd:attribute name="faceBlock" type="groupNameRef" default="FractureSubRegion" />
		<!--materialList => List of materials present in this region-->
		<xsd:attribute name="materialList" type="groupNameRef_array" use="required" />
		<!--meshBody => Mesh body that contains this region-->
		<xsd:attribute name="meshBody" type="groupNameRef" default="" />
		<!--subRegionType => Type of surface element subregion. Valid options: {faceElement, embeddedElement}.-->
		<xsd:attribute name="subRegionType" type="geos_SurfaceElementRegion_SurfaceSubRegionType" default="faceElement" />
		<!--name => A name is required for any non-unique nodes-->
		<xsd:attribute name="name" type="groupName" use="required" />
	</xsd:complexType>
	<xsd:simpleType name="geos_SurfaceElementRegion_SurfaceSubRegionType">
		<xsd:restriction base="xsd:string">
			<xsd:pattern value=".*[\[\]`$].*|faceElement|embeddedElement" />
		</xsd:restriction>
	</xsd:simpleType>
	<xsd:complexType name="WellElementRegionType">
		<xsd:choice minOccurs="0" maxOccurs="unbounded" />
		<!--materialList => List of materials present in this region-->
		<xsd:attribute name="materialList" type="groupNameRef_array" use="required" />
		<!--meshBody => Mesh body that contains this region-->
		<xsd:attribute name="meshBody" type="groupNameRef" default="" />
		<!--name => A name is required for any non-unique nodes-->
		<xsd:attribute name="name" type="groupName" use="required" />
	</xsd:complexType>
	<xsd:complexType name="ParticleRegionsType">
		<xsd:choice minOccurs="0" maxOccurs="unbounded">
			<xsd:element name="ParticleRegion" type="ParticleRegionType" />
		</xsd:choice>
	</xsd:complexType>
	<xsd:complexType name="ParticleRegionType">
		<xsd:choice minOccurs="0" maxOccurs="unbounded" />
		<!--materialList => List of materials present in this region-->
		<xsd:attribute name="materialList" type="string_array" use="required" />
		<!--meshBody => Mesh body that contains this region-->
		<xsd:attribute name="meshBody" type="string" default="" />
		<!--particleBlocks => (no description available)-->
		<xsd:attribute name="particleBlocks" type="string_array" default="{}" />
		<!--name => A name is required for any non-unique nodes-->
		<xsd:attribute name="name" type="groupName" use="required" />
	</xsd:complexType>
	<xsd:complexType name="IncludedType">
		<xsd:choice minOccurs="0" maxOccurs="unbounded">
			<xsd:element name="File" type="FileType" />
		</xsd:choice>
	</xsd:complexType>
	<xsd:complexType name="FileType">
		<!--name => The relative file path.-->
		<xsd:attribute name="name" type="path" use="required" />
	</xsd:complexType>
	<xsd:complexType name="ParametersType">
		<xsd:choice minOccurs="0" maxOccurs="unbounded">
			<xsd:element name="Parameter" type="ParameterType" />
		</xsd:choice>
	</xsd:complexType>
	<xsd:complexType name="ParameterType">
		<!--value => Input parameter definition for the preprocessor-->
		<xsd:attribute name="value" type="string" use="required" />
		<!--name => A name is required for any non-unique nodes-->
		<xsd:attribute name="name" type="groupName" use="required" />
	</xsd:complexType>
	<xsd:complexType name="BenchmarksType">
		<xsd:choice minOccurs="0" maxOccurs="unbounded">
			<xsd:element name="crusher" type="crusherType" maxOccurs="1" />
			<xsd:element name="lassen" type="lassenType" maxOccurs="1" />
			<xsd:element name="quartz" type="quartzType" maxOccurs="1" />
		</xsd:choice>
	</xsd:complexType>
	<xsd:complexType name="crusherType">
		<xsd:choice minOccurs="0" maxOccurs="unbounded">
			<xsd:element name="Run" type="RunType" maxOccurs="1" />
		</xsd:choice>
	</xsd:complexType>
	<xsd:complexType name="RunType">
		<!--args => Any extra command line arguments to pass to GEOSX.-->
		<xsd:attribute name="args" type="string" default="" />
		<!--autoPartition => May be 'Off' or 'On', if 'On' partitioning arguments are created automatically. Default is Off.-->
		<xsd:attribute name="autoPartition" type="string" default="" />
		<!--meshSizes => The target number of elements in the internal mesh (per-process for weak scaling, globally for strong scaling) default doesn't modify the internalMesh.-->
		<xsd:attribute name="meshSizes" type="integer_array" default="{0}" />
		<!--name => The name of this benchmark.-->
		<xsd:attribute name="name" type="string" use="required" />
		<!--nodes => The number of nodes needed to run the base benchmark, default is 1.-->
		<xsd:attribute name="nodes" type="integer" default="0" />
		<!--scaleList => The scales at which to run the problem ( scale * nodes * tasksPerNode ).-->
		<xsd:attribute name="scaleList" type="integer_array" default="{0}" />
		<!--scaling => Whether to run a scaling, and which type of scaling to run.-->
		<xsd:attribute name="scaling" type="string" default="" />
		<!--tasksPerNode => The number of tasks per node to run the benchmark with.-->
		<xsd:attribute name="tasksPerNode" type="integer" use="required" />
		<!--threadsPerTask => The number of threads per task to run the benchmark with.-->
		<xsd:attribute name="threadsPerTask" type="integer" default="0" />
		<!--timeLimit => The time limit of the benchmark.-->
		<xsd:attribute name="timeLimit" type="integer" default="0" />
	</xsd:complexType>
	<xsd:complexType name="lassenType">
		<xsd:choice minOccurs="0" maxOccurs="unbounded">
			<xsd:element name="Run" type="RunType" maxOccurs="1" />
		</xsd:choice>
	</xsd:complexType>
	<xsd:complexType name="quartzType">
		<xsd:choice minOccurs="0" maxOccurs="unbounded">
			<xsd:element name="Run" type="RunType" maxOccurs="1" />
		</xsd:choice>
	</xsd:complexType>
</xsd:schema><|MERGE_RESOLUTION|>--- conflicted
+++ resolved
@@ -50,12 +50,12 @@
 	</xsd:simpleType>
 	<xsd:simpleType name="groupNameRef">
 		<xsd:restriction base="xsd:string">
-			<xsd:pattern value=".*[\[\]`$].*|[a-zA-Z0-9.\-_/]*" />
+			<xsd:pattern value=".*[\[\]`$].*|[a-zA-Z0-9.\-_/*]*" />
 		</xsd:restriction>
 	</xsd:simpleType>
 	<xsd:simpleType name="groupNameRef_array">
 		<xsd:restriction base="xsd:string">
-			<xsd:pattern value=".*[\[\]`$].*|\s*\{\s*(([a-zA-Z0-9.\-_/]*\s*,\s*)*[a-zA-Z0-9.\-_/]*\s*)?\}\s*" />
+			<xsd:pattern value=".*[\[\]`$].*|\s*\{\s*(([a-zA-Z0-9.\-_/*]*\s*,\s*)*[a-zA-Z0-9.\-_/*]*\s*)?\}\s*" />
 		</xsd:restriction>
 	</xsd:simpleType>
 	<xsd:simpleType name="integer">
@@ -413,6 +413,10 @@
 					<xsd:selector xpath="SinglePhasePoromechanicsConformingFractures" />
 					<xsd:field xpath="@name" />
 				</xsd:unique>
+				<xsd:unique name="SolversSinglePhasePoromechanicsConformingFracturesReservoirUniqueName">
+					<xsd:selector xpath="SinglePhasePoromechanicsConformingFracturesReservoir" />
+					<xsd:field xpath="@name" />
+				</xsd:unique>
 				<xsd:unique name="SolversSinglePhasePoromechanicsEmbeddedFracturesUniqueName">
 					<xsd:selector xpath="SinglePhasePoromechanicsEmbeddedFractures" />
 					<xsd:field xpath="@name" />
@@ -435,6 +439,10 @@
 				</xsd:unique>
 				<xsd:unique name="SolversSinglePhaseWellUniqueName">
 					<xsd:selector xpath="SinglePhaseWell" />
+					<xsd:field xpath="@name" />
+				</xsd:unique>
+				<xsd:unique name="SolversSolidMechanicsAugmentedLagrangianContactUniqueName">
+					<xsd:selector xpath="SolidMechanicsAugmentedLagrangianContact" />
 					<xsd:field xpath="@name" />
 				</xsd:unique>
 				<xsd:unique name="SolversSolidMechanicsEmbeddedFracturesUniqueName">
@@ -497,6 +505,14 @@
 				</xsd:unique>
 				<xsd:unique name="TasksRelpermDriverUniqueName">
 					<xsd:selector xpath="RelpermDriver" />
+					<xsd:field xpath="@name" />
+				</xsd:unique>
+				<xsd:unique name="TasksSinglePhasePoromechanicsConformingFracturesInitializationUniqueName">
+					<xsd:selector xpath="SinglePhasePoromechanicsConformingFracturesInitialization" />
+					<xsd:field xpath="@name" />
+				</xsd:unique>
+				<xsd:unique name="TasksSinglePhasePoromechanicsEmbeddedFracturesInitializationUniqueName">
+					<xsd:selector xpath="SinglePhasePoromechanicsEmbeddedFracturesInitialization" />
 					<xsd:field xpath="@name" />
 				</xsd:unique>
 				<xsd:unique name="TasksSinglePhasePoromechanicsInitializationUniqueName">
@@ -2135,7 +2151,9 @@
 		<xsd:attribute name="plotLevel" type="integer" default="1" />
 		<!--writeFEMFaces => (no description available)-->
 		<xsd:attribute name="writeFEMFaces" type="integer" default="0" />
-		<!--writeGhostCells => Should the face elements be written as 3d volumes or not.-->
+		<!--writeFaceElementsAs3D => Should the face elements be written as 3d volumes or not.-->
+		<xsd:attribute name="writeFaceElementsAs3D" type="integer" default="0" />
+		<!--writeGhostCells => Should the vtk files contain the ghost cells or not.-->
 		<xsd:attribute name="writeGhostCells" type="integer" default="0" />
 		<!--name => A name is required for any non-unique nodes-->
 		<xsd:attribute name="name" type="groupName" use="required" />
@@ -2183,6 +2201,7 @@
 			<xsd:element name="SinglePhaseHybridFVM" type="SinglePhaseHybridFVMType" />
 			<xsd:element name="SinglePhasePoromechanics" type="SinglePhasePoromechanicsType" />
 			<xsd:element name="SinglePhasePoromechanicsConformingFractures" type="SinglePhasePoromechanicsConformingFracturesType" />
+			<xsd:element name="SinglePhasePoromechanicsConformingFracturesReservoir" type="SinglePhasePoromechanicsConformingFracturesReservoirType" />
 			<xsd:element name="SinglePhasePoromechanicsEmbeddedFractures" type="SinglePhasePoromechanicsEmbeddedFracturesType" />
 			<xsd:element name="SinglePhasePoromechanicsReservoir" type="SinglePhasePoromechanicsReservoirType" />
 			<xsd:element name="SinglePhaseProppantFVM" type="SinglePhaseProppantFVMType" />
@@ -2194,6 +2213,7 @@
 					<xsd:field xpath="@name" />
 				</xsd:unique>
 			</xsd:element>
+			<xsd:element name="SolidMechanicsAugmentedLagrangianContact" type="SolidMechanicsAugmentedLagrangianContactType" />
 			<xsd:element name="SolidMechanicsEmbeddedFractures" type="SolidMechanicsEmbeddedFracturesType" />
 			<xsd:element name="SolidMechanicsLagrangeContact" type="SolidMechanicsLagrangeContactType" />
 			<xsd:element name="SolidMechanicsLagrangianSSLE" type="SolidMechanicsLagrangianSSLEType" />
@@ -2444,6 +2464,8 @@
 		<xsd:attribute name="maxAbsolutePressureChange" type="real64" default="-1" />
 		<!--maxCompFractionChange => Maximum (absolute) change in a component fraction in a Newton iteration-->
 		<xsd:attribute name="maxCompFractionChange" type="real64" default="0.5" />
+		<!--maxRelativeCompDensChange => Maximum (relative) change in a component density in a Newton iteration-->
+		<xsd:attribute name="maxRelativeCompDensChange" type="real64" default="1.79769e+308" />
 		<!--maxRelativePressureChange => Maximum (relative) change in pressure in a Newton iteration-->
 		<xsd:attribute name="maxRelativePressureChange" type="real64" default="0.5" />
 		<!--maxRelativeTemperatureChange => Maximum (relative) change in temperature in a Newton iteration-->
@@ -2474,6 +2496,8 @@
 		<xsd:attribute name="targetPhaseVolFractionChangeInTimeStep" type="real64" default="0.2" />
 		<!--targetRegions => Allowable regions that the solver may be applied to. Note that this does not indicate that the solver will be applied to these regions, only that allocation will occur such that the solver may be applied to these regions. The decision about what regions this solver will beapplied to rests in the EventManager.-->
 		<xsd:attribute name="targetRegions" type="groupNameRef_array" use="required" />
+		<!--targetRelativeCompDensChangeInTimeStep => Target (relative) change in component density in a time step-->
+		<xsd:attribute name="targetRelativeCompDensChangeInTimeStep" type="real64" default="1.79769e+308" />
 		<!--targetRelativePressureChangeInTimeStep => Target (relative) change in pressure in a time step (expected value between 0 and 1)-->
 		<xsd:attribute name="targetRelativePressureChangeInTimeStep" type="real64" default="0.2" />
 		<!--targetRelativeTemperatureChangeInTimeStep => Target (relative) change in temperature in a time step (expected value between 0 and 1)-->
@@ -2525,6 +2549,8 @@
 		<xsd:attribute name="maxAbsolutePressureChange" type="real64" default="-1" />
 		<!--maxCompFractionChange => Maximum (absolute) change in a component fraction in a Newton iteration-->
 		<xsd:attribute name="maxCompFractionChange" type="real64" default="0.5" />
+		<!--maxRelativeCompDensChange => Maximum (relative) change in a component density in a Newton iteration-->
+		<xsd:attribute name="maxRelativeCompDensChange" type="real64" default="1.79769e+308" />
 		<!--maxRelativePressureChange => Maximum (relative) change in pressure in a Newton iteration-->
 		<xsd:attribute name="maxRelativePressureChange" type="real64" default="0.5" />
 		<!--maxRelativeTemperatureChange => Maximum (relative) change in temperature in a Newton iteration-->
@@ -2547,6 +2573,8 @@
 		<xsd:attribute name="targetPhaseVolFractionChangeInTimeStep" type="real64" default="0.2" />
 		<!--targetRegions => Allowable regions that the solver may be applied to. Note that this does not indicate that the solver will be applied to these regions, only that allocation will occur such that the solver may be applied to these regions. The decision about what regions this solver will beapplied to rests in the EventManager.-->
 		<xsd:attribute name="targetRegions" type="groupNameRef_array" use="required" />
+		<!--targetRelativeCompDensChangeInTimeStep => Target (relative) change in component density in a time step-->
+		<xsd:attribute name="targetRelativeCompDensChangeInTimeStep" type="real64" default="1.79769e+308" />
 		<!--targetRelativePressureChangeInTimeStep => Target (relative) change in pressure in a time step (expected value between 0 and 1)-->
 		<xsd:attribute name="targetRelativePressureChangeInTimeStep" type="real64" default="0.2" />
 		<!--targetRelativeTemperatureChangeInTimeStep => Target (relative) change in temperature in a time step (expected value between 0 and 1)-->
@@ -2601,14 +2629,14 @@
 		<xsd:attribute name="reservoirAndWellsSolverName" type="groupNameRef" use="required" />
 		<!--solidSolverName => Name of the solid solver used by the coupled solver-->
 		<xsd:attribute name="solidSolverName" type="groupNameRef" use="required" />
-		<!--stabilizationMultiplier => Constant multiplier of stabilization strength.-->
+		<!--stabilizationMultiplier => Constant multiplier of stabilization strength-->
 		<xsd:attribute name="stabilizationMultiplier" type="real64" default="1" />
 		<!--stabilizationRegionNames => Regions where stabilization is applied.-->
 		<xsd:attribute name="stabilizationRegionNames" type="groupNameRef_array" default="{}" />
-		<!--stabilizationType => Stabilization type. Options are:
-None - Add no stabilization to mass equation,
-Global - Add stabilization to all faces,
-Local - Add stabilization only to interiors of macro elements.-->
+		<!--stabilizationType => StabilizationType. Options are:
+None- Add no stabilization to mass equation 
+Global- Add jump stabilization to all faces 
+Local- Add jump stabilization on interior of macro elements-->
 		<xsd:attribute name="stabilizationType" type="geos_stabilization_StabilizationType" default="None" />
 		<!--targetRegions => Allowable regions that the solver may be applied to. Note that this does not indicate that the solver will be applied to these regions, only that allocation will occur such that the solver may be applied to these regions. The decision about what regions this solver will beapplied to rests in the EventManager.-->
 		<xsd:attribute name="targetRegions" type="groupNameRef_array" use="required" />
@@ -2639,12 +2667,16 @@
 		<xsd:attribute name="maxAbsolutePressureChange" type="real64" default="-1" />
 		<!--maxCompFractionChange => Maximum (absolute) change in a component fraction between two Newton iterations-->
 		<xsd:attribute name="maxCompFractionChange" type="real64" default="1" />
+		<!--maxRelativeCompDensChange => Maximum (relative) change in a component density between two Newton iterations-->
+		<xsd:attribute name="maxRelativeCompDensChange" type="real64" default="1.79769e+308" />
 		<!--maxRelativePressureChange => Maximum (relative) change in pressure between two Newton iterations (recommended with rate control)-->
 		<xsd:attribute name="maxRelativePressureChange" type="real64" default="1" />
 		<!--targetRegions => Allowable regions that the solver may be applied to. Note that this does not indicate that the solver will be applied to these regions, only that allocation will occur such that the solver may be applied to these regions. The decision about what regions this solver will beapplied to rests in the EventManager.-->
 		<xsd:attribute name="targetRegions" type="groupNameRef_array" use="required" />
-		<!--useMass => Use total mass equation-->
+		<!--useMass => Use mass formulation instead of molar-->
 		<xsd:attribute name="useMass" type="integer" default="0" />
+		<!--useTotalMassEquation => Use total mass equation-->
+		<xsd:attribute name="useTotalMassEquation" type="integer" default="1" />
 		<!--writeCSV => Write rates into a CSV file-->
 		<xsd:attribute name="writeCSV" type="integer" default="0" />
 		<!--name => A name is required for any non-unique nodes-->
@@ -2916,6 +2948,15 @@
 		<xsd:attribute name="newFractureInitializationType" type="geos_HydrofractureSolver_lt_geos_SinglePhasePoromechanics_lt_geos_SinglePhaseBase_cm_-geos_SolidMechanicsLagrangianFEM_gt_-_gt__InitializationType" default="Pressure" />
 		<!--solidSolverName => Name of the solid solver used by the coupled solver-->
 		<xsd:attribute name="solidSolverName" type="groupNameRef" use="required" />
+		<!--stabilizationMultiplier => Constant multiplier of stabilization strength-->
+		<xsd:attribute name="stabilizationMultiplier" type="real64" default="1" />
+		<!--stabilizationRegionNames => Regions where stabilization is applied.-->
+		<xsd:attribute name="stabilizationRegionNames" type="groupNameRef_array" default="{}" />
+		<!--stabilizationType => StabilizationType. Options are:
+None- Add no stabilization to mass equation 
+Global- Add jump stabilization to all faces 
+Local- Add jump stabilization on interior of macro elements-->
+		<xsd:attribute name="stabilizationType" type="geos_stabilization_StabilizationType" default="None" />
 		<!--surfaceGeneratorName => Name of the surface generator to use in the hydrofracture solver-->
 		<xsd:attribute name="surfaceGeneratorName" type="groupNameRef" use="required" />
 		<!--targetRegions => Allowable regions that the solver may be applied to. Note that this does not indicate that the solver will be applied to these regions, only that allocation will occur such that the solver may be applied to these regions. The decision about what regions this solver will beapplied to rests in the EventManager.-->
@@ -2978,14 +3019,14 @@
 		<xsd:attribute name="logLevel" type="integer" default="0" />
 		<!--solidSolverName => Name of the solid solver used by the coupled solver-->
 		<xsd:attribute name="solidSolverName" type="groupNameRef" use="required" />
-		<!--stabilizationMultiplier => Constant multiplier of stabilization strength.-->
+		<!--stabilizationMultiplier => Constant multiplier of stabilization strength-->
 		<xsd:attribute name="stabilizationMultiplier" type="real64" default="1" />
 		<!--stabilizationRegionNames => Regions where stabilization is applied.-->
 		<xsd:attribute name="stabilizationRegionNames" type="groupNameRef_array" default="{}" />
-		<!--stabilizationType => Stabilization type. Options are:
-None - Add no stabilization to mass equation,
-Global - Add stabilization to all faces,
-Local - Add stabilization only to interiors of macro elements.-->
+		<!--stabilizationType => StabilizationType. Options are:
+None- Add no stabilization to mass equation 
+Global- Add jump stabilization to all faces 
+Local- Add jump stabilization on interior of macro elements-->
 		<xsd:attribute name="stabilizationType" type="geos_stabilization_StabilizationType" default="None" />
 		<!--targetRegions => Allowable regions that the solver may be applied to. Note that this does not indicate that the solver will be applied to these regions, only that allocation will occur such that the solver may be applied to these regions. The decision about what regions this solver will beapplied to rests in the EventManager.-->
 		<xsd:attribute name="targetRegions" type="groupNameRef_array" use="required" />
@@ -3280,6 +3321,15 @@
 		<xsd:attribute name="logLevel" type="integer" default="0" />
 		<!--solidSolverName => Name of the solid solver used by the coupled solver-->
 		<xsd:attribute name="solidSolverName" type="groupNameRef" use="required" />
+		<!--stabilizationMultiplier => Constant multiplier of stabilization strength-->
+		<xsd:attribute name="stabilizationMultiplier" type="real64" default="1" />
+		<!--stabilizationRegionNames => Regions where stabilization is applied.-->
+		<xsd:attribute name="stabilizationRegionNames" type="groupNameRef_array" default="{}" />
+		<!--stabilizationType => StabilizationType. Options are:
+None- Add no stabilization to mass equation 
+Global- Add jump stabilization to all faces 
+Local- Add jump stabilization on interior of macro elements-->
+		<xsd:attribute name="stabilizationType" type="geos_stabilization_StabilizationType" default="None" />
 		<!--targetRegions => Allowable regions that the solver may be applied to. Note that this does not indicate that the solver will be applied to these regions, only that allocation will occur such that the solver may be applied to these regions. The decision about what regions this solver will beapplied to rests in the EventManager.-->
 		<xsd:attribute name="targetRegions" type="groupNameRef_array" use="required" />
 		<!--name => A name is required for any non-unique nodes-->
@@ -3303,8 +3353,38 @@
 		<xsd:attribute name="logLevel" type="integer" default="0" />
 		<!--solidSolverName => Name of the solid solver used by the coupled solver-->
 		<xsd:attribute name="solidSolverName" type="groupNameRef" use="required" />
+		<!--stabilizationMultiplier => Constant multiplier of stabilization strength-->
+		<xsd:attribute name="stabilizationMultiplier" type="real64" default="1" />
+		<!--stabilizationRegionNames => Regions where stabilization is applied.-->
+		<xsd:attribute name="stabilizationRegionNames" type="groupNameRef_array" default="{}" />
+		<!--stabilizationType => StabilizationType. Options are:
+None- Add no stabilization to mass equation 
+Global- Add jump stabilization to all faces 
+Local- Add jump stabilization on interior of macro elements-->
+		<xsd:attribute name="stabilizationType" type="geos_stabilization_StabilizationType" default="None" />
 		<!--targetRegions => Allowable regions that the solver may be applied to. Note that this does not indicate that the solver will be applied to these regions, only that allocation will occur such that the solver may be applied to these regions. The decision about what regions this solver will beapplied to rests in the EventManager.-->
 		<xsd:attribute name="targetRegions" type="groupNameRef_array" use="required" />
+		<!--name => A name is required for any non-unique nodes-->
+		<xsd:attribute name="name" type="groupName" use="required" />
+	</xsd:complexType>
+	<xsd:complexType name="SinglePhasePoromechanicsConformingFracturesReservoirType">
+		<xsd:choice minOccurs="0" maxOccurs="unbounded">
+			<xsd:element name="LinearSolverParameters" type="LinearSolverParametersType" maxOccurs="1" />
+			<xsd:element name="NonlinearSolverParameters" type="NonlinearSolverParametersType" maxOccurs="1" />
+		</xsd:choice>
+		<!--cflFactor => Factor to apply to the `CFL condition <http://en.wikipedia.org/wiki/Courant-Friedrichs-Lewy_condition>`_ when calculating the maximum allowable time step. Values should be in the interval (0,1] -->
+		<xsd:attribute name="cflFactor" type="real64" default="0.5" />
+		<!--initialDt => Initial time-step value required by the solver to the event manager.-->
+		<xsd:attribute name="initialDt" type="real64" default="1e+99" />
+		<!--logLevel => Sets the level of information to write in the standard output (the console typically).
+A level of 0 outputs minimal information, higher levels require more.-->
+		<xsd:attribute name="logLevel" type="integer" default="0" />
+		<!--poromechanicsConformingFracturesSolverName => Name of the poromechanicsConformingFractures solver used by the coupled solver-->
+		<xsd:attribute name="poromechanicsConformingFracturesSolverName" type="groupNameRef" use="required" />
+		<!--targetRegions => Allowable regions that the solver may be applied to. Note that this does not indicate that the solver will be applied to these regions, only that allocation will occur such that the solver may be applied to these regions. The decision about what regions this solver will beapplied to rests in the EventManager.-->
+		<xsd:attribute name="targetRegions" type="groupNameRef_array" use="required" />
+		<!--wellSolverName => Name of the well solver used by the coupled solver-->
+		<xsd:attribute name="wellSolverName" type="groupNameRef" use="required" />
 		<!--name => A name is required for any non-unique nodes-->
 		<xsd:attribute name="name" type="groupName" use="required" />
 	</xsd:complexType>
@@ -3326,6 +3406,15 @@
 		<xsd:attribute name="logLevel" type="integer" default="0" />
 		<!--solidSolverName => Name of the solid solver used by the coupled solver-->
 		<xsd:attribute name="solidSolverName" type="groupNameRef" use="required" />
+		<!--stabilizationMultiplier => Constant multiplier of stabilization strength-->
+		<xsd:attribute name="stabilizationMultiplier" type="real64" default="1" />
+		<!--stabilizationRegionNames => Regions where stabilization is applied.-->
+		<xsd:attribute name="stabilizationRegionNames" type="groupNameRef_array" default="{}" />
+		<!--stabilizationType => StabilizationType. Options are:
+None- Add no stabilization to mass equation 
+Global- Add jump stabilization to all faces 
+Local- Add jump stabilization on interior of macro elements-->
+		<xsd:attribute name="stabilizationType" type="geos_stabilization_StabilizationType" default="None" />
 		<!--targetRegions => Allowable regions that the solver may be applied to. Note that this does not indicate that the solver will be applied to these regions, only that allocation will occur such that the solver may be applied to these regions. The decision about what regions this solver will beapplied to rests in the EventManager.-->
 		<xsd:attribute name="targetRegions" type="groupNameRef_array" use="required" />
 		<!--name => A name is required for any non-unique nodes-->
@@ -3426,6 +3515,15 @@
 		<xsd:attribute name="reservoirAndWellsSolverName" type="groupNameRef" use="required" />
 		<!--solidSolverName => Name of the solid solver used by the coupled solver-->
 		<xsd:attribute name="solidSolverName" type="groupNameRef" use="required" />
+		<!--stabilizationMultiplier => Constant multiplier of stabilization strength-->
+		<xsd:attribute name="stabilizationMultiplier" type="real64" default="1" />
+		<!--stabilizationRegionNames => Regions where stabilization is applied.-->
+		<xsd:attribute name="stabilizationRegionNames" type="groupNameRef_array" default="{}" />
+		<!--stabilizationType => StabilizationType. Options are:
+None- Add no stabilization to mass equation 
+Global- Add jump stabilization to all faces 
+Local- Add jump stabilization on interior of macro elements-->
+		<xsd:attribute name="stabilizationType" type="geos_stabilization_StabilizationType" default="None" />
 		<!--targetRegions => Allowable regions that the solver may be applied to. Note that this does not indicate that the solver will be applied to these regions, only that allocation will occur such that the solver may be applied to these regions. The decision about what regions this solver will beapplied to rests in the EventManager.-->
 		<xsd:attribute name="targetRegions" type="groupNameRef_array" use="required" />
 		<!--name => A name is required for any non-unique nodes-->
@@ -3451,6 +3549,49 @@
 		<!--name => A name is required for any non-unique nodes-->
 		<xsd:attribute name="name" type="groupName" use="required" />
 	</xsd:complexType>
+	<xsd:complexType name="SolidMechanicsAugmentedLagrangianContactType">
+		<xsd:choice minOccurs="0" maxOccurs="unbounded">
+			<xsd:element name="LinearSolverParameters" type="LinearSolverParametersType" maxOccurs="1" />
+			<xsd:element name="NonlinearSolverParameters" type="NonlinearSolverParametersType" maxOccurs="1" />
+		</xsd:choice>
+		<!--cflFactor => Factor to apply to the `CFL condition <http://en.wikipedia.org/wiki/Courant-Friedrichs-Lewy_condition>`_ when calculating the maximum allowable time step. Values should be in the interval (0,1] -->
+		<xsd:attribute name="cflFactor" type="real64" default="0.5" />
+		<!--discretization => Name of discretization object (defined in the :ref:`NumericalMethodsManager`) to use for this solver. For instance, if this is a Finite Element Solver, the name of a :ref:`FiniteElement` should be specified. If this is a Finite Volume Method, the name of a :ref:`FiniteVolume` discretization should be specified.-->
+		<xsd:attribute name="discretization" type="groupNameRef" use="required" />
+		<!--initialDt => Initial time-step value required by the solver to the event manager.-->
+		<xsd:attribute name="initialDt" type="real64" default="1e+99" />
+		<!--logLevel => Sets the level of information to write in the standard output (the console typically).
+A level of 0 outputs minimal information, higher levels require more.-->
+		<xsd:attribute name="logLevel" type="integer" default="0" />
+		<!--massDamping => Value of mass based damping coefficient. -->
+		<xsd:attribute name="massDamping" type="real64" default="0" />
+		<!--maxNumResolves => Value to indicate how many resolves may be executed after some other event is executed. For example, if a SurfaceGenerator is specified, it will be executed after the mechanics solve. However if a new surface is generated, then the mechanics solve must be executed again due to the change in topology.-->
+		<xsd:attribute name="maxNumResolves" type="integer" default="10" />
+		<!--newmarkBeta => Value of :math:`\beta` in the Newmark Method for Implicit Dynamic time integration option. This should be pow(newmarkGamma+0.5,2.0)/4.0 unless you know what you are doing.-->
+		<xsd:attribute name="newmarkBeta" type="real64" default="0.25" />
+		<!--newmarkGamma => Value of :math:`\gamma` in the Newmark Method for Implicit Dynamic time integration option-->
+		<xsd:attribute name="newmarkGamma" type="real64" default="0.5" />
+		<!--stiffnessDamping => Value of stiffness based damping coefficient. -->
+		<xsd:attribute name="stiffnessDamping" type="real64" default="0" />
+		<!--strainTheory => Indicates whether or not to use `Infinitesimal Strain Theory <https://en.wikipedia.org/wiki/Infinitesimal_strain_theory>`_, or `Finite Strain Theory <https://en.wikipedia.org/wiki/Finite_strain_theory>`_. Valid Inputs are:
+ 0 - Infinitesimal Strain 
+ 1 - Finite Strain-->
+		<xsd:attribute name="strainTheory" type="integer" default="0" />
+		<!--targetRegions => Allowable regions that the solver may be applied to. Note that this does not indicate that the solver will be applied to these regions, only that allocation will occur such that the solver may be applied to these regions. The decision about what regions this solver will beapplied to rests in the EventManager.-->
+		<xsd:attribute name="targetRegions" type="groupNameRef_array" use="required" />
+		<!--timeIntegrationOption => Time integration method. Options are:
+* QuasiStatic
+* ImplicitDynamic
+* ExplicitDynamic-->
+		<xsd:attribute name="timeIntegrationOption" type="geos_SolidMechanicsLagrangianFEM_TimeIntegrationOption" default="ExplicitDynamic" />
+		<!--name => A name is required for any non-unique nodes-->
+		<xsd:attribute name="name" type="groupName" use="required" />
+	</xsd:complexType>
+	<xsd:simpleType name="geos_SolidMechanicsLagrangianFEM_TimeIntegrationOption">
+		<xsd:restriction base="xsd:string">
+			<xsd:pattern value=".*[\[\]`$].*|QuasiStatic|ImplicitDynamic|ExplicitDynamic" />
+		</xsd:restriction>
+	</xsd:simpleType>
 	<xsd:complexType name="SolidMechanicsEmbeddedFracturesType">
 		<xsd:choice minOccurs="0" maxOccurs="unbounded">
 			<xsd:element name="LinearSolverParameters" type="LinearSolverParametersType" maxOccurs="1" />
@@ -3491,11 +3632,6 @@
 		<!--name => A name is required for any non-unique nodes-->
 		<xsd:attribute name="name" type="groupName" use="required" />
 	</xsd:complexType>
-	<xsd:simpleType name="geos_SolidMechanicsLagrangianFEM_TimeIntegrationOption">
-		<xsd:restriction base="xsd:string">
-			<xsd:pattern value=".*[\[\]`$].*|QuasiStatic|ImplicitDynamic|ExplicitDynamic" />
-		</xsd:restriction>
-	</xsd:simpleType>
 	<xsd:complexType name="SolidMechanicsLagrangeContactType">
 		<xsd:choice minOccurs="0" maxOccurs="unbounded">
 			<xsd:element name="LinearSolverParameters" type="LinearSolverParametersType" maxOccurs="1" />
@@ -3729,6 +3865,8 @@
 			<xsd:element name="PackCollection" type="PackCollectionType" />
 			<xsd:element name="ReactiveFluidDriver" type="ReactiveFluidDriverType" />
 			<xsd:element name="RelpermDriver" type="RelpermDriverType" />
+			<xsd:element name="SinglePhasePoromechanicsConformingFracturesInitialization" type="SinglePhasePoromechanicsConformingFracturesInitializationType" />
+			<xsd:element name="SinglePhasePoromechanicsEmbeddedFracturesInitialization" type="SinglePhasePoromechanicsEmbeddedFracturesInitializationType" />
 			<xsd:element name="SinglePhasePoromechanicsInitialization" type="SinglePhasePoromechanicsInitializationType" />
 			<xsd:element name="SinglePhaseReservoirPoromechanicsInitialization" type="SinglePhaseReservoirPoromechanicsInitializationType" />
 			<xsd:element name="SinglePhaseStatistics" type="SinglePhaseStatisticsType" />
@@ -3775,12 +3913,8 @@
 		<xsd:attribute name="name" type="groupName" use="required" />
 	</xsd:complexType>
 	<xsd:complexType name="HydrofractureInitializationType">
-<<<<<<< HEAD
-		<!--logLevel => Sets the level of information to write in the standard output (the console typically).
-A level of 0 outputs minimal information, higher levels require more.-->
-=======
-		<!--logLevel => Log level-->
->>>>>>> f91800bb
+		<!--logLevel => Sets the level of information to write in the standard output (the console typically).
+A level of 0 outputs minimal information, higher levels require more.-->
 		<xsd:attribute name="logLevel" type="integer" default="0" />
 		<!--poromechanicsSolverName => Name of the poromechanics solver-->
 		<xsd:attribute name="poromechanicsSolverName" type="groupNameRef" use="required" />
@@ -3877,6 +4011,28 @@
 		<!--name => A name is required for any non-unique nodes-->
 		<xsd:attribute name="name" type="groupName" use="required" />
 	</xsd:complexType>
+	<xsd:complexType name="SinglePhasePoromechanicsConformingFracturesInitializationType">
+		<!--logLevel => Sets the level of information to write in the standard output (the console typically).
+A level of 0 outputs minimal information, higher levels require more.-->
+		<xsd:attribute name="logLevel" type="integer" default="0" />
+		<!--poromechanicsSolverName => Name of the poromechanics solver-->
+		<xsd:attribute name="poromechanicsSolverName" type="groupNameRef" use="required" />
+		<!--solidMechanicsStatisticsName => Name of the solid mechanics statistics-->
+		<xsd:attribute name="solidMechanicsStatisticsName" type="groupNameRef" default="" />
+		<!--name => A name is required for any non-unique nodes-->
+		<xsd:attribute name="name" type="groupName" use="required" />
+	</xsd:complexType>
+	<xsd:complexType name="SinglePhasePoromechanicsEmbeddedFracturesInitializationType">
+		<!--logLevel => Sets the level of information to write in the standard output (the console typically).
+A level of 0 outputs minimal information, higher levels require more.-->
+		<xsd:attribute name="logLevel" type="integer" default="0" />
+		<!--poromechanicsSolverName => Name of the poromechanics solver-->
+		<xsd:attribute name="poromechanicsSolverName" type="groupNameRef" use="required" />
+		<!--solidMechanicsStatisticsName => Name of the solid mechanics statistics-->
+		<xsd:attribute name="solidMechanicsStatisticsName" type="groupNameRef" default="" />
+		<!--name => A name is required for any non-unique nodes-->
+		<xsd:attribute name="name" type="groupName" use="required" />
+	</xsd:complexType>
 	<xsd:complexType name="SinglePhasePoromechanicsInitializationType">
 		<!--logLevel => Sets the level of information to write in the standard output (the console typically).
 A level of 0 outputs minimal information, higher levels require more.-->
@@ -3939,7 +4095,8 @@
 		<xsd:attribute name="flowSolverName" type="groupNameRef" use="required" />
 		<!--fluxNames => Name(s) array of the SourceFlux(s) for which we want the statistics. Use "*" to target all SourceFlux.-->
 		<xsd:attribute name="fluxNames" type="groupNameRef_array" default="{*}" />
-		<!--logLevel => Log level
+		<!--logLevel => Sets the level of information to write in the standard output (the console typically).
+A level of 0 outputs minimal information, higher levels require more.
 - Log Level 1 outputs the sum of all SourceFlux(s) produced rate & mass,
 - Log Level 2 details values for each SourceFlux,
 - Log Level 3 details values for each region.-->
