<?xml version="1.0"?>
<xsd:schema xmlns:xsd="http://www.w3.org/2001/XMLSchema">
	<xsd:annotation>
		<xsd:documentation xml:lang="en">GEOSX Input Schema</xsd:documentation>
	</xsd:annotation>
	<xsd:simpleType name="R1Tensor">
		<xsd:restriction base="xsd:string">
			<xsd:pattern value=".*[\[\]`$].*|\s*\{\s*([+-]?[\d]*([\d]\.?|\.[\d])[\d]*([eE][-+]?[\d]+|\s*)\s*,\s*){2}[+-]?[\d]*([\d]\.?|\.[\d])[\d]*([eE][-+]?[\d]+|\s*)\s*\}\s*" />
		</xsd:restriction>
	</xsd:simpleType>
	<xsd:simpleType name="R1Tensor32">
		<xsd:restriction base="xsd:string">
			<xsd:pattern value=".*[\[\]`$].*|\s*\{\s*([+-]?[\d]*([\d]\.?|\.[\d])[\d]*([eE][-+]?[\d]+|\s*)\s*,\s*){2}[+-]?[\d]*([\d]\.?|\.[\d])[\d]*([eE][-+]?[\d]+|\s*)\s*\}\s*" />
		</xsd:restriction>
	</xsd:simpleType>
	<xsd:simpleType name="R2SymTensor">
		<xsd:restriction base="xsd:string">
			<xsd:pattern value=".*[\[\]`$].*|\s*\{\s*([+-]?[\d]*([\d]\.?|\.[\d])[\d]*([eE][-+]?[\d]+|\s*)\s*,\s*){5}[+-]?[\d]*([\d]\.?|\.[\d])[\d]*([eE][-+]?[\d]+|\s*)\s*\}\s*" />
		</xsd:restriction>
	</xsd:simpleType>
	<xsd:simpleType name="geos_dataRepository_PlotLevel">
		<xsd:restriction base="xsd:string">
			<xsd:pattern value=".*[\[\]`$].*|[+-]?[\d]+" />
		</xsd:restriction>
	</xsd:simpleType>
	<xsd:simpleType name="globalIndex">
		<xsd:restriction base="xsd:string">
			<xsd:pattern value=".*[\[\]`$].*|[+-]?[\d]+" />
		</xsd:restriction>
	</xsd:simpleType>
	<xsd:simpleType name="globalIndex_array">
		<xsd:restriction base="xsd:string">
			<xsd:pattern value=".*[\[\]`$].*|\s*\{\s*(([+-]?[\d]+\s*,\s*)*[+-]?[\d]+\s*)?\}\s*" />
		</xsd:restriction>
	</xsd:simpleType>
	<xsd:simpleType name="globalIndex_array2d">
		<xsd:restriction base="xsd:string">
			<xsd:pattern value=".*[\[\]`$].*|\s*\{\s*(\{\s*(([+-]?[\d]+\s*,\s*)*[+-]?[\d]+\s*)?\}\s*,\s*)*\{\s*(([+-]?[\d]+\s*,\s*)*[+-]?[\d]+\s*)?\}\s*\}\s*" />
		</xsd:restriction>
	</xsd:simpleType>
	<xsd:simpleType name="globalIndex_array3d">
		<xsd:restriction base="xsd:string">
			<xsd:pattern value=".*[\[\]`$].*|\s*\{\s*(\{\s*(\{\s*(([+-]?[\d]+\s*,\s*)*[+-]?[\d]+\s*)?\}\s*,\s*)*\{\s*(([+-]?[\d]+\s*,\s*)*[+-]?[\d]+\s*)?\}\s*\}\s*,\s*)*\{\s*(\{\s*(([+-]?[\d]+\s*,\s*)*[+-]?[\d]+\s*)?\}\s*,\s*)*\{\s*(([+-]?[\d]+\s*,\s*)*[+-]?[\d]+\s*)?\}\s*\}\s*\}\s*" />
		</xsd:restriction>
	</xsd:simpleType>
	<xsd:simpleType name="groupName">
		<xsd:restriction base="xsd:string">
			<xsd:pattern value=".*[\[\]`$].*|[a-zA-Z0-9.\-_]+" />
		</xsd:restriction>
	</xsd:simpleType>
	<xsd:simpleType name="groupNameRef">
		<xsd:restriction base="xsd:string">
			<xsd:pattern value=".*[\[\]`$].*|[a-zA-Z0-9.\-_/]*" />
		</xsd:restriction>
	</xsd:simpleType>
	<xsd:simpleType name="groupNameRef_array">
		<xsd:restriction base="xsd:string">
			<xsd:pattern value=".*[\[\]`$].*|\s*\{\s*(([a-zA-Z0-9.\-_/]*\s*,\s*)*[a-zA-Z0-9.\-_/]*\s*)?\}\s*" />
		</xsd:restriction>
	</xsd:simpleType>
	<xsd:simpleType name="integer">
		<xsd:restriction base="xsd:string">
			<xsd:pattern value=".*[\[\]`$].*|[+-]?[\d]+" />
		</xsd:restriction>
	</xsd:simpleType>
	<xsd:simpleType name="integer_array">
		<xsd:restriction base="xsd:string">
			<xsd:pattern value=".*[\[\]`$].*|\s*\{\s*(([+-]?[\d]+\s*,\s*)*[+-]?[\d]+\s*)?\}\s*" />
		</xsd:restriction>
	</xsd:simpleType>
	<xsd:simpleType name="integer_array2d">
		<xsd:restriction base="xsd:string">
			<xsd:pattern value=".*[\[\]`$].*|\s*\{\s*(\{\s*(([+-]?[\d]+\s*,\s*)*[+-]?[\d]+\s*)?\}\s*,\s*)*\{\s*(([+-]?[\d]+\s*,\s*)*[+-]?[\d]+\s*)?\}\s*\}\s*" />
		</xsd:restriction>
	</xsd:simpleType>
	<xsd:simpleType name="integer_array3d">
		<xsd:restriction base="xsd:string">
			<xsd:pattern value=".*[\[\]`$].*|\s*\{\s*(\{\s*(\{\s*(([+-]?[\d]+\s*,\s*)*[+-]?[\d]+\s*)?\}\s*,\s*)*\{\s*(([+-]?[\d]+\s*,\s*)*[+-]?[\d]+\s*)?\}\s*\}\s*,\s*)*\{\s*(\{\s*(([+-]?[\d]+\s*,\s*)*[+-]?[\d]+\s*)?\}\s*,\s*)*\{\s*(([+-]?[\d]+\s*,\s*)*[+-]?[\d]+\s*)?\}\s*\}\s*\}\s*" />
		</xsd:restriction>
	</xsd:simpleType>
	<xsd:simpleType name="localIndex">
		<xsd:restriction base="xsd:string">
			<xsd:pattern value=".*[\[\]`$].*|[+-]?[\d]+" />
		</xsd:restriction>
	</xsd:simpleType>
	<xsd:simpleType name="localIndex_array">
		<xsd:restriction base="xsd:string">
			<xsd:pattern value=".*[\[\]`$].*|\s*\{\s*(([+-]?[\d]+\s*,\s*)*[+-]?[\d]+\s*)?\}\s*" />
		</xsd:restriction>
	</xsd:simpleType>
	<xsd:simpleType name="localIndex_array2d">
		<xsd:restriction base="xsd:string">
			<xsd:pattern value=".*[\[\]`$].*|\s*\{\s*(\{\s*(([+-]?[\d]+\s*,\s*)*[+-]?[\d]+\s*)?\}\s*,\s*)*\{\s*(([+-]?[\d]+\s*,\s*)*[+-]?[\d]+\s*)?\}\s*\}\s*" />
		</xsd:restriction>
	</xsd:simpleType>
	<xsd:simpleType name="localIndex_array3d">
		<xsd:restriction base="xsd:string">
			<xsd:pattern value=".*[\[\]`$].*|\s*\{\s*(\{\s*(\{\s*(([+-]?[\d]+\s*,\s*)*[+-]?[\d]+\s*)?\}\s*,\s*)*\{\s*(([+-]?[\d]+\s*,\s*)*[+-]?[\d]+\s*)?\}\s*\}\s*,\s*)*\{\s*(\{\s*(([+-]?[\d]+\s*,\s*)*[+-]?[\d]+\s*)?\}\s*,\s*)*\{\s*(([+-]?[\d]+\s*,\s*)*[+-]?[\d]+\s*)?\}\s*\}\s*\}\s*" />
		</xsd:restriction>
	</xsd:simpleType>
	<xsd:simpleType name="mapPair">
		<xsd:restriction base="xsd:string">
			<xsd:pattern value=".*[\[\]`$].*|[^,\{\}\s]*\s*" />
		</xsd:restriction>
	</xsd:simpleType>
	<xsd:simpleType name="path">
		<xsd:restriction base="xsd:string">
			<xsd:pattern value=".*[\[\]`$].*|[^*?&lt;>\|:&quot;;,\s]*\s*" />
		</xsd:restriction>
	</xsd:simpleType>
	<xsd:simpleType name="path_array">
		<xsd:restriction base="xsd:string">
			<xsd:pattern value=".*[\[\]`$].*|\s*\{\s*(([^*?&lt;>\|:&quot;;,\s]+\s*,\s*)*[^*?&lt;>\|:&quot;;,\s]+\s*)?\}\s*" />
		</xsd:restriction>
	</xsd:simpleType>
	<xsd:simpleType name="real32">
		<xsd:restriction base="xsd:string">
			<xsd:pattern value=".*[\[\]`$].*|[+-]?[\d]*([\d]\.?|\.[\d])[\d]*([eE][-+]?[\d]+|\s*)" />
		</xsd:restriction>
	</xsd:simpleType>
	<xsd:simpleType name="real32_array">
		<xsd:restriction base="xsd:string">
			<xsd:pattern value=".*[\[\]`$].*|\s*\{\s*(([+-]?[\d]*([\d]\.?|\.[\d])[\d]*([eE][-+]?[\d]+|\s*)\s*,\s*)*[+-]?[\d]*([\d]\.?|\.[\d])[\d]*([eE][-+]?[\d]+|\s*)\s*)?\}\s*" />
		</xsd:restriction>
	</xsd:simpleType>
	<xsd:simpleType name="real32_array2d">
		<xsd:restriction base="xsd:string">
			<xsd:pattern value=".*[\[\]`$].*|\s*\{\s*(\{\s*(([+-]?[\d]*([\d]\.?|\.[\d])[\d]*([eE][-+]?[\d]+|\s*)\s*,\s*)*[+-]?[\d]*([\d]\.?|\.[\d])[\d]*([eE][-+]?[\d]+|\s*)\s*)?\}\s*,\s*)*\{\s*(([+-]?[\d]*([\d]\.?|\.[\d])[\d]*([eE][-+]?[\d]+|\s*)\s*,\s*)*[+-]?[\d]*([\d]\.?|\.[\d])[\d]*([eE][-+]?[\d]+|\s*)\s*)?\}\s*\}\s*" />
		</xsd:restriction>
	</xsd:simpleType>
	<xsd:simpleType name="real32_array3d">
		<xsd:restriction base="xsd:string">
			<xsd:pattern value=".*[\[\]`$].*|\s*\{\s*(\{\s*(\{\s*(([+-]?[\d]*([\d]\.?|\.[\d])[\d]*([eE][-+]?[\d]+|\s*)\s*,\s*)*[+-]?[\d]*([\d]\.?|\.[\d])[\d]*([eE][-+]?[\d]+|\s*)\s*)?\}\s*,\s*)*\{\s*(([+-]?[\d]*([\d]\.?|\.[\d])[\d]*([eE][-+]?[\d]+|\s*)\s*,\s*)*[+-]?[\d]*([\d]\.?|\.[\d])[\d]*([eE][-+]?[\d]+|\s*)\s*)?\}\s*\}\s*,\s*)*\{\s*(\{\s*(([+-]?[\d]*([\d]\.?|\.[\d])[\d]*([eE][-+]?[\d]+|\s*)\s*,\s*)*[+-]?[\d]*([\d]\.?|\.[\d])[\d]*([eE][-+]?[\d]+|\s*)\s*)?\}\s*,\s*)*\{\s*(([+-]?[\d]*([\d]\.?|\.[\d])[\d]*([eE][-+]?[\d]+|\s*)\s*,\s*)*[+-]?[\d]*([\d]\.?|\.[\d])[\d]*([eE][-+]?[\d]+|\s*)\s*)?\}\s*\}\s*\}\s*" />
		</xsd:restriction>
	</xsd:simpleType>
	<xsd:simpleType name="real64">
		<xsd:restriction base="xsd:string">
			<xsd:pattern value=".*[\[\]`$].*|[+-]?[\d]*([\d]\.?|\.[\d])[\d]*([eE][-+]?[\d]+|\s*)" />
		</xsd:restriction>
	</xsd:simpleType>
	<xsd:simpleType name="real64_array">
		<xsd:restriction base="xsd:string">
			<xsd:pattern value=".*[\[\]`$].*|\s*\{\s*(([+-]?[\d]*([\d]\.?|\.[\d])[\d]*([eE][-+]?[\d]+|\s*)\s*,\s*)*[+-]?[\d]*([\d]\.?|\.[\d])[\d]*([eE][-+]?[\d]+|\s*)\s*)?\}\s*" />
		</xsd:restriction>
	</xsd:simpleType>
	<xsd:simpleType name="real64_array2d">
		<xsd:restriction base="xsd:string">
			<xsd:pattern value=".*[\[\]`$].*|\s*\{\s*(\{\s*(([+-]?[\d]*([\d]\.?|\.[\d])[\d]*([eE][-+]?[\d]+|\s*)\s*,\s*)*[+-]?[\d]*([\d]\.?|\.[\d])[\d]*([eE][-+]?[\d]+|\s*)\s*)?\}\s*,\s*)*\{\s*(([+-]?[\d]*([\d]\.?|\.[\d])[\d]*([eE][-+]?[\d]+|\s*)\s*,\s*)*[+-]?[\d]*([\d]\.?|\.[\d])[\d]*([eE][-+]?[\d]+|\s*)\s*)?\}\s*\}\s*" />
		</xsd:restriction>
	</xsd:simpleType>
	<xsd:simpleType name="real64_array3d">
		<xsd:restriction base="xsd:string">
			<xsd:pattern value=".*[\[\]`$].*|\s*\{\s*(\{\s*(\{\s*(([+-]?[\d]*([\d]\.?|\.[\d])[\d]*([eE][-+]?[\d]+|\s*)\s*,\s*)*[+-]?[\d]*([\d]\.?|\.[\d])[\d]*([eE][-+]?[\d]+|\s*)\s*)?\}\s*,\s*)*\{\s*(([+-]?[\d]*([\d]\.?|\.[\d])[\d]*([eE][-+]?[\d]+|\s*)\s*,\s*)*[+-]?[\d]*([\d]\.?|\.[\d])[\d]*([eE][-+]?[\d]+|\s*)\s*)?\}\s*\}\s*,\s*)*\{\s*(\{\s*(([+-]?[\d]*([\d]\.?|\.[\d])[\d]*([eE][-+]?[\d]+|\s*)\s*,\s*)*[+-]?[\d]*([\d]\.?|\.[\d])[\d]*([eE][-+]?[\d]+|\s*)\s*)?\}\s*,\s*)*\{\s*(([+-]?[\d]*([\d]\.?|\.[\d])[\d]*([eE][-+]?[\d]+|\s*)\s*,\s*)*[+-]?[\d]*([\d]\.?|\.[\d])[\d]*([eE][-+]?[\d]+|\s*)\s*)?\}\s*\}\s*\}\s*" />
		</xsd:restriction>
	</xsd:simpleType>
	<xsd:simpleType name="real64_array4d">
		<xsd:restriction base="xsd:string">
			<xsd:pattern value=".*[\[\]`$].*|\s*\{\s*(\{\s*(\{\s*(\{\s*(([+-]?[\d]*([\d]\.?|\.[\d])[\d]*([eE][-+]?[\d]+|\s*)\s*,\s*)*[+-]?[\d]*([\d]\.?|\.[\d])[\d]*([eE][-+]?[\d]+|\s*)\s*)?\}\s*,\s*)*\{\s*(([+-]?[\d]*([\d]\.?|\.[\d])[\d]*([eE][-+]?[\d]+|\s*)\s*,\s*)*[+-]?[\d]*([\d]\.?|\.[\d])[\d]*([eE][-+]?[\d]+|\s*)\s*)?\}\s*\}\s*,\s*)*\{\s*(\{\s*(([+-]?[\d]*([\d]\.?|\.[\d])[\d]*([eE][-+]?[\d]+|\s*)\s*,\s*)*[+-]?[\d]*([\d]\.?|\.[\d])[\d]*([eE][-+]?[\d]+|\s*)\s*)?\}\s*,\s*)*\{\s*(([+-]?[\d]*([\d]\.?|\.[\d])[\d]*([eE][-+]?[\d]+|\s*)\s*,\s*)*[+-]?[\d]*([\d]\.?|\.[\d])[\d]*([eE][-+]?[\d]+|\s*)\s*)?\}\s*\}\s*\}\s*,\s*)*\{\s*(\{\s*(\{\s*(([+-]?[\d]*([\d]\.?|\.[\d])[\d]*([eE][-+]?[\d]+|\s*)\s*,\s*)*[+-]?[\d]*([\d]\.?|\.[\d])[\d]*([eE][-+]?[\d]+|\s*)\s*)?\}\s*,\s*)*\{\s*(([+-]?[\d]*([\d]\.?|\.[\d])[\d]*([eE][-+]?[\d]+|\s*)\s*,\s*)*[+-]?[\d]*([\d]\.?|\.[\d])[\d]*([eE][-+]?[\d]+|\s*)\s*)?\}\s*\}\s*,\s*)*\{\s*(\{\s*(([+-]?[\d]*([\d]\.?|\.[\d])[\d]*([eE][-+]?[\d]+|\s*)\s*,\s*)*[+-]?[\d]*([\d]\.?|\.[\d])[\d]*([eE][-+]?[\d]+|\s*)\s*)?\}\s*,\s*)*\{\s*(([+-]?[\d]*([\d]\.?|\.[\d])[\d]*([eE][-+]?[\d]+|\s*)\s*,\s*)*[+-]?[\d]*([\d]\.?|\.[\d])[\d]*([eE][-+]?[\d]+|\s*)\s*)?\}\s*\}\s*\}\s*\}\s*" />
		</xsd:restriction>
	</xsd:simpleType>
	<xsd:simpleType name="string">
		<xsd:restriction base="xsd:string">
			<xsd:pattern value=".*[\[\]`$].*|[^,\{\}\s]*\s*" />
		</xsd:restriction>
	</xsd:simpleType>
	<xsd:simpleType name="string_array">
		<xsd:restriction base="xsd:string">
			<xsd:pattern value=".*[\[\]`$].*|\s*\{\s*(([^,\{\}\s]+\s*,\s*)*[^,\{\}\s]+\s*)?\}\s*" />
		</xsd:restriction>
	</xsd:simpleType>
	<xsd:element name="Problem" type="ProblemType" />
	<xsd:complexType name="ProblemType">
		<xsd:choice minOccurs="0" maxOccurs="unbounded">
			<xsd:element name="Events" type="EventsType" minOccurs="1" maxOccurs="1">
				<xsd:unique name="EventsHaltEventUniqueName">
					<xsd:selector xpath="HaltEvent" />
					<xsd:field xpath="@name" />
				</xsd:unique>
				<xsd:unique name="EventsPeriodicEventUniqueName">
					<xsd:selector xpath="PeriodicEvent" />
					<xsd:field xpath="@name" />
				</xsd:unique>
				<xsd:unique name="EventsSoloEventUniqueName">
					<xsd:selector xpath="SoloEvent" />
					<xsd:field xpath="@name" />
				</xsd:unique>
			</xsd:element>
			<xsd:element name="FieldSpecifications" type="FieldSpecificationsType" maxOccurs="1">
				<xsd:unique name="FieldSpecificationsAquiferUniqueName">
					<xsd:selector xpath="Aquifer" />
					<xsd:field xpath="@name" />
				</xsd:unique>
				<xsd:unique name="FieldSpecificationsDirichletUniqueName">
					<xsd:selector xpath="Dirichlet" />
					<xsd:field xpath="@name" />
				</xsd:unique>
				<xsd:unique name="FieldSpecificationsFieldSpecificationUniqueName">
					<xsd:selector xpath="FieldSpecification" />
					<xsd:field xpath="@name" />
				</xsd:unique>
				<xsd:unique name="FieldSpecificationsHydrostaticEquilibriumUniqueName">
					<xsd:selector xpath="HydrostaticEquilibrium" />
					<xsd:field xpath="@name" />
				</xsd:unique>
				<xsd:unique name="FieldSpecificationsPMLUniqueName">
					<xsd:selector xpath="PML" />
					<xsd:field xpath="@name" />
				</xsd:unique>
				<xsd:unique name="FieldSpecificationsSourceFluxUniqueName">
					<xsd:selector xpath="SourceFlux" />
					<xsd:field xpath="@name" />
				</xsd:unique>
				<xsd:unique name="FieldSpecificationsTractionUniqueName">
					<xsd:selector xpath="Traction" />
					<xsd:field xpath="@name" />
				</xsd:unique>
			</xsd:element>
			<xsd:element name="Functions" type="FunctionsType" maxOccurs="1">
				<xsd:unique name="FunctionsCompositeFunctionUniqueName">
					<xsd:selector xpath="CompositeFunction" />
					<xsd:field xpath="@name" />
				</xsd:unique>
				<xsd:unique name="FunctionsMultivariableTableFunctionUniqueName">
					<xsd:selector xpath="MultivariableTableFunction" />
					<xsd:field xpath="@name" />
				</xsd:unique>
				<xsd:unique name="FunctionsSymbolicFunctionUniqueName">
					<xsd:selector xpath="SymbolicFunction" />
					<xsd:field xpath="@name" />
				</xsd:unique>
				<xsd:unique name="FunctionsTableFunctionUniqueName">
					<xsd:selector xpath="TableFunction" />
					<xsd:field xpath="@name" />
				</xsd:unique>
			</xsd:element>
			<xsd:element name="Geometry" type="GeometryType" maxOccurs="1">
				<xsd:unique name="GeometryBoxUniqueName">
					<xsd:selector xpath="Box" />
					<xsd:field xpath="@name" />
				</xsd:unique>
				<xsd:unique name="GeometryCustomPolarObjectUniqueName">
					<xsd:selector xpath="CustomPolarObject" />
					<xsd:field xpath="@name" />
				</xsd:unique>
				<xsd:unique name="GeometryCylinderUniqueName">
					<xsd:selector xpath="Cylinder" />
					<xsd:field xpath="@name" />
				</xsd:unique>
				<xsd:unique name="GeometryDiscUniqueName">
					<xsd:selector xpath="Disc" />
					<xsd:field xpath="@name" />
				</xsd:unique>
				<xsd:unique name="GeometryRectangleUniqueName">
					<xsd:selector xpath="Rectangle" />
					<xsd:field xpath="@name" />
				</xsd:unique>
				<xsd:unique name="GeometryThickPlaneUniqueName">
					<xsd:selector xpath="ThickPlane" />
					<xsd:field xpath="@name" />
				</xsd:unique>
			</xsd:element>
			<xsd:element name="Mesh" type="MeshType" minOccurs="1" maxOccurs="1">
				<xsd:unique name="MeshInternalMeshUniqueName">
					<xsd:selector xpath="InternalMesh" />
					<xsd:field xpath="@name" />
				</xsd:unique>
				<xsd:unique name="MeshInternalWellboreUniqueName">
					<xsd:selector xpath="InternalWellbore" />
					<xsd:field xpath="@name" />
				</xsd:unique>
				<xsd:unique name="MeshParticleMeshUniqueName">
					<xsd:selector xpath="ParticleMesh" />
					<xsd:field xpath="@name" />
				</xsd:unique>
				<xsd:unique name="MeshVTKMeshUniqueName">
					<xsd:selector xpath="VTKMesh" />
					<xsd:field xpath="@name" />
				</xsd:unique>
			</xsd:element>
			<xsd:element name="NumericalMethods" type="NumericalMethodsType" maxOccurs="1" />
			<xsd:element name="Outputs" type="OutputsType" minOccurs="1" maxOccurs="1">
				<xsd:unique name="OutputsBlueprintUniqueName">
					<xsd:selector xpath="Blueprint" />
					<xsd:field xpath="@name" />
				</xsd:unique>
				<xsd:unique name="OutputsChomboIOUniqueName">
					<xsd:selector xpath="ChomboIO" />
					<xsd:field xpath="@name" />
				</xsd:unique>
				<xsd:unique name="OutputsPythonUniqueName">
					<xsd:selector xpath="Python" />
					<xsd:field xpath="@name" />
				</xsd:unique>
				<xsd:unique name="OutputsRestartUniqueName">
					<xsd:selector xpath="Restart" />
					<xsd:field xpath="@name" />
				</xsd:unique>
				<xsd:unique name="OutputsSiloUniqueName">
					<xsd:selector xpath="Silo" />
					<xsd:field xpath="@name" />
				</xsd:unique>
				<xsd:unique name="OutputsTimeHistoryUniqueName">
					<xsd:selector xpath="TimeHistory" />
					<xsd:field xpath="@name" />
				</xsd:unique>
				<xsd:unique name="OutputsVTKUniqueName">
					<xsd:selector xpath="VTK" />
					<xsd:field xpath="@name" />
				</xsd:unique>
			</xsd:element>
			<xsd:element name="Solvers" type="SolversType" minOccurs="1" maxOccurs="1">
				<xsd:unique name="SolversAcousticFirstOrderSEMUniqueName">
					<xsd:selector xpath="AcousticFirstOrderSEM" />
					<xsd:field xpath="@name" />
				</xsd:unique>
				<xsd:unique name="SolversAcousticSEMUniqueName">
					<xsd:selector xpath="AcousticSEM" />
					<xsd:field xpath="@name" />
				</xsd:unique>
				<xsd:unique name="SolversAcousticVTISEMUniqueName">
					<xsd:selector xpath="AcousticVTISEM" />
					<xsd:field xpath="@name" />
				</xsd:unique>
				<xsd:unique name="SolversCompositionalMultiphaseFVMUniqueName">
					<xsd:selector xpath="CompositionalMultiphaseFVM" />
					<xsd:field xpath="@name" />
				</xsd:unique>
				<xsd:unique name="SolversCompositionalMultiphaseHybridFVMUniqueName">
					<xsd:selector xpath="CompositionalMultiphaseHybridFVM" />
					<xsd:field xpath="@name" />
				</xsd:unique>
				<xsd:unique name="SolversCompositionalMultiphaseReservoirUniqueName">
					<xsd:selector xpath="CompositionalMultiphaseReservoir" />
					<xsd:field xpath="@name" />
				</xsd:unique>
				<xsd:unique name="SolversCompositionalMultiphaseReservoirPoromechanicsUniqueName">
					<xsd:selector xpath="CompositionalMultiphaseReservoirPoromechanics" />
					<xsd:field xpath="@name" />
				</xsd:unique>
				<xsd:unique name="SolversCompositionalMultiphaseWellUniqueName">
					<xsd:selector xpath="CompositionalMultiphaseWell" />
					<xsd:field xpath="@name" />
				</xsd:unique>
				<xsd:unique name="SolversElasticFirstOrderSEMUniqueName">
					<xsd:selector xpath="ElasticFirstOrderSEM" />
					<xsd:field xpath="@name" />
				</xsd:unique>
				<xsd:unique name="SolversElasticSEMUniqueName">
					<xsd:selector xpath="ElasticSEM" />
					<xsd:field xpath="@name" />
				</xsd:unique>
				<xsd:unique name="SolversEmbeddedSurfaceGeneratorUniqueName">
					<xsd:selector xpath="EmbeddedSurfaceGenerator" />
					<xsd:field xpath="@name" />
				</xsd:unique>
				<xsd:unique name="SolversFlowProppantTransportUniqueName">
					<xsd:selector xpath="FlowProppantTransport" />
					<xsd:field xpath="@name" />
				</xsd:unique>
				<xsd:unique name="SolversHydrofractureUniqueName">
					<xsd:selector xpath="Hydrofracture" />
					<xsd:field xpath="@name" />
				</xsd:unique>
				<xsd:unique name="SolversLagrangianContactUniqueName">
					<xsd:selector xpath="LagrangianContact" />
					<xsd:field xpath="@name" />
				</xsd:unique>
				<xsd:unique name="SolversLaplaceFEMUniqueName">
					<xsd:selector xpath="LaplaceFEM" />
					<xsd:field xpath="@name" />
				</xsd:unique>
				<xsd:unique name="SolversMultiphasePoromechanicsUniqueName">
					<xsd:selector xpath="MultiphasePoromechanics" />
					<xsd:field xpath="@name" />
				</xsd:unique>
				<xsd:unique name="SolversMultiphasePoromechanicsReservoirUniqueName">
					<xsd:selector xpath="MultiphasePoromechanicsReservoir" />
					<xsd:field xpath="@name" />
				</xsd:unique>
				<xsd:unique name="SolversPhaseFieldDamageFEMUniqueName">
					<xsd:selector xpath="PhaseFieldDamageFEM" />
					<xsd:field xpath="@name" />
				</xsd:unique>
				<xsd:unique name="SolversPhaseFieldFractureUniqueName">
					<xsd:selector xpath="PhaseFieldFracture" />
					<xsd:field xpath="@name" />
				</xsd:unique>
				<xsd:unique name="SolversProppantTransportUniqueName">
					<xsd:selector xpath="ProppantTransport" />
					<xsd:field xpath="@name" />
				</xsd:unique>
				<xsd:unique name="SolversReactiveCompositionalMultiphaseOBLUniqueName">
					<xsd:selector xpath="ReactiveCompositionalMultiphaseOBL" />
					<xsd:field xpath="@name" />
				</xsd:unique>
				<xsd:unique name="SolversSinglePhaseFVMUniqueName">
					<xsd:selector xpath="SinglePhaseFVM" />
					<xsd:field xpath="@name" />
				</xsd:unique>
				<xsd:unique name="SolversSinglePhaseHybridFVMUniqueName">
					<xsd:selector xpath="SinglePhaseHybridFVM" />
					<xsd:field xpath="@name" />
				</xsd:unique>
				<xsd:unique name="SolversSinglePhasePoromechanicsUniqueName">
					<xsd:selector xpath="SinglePhasePoromechanics" />
					<xsd:field xpath="@name" />
				</xsd:unique>
				<xsd:unique name="SolversSinglePhasePoromechanicsConformingFracturesUniqueName">
					<xsd:selector xpath="SinglePhasePoromechanicsConformingFractures" />
					<xsd:field xpath="@name" />
				</xsd:unique>
				<xsd:unique name="SolversSinglePhasePoromechanicsEmbeddedFracturesUniqueName">
					<xsd:selector xpath="SinglePhasePoromechanicsEmbeddedFractures" />
					<xsd:field xpath="@name" />
				</xsd:unique>
				<xsd:unique name="SolversSinglePhasePoromechanicsReservoirUniqueName">
					<xsd:selector xpath="SinglePhasePoromechanicsReservoir" />
					<xsd:field xpath="@name" />
				</xsd:unique>
				<xsd:unique name="SolversSinglePhaseProppantFVMUniqueName">
					<xsd:selector xpath="SinglePhaseProppantFVM" />
					<xsd:field xpath="@name" />
				</xsd:unique>
				<xsd:unique name="SolversSinglePhaseReservoirUniqueName">
					<xsd:selector xpath="SinglePhaseReservoir" />
					<xsd:field xpath="@name" />
				</xsd:unique>
				<xsd:unique name="SolversSinglePhaseReservoirPoromechanicsUniqueName">
					<xsd:selector xpath="SinglePhaseReservoirPoromechanics" />
					<xsd:field xpath="@name" />
				</xsd:unique>
				<xsd:unique name="SolversSinglePhaseWellUniqueName">
					<xsd:selector xpath="SinglePhaseWell" />
					<xsd:field xpath="@name" />
				</xsd:unique>
				<xsd:unique name="SolversSolidMechanicsEmbeddedFracturesUniqueName">
					<xsd:selector xpath="SolidMechanicsEmbeddedFractures" />
					<xsd:field xpath="@name" />
				</xsd:unique>
				<xsd:unique name="SolversSolidMechanicsLagrangianSSLEUniqueName">
					<xsd:selector xpath="SolidMechanicsLagrangianSSLE" />
					<xsd:field xpath="@name" />
				</xsd:unique>
				<xsd:unique name="SolversSolidMechanics_LagrangianFEMUniqueName">
					<xsd:selector xpath="SolidMechanics_LagrangianFEM" />
					<xsd:field xpath="@name" />
				</xsd:unique>
				<xsd:unique name="SolversSolidMechanics_MPMUniqueName">
					<xsd:selector xpath="SolidMechanics_MPM" />
					<xsd:field xpath="@name" />
				</xsd:unique>
				<xsd:unique name="SolversSurfaceGeneratorUniqueName">
					<xsd:selector xpath="SurfaceGenerator" />
					<xsd:field xpath="@name" />
				</xsd:unique>
			</xsd:element>
			<xsd:element name="Tasks" type="TasksType" maxOccurs="1">
				<xsd:unique name="TasksCompositionalMultiphaseReservoirPoromechanicsInitializationUniqueName">
					<xsd:selector xpath="CompositionalMultiphaseReservoirPoromechanicsInitialization" />
					<xsd:field xpath="@name" />
				</xsd:unique>
				<xsd:unique name="TasksCompositionalMultiphaseStatisticsUniqueName">
					<xsd:selector xpath="CompositionalMultiphaseStatistics" />
					<xsd:field xpath="@name" />
				</xsd:unique>
				<xsd:unique name="TasksMultiphasePoromechanicsInitializationUniqueName">
					<xsd:selector xpath="MultiphasePoromechanicsInitialization" />
					<xsd:field xpath="@name" />
				</xsd:unique>
				<xsd:unique name="TasksPVTDriverUniqueName">
					<xsd:selector xpath="PVTDriver" />
					<xsd:field xpath="@name" />
				</xsd:unique>
				<xsd:unique name="TasksPackCollectionUniqueName">
					<xsd:selector xpath="PackCollection" />
					<xsd:field xpath="@name" />
				</xsd:unique>
				<xsd:unique name="TasksReactiveFluidDriverUniqueName">
					<xsd:selector xpath="ReactiveFluidDriver" />
					<xsd:field xpath="@name" />
				</xsd:unique>
				<xsd:unique name="TasksRelpermDriverUniqueName">
					<xsd:selector xpath="RelpermDriver" />
					<xsd:field xpath="@name" />
				</xsd:unique>
				<xsd:unique name="TasksSinglePhasePoromechanicsInitializationUniqueName">
					<xsd:selector xpath="SinglePhasePoromechanicsInitialization" />
					<xsd:field xpath="@name" />
				</xsd:unique>
				<xsd:unique name="TasksSinglePhaseReservoirPoromechanicsInitializationUniqueName">
					<xsd:selector xpath="SinglePhaseReservoirPoromechanicsInitialization" />
					<xsd:field xpath="@name" />
				</xsd:unique>
				<xsd:unique name="TasksSinglePhaseStatisticsUniqueName">
					<xsd:selector xpath="SinglePhaseStatistics" />
					<xsd:field xpath="@name" />
				</xsd:unique>
				<xsd:unique name="TasksSolidMechanicsStateResetUniqueName">
					<xsd:selector xpath="SolidMechanicsStateReset" />
					<xsd:field xpath="@name" />
				</xsd:unique>
				<xsd:unique name="TasksSolidMechanicsStatisticsUniqueName">
					<xsd:selector xpath="SolidMechanicsStatistics" />
					<xsd:field xpath="@name" />
				</xsd:unique>
				<xsd:unique name="TasksTriaxialDriverUniqueName">
					<xsd:selector xpath="TriaxialDriver" />
					<xsd:field xpath="@name" />
				</xsd:unique>
			</xsd:element>
			<xsd:element name="Constitutive" type="ConstitutiveType" maxOccurs="1">
				<xsd:unique name="domainConstitutiveBiotPorosityUniqueName">
					<xsd:selector xpath="BiotPorosity" />
					<xsd:field xpath="@name" />
				</xsd:unique>
				<xsd:unique name="domainConstitutiveBlackOilFluidUniqueName">
					<xsd:selector xpath="BlackOilFluid" />
					<xsd:field xpath="@name" />
				</xsd:unique>
				<xsd:unique name="domainConstitutiveBrooksCoreyBakerRelativePermeabilityUniqueName">
					<xsd:selector xpath="BrooksCoreyBakerRelativePermeability" />
					<xsd:field xpath="@name" />
				</xsd:unique>
				<xsd:unique name="domainConstitutiveBrooksCoreyCapillaryPressureUniqueName">
					<xsd:selector xpath="BrooksCoreyCapillaryPressure" />
					<xsd:field xpath="@name" />
				</xsd:unique>
				<xsd:unique name="domainConstitutiveBrooksCoreyRelativePermeabilityUniqueName">
					<xsd:selector xpath="BrooksCoreyRelativePermeability" />
					<xsd:field xpath="@name" />
				</xsd:unique>
				<xsd:unique name="domainConstitutiveBrooksCoreyStone2RelativePermeabilityUniqueName">
					<xsd:selector xpath="BrooksCoreyStone2RelativePermeability" />
					<xsd:field xpath="@name" />
				</xsd:unique>
				<xsd:unique name="domainConstitutiveCO2BrineEzrokhiFluidUniqueName">
					<xsd:selector xpath="CO2BrineEzrokhiFluid" />
					<xsd:field xpath="@name" />
				</xsd:unique>
				<xsd:unique name="domainConstitutiveCO2BrineEzrokhiThermalFluidUniqueName">
					<xsd:selector xpath="CO2BrineEzrokhiThermalFluid" />
					<xsd:field xpath="@name" />
				</xsd:unique>
				<xsd:unique name="domainConstitutiveCO2BrinePhillipsFluidUniqueName">
					<xsd:selector xpath="CO2BrinePhillipsFluid" />
					<xsd:field xpath="@name" />
				</xsd:unique>
				<xsd:unique name="domainConstitutiveCO2BrinePhillipsThermalFluidUniqueName">
					<xsd:selector xpath="CO2BrinePhillipsThermalFluid" />
					<xsd:field xpath="@name" />
				</xsd:unique>
				<xsd:unique name="domainConstitutiveCarmanKozenyPermeabilityUniqueName">
					<xsd:selector xpath="CarmanKozenyPermeability" />
					<xsd:field xpath="@name" />
				</xsd:unique>
				<xsd:unique name="domainConstitutiveCeramicDamageUniqueName">
					<xsd:selector xpath="CeramicDamage" />
					<xsd:field xpath="@name" />
				</xsd:unique>
				<xsd:unique name="domainConstitutiveCompositionalMultiphaseFluidUniqueName">
					<xsd:selector xpath="CompositionalMultiphaseFluid" />
					<xsd:field xpath="@name" />
				</xsd:unique>
				<xsd:unique name="domainConstitutiveCompositonalTwoPhaseFluidPengRobinsonUniqueName">
					<xsd:selector xpath="CompositonalTwoPhaseFluidPengRobinson" />
					<xsd:field xpath="@name" />
				</xsd:unique>
				<xsd:unique name="domainConstitutiveCompositonalTwoPhaseFluidSoaveRedlichKwongUniqueName">
					<xsd:selector xpath="CompositonalTwoPhaseFluidSoaveRedlichKwong" />
					<xsd:field xpath="@name" />
				</xsd:unique>
				<xsd:unique name="domainConstitutiveCompressibleSinglePhaseFluidUniqueName">
					<xsd:selector xpath="CompressibleSinglePhaseFluid" />
					<xsd:field xpath="@name" />
				</xsd:unique>
				<xsd:unique name="domainConstitutiveCompressibleSolidCarmanKozenyPermeabilityUniqueName">
					<xsd:selector xpath="CompressibleSolidCarmanKozenyPermeability" />
					<xsd:field xpath="@name" />
				</xsd:unique>
				<xsd:unique name="domainConstitutiveCompressibleSolidConstantPermeabilityUniqueName">
					<xsd:selector xpath="CompressibleSolidConstantPermeability" />
					<xsd:field xpath="@name" />
				</xsd:unique>
				<xsd:unique name="domainConstitutiveCompressibleSolidExponentialDecayPermeabilityUniqueName">
					<xsd:selector xpath="CompressibleSolidExponentialDecayPermeability" />
					<xsd:field xpath="@name" />
				</xsd:unique>
				<xsd:unique name="domainConstitutiveCompressibleSolidParallelPlatesPermeabilityUniqueName">
					<xsd:selector xpath="CompressibleSolidParallelPlatesPermeability" />
					<xsd:field xpath="@name" />
				</xsd:unique>
				<xsd:unique name="domainConstitutiveCompressibleSolidSlipDependentPermeabilityUniqueName">
					<xsd:selector xpath="CompressibleSolidSlipDependentPermeability" />
					<xsd:field xpath="@name" />
				</xsd:unique>
				<xsd:unique name="domainConstitutiveCompressibleSolidWillisRichardsPermeabilityUniqueName">
					<xsd:selector xpath="CompressibleSolidWillisRichardsPermeability" />
					<xsd:field xpath="@name" />
				</xsd:unique>
				<xsd:unique name="domainConstitutiveConstantDiffusionUniqueName">
					<xsd:selector xpath="ConstantDiffusion" />
					<xsd:field xpath="@name" />
				</xsd:unique>
				<xsd:unique name="domainConstitutiveConstantPermeabilityUniqueName">
					<xsd:selector xpath="ConstantPermeability" />
					<xsd:field xpath="@name" />
				</xsd:unique>
				<xsd:unique name="domainConstitutiveCoulombUniqueName">
					<xsd:selector xpath="Coulomb" />
					<xsd:field xpath="@name" />
				</xsd:unique>
				<xsd:unique name="domainConstitutiveDamageElasticIsotropicUniqueName">
					<xsd:selector xpath="DamageElasticIsotropic" />
					<xsd:field xpath="@name" />
				</xsd:unique>
				<xsd:unique name="domainConstitutiveDamageSpectralElasticIsotropicUniqueName">
					<xsd:selector xpath="DamageSpectralElasticIsotropic" />
					<xsd:field xpath="@name" />
				</xsd:unique>
				<xsd:unique name="domainConstitutiveDamageVolDevElasticIsotropicUniqueName">
					<xsd:selector xpath="DamageVolDevElasticIsotropic" />
					<xsd:field xpath="@name" />
				</xsd:unique>
				<xsd:unique name="domainConstitutiveDeadOilFluidUniqueName">
					<xsd:selector xpath="DeadOilFluid" />
					<xsd:field xpath="@name" />
				</xsd:unique>
				<xsd:unique name="domainConstitutiveDelftEggUniqueName">
					<xsd:selector xpath="DelftEgg" />
					<xsd:field xpath="@name" />
				</xsd:unique>
				<xsd:unique name="domainConstitutiveDruckerPragerUniqueName">
					<xsd:selector xpath="DruckerPrager" />
					<xsd:field xpath="@name" />
				</xsd:unique>
				<xsd:unique name="domainConstitutiveElasticIsotropicUniqueName">
					<xsd:selector xpath="ElasticIsotropic" />
					<xsd:field xpath="@name" />
				</xsd:unique>
				<xsd:unique name="domainConstitutiveElasticIsotropicPressureDependentUniqueName">
					<xsd:selector xpath="ElasticIsotropicPressureDependent" />
					<xsd:field xpath="@name" />
				</xsd:unique>
				<xsd:unique name="domainConstitutiveElasticOrthotropicUniqueName">
					<xsd:selector xpath="ElasticOrthotropic" />
					<xsd:field xpath="@name" />
				</xsd:unique>
				<xsd:unique name="domainConstitutiveElasticTransverseIsotropicUniqueName">
					<xsd:selector xpath="ElasticTransverseIsotropic" />
					<xsd:field xpath="@name" />
				</xsd:unique>
				<xsd:unique name="domainConstitutiveExponentialDecayPermeabilityUniqueName">
					<xsd:selector xpath="ExponentialDecayPermeability" />
					<xsd:field xpath="@name" />
				</xsd:unique>
				<xsd:unique name="domainConstitutiveExtendedDruckerPragerUniqueName">
					<xsd:selector xpath="ExtendedDruckerPrager" />
					<xsd:field xpath="@name" />
				</xsd:unique>
				<xsd:unique name="domainConstitutiveFrictionlessContactUniqueName">
					<xsd:selector xpath="FrictionlessContact" />
					<xsd:field xpath="@name" />
				</xsd:unique>
				<xsd:unique name="domainConstitutiveJFunctionCapillaryPressureUniqueName">
					<xsd:selector xpath="JFunctionCapillaryPressure" />
					<xsd:field xpath="@name" />
				</xsd:unique>
				<xsd:unique name="domainConstitutiveLinearIsotropicDispersionUniqueName">
					<xsd:selector xpath="LinearIsotropicDispersion" />
					<xsd:field xpath="@name" />
				</xsd:unique>
				<xsd:unique name="domainConstitutiveModifiedCamClayUniqueName">
					<xsd:selector xpath="ModifiedCamClay" />
					<xsd:field xpath="@name" />
				</xsd:unique>
				<xsd:unique name="domainConstitutiveMultiPhaseConstantThermalConductivityUniqueName">
					<xsd:selector xpath="MultiPhaseConstantThermalConductivity" />
					<xsd:field xpath="@name" />
				</xsd:unique>
				<xsd:unique name="domainConstitutiveMultiPhaseVolumeWeightedThermalConductivityUniqueName">
					<xsd:selector xpath="MultiPhaseVolumeWeightedThermalConductivity" />
					<xsd:field xpath="@name" />
				</xsd:unique>
				<xsd:unique name="domainConstitutiveNullModelUniqueName">
					<xsd:selector xpath="NullModel" />
					<xsd:field xpath="@name" />
				</xsd:unique>
				<xsd:unique name="domainConstitutiveParallelPlatesPermeabilityUniqueName">
					<xsd:selector xpath="ParallelPlatesPermeability" />
					<xsd:field xpath="@name" />
				</xsd:unique>
				<xsd:unique name="domainConstitutiveParticleFluidUniqueName">
					<xsd:selector xpath="ParticleFluid" />
					<xsd:field xpath="@name" />
				</xsd:unique>
				<xsd:unique name="domainConstitutivePerfectlyPlasticUniqueName">
					<xsd:selector xpath="PerfectlyPlastic" />
					<xsd:field xpath="@name" />
				</xsd:unique>
				<xsd:unique name="domainConstitutivePermeabilityBaseUniqueName">
					<xsd:selector xpath="PermeabilityBase" />
					<xsd:field xpath="@name" />
				</xsd:unique>
				<xsd:unique name="domainConstitutivePorousDelftEggUniqueName">
					<xsd:selector xpath="PorousDelftEgg" />
					<xsd:field xpath="@name" />
				</xsd:unique>
				<xsd:unique name="domainConstitutivePorousDruckerPragerUniqueName">
					<xsd:selector xpath="PorousDruckerPrager" />
					<xsd:field xpath="@name" />
				</xsd:unique>
				<xsd:unique name="domainConstitutivePorousElasticIsotropicUniqueName">
					<xsd:selector xpath="PorousElasticIsotropic" />
					<xsd:field xpath="@name" />
				</xsd:unique>
				<xsd:unique name="domainConstitutivePorousElasticOrthotropicUniqueName">
					<xsd:selector xpath="PorousElasticOrthotropic" />
					<xsd:field xpath="@name" />
				</xsd:unique>
				<xsd:unique name="domainConstitutivePorousElasticTransverseIsotropicUniqueName">
					<xsd:selector xpath="PorousElasticTransverseIsotropic" />
					<xsd:field xpath="@name" />
				</xsd:unique>
				<xsd:unique name="domainConstitutivePorousExtendedDruckerPragerUniqueName">
					<xsd:selector xpath="PorousExtendedDruckerPrager" />
					<xsd:field xpath="@name" />
				</xsd:unique>
				<xsd:unique name="domainConstitutivePorousModifiedCamClayUniqueName">
					<xsd:selector xpath="PorousModifiedCamClay" />
					<xsd:field xpath="@name" />
				</xsd:unique>
				<xsd:unique name="domainConstitutivePressurePorosityUniqueName">
					<xsd:selector xpath="PressurePorosity" />
					<xsd:field xpath="@name" />
				</xsd:unique>
				<xsd:unique name="domainConstitutiveProppantPermeabilityUniqueName">
					<xsd:selector xpath="ProppantPermeability" />
					<xsd:field xpath="@name" />
				</xsd:unique>
				<xsd:unique name="domainConstitutiveProppantPorosityUniqueName">
					<xsd:selector xpath="ProppantPorosity" />
					<xsd:field xpath="@name" />
				</xsd:unique>
				<xsd:unique name="domainConstitutiveProppantSlurryFluidUniqueName">
					<xsd:selector xpath="ProppantSlurryFluid" />
					<xsd:field xpath="@name" />
				</xsd:unique>
				<xsd:unique name="domainConstitutiveProppantSolidProppantPermeabilityUniqueName">
					<xsd:selector xpath="ProppantSolidProppantPermeability" />
					<xsd:field xpath="@name" />
				</xsd:unique>
				<xsd:unique name="domainConstitutiveReactiveBrineUniqueName">
					<xsd:selector xpath="ReactiveBrine" />
					<xsd:field xpath="@name" />
				</xsd:unique>
				<xsd:unique name="domainConstitutiveReactiveBrineThermalUniqueName">
					<xsd:selector xpath="ReactiveBrineThermal" />
					<xsd:field xpath="@name" />
				</xsd:unique>
				<xsd:unique name="domainConstitutiveSinglePhaseConstantThermalConductivityUniqueName">
					<xsd:selector xpath="SinglePhaseConstantThermalConductivity" />
					<xsd:field xpath="@name" />
				</xsd:unique>
				<xsd:unique name="domainConstitutiveSlipDependentPermeabilityUniqueName">
					<xsd:selector xpath="SlipDependentPermeability" />
					<xsd:field xpath="@name" />
				</xsd:unique>
				<xsd:unique name="domainConstitutiveSolidInternalEnergyUniqueName">
					<xsd:selector xpath="SolidInternalEnergy" />
					<xsd:field xpath="@name" />
				</xsd:unique>
				<xsd:unique name="domainConstitutiveTableCapillaryPressureUniqueName">
					<xsd:selector xpath="TableCapillaryPressure" />
					<xsd:field xpath="@name" />
				</xsd:unique>
				<xsd:unique name="domainConstitutiveTableRelativePermeabilityUniqueName">
					<xsd:selector xpath="TableRelativePermeability" />
					<xsd:field xpath="@name" />
				</xsd:unique>
				<xsd:unique name="domainConstitutiveTableRelativePermeabilityHysteresisUniqueName">
					<xsd:selector xpath="TableRelativePermeabilityHysteresis" />
					<xsd:field xpath="@name" />
				</xsd:unique>
				<xsd:unique name="domainConstitutiveThermalCompressibleSinglePhaseFluidUniqueName">
					<xsd:selector xpath="ThermalCompressibleSinglePhaseFluid" />
					<xsd:field xpath="@name" />
				</xsd:unique>
				<xsd:unique name="domainConstitutiveVanGenuchtenBakerRelativePermeabilityUniqueName">
					<xsd:selector xpath="VanGenuchtenBakerRelativePermeability" />
					<xsd:field xpath="@name" />
				</xsd:unique>
				<xsd:unique name="domainConstitutiveVanGenuchtenCapillaryPressureUniqueName">
					<xsd:selector xpath="VanGenuchtenCapillaryPressure" />
					<xsd:field xpath="@name" />
				</xsd:unique>
				<xsd:unique name="domainConstitutiveVanGenuchtenStone2RelativePermeabilityUniqueName">
					<xsd:selector xpath="VanGenuchtenStone2RelativePermeability" />
					<xsd:field xpath="@name" />
				</xsd:unique>
				<xsd:unique name="domainConstitutiveViscoDruckerPragerUniqueName">
					<xsd:selector xpath="ViscoDruckerPrager" />
					<xsd:field xpath="@name" />
				</xsd:unique>
				<xsd:unique name="domainConstitutiveViscoExtendedDruckerPragerUniqueName">
					<xsd:selector xpath="ViscoExtendedDruckerPrager" />
					<xsd:field xpath="@name" />
				</xsd:unique>
				<xsd:unique name="domainConstitutiveViscoModifiedCamClayUniqueName">
					<xsd:selector xpath="ViscoModifiedCamClay" />
					<xsd:field xpath="@name" />
				</xsd:unique>
				<xsd:unique name="domainConstitutiveWillisRichardsPermeabilityUniqueName">
					<xsd:selector xpath="WillisRichardsPermeability" />
					<xsd:field xpath="@name" />
				</xsd:unique>
			</xsd:element>
			<xsd:element name="ElementRegions" type="ElementRegionsType" maxOccurs="1" />
			<xsd:element name="ParticleRegions" type="ParticleRegionsType" maxOccurs="1" />
			<xsd:element name="Included" type="IncludedType" maxOccurs="1">
				<xsd:unique name="IncludedFileUniqueName">
					<xsd:selector xpath="File" />
					<xsd:field xpath="@name" />
				</xsd:unique>
			</xsd:element>
			<xsd:element name="Parameters" type="ParametersType" maxOccurs="1">
				<xsd:unique name="ParametersParameterUniqueName">
					<xsd:selector xpath="Parameter" />
					<xsd:field xpath="@name" />
				</xsd:unique>
			</xsd:element>
			<xsd:element name="Benchmarks" type="BenchmarksType" maxOccurs="1" />
		</xsd:choice>
	</xsd:complexType>
	<xsd:complexType name="EventsType">
		<xsd:choice minOccurs="0" maxOccurs="unbounded">
			<xsd:element name="HaltEvent" type="HaltEventType">
				<xsd:unique name="EventsHaltEventHaltEventUniqueName">
					<xsd:selector xpath="HaltEvent" />
					<xsd:field xpath="@name" />
				</xsd:unique>
				<xsd:unique name="EventsHaltEventPeriodicEventUniqueName">
					<xsd:selector xpath="PeriodicEvent" />
					<xsd:field xpath="@name" />
				</xsd:unique>
				<xsd:unique name="EventsHaltEventSoloEventUniqueName">
					<xsd:selector xpath="SoloEvent" />
					<xsd:field xpath="@name" />
				</xsd:unique>
			</xsd:element>
			<xsd:element name="PeriodicEvent" type="PeriodicEventType">
				<xsd:unique name="EventsPeriodicEventHaltEventUniqueName">
					<xsd:selector xpath="HaltEvent" />
					<xsd:field xpath="@name" />
				</xsd:unique>
				<xsd:unique name="EventsPeriodicEventPeriodicEventUniqueName">
					<xsd:selector xpath="PeriodicEvent" />
					<xsd:field xpath="@name" />
				</xsd:unique>
				<xsd:unique name="EventsPeriodicEventSoloEventUniqueName">
					<xsd:selector xpath="SoloEvent" />
					<xsd:field xpath="@name" />
				</xsd:unique>
			</xsd:element>
			<xsd:element name="SoloEvent" type="SoloEventType">
				<xsd:unique name="EventsSoloEventHaltEventUniqueName">
					<xsd:selector xpath="HaltEvent" />
					<xsd:field xpath="@name" />
				</xsd:unique>
				<xsd:unique name="EventsSoloEventPeriodicEventUniqueName">
					<xsd:selector xpath="PeriodicEvent" />
					<xsd:field xpath="@name" />
				</xsd:unique>
				<xsd:unique name="EventsSoloEventSoloEventUniqueName">
					<xsd:selector xpath="SoloEvent" />
					<xsd:field xpath="@name" />
				</xsd:unique>
			</xsd:element>
		</xsd:choice>
		<!--logLevel => Log level-->
		<xsd:attribute name="logLevel" type="integer" default="0" />
		<!--maxCycle => Maximum simulation cycle for the global event loop.-->
		<xsd:attribute name="maxCycle" type="integer" default="2147483647" />
		<!--maxTime => Maximum simulation time for the global event loop.-->
		<xsd:attribute name="maxTime" type="real64" default="1.79769e+308" />
		<!--minTime => Start simulation time for the global event loop.-->
		<xsd:attribute name="minTime" type="real64" default="0" />
		<!--timeOutputFormat => Format of the time in the GEOS log.-->
		<xsd:attribute name="timeOutputFormat" type="geos_EventManager_TimeOutputFormat" default="seconds" />
	</xsd:complexType>
	<xsd:complexType name="HaltEventType">
		<xsd:choice minOccurs="0" maxOccurs="unbounded">
			<xsd:element name="HaltEvent" type="HaltEventType" />
			<xsd:element name="PeriodicEvent" type="PeriodicEventType" />
			<xsd:element name="SoloEvent" type="SoloEventType" />
		</xsd:choice>
		<!--beginTime => Start time of this event.-->
		<xsd:attribute name="beginTime" type="real64" default="0" />
		<!--endTime => End time of this event.-->
		<xsd:attribute name="endTime" type="real64" default="1e+100" />
		<!--finalDtStretch => Allow the final dt request for this event to grow by this percentage to match the endTime exactly.-->
		<xsd:attribute name="finalDtStretch" type="real64" default="0.001" />
		<!--forceDt => While active, this event will request this timestep value (ignoring any children/targets requests).-->
		<xsd:attribute name="forceDt" type="real64" default="-1" />
		<!--logLevel => Log level-->
		<xsd:attribute name="logLevel" type="integer" default="0" />
		<!--maxEventDt => While active, this event will request a timestep <= this value (depending upon any child/target requests).-->
		<xsd:attribute name="maxEventDt" type="real64" default="-1" />
		<!--maxRuntime => The maximum allowable runtime for the job.-->
		<xsd:attribute name="maxRuntime" type="real64" use="required" />
		<!--target => Name of the object to be executed when the event criteria are met.-->
		<xsd:attribute name="target" type="groupNameRef" default="" />
		<!--targetExactStartStop => If this option is set, the event will reduce its timestep requests to match any specified beginTime/endTimes exactly.-->
		<xsd:attribute name="targetExactStartStop" type="integer" default="1" />
		<!--name => A name is required for any non-unique nodes-->
		<xsd:attribute name="name" type="groupName" use="required" />
	</xsd:complexType>
	<xsd:complexType name="PeriodicEventType">
		<xsd:choice minOccurs="0" maxOccurs="unbounded">
			<xsd:element name="HaltEvent" type="HaltEventType" />
			<xsd:element name="PeriodicEvent" type="PeriodicEventType" />
			<xsd:element name="SoloEvent" type="SoloEventType" />
		</xsd:choice>
		<!--beginTime => Start time of this event.-->
		<xsd:attribute name="beginTime" type="real64" default="0" />
		<!--cycleFrequency => Event application frequency (cycle, default)-->
		<xsd:attribute name="cycleFrequency" type="integer" default="1" />
		<!--endTime => End time of this event.-->
		<xsd:attribute name="endTime" type="real64" default="1e+100" />
		<!--finalDtStretch => Allow the final dt request for this event to grow by this percentage to match the endTime exactly.-->
		<xsd:attribute name="finalDtStretch" type="real64" default="0.001" />
		<!--forceDt => While active, this event will request this timestep value (ignoring any children/targets requests).-->
		<xsd:attribute name="forceDt" type="real64" default="-1" />
		<!--function => Name of an optional function to evaluate when the time/cycle criteria are met.If the result is greater than the specified eventThreshold, the function will continue to execute.-->
		<xsd:attribute name="function" type="groupNameRef" default="" />
		<!--logLevel => Log level-->
		<xsd:attribute name="logLevel" type="integer" default="0" />
		<!--maxEventDt => While active, this event will request a timestep <= this value (depending upon any child/target requests).-->
		<xsd:attribute name="maxEventDt" type="real64" default="-1" />
		<!--object => If the optional function requires an object as an input, specify its path here.-->
		<xsd:attribute name="object" type="groupNameRef" default="" />
		<!--set => If the optional function is applied to an object, specify the setname to evaluate (default = everything).-->
		<xsd:attribute name="set" type="groupNameRef" default="" />
		<!--stat => If the optional function is applied to an object, specify the statistic to compare to the eventThreshold.The current options include: min, avg, and max.-->
		<xsd:attribute name="stat" type="integer" default="0" />
		<!--target => Name of the object to be executed when the event criteria are met.-->
		<xsd:attribute name="target" type="groupNameRef" default="" />
		<!--targetExactStartStop => If this option is set, the event will reduce its timestep requests to match any specified beginTime/endTimes exactly.-->
		<xsd:attribute name="targetExactStartStop" type="integer" default="1" />
		<!--targetExactTimestep => If this option is set, the event will reduce its timestep requests to match the specified timeFrequency perfectly: dt_request = min(dt_request, t_last + time_frequency - time)).-->
		<xsd:attribute name="targetExactTimestep" type="integer" default="1" />
		<!--threshold => If the optional function is used, the event will execute if the value returned by the function exceeds this threshold.-->
		<xsd:attribute name="threshold" type="real64" default="0" />
		<!--timeFrequency => Event application frequency (time).  Note: if this value is specified, it will override any cycle-based behavior.-->
		<xsd:attribute name="timeFrequency" type="real64" default="-1" />
		<!--name => A name is required for any non-unique nodes-->
		<xsd:attribute name="name" type="groupName" use="required" />
	</xsd:complexType>
	<xsd:complexType name="SoloEventType">
		<xsd:choice minOccurs="0" maxOccurs="unbounded">
			<xsd:element name="HaltEvent" type="HaltEventType" />
			<xsd:element name="PeriodicEvent" type="PeriodicEventType" />
			<xsd:element name="SoloEvent" type="SoloEventType" />
		</xsd:choice>
		<!--beginTime => Start time of this event.-->
		<xsd:attribute name="beginTime" type="real64" default="0" />
		<!--endTime => End time of this event.-->
		<xsd:attribute name="endTime" type="real64" default="1e+100" />
		<!--finalDtStretch => Allow the final dt request for this event to grow by this percentage to match the endTime exactly.-->
		<xsd:attribute name="finalDtStretch" type="real64" default="0.001" />
		<!--forceDt => While active, this event will request this timestep value (ignoring any children/targets requests).-->
		<xsd:attribute name="forceDt" type="real64" default="-1" />
		<!--logLevel => Log level-->
		<xsd:attribute name="logLevel" type="integer" default="0" />
		<!--maxEventDt => While active, this event will request a timestep <= this value (depending upon any child/target requests).-->
		<xsd:attribute name="maxEventDt" type="real64" default="-1" />
		<!--target => Name of the object to be executed when the event criteria are met.-->
		<xsd:attribute name="target" type="groupNameRef" default="" />
		<!--targetCycle => Targeted cycle to execute the event.-->
		<xsd:attribute name="targetCycle" type="integer" default="-1" />
		<!--targetExactStartStop => If this option is set, the event will reduce its timestep requests to match any specified beginTime/endTimes exactly.-->
		<xsd:attribute name="targetExactStartStop" type="integer" default="1" />
		<!--targetExactTimestep => If this option is set, the event will reduce its timestep requests to match the specified execution time exactly: dt_request = min(dt_request, t_target - time)).-->
		<xsd:attribute name="targetExactTimestep" type="integer" default="1" />
		<!--targetTime => Targeted time to execute the event.-->
		<xsd:attribute name="targetTime" type="real64" default="-1" />
		<!--name => A name is required for any non-unique nodes-->
		<xsd:attribute name="name" type="groupName" use="required" />
	</xsd:complexType>
	<xsd:simpleType name="geos_EventManager_TimeOutputFormat">
		<xsd:restriction base="xsd:string">
			<xsd:pattern value=".*[\[\]`$].*|seconds|minutes|hours|days|years|full" />
		</xsd:restriction>
	</xsd:simpleType>
	<xsd:complexType name="FieldSpecificationsType">
		<xsd:choice minOccurs="0" maxOccurs="unbounded">
			<xsd:element name="Aquifer" type="AquiferType" />
			<xsd:element name="Dirichlet" type="DirichletType" />
			<xsd:element name="FieldSpecification" type="FieldSpecificationType" />
			<xsd:element name="HydrostaticEquilibrium" type="HydrostaticEquilibriumType" />
			<xsd:element name="PML" type="PMLType" />
			<xsd:element name="SourceFlux" type="SourceFluxType" />
			<xsd:element name="Traction" type="TractionType" />
		</xsd:choice>
	</xsd:complexType>
	<xsd:complexType name="AquiferType">
		<!--allowAllPhasesIntoAquifer => Flag to allow all phases to flow into the aquifer. 
This flag only matters for the configuration in which flow is from reservoir to aquifer. 
    - If the flag is equal to 1, then all phases, including non-aqueous phases, are allowed to flow into the aquifer. 
     - If the flag is equal to 0, then only the water phase is allowed to flow into the aquifer. 
If you are in a configuration in which flow is from reservoir to aquifer and you expect non-aqueous phases to saturate the reservoir cells next to the aquifer, set this flag to 1. 
This keyword is ignored for single-phase flow simulations-->
		<xsd:attribute name="allowAllPhasesIntoAquifer" type="integer" default="0" />
		<!--aquiferAngle => Angle subtended by the aquifer boundary from the center of the reservoir [degress]-->
		<xsd:attribute name="aquiferAngle" type="real64" use="required" />
		<!--aquiferElevation => Aquifer elevation (positive going upward) [m]-->
		<xsd:attribute name="aquiferElevation" type="real64" use="required" />
		<!--aquiferInitialPressure => Aquifer initial pressure [Pa]-->
		<xsd:attribute name="aquiferInitialPressure" type="real64" use="required" />
		<!--aquiferInnerRadius => Aquifer inner radius [m]-->
		<xsd:attribute name="aquiferInnerRadius" type="real64" use="required" />
		<!--aquiferPermeability => Aquifer permeability [m^2]-->
		<xsd:attribute name="aquiferPermeability" type="real64" use="required" />
		<!--aquiferPorosity => Aquifer porosity-->
		<xsd:attribute name="aquiferPorosity" type="real64" use="required" />
		<!--aquiferThickness => Aquifer thickness [m]-->
		<xsd:attribute name="aquiferThickness" type="real64" use="required" />
		<!--aquiferTotalCompressibility => Aquifer total compressibility (rock and fluid) [Pa^-1]-->
		<xsd:attribute name="aquiferTotalCompressibility" type="real64" use="required" />
		<!--aquiferWaterDensity => Aquifer water density [kg.m^-3]-->
		<xsd:attribute name="aquiferWaterDensity" type="real64" use="required" />
		<!--aquiferWaterPhaseComponentFraction => Aquifer water phase component fraction. This keyword is ignored for single-phase flow simulations.-->
		<xsd:attribute name="aquiferWaterPhaseComponentFraction" type="real64_array" default="{0}" />
		<!--aquiferWaterPhaseComponentNames => Aquifer water phase component names. This keyword is ignored for single-phase flow simulations.-->
		<xsd:attribute name="aquiferWaterPhaseComponentNames" type="string_array" default="{}" />
		<!--aquiferWaterViscosity => Aquifer water viscosity [Pa.s]-->
		<xsd:attribute name="aquiferWaterViscosity" type="real64" use="required" />
		<!--bcApplicationTableName => Name of table that specifies the on/off application of the boundary condition.-->
		<xsd:attribute name="bcApplicationTableName" type="groupNameRef" default="" />
		<!--beginTime => Time at which the boundary condition will start being applied.-->
		<xsd:attribute name="beginTime" type="real64" default="-1e+99" />
		<!--direction => Direction to apply boundary condition to.-->
		<xsd:attribute name="direction" type="R1Tensor" default="{0,0,0}" />
		<!--endTime => Time at which the boundary condition will stop being applied.-->
		<xsd:attribute name="endTime" type="real64" default="1e+99" />
		<!--functionName => Name of function that specifies variation of the boundary condition.-->
		<xsd:attribute name="functionName" type="groupNameRef" default="" />
		<!--initialCondition => Boundary condition is applied as an initial condition.-->
		<xsd:attribute name="initialCondition" type="integer" default="0" />
		<!--logLevel => Log level-->
		<xsd:attribute name="logLevel" type="integer" default="0" />
		<!--pressureInfluenceFunctionName => Name of the table describing the pressure influence function
. If not provided, we use a default pressure influence function-->
		<xsd:attribute name="pressureInfluenceFunctionName" type="groupNameRef" default="" />
		<!--scale => Scale factor for value of the boundary condition.-->
		<xsd:attribute name="scale" type="real64" default="0" />
		<!--setNames => Name of sets that boundary condition is applied to.-->
		<xsd:attribute name="setNames" type="groupNameRef_array" use="required" />
		<!--name => A name is required for any non-unique nodes-->
		<xsd:attribute name="name" type="groupName" use="required" />
	</xsd:complexType>
	<xsd:complexType name="DirichletType">
		<!--bcApplicationTableName => Name of table that specifies the on/off application of the boundary condition.-->
		<xsd:attribute name="bcApplicationTableName" type="groupNameRef" default="" />
		<!--beginTime => Time at which the boundary condition will start being applied.-->
		<xsd:attribute name="beginTime" type="real64" default="-1e+99" />
		<!--component => Component of field (if tensor) to apply boundary condition to.-->
		<xsd:attribute name="component" type="integer" default="-1" />
		<!--direction => Direction to apply boundary condition to.-->
		<xsd:attribute name="direction" type="R1Tensor" default="{0,0,0}" />
		<!--endTime => Time at which the boundary condition will stop being applied.-->
		<xsd:attribute name="endTime" type="real64" default="1e+99" />
		<!--fieldName => Name of field that boundary condition is applied to.-->
		<xsd:attribute name="fieldName" type="groupNameRef" default="" />
		<!--functionName => Name of function that specifies variation of the boundary condition.-->
		<xsd:attribute name="functionName" type="groupNameRef" default="" />
		<!--initialCondition => Boundary condition is applied as an initial condition.-->
		<xsd:attribute name="initialCondition" type="integer" default="0" />
		<!--logLevel => Log level-->
		<xsd:attribute name="logLevel" type="integer" default="0" />
		<!--objectPath => Path to the target field-->
		<xsd:attribute name="objectPath" type="groupNameRef" default="" />
		<!--scale => Scale factor for value of the boundary condition.-->
		<xsd:attribute name="scale" type="real64" default="0" />
		<!--setNames => Name of sets that boundary condition is applied to.-->
		<xsd:attribute name="setNames" type="groupNameRef_array" use="required" />
		<!--name => A name is required for any non-unique nodes-->
		<xsd:attribute name="name" type="groupName" use="required" />
	</xsd:complexType>
	<xsd:complexType name="FieldSpecificationType">
		<!--bcApplicationTableName => Name of table that specifies the on/off application of the boundary condition.-->
		<xsd:attribute name="bcApplicationTableName" type="groupNameRef" default="" />
		<!--beginTime => Time at which the boundary condition will start being applied.-->
		<xsd:attribute name="beginTime" type="real64" default="-1e+99" />
		<!--component => Component of field (if tensor) to apply boundary condition to.-->
		<xsd:attribute name="component" type="integer" default="-1" />
		<!--direction => Direction to apply boundary condition to.-->
		<xsd:attribute name="direction" type="R1Tensor" default="{0,0,0}" />
		<!--endTime => Time at which the boundary condition will stop being applied.-->
		<xsd:attribute name="endTime" type="real64" default="1e+99" />
		<!--fieldName => Name of field that boundary condition is applied to.-->
		<xsd:attribute name="fieldName" type="groupNameRef" default="" />
		<!--functionName => Name of function that specifies variation of the boundary condition.-->
		<xsd:attribute name="functionName" type="groupNameRef" default="" />
		<!--initialCondition => Boundary condition is applied as an initial condition.-->
		<xsd:attribute name="initialCondition" type="integer" default="0" />
		<!--logLevel => Log level-->
		<xsd:attribute name="logLevel" type="integer" default="0" />
		<!--objectPath => Path to the target field-->
		<xsd:attribute name="objectPath" type="groupNameRef" default="" />
		<!--scale => Scale factor for value of the boundary condition.-->
		<xsd:attribute name="scale" type="real64" default="0" />
		<!--setNames => Name of sets that boundary condition is applied to.-->
		<xsd:attribute name="setNames" type="groupNameRef_array" use="required" />
		<!--name => A name is required for any non-unique nodes-->
		<xsd:attribute name="name" type="groupName" use="required" />
	</xsd:complexType>
	<xsd:complexType name="HydrostaticEquilibriumType">
		<!--bcApplicationTableName => Name of table that specifies the on/off application of the boundary condition.-->
		<xsd:attribute name="bcApplicationTableName" type="groupNameRef" default="" />
		<!--beginTime => Time at which the boundary condition will start being applied.-->
		<xsd:attribute name="beginTime" type="real64" default="-1e+99" />
		<!--componentFractionVsElevationTableNames => Names of the tables specifying the (component fraction vs elevation) relationship for each component-->
		<xsd:attribute name="componentFractionVsElevationTableNames" type="groupNameRef_array" default="{}" />
		<!--componentNames => Names of the fluid components-->
		<xsd:attribute name="componentNames" type="string_array" default="{}" />
		<!--datumElevation => Datum elevation [m]-->
		<xsd:attribute name="datumElevation" type="real64" use="required" />
		<!--datumPressure => Datum pressure [Pa]-->
		<xsd:attribute name="datumPressure" type="real64" use="required" />
		<!--direction => Direction to apply boundary condition to.-->
		<xsd:attribute name="direction" type="R1Tensor" default="{0,0,0}" />
		<!--elevationIncrementInHydrostaticPressureTable => Elevation increment [m] in the hydrostatic pressure table constructed internally-->
		<xsd:attribute name="elevationIncrementInHydrostaticPressureTable" type="real64" default="0.6096" />
		<!--endTime => Time at which the boundary condition will stop being applied.-->
		<xsd:attribute name="endTime" type="real64" default="1e+99" />
		<!--equilibrationTolerance => Tolerance in the fixed-point iteration scheme used for hydrostatic initialization-->
		<xsd:attribute name="equilibrationTolerance" type="real64" default="0.001" />
		<!--functionName => Name of function that specifies variation of the boundary condition.-->
		<xsd:attribute name="functionName" type="groupNameRef" default="" />
		<!--initialPhaseName => Name of the phase initially saturating the reservoir-->
		<xsd:attribute name="initialPhaseName" type="groupNameRef" default="" />
		<!--logLevel => Log level-->
		<xsd:attribute name="logLevel" type="integer" default="0" />
		<!--maxNumberOfEquilibrationIterations => Maximum number of equilibration iterations-->
		<xsd:attribute name="maxNumberOfEquilibrationIterations" type="integer" default="5" />
		<!--objectPath => Path to the target field-->
		<xsd:attribute name="objectPath" type="groupNameRef" default="" />
		<!--scale => Scale factor for value of the boundary condition.-->
		<xsd:attribute name="scale" type="real64" default="0" />
		<!--temperatureVsElevationTableName => Name of the table specifying the (temperature [K] vs elevation) relationship-->
		<xsd:attribute name="temperatureVsElevationTableName" type="groupNameRef" default="" />
		<!--name => A name is required for any non-unique nodes-->
		<xsd:attribute name="name" type="groupName" use="required" />
	</xsd:complexType>
	<xsd:complexType name="PMLType">
		<!--bcApplicationTableName => Name of table that specifies the on/off application of the boundary condition.-->
		<xsd:attribute name="bcApplicationTableName" type="groupNameRef" default="" />
		<!--beginTime => Time at which the boundary condition will start being applied.-->
		<xsd:attribute name="beginTime" type="real64" default="-1e+99" />
		<!--component => Component of field (if tensor) to apply boundary condition to.-->
		<xsd:attribute name="component" type="integer" default="-1" />
		<!--direction => Direction to apply boundary condition to.-->
		<xsd:attribute name="direction" type="R1Tensor" default="{0,0,0}" />
		<!--endTime => Time at which the boundary condition will stop being applied.-->
		<xsd:attribute name="endTime" type="real64" default="1e+99" />
		<!--functionName => Name of function that specifies variation of the boundary condition.-->
		<xsd:attribute name="functionName" type="groupNameRef" default="" />
		<!--logLevel => Log level-->
		<xsd:attribute name="logLevel" type="integer" default="0" />
		<!--objectPath => Path to the target field-->
		<xsd:attribute name="objectPath" type="groupNameRef" default="" />
		<!--reflectivity => Desired reflectivity of the PML region, used to compute the damping profile-->
		<xsd:attribute name="reflectivity" type="real32" default="0.001" />
		<!--scale => Scale factor for value of the boundary condition.-->
		<xsd:attribute name="scale" type="real64" default="0" />
		<!--setNames => Name of sets that boundary condition is applied to.-->
		<xsd:attribute name="setNames" type="groupNameRef_array" use="required" />
		<!--thicknessMaxXYZ => Thickness of the PML region, at right, back, and bottom sides, used to compute the damping profile-->
		<xsd:attribute name="thicknessMaxXYZ" type="R1Tensor32" default="{-1,-1,-1}" />
		<!--thicknessMinXYZ => Thickness of the PML region, at left, front, and top sides, used to compute the damping profile-->
		<xsd:attribute name="thicknessMinXYZ" type="R1Tensor32" default="{-1,-1,-1}" />
		<!--waveSpeedMaxXYZ => Wave speed in the PML, at right, back, and bottom sides, used to compute the damping profile-->
		<xsd:attribute name="waveSpeedMaxXYZ" type="R1Tensor32" default="{-1,-1,-1}" />
		<!--waveSpeedMinXYZ => Wave speed in the PML, at left, front, and top sides, used to compute the damping profile-->
		<xsd:attribute name="waveSpeedMinXYZ" type="R1Tensor32" default="{-1,-1,-1}" />
		<!--xMax => Maximum (x,y,z) coordinates of the inner PML boundaries-->
		<xsd:attribute name="xMax" type="R1Tensor32" default="{3.40282e+38,3.40282e+38,3.40282e+38}" />
		<!--xMin => Minimum (x,y,z) coordinates of the inner PML boundaries-->
		<xsd:attribute name="xMin" type="R1Tensor32" default="{-3.40282e+38,-3.40282e+38,-3.40282e+38}" />
		<!--name => A name is required for any non-unique nodes-->
		<xsd:attribute name="name" type="groupName" use="required" />
	</xsd:complexType>
	<xsd:complexType name="SourceFluxType">
		<!--bcApplicationTableName => Name of table that specifies the on/off application of the boundary condition.-->
		<xsd:attribute name="bcApplicationTableName" type="groupNameRef" default="" />
		<!--beginTime => Time at which the boundary condition will start being applied.-->
		<xsd:attribute name="beginTime" type="real64" default="-1e+99" />
		<!--component => Component of field (if tensor) to apply boundary condition to.-->
		<xsd:attribute name="component" type="integer" default="-1" />
		<!--direction => Direction to apply boundary condition to.-->
		<xsd:attribute name="direction" type="R1Tensor" default="{0,0,0}" />
		<!--endTime => Time at which the boundary condition will stop being applied.-->
		<xsd:attribute name="endTime" type="real64" default="1e+99" />
		<!--functionName => Name of function that specifies variation of the boundary condition.-->
		<xsd:attribute name="functionName" type="groupNameRef" default="" />
		<!--initialCondition => Boundary condition is applied as an initial condition.-->
		<xsd:attribute name="initialCondition" type="integer" default="0" />
		<!--logLevel => Log level-->
		<xsd:attribute name="logLevel" type="integer" default="0" />
		<!--objectPath => Path to the target field-->
		<xsd:attribute name="objectPath" type="groupNameRef" default="" />
		<!--scale => Scale factor for value of the boundary condition.-->
		<xsd:attribute name="scale" type="real64" default="0" />
		<!--setNames => Name of sets that boundary condition is applied to.-->
		<xsd:attribute name="setNames" type="groupNameRef_array" use="required" />
		<!--name => A name is required for any non-unique nodes-->
		<xsd:attribute name="name" type="groupName" use="required" />
	</xsd:complexType>
	<xsd:complexType name="TractionType">
		<!--bcApplicationTableName => Name of table that specifies the on/off application of the boundary condition.-->
		<xsd:attribute name="bcApplicationTableName" type="groupNameRef" default="" />
		<!--beginTime => Time at which the boundary condition will start being applied.-->
		<xsd:attribute name="beginTime" type="real64" default="-1e+99" />
		<!--direction => Direction to apply boundary condition to.-->
		<xsd:attribute name="direction" type="R1Tensor" default="{0,0,0}" />
		<!--endTime => Time at which the boundary condition will stop being applied.-->
		<xsd:attribute name="endTime" type="real64" default="1e+99" />
		<!--functionName => Name of function that specifies variation of the boundary condition.-->
		<xsd:attribute name="functionName" type="groupNameRef" default="" />
		<!--initialCondition => Boundary condition is applied as an initial condition.-->
		<xsd:attribute name="initialCondition" type="integer" default="0" />
		<!--inputStress => Input stress for tractionType = stress-->
		<xsd:attribute name="inputStress" type="R2SymTensor" default="{0,0,0,0,0,0}" />
		<!--logLevel => Log level-->
		<xsd:attribute name="logLevel" type="integer" default="0" />
		<!--objectPath => Path to the target field-->
		<xsd:attribute name="objectPath" type="groupNameRef" default="" />
		<!--scale => Scale factor for value of the boundary condition.-->
		<xsd:attribute name="scale" type="real64" default="0" />
		<!--setNames => Name of sets that boundary condition is applied to.-->
		<xsd:attribute name="setNames" type="groupNameRef_array" use="required" />
		<!--tractionType => Type of traction boundary condition. Options are:
vector - traction is applied to the faces as specified from the scale and direction,
normal - traction is applied to the faces as a pressure specified from the product of scale and the outward face normal,
stress - traction is applied to the faces as specified by the inner product of input stress and face normal.-->
		<xsd:attribute name="tractionType" type="geos_TractionBoundaryCondition_TractionType" default="vector" />
		<!--name => A name is required for any non-unique nodes-->
		<xsd:attribute name="name" type="groupName" use="required" />
	</xsd:complexType>
	<xsd:simpleType name="geos_TractionBoundaryCondition_TractionType">
		<xsd:restriction base="xsd:string">
			<xsd:pattern value=".*[\[\]`$].*|vector|normal|stress" />
		</xsd:restriction>
	</xsd:simpleType>
	<xsd:complexType name="FunctionsType">
		<xsd:choice minOccurs="0" maxOccurs="unbounded">
			<xsd:element name="CompositeFunction" type="CompositeFunctionType" />
			<xsd:element name="MultivariableTableFunction" type="MultivariableTableFunctionType" />
			<xsd:element name="SymbolicFunction" type="SymbolicFunctionType" />
			<xsd:element name="TableFunction" type="TableFunctionType" />
		</xsd:choice>
	</xsd:complexType>
	<xsd:complexType name="CompositeFunctionType">
		<!--expression => Composite math expression-->
		<xsd:attribute name="expression" type="string" default="" />
		<!--functionNames => List of source functions. The order must match the variableNames argument.-->
		<xsd:attribute name="functionNames" type="string_array" default="{}" />
		<!--inputVarNames => Name of fields are input to function.-->
		<xsd:attribute name="inputVarNames" type="groupNameRef_array" default="{}" />
		<!--variableNames => List of variables in expression-->
		<xsd:attribute name="variableNames" type="groupNameRef_array" default="{}" />
		<!--name => A name is required for any non-unique nodes-->
		<xsd:attribute name="name" type="groupName" use="required" />
	</xsd:complexType>
	<xsd:complexType name="MultivariableTableFunctionType">
		<!--inputVarNames => Name of fields are input to function.-->
		<xsd:attribute name="inputVarNames" type="groupNameRef_array" default="{}" />
		<!--name => A name is required for any non-unique nodes-->
		<xsd:attribute name="name" type="groupName" use="required" />
	</xsd:complexType>
	<xsd:complexType name="SymbolicFunctionType">
		<!--expression => Symbolic math expression-->
		<xsd:attribute name="expression" type="string" use="required" />
		<!--inputVarNames => Name of fields are input to function.-->
		<xsd:attribute name="inputVarNames" type="groupNameRef_array" default="{}" />
		<!--variableNames => List of variables in expression.  The order must match the evaluate argument-->
		<xsd:attribute name="variableNames" type="groupNameRef_array" use="required" />
		<!--name => A name is required for any non-unique nodes-->
		<xsd:attribute name="name" type="groupName" use="required" />
	</xsd:complexType>
	<xsd:complexType name="TableFunctionType">
		<!--coordinateFiles => List of coordinate file names for ND Table-->
		<xsd:attribute name="coordinateFiles" type="path_array" default="{}" />
		<!--coordinates => Coordinates inputs for 1D tables-->
		<xsd:attribute name="coordinates" type="real64_array" default="{0}" />
		<!--inputVarNames => Name of fields are input to function.-->
		<xsd:attribute name="inputVarNames" type="groupNameRef_array" default="{}" />
		<!--interpolation => Interpolation method. Valid options:
* linear
* nearest
* upper
* lower-->
		<xsd:attribute name="interpolation" type="geos_TableFunction_InterpolationType" default="linear" />
		<!--values => Values for 1D tables-->
		<xsd:attribute name="values" type="real64_array" default="{0}" />
		<!--voxelFile => Voxel file name for ND Table-->
		<xsd:attribute name="voxelFile" type="path" default="" />
		<!--name => A name is required for any non-unique nodes-->
		<xsd:attribute name="name" type="groupName" use="required" />
	</xsd:complexType>
	<xsd:simpleType name="geos_TableFunction_InterpolationType">
		<xsd:restriction base="xsd:string">
			<xsd:pattern value=".*[\[\]`$].*|linear|nearest|upper|lower" />
		</xsd:restriction>
	</xsd:simpleType>
	<xsd:complexType name="GeometryType">
		<xsd:choice minOccurs="0" maxOccurs="unbounded">
			<xsd:element name="Box" type="BoxType" />
			<xsd:element name="CustomPolarObject" type="CustomPolarObjectType" />
			<xsd:element name="Cylinder" type="CylinderType" />
			<xsd:element name="Disc" type="DiscType" />
			<xsd:element name="Rectangle" type="RectangleType" />
			<xsd:element name="ThickPlane" type="ThickPlaneType" />
		</xsd:choice>
	</xsd:complexType>
	<xsd:complexType name="BoxType">
		<!--strike => The strike angle of the box-->
		<xsd:attribute name="strike" type="real64" default="-90" />
		<!--xMax => Maximum (x,y,z) coordinates of the box-->
		<xsd:attribute name="xMax" type="R1Tensor" use="required" />
		<!--xMin => Minimum (x,y,z) coordinates of the box-->
		<xsd:attribute name="xMin" type="R1Tensor" use="required" />
		<!--name => A name is required for any non-unique nodes-->
		<xsd:attribute name="name" type="groupName" use="required" />
	</xsd:complexType>
	<xsd:complexType name="CustomPolarObjectType">
		<!--center => (x,y,z) coordinates of the center of the CustomPolarObject-->
		<xsd:attribute name="center" type="R1Tensor" use="required" />
		<!--coefficients => Coefficients of the CustomPolarObject function relating the localradius to the angle theta.-->
		<xsd:attribute name="coefficients" type="real64_array" use="required" />
		<!--lengthVector => Tangent vector defining the orthonormal basis along with the normal.-->
		<xsd:attribute name="lengthVector" type="R1Tensor" use="required" />
		<!--normal => Normal (n_x,n_y,n_z) to the plane (will be normalized automatically)-->
		<xsd:attribute name="normal" type="R1Tensor" use="required" />
		<!--tolerance => Tolerance to determine if a point sits on the CustomPolarObject or not. It is relative to the maximum dimension of the CustomPolarObject.-->
		<xsd:attribute name="tolerance" type="real64" default="1e-05" />
		<!--widthVector => Tangent vector defining the orthonormal basis along with the normal.-->
		<xsd:attribute name="widthVector" type="R1Tensor" use="required" />
		<!--name => A name is required for any non-unique nodes-->
		<xsd:attribute name="name" type="groupName" use="required" />
	</xsd:complexType>
	<xsd:complexType name="CylinderType">
		<!--firstFaceCenter => Center point of the first face of the cylinder-->
		<xsd:attribute name="firstFaceCenter" type="R1Tensor" use="required" />
		<!--innerRadius => Inner radius of the annulus-->
		<xsd:attribute name="innerRadius" type="real64" default="-1" />
		<!--outerRadius => Outer radius of the cylinder-->
		<xsd:attribute name="outerRadius" type="real64" use="required" />
		<!--secondFaceCenter => Center point of the second face of the cylinder-->
		<xsd:attribute name="secondFaceCenter" type="R1Tensor" use="required" />
		<!--name => A name is required for any non-unique nodes-->
		<xsd:attribute name="name" type="groupName" use="required" />
	</xsd:complexType>
	<xsd:complexType name="DiscType">
		<!--center => (x,y,z) coordinates of the center of the disc-->
		<xsd:attribute name="center" type="R1Tensor" use="required" />
		<!--lengthVector => Tangent vector defining the orthonormal basis along with the normal.-->
		<xsd:attribute name="lengthVector" type="R1Tensor" use="required" />
		<!--normal => Normal (n_x,n_y,n_z) to the plane (will be normalized automatically)-->
		<xsd:attribute name="normal" type="R1Tensor" use="required" />
		<!--radius => Radius of the disc.-->
		<xsd:attribute name="radius" type="real64" use="required" />
		<!--tolerance => Tolerance to determine if a point sits on the disc or not. It is relative to the maximum dimension of the disc.-->
		<xsd:attribute name="tolerance" type="real64" default="1e-05" />
		<!--widthVector => Tangent vector defining the orthonormal basis along with the normal.-->
		<xsd:attribute name="widthVector" type="R1Tensor" use="required" />
		<!--name => A name is required for any non-unique nodes-->
		<xsd:attribute name="name" type="groupName" use="required" />
	</xsd:complexType>
	<xsd:complexType name="RectangleType">
		<!--dimensions => Length and width of the bounded plane-->
		<xsd:attribute name="dimensions" type="real64_array" use="required" />
		<!--lengthVector => Tangent vector defining the orthonormal basis along with the normal.-->
		<xsd:attribute name="lengthVector" type="R1Tensor" use="required" />
		<!--normal => Normal (n_x,n_y,n_z) to the plane (will be normalized automatically)-->
		<xsd:attribute name="normal" type="R1Tensor" use="required" />
		<!--origin => Origin point (x,y,z) of the plane (basically, any point on the plane)-->
		<xsd:attribute name="origin" type="R1Tensor" use="required" />
		<!--tolerance => Tolerance to determine if a point sits on the plane or not. It is relative to the maximum dimension of the plane.-->
		<xsd:attribute name="tolerance" type="real64" default="1e-05" />
		<!--widthVector => Tangent vector defining the orthonormal basis along with the normal.-->
		<xsd:attribute name="widthVector" type="R1Tensor" use="required" />
		<!--name => A name is required for any non-unique nodes-->
		<xsd:attribute name="name" type="groupName" use="required" />
	</xsd:complexType>
	<xsd:complexType name="ThickPlaneType">
		<!--normal => Normal (n_x,n_y,n_z) to the plane (will be normalized automatically)-->
		<xsd:attribute name="normal" type="R1Tensor" use="required" />
		<!--origin => Origin point (x,y,z) of the plane (basically, any point on the plane)-->
		<xsd:attribute name="origin" type="R1Tensor" use="required" />
		<!--thickness => The total thickness of the plane (with half to each side)-->
		<xsd:attribute name="thickness" type="real64" use="required" />
		<!--name => A name is required for any non-unique nodes-->
		<xsd:attribute name="name" type="groupName" use="required" />
	</xsd:complexType>
	<xsd:complexType name="MeshType">
		<xsd:choice minOccurs="0" maxOccurs="unbounded">
			<xsd:element name="InternalMesh" type="InternalMeshType">
				<xsd:unique name="MeshInternalMeshInternalWellUniqueName">
					<xsd:selector xpath="InternalWell" />
					<xsd:field xpath="@name" />
				</xsd:unique>
			</xsd:element>
			<xsd:element name="InternalWellbore" type="InternalWellboreType">
				<xsd:unique name="MeshInternalWellboreInternalWellUniqueName">
					<xsd:selector xpath="InternalWell" />
					<xsd:field xpath="@name" />
				</xsd:unique>
			</xsd:element>
			<xsd:element name="ParticleMesh" type="ParticleMeshType" />
			<xsd:element name="VTKMesh" type="VTKMeshType">
				<xsd:unique name="MeshVTKMeshInternalWellUniqueName">
					<xsd:selector xpath="InternalWell" />
					<xsd:field xpath="@name" />
				</xsd:unique>
			</xsd:element>
		</xsd:choice>
	</xsd:complexType>
	<xsd:complexType name="InternalMeshType">
		<xsd:choice minOccurs="0" maxOccurs="unbounded">
			<xsd:element name="InternalWell" type="InternalWellType">
				<xsd:unique name="MeshInternalMeshInternalWellPerforationUniqueName">
					<xsd:selector xpath="Perforation" />
					<xsd:field xpath="@name" />
				</xsd:unique>
			</xsd:element>
		</xsd:choice>
		<!--cellBlockNames => Names of each mesh block-->
		<xsd:attribute name="cellBlockNames" type="groupNameRef_array" use="required" />
		<!--elementTypes => Element types of each mesh block-->
		<xsd:attribute name="elementTypes" type="string_array" use="required" />
		<!--nx => Number of elements in the x-direction within each mesh block-->
		<xsd:attribute name="nx" type="integer_array" use="required" />
		<!--ny => Number of elements in the y-direction within each mesh block-->
		<xsd:attribute name="ny" type="integer_array" use="required" />
		<!--nz => Number of elements in the z-direction within each mesh block-->
		<xsd:attribute name="nz" type="integer_array" use="required" />
		<!--positionTolerance => A position tolerance to verify if a node belong to a nodeset-->
		<xsd:attribute name="positionTolerance" type="real64" default="1e-10" />
		<!--trianglePattern => Pattern by which to decompose the hex mesh into wedges-->
		<xsd:attribute name="trianglePattern" type="integer" default="0" />
		<!--xBias => Bias of element sizes in the x-direction within each mesh block (dx_left=(1+b)*L/N, dx_right=(1-b)*L/N)-->
		<xsd:attribute name="xBias" type="real64_array" default="{1}" />
		<!--xCoords => x-coordinates of each mesh block vertex-->
		<xsd:attribute name="xCoords" type="real64_array" use="required" />
		<!--yBias => Bias of element sizes in the y-direction within each mesh block (dy_left=(1+b)*L/N, dx_right=(1-b)*L/N)-->
		<xsd:attribute name="yBias" type="real64_array" default="{1}" />
		<!--yCoords => y-coordinates of each mesh block vertex-->
		<xsd:attribute name="yCoords" type="real64_array" use="required" />
		<!--zBias => Bias of element sizes in the z-direction within each mesh block (dz_left=(1+b)*L/N, dz_right=(1-b)*L/N)-->
		<xsd:attribute name="zBias" type="real64_array" default="{1}" />
		<!--zCoords => z-coordinates of each mesh block vertex-->
		<xsd:attribute name="zCoords" type="real64_array" use="required" />
		<!--name => A name is required for any non-unique nodes-->
		<xsd:attribute name="name" type="groupName" use="required" />
	</xsd:complexType>
	<xsd:complexType name="InternalWellType">
		<xsd:choice minOccurs="0" maxOccurs="unbounded">
			<xsd:element name="Perforation" type="PerforationType" />
		</xsd:choice>
		<!--logLevel => Log level-->
		<xsd:attribute name="logLevel" type="integer" default="0" />
		<!--minElementLength => Minimum length of a well element, computed as (segment length / number of elements per segment ) [m]-->
		<xsd:attribute name="minElementLength" type="real64" default="0.001" />
		<!--minSegmentLength => Minimum length of a well segment [m]-->
		<xsd:attribute name="minSegmentLength" type="real64" default="0.01" />
		<!--numElementsPerSegment => Number of well elements per polyline segment-->
		<xsd:attribute name="numElementsPerSegment" type="integer" use="required" />
		<!--polylineNodeCoords => Physical coordinates of the well polyline nodes-->
		<xsd:attribute name="polylineNodeCoords" type="real64_array2d" use="required" />
		<!--polylineSegmentConn => Connectivity of the polyline segments-->
		<xsd:attribute name="polylineSegmentConn" type="globalIndex_array2d" use="required" />
		<!--radius => Radius of the well [m]-->
		<xsd:attribute name="radius" type="real64" use="required" />
		<!--wellControlsName => Name of the set of constraints associated with this well-->
		<xsd:attribute name="wellControlsName" type="groupNameRef" use="required" />
		<!--wellRegionName => Name of the well element region-->
		<xsd:attribute name="wellRegionName" type="groupNameRef" use="required" />
		<!--name => A name is required for any non-unique nodes-->
		<xsd:attribute name="name" type="groupName" use="required" />
	</xsd:complexType>
	<xsd:complexType name="PerforationType">
		<!--distanceFromHead => Linear distance from well head to the perforation-->
		<xsd:attribute name="distanceFromHead" type="real64" use="required" />
		<!--skinFactor => Perforation skin factor-->
		<xsd:attribute name="skinFactor" type="real64" default="0" />
		<!--transmissibility => Perforation transmissibility-->
		<xsd:attribute name="transmissibility" type="real64" default="-1" />
		<!--name => A name is required for any non-unique nodes-->
		<xsd:attribute name="name" type="groupName" use="required" />
	</xsd:complexType>
	<xsd:complexType name="InternalWellboreType">
		<xsd:choice minOccurs="0" maxOccurs="unbounded">
			<xsd:element name="InternalWell" type="InternalWellType">
				<xsd:unique name="MeshInternalWellboreInternalWellPerforationUniqueName">
					<xsd:selector xpath="Perforation" />
					<xsd:field xpath="@name" />
				</xsd:unique>
			</xsd:element>
		</xsd:choice>
		<!--autoSpaceRadialElems => Automatically set number and spacing of elements in the radial direction. This overrides the values of nr!Value in each block indicates factor to scale the radial increment.Larger numbers indicate larger radial elements.-->
		<xsd:attribute name="autoSpaceRadialElems" type="real64_array" default="{-1}" />
		<!--cartesianMappingInnerRadius => If using a Cartesian aligned outer boundary, this is inner radius at which to start the mapping.-->
		<xsd:attribute name="cartesianMappingInnerRadius" type="real64" default="1e+99" />
		<!--cellBlockNames => Names of each mesh block-->
		<xsd:attribute name="cellBlockNames" type="groupNameRef_array" use="required" />
		<!--elementTypes => Element types of each mesh block-->
		<xsd:attribute name="elementTypes" type="string_array" use="required" />
		<!--hardRadialCoords => Sets the radial spacing to specified values-->
		<xsd:attribute name="hardRadialCoords" type="real64_array" default="{0}" />
		<!--nr => Number of elements in the radial direction-->
		<xsd:attribute name="nr" type="integer_array" use="required" />
		<!--nt => Number of elements in the tangent direction-->
		<xsd:attribute name="nt" type="integer_array" use="required" />
		<!--nz => Number of elements in the z-direction within each mesh block-->
		<xsd:attribute name="nz" type="integer_array" use="required" />
		<!--positionTolerance => A position tolerance to verify if a node belong to a nodeset-->
		<xsd:attribute name="positionTolerance" type="real64" default="1e-10" />
		<!--rBias => Bias of element sizes in the radial direction-->
		<xsd:attribute name="rBias" type="real64_array" default="{-0.8}" />
		<!--radius => Wellbore radius-->
		<xsd:attribute name="radius" type="real64_array" use="required" />
		<!--theta => Tangent angle defining geometry size: 90 for quarter, 180 for half and 360 for full wellbore geometry-->
		<xsd:attribute name="theta" type="real64_array" use="required" />
		<!--trajectory => Coordinates defining the wellbore trajectory-->
		<xsd:attribute name="trajectory" type="real64_array2d" default="{{0}}" />
		<!--trianglePattern => Pattern by which to decompose the hex mesh into wedges-->
		<xsd:attribute name="trianglePattern" type="integer" default="0" />
		<!--useCartesianOuterBoundary => Enforce a Cartesian aligned outer boundary on the outer block starting with the radial block specified in this value-->
		<xsd:attribute name="useCartesianOuterBoundary" type="integer" default="1000000" />
		<!--xBias => Bias of element sizes in the x-direction within each mesh block (dx_left=(1+b)*L/N, dx_right=(1-b)*L/N)-->
		<xsd:attribute name="xBias" type="real64_array" default="{1}" />
		<!--yBias => Bias of element sizes in the y-direction within each mesh block (dy_left=(1+b)*L/N, dx_right=(1-b)*L/N)-->
		<xsd:attribute name="yBias" type="real64_array" default="{1}" />
		<!--zBias => Bias of element sizes in the z-direction within each mesh block (dz_left=(1+b)*L/N, dz_right=(1-b)*L/N)-->
		<xsd:attribute name="zBias" type="real64_array" default="{1}" />
		<!--zCoords => z-coordinates of each mesh block vertex-->
		<xsd:attribute name="zCoords" type="real64_array" use="required" />
		<!--name => A name is required for any non-unique nodes-->
		<xsd:attribute name="name" type="groupName" use="required" />
	</xsd:complexType>
	<xsd:complexType name="ParticleMeshType">
		<!--headerFile => path to the header file-->
		<xsd:attribute name="headerFile" type="path" use="required" />
		<!--particleBlockNames => Names of each particle block-->
		<xsd:attribute name="particleBlockNames" type="string_array" use="required" />
		<!--particleFile => path to the particle file-->
		<xsd:attribute name="particleFile" type="path" use="required" />
		<!--particleTypes => Particle types of each particle block-->
		<xsd:attribute name="particleTypes" type="string_array" use="required" />
		<!--name => A name is required for any non-unique nodes-->
		<xsd:attribute name="name" type="groupName" use="required" />
	</xsd:complexType>
	<xsd:complexType name="VTKMeshType">
		<xsd:choice minOccurs="0" maxOccurs="unbounded">
			<xsd:element name="InternalWell" type="InternalWellType">
				<xsd:unique name="MeshVTKMeshInternalWellPerforationUniqueName">
					<xsd:selector xpath="Perforation" />
					<xsd:field xpath="@name" />
				</xsd:unique>
			</xsd:element>
		</xsd:choice>
		<!--faceBlocks => For multi-block files, names of the face mesh block.-->
		<xsd:attribute name="faceBlocks" type="groupNameRef_array" default="{}" />
		<!--fieldNamesInGEOSX => Names of the volumic fields in GEOSX to import into-->
		<xsd:attribute name="fieldNamesInGEOSX" type="groupNameRef_array" default="{}" />
		<!--fieldsToImport => Volumic fields to be imported from the external mesh file-->
		<xsd:attribute name="fieldsToImport" type="groupNameRef_array" default="{}" />
		<!--file => Path to the mesh file-->
		<xsd:attribute name="file" type="path" use="required" />
		<!--logLevel => Log level-->
		<xsd:attribute name="logLevel" type="integer" default="0" />
		<!--mainBlockName => For multi-block files, name of the 3d mesh block.-->
		<xsd:attribute name="mainBlockName" type="groupNameRef" default="main" />
		<!--nodesetNames => Names of the VTK nodesets to import-->
		<xsd:attribute name="nodesetNames" type="groupNameRef_array" default="{}" />
		<!--partitionMethod => Method (library) used to partition the mesh-->
		<xsd:attribute name="partitionMethod" type="geos_vtk_PartitionMethod" default="parmetis" />
		<!--partitionRefinement => Number of partitioning refinement iterations (defaults to 1, recommended value).A value of 0 disables graph partitioning and keeps simple kd-tree partitions (not recommended). Values higher than 1 may lead to slightly improved partitioning, but yield diminishing returns.-->
		<xsd:attribute name="partitionRefinement" type="integer" default="1" />
		<!--regionAttribute => Name of the VTK cell attribute to use as region marker-->
		<xsd:attribute name="regionAttribute" type="groupNameRef" default="attribute" />
		<!--scale => Scale the coordinates of the vertices by given scale factors (after translation)-->
		<xsd:attribute name="scale" type="R1Tensor" default="{1,1,1}" />
		<!--surfacicFieldsInGEOSX => Names of the surfacic fields in GEOSX to import into-->
		<xsd:attribute name="surfacicFieldsInGEOSX" type="groupNameRef_array" default="{}" />
		<!--surfacicFieldsToImport => Surfacic fields to be imported from the external mesh file-->
		<xsd:attribute name="surfacicFieldsToImport" type="groupNameRef_array" default="{}" />
		<!--translate => Translate the coordinates of the vertices by a given vector (prior to scaling)-->
		<xsd:attribute name="translate" type="R1Tensor" default="{0,0,0}" />
		<!--useGlobalIds => Controls the use of global IDs in the input file for cells and points. If set to 0 (default value), the GlobalId arrays in the input mesh are used if available, and generated otherwise. If set to a negative value, the GlobalId arrays in the input mesh are not used, and generated global Ids are automatically generated. If set to a positive value, the GlobalId arrays in the input mesh are used and required, and the simulation aborts if they are not available-->
		<xsd:attribute name="useGlobalIds" type="integer" default="0" />
		<!--name => A name is required for any non-unique nodes-->
		<xsd:attribute name="name" type="groupName" use="required" />
	</xsd:complexType>
	<xsd:simpleType name="geos_vtk_PartitionMethod">
		<xsd:restriction base="xsd:string">
			<xsd:pattern value=".*[\[\]`$].*|parmetis|ptscotch" />
		</xsd:restriction>
	</xsd:simpleType>
	<xsd:complexType name="NumericalMethodsType">
		<xsd:choice minOccurs="0" maxOccurs="unbounded">
			<xsd:element name="FiniteElements" type="FiniteElementsType" maxOccurs="1">
				<xsd:unique name="NumericalMethodsFiniteElementsFiniteElementSpaceUniqueName">
					<xsd:selector xpath="FiniteElementSpace" />
					<xsd:field xpath="@name" />
				</xsd:unique>
			</xsd:element>
			<xsd:element name="FiniteVolume" type="FiniteVolumeType" maxOccurs="1">
				<xsd:unique name="NumericalMethodsFiniteVolumeHybridMimeticDiscretizationUniqueName">
					<xsd:selector xpath="HybridMimeticDiscretization" />
					<xsd:field xpath="@name" />
				</xsd:unique>
				<xsd:unique name="NumericalMethodsFiniteVolumeTwoPointFluxApproximationUniqueName">
					<xsd:selector xpath="TwoPointFluxApproximation" />
					<xsd:field xpath="@name" />
				</xsd:unique>
			</xsd:element>
		</xsd:choice>
	</xsd:complexType>
	<xsd:complexType name="FiniteElementsType">
		<xsd:choice minOccurs="0" maxOccurs="unbounded">
			<xsd:element name="FiniteElementSpace" type="FiniteElementSpaceType" />
			<xsd:element name="LinearSolverParameters" type="LinearSolverParametersType" maxOccurs="1" />
			<xsd:element name="NonlinearSolverParameters" type="NonlinearSolverParametersType" maxOccurs="1" />
		</xsd:choice>
	</xsd:complexType>
	<xsd:complexType name="FiniteElementSpaceType">
		<!--formulation => Specifier to indicate any specialized formuations. For instance, one of the many enhanced assumed strain methods of the Hexahedron parent shape would be indicated here-->
		<xsd:attribute name="formulation" type="geos_FiniteElementDiscretization_Formulation" default="default" />
		<!--order => The order of the finite element basis.-->
		<xsd:attribute name="order" type="integer" use="required" />
		<!--useVirtualElements => Specifier to indicate whether to force the use of VEM-->
		<xsd:attribute name="useVirtualElements" type="integer" default="0" />
		<!--name => A name is required for any non-unique nodes-->
		<xsd:attribute name="name" type="groupName" use="required" />
	</xsd:complexType>
	<xsd:simpleType name="geos_FiniteElementDiscretization_Formulation">
		<xsd:restriction base="xsd:string">
			<xsd:pattern value=".*[\[\]`$].*|default|SEM" />
		</xsd:restriction>
	</xsd:simpleType>
	<xsd:complexType name="LinearSolverParametersType">
		<!--amgAggressiveCoarseningLevels => AMG number of levels for aggressive coarsening-->
		<xsd:attribute name="amgAggressiveCoarseningLevels" type="integer" default="0" />
		<!--amgAggressiveCoarseningPaths => AMG number of paths for aggressive coarsening-->
		<xsd:attribute name="amgAggressiveCoarseningPaths" type="integer" default="1" />
		<!--amgAggressiveInterpType => AMG aggressive interpolation algorithm. Available options are: ``default|extendedIStage2|standardStage2|extendedStage2|multipass|modifiedExtended|modifiedExtendedI|modifiedExtendedE|modifiedMultipass``-->
		<xsd:attribute name="amgAggressiveInterpType" type="geos_LinearSolverParameters_AMG_AggInterpType" default="multipass" />
		<!--amgCoarseSolver => AMG coarsest level solver/smoother type. Available options are: ``default|jacobi|l1jacobi|fgs|sgs|l1sgs|chebyshev|direct|bgs``-->
		<xsd:attribute name="amgCoarseSolver" type="geos_LinearSolverParameters_AMG_CoarseType" default="direct" />
		<!--amgCoarseningType => AMG coarsening algorithm. Available options are: ``default|CLJP|RugeStueben|Falgout|PMIS|HMIS``-->
		<xsd:attribute name="amgCoarseningType" type="geos_LinearSolverParameters_AMG_CoarseningType" default="HMIS" />
		<!--amgInterpolationMaxNonZeros => AMG interpolation maximum number of nonzeros per row-->
		<xsd:attribute name="amgInterpolationMaxNonZeros" type="integer" default="4" />
		<!--amgInterpolationType => AMG interpolation algorithm. Available options are: ``default|modifiedClassical|direct|multipass|extendedI|standard|extended|directBAMG|modifiedExtended|modifiedExtendedI|modifiedExtendedE``-->
		<xsd:attribute name="amgInterpolationType" type="geos_LinearSolverParameters_AMG_InterpType" default="extendedI" />
		<!--amgNullSpaceType => AMG near null space approximation. Available options are:``constantModes|rigidBodyModes``-->
		<xsd:attribute name="amgNullSpaceType" type="geos_LinearSolverParameters_AMG_NullSpaceType" default="constantModes" />
		<!--amgNumFunctions => AMG number of functions-->
		<xsd:attribute name="amgNumFunctions" type="integer" default="1" />
		<!--amgNumSweeps => AMG smoother sweeps-->
		<xsd:attribute name="amgNumSweeps" type="integer" default="1" />
		<!--amgRelaxWeight => AMG relaxation factor for the smoother-->
		<xsd:attribute name="amgRelaxWeight" type="real64" default="1" />
		<!--amgSeparateComponents => AMG apply separate component filter for multi-variable problems-->
		<xsd:attribute name="amgSeparateComponents" type="integer" default="0" />
		<!--amgSmootherType => AMG smoother type. Available options are: ``default|jacobi|l1jacobi|fgs|bgs|sgs|l1sgs|chebyshev|ilu0|ilut|ic0|ict``-->
		<xsd:attribute name="amgSmootherType" type="geos_LinearSolverParameters_AMG_SmootherType" default="l1sgs" />
		<!--amgThreshold => AMG strength-of-connection threshold-->
		<xsd:attribute name="amgThreshold" type="real64" default="0" />
		<!--directCheckResidual => Whether to check the linear system solution residual-->
		<xsd:attribute name="directCheckResidual" type="integer" default="0" />
		<!--directColPerm => How to permute the columns. Available options are: ``none|MMD_AtplusA|MMD_AtA|colAMD|metis|parmetis``-->
		<xsd:attribute name="directColPerm" type="geos_LinearSolverParameters_Direct_ColPerm" default="metis" />
		<!--directEquil => Whether to scale the rows and columns of the matrix-->
		<xsd:attribute name="directEquil" type="integer" default="1" />
		<!--directIterRef => Whether to perform iterative refinement-->
		<xsd:attribute name="directIterRef" type="integer" default="1" />
		<!--directParallel => Whether to use a parallel solver (instead of a serial one)-->
		<xsd:attribute name="directParallel" type="integer" default="1" />
		<!--directReplTinyPivot => Whether to replace tiny pivots by sqrt(epsilon)*norm(A)-->
		<xsd:attribute name="directReplTinyPivot" type="integer" default="1" />
		<!--directRowPerm => How to permute the rows. Available options are: ``none|mc64``-->
		<xsd:attribute name="directRowPerm" type="geos_LinearSolverParameters_Direct_RowPerm" default="mc64" />
		<!--iluFill => ILU(K) fill factor-->
		<xsd:attribute name="iluFill" type="integer" default="0" />
		<!--iluThreshold => ILU(T) threshold factor-->
		<xsd:attribute name="iluThreshold" type="real64" default="0" />
		<!--krylovAdaptiveTol => Use Eisenstat-Walker adaptive linear tolerance-->
		<xsd:attribute name="krylovAdaptiveTol" type="integer" default="0" />
		<!--krylovMaxIter => Maximum iterations allowed for an iterative solver-->
		<xsd:attribute name="krylovMaxIter" type="integer" default="200" />
		<!--krylovMaxRestart => Maximum iterations before restart (GMRES only)-->
		<xsd:attribute name="krylovMaxRestart" type="integer" default="200" />
		<!--krylovTol => Relative convergence tolerance of the iterative method
If the method converges, the iterative solution :math:`\mathsf{x}_k` is such that
the relative residual norm satisfies:
:math:`\left\lVert \mathsf{b} - \mathsf{A} \mathsf{x}_k \right\rVert_2` < ``krylovTol`` * :math:`\left\lVert\mathsf{b}\right\rVert_2`-->
		<xsd:attribute name="krylovTol" type="real64" default="1e-06" />
		<!--krylovWeakestTol => Weakest-allowed tolerance for adaptive method-->
		<xsd:attribute name="krylovWeakestTol" type="real64" default="0.001" />
		<!--logLevel => Log level-->
		<xsd:attribute name="logLevel" type="integer" default="0" />
		<!--preconditionerType => Preconditioner type. Available options are: ``none|jacobi|l1jacobi|fgs|sgs|l1sgs|chebyshev|iluk|ilut|icc|ict|amg|mgr|block|direct|bgs``-->
		<xsd:attribute name="preconditionerType" type="geos_LinearSolverParameters_PreconditionerType" default="iluk" />
		<!--solverType => Linear solver type. Available options are: ``direct|cg|gmres|fgmres|bicgstab|preconditioner``-->
		<xsd:attribute name="solverType" type="geos_LinearSolverParameters_SolverType" default="direct" />
		<!--stopIfError => Whether to stop the simulation if the linear solver reports an error-->
		<xsd:attribute name="stopIfError" type="integer" default="1" />
	</xsd:complexType>
	<xsd:simpleType name="geos_LinearSolverParameters_AMG_AggInterpType">
		<xsd:restriction base="xsd:string">
			<xsd:pattern value=".*[\[\]`$].*|default|extendedIStage2|standardStage2|extendedStage2|multipass|modifiedExtended|modifiedExtendedI|modifiedExtendedE|modifiedMultipass" />
		</xsd:restriction>
	</xsd:simpleType>
	<xsd:simpleType name="geos_LinearSolverParameters_AMG_CoarseType">
		<xsd:restriction base="xsd:string">
			<xsd:pattern value=".*[\[\]`$].*|default|jacobi|l1jacobi|fgs|sgs|l1sgs|chebyshev|direct|bgs" />
		</xsd:restriction>
	</xsd:simpleType>
	<xsd:simpleType name="geos_LinearSolverParameters_AMG_CoarseningType">
		<xsd:restriction base="xsd:string">
			<xsd:pattern value=".*[\[\]`$].*|default|CLJP|RugeStueben|Falgout|PMIS|HMIS" />
		</xsd:restriction>
	</xsd:simpleType>
	<xsd:simpleType name="geos_LinearSolverParameters_AMG_InterpType">
		<xsd:restriction base="xsd:string">
			<xsd:pattern value=".*[\[\]`$].*|default|modifiedClassical|direct|multipass|extendedI|standard|extended|directBAMG|modifiedExtended|modifiedExtendedI|modifiedExtendedE" />
		</xsd:restriction>
	</xsd:simpleType>
	<xsd:simpleType name="geos_LinearSolverParameters_AMG_NullSpaceType">
		<xsd:restriction base="xsd:string">
			<xsd:pattern value=".*[\[\]`$].*|constantModes|rigidBodyModes" />
		</xsd:restriction>
	</xsd:simpleType>
	<xsd:simpleType name="geos_LinearSolverParameters_AMG_SmootherType">
		<xsd:restriction base="xsd:string">
			<xsd:pattern value=".*[\[\]`$].*|default|jacobi|l1jacobi|fgs|bgs|sgs|l1sgs|chebyshev|ilu0|ilut|ic0|ict" />
		</xsd:restriction>
	</xsd:simpleType>
	<xsd:simpleType name="geos_LinearSolverParameters_Direct_ColPerm">
		<xsd:restriction base="xsd:string">
			<xsd:pattern value=".*[\[\]`$].*|none|MMD_AtplusA|MMD_AtA|colAMD|metis|parmetis" />
		</xsd:restriction>
	</xsd:simpleType>
	<xsd:simpleType name="geos_LinearSolverParameters_Direct_RowPerm">
		<xsd:restriction base="xsd:string">
			<xsd:pattern value=".*[\[\]`$].*|none|mc64" />
		</xsd:restriction>
	</xsd:simpleType>
	<xsd:simpleType name="geos_LinearSolverParameters_PreconditionerType">
		<xsd:restriction base="xsd:string">
			<xsd:pattern value=".*[\[\]`$].*|none|jacobi|l1jacobi|fgs|sgs|l1sgs|chebyshev|iluk|ilut|icc|ict|amg|mgr|block|direct|bgs" />
		</xsd:restriction>
	</xsd:simpleType>
	<xsd:simpleType name="geos_LinearSolverParameters_SolverType">
		<xsd:restriction base="xsd:string">
			<xsd:pattern value=".*[\[\]`$].*|direct|cg|gmres|fgmres|bicgstab|preconditioner" />
		</xsd:restriction>
	</xsd:simpleType>
	<xsd:complexType name="NonlinearSolverParametersType">
		<!--allowNonConverged => Allow non-converged solution to be accepted. (i.e. exit from the Newton loop without achieving the desired tolerance)-->
		<xsd:attribute name="allowNonConverged" type="integer" default="0" />
		<!--couplingType => Type of coupling. Valid options:
* FullyImplicit
* Sequential-->
		<xsd:attribute name="couplingType" type="geos_NonlinearSolverParameters_CouplingType" default="FullyImplicit" />
		<!--lineSearchAction => How the line search is to be used. Options are: 
 * None    - Do not use line search.
* Attempt - Use line search. Allow exit from line search without achieving smaller residual than starting residual.
* Require - Use line search. If smaller residual than starting resdual is not achieved, cut time step.-->
		<xsd:attribute name="lineSearchAction" type="geos_NonlinearSolverParameters_LineSearchAction" default="Attempt" />
		<!--lineSearchCutFactor => Line search cut factor. For instance, a value of 0.5 will result in the effective application of the last solution by a factor of (0.5, 0.25, 0.125, ...)-->
		<xsd:attribute name="lineSearchCutFactor" type="real64" default="0.5" />
		<!--lineSearchInterpolationType => Strategy to cut the solution update during the line search. Options are: 
 * Linear
* Parabolic-->
		<xsd:attribute name="lineSearchInterpolationType" type="geos_NonlinearSolverParameters_LineSearchInterpolationType" default="Linear" />
		<!--lineSearchMaxCuts => Maximum number of line search cuts.-->
		<xsd:attribute name="lineSearchMaxCuts" type="integer" default="4" />
		<!--logLevel => Log level-->
		<xsd:attribute name="logLevel" type="integer" default="0" />
		<!--maxAllowedResidualNorm => Maximum value of residual norm that is allowed in a Newton loop-->
		<xsd:attribute name="maxAllowedResidualNorm" type="real64" default="1e+09" />
		<!--maxNumConfigurationAttempts => Max number of times that the configuration can be changed-->
		<xsd:attribute name="maxNumConfigurationAttempts" type="integer" default="10" />
		<!--maxSubSteps => Maximum number of time sub-steps allowed for the solver-->
		<xsd:attribute name="maxSubSteps" type="integer" default="10" />
		<!--maxTimeStepCuts => Max number of time step cuts-->
		<xsd:attribute name="maxTimeStepCuts" type="integer" default="2" />
		<!--minNormalizer => Value used to make sure that residual normalizers are not too small when computing residual norm.-->
		<xsd:attribute name="minNormalizer" type="real64" default="1e-12" />
		<!--newtonMaxIter => Maximum number of iterations that are allowed in a Newton loop.-->
		<xsd:attribute name="newtonMaxIter" type="integer" default="5" />
		<!--newtonMinIter => Minimum number of iterations that are required before exiting the Newton loop.-->
		<xsd:attribute name="newtonMinIter" type="integer" default="1" />
		<!--newtonTol => The required tolerance in order to exit the Newton iteration loop.-->
		<xsd:attribute name="newtonTol" type="real64" default="1e-06" />
		<!--sequentialConvergenceCriterion => Criterion used to check outer-loop convergence in sequential schemes. Valid options:
* ResidualNorm
* NumberOfNonlinearIterations-->
		<xsd:attribute name="sequentialConvergenceCriterion" type="geos_NonlinearSolverParameters_SequentialConvergenceCriterion" default="ResidualNorm" />
		<!--subcycling => Flag to decide whether to iterate between sequentially coupled solvers or not.-->
		<xsd:attribute name="subcycling" type="integer" default="0" />
		<!--timeStepCutFactor => Factor by which the time step will be cut if a timestep cut is required.-->
		<xsd:attribute name="timeStepCutFactor" type="real64" default="0.5" />
		<!--timeStepDecreaseFactor => Factor by which the time step is decreased when the number of Newton iterations is large.-->
		<xsd:attribute name="timeStepDecreaseFactor" type="real64" default="0.5" />
		<!--timeStepDecreaseIterLimit => Fraction of the max Newton iterations above which the solver asks for the time-step to be decreased for the next time step.-->
		<xsd:attribute name="timeStepDecreaseIterLimit" type="real64" default="0.7" />
		<!--timeStepIncreaseFactor => Factor by which the time step is increased when the number of Newton iterations is small.-->
		<xsd:attribute name="timeStepIncreaseFactor" type="real64" default="2" />
		<!--timeStepIncreaseIterLimit => Fraction of the max Newton iterations below which the solver asks for the time-step to be increased for the next time step.-->
		<xsd:attribute name="timeStepIncreaseIterLimit" type="real64" default="0.4" />
		<!--normType => Norm used by the flow solver to check nonlinear convergence. Valid options:
* Linfinity
* L2-->
		<xsd:attribute name="normType" type="geos_solverBaseKernels_NormType" default="Linfinity" />
	</xsd:complexType>
	<xsd:simpleType name="geos_NonlinearSolverParameters_CouplingType">
		<xsd:restriction base="xsd:string">
			<xsd:pattern value=".*[\[\]`$].*|FullyImplicit|Sequential" />
		</xsd:restriction>
	</xsd:simpleType>
	<xsd:simpleType name="geos_NonlinearSolverParameters_LineSearchAction">
		<xsd:restriction base="xsd:string">
			<xsd:pattern value=".*[\[\]`$].*|None|Attempt|Require" />
		</xsd:restriction>
	</xsd:simpleType>
	<xsd:simpleType name="geos_NonlinearSolverParameters_LineSearchInterpolationType">
		<xsd:restriction base="xsd:string">
			<xsd:pattern value=".*[\[\]`$].*|Linear|Parabolic" />
		</xsd:restriction>
	</xsd:simpleType>
	<xsd:simpleType name="geos_NonlinearSolverParameters_SequentialConvergenceCriterion">
		<xsd:restriction base="xsd:string">
			<xsd:pattern value=".*[\[\]`$].*|ResidualNorm|NumberOfNonlinearIterations" />
		</xsd:restriction>
	</xsd:simpleType>
	<xsd:complexType name="FiniteVolumeType">
		<xsd:choice minOccurs="0" maxOccurs="unbounded">
			<xsd:element name="HybridMimeticDiscretization" type="HybridMimeticDiscretizationType" />
			<xsd:element name="TwoPointFluxApproximation" type="TwoPointFluxApproximationType" />
		</xsd:choice>
	</xsd:complexType>
	<xsd:complexType name="HybridMimeticDiscretizationType">
		<!--innerProductType => Type of inner product used in the hybrid FVM solver-->
		<xsd:attribute name="innerProductType" type="string" use="required" />
		<!--name => A name is required for any non-unique nodes-->
		<xsd:attribute name="name" type="groupName" use="required" />
	</xsd:complexType>
	<xsd:complexType name="TwoPointFluxApproximationType">
		<!--areaRelTol => Relative tolerance for area calculations.-->
		<xsd:attribute name="areaRelTol" type="real64" default="1e-08" />
		<!--meanPermCoefficient => (no description available)-->
		<xsd:attribute name="meanPermCoefficient" type="real64" default="1" />
		<!--upwindingScheme => Type of upwinding scheme. Valid options:
* PPU
* C1PPU-->
		<xsd:attribute name="upwindingScheme" type="geos_UpwindingScheme" default="PPU" />
		<!--usePEDFM => (no description available)-->
		<xsd:attribute name="usePEDFM" type="integer" default="0" />
		<!--name => A name is required for any non-unique nodes-->
		<xsd:attribute name="name" type="groupName" use="required" />
	</xsd:complexType>
	<xsd:simpleType name="geos_UpwindingScheme">
		<xsd:restriction base="xsd:string">
			<xsd:pattern value=".*[\[\]`$].*|PPU|C1PPU" />
		</xsd:restriction>
	</xsd:simpleType>
	<xsd:complexType name="OutputsType">
		<xsd:choice minOccurs="0" maxOccurs="unbounded">
			<xsd:element name="Blueprint" type="BlueprintType" />
			<xsd:element name="ChomboIO" type="ChomboIOType" />
			<xsd:element name="Python" type="PythonType" />
			<xsd:element name="Restart" type="RestartType" />
			<xsd:element name="Silo" type="SiloType" />
			<xsd:element name="TimeHistory" type="TimeHistoryType" />
			<xsd:element name="VTK" type="VTKType" />
		</xsd:choice>
	</xsd:complexType>
	<xsd:complexType name="BlueprintType">
		<!--childDirectory => Child directory path-->
		<xsd:attribute name="childDirectory" type="string" default="" />
		<!--outputFullQuadratureData => If true writes out data associated with every quadrature point.-->
		<xsd:attribute name="outputFullQuadratureData" type="integer" default="0" />
		<!--parallelThreads => Number of plot files.-->
		<xsd:attribute name="parallelThreads" type="integer" default="1" />
		<!--plotLevel => Determines which fields to write.-->
		<xsd:attribute name="plotLevel" type="geos_dataRepository_PlotLevel" default="1" />
		<!--name => A name is required for any non-unique nodes-->
		<xsd:attribute name="name" type="groupName" use="required" />
	</xsd:complexType>
	<xsd:complexType name="ChomboIOType">
		<!--beginCycle => Cycle at which the coupling will commence.-->
		<xsd:attribute name="beginCycle" type="real64" use="required" />
		<!--childDirectory => Child directory path-->
		<xsd:attribute name="childDirectory" type="string" default="" />
		<!--inputPath => Path at which the chombo to geosx file will be written.-->
		<xsd:attribute name="inputPath" type="string" default="/INVALID_INPUT_PATH" />
		<!--outputPath => Path at which the geosx to chombo file will be written.-->
		<xsd:attribute name="outputPath" type="string" use="required" />
		<!--parallelThreads => Number of plot files.-->
		<xsd:attribute name="parallelThreads" type="integer" default="1" />
		<!--useChomboPressures => True iff geosx should use the pressures chombo writes out.-->
		<xsd:attribute name="useChomboPressures" type="integer" default="0" />
		<!--waitForInput => True iff geosx should wait for chombo to write out a file. When true the inputPath must be set.-->
		<xsd:attribute name="waitForInput" type="integer" use="required" />
		<!--name => A name is required for any non-unique nodes-->
		<xsd:attribute name="name" type="groupName" use="required" />
	</xsd:complexType>
	<xsd:complexType name="PythonType">
		<!--childDirectory => Child directory path-->
		<xsd:attribute name="childDirectory" type="string" default="" />
		<!--parallelThreads => Number of plot files.-->
		<xsd:attribute name="parallelThreads" type="integer" default="1" />
		<!--name => A name is required for any non-unique nodes-->
		<xsd:attribute name="name" type="groupName" use="required" />
	</xsd:complexType>
	<xsd:complexType name="RestartType">
		<!--childDirectory => Child directory path-->
		<xsd:attribute name="childDirectory" type="string" default="" />
		<!--parallelThreads => Number of plot files.-->
		<xsd:attribute name="parallelThreads" type="integer" default="1" />
		<!--name => A name is required for any non-unique nodes-->
		<xsd:attribute name="name" type="groupName" use="required" />
	</xsd:complexType>
	<xsd:complexType name="SiloType">
		<!--childDirectory => Child directory path-->
		<xsd:attribute name="childDirectory" type="string" default="" />
		<!--fieldNames => Names of the fields to output. If this attribute is specified, GEOSX outputs all (and only) the fields specified by the user, regardless of their plotLevel-->
		<xsd:attribute name="fieldNames" type="groupNameRef_array" default="{}" />
		<!--onlyPlotSpecifiedFieldNames => If this flag is equal to 1, then we only plot the fields listed in `fieldNames`. Otherwise, we plot all the fields with the required `plotLevel`, plus the fields listed in `fieldNames`-->
		<xsd:attribute name="onlyPlotSpecifiedFieldNames" type="integer" default="0" />
		<!--parallelThreads => Number of plot files.-->
		<xsd:attribute name="parallelThreads" type="integer" default="1" />
		<!--plotFileRoot => (no description available)-->
		<xsd:attribute name="plotFileRoot" type="string" default="plot" />
		<!--plotLevel => (no description available)-->
		<xsd:attribute name="plotLevel" type="integer" default="1" />
		<!--writeCellElementMesh => (no description available)-->
		<xsd:attribute name="writeCellElementMesh" type="integer" default="1" />
		<!--writeEdgeMesh => (no description available)-->
		<xsd:attribute name="writeEdgeMesh" type="integer" default="0" />
		<!--writeFEMFaces => (no description available)-->
		<xsd:attribute name="writeFEMFaces" type="integer" default="0" />
		<!--writeFaceElementMesh => (no description available)-->
		<xsd:attribute name="writeFaceElementMesh" type="integer" default="1" />
		<!--name => A name is required for any non-unique nodes-->
		<xsd:attribute name="name" type="groupName" use="required" />
	</xsd:complexType>
	<xsd:complexType name="TimeHistoryType">
		<!--childDirectory => Child directory path-->
		<xsd:attribute name="childDirectory" type="string" default="" />
		<!--filename => The filename to which to write time history output.-->
		<xsd:attribute name="filename" type="string" default="TimeHistory" />
		<!--format => The output file format for time history output.-->
		<xsd:attribute name="format" type="string" default="hdf" />
		<!--parallelThreads => Number of plot files.-->
		<xsd:attribute name="parallelThreads" type="integer" default="1" />
		<!--sources => A list of collectors from which to collect and output time history information.-->
		<xsd:attribute name="sources" type="groupNameRef_array" use="required" />
		<!--name => A name is required for any non-unique nodes-->
		<xsd:attribute name="name" type="groupName" use="required" />
	</xsd:complexType>
	<xsd:complexType name="VTKType">
		<!--childDirectory => Child directory path-->
		<xsd:attribute name="childDirectory" type="string" default="" />
		<!--fieldNames => Names of the fields to output. If this attribute is specified, GEOSX outputs all the fields specified by the user, regardless of their `plotLevel`-->
		<xsd:attribute name="fieldNames" type="groupNameRef_array" default="{}" />
		<!--format => Output data format.  Valid options: ``binary``, ``ascii``-->
		<xsd:attribute name="format" type="geos_vtk_VTKOutputMode" default="binary" />
		<!--levelNames => Names of mesh levels to output.-->
		<xsd:attribute name="levelNames" type="string_array" default="{}" />
		<!--logLevel => Log level-->
		<xsd:attribute name="logLevel" type="integer" default="0" />
		<!--onlyPlotSpecifiedFieldNames => If this flag is equal to 1, then we only plot the fields listed in `fieldNames`. Otherwise, we plot all the fields with the required `plotLevel`, plus the fields listed in `fieldNames`-->
		<xsd:attribute name="onlyPlotSpecifiedFieldNames" type="integer" default="0" />
		<!--outputRegionType => Output region types.  Valid options: ``cell``, ``well``, ``surface``, ``particle``, ``all``-->
		<xsd:attribute name="outputRegionType" type="geos_vtk_VTKRegionTypes" default="all" />
		<!--parallelThreads => Number of plot files.-->
		<xsd:attribute name="parallelThreads" type="integer" default="1" />
		<!--plotFileRoot => Name of the root file for this output.-->
		<xsd:attribute name="plotFileRoot" type="string" default="VTK" />
		<!--plotLevel => Level detail plot. Only fields with lower of equal plot level will be output.-->
		<xsd:attribute name="plotLevel" type="integer" default="1" />
		<!--writeFEMFaces => (no description available)-->
		<xsd:attribute name="writeFEMFaces" type="integer" default="0" />
		<!--writeGhostCells => Should the vtk files contain the ghost cells or not.-->
		<xsd:attribute name="writeGhostCells" type="integer" default="0" />
		<!--name => A name is required for any non-unique nodes-->
		<xsd:attribute name="name" type="groupName" use="required" />
	</xsd:complexType>
	<xsd:simpleType name="geos_vtk_VTKOutputMode">
		<xsd:restriction base="xsd:string">
			<xsd:pattern value=".*[\[\]`$].*|binary|ascii" />
		</xsd:restriction>
	</xsd:simpleType>
	<xsd:simpleType name="geos_vtk_VTKRegionTypes">
		<xsd:restriction base="xsd:string">
			<xsd:pattern value=".*[\[\]`$].*|cell|well|surface|particle|all" />
		</xsd:restriction>
	</xsd:simpleType>
	<xsd:complexType name="SolversType">
		<xsd:choice minOccurs="0" maxOccurs="unbounded">
			<xsd:element name="AcousticFirstOrderSEM" type="AcousticFirstOrderSEMType" />
			<xsd:element name="AcousticSEM" type="AcousticSEMType" />
			<xsd:element name="AcousticVTISEM" type="AcousticVTISEMType" />
			<xsd:element name="CompositionalMultiphaseFVM" type="CompositionalMultiphaseFVMType" />
			<xsd:element name="CompositionalMultiphaseHybridFVM" type="CompositionalMultiphaseHybridFVMType" />
			<xsd:element name="CompositionalMultiphaseReservoir" type="CompositionalMultiphaseReservoirType" />
			<xsd:element name="CompositionalMultiphaseReservoirPoromechanics" type="CompositionalMultiphaseReservoirPoromechanicsType" />
			<xsd:element name="CompositionalMultiphaseWell" type="CompositionalMultiphaseWellType">
				<xsd:unique name="SolversCompositionalMultiphaseWellWellControlsUniqueName">
					<xsd:selector xpath="WellControls" />
					<xsd:field xpath="@name" />
				</xsd:unique>
			</xsd:element>
			<xsd:element name="ElasticFirstOrderSEM" type="ElasticFirstOrderSEMType" />
			<xsd:element name="ElasticSEM" type="ElasticSEMType" />
			<xsd:element name="EmbeddedSurfaceGenerator" type="EmbeddedSurfaceGeneratorType" />
			<xsd:element name="FlowProppantTransport" type="FlowProppantTransportType" />
			<xsd:element name="Hydrofracture" type="HydrofractureType" />
			<xsd:element name="LagrangianContact" type="LagrangianContactType" />
			<xsd:element name="LaplaceFEM" type="LaplaceFEMType" />
			<xsd:element name="MultiphasePoromechanics" type="MultiphasePoromechanicsType" />
			<xsd:element name="MultiphasePoromechanicsReservoir" type="MultiphasePoromechanicsReservoirType" />
			<xsd:element name="PhaseFieldDamageFEM" type="PhaseFieldDamageFEMType" />
			<xsd:element name="PhaseFieldFracture" type="PhaseFieldFractureType" />
			<xsd:element name="ProppantTransport" type="ProppantTransportType" />
			<xsd:element name="ReactiveCompositionalMultiphaseOBL" type="ReactiveCompositionalMultiphaseOBLType" />
			<xsd:element name="SinglePhaseFVM" type="SinglePhaseFVMType" />
			<xsd:element name="SinglePhaseHybridFVM" type="SinglePhaseHybridFVMType" />
			<xsd:element name="SinglePhasePoromechanics" type="SinglePhasePoromechanicsType" />
			<xsd:element name="SinglePhasePoromechanicsConformingFractures" type="SinglePhasePoromechanicsConformingFracturesType" />
			<xsd:element name="SinglePhasePoromechanicsEmbeddedFractures" type="SinglePhasePoromechanicsEmbeddedFracturesType" />
			<xsd:element name="SinglePhasePoromechanicsReservoir" type="SinglePhasePoromechanicsReservoirType" />
			<xsd:element name="SinglePhaseProppantFVM" type="SinglePhaseProppantFVMType" />
			<xsd:element name="SinglePhaseReservoir" type="SinglePhaseReservoirType" />
			<xsd:element name="SinglePhaseReservoirPoromechanics" type="SinglePhaseReservoirPoromechanicsType" />
			<xsd:element name="SinglePhaseWell" type="SinglePhaseWellType">
				<xsd:unique name="SolversSinglePhaseWellWellControlsUniqueName">
					<xsd:selector xpath="WellControls" />
					<xsd:field xpath="@name" />
				</xsd:unique>
			</xsd:element>
			<xsd:element name="SolidMechanicsEmbeddedFractures" type="SolidMechanicsEmbeddedFracturesType" />
			<xsd:element name="SolidMechanicsLagrangianSSLE" type="SolidMechanicsLagrangianSSLEType" />
			<xsd:element name="SolidMechanics_LagrangianFEM" type="SolidMechanics_LagrangianFEMType" />
			<xsd:element name="SolidMechanics_MPM" type="SolidMechanics_MPMType" />
			<xsd:element name="SurfaceGenerator" type="SurfaceGeneratorType" />
		</xsd:choice>
		<!--gravityVector => Gravity vector used in the physics solvers-->
		<xsd:attribute name="gravityVector" type="R1Tensor" default="{0,0,-9.81}" />
	</xsd:complexType>
	<xsd:complexType name="AcousticFirstOrderSEMType">
		<xsd:choice minOccurs="0" maxOccurs="unbounded">
			<xsd:element name="LinearSolverParameters" type="LinearSolverParametersType" maxOccurs="1" />
			<xsd:element name="NonlinearSolverParameters" type="NonlinearSolverParametersType" maxOccurs="1" />
		</xsd:choice>
		<!--cflFactor => Factor to apply to the `CFL condition <http://en.wikipedia.org/wiki/Courant-Friedrichs-Lewy_condition>`_ when calculating the maximum allowable time step. Values should be in the interval (0,1] -->
		<xsd:attribute name="cflFactor" type="real64" default="0.5" />
		<!--discretization => Name of discretization object (defined in the :ref:`NumericalMethodsManager`) to use for this solver. For instance, if this is a Finite Element Solver, the name of a :ref:`FiniteElement` should be specified. If this is a Finite Volume Method, the name of a :ref:`FiniteVolume` discretization should be specified.-->
		<xsd:attribute name="discretization" type="groupNameRef" use="required" />
		<!--dtSeismoTrace => Time step for output pressure at receivers-->
		<xsd:attribute name="dtSeismoTrace" type="real64" default="0" />
		<!--enableLifo => Set to 1 to enable LIFO storage feature-->
		<xsd:attribute name="enableLifo" type="integer" default="0" />
		<!--forward => Set to 1 to compute forward propagation-->
		<xsd:attribute name="forward" type="integer" default="1" />
		<!--initialDt => Initial time-step value required by the solver to the event manager.-->
		<xsd:attribute name="initialDt" type="real64" default="1e+99" />
		<!--lifoOnDevice => Set the capacity of the lifo device storage (if negative, opposite of percentage of remaining memory)-->
		<xsd:attribute name="lifoOnDevice" type="integer" default="-80" />
		<!--lifoOnHost => Set the capacity of the lifo host storage (if negative, opposite of percentage of remaining memory)-->
		<xsd:attribute name="lifoOnHost" type="integer" default="-80" />
		<!--lifoSize => Set the capacity of the lifo storage (should be the total number of buffers to store in the LIFO)-->
		<xsd:attribute name="lifoSize" type="integer" default="2147483647" />
		<!--linearDASGeometry => Geometry parameters for a linear DAS fiber (dip, azimuth, gauge length)-->
		<xsd:attribute name="linearDASGeometry" type="real64_array2d" default="{{0}}" />
		<!--logLevel => Log level-->
		<xsd:attribute name="logLevel" type="integer" default="0" />
		<!--outputSeismoTrace => Flag that indicates if we write the seismo trace in a file .txt, 0 no output, 1 otherwise-->
		<xsd:attribute name="outputSeismoTrace" type="integer" default="0" />
		<!--receiverCoordinates => Coordinates (x,y,z) of the receivers-->
		<xsd:attribute name="receiverCoordinates" type="real64_array2d" default="{{0}}" />
		<!--rickerOrder => Flag that indicates the order of the Ricker to be used o, 1 or 2. Order 2 by default-->
		<xsd:attribute name="rickerOrder" type="integer" default="2" />
		<!--saveFields => Set to 1 to save fields during forward and restore them during backward-->
		<xsd:attribute name="saveFields" type="integer" default="0" />
		<!--shotIndex => Set the current shot for temporary files-->
		<xsd:attribute name="shotIndex" type="integer" default="0" />
		<!--sourceCoordinates => Coordinates (x,y,z) of the sources-->
		<xsd:attribute name="sourceCoordinates" type="real64_array2d" default="{{0}}" />
		<!--targetRegions => Allowable regions that the solver may be applied to. Note that this does not indicate that the solver will be applied to these regions, only that allocation will occur such that the solver may be applied to these regions. The decision about what regions this solver will beapplied to rests in the EventManager.-->
		<xsd:attribute name="targetRegions" type="groupNameRef_array" use="required" />
		<!--timeSourceDelay => Source time delay (1 / f0 by default)-->
		<xsd:attribute name="timeSourceDelay" type="real32" default="-1" />
		<!--timeSourceFrequency => Central frequency for the time source-->
		<xsd:attribute name="timeSourceFrequency" type="real32" default="0" />
		<!--name => A name is required for any non-unique nodes-->
		<xsd:attribute name="name" type="groupName" use="required" />
	</xsd:complexType>
	<xsd:complexType name="AcousticSEMType">
		<xsd:choice minOccurs="0" maxOccurs="unbounded">
			<xsd:element name="LinearSolverParameters" type="LinearSolverParametersType" maxOccurs="1" />
			<xsd:element name="NonlinearSolverParameters" type="NonlinearSolverParametersType" maxOccurs="1" />
		</xsd:choice>
		<!--cflFactor => Factor to apply to the `CFL condition <http://en.wikipedia.org/wiki/Courant-Friedrichs-Lewy_condition>`_ when calculating the maximum allowable time step. Values should be in the interval (0,1] -->
		<xsd:attribute name="cflFactor" type="real64" default="0.5" />
		<!--discretization => Name of discretization object (defined in the :ref:`NumericalMethodsManager`) to use for this solver. For instance, if this is a Finite Element Solver, the name of a :ref:`FiniteElement` should be specified. If this is a Finite Volume Method, the name of a :ref:`FiniteVolume` discretization should be specified.-->
		<xsd:attribute name="discretization" type="groupNameRef" use="required" />
		<!--dtSeismoTrace => Time step for output pressure at receivers-->
		<xsd:attribute name="dtSeismoTrace" type="real64" default="0" />
		<!--enableLifo => Set to 1 to enable LIFO storage feature-->
		<xsd:attribute name="enableLifo" type="integer" default="0" />
		<!--forward => Set to 1 to compute forward propagation-->
		<xsd:attribute name="forward" type="integer" default="1" />
		<!--initialDt => Initial time-step value required by the solver to the event manager.-->
		<xsd:attribute name="initialDt" type="real64" default="1e+99" />
		<!--lifoOnDevice => Set the capacity of the lifo device storage (if negative, opposite of percentage of remaining memory)-->
		<xsd:attribute name="lifoOnDevice" type="integer" default="-80" />
		<!--lifoOnHost => Set the capacity of the lifo host storage (if negative, opposite of percentage of remaining memory)-->
		<xsd:attribute name="lifoOnHost" type="integer" default="-80" />
		<!--lifoSize => Set the capacity of the lifo storage (should be the total number of buffers to store in the LIFO)-->
		<xsd:attribute name="lifoSize" type="integer" default="2147483647" />
		<!--linearDASGeometry => Geometry parameters for a linear DAS fiber (dip, azimuth, gauge length)-->
		<xsd:attribute name="linearDASGeometry" type="real64_array2d" default="{{0}}" />
		<!--logLevel => Log level-->
		<xsd:attribute name="logLevel" type="integer" default="0" />
		<!--outputSeismoTrace => Flag that indicates if we write the seismo trace in a file .txt, 0 no output, 1 otherwise-->
		<xsd:attribute name="outputSeismoTrace" type="integer" default="0" />
		<!--receiverCoordinates => Coordinates (x,y,z) of the receivers-->
		<xsd:attribute name="receiverCoordinates" type="real64_array2d" default="{{0}}" />
		<!--rickerOrder => Flag that indicates the order of the Ricker to be used o, 1 or 2. Order 2 by default-->
		<xsd:attribute name="rickerOrder" type="integer" default="2" />
		<!--saveFields => Set to 1 to save fields during forward and restore them during backward-->
		<xsd:attribute name="saveFields" type="integer" default="0" />
		<!--shotIndex => Set the current shot for temporary files-->
		<xsd:attribute name="shotIndex" type="integer" default="0" />
		<!--sourceCoordinates => Coordinates (x,y,z) of the sources-->
		<xsd:attribute name="sourceCoordinates" type="real64_array2d" default="{{0}}" />
		<!--targetRegions => Allowable regions that the solver may be applied to. Note that this does not indicate that the solver will be applied to these regions, only that allocation will occur such that the solver may be applied to these regions. The decision about what regions this solver will beapplied to rests in the EventManager.-->
		<xsd:attribute name="targetRegions" type="groupNameRef_array" use="required" />
		<!--timeSourceDelay => Source time delay (1 / f0 by default)-->
		<xsd:attribute name="timeSourceDelay" type="real32" default="-1" />
		<!--timeSourceFrequency => Central frequency for the time source-->
		<xsd:attribute name="timeSourceFrequency" type="real32" default="0" />
		<!--name => A name is required for any non-unique nodes-->
		<xsd:attribute name="name" type="groupName" use="required" />
	</xsd:complexType>
	<xsd:complexType name="AcousticVTISEMType">
		<xsd:choice minOccurs="0" maxOccurs="unbounded">
			<xsd:element name="LinearSolverParameters" type="LinearSolverParametersType" maxOccurs="1" />
			<xsd:element name="NonlinearSolverParameters" type="NonlinearSolverParametersType" maxOccurs="1" />
		</xsd:choice>
		<!--cflFactor => Factor to apply to the `CFL condition <http://en.wikipedia.org/wiki/Courant-Friedrichs-Lewy_condition>`_ when calculating the maximum allowable time step. Values should be in the interval (0,1] -->
		<xsd:attribute name="cflFactor" type="real64" default="0.5" />
		<!--discretization => Name of discretization object (defined in the :ref:`NumericalMethodsManager`) to use for this solver. For instance, if this is a Finite Element Solver, the name of a :ref:`FiniteElement` should be specified. If this is a Finite Volume Method, the name of a :ref:`FiniteVolume` discretization should be specified.-->
		<xsd:attribute name="discretization" type="groupNameRef" use="required" />
		<!--dtSeismoTrace => Time step for output pressure at receivers-->
		<xsd:attribute name="dtSeismoTrace" type="real64" default="0" />
		<!--enableLifo => Set to 1 to enable LIFO storage feature-->
		<xsd:attribute name="enableLifo" type="integer" default="0" />
		<!--forward => Set to 1 to compute forward propagation-->
		<xsd:attribute name="forward" type="integer" default="1" />
		<!--initialDt => Initial time-step value required by the solver to the event manager.-->
		<xsd:attribute name="initialDt" type="real64" default="1e+99" />
		<!--lifoOnDevice => Set the capacity of the lifo device storage (if negative, opposite of percentage of remaining memory)-->
		<xsd:attribute name="lifoOnDevice" type="integer" default="-80" />
		<!--lifoOnHost => Set the capacity of the lifo host storage (if negative, opposite of percentage of remaining memory)-->
		<xsd:attribute name="lifoOnHost" type="integer" default="-80" />
		<!--lifoSize => Set the capacity of the lifo storage (should be the total number of buffers to store in the LIFO)-->
		<xsd:attribute name="lifoSize" type="integer" default="2147483647" />
		<!--linearDASGeometry => Geometry parameters for a linear DAS fiber (dip, azimuth, gauge length)-->
		<xsd:attribute name="linearDASGeometry" type="real64_array2d" default="{{0}}" />
		<!--logLevel => Log level-->
		<xsd:attribute name="logLevel" type="integer" default="0" />
		<!--outputSeismoTrace => Flag that indicates if we write the seismo trace in a file .txt, 0 no output, 1 otherwise-->
		<xsd:attribute name="outputSeismoTrace" type="integer" default="0" />
		<!--receiverCoordinates => Coordinates (x,y,z) of the receivers-->
		<xsd:attribute name="receiverCoordinates" type="real64_array2d" default="{{0}}" />
		<!--rickerOrder => Flag that indicates the order of the Ricker to be used o, 1 or 2. Order 2 by default-->
		<xsd:attribute name="rickerOrder" type="integer" default="2" />
		<!--saveFields => Set to 1 to save fields during forward and restore them during backward-->
		<xsd:attribute name="saveFields" type="integer" default="0" />
		<!--shotIndex => Set the current shot for temporary files-->
		<xsd:attribute name="shotIndex" type="integer" default="0" />
		<!--sourceCoordinates => Coordinates (x,y,z) of the sources-->
		<xsd:attribute name="sourceCoordinates" type="real64_array2d" default="{{0}}" />
		<!--targetRegions => Allowable regions that the solver may be applied to. Note that this does not indicate that the solver will be applied to these regions, only that allocation will occur such that the solver may be applied to these regions. The decision about what regions this solver will beapplied to rests in the EventManager.-->
		<xsd:attribute name="targetRegions" type="groupNameRef_array" use="required" />
		<!--timeSourceDelay => Source time delay (1 / f0 by default)-->
		<xsd:attribute name="timeSourceDelay" type="real32" default="-1" />
		<!--timeSourceFrequency => Central frequency for the time source-->
		<xsd:attribute name="timeSourceFrequency" type="real32" default="0" />
		<!--name => A name is required for any non-unique nodes-->
		<xsd:attribute name="name" type="groupName" use="required" />
	</xsd:complexType>
	<xsd:complexType name="CompositionalMultiphaseFVMType">
		<xsd:choice minOccurs="0" maxOccurs="unbounded">
			<xsd:element name="LinearSolverParameters" type="LinearSolverParametersType" maxOccurs="1" />
			<xsd:element name="NonlinearSolverParameters" type="NonlinearSolverParametersType" maxOccurs="1" />
		</xsd:choice>
		<!--allowLocalCompDensityChopping => Flag indicating whether local (cell-wise) chopping of negative compositions is allowed-->
		<xsd:attribute name="allowLocalCompDensityChopping" type="integer" default="1" />
		<!--allowNegativePressure => Flag indicating if negative pressure is allowed-->
		<xsd:attribute name="allowNegativePressure" type="integer" default="1" />
		<!--cflFactor => Factor to apply to the `CFL condition <http://en.wikipedia.org/wiki/Courant-Friedrichs-Lewy_condition>`_ when calculating the maximum allowable time step. Values should be in the interval (0,1] -->
		<xsd:attribute name="cflFactor" type="real64" default="0.5" />
		<!--contMultiplierDBC => Factor by which continuation parameter is changed every newton when DBC is used-->
		<xsd:attribute name="contMultiplierDBC" type="real64" default="0.5" />
		<!--continuationDBC => Flag for enabling continuation parameter-->
		<xsd:attribute name="continuationDBC" type="integer" default="1" />
		<!--discretization => Name of discretization object (defined in the :ref:`NumericalMethodsManager`) to use for this solver. For instance, if this is a Finite Element Solver, the name of a :ref:`FiniteElement` should be specified. If this is a Finite Volume Method, the name of a :ref:`FiniteVolume` discretization should be specified.-->
		<xsd:attribute name="discretization" type="groupNameRef" use="required" />
		<!--initialDt => Initial time-step value required by the solver to the event manager.-->
		<xsd:attribute name="initialDt" type="real64" default="1e+99" />
		<!--isThermal => Flag indicating whether the problem is thermal or not.-->
		<xsd:attribute name="isThermal" type="integer" default="0" />
		<!--kappaminDBC => Factor that controls how much dissipation is kept in the system when continuation is used-->
		<xsd:attribute name="kappaminDBC" type="real64" default="1e-20" />
		<!--logLevel => Log level-->
		<xsd:attribute name="logLevel" type="integer" default="0" />
		<!--maxAbsolutePressureChange => Maximum (absolute) pressure change in a Newton iteration-->
		<xsd:attribute name="maxAbsolutePressureChange" type="real64" default="-1" />
		<!--maxCompFractionChange => Maximum (absolute) change in a component fraction in a Newton iteration-->
		<xsd:attribute name="maxCompFractionChange" type="real64" default="0.5" />
		<!--maxRelativePressureChange => Maximum (relative) change in pressure in a Newton iteration-->
		<xsd:attribute name="maxRelativePressureChange" type="real64" default="0.5" />
		<!--maxRelativeTemperatureChange => Maximum (relative) change in temperature in a Newton iteration-->
		<xsd:attribute name="maxRelativeTemperatureChange" type="real64" default="0.5" />
		<!--minCompDens => Minimum allowed global component density-->
		<xsd:attribute name="minCompDens" type="real64" default="1e-10" />
		<!--miscibleDBC => Flag for enabling DBC formulation with/without miscibility-->
		<xsd:attribute name="miscibleDBC" type="integer" default="0" />
		<!--omegaDBC => Factor by which DBC flux is multiplied-->
		<xsd:attribute name="omegaDBC" type="real64" default="1" />
		<!--scalingType => Solution scaling type.Valid options:
* Global
* Local-->
		<xsd:attribute name="scalingType" type="geos_CompositionalMultiphaseFVM_ScalingType" default="Global" />
		<!--solutionChangeScalingFactor => Damping factor for solution change targets-->
		<xsd:attribute name="solutionChangeScalingFactor" type="real64" default="0.5" />
		<!--targetPhaseVolFractionChangeInTimeStep => Target (absolute) change in phase volume fraction in a time step-->
		<xsd:attribute name="targetPhaseVolFractionChangeInTimeStep" type="real64" default="0.2" />
		<!--targetRegions => Allowable regions that the solver may be applied to. Note that this does not indicate that the solver will be applied to these regions, only that allocation will occur such that the solver may be applied to these regions. The decision about what regions this solver will beapplied to rests in the EventManager.-->
		<xsd:attribute name="targetRegions" type="groupNameRef_array" use="required" />
		<!--targetRelativePressureChangeInTimeStep => Target (relative) change in pressure in a time step (expected value between 0 and 1)-->
		<xsd:attribute name="targetRelativePressureChangeInTimeStep" type="real64" default="0.2" />
		<!--targetRelativeTemperatureChangeInTimeStep => Target (relative) change in temperature in a time step (expected value between 0 and 1)-->
		<xsd:attribute name="targetRelativeTemperatureChangeInTimeStep" type="real64" default="0.2" />
		<!--temperature => Temperature-->
		<xsd:attribute name="temperature" type="real64" use="required" />
		<!--useDBC => Enable Dissipation-based continuation flux-->
		<xsd:attribute name="useDBC" type="integer" default="0" />
		<!--useMass => Use mass formulation instead of molar-->
		<xsd:attribute name="useMass" type="integer" default="0" />
		<!--useSimpleAccumulation => Flag indicating whether simple accumulation form is used-->
		<xsd:attribute name="useSimpleAccumulation" type="integer" default="0" />
		<!--useTotalMassEquation => Flag indicating whether total mass equation is used-->
		<xsd:attribute name="useTotalMassEquation" type="integer" default="1" />
		<!--name => A name is required for any non-unique nodes-->
		<xsd:attribute name="name" type="groupName" use="required" />
	</xsd:complexType>
	<xsd:simpleType name="geos_solverBaseKernels_NormType">
		<xsd:restriction base="xsd:string">
			<xsd:pattern value=".*[\[\]`$].*|Linfinity|L2" />
		</xsd:restriction>
	</xsd:simpleType>
	<xsd:simpleType name="geos_CompositionalMultiphaseFVM_ScalingType">
		<xsd:restriction base="xsd:string">
			<xsd:pattern value=".*[\[\]`$].*|Global|Local" />
		</xsd:restriction>
	</xsd:simpleType>
	<xsd:complexType name="CompositionalMultiphaseHybridFVMType">
		<xsd:choice minOccurs="0" maxOccurs="unbounded">
			<xsd:element name="LinearSolverParameters" type="LinearSolverParametersType" maxOccurs="1" />
			<xsd:element name="NonlinearSolverParameters" type="NonlinearSolverParametersType" maxOccurs="1" />
		</xsd:choice>
		<!--allowLocalCompDensityChopping => Flag indicating whether local (cell-wise) chopping of negative compositions is allowed-->
		<xsd:attribute name="allowLocalCompDensityChopping" type="integer" default="1" />
		<!--allowNegativePressure => Flag indicating if negative pressure is allowed-->
		<xsd:attribute name="allowNegativePressure" type="integer" default="1" />
		<!--cflFactor => Factor to apply to the `CFL condition <http://en.wikipedia.org/wiki/Courant-Friedrichs-Lewy_condition>`_ when calculating the maximum allowable time step. Values should be in the interval (0,1] -->
		<xsd:attribute name="cflFactor" type="real64" default="0.5" />
		<!--discretization => Name of discretization object (defined in the :ref:`NumericalMethodsManager`) to use for this solver. For instance, if this is a Finite Element Solver, the name of a :ref:`FiniteElement` should be specified. If this is a Finite Volume Method, the name of a :ref:`FiniteVolume` discretization should be specified.-->
		<xsd:attribute name="discretization" type="groupNameRef" use="required" />
		<!--initialDt => Initial time-step value required by the solver to the event manager.-->
		<xsd:attribute name="initialDt" type="real64" default="1e+99" />
		<!--isThermal => Flag indicating whether the problem is thermal or not.-->
		<xsd:attribute name="isThermal" type="integer" default="0" />
		<!--logLevel => Log level-->
		<xsd:attribute name="logLevel" type="integer" default="0" />
		<!--maxAbsolutePressureChange => Maximum (absolute) pressure change in a Newton iteration-->
		<xsd:attribute name="maxAbsolutePressureChange" type="real64" default="-1" />
		<!--maxCompFractionChange => Maximum (absolute) change in a component fraction in a Newton iteration-->
		<xsd:attribute name="maxCompFractionChange" type="real64" default="0.5" />
		<!--maxRelativePressureChange => Maximum (relative) change in pressure in a Newton iteration-->
		<xsd:attribute name="maxRelativePressureChange" type="real64" default="0.5" />
		<!--maxRelativeTemperatureChange => Maximum (relative) change in temperature in a Newton iteration-->
		<xsd:attribute name="maxRelativeTemperatureChange" type="real64" default="0.5" />
		<!--minCompDens => Minimum allowed global component density-->
		<xsd:attribute name="minCompDens" type="real64" default="1e-10" />
		<!--solutionChangeScalingFactor => Damping factor for solution change targets-->
		<xsd:attribute name="solutionChangeScalingFactor" type="real64" default="0.5" />
		<!--targetPhaseVolFractionChangeInTimeStep => Target (absolute) change in phase volume fraction in a time step-->
		<xsd:attribute name="targetPhaseVolFractionChangeInTimeStep" type="real64" default="0.2" />
		<!--targetRegions => Allowable regions that the solver may be applied to. Note that this does not indicate that the solver will be applied to these regions, only that allocation will occur such that the solver may be applied to these regions. The decision about what regions this solver will beapplied to rests in the EventManager.-->
		<xsd:attribute name="targetRegions" type="groupNameRef_array" use="required" />
		<!--targetRelativePressureChangeInTimeStep => Target (relative) change in pressure in a time step (expected value between 0 and 1)-->
		<xsd:attribute name="targetRelativePressureChangeInTimeStep" type="real64" default="0.2" />
		<!--targetRelativeTemperatureChangeInTimeStep => Target (relative) change in temperature in a time step (expected value between 0 and 1)-->
		<xsd:attribute name="targetRelativeTemperatureChangeInTimeStep" type="real64" default="0.2" />
		<!--temperature => Temperature-->
		<xsd:attribute name="temperature" type="real64" use="required" />
		<!--useMass => Use mass formulation instead of molar-->
		<xsd:attribute name="useMass" type="integer" default="0" />
		<!--useSimpleAccumulation => Flag indicating whether simple accumulation form is used-->
		<xsd:attribute name="useSimpleAccumulation" type="integer" default="0" />
		<!--useTotalMassEquation => Flag indicating whether total mass equation is used-->
		<xsd:attribute name="useTotalMassEquation" type="integer" default="1" />
		<!--name => A name is required for any non-unique nodes-->
		<xsd:attribute name="name" type="groupName" use="required" />
	</xsd:complexType>
	<xsd:complexType name="CompositionalMultiphaseReservoirType">
		<xsd:choice minOccurs="0" maxOccurs="unbounded">
			<xsd:element name="LinearSolverParameters" type="LinearSolverParametersType" maxOccurs="1" />
			<xsd:element name="NonlinearSolverParameters" type="NonlinearSolverParametersType" maxOccurs="1" />
		</xsd:choice>
		<!--cflFactor => Factor to apply to the `CFL condition <http://en.wikipedia.org/wiki/Courant-Friedrichs-Lewy_condition>`_ when calculating the maximum allowable time step. Values should be in the interval (0,1] -->
		<xsd:attribute name="cflFactor" type="real64" default="0.5" />
		<!--flowSolverName => Name of the flow solver used by the coupled solver-->
		<xsd:attribute name="flowSolverName" type="groupNameRef" use="required" />
		<!--initialDt => Initial time-step value required by the solver to the event manager.-->
		<xsd:attribute name="initialDt" type="real64" default="1e+99" />
		<!--logLevel => Log level-->
		<xsd:attribute name="logLevel" type="integer" default="0" />
		<!--targetRegions => Allowable regions that the solver may be applied to. Note that this does not indicate that the solver will be applied to these regions, only that allocation will occur such that the solver may be applied to these regions. The decision about what regions this solver will beapplied to rests in the EventManager.-->
		<xsd:attribute name="targetRegions" type="groupNameRef_array" use="required" />
		<!--wellSolverName => Name of the well solver used by the coupled solver-->
		<xsd:attribute name="wellSolverName" type="groupNameRef" use="required" />
		<!--name => A name is required for any non-unique nodes-->
		<xsd:attribute name="name" type="groupName" use="required" />
	</xsd:complexType>
	<xsd:complexType name="CompositionalMultiphaseReservoirPoromechanicsType">
		<xsd:choice minOccurs="0" maxOccurs="unbounded">
			<xsd:element name="LinearSolverParameters" type="LinearSolverParametersType" maxOccurs="1" />
			<xsd:element name="NonlinearSolverParameters" type="NonlinearSolverParametersType" maxOccurs="1" />
		</xsd:choice>
		<!--cflFactor => Factor to apply to the `CFL condition <http://en.wikipedia.org/wiki/Courant-Friedrichs-Lewy_condition>`_ when calculating the maximum allowable time step. Values should be in the interval (0,1] -->
		<xsd:attribute name="cflFactor" type="real64" default="0.5" />
		<!--initialDt => Initial time-step value required by the solver to the event manager.-->
		<xsd:attribute name="initialDt" type="real64" default="1e+99" />
		<!--isThermal => Flag indicating whether the problem is thermal or not. Set isThermal="1" to enable the thermal coupling-->
		<xsd:attribute name="isThermal" type="integer" default="0" />
		<!--logLevel => Log level-->
		<xsd:attribute name="logLevel" type="integer" default="0" />
		<!--reservoirAndWellsSolverName => Name of the reservoirAndWells solver used by the coupled solver-->
		<xsd:attribute name="reservoirAndWellsSolverName" type="groupNameRef" use="required" />
		<!--solidSolverName => Name of the solid solver used by the coupled solver-->
		<xsd:attribute name="solidSolverName" type="groupNameRef" use="required" />
		<!--stabilizationMultiplier => Constant multiplier of stabilization strength.-->
		<xsd:attribute name="stabilizationMultiplier" type="real64" default="1" />
		<!--stabilizationRegionNames => Regions where stabilization is applied.-->
		<xsd:attribute name="stabilizationRegionNames" type="groupNameRef_array" default="{}" />
		<!--stabilizationType => Stabilization type. Options are:
None - Add no stabilization to mass equation,
Global - Add stabilization to all faces,
Local - Add stabilization only to interiors of macro elements.-->
		<xsd:attribute name="stabilizationType" type="geos_stabilization_StabilizationType" default="None" />
		<!--targetRegions => Allowable regions that the solver may be applied to. Note that this does not indicate that the solver will be applied to these regions, only that allocation will occur such that the solver may be applied to these regions. The decision about what regions this solver will beapplied to rests in the EventManager.-->
		<xsd:attribute name="targetRegions" type="groupNameRef_array" use="required" />
		<!--name => A name is required for any non-unique nodes-->
		<xsd:attribute name="name" type="groupName" use="required" />
	</xsd:complexType>
	<xsd:simpleType name="geos_stabilization_StabilizationType">
		<xsd:restriction base="xsd:string">
			<xsd:pattern value=".*[\[\]`$].*|None|Global|Local" />
		</xsd:restriction>
	</xsd:simpleType>
	<xsd:complexType name="CompositionalMultiphaseWellType">
		<xsd:choice minOccurs="0" maxOccurs="unbounded">
			<xsd:element name="LinearSolverParameters" type="LinearSolverParametersType" maxOccurs="1" />
			<xsd:element name="NonlinearSolverParameters" type="NonlinearSolverParametersType" maxOccurs="1" />
			<xsd:element name="WellControls" type="WellControlsType" />
		</xsd:choice>
		<!--allowLocalCompDensityChopping => Flag indicating whether local (cell-wise) chopping of negative compositions is allowed-->
		<xsd:attribute name="allowLocalCompDensityChopping" type="integer" default="1" />
		<!--cflFactor => Factor to apply to the `CFL condition <http://en.wikipedia.org/wiki/Courant-Friedrichs-Lewy_condition>`_ when calculating the maximum allowable time step. Values should be in the interval (0,1] -->
		<xsd:attribute name="cflFactor" type="real64" default="0.5" />
		<!--initialDt => Initial time-step value required by the solver to the event manager.-->
		<xsd:attribute name="initialDt" type="real64" default="1e+99" />
		<!--logLevel => Log level-->
		<xsd:attribute name="logLevel" type="integer" default="0" />
		<!--maxAbsolutePressureChange => Maximum (absolute) pressure change in a Newton iteration-->
		<xsd:attribute name="maxAbsolutePressureChange" type="real64" default="-1" />
		<!--maxCompFractionChange => Maximum (absolute) change in a component fraction between two Newton iterations-->
		<xsd:attribute name="maxCompFractionChange" type="real64" default="1" />
		<!--maxRelativePressureChange => Maximum (relative) change in pressure between two Newton iterations (recommended with rate control)-->
		<xsd:attribute name="maxRelativePressureChange" type="real64" default="1" />
		<!--targetRegions => Allowable regions that the solver may be applied to. Note that this does not indicate that the solver will be applied to these regions, only that allocation will occur such that the solver may be applied to these regions. The decision about what regions this solver will beapplied to rests in the EventManager.-->
		<xsd:attribute name="targetRegions" type="groupNameRef_array" use="required" />
		<!--useMass => Use total mass equation-->
		<xsd:attribute name="useMass" type="integer" default="0" />
		<!--name => A name is required for any non-unique nodes-->
		<xsd:attribute name="name" type="groupName" use="required" />
	</xsd:complexType>
	<xsd:complexType name="WellControlsType">
		<!--control => Well control. Valid options:
* BHP
* phaseVolRate
* totalVolRate
* uninitialized-->
		<xsd:attribute name="control" type="geos_WellControls_Control" use="required" />
		<!--enableCrossflow => Flag to enable crossflow. Currently only supported for injectors: 
 - If the flag is set to 1, both reservoir-to-well flow and well-to-reservoir flow are allowed at the perforations. 
 - If the flag is set to 0, we only allow well-to-reservoir flow at the perforations.-->
		<xsd:attribute name="enableCrossflow" type="integer" default="1" />
		<!--initialPressureCoefficient => Tuning coefficient for the initial well pressure of rate-controlled wells: 
 - Injector pressure at reference depth initialized as: (1+initialPressureCoefficient)*reservoirPressureAtClosestPerforation + density*g*( zRef - zPerf ) 
 - Producer pressure at reference depth initialized as: (1-initialPressureCoefficient)*reservoirPressureAtClosestPerforation + density*g*( zRef - zPerf ) -->
		<xsd:attribute name="initialPressureCoefficient" type="real64" default="0.1" />
		<!--injectionStream => Global component densities of the injection stream [moles/m^3 or kg/m^3]-->
		<xsd:attribute name="injectionStream" type="real64_array" default="{-1}" />
		<!--injectionTemperature => Temperature of the injection stream [K]-->
		<xsd:attribute name="injectionTemperature" type="real64" default="-1" />
		<!--logLevel => Log level-->
		<xsd:attribute name="logLevel" type="integer" default="0" />
		<!--referenceElevation => Reference elevation where BHP control is enforced [m]-->
		<xsd:attribute name="referenceElevation" type="real64" use="required" />
		<!--statusTableName => Name of the well status table when the status of the well is a time dependent function. 
If the status function evaluates to a positive value at the current time, the well will be open otherwise the well will be shut.-->
		<xsd:attribute name="statusTableName" type="groupNameRef" default="" />
		<!--surfacePressure => Surface pressure used to compute volumetric rates when surface conditions are used [Pa]-->
		<xsd:attribute name="surfacePressure" type="real64" default="0" />
		<!--surfaceTemperature => Surface temperature used to compute volumetric rates when surface conditions are used [K]-->
		<xsd:attribute name="surfaceTemperature" type="real64" default="0" />
		<!--targetBHP => Target bottom-hole pressure [Pa]-->
		<xsd:attribute name="targetBHP" type="real64" default="0" />
		<!--targetBHPTableName => Name of the BHP table when the rate is a time dependent function-->
		<xsd:attribute name="targetBHPTableName" type="groupNameRef" default="" />
		<!--targetPhaseName => Name of the target phase-->
		<xsd:attribute name="targetPhaseName" type="groupNameRef" default="" />
		<!--targetPhaseRate => Target phase volumetric rate (if useSurfaceConditions: [surface m^3/s]; else [reservoir m^3/s])-->
		<xsd:attribute name="targetPhaseRate" type="real64" default="0" />
		<!--targetPhaseRateTableName => Name of the phase rate table when the rate is a time dependent function-->
		<xsd:attribute name="targetPhaseRateTableName" type="groupNameRef" default="" />
		<!--targetTotalRate => Target total volumetric rate (if useSurfaceConditions: [surface m^3/s]; else [reservoir m^3/s])-->
		<xsd:attribute name="targetTotalRate" type="real64" default="0" />
		<!--targetTotalRateTableName => Name of the total rate table when the rate is a time dependent function-->
		<xsd:attribute name="targetTotalRateTableName" type="groupNameRef" default="" />
		<!--type => Well type. Valid options:
* producer
* injector-->
		<xsd:attribute name="type" type="geos_WellControls_Type" use="required" />
		<!--useSurfaceConditions => Flag to specify whether rates are checked at surface or reservoir conditions.
Equal to 1 for surface conditions, and to 0 for reservoir conditions-->
		<xsd:attribute name="useSurfaceConditions" type="integer" default="0" />
		<!--name => A name is required for any non-unique nodes-->
		<xsd:attribute name="name" type="groupName" use="required" />
	</xsd:complexType>
	<xsd:simpleType name="geos_WellControls_Control">
		<xsd:restriction base="xsd:string">
			<xsd:pattern value=".*[\[\]`$].*|BHP|phaseVolRate|totalVolRate|uninitialized" />
		</xsd:restriction>
	</xsd:simpleType>
	<xsd:simpleType name="geos_WellControls_Type">
		<xsd:restriction base="xsd:string">
			<xsd:pattern value=".*[\[\]`$].*|producer|injector" />
		</xsd:restriction>
	</xsd:simpleType>
	<xsd:complexType name="ElasticFirstOrderSEMType">
		<xsd:choice minOccurs="0" maxOccurs="unbounded">
			<xsd:element name="LinearSolverParameters" type="LinearSolverParametersType" maxOccurs="1" />
			<xsd:element name="NonlinearSolverParameters" type="NonlinearSolverParametersType" maxOccurs="1" />
		</xsd:choice>
		<!--cflFactor => Factor to apply to the `CFL condition <http://en.wikipedia.org/wiki/Courant-Friedrichs-Lewy_condition>`_ when calculating the maximum allowable time step. Values should be in the interval (0,1] -->
		<xsd:attribute name="cflFactor" type="real64" default="0.5" />
		<!--discretization => Name of discretization object (defined in the :ref:`NumericalMethodsManager`) to use for this solver. For instance, if this is a Finite Element Solver, the name of a :ref:`FiniteElement` should be specified. If this is a Finite Volume Method, the name of a :ref:`FiniteVolume` discretization should be specified.-->
		<xsd:attribute name="discretization" type="groupNameRef" use="required" />
		<!--dtSeismoTrace => Time step for output pressure at receivers-->
		<xsd:attribute name="dtSeismoTrace" type="real64" default="0" />
		<!--enableLifo => Set to 1 to enable LIFO storage feature-->
		<xsd:attribute name="enableLifo" type="integer" default="0" />
		<!--forward => Set to 1 to compute forward propagation-->
		<xsd:attribute name="forward" type="integer" default="1" />
		<!--initialDt => Initial time-step value required by the solver to the event manager.-->
		<xsd:attribute name="initialDt" type="real64" default="1e+99" />
		<!--lifoOnDevice => Set the capacity of the lifo device storage (if negative, opposite of percentage of remaining memory)-->
		<xsd:attribute name="lifoOnDevice" type="integer" default="-80" />
		<!--lifoOnHost => Set the capacity of the lifo host storage (if negative, opposite of percentage of remaining memory)-->
		<xsd:attribute name="lifoOnHost" type="integer" default="-80" />
		<!--lifoSize => Set the capacity of the lifo storage (should be the total number of buffers to store in the LIFO)-->
		<xsd:attribute name="lifoSize" type="integer" default="2147483647" />
		<!--linearDASGeometry => Geometry parameters for a linear DAS fiber (dip, azimuth, gauge length)-->
		<xsd:attribute name="linearDASGeometry" type="real64_array2d" default="{{0}}" />
		<!--logLevel => Log level-->
		<xsd:attribute name="logLevel" type="integer" default="0" />
		<!--outputSeismoTrace => Flag that indicates if we write the seismo trace in a file .txt, 0 no output, 1 otherwise-->
		<xsd:attribute name="outputSeismoTrace" type="integer" default="0" />
		<!--receiverCoordinates => Coordinates (x,y,z) of the receivers-->
		<xsd:attribute name="receiverCoordinates" type="real64_array2d" default="{{0}}" />
		<!--rickerOrder => Flag that indicates the order of the Ricker to be used o, 1 or 2. Order 2 by default-->
		<xsd:attribute name="rickerOrder" type="integer" default="2" />
		<!--saveFields => Set to 1 to save fields during forward and restore them during backward-->
		<xsd:attribute name="saveFields" type="integer" default="0" />
		<!--shotIndex => Set the current shot for temporary files-->
		<xsd:attribute name="shotIndex" type="integer" default="0" />
		<!--sourceCoordinates => Coordinates (x,y,z) of the sources-->
		<xsd:attribute name="sourceCoordinates" type="real64_array2d" default="{{0}}" />
		<!--targetRegions => Allowable regions that the solver may be applied to. Note that this does not indicate that the solver will be applied to these regions, only that allocation will occur such that the solver may be applied to these regions. The decision about what regions this solver will beapplied to rests in the EventManager.-->
		<xsd:attribute name="targetRegions" type="groupNameRef_array" use="required" />
		<!--timeSourceDelay => Source time delay (1 / f0 by default)-->
		<xsd:attribute name="timeSourceDelay" type="real32" default="-1" />
		<!--timeSourceFrequency => Central frequency for the time source-->
		<xsd:attribute name="timeSourceFrequency" type="real32" default="0" />
		<!--name => A name is required for any non-unique nodes-->
		<xsd:attribute name="name" type="groupName" use="required" />
	</xsd:complexType>
	<xsd:complexType name="ElasticSEMType">
		<xsd:choice minOccurs="0" maxOccurs="unbounded">
			<xsd:element name="LinearSolverParameters" type="LinearSolverParametersType" maxOccurs="1" />
			<xsd:element name="NonlinearSolverParameters" type="NonlinearSolverParametersType" maxOccurs="1" />
		</xsd:choice>
		<!--cflFactor => Factor to apply to the `CFL condition <http://en.wikipedia.org/wiki/Courant-Friedrichs-Lewy_condition>`_ when calculating the maximum allowable time step. Values should be in the interval (0,1] -->
		<xsd:attribute name="cflFactor" type="real64" default="0.5" />
		<!--discretization => Name of discretization object (defined in the :ref:`NumericalMethodsManager`) to use for this solver. For instance, if this is a Finite Element Solver, the name of a :ref:`FiniteElement` should be specified. If this is a Finite Volume Method, the name of a :ref:`FiniteVolume` discretization should be specified.-->
		<xsd:attribute name="discretization" type="groupNameRef" use="required" />
		<!--dtSeismoTrace => Time step for output pressure at receivers-->
		<xsd:attribute name="dtSeismoTrace" type="real64" default="0" />
		<!--enableLifo => Set to 1 to enable LIFO storage feature-->
		<xsd:attribute name="enableLifo" type="integer" default="0" />
		<!--forward => Set to 1 to compute forward propagation-->
		<xsd:attribute name="forward" type="integer" default="1" />
		<!--initialDt => Initial time-step value required by the solver to the event manager.-->
		<xsd:attribute name="initialDt" type="real64" default="1e+99" />
		<!--lifoOnDevice => Set the capacity of the lifo device storage (if negative, opposite of percentage of remaining memory)-->
		<xsd:attribute name="lifoOnDevice" type="integer" default="-80" />
		<!--lifoOnHost => Set the capacity of the lifo host storage (if negative, opposite of percentage of remaining memory)-->
		<xsd:attribute name="lifoOnHost" type="integer" default="-80" />
		<!--lifoSize => Set the capacity of the lifo storage (should be the total number of buffers to store in the LIFO)-->
		<xsd:attribute name="lifoSize" type="integer" default="2147483647" />
		<!--linearDASGeometry => Geometry parameters for a linear DAS fiber (dip, azimuth, gauge length)-->
		<xsd:attribute name="linearDASGeometry" type="real64_array2d" default="{{0}}" />
		<!--logLevel => Log level-->
		<xsd:attribute name="logLevel" type="integer" default="0" />
		<!--outputSeismoTrace => Flag that indicates if we write the seismo trace in a file .txt, 0 no output, 1 otherwise-->
		<xsd:attribute name="outputSeismoTrace" type="integer" default="0" />
		<!--receiverCoordinates => Coordinates (x,y,z) of the receivers-->
		<xsd:attribute name="receiverCoordinates" type="real64_array2d" default="{{0}}" />
		<!--rickerOrder => Flag that indicates the order of the Ricker to be used o, 1 or 2. Order 2 by default-->
		<xsd:attribute name="rickerOrder" type="integer" default="2" />
		<!--saveFields => Set to 1 to save fields during forward and restore them during backward-->
		<xsd:attribute name="saveFields" type="integer" default="0" />
		<!--shotIndex => Set the current shot for temporary files-->
		<xsd:attribute name="shotIndex" type="integer" default="0" />
		<!--sourceCoordinates => Coordinates (x,y,z) of the sources-->
		<xsd:attribute name="sourceCoordinates" type="real64_array2d" default="{{0}}" />
		<!--sourceForce => Force of the source: 3 real values for a vector source, and 6 real values for a tensor source (in Voigt notation).The default value is { 0, 0, 0 } (no net force).-->
		<xsd:attribute name="sourceForce" type="R1Tensor" default="{0,0,0}" />
		<!--sourceMoment => Moment of the source: 6 real values describing a symmetric tensor in Voigt notation.The default value is { 1, 1, 1, 0, 0, 0 } (diagonal moment, corresponding to a pure explosion).-->
		<xsd:attribute name="sourceMoment" type="R2SymTensor" default="{1,1,1,0,0,0}" />
		<!--targetRegions => Allowable regions that the solver may be applied to. Note that this does not indicate that the solver will be applied to these regions, only that allocation will occur such that the solver may be applied to these regions. The decision about what regions this solver will beapplied to rests in the EventManager.-->
		<xsd:attribute name="targetRegions" type="groupNameRef_array" use="required" />
		<!--timeSourceDelay => Source time delay (1 / f0 by default)-->
		<xsd:attribute name="timeSourceDelay" type="real32" default="-1" />
		<!--timeSourceFrequency => Central frequency for the time source-->
		<xsd:attribute name="timeSourceFrequency" type="real32" default="0" />
		<!--name => A name is required for any non-unique nodes-->
		<xsd:attribute name="name" type="groupName" use="required" />
	</xsd:complexType>
	<xsd:complexType name="EmbeddedSurfaceGeneratorType">
		<xsd:choice minOccurs="0" maxOccurs="unbounded">
			<xsd:element name="LinearSolverParameters" type="LinearSolverParametersType" maxOccurs="1" />
			<xsd:element name="NonlinearSolverParameters" type="NonlinearSolverParametersType" maxOccurs="1" />
		</xsd:choice>
		<!--cflFactor => Factor to apply to the `CFL condition <http://en.wikipedia.org/wiki/Courant-Friedrichs-Lewy_condition>`_ when calculating the maximum allowable time step. Values should be in the interval (0,1] -->
		<xsd:attribute name="cflFactor" type="real64" default="0.5" />
		<!--discretization => Name of discretization object (defined in the :ref:`NumericalMethodsManager`) to use for this solver. For instance, if this is a Finite Element Solver, the name of a :ref:`FiniteElement` should be specified. If this is a Finite Volume Method, the name of a :ref:`FiniteVolume` discretization should be specified.-->
		<xsd:attribute name="discretization" type="groupNameRef" use="required" />
		<!--fractureRegion => (no description available)-->
		<xsd:attribute name="fractureRegion" type="groupNameRef" default="FractureRegion" />
		<!--initialDt => Initial time-step value required by the solver to the event manager.-->
		<xsd:attribute name="initialDt" type="real64" default="1e+99" />
		<!--logLevel => Log level-->
		<xsd:attribute name="logLevel" type="integer" default="0" />
		<!--mpiCommOrder => Flag to enable MPI consistent communication ordering-->
		<xsd:attribute name="mpiCommOrder" type="integer" default="0" />
		<!--targetObjects => List of geometric objects that will be used to initialized the embedded surfaces/fractures.-->
		<xsd:attribute name="targetObjects" type="groupNameRef_array" use="required" />
		<!--targetRegions => Allowable regions that the solver may be applied to. Note that this does not indicate that the solver will be applied to these regions, only that allocation will occur such that the solver may be applied to these regions. The decision about what regions this solver will beapplied to rests in the EventManager.-->
		<xsd:attribute name="targetRegions" type="groupNameRef_array" use="required" />
		<!--name => A name is required for any non-unique nodes-->
		<xsd:attribute name="name" type="groupName" use="required" />
	</xsd:complexType>
	<xsd:complexType name="FlowProppantTransportType">
		<xsd:choice minOccurs="0" maxOccurs="unbounded">
			<xsd:element name="LinearSolverParameters" type="LinearSolverParametersType" maxOccurs="1" />
			<xsd:element name="NonlinearSolverParameters" type="NonlinearSolverParametersType" maxOccurs="1" />
		</xsd:choice>
		<!--cflFactor => Factor to apply to the `CFL condition <http://en.wikipedia.org/wiki/Courant-Friedrichs-Lewy_condition>`_ when calculating the maximum allowable time step. Values should be in the interval (0,1] -->
		<xsd:attribute name="cflFactor" type="real64" default="0.5" />
		<!--flowSolverName => Name of the flow solver used by the coupled solver-->
		<xsd:attribute name="flowSolverName" type="groupNameRef" use="required" />
		<!--initialDt => Initial time-step value required by the solver to the event manager.-->
		<xsd:attribute name="initialDt" type="real64" default="1e+99" />
		<!--logLevel => Log level-->
		<xsd:attribute name="logLevel" type="integer" default="0" />
		<!--proppantSolverName => Name of the proppant solver used by the coupled solver-->
		<xsd:attribute name="proppantSolverName" type="groupNameRef" use="required" />
		<!--targetRegions => Allowable regions that the solver may be applied to. Note that this does not indicate that the solver will be applied to these regions, only that allocation will occur such that the solver may be applied to these regions. The decision about what regions this solver will beapplied to rests in the EventManager.-->
		<xsd:attribute name="targetRegions" type="groupNameRef_array" use="required" />
		<!--name => A name is required for any non-unique nodes-->
		<xsd:attribute name="name" type="groupName" use="required" />
	</xsd:complexType>
	<xsd:complexType name="HydrofractureType">
		<xsd:choice minOccurs="0" maxOccurs="unbounded">
			<xsd:element name="LinearSolverParameters" type="LinearSolverParametersType" maxOccurs="1" />
			<xsd:element name="NonlinearSolverParameters" type="NonlinearSolverParametersType" maxOccurs="1" />
		</xsd:choice>
		<!--cflFactor => Factor to apply to the `CFL condition <http://en.wikipedia.org/wiki/Courant-Friedrichs-Lewy_condition>`_ when calculating the maximum allowable time step. Values should be in the interval (0,1] -->
		<xsd:attribute name="cflFactor" type="real64" default="0.5" />
		<!--contactRelationName => Name of contact relation to enforce constraints on fracture boundary.-->
		<xsd:attribute name="contactRelationName" type="groupNameRef" use="required" />
		<!--flowSolverName => Name of the flow solver used by the coupled solver-->
		<xsd:attribute name="flowSolverName" type="groupNameRef" use="required" />
		<!--initialDt => Initial time-step value required by the solver to the event manager.-->
		<xsd:attribute name="initialDt" type="real64" default="1e+99" />
		<!--isMatrixPoroelastic => (no description available)-->
		<xsd:attribute name="isMatrixPoroelastic" type="integer" default="0" />
		<!--isThermal => Flag indicating whether the problem is thermal or not. Set isThermal="1" to enable the thermal coupling-->
		<xsd:attribute name="isThermal" type="integer" default="0" />
		<!--logLevel => Log level-->
		<xsd:attribute name="logLevel" type="integer" default="0" />
		<!--maxNumResolves => Value to indicate how many resolves may be executed to perform surface generation after the execution of flow and mechanics solver. -->
		<xsd:attribute name="maxNumResolves" type="integer" default="10" />
		<!--solidSolverName => Name of the solid solver used by the coupled solver-->
		<xsd:attribute name="solidSolverName" type="groupNameRef" use="required" />
		<!--surfaceGeneratorName => Name of the surface generator to use in the hydrofracture solver-->
		<xsd:attribute name="surfaceGeneratorName" type="groupNameRef" use="required" />
		<!--targetRegions => Allowable regions that the solver may be applied to. Note that this does not indicate that the solver will be applied to these regions, only that allocation will occur such that the solver may be applied to these regions. The decision about what regions this solver will beapplied to rests in the EventManager.-->
		<xsd:attribute name="targetRegions" type="groupNameRef_array" use="required" />
		<!--name => A name is required for any non-unique nodes-->
		<xsd:attribute name="name" type="groupName" use="required" />
	</xsd:complexType>
	<xsd:complexType name="LagrangianContactType">
		<xsd:choice minOccurs="0" maxOccurs="unbounded">
			<xsd:element name="LinearSolverParameters" type="LinearSolverParametersType" maxOccurs="1" />
			<xsd:element name="NonlinearSolverParameters" type="NonlinearSolverParametersType" maxOccurs="1" />
		</xsd:choice>
		<!--cflFactor => Factor to apply to the `CFL condition <http://en.wikipedia.org/wiki/Courant-Friedrichs-Lewy_condition>`_ when calculating the maximum allowable time step. Values should be in the interval (0,1] -->
		<xsd:attribute name="cflFactor" type="real64" default="0.5" />
		<!--contactRelationName => Name of contact relation to enforce constraints on fracture boundary.-->
		<xsd:attribute name="contactRelationName" type="groupNameRef" use="required" />
		<!--discretization => Name of discretization object (defined in the :ref:`NumericalMethodsManager`) to use for this solver. For instance, if this is a Finite Element Solver, the name of a :ref:`FiniteElement` should be specified. If this is a Finite Volume Method, the name of a :ref:`FiniteVolume` discretization should be specified.-->
		<xsd:attribute name="discretization" type="groupNameRef" use="required" />
		<!--fractureRegionName => Name of the fracture region.-->
		<xsd:attribute name="fractureRegionName" type="groupNameRef" use="required" />
		<!--initialDt => Initial time-step value required by the solver to the event manager.-->
		<xsd:attribute name="initialDt" type="real64" default="1e+99" />
		<!--logLevel => Log level-->
		<xsd:attribute name="logLevel" type="integer" default="0" />
		<!--solidSolverName => Name of the solid mechanics solver in the rock matrix-->
		<xsd:attribute name="solidSolverName" type="groupNameRef" use="required" />
		<!--stabilizationName => Name of the stabilization to use in the lagrangian contact solver-->
		<xsd:attribute name="stabilizationName" type="groupNameRef" use="required" />
		<!--targetRegions => Allowable regions that the solver may be applied to. Note that this does not indicate that the solver will be applied to these regions, only that allocation will occur such that the solver may be applied to these regions. The decision about what regions this solver will beapplied to rests in the EventManager.-->
		<xsd:attribute name="targetRegions" type="groupNameRef_array" use="required" />
		<!--name => A name is required for any non-unique nodes-->
		<xsd:attribute name="name" type="groupName" use="required" />
	</xsd:complexType>
	<xsd:complexType name="LaplaceFEMType">
		<xsd:choice minOccurs="0" maxOccurs="unbounded">
			<xsd:element name="LinearSolverParameters" type="LinearSolverParametersType" maxOccurs="1" />
			<xsd:element name="NonlinearSolverParameters" type="NonlinearSolverParametersType" maxOccurs="1" />
		</xsd:choice>
		<!--cflFactor => Factor to apply to the `CFL condition <http://en.wikipedia.org/wiki/Courant-Friedrichs-Lewy_condition>`_ when calculating the maximum allowable time step. Values should be in the interval (0,1] -->
		<xsd:attribute name="cflFactor" type="real64" default="0.5" />
		<!--discretization => Name of discretization object (defined in the :ref:`NumericalMethodsManager`) to use for this solver. For instance, if this is a Finite Element Solver, the name of a :ref:`FiniteElement` should be specified. If this is a Finite Volume Method, the name of a :ref:`FiniteVolume` discretization should be specified.-->
		<xsd:attribute name="discretization" type="groupNameRef" use="required" />
		<!--fieldName => Name of field variable-->
		<xsd:attribute name="fieldName" type="groupNameRef" use="required" />
		<!--initialDt => Initial time-step value required by the solver to the event manager.-->
		<xsd:attribute name="initialDt" type="real64" default="1e+99" />
		<!--logLevel => Log level-->
		<xsd:attribute name="logLevel" type="integer" default="0" />
		<!--targetRegions => Allowable regions that the solver may be applied to. Note that this does not indicate that the solver will be applied to these regions, only that allocation will occur such that the solver may be applied to these regions. The decision about what regions this solver will beapplied to rests in the EventManager.-->
		<xsd:attribute name="targetRegions" type="groupNameRef_array" use="required" />
		<!--timeIntegrationOption => Time integration method. Options are:
* SteadyState
* ImplicitTransient-->
		<xsd:attribute name="timeIntegrationOption" type="geos_LaplaceBaseH1_TimeIntegrationOption" use="required" />
		<!--name => A name is required for any non-unique nodes-->
		<xsd:attribute name="name" type="groupName" use="required" />
	</xsd:complexType>
	<xsd:simpleType name="geos_LaplaceBaseH1_TimeIntegrationOption">
		<xsd:restriction base="xsd:string">
			<xsd:pattern value=".*[\[\]`$].*|SteadyState|ImplicitTransient" />
		</xsd:restriction>
	</xsd:simpleType>
	<xsd:complexType name="MultiphasePoromechanicsType">
		<xsd:choice minOccurs="0" maxOccurs="unbounded">
			<xsd:element name="LinearSolverParameters" type="LinearSolverParametersType" maxOccurs="1" />
			<xsd:element name="NonlinearSolverParameters" type="NonlinearSolverParametersType" maxOccurs="1" />
		</xsd:choice>
		<!--cflFactor => Factor to apply to the `CFL condition <http://en.wikipedia.org/wiki/Courant-Friedrichs-Lewy_condition>`_ when calculating the maximum allowable time step. Values should be in the interval (0,1] -->
		<xsd:attribute name="cflFactor" type="real64" default="0.5" />
		<!--flowSolverName => Name of the flow solver used by the coupled solver-->
		<xsd:attribute name="flowSolverName" type="groupNameRef" use="required" />
		<!--initialDt => Initial time-step value required by the solver to the event manager.-->
		<xsd:attribute name="initialDt" type="real64" default="1e+99" />
		<!--isThermal => Flag indicating whether the problem is thermal or not. Set isThermal="1" to enable the thermal coupling-->
		<xsd:attribute name="isThermal" type="integer" default="0" />
		<!--logLevel => Log level-->
		<xsd:attribute name="logLevel" type="integer" default="0" />
		<!--solidSolverName => Name of the solid solver used by the coupled solver-->
		<xsd:attribute name="solidSolverName" type="groupNameRef" use="required" />
		<!--stabilizationMultiplier => Constant multiplier of stabilization strength.-->
		<xsd:attribute name="stabilizationMultiplier" type="real64" default="1" />
		<!--stabilizationRegionNames => Regions where stabilization is applied.-->
		<xsd:attribute name="stabilizationRegionNames" type="groupNameRef_array" default="{}" />
		<!--stabilizationType => Stabilization type. Options are:
None - Add no stabilization to mass equation,
Global - Add stabilization to all faces,
Local - Add stabilization only to interiors of macro elements.-->
		<xsd:attribute name="stabilizationType" type="geos_stabilization_StabilizationType" default="None" />
		<!--targetRegions => Allowable regions that the solver may be applied to. Note that this does not indicate that the solver will be applied to these regions, only that allocation will occur such that the solver may be applied to these regions. The decision about what regions this solver will beapplied to rests in the EventManager.-->
		<xsd:attribute name="targetRegions" type="groupNameRef_array" use="required" />
		<!--name => A name is required for any non-unique nodes-->
		<xsd:attribute name="name" type="groupName" use="required" />
	</xsd:complexType>
	<xsd:complexType name="MultiphasePoromechanicsReservoirType">
		<xsd:choice minOccurs="0" maxOccurs="unbounded">
			<xsd:element name="LinearSolverParameters" type="LinearSolverParametersType" maxOccurs="1" />
			<xsd:element name="NonlinearSolverParameters" type="NonlinearSolverParametersType" maxOccurs="1" />
		</xsd:choice>
		<!--cflFactor => Factor to apply to the `CFL condition <http://en.wikipedia.org/wiki/Courant-Friedrichs-Lewy_condition>`_ when calculating the maximum allowable time step. Values should be in the interval (0,1] -->
		<xsd:attribute name="cflFactor" type="real64" default="0.5" />
		<!--initialDt => Initial time-step value required by the solver to the event manager.-->
		<xsd:attribute name="initialDt" type="real64" default="1e+99" />
		<!--logLevel => Log level-->
		<xsd:attribute name="logLevel" type="integer" default="0" />
		<!--poromechanicsSolverName => Name of the poromechanics solver used by the coupled solver-->
		<xsd:attribute name="poromechanicsSolverName" type="groupNameRef" use="required" />
		<!--targetRegions => Allowable regions that the solver may be applied to. Note that this does not indicate that the solver will be applied to these regions, only that allocation will occur such that the solver may be applied to these regions. The decision about what regions this solver will beapplied to rests in the EventManager.-->
		<xsd:attribute name="targetRegions" type="groupNameRef_array" use="required" />
		<!--wellSolverName => Name of the well solver used by the coupled solver-->
		<xsd:attribute name="wellSolverName" type="groupNameRef" use="required" />
		<!--name => A name is required for any non-unique nodes-->
		<xsd:attribute name="name" type="groupName" use="required" />
	</xsd:complexType>
	<xsd:complexType name="PhaseFieldDamageFEMType">
		<xsd:choice minOccurs="0" maxOccurs="unbounded">
			<xsd:element name="LinearSolverParameters" type="LinearSolverParametersType" maxOccurs="1" />
			<xsd:element name="NonlinearSolverParameters" type="NonlinearSolverParametersType" maxOccurs="1" />
		</xsd:choice>
		<!--cflFactor => Factor to apply to the `CFL condition <http://en.wikipedia.org/wiki/Courant-Friedrichs-Lewy_condition>`_ when calculating the maximum allowable time step. Values should be in the interval (0,1] -->
		<xsd:attribute name="cflFactor" type="real64" default="0.5" />
		<!--damageUpperBound => The upper bound of the damage-->
		<xsd:attribute name="damageUpperBound" type="real64" default="1.5" />
		<!--discretization => Name of discretization object (defined in the :ref:`NumericalMethodsManager`) to use for this solver. For instance, if this is a Finite Element Solver, the name of a :ref:`FiniteElement` should be specified. If this is a Finite Volume Method, the name of a :ref:`FiniteVolume` discretization should be specified.-->
		<xsd:attribute name="discretization" type="groupNameRef" use="required" />
		<!--fieldName => name of field variable-->
		<xsd:attribute name="fieldName" type="groupNameRef" use="required" />
		<!--initialDt => Initial time-step value required by the solver to the event manager.-->
		<xsd:attribute name="initialDt" type="real64" default="1e+99" />
		<!--irreversibilityFlag => The flag to indicate whether to apply the irreversibility constraint-->
		<xsd:attribute name="irreversibilityFlag" type="integer" default="0" />
		<!--localDissipation => Type of local dissipation function. Can be Linear or Quadratic-->
		<xsd:attribute name="localDissipation" type="geos_PhaseFieldDamageFEM_LocalDissipation" use="required" />
		<!--logLevel => Log level-->
		<xsd:attribute name="logLevel" type="integer" default="0" />
		<!--targetRegions => Allowable regions that the solver may be applied to. Note that this does not indicate that the solver will be applied to these regions, only that allocation will occur such that the solver may be applied to these regions. The decision about what regions this solver will beapplied to rests in the EventManager.-->
		<xsd:attribute name="targetRegions" type="groupNameRef_array" use="required" />
		<!--timeIntegrationOption => option for default time integration method-->
		<xsd:attribute name="timeIntegrationOption" type="geos_PhaseFieldDamageFEM_TimeIntegrationOption" use="required" />
		<!--name => A name is required for any non-unique nodes-->
		<xsd:attribute name="name" type="groupName" use="required" />
	</xsd:complexType>
	<xsd:simpleType name="geos_PhaseFieldDamageFEM_LocalDissipation">
		<xsd:restriction base="xsd:string">
			<xsd:pattern value=".*[\[\]`$].*|Linear|Quadratic" />
		</xsd:restriction>
	</xsd:simpleType>
	<xsd:simpleType name="geos_PhaseFieldDamageFEM_TimeIntegrationOption">
		<xsd:restriction base="xsd:string">
			<xsd:pattern value=".*[\[\]`$].*|SteadyState|ImplicitTransient|ExplicitTransient" />
		</xsd:restriction>
	</xsd:simpleType>
	<xsd:complexType name="PhaseFieldFractureType">
		<xsd:choice minOccurs="0" maxOccurs="unbounded">
			<xsd:element name="LinearSolverParameters" type="LinearSolverParametersType" maxOccurs="1" />
			<xsd:element name="NonlinearSolverParameters" type="NonlinearSolverParametersType" maxOccurs="1" />
		</xsd:choice>
		<!--cflFactor => Factor to apply to the `CFL condition <http://en.wikipedia.org/wiki/Courant-Friedrichs-Lewy_condition>`_ when calculating the maximum allowable time step. Values should be in the interval (0,1] -->
		<xsd:attribute name="cflFactor" type="real64" default="0.5" />
		<!--damageSolverName => Name of the damage solver used by the coupled solver-->
		<xsd:attribute name="damageSolverName" type="groupNameRef" use="required" />
		<!--initialDt => Initial time-step value required by the solver to the event manager.-->
		<xsd:attribute name="initialDt" type="real64" default="1e+99" />
		<!--logLevel => Log level-->
		<xsd:attribute name="logLevel" type="integer" default="0" />
		<!--solidSolverName => Name of the solid solver used by the coupled solver-->
		<xsd:attribute name="solidSolverName" type="groupNameRef" use="required" />
		<!--targetRegions => Allowable regions that the solver may be applied to. Note that this does not indicate that the solver will be applied to these regions, only that allocation will occur such that the solver may be applied to these regions. The decision about what regions this solver will beapplied to rests in the EventManager.-->
		<xsd:attribute name="targetRegions" type="groupNameRef_array" use="required" />
		<!--name => A name is required for any non-unique nodes-->
		<xsd:attribute name="name" type="groupName" use="required" />
	</xsd:complexType>
	<xsd:complexType name="ProppantTransportType">
		<xsd:choice minOccurs="0" maxOccurs="unbounded">
			<xsd:element name="LinearSolverParameters" type="LinearSolverParametersType" maxOccurs="1" />
			<xsd:element name="NonlinearSolverParameters" type="NonlinearSolverParametersType" maxOccurs="1" />
		</xsd:choice>
		<!--allowNegativePressure => Flag indicating if negative pressure is allowed-->
		<xsd:attribute name="allowNegativePressure" type="integer" default="1" />
		<!--bridgingFactor => Bridging factor used for bridging/screen-out calculation-->
		<xsd:attribute name="bridgingFactor" type="real64" default="0" />
		<!--cflFactor => Factor to apply to the `CFL condition <http://en.wikipedia.org/wiki/Courant-Friedrichs-Lewy_condition>`_ when calculating the maximum allowable time step. Values should be in the interval (0,1] -->
		<xsd:attribute name="cflFactor" type="real64" default="0.5" />
		<!--criticalShieldsNumber => Critical Shields number-->
		<xsd:attribute name="criticalShieldsNumber" type="real64" default="0" />
		<!--discretization => Name of discretization object (defined in the :ref:`NumericalMethodsManager`) to use for this solver. For instance, if this is a Finite Element Solver, the name of a :ref:`FiniteElement` should be specified. If this is a Finite Volume Method, the name of a :ref:`FiniteVolume` discretization should be specified.-->
		<xsd:attribute name="discretization" type="groupNameRef" use="required" />
		<!--frictionCoefficient => Friction coefficient-->
		<xsd:attribute name="frictionCoefficient" type="real64" default="0.03" />
		<!--initialDt => Initial time-step value required by the solver to the event manager.-->
		<xsd:attribute name="initialDt" type="real64" default="1e+99" />
		<!--isThermal => Flag indicating whether the problem is thermal or not.-->
		<xsd:attribute name="isThermal" type="integer" default="0" />
		<!--logLevel => Log level-->
		<xsd:attribute name="logLevel" type="integer" default="0" />
		<!--maxAbsolutePressureChange => Maximum (absolute) pressure change in a Newton iteration-->
		<xsd:attribute name="maxAbsolutePressureChange" type="real64" default="-1" />
		<!--maxProppantConcentration => Maximum proppant concentration-->
		<xsd:attribute name="maxProppantConcentration" type="real64" default="0.6" />
		<!--proppantDensity => Proppant density-->
		<xsd:attribute name="proppantDensity" type="real64" default="2500" />
		<!--proppantDiameter => Proppant diameter-->
		<xsd:attribute name="proppantDiameter" type="real64" default="0.0004" />
		<!--targetRegions => Allowable regions that the solver may be applied to. Note that this does not indicate that the solver will be applied to these regions, only that allocation will occur such that the solver may be applied to these regions. The decision about what regions this solver will beapplied to rests in the EventManager.-->
		<xsd:attribute name="targetRegions" type="groupNameRef_array" use="required" />
		<!--updateProppantPacking => Flag that enables/disables proppant-packing update-->
		<xsd:attribute name="updateProppantPacking" type="integer" default="0" />
		<!--name => A name is required for any non-unique nodes-->
		<xsd:attribute name="name" type="groupName" use="required" />
	</xsd:complexType>
	<xsd:complexType name="ReactiveCompositionalMultiphaseOBLType">
		<xsd:choice minOccurs="0" maxOccurs="unbounded">
			<xsd:element name="LinearSolverParameters" type="LinearSolverParametersType" maxOccurs="1" />
			<xsd:element name="NonlinearSolverParameters" type="NonlinearSolverParametersType" maxOccurs="1" />
		</xsd:choice>
		<!--OBLOperatorsTableFile => File containing OBL operator values-->
		<xsd:attribute name="OBLOperatorsTableFile" type="path" use="required" />
		<!--allowLocalOBLChopping => Allow keeping solution within OBL limits-->
		<xsd:attribute name="allowLocalOBLChopping" type="integer" default="1" />
		<!--allowNegativePressure => Flag indicating if negative pressure is allowed-->
		<xsd:attribute name="allowNegativePressure" type="integer" default="1" />
		<!--cflFactor => Factor to apply to the `CFL condition <http://en.wikipedia.org/wiki/Courant-Friedrichs-Lewy_condition>`_ when calculating the maximum allowable time step. Values should be in the interval (0,1] -->
		<xsd:attribute name="cflFactor" type="real64" default="0.5" />
		<!--componentNames => List of component names-->
		<xsd:attribute name="componentNames" type="string_array" default="{}" />
		<!--discretization => Name of discretization object (defined in the :ref:`NumericalMethodsManager`) to use for this solver. For instance, if this is a Finite Element Solver, the name of a :ref:`FiniteElement` should be specified. If this is a Finite Volume Method, the name of a :ref:`FiniteVolume` discretization should be specified.-->
		<xsd:attribute name="discretization" type="groupNameRef" use="required" />
		<!--enableEnergyBalance => Enable energy balance calculation and temperature degree of freedom-->
		<xsd:attribute name="enableEnergyBalance" type="integer" use="required" />
		<!--initialDt => Initial time-step value required by the solver to the event manager.-->
		<xsd:attribute name="initialDt" type="real64" default="1e+99" />
		<!--isThermal => Flag indicating whether the problem is thermal or not.-->
		<xsd:attribute name="isThermal" type="integer" default="0" />
		<!--logLevel => Log level-->
		<xsd:attribute name="logLevel" type="integer" default="0" />
		<!--maxAbsolutePressureChange => Maximum (absolute) pressure change in a Newton iteration-->
		<xsd:attribute name="maxAbsolutePressureChange" type="real64" default="-1" />
		<!--maxCompFractionChange => Maximum (absolute) change in a component fraction between two Newton iterations-->
		<xsd:attribute name="maxCompFractionChange" type="real64" default="1" />
		<!--numComponents => Number of components-->
		<xsd:attribute name="numComponents" type="integer" use="required" />
		<!--numPhases => Number of phases-->
		<xsd:attribute name="numPhases" type="integer" use="required" />
		<!--phaseNames => List of fluid phases-->
		<xsd:attribute name="phaseNames" type="groupNameRef_array" default="{}" />
		<!--targetRegions => Allowable regions that the solver may be applied to. Note that this does not indicate that the solver will be applied to these regions, only that allocation will occur such that the solver may be applied to these regions. The decision about what regions this solver will beapplied to rests in the EventManager.-->
		<xsd:attribute name="targetRegions" type="groupNameRef_array" use="required" />
		<!--transMultExp => Exponent of dynamic transmissibility multiplier-->
		<xsd:attribute name="transMultExp" type="real64" default="1" />
		<!--useDARTSL2Norm => Use L2 norm calculation similar to one used DARTS-->
		<xsd:attribute name="useDARTSL2Norm" type="integer" default="1" />
		<!--name => A name is required for any non-unique nodes-->
		<xsd:attribute name="name" type="groupName" use="required" />
	</xsd:complexType>
	<xsd:complexType name="SinglePhaseFVMType">
		<xsd:choice minOccurs="0" maxOccurs="unbounded">
			<xsd:element name="LinearSolverParameters" type="LinearSolverParametersType" maxOccurs="1" />
			<xsd:element name="NonlinearSolverParameters" type="NonlinearSolverParametersType" maxOccurs="1" />
		</xsd:choice>
		<!--allowNegativePressure => Flag indicating if negative pressure is allowed-->
		<xsd:attribute name="allowNegativePressure" type="integer" default="1" />
		<!--cflFactor => Factor to apply to the `CFL condition <http://en.wikipedia.org/wiki/Courant-Friedrichs-Lewy_condition>`_ when calculating the maximum allowable time step. Values should be in the interval (0,1] -->
		<xsd:attribute name="cflFactor" type="real64" default="0.5" />
		<!--discretization => Name of discretization object (defined in the :ref:`NumericalMethodsManager`) to use for this solver. For instance, if this is a Finite Element Solver, the name of a :ref:`FiniteElement` should be specified. If this is a Finite Volume Method, the name of a :ref:`FiniteVolume` discretization should be specified.-->
		<xsd:attribute name="discretization" type="groupNameRef" use="required" />
		<!--initialDt => Initial time-step value required by the solver to the event manager.-->
		<xsd:attribute name="initialDt" type="real64" default="1e+99" />
		<!--isThermal => Flag indicating whether the problem is thermal or not.-->
		<xsd:attribute name="isThermal" type="integer" default="0" />
		<!--logLevel => Log level-->
		<xsd:attribute name="logLevel" type="integer" default="0" />
		<!--maxAbsolutePressureChange => Maximum (absolute) pressure change in a Newton iteration-->
		<xsd:attribute name="maxAbsolutePressureChange" type="real64" default="-1" />
		<!--targetRegions => Allowable regions that the solver may be applied to. Note that this does not indicate that the solver will be applied to these regions, only that allocation will occur such that the solver may be applied to these regions. The decision about what regions this solver will beapplied to rests in the EventManager.-->
		<xsd:attribute name="targetRegions" type="groupNameRef_array" use="required" />
		<!--temperature => Temperature-->
		<xsd:attribute name="temperature" type="real64" default="0" />
		<!--name => A name is required for any non-unique nodes-->
		<xsd:attribute name="name" type="groupName" use="required" />
	</xsd:complexType>
	<xsd:complexType name="SinglePhaseHybridFVMType">
		<xsd:choice minOccurs="0" maxOccurs="unbounded">
			<xsd:element name="LinearSolverParameters" type="LinearSolverParametersType" maxOccurs="1" />
			<xsd:element name="NonlinearSolverParameters" type="NonlinearSolverParametersType" maxOccurs="1" />
		</xsd:choice>
		<!--allowNegativePressure => Flag indicating if negative pressure is allowed-->
		<xsd:attribute name="allowNegativePressure" type="integer" default="1" />
		<!--cflFactor => Factor to apply to the `CFL condition <http://en.wikipedia.org/wiki/Courant-Friedrichs-Lewy_condition>`_ when calculating the maximum allowable time step. Values should be in the interval (0,1] -->
		<xsd:attribute name="cflFactor" type="real64" default="0.5" />
		<!--discretization => Name of discretization object (defined in the :ref:`NumericalMethodsManager`) to use for this solver. For instance, if this is a Finite Element Solver, the name of a :ref:`FiniteElement` should be specified. If this is a Finite Volume Method, the name of a :ref:`FiniteVolume` discretization should be specified.-->
		<xsd:attribute name="discretization" type="groupNameRef" use="required" />
		<!--initialDt => Initial time-step value required by the solver to the event manager.-->
		<xsd:attribute name="initialDt" type="real64" default="1e+99" />
		<!--isThermal => Flag indicating whether the problem is thermal or not.-->
		<xsd:attribute name="isThermal" type="integer" default="0" />
		<!--logLevel => Log level-->
		<xsd:attribute name="logLevel" type="integer" default="0" />
		<!--maxAbsolutePressureChange => Maximum (absolute) pressure change in a Newton iteration-->
		<xsd:attribute name="maxAbsolutePressureChange" type="real64" default="-1" />
		<!--targetRegions => Allowable regions that the solver may be applied to. Note that this does not indicate that the solver will be applied to these regions, only that allocation will occur such that the solver may be applied to these regions. The decision about what regions this solver will beapplied to rests in the EventManager.-->
		<xsd:attribute name="targetRegions" type="groupNameRef_array" use="required" />
		<!--temperature => Temperature-->
		<xsd:attribute name="temperature" type="real64" default="0" />
		<!--name => A name is required for any non-unique nodes-->
		<xsd:attribute name="name" type="groupName" use="required" />
	</xsd:complexType>
	<xsd:complexType name="SinglePhasePoromechanicsType">
		<xsd:choice minOccurs="0" maxOccurs="unbounded">
			<xsd:element name="LinearSolverParameters" type="LinearSolverParametersType" maxOccurs="1" />
			<xsd:element name="NonlinearSolverParameters" type="NonlinearSolverParametersType" maxOccurs="1" />
		</xsd:choice>
		<!--cflFactor => Factor to apply to the `CFL condition <http://en.wikipedia.org/wiki/Courant-Friedrichs-Lewy_condition>`_ when calculating the maximum allowable time step. Values should be in the interval (0,1] -->
		<xsd:attribute name="cflFactor" type="real64" default="0.5" />
		<!--flowSolverName => Name of the flow solver used by the coupled solver-->
		<xsd:attribute name="flowSolverName" type="groupNameRef" use="required" />
		<!--initialDt => Initial time-step value required by the solver to the event manager.-->
		<xsd:attribute name="initialDt" type="real64" default="1e+99" />
		<!--isThermal => Flag indicating whether the problem is thermal or not. Set isThermal="1" to enable the thermal coupling-->
		<xsd:attribute name="isThermal" type="integer" default="0" />
		<!--logLevel => Log level-->
		<xsd:attribute name="logLevel" type="integer" default="0" />
		<!--solidSolverName => Name of the solid solver used by the coupled solver-->
		<xsd:attribute name="solidSolverName" type="groupNameRef" use="required" />
		<!--targetRegions => Allowable regions that the solver may be applied to. Note that this does not indicate that the solver will be applied to these regions, only that allocation will occur such that the solver may be applied to these regions. The decision about what regions this solver will beapplied to rests in the EventManager.-->
		<xsd:attribute name="targetRegions" type="groupNameRef_array" use="required" />
		<!--name => A name is required for any non-unique nodes-->
		<xsd:attribute name="name" type="groupName" use="required" />
	</xsd:complexType>
	<xsd:complexType name="SinglePhasePoromechanicsConformingFracturesType">
		<xsd:choice minOccurs="0" maxOccurs="unbounded">
			<xsd:element name="LinearSolverParameters" type="LinearSolverParametersType" maxOccurs="1" />
			<xsd:element name="NonlinearSolverParameters" type="NonlinearSolverParametersType" maxOccurs="1" />
		</xsd:choice>
		<!--LagrangianContactSolverName => Name of the LagrangianContact solver used by the coupled solver-->
		<xsd:attribute name="LagrangianContactSolverName" type="groupNameRef" use="required" />
		<!--cflFactor => Factor to apply to the `CFL condition <http://en.wikipedia.org/wiki/Courant-Friedrichs-Lewy_condition>`_ when calculating the maximum allowable time step. Values should be in the interval (0,1] -->
		<xsd:attribute name="cflFactor" type="real64" default="0.5" />
		<!--initialDt => Initial time-step value required by the solver to the event manager.-->
		<xsd:attribute name="initialDt" type="real64" default="1e+99" />
		<!--isThermal => Flag indicating whether the problem is thermal or not. Set isThermal="1" to enable the thermal coupling-->
		<xsd:attribute name="isThermal" type="integer" default="0" />
		<!--logLevel => Log level-->
		<xsd:attribute name="logLevel" type="integer" default="0" />
		<!--poromechanicsSolverName => Name of the poromechanics solver used by the coupled solver-->
		<xsd:attribute name="poromechanicsSolverName" type="groupNameRef" use="required" />
		<!--targetRegions => Allowable regions that the solver may be applied to. Note that this does not indicate that the solver will be applied to these regions, only that allocation will occur such that the solver may be applied to these regions. The decision about what regions this solver will beapplied to rests in the EventManager.-->
		<xsd:attribute name="targetRegions" type="groupNameRef_array" use="required" />
		<!--name => A name is required for any non-unique nodes-->
		<xsd:attribute name="name" type="groupName" use="required" />
	</xsd:complexType>
	<xsd:complexType name="SinglePhasePoromechanicsEmbeddedFracturesType">
		<xsd:choice minOccurs="0" maxOccurs="unbounded">
			<xsd:element name="LinearSolverParameters" type="LinearSolverParametersType" maxOccurs="1" />
			<xsd:element name="NonlinearSolverParameters" type="NonlinearSolverParametersType" maxOccurs="1" />
		</xsd:choice>
		<!--cflFactor => Factor to apply to the `CFL condition <http://en.wikipedia.org/wiki/Courant-Friedrichs-Lewy_condition>`_ when calculating the maximum allowable time step. Values should be in the interval (0,1] -->
		<xsd:attribute name="cflFactor" type="real64" default="0.5" />
		<!--flowSolverName => Name of the flow solver used by the coupled solver-->
		<xsd:attribute name="flowSolverName" type="groupNameRef" use="required" />
		<!--fracturesSolverName => Name of the fractures solver to use in the fractured poroelastic solver-->
		<xsd:attribute name="fracturesSolverName" type="groupNameRef" use="required" />
		<!--initialDt => Initial time-step value required by the solver to the event manager.-->
		<xsd:attribute name="initialDt" type="real64" default="1e+99" />
		<!--isThermal => Flag indicating whether the problem is thermal or not. Set isThermal="1" to enable the thermal coupling-->
		<xsd:attribute name="isThermal" type="integer" default="0" />
		<!--logLevel => Log level-->
		<xsd:attribute name="logLevel" type="integer" default="0" />
		<!--solidSolverName => Name of the solid solver used by the coupled solver-->
		<xsd:attribute name="solidSolverName" type="groupNameRef" use="required" />
		<!--targetRegions => Allowable regions that the solver may be applied to. Note that this does not indicate that the solver will be applied to these regions, only that allocation will occur such that the solver may be applied to these regions. The decision about what regions this solver will beapplied to rests in the EventManager.-->
		<xsd:attribute name="targetRegions" type="groupNameRef_array" use="required" />
		<!--name => A name is required for any non-unique nodes-->
		<xsd:attribute name="name" type="groupName" use="required" />
	</xsd:complexType>
	<xsd:complexType name="SinglePhasePoromechanicsReservoirType">
		<xsd:choice minOccurs="0" maxOccurs="unbounded">
			<xsd:element name="LinearSolverParameters" type="LinearSolverParametersType" maxOccurs="1" />
			<xsd:element name="NonlinearSolverParameters" type="NonlinearSolverParametersType" maxOccurs="1" />
		</xsd:choice>
		<!--cflFactor => Factor to apply to the `CFL condition <http://en.wikipedia.org/wiki/Courant-Friedrichs-Lewy_condition>`_ when calculating the maximum allowable time step. Values should be in the interval (0,1] -->
		<xsd:attribute name="cflFactor" type="real64" default="0.5" />
		<!--initialDt => Initial time-step value required by the solver to the event manager.-->
		<xsd:attribute name="initialDt" type="real64" default="1e+99" />
		<!--logLevel => Log level-->
		<xsd:attribute name="logLevel" type="integer" default="0" />
		<!--poromechanicsSolverName => Name of the poromechanics solver used by the coupled solver-->
		<xsd:attribute name="poromechanicsSolverName" type="groupNameRef" use="required" />
		<!--targetRegions => Allowable regions that the solver may be applied to. Note that this does not indicate that the solver will be applied to these regions, only that allocation will occur such that the solver may be applied to these regions. The decision about what regions this solver will beapplied to rests in the EventManager.-->
		<xsd:attribute name="targetRegions" type="groupNameRef_array" use="required" />
		<!--wellSolverName => Name of the well solver used by the coupled solver-->
		<xsd:attribute name="wellSolverName" type="groupNameRef" use="required" />
		<!--name => A name is required for any non-unique nodes-->
		<xsd:attribute name="name" type="groupName" use="required" />
	</xsd:complexType>
	<xsd:complexType name="SinglePhaseProppantFVMType">
		<xsd:choice minOccurs="0" maxOccurs="unbounded">
			<xsd:element name="LinearSolverParameters" type="LinearSolverParametersType" maxOccurs="1" />
			<xsd:element name="NonlinearSolverParameters" type="NonlinearSolverParametersType" maxOccurs="1" />
		</xsd:choice>
		<!--allowNegativePressure => Flag indicating if negative pressure is allowed-->
		<xsd:attribute name="allowNegativePressure" type="integer" default="1" />
		<!--cflFactor => Factor to apply to the `CFL condition <http://en.wikipedia.org/wiki/Courant-Friedrichs-Lewy_condition>`_ when calculating the maximum allowable time step. Values should be in the interval (0,1] -->
		<xsd:attribute name="cflFactor" type="real64" default="0.5" />
		<!--discretization => Name of discretization object (defined in the :ref:`NumericalMethodsManager`) to use for this solver. For instance, if this is a Finite Element Solver, the name of a :ref:`FiniteElement` should be specified. If this is a Finite Volume Method, the name of a :ref:`FiniteVolume` discretization should be specified.-->
		<xsd:attribute name="discretization" type="groupNameRef" use="required" />
		<!--initialDt => Initial time-step value required by the solver to the event manager.-->
		<xsd:attribute name="initialDt" type="real64" default="1e+99" />
		<!--isThermal => Flag indicating whether the problem is thermal or not.-->
		<xsd:attribute name="isThermal" type="integer" default="0" />
		<!--logLevel => Log level-->
		<xsd:attribute name="logLevel" type="integer" default="0" />
		<!--maxAbsolutePressureChange => Maximum (absolute) pressure change in a Newton iteration-->
		<xsd:attribute name="maxAbsolutePressureChange" type="real64" default="-1" />
		<!--targetRegions => Allowable regions that the solver may be applied to. Note that this does not indicate that the solver will be applied to these regions, only that allocation will occur such that the solver may be applied to these regions. The decision about what regions this solver will beapplied to rests in the EventManager.-->
		<xsd:attribute name="targetRegions" type="groupNameRef_array" use="required" />
		<!--temperature => Temperature-->
		<xsd:attribute name="temperature" type="real64" default="0" />
		<!--name => A name is required for any non-unique nodes-->
		<xsd:attribute name="name" type="groupName" use="required" />
	</xsd:complexType>
	<xsd:complexType name="SinglePhaseReservoirType">
		<xsd:choice minOccurs="0" maxOccurs="unbounded">
			<xsd:element name="LinearSolverParameters" type="LinearSolverParametersType" maxOccurs="1" />
			<xsd:element name="NonlinearSolverParameters" type="NonlinearSolverParametersType" maxOccurs="1" />
		</xsd:choice>
		<!--cflFactor => Factor to apply to the `CFL condition <http://en.wikipedia.org/wiki/Courant-Friedrichs-Lewy_condition>`_ when calculating the maximum allowable time step. Values should be in the interval (0,1] -->
		<xsd:attribute name="cflFactor" type="real64" default="0.5" />
		<!--flowSolverName => Name of the flow solver used by the coupled solver-->
		<xsd:attribute name="flowSolverName" type="groupNameRef" use="required" />
		<!--initialDt => Initial time-step value required by the solver to the event manager.-->
		<xsd:attribute name="initialDt" type="real64" default="1e+99" />
		<!--logLevel => Log level-->
		<xsd:attribute name="logLevel" type="integer" default="0" />
		<!--targetRegions => Allowable regions that the solver may be applied to. Note that this does not indicate that the solver will be applied to these regions, only that allocation will occur such that the solver may be applied to these regions. The decision about what regions this solver will beapplied to rests in the EventManager.-->
		<xsd:attribute name="targetRegions" type="groupNameRef_array" use="required" />
		<!--wellSolverName => Name of the well solver used by the coupled solver-->
		<xsd:attribute name="wellSolverName" type="groupNameRef" use="required" />
		<!--name => A name is required for any non-unique nodes-->
		<xsd:attribute name="name" type="groupName" use="required" />
	</xsd:complexType>
	<xsd:complexType name="SinglePhaseReservoirPoromechanicsType">
		<xsd:choice minOccurs="0" maxOccurs="unbounded">
			<xsd:element name="LinearSolverParameters" type="LinearSolverParametersType" maxOccurs="1" />
			<xsd:element name="NonlinearSolverParameters" type="NonlinearSolverParametersType" maxOccurs="1" />
		</xsd:choice>
		<!--cflFactor => Factor to apply to the `CFL condition <http://en.wikipedia.org/wiki/Courant-Friedrichs-Lewy_condition>`_ when calculating the maximum allowable time step. Values should be in the interval (0,1] -->
		<xsd:attribute name="cflFactor" type="real64" default="0.5" />
		<!--initialDt => Initial time-step value required by the solver to the event manager.-->
		<xsd:attribute name="initialDt" type="real64" default="1e+99" />
		<!--isThermal => Flag indicating whether the problem is thermal or not. Set isThermal="1" to enable the thermal coupling-->
		<xsd:attribute name="isThermal" type="integer" default="0" />
		<!--logLevel => Log level-->
		<xsd:attribute name="logLevel" type="integer" default="0" />
		<!--reservoirAndWellsSolverName => Name of the reservoirAndWells solver used by the coupled solver-->
		<xsd:attribute name="reservoirAndWellsSolverName" type="groupNameRef" use="required" />
		<!--solidSolverName => Name of the solid solver used by the coupled solver-->
		<xsd:attribute name="solidSolverName" type="groupNameRef" use="required" />
		<!--targetRegions => Allowable regions that the solver may be applied to. Note that this does not indicate that the solver will be applied to these regions, only that allocation will occur such that the solver may be applied to these regions. The decision about what regions this solver will beapplied to rests in the EventManager.-->
		<xsd:attribute name="targetRegions" type="groupNameRef_array" use="required" />
		<!--name => A name is required for any non-unique nodes-->
		<xsd:attribute name="name" type="groupName" use="required" />
	</xsd:complexType>
	<xsd:complexType name="SinglePhaseWellType">
		<xsd:choice minOccurs="0" maxOccurs="unbounded">
			<xsd:element name="LinearSolverParameters" type="LinearSolverParametersType" maxOccurs="1" />
			<xsd:element name="NonlinearSolverParameters" type="NonlinearSolverParametersType" maxOccurs="1" />
			<xsd:element name="WellControls" type="WellControlsType" />
		</xsd:choice>
		<!--cflFactor => Factor to apply to the `CFL condition <http://en.wikipedia.org/wiki/Courant-Friedrichs-Lewy_condition>`_ when calculating the maximum allowable time step. Values should be in the interval (0,1] -->
		<xsd:attribute name="cflFactor" type="real64" default="0.5" />
		<!--initialDt => Initial time-step value required by the solver to the event manager.-->
		<xsd:attribute name="initialDt" type="real64" default="1e+99" />
		<!--logLevel => Log level-->
		<xsd:attribute name="logLevel" type="integer" default="0" />
		<!--targetRegions => Allowable regions that the solver may be applied to. Note that this does not indicate that the solver will be applied to these regions, only that allocation will occur such that the solver may be applied to these regions. The decision about what regions this solver will beapplied to rests in the EventManager.-->
		<xsd:attribute name="targetRegions" type="groupNameRef_array" use="required" />
		<!--name => A name is required for any non-unique nodes-->
		<xsd:attribute name="name" type="groupName" use="required" />
	</xsd:complexType>
	<xsd:complexType name="SolidMechanicsEmbeddedFracturesType">
		<xsd:choice minOccurs="0" maxOccurs="unbounded">
			<xsd:element name="LinearSolverParameters" type="LinearSolverParametersType" maxOccurs="1" />
			<xsd:element name="NonlinearSolverParameters" type="NonlinearSolverParametersType" maxOccurs="1" />
		</xsd:choice>
		<!--cflFactor => Factor to apply to the `CFL condition <http://en.wikipedia.org/wiki/Courant-Friedrichs-Lewy_condition>`_ when calculating the maximum allowable time step. Values should be in the interval (0,1] -->
		<xsd:attribute name="cflFactor" type="real64" default="0.5" />
		<!--contactRelationName => Name of contact relation to enforce constraints on fracture boundary.-->
		<xsd:attribute name="contactRelationName" type="groupNameRef" use="required" />
		<!--fractureRegionName => Name of the fracture region.-->
		<xsd:attribute name="fractureRegionName" type="groupNameRef" use="required" />
		<!--initialDt => Initial time-step value required by the solver to the event manager.-->
		<xsd:attribute name="initialDt" type="real64" default="1e+99" />
		<!--logLevel => Log level-->
		<xsd:attribute name="logLevel" type="integer" default="0" />
		<!--solidSolverName => Name of the solid mechanics solver in the rock matrix-->
		<xsd:attribute name="solidSolverName" type="groupNameRef" use="required" />
		<!--targetRegions => Allowable regions that the solver may be applied to. Note that this does not indicate that the solver will be applied to these regions, only that allocation will occur such that the solver may be applied to these regions. The decision about what regions this solver will beapplied to rests in the EventManager.-->
		<xsd:attribute name="targetRegions" type="groupNameRef_array" use="required" />
		<!--useStaticCondensation => Defines whether to use static condensation or not.-->
		<xsd:attribute name="useStaticCondensation" type="integer" default="0" />
		<!--name => A name is required for any non-unique nodes-->
		<xsd:attribute name="name" type="groupName" use="required" />
	</xsd:complexType>
	<xsd:complexType name="SolidMechanicsLagrangianSSLEType">
		<xsd:choice minOccurs="0" maxOccurs="unbounded">
			<xsd:element name="LinearSolverParameters" type="LinearSolverParametersType" maxOccurs="1" />
			<xsd:element name="NonlinearSolverParameters" type="NonlinearSolverParametersType" maxOccurs="1" />
		</xsd:choice>
		<!--cflFactor => Factor to apply to the `CFL condition <http://en.wikipedia.org/wiki/Courant-Friedrichs-Lewy_condition>`_ when calculating the maximum allowable time step. Values should be in the interval (0,1] -->
		<xsd:attribute name="cflFactor" type="real64" default="0.5" />
		<!--contactRelationName => Name of contact relation to enforce constraints on fracture boundary.-->
		<xsd:attribute name="contactRelationName" type="groupNameRef" default="NOCONTACT" />
		<!--discretization => Name of discretization object (defined in the :ref:`NumericalMethodsManager`) to use for this solver. For instance, if this is a Finite Element Solver, the name of a :ref:`FiniteElement` should be specified. If this is a Finite Volume Method, the name of a :ref:`FiniteVolume` discretization should be specified.-->
		<xsd:attribute name="discretization" type="groupNameRef" use="required" />
		<!--initialDt => Initial time-step value required by the solver to the event manager.-->
		<xsd:attribute name="initialDt" type="real64" default="1e+99" />
		<!--logLevel => Log level-->
		<xsd:attribute name="logLevel" type="integer" default="0" />
		<!--massDamping => Value of mass based damping coefficient. -->
		<xsd:attribute name="massDamping" type="real64" default="0" />
		<!--maxNumResolves => Value to indicate how many resolves may be executed after some other event is executed. For example, if a SurfaceGenerator is specified, it will be executed after the mechanics solve. However if a new surface is generated, then the mechanics solve must be executed again due to the change in topology.-->
		<xsd:attribute name="maxNumResolves" type="integer" default="10" />
		<!--newmarkBeta => Value of :math:`\beta` in the Newmark Method for Implicit Dynamic time integration option. This should be pow(newmarkGamma+0.5,2.0)/4.0 unless you know what you are doing.-->
		<xsd:attribute name="newmarkBeta" type="real64" default="0.25" />
		<!--newmarkGamma => Value of :math:`\gamma` in the Newmark Method for Implicit Dynamic time integration option-->
		<xsd:attribute name="newmarkGamma" type="real64" default="0.5" />
		<!--stiffnessDamping => Value of stiffness based damping coefficient. -->
		<xsd:attribute name="stiffnessDamping" type="real64" default="0" />
		<!--strainTheory => Indicates whether or not to use `Infinitesimal Strain Theory <https://en.wikipedia.org/wiki/Infinitesimal_strain_theory>`_, or `Finite Strain Theory <https://en.wikipedia.org/wiki/Finite_strain_theory>`_. Valid Inputs are:
 0 - Infinitesimal Strain 
 1 - Finite Strain-->
		<xsd:attribute name="strainTheory" type="integer" default="0" />
		<!--surfaceGeneratorName => Name of the surface generator to use-->
		<xsd:attribute name="surfaceGeneratorName" type="string" default="" />
		<!--targetRegions => Allowable regions that the solver may be applied to. Note that this does not indicate that the solver will be applied to these regions, only that allocation will occur such that the solver may be applied to these regions. The decision about what regions this solver will beapplied to rests in the EventManager.-->
		<xsd:attribute name="targetRegions" type="groupNameRef_array" use="required" />
		<!--timeIntegrationOption => Time integration method. Options are:
* QuasiStatic
* ImplicitDynamic
* ExplicitDynamic-->
		<xsd:attribute name="timeIntegrationOption" type="geos_SolidMechanicsLagrangianFEM_TimeIntegrationOption" default="ExplicitDynamic" />
		<!--name => A name is required for any non-unique nodes-->
		<xsd:attribute name="name" type="groupName" use="required" />
	</xsd:complexType>
	<xsd:simpleType name="geos_SolidMechanicsLagrangianFEM_TimeIntegrationOption">
		<xsd:restriction base="xsd:string">
			<xsd:pattern value=".*[\[\]`$].*|QuasiStatic|ImplicitDynamic|ExplicitDynamic" />
		</xsd:restriction>
	</xsd:simpleType>
	<xsd:complexType name="SolidMechanics_LagrangianFEMType">
		<xsd:choice minOccurs="0" maxOccurs="unbounded">
			<xsd:element name="LinearSolverParameters" type="LinearSolverParametersType" maxOccurs="1" />
			<xsd:element name="NonlinearSolverParameters" type="NonlinearSolverParametersType" maxOccurs="1" />
		</xsd:choice>
		<!--cflFactor => Factor to apply to the `CFL condition <http://en.wikipedia.org/wiki/Courant-Friedrichs-Lewy_condition>`_ when calculating the maximum allowable time step. Values should be in the interval (0,1] -->
		<xsd:attribute name="cflFactor" type="real64" default="0.5" />
		<!--contactRelationName => Name of contact relation to enforce constraints on fracture boundary.-->
		<xsd:attribute name="contactRelationName" type="groupNameRef" default="NOCONTACT" />
		<!--discretization => Name of discretization object (defined in the :ref:`NumericalMethodsManager`) to use for this solver. For instance, if this is a Finite Element Solver, the name of a :ref:`FiniteElement` should be specified. If this is a Finite Volume Method, the name of a :ref:`FiniteVolume` discretization should be specified.-->
		<xsd:attribute name="discretization" type="groupNameRef" use="required" />
		<!--initialDt => Initial time-step value required by the solver to the event manager.-->
		<xsd:attribute name="initialDt" type="real64" default="1e+99" />
		<!--logLevel => Log level-->
		<xsd:attribute name="logLevel" type="integer" default="0" />
		<!--massDamping => Value of mass based damping coefficient. -->
		<xsd:attribute name="massDamping" type="real64" default="0" />
		<!--maxNumResolves => Value to indicate how many resolves may be executed after some other event is executed. For example, if a SurfaceGenerator is specified, it will be executed after the mechanics solve. However if a new surface is generated, then the mechanics solve must be executed again due to the change in topology.-->
		<xsd:attribute name="maxNumResolves" type="integer" default="10" />
		<!--newmarkBeta => Value of :math:`\beta` in the Newmark Method for Implicit Dynamic time integration option. This should be pow(newmarkGamma+0.5,2.0)/4.0 unless you know what you are doing.-->
		<xsd:attribute name="newmarkBeta" type="real64" default="0.25" />
		<!--newmarkGamma => Value of :math:`\gamma` in the Newmark Method for Implicit Dynamic time integration option-->
		<xsd:attribute name="newmarkGamma" type="real64" default="0.5" />
		<!--stiffnessDamping => Value of stiffness based damping coefficient. -->
		<xsd:attribute name="stiffnessDamping" type="real64" default="0" />
		<!--strainTheory => Indicates whether or not to use `Infinitesimal Strain Theory <https://en.wikipedia.org/wiki/Infinitesimal_strain_theory>`_, or `Finite Strain Theory <https://en.wikipedia.org/wiki/Finite_strain_theory>`_. Valid Inputs are:
 0 - Infinitesimal Strain 
 1 - Finite Strain-->
		<xsd:attribute name="strainTheory" type="integer" default="0" />
		<!--surfaceGeneratorName => Name of the surface generator to use-->
		<xsd:attribute name="surfaceGeneratorName" type="string" default="" />
		<!--targetRegions => Allowable regions that the solver may be applied to. Note that this does not indicate that the solver will be applied to these regions, only that allocation will occur such that the solver may be applied to these regions. The decision about what regions this solver will beapplied to rests in the EventManager.-->
		<xsd:attribute name="targetRegions" type="groupNameRef_array" use="required" />
		<!--timeIntegrationOption => Time integration method. Options are:
* QuasiStatic
* ImplicitDynamic
* ExplicitDynamic-->
		<xsd:attribute name="timeIntegrationOption" type="geos_SolidMechanicsLagrangianFEM_TimeIntegrationOption" default="ExplicitDynamic" />
		<!--name => A name is required for any non-unique nodes-->
		<xsd:attribute name="name" type="groupName" use="required" />
	</xsd:complexType>
	<xsd:complexType name="SolidMechanics_MPMType">
		<xsd:choice minOccurs="0" maxOccurs="unbounded">
			<xsd:element name="LinearSolverParameters" type="LinearSolverParametersType" maxOccurs="1" />
			<xsd:element name="NonlinearSolverParameters" type="NonlinearSolverParametersType" maxOccurs="1" />
		</xsd:choice>
		<!--boundaryConditionTypes => Boundary conditions on x-, x+, y-, y+, z- and z+ faces. Options are:
* Outflow
* Symmetry-->
		<xsd:attribute name="boundaryConditionTypes" type="integer_array" default="{0}" />
		<!--boxAverageHistory => Flag for whether to output box average history-->
		<xsd:attribute name="boxAverageHistory" type="integer" default="0" />
		<!--cflFactor => Factor to apply to the `CFL condition <http://en.wikipedia.org/wiki/Courant-Friedrichs-Lewy_condition>`_ when calculating the maximum allowable time step. Values should be in the interval (0,1] -->
		<xsd:attribute name="cflFactor" type="real64" default="0.5" />
		<!--contactGapCorrection => Flag for mitigating contact gaps-->
		<xsd:attribute name="contactGapCorrection" type="integer" default="0" />
		<!--cpdiDomainScaling => Option for CPDI domain scaling-->
		<xsd:attribute name="cpdiDomainScaling" type="integer" default="0" />
		<!--damageFieldPartitioning => Flag for using the gradient of the particle damage field to partition material into separate velocity fields-->
		<xsd:attribute name="damageFieldPartitioning" type="integer" default="0" />
		<!--discretization => Name of discretization object (defined in the :ref:`NumericalMethodsManager`) to use for this solver. For instance, if this is a Finite Element Solver, the name of a :ref:`FiniteElement` should be specified. If this is a Finite Volume Method, the name of a :ref:`FiniteVolume` discretization should be specified.-->
		<xsd:attribute name="discretization" type="groupNameRef" use="required" />
		<!--fTableInterpType => The type of F table interpolation. Options are 0 (linear), 1 (cosine), 2 (quintic polynomial).-->
		<xsd:attribute name="fTableInterpType" type="integer" default="0" />
		<!--fTablePath => Path to f-table-->
		<xsd:attribute name="fTablePath" type="path" default="" />
		<!--frictionCoefficient => Coefficient of friction, currently assumed to be the same everywhere-->
		<xsd:attribute name="frictionCoefficient" type="real64" default="0" />
		<!--initialDt => Initial time-step value required by the solver to the event manager.-->
		<xsd:attribute name="initialDt" type="real64" default="1e+99" />
		<!--logLevel => Log level-->
		<xsd:attribute name="logLevel" type="integer" default="0" />
		<!--needsNeighborList => Flag for whether to construct neighbor list-->
		<xsd:attribute name="needsNeighborList" type="integer" default="0" />
		<!--neighborRadius => Neighbor radius for SPH-type calculations-->
		<xsd:attribute name="neighborRadius" type="real64" default="-1" />
		<!--planeStrain => Flag for performing plane strain calculations-->
		<xsd:attribute name="planeStrain" type="integer" default="0" />
		<!--prescribedBcTable => Flag for whether to have time-dependent boundary condition types-->
		<xsd:attribute name="prescribedBcTable" type="integer" default="0" />
		<!--prescribedBoundaryFTable => Flag for whether to have time-dependent boundary conditions described by a global background grid F-->
		<xsd:attribute name="prescribedBoundaryFTable" type="integer" default="0" />
		<!--reactionHistory => Flag for whether to output face reaction history-->
		<xsd:attribute name="reactionHistory" type="integer" default="0" />
		<!--separabilityMinDamage => Damage threshold for field separability-->
		<xsd:attribute name="separabilityMinDamage" type="real64" default="0.5" />
		<!--solverProfiling => Flag for timing subroutines in the solver-->
		<xsd:attribute name="solverProfiling" type="integer" default="0" />
		<!--surfaceDetection => Flag for automatic surface detection on the 1st cycle-->
		<xsd:attribute name="surfaceDetection" type="integer" default="0" />
		<!--targetRegions => Allowable regions that the solver may be applied to. Note that this does not indicate that the solver will be applied to these regions, only that allocation will occur such that the solver may be applied to these regions. The decision about what regions this solver will beapplied to rests in the EventManager.-->
		<xsd:attribute name="targetRegions" type="groupNameRef_array" use="required" />
		<!--timeIntegrationOption => Time integration method. Options are:
* QuasiStatic
* ImplicitDynamic
* ExplicitDynamic-->
		<xsd:attribute name="timeIntegrationOption" type="geos_SolidMechanicsMPM_TimeIntegrationOption" default="ExplicitDynamic" />
		<!--treatFullyDamagedAsSingleField => Whether to consolidate fully damaged fields into a single field. Nice for modeling damaged mush.-->
		<xsd:attribute name="treatFullyDamagedAsSingleField" type="integer" default="1" />
		<!--useDamageAsSurfaceFlag => Indicates whether particle damage at the beginning of the simulation should be interpreted as a surface flag-->
		<xsd:attribute name="useDamageAsSurfaceFlag" type="integer" default="0" />
		<!--name => A name is required for any non-unique nodes-->
		<xsd:attribute name="name" type="groupName" use="required" />
	</xsd:complexType>
	<xsd:simpleType name="geos_SolidMechanicsMPM_TimeIntegrationOption">
		<xsd:restriction base="xsd:string">
			<xsd:pattern value=".*[\[\]`$].*|QuasiStatic|ImplicitDynamic|ExplicitDynamic" />
		</xsd:restriction>
	</xsd:simpleType>
	<xsd:complexType name="SurfaceGeneratorType">
		<xsd:choice minOccurs="0" maxOccurs="unbounded">
			<xsd:element name="LinearSolverParameters" type="LinearSolverParametersType" maxOccurs="1" />
			<xsd:element name="NonlinearSolverParameters" type="NonlinearSolverParametersType" maxOccurs="1" />
		</xsd:choice>
		<!--cflFactor => Factor to apply to the `CFL condition <http://en.wikipedia.org/wiki/Courant-Friedrichs-Lewy_condition>`_ when calculating the maximum allowable time step. Values should be in the interval (0,1] -->
		<xsd:attribute name="cflFactor" type="real64" default="0.5" />
		<!--fractureRegion => (no description available)-->
		<xsd:attribute name="fractureRegion" type="groupNameRef" default="Fracture" />
		<!--initialDt => Initial time-step value required by the solver to the event manager.-->
		<xsd:attribute name="initialDt" type="real64" default="1e+99" />
		<!--logLevel => Log level-->
		<xsd:attribute name="logLevel" type="integer" default="0" />
		<!--mpiCommOrder => Flag to enable MPI consistent communication ordering-->
		<xsd:attribute name="mpiCommOrder" type="integer" default="0" />
		<!--nodeBasedSIF => Flag for choosing between node or edge based criteria: 1 for node based criterion-->
		<xsd:attribute name="nodeBasedSIF" type="integer" default="0" />
		<!--rockToughness => Rock toughness of the solid material-->
		<xsd:attribute name="rockToughness" type="real64" use="required" />
		<!--targetRegions => Allowable regions that the solver may be applied to. Note that this does not indicate that the solver will be applied to these regions, only that allocation will occur such that the solver may be applied to these regions. The decision about what regions this solver will beapplied to rests in the EventManager.-->
		<xsd:attribute name="targetRegions" type="groupNameRef_array" use="required" />
		<!--name => A name is required for any non-unique nodes-->
		<xsd:attribute name="name" type="groupName" use="required" />
	</xsd:complexType>
	<xsd:complexType name="TasksType">
		<xsd:choice minOccurs="0" maxOccurs="unbounded">
			<xsd:element name="CompositionalMultiphaseReservoirPoromechanicsInitialization" type="CompositionalMultiphaseReservoirPoromechanicsInitializationType" />
			<xsd:element name="CompositionalMultiphaseStatistics" type="CompositionalMultiphaseStatisticsType" />
			<xsd:element name="MultiphasePoromechanicsInitialization" type="MultiphasePoromechanicsInitializationType" />
			<xsd:element name="PVTDriver" type="PVTDriverType" />
			<xsd:element name="PackCollection" type="PackCollectionType" />
			<xsd:element name="ReactiveFluidDriver" type="ReactiveFluidDriverType" />
			<xsd:element name="RelpermDriver" type="RelpermDriverType" />
			<xsd:element name="SinglePhasePoromechanicsInitialization" type="SinglePhasePoromechanicsInitializationType" />
			<xsd:element name="SinglePhaseReservoirPoromechanicsInitialization" type="SinglePhaseReservoirPoromechanicsInitializationType" />
			<xsd:element name="SinglePhaseStatistics" type="SinglePhaseStatisticsType" />
			<xsd:element name="SolidMechanicsStateReset" type="SolidMechanicsStateResetType" />
			<xsd:element name="SolidMechanicsStatistics" type="SolidMechanicsStatisticsType" />
			<xsd:element name="TriaxialDriver" type="TriaxialDriverType" />
		</xsd:choice>
	</xsd:complexType>
	<xsd:complexType name="CompositionalMultiphaseReservoirPoromechanicsInitializationType">
		<!--logLevel => Log level-->
		<xsd:attribute name="logLevel" type="integer" default="0" />
		<!--performStressInitialization => Flag to indicate that the solver is going to perform stress initialization-->
		<xsd:attribute name="performStressInitialization" type="integer" use="required" />
		<!--poromechanicsSolverName => Name of the poromechanics solver-->
		<xsd:attribute name="poromechanicsSolverName" type="groupNameRef" use="required" />
		<!--name => A name is required for any non-unique nodes-->
		<xsd:attribute name="name" type="groupName" use="required" />
	</xsd:complexType>
	<xsd:complexType name="CompositionalMultiphaseStatisticsType">
		<!--computeCFLNumbers => Flag to decide whether CFL numbers are computed or not-->
		<xsd:attribute name="computeCFLNumbers" type="integer" default="0" />
		<!--computeRegionStatistics => Flag to decide whether region statistics are computed or not-->
		<xsd:attribute name="computeRegionStatistics" type="integer" default="1" />
		<!--flowSolverName => Name of the flow solver-->
		<xsd:attribute name="flowSolverName" type="groupNameRef" use="required" />
		<!--logLevel => Log level-->
		<xsd:attribute name="logLevel" type="integer" default="0" />
		<!--relpermThreshold => Flag to decide whether a phase is considered mobile (when the relperm is above the threshold) or immobile (when the relperm is below the threshold) in metric 2-->
		<xsd:attribute name="relpermThreshold" type="real64" default="1e-06" />
		<!--name => A name is required for any non-unique nodes-->
		<xsd:attribute name="name" type="groupName" use="required" />
	</xsd:complexType>
	<xsd:complexType name="MultiphasePoromechanicsInitializationType">
		<!--logLevel => Log level-->
		<xsd:attribute name="logLevel" type="integer" default="0" />
		<!--performStressInitialization => Flag to indicate that the solver is going to perform stress initialization-->
		<xsd:attribute name="performStressInitialization" type="integer" use="required" />
		<!--poromechanicsSolverName => Name of the poromechanics solver-->
		<xsd:attribute name="poromechanicsSolverName" type="groupNameRef" use="required" />
		<!--name => A name is required for any non-unique nodes-->
		<xsd:attribute name="name" type="groupName" use="required" />
	</xsd:complexType>
	<xsd:complexType name="PVTDriverType">
		<!--baseline => Baseline file-->
		<xsd:attribute name="baseline" type="path" default="none" />
		<!--feedComposition => Feed composition array [mol fraction]-->
		<xsd:attribute name="feedComposition" type="real64_array" use="required" />
		<!--fluid => Fluid to test-->
		<xsd:attribute name="fluid" type="groupNameRef" use="required" />
		<!--logLevel => Log level-->
		<xsd:attribute name="logLevel" type="integer" default="0" />
		<!--output => Output file-->
		<xsd:attribute name="output" type="string" default="none" />
		<!--outputCompressibility => Flag to indicate that the total compressibility should be output-->
		<xsd:attribute name="outputCompressibility" type="integer" default="0" />
		<!--outputPhaseComposition => Flag to indicate that phase compositions should be output-->
		<xsd:attribute name="outputPhaseComposition" type="integer" default="0" />
		<!--pressureControl => Function controlling pressure time history-->
		<xsd:attribute name="pressureControl" type="groupNameRef" use="required" />
		<!--steps => Number of load steps to take-->
		<xsd:attribute name="steps" type="integer" use="required" />
		<!--temperatureControl => Function controlling temperature time history-->
		<xsd:attribute name="temperatureControl" type="groupNameRef" use="required" />
		<!--name => A name is required for any non-unique nodes-->
		<xsd:attribute name="name" type="groupName" use="required" />
	</xsd:complexType>
	<xsd:complexType name="PackCollectionType">
		<!--disableCoordCollection => Whether or not to create coordinate meta-collectors if collected objects are mesh objects.-->
		<xsd:attribute name="disableCoordCollection" type="integer" default="0" />
		<!--fieldName => The name of the (packable) field associated with the specified object to retrieve data from-->
		<xsd:attribute name="fieldName" type="groupNameRef" use="required" />
		<!--objectPath => The name of the object from which to retrieve field values.-->
		<xsd:attribute name="objectPath" type="groupNameRef" use="required" />
		<!--onlyOnSetChange => Whether or not to only collect when the collected sets of indices change in any way.-->
		<xsd:attribute name="onlyOnSetChange" type="integer" default="0" />
		<!--setNames => The set(s) for which to retrieve data.-->
		<xsd:attribute name="setNames" type="groupNameRef_array" default="{}" />
		<!--name => A name is required for any non-unique nodes-->
		<xsd:attribute name="name" type="groupName" use="required" />
	</xsd:complexType>
	<xsd:complexType name="ReactiveFluidDriverType">
		<!--baseline => Baseline file-->
		<xsd:attribute name="baseline" type="path" default="none" />
		<!--feedComposition => Feed composition array: total concentration of the primary species -->
		<xsd:attribute name="feedComposition" type="real64_array" use="required" />
		<!--fluid => Fluid to test-->
		<xsd:attribute name="fluid" type="groupNameRef" use="required" />
		<!--logLevel => Log level-->
		<xsd:attribute name="logLevel" type="integer" default="0" />
		<!--output => Output file-->
		<xsd:attribute name="output" type="string" default="none" />
		<!--pressureControl => Function controlling pressure time history-->
		<xsd:attribute name="pressureControl" type="groupNameRef" use="required" />
		<!--steps => Number of load steps to take-->
		<xsd:attribute name="steps" type="integer" use="required" />
		<!--temperatureControl => Function controlling temperature time history-->
		<xsd:attribute name="temperatureControl" type="groupNameRef" use="required" />
		<!--name => A name is required for any non-unique nodes-->
		<xsd:attribute name="name" type="groupName" use="required" />
	</xsd:complexType>
	<xsd:complexType name="RelpermDriverType">
		<!--baseline => Baseline file-->
		<xsd:attribute name="baseline" type="path" default="none" />
		<!--logLevel => Log level-->
		<xsd:attribute name="logLevel" type="integer" default="0" />
		<!--output => Output file-->
		<xsd:attribute name="output" type="string" default="none" />
		<!--relperm => Relperm model to test-->
		<xsd:attribute name="relperm" type="groupNameRef" use="required" />
		<!--steps => Number of saturation steps to take-->
		<xsd:attribute name="steps" type="integer" use="required" />
		<!--name => A name is required for any non-unique nodes-->
		<xsd:attribute name="name" type="groupName" use="required" />
	</xsd:complexType>
	<xsd:complexType name="SinglePhasePoromechanicsInitializationType">
		<!--logLevel => Log level-->
		<xsd:attribute name="logLevel" type="integer" default="0" />
		<!--performStressInitialization => Flag to indicate that the solver is going to perform stress initialization-->
		<xsd:attribute name="performStressInitialization" type="integer" use="required" />
		<!--poromechanicsSolverName => Name of the poromechanics solver-->
		<xsd:attribute name="poromechanicsSolverName" type="groupNameRef" use="required" />
		<!--name => A name is required for any non-unique nodes-->
		<xsd:attribute name="name" type="groupName" use="required" />
	</xsd:complexType>
	<xsd:complexType name="SinglePhaseReservoirPoromechanicsInitializationType">
		<!--logLevel => Log level-->
		<xsd:attribute name="logLevel" type="integer" default="0" />
		<!--performStressInitialization => Flag to indicate that the solver is going to perform stress initialization-->
		<xsd:attribute name="performStressInitialization" type="integer" use="required" />
		<!--poromechanicsSolverName => Name of the poromechanics solver-->
		<xsd:attribute name="poromechanicsSolverName" type="groupNameRef" use="required" />
		<!--name => A name is required for any non-unique nodes-->
		<xsd:attribute name="name" type="groupName" use="required" />
	</xsd:complexType>
	<xsd:complexType name="SinglePhaseStatisticsType">
		<!--flowSolverName => Name of the flow solver-->
		<xsd:attribute name="flowSolverName" type="groupNameRef" use="required" />
		<!--logLevel => Log level-->
		<xsd:attribute name="logLevel" type="integer" default="0" />
		<!--name => A name is required for any non-unique nodes-->
		<xsd:attribute name="name" type="groupName" use="required" />
	</xsd:complexType>
	<xsd:complexType name="SolidMechanicsStateResetType">
		<!--disableInelasticity => Flag to enable/disable inelastic behavior-->
		<xsd:attribute name="disableInelasticity" type="integer" default="0" />
		<!--logLevel => Log level-->
		<xsd:attribute name="logLevel" type="integer" default="0" />
		<!--resetDisplacements => Flag to reset displacements (and velocities)-->
		<xsd:attribute name="resetDisplacements" type="integer" default="1" />
		<!--solidSolverName => Name of the solid mechanics solver-->
		<xsd:attribute name="solidSolverName" type="groupNameRef" use="required" />
		<!--name => A name is required for any non-unique nodes-->
		<xsd:attribute name="name" type="groupName" use="required" />
	</xsd:complexType>
	<xsd:complexType name="SolidMechanicsStatisticsType">
		<!--logLevel => Log level-->
		<xsd:attribute name="logLevel" type="integer" default="0" />
		<!--solidSolverName => Name of the solid solver-->
		<xsd:attribute name="solidSolverName" type="groupNameRef" use="required" />
		<!--name => A name is required for any non-unique nodes-->
		<xsd:attribute name="name" type="groupName" use="required" />
	</xsd:complexType>
	<xsd:complexType name="TriaxialDriverType">
		<!--axialControl => Function controlling axial stress or strain (depending on test mode)-->
		<xsd:attribute name="axialControl" type="groupNameRef" use="required" />
		<!--baseline => Baseline file-->
		<xsd:attribute name="baseline" type="path" default="none" />
		<!--initialStress => Initial stress (scalar used to set an isotropic stress state)-->
		<xsd:attribute name="initialStress" type="real64" use="required" />
		<!--logLevel => Log level-->
		<xsd:attribute name="logLevel" type="integer" default="0" />
		<!--material => Solid material to test-->
		<xsd:attribute name="material" type="groupNameRef" use="required" />
		<!--mode => Test mode [stressControl, strainControl, mixedControl]-->
		<xsd:attribute name="mode" type="geos_TriaxialDriver_Mode" use="required" />
		<!--output => Output file-->
		<xsd:attribute name="output" type="string" default="none" />
		<!--radialControl => Function controlling radial stress or strain (depending on test mode)-->
		<xsd:attribute name="radialControl" type="groupNameRef" use="required" />
		<!--steps => Number of load steps to take-->
		<xsd:attribute name="steps" type="integer" use="required" />
		<!--name => A name is required for any non-unique nodes-->
		<xsd:attribute name="name" type="groupName" use="required" />
	</xsd:complexType>
	<xsd:simpleType name="geos_TriaxialDriver_Mode">
		<xsd:restriction base="xsd:string">
			<xsd:pattern value=".*[\[\]`$].*|mixedControl|strainControl|stressControl" />
		</xsd:restriction>
	</xsd:simpleType>
	<xsd:complexType name="ConstitutiveType">
		<xsd:choice minOccurs="0" maxOccurs="unbounded">
			<xsd:element name="BiotPorosity" type="BiotPorosityType" />
			<xsd:element name="BlackOilFluid" type="BlackOilFluidType" />
			<xsd:element name="BrooksCoreyBakerRelativePermeability" type="BrooksCoreyBakerRelativePermeabilityType" />
			<xsd:element name="BrooksCoreyCapillaryPressure" type="BrooksCoreyCapillaryPressureType" />
			<xsd:element name="BrooksCoreyRelativePermeability" type="BrooksCoreyRelativePermeabilityType" />
			<xsd:element name="BrooksCoreyStone2RelativePermeability" type="BrooksCoreyStone2RelativePermeabilityType" />
			<xsd:element name="CO2BrineEzrokhiFluid" type="CO2BrineEzrokhiFluidType" />
			<xsd:element name="CO2BrineEzrokhiThermalFluid" type="CO2BrineEzrokhiThermalFluidType" />
			<xsd:element name="CO2BrinePhillipsFluid" type="CO2BrinePhillipsFluidType" />
			<xsd:element name="CO2BrinePhillipsThermalFluid" type="CO2BrinePhillipsThermalFluidType" />
			<xsd:element name="CarmanKozenyPermeability" type="CarmanKozenyPermeabilityType" />
			<xsd:element name="CeramicDamage" type="CeramicDamageType" />
			<xsd:element name="CompositionalMultiphaseFluid" type="CompositionalMultiphaseFluidType" />
			<xsd:element name="CompositonalTwoPhaseFluidPengRobinson" type="CompositonalTwoPhaseFluidPengRobinsonType" />
			<xsd:element name="CompositonalTwoPhaseFluidSoaveRedlichKwong" type="CompositonalTwoPhaseFluidSoaveRedlichKwongType" />
			<xsd:element name="CompressibleSinglePhaseFluid" type="CompressibleSinglePhaseFluidType" />
			<xsd:element name="CompressibleSolidCarmanKozenyPermeability" type="CompressibleSolidCarmanKozenyPermeabilityType" />
			<xsd:element name="CompressibleSolidConstantPermeability" type="CompressibleSolidConstantPermeabilityType" />
			<xsd:element name="CompressibleSolidExponentialDecayPermeability" type="CompressibleSolidExponentialDecayPermeabilityType" />
			<xsd:element name="CompressibleSolidParallelPlatesPermeability" type="CompressibleSolidParallelPlatesPermeabilityType" />
			<xsd:element name="CompressibleSolidSlipDependentPermeability" type="CompressibleSolidSlipDependentPermeabilityType" />
			<xsd:element name="CompressibleSolidWillisRichardsPermeability" type="CompressibleSolidWillisRichardsPermeabilityType" />
			<xsd:element name="ConstantDiffusion" type="ConstantDiffusionType" />
			<xsd:element name="ConstantPermeability" type="ConstantPermeabilityType" />
			<xsd:element name="Coulomb" type="CoulombType" />
			<xsd:element name="DamageElasticIsotropic" type="DamageElasticIsotropicType" />
			<xsd:element name="DamageSpectralElasticIsotropic" type="DamageSpectralElasticIsotropicType" />
			<xsd:element name="DamageVolDevElasticIsotropic" type="DamageVolDevElasticIsotropicType" />
			<xsd:element name="DeadOilFluid" type="DeadOilFluidType" />
			<xsd:element name="DelftEgg" type="DelftEggType" />
			<xsd:element name="DruckerPrager" type="DruckerPragerType" />
			<xsd:element name="ElasticIsotropic" type="ElasticIsotropicType" />
			<xsd:element name="ElasticIsotropicPressureDependent" type="ElasticIsotropicPressureDependentType" />
			<xsd:element name="ElasticOrthotropic" type="ElasticOrthotropicType" />
			<xsd:element name="ElasticTransverseIsotropic" type="ElasticTransverseIsotropicType" />
			<xsd:element name="ExponentialDecayPermeability" type="ExponentialDecayPermeabilityType" />
			<xsd:element name="ExtendedDruckerPrager" type="ExtendedDruckerPragerType" />
			<xsd:element name="FrictionlessContact" type="FrictionlessContactType" />
			<xsd:element name="JFunctionCapillaryPressure" type="JFunctionCapillaryPressureType" />
			<xsd:element name="LinearIsotropicDispersion" type="LinearIsotropicDispersionType" />
			<xsd:element name="ModifiedCamClay" type="ModifiedCamClayType" />
			<xsd:element name="MultiPhaseConstantThermalConductivity" type="MultiPhaseConstantThermalConductivityType" />
			<xsd:element name="MultiPhaseVolumeWeightedThermalConductivity" type="MultiPhaseVolumeWeightedThermalConductivityType" />
			<xsd:element name="NullModel" type="NullModelType" />
			<xsd:element name="ParallelPlatesPermeability" type="ParallelPlatesPermeabilityType" />
			<xsd:element name="ParticleFluid" type="ParticleFluidType" />
			<xsd:element name="PerfectlyPlastic" type="PerfectlyPlasticType" />
			<xsd:element name="PermeabilityBase" type="PermeabilityBaseType" />
			<xsd:element name="PorousDelftEgg" type="PorousDelftEggType" />
			<xsd:element name="PorousDruckerPrager" type="PorousDruckerPragerType" />
			<xsd:element name="PorousElasticIsotropic" type="PorousElasticIsotropicType" />
			<xsd:element name="PorousElasticOrthotropic" type="PorousElasticOrthotropicType" />
			<xsd:element name="PorousElasticTransverseIsotropic" type="PorousElasticTransverseIsotropicType" />
			<xsd:element name="PorousExtendedDruckerPrager" type="PorousExtendedDruckerPragerType" />
			<xsd:element name="PorousModifiedCamClay" type="PorousModifiedCamClayType" />
			<xsd:element name="PressurePorosity" type="PressurePorosityType" />
			<xsd:element name="ProppantPermeability" type="ProppantPermeabilityType" />
			<xsd:element name="ProppantPorosity" type="ProppantPorosityType" />
			<xsd:element name="ProppantSlurryFluid" type="ProppantSlurryFluidType" />
			<xsd:element name="ProppantSolidProppantPermeability" type="ProppantSolidProppantPermeabilityType" />
			<xsd:element name="ReactiveBrine" type="ReactiveBrineType" />
			<xsd:element name="ReactiveBrineThermal" type="ReactiveBrineThermalType" />
			<xsd:element name="SinglePhaseConstantThermalConductivity" type="SinglePhaseConstantThermalConductivityType" />
			<xsd:element name="SlipDependentPermeability" type="SlipDependentPermeabilityType" />
			<xsd:element name="SolidInternalEnergy" type="SolidInternalEnergyType" />
			<xsd:element name="TableCapillaryPressure" type="TableCapillaryPressureType" />
			<xsd:element name="TableRelativePermeability" type="TableRelativePermeabilityType" />
			<xsd:element name="TableRelativePermeabilityHysteresis" type="TableRelativePermeabilityHysteresisType" />
			<xsd:element name="ThermalCompressibleSinglePhaseFluid" type="ThermalCompressibleSinglePhaseFluidType" />
			<xsd:element name="VanGenuchtenBakerRelativePermeability" type="VanGenuchtenBakerRelativePermeabilityType" />
			<xsd:element name="VanGenuchtenCapillaryPressure" type="VanGenuchtenCapillaryPressureType" />
			<xsd:element name="VanGenuchtenStone2RelativePermeability" type="VanGenuchtenStone2RelativePermeabilityType" />
			<xsd:element name="ViscoDruckerPrager" type="ViscoDruckerPragerType" />
			<xsd:element name="ViscoExtendedDruckerPrager" type="ViscoExtendedDruckerPragerType" />
			<xsd:element name="ViscoModifiedCamClay" type="ViscoModifiedCamClayType" />
			<xsd:element name="WillisRichardsPermeability" type="WillisRichardsPermeabilityType" />
		</xsd:choice>
	</xsd:complexType>
	<xsd:complexType name="BiotPorosityType">
		<!--defaultPorosityTEC => Default thermal expansion coefficient-->
		<xsd:attribute name="defaultPorosityTEC" type="real64" default="0" />
		<!--defaultReferencePorosity => Default value of the reference porosity-->
		<xsd:attribute name="defaultReferencePorosity" type="real64" use="required" />
		<!--grainBulkModulus => Grain bulk modulus-->
		<xsd:attribute name="grainBulkModulus" type="real64" use="required" />
		<!--name => A name is required for any non-unique nodes-->
		<xsd:attribute name="name" type="groupName" use="required" />
	</xsd:complexType>
	<xsd:complexType name="BlackOilFluidType">
		<!--checkPVTTablesRanges => Enable (1) or disable (0) an error when the input pressure or temperature of the PVT tables is out of range.-->
		<xsd:attribute name="checkPVTTablesRanges" type="integer" default="1" />
		<!--componentMolarWeight => Component molar weights-->
		<xsd:attribute name="componentMolarWeight" type="real64_array" use="required" />
		<!--componentNames => List of component names-->
		<xsd:attribute name="componentNames" type="string_array" default="{}" />
		<!--hydrocarbonFormationVolFactorTableNames => List of formation volume factor TableFunction names from the Functions block. 
The user must provide one TableFunction per hydrocarbon phase, in the order provided in "phaseNames". 
For instance, if "oil" is before "gas" in "phaseNames", the table order should be: oilTableName, gasTableName-->
		<xsd:attribute name="hydrocarbonFormationVolFactorTableNames" type="groupNameRef_array" default="{}" />
		<!--hydrocarbonViscosityTableNames => List of viscosity TableFunction names from the Functions block. 
The user must provide one TableFunction per hydrocarbon phase, in the order provided in "phaseNames". 
For instance, if "oil" is before "gas" in "phaseNames", the table order should be: oilTableName, gasTableName-->
		<xsd:attribute name="hydrocarbonViscosityTableNames" type="groupNameRef_array" default="{}" />
		<!--phaseNames => List of fluid phases-->
		<xsd:attribute name="phaseNames" type="groupNameRef_array" use="required" />
		<!--surfaceDensities => List of surface mass densities for each phase-->
		<xsd:attribute name="surfaceDensities" type="real64_array" use="required" />
		<!--tableFiles => List of filenames with input PVT tables (one per phase)-->
		<xsd:attribute name="tableFiles" type="path_array" default="{}" />
		<!--waterCompressibility => Water compressibility-->
		<xsd:attribute name="waterCompressibility" type="real64" default="0" />
		<!--waterFormationVolumeFactor => Water formation volume factor-->
		<xsd:attribute name="waterFormationVolumeFactor" type="real64" default="0" />
		<!--waterReferencePressure => Water reference pressure-->
		<xsd:attribute name="waterReferencePressure" type="real64" default="0" />
		<!--waterViscosity => Water viscosity-->
		<xsd:attribute name="waterViscosity" type="real64" default="0" />
		<!--name => A name is required for any non-unique nodes-->
		<xsd:attribute name="name" type="groupName" use="required" />
	</xsd:complexType>
	<xsd:complexType name="BrooksCoreyBakerRelativePermeabilityType">
		<!--gasOilRelPermExponent => Rel perm power law exponent for the pair (gas phase, oil phase) at residual water saturation
The expected format is "{ gasExp, oilExp }", in that order-->
		<xsd:attribute name="gasOilRelPermExponent" type="real64_array" default="{1}" />
		<!--gasOilRelPermMaxValue => Maximum rel perm value for the pair (gas phase, oil phase) at residual water saturation
The expected format is "{ gasMax, oilMax }", in that order-->
		<xsd:attribute name="gasOilRelPermMaxValue" type="real64_array" default="{0}" />
		<!--phaseMinVolumeFraction => Minimum volume fraction value for each phase-->
		<xsd:attribute name="phaseMinVolumeFraction" type="real64_array" default="{0}" />
		<!--phaseNames => List of fluid phases-->
		<xsd:attribute name="phaseNames" type="groupNameRef_array" use="required" />
		<!--waterOilRelPermExponent => Rel perm power law exponent for the pair (water phase, oil phase) at residual gas saturation
The expected format is "{ waterExp, oilExp }", in that order-->
		<xsd:attribute name="waterOilRelPermExponent" type="real64_array" default="{1}" />
		<!--waterOilRelPermMaxValue => Maximum rel perm value for the pair (water phase, oil phase) at residual gas saturation
The expected format is "{ waterMax, oilMax }", in that order-->
		<xsd:attribute name="waterOilRelPermMaxValue" type="real64_array" default="{0}" />
		<!--name => A name is required for any non-unique nodes-->
		<xsd:attribute name="name" type="groupName" use="required" />
	</xsd:complexType>
	<xsd:complexType name="BrooksCoreyCapillaryPressureType">
		<!--capPressureEpsilon => Wetting-phase saturation at which the max cap. pressure is attained; used to avoid infinite cap. pressure values for saturations close to zero-->
		<xsd:attribute name="capPressureEpsilon" type="real64" default="1e-06" />
		<!--phaseCapPressureExponentInv => Inverse of capillary power law exponent for each phase-->
		<xsd:attribute name="phaseCapPressureExponentInv" type="real64_array" default="{2}" />
		<!--phaseEntryPressure => Entry pressure value for each phase-->
		<xsd:attribute name="phaseEntryPressure" type="real64_array" default="{1}" />
		<!--phaseMinVolumeFraction => Minimum volume fraction value for each phase-->
		<xsd:attribute name="phaseMinVolumeFraction" type="real64_array" default="{0}" />
		<!--phaseNames => List of fluid phases-->
		<xsd:attribute name="phaseNames" type="groupNameRef_array" use="required" />
		<!--name => A name is required for any non-unique nodes-->
		<xsd:attribute name="name" type="groupName" use="required" />
	</xsd:complexType>
	<xsd:complexType name="BrooksCoreyRelativePermeabilityType">
		<!--phaseMinVolumeFraction => Minimum volume fraction value for each phase-->
		<xsd:attribute name="phaseMinVolumeFraction" type="real64_array" default="{0}" />
		<!--phaseNames => List of fluid phases-->
		<xsd:attribute name="phaseNames" type="groupNameRef_array" use="required" />
		<!--phaseRelPermExponent => Minimum relative permeability power law exponent for each phase-->
		<xsd:attribute name="phaseRelPermExponent" type="real64_array" default="{1}" />
		<!--phaseRelPermMaxValue => Maximum relative permeability value for each phase-->
		<xsd:attribute name="phaseRelPermMaxValue" type="real64_array" default="{0}" />
		<!--name => A name is required for any non-unique nodes-->
		<xsd:attribute name="name" type="groupName" use="required" />
	</xsd:complexType>
	<xsd:complexType name="BrooksCoreyStone2RelativePermeabilityType">
		<!--gasOilRelPermExponent => Rel perm power law exponent for the pair (gas phase, oil phase) at residual water saturation
The expected format is "{ gasExp, oilExp }", in that order-->
		<xsd:attribute name="gasOilRelPermExponent" type="real64_array" default="{1}" />
		<!--gasOilRelPermMaxValue => Maximum rel perm value for the pair (gas phase, oil phase) at residual water saturation
The expected format is "{ gasMax, oilMax }", in that order-->
		<xsd:attribute name="gasOilRelPermMaxValue" type="real64_array" default="{0}" />
		<!--phaseMinVolumeFraction => Minimum volume fraction value for each phase-->
		<xsd:attribute name="phaseMinVolumeFraction" type="real64_array" default="{0}" />
		<!--phaseNames => List of fluid phases-->
		<xsd:attribute name="phaseNames" type="groupNameRef_array" use="required" />
		<!--waterOilRelPermExponent => Rel perm power law exponent for the pair (water phase, oil phase) at residual gas saturation
The expected format is "{ waterExp, oilExp }", in that order-->
		<xsd:attribute name="waterOilRelPermExponent" type="real64_array" default="{1}" />
		<!--waterOilRelPermMaxValue => Maximum rel perm value for the pair (water phase, oil phase) at residual gas saturation
The expected format is "{ waterMax, oilMax }", in that order-->
		<xsd:attribute name="waterOilRelPermMaxValue" type="real64_array" default="{0}" />
		<!--name => A name is required for any non-unique nodes-->
		<xsd:attribute name="name" type="groupName" use="required" />
	</xsd:complexType>
	<xsd:complexType name="CO2BrineEzrokhiFluidType">
		<!--checkPVTTablesRanges => Enable (1) or disable (0) an error when the input pressure or temperature of the PVT tables is out of range.-->
		<xsd:attribute name="checkPVTTablesRanges" type="integer" default="1" />
		<!--componentMolarWeight => Component molar weights-->
		<xsd:attribute name="componentMolarWeight" type="real64_array" default="{0}" />
		<!--componentNames => List of component names-->
		<xsd:attribute name="componentNames" type="string_array" default="{}" />
		<!--flashModelParaFile => Name of the file defining the parameters of the flash model-->
		<xsd:attribute name="flashModelParaFile" type="path" use="required" />
		<!--logLevel => Log level-->
		<xsd:attribute name="logLevel" type="integer" default="0" />
		<!--phaseNames => List of fluid phases-->
		<xsd:attribute name="phaseNames" type="groupNameRef_array" default="{}" />
		<!--phasePVTParaFiles => Names of the files defining the parameters of the viscosity and density models-->
		<xsd:attribute name="phasePVTParaFiles" type="path_array" use="required" />
		<!--name => A name is required for any non-unique nodes-->
		<xsd:attribute name="name" type="groupName" use="required" />
	</xsd:complexType>
	<xsd:complexType name="CO2BrineEzrokhiThermalFluidType">
		<!--checkPVTTablesRanges => Enable (1) or disable (0) an error when the input pressure or temperature of the PVT tables is out of range.-->
		<xsd:attribute name="checkPVTTablesRanges" type="integer" default="1" />
		<!--componentMolarWeight => Component molar weights-->
		<xsd:attribute name="componentMolarWeight" type="real64_array" default="{0}" />
		<!--componentNames => List of component names-->
		<xsd:attribute name="componentNames" type="string_array" default="{}" />
		<!--flashModelParaFile => Name of the file defining the parameters of the flash model-->
		<xsd:attribute name="flashModelParaFile" type="path" use="required" />
		<!--logLevel => Log level-->
		<xsd:attribute name="logLevel" type="integer" default="0" />
		<!--phaseNames => List of fluid phases-->
		<xsd:attribute name="phaseNames" type="groupNameRef_array" default="{}" />
		<!--phasePVTParaFiles => Names of the files defining the parameters of the viscosity and density models-->
		<xsd:attribute name="phasePVTParaFiles" type="path_array" use="required" />
		<!--name => A name is required for any non-unique nodes-->
		<xsd:attribute name="name" type="groupName" use="required" />
	</xsd:complexType>
	<xsd:complexType name="CO2BrinePhillipsFluidType">
		<!--checkPVTTablesRanges => Enable (1) or disable (0) an error when the input pressure or temperature of the PVT tables is out of range.-->
		<xsd:attribute name="checkPVTTablesRanges" type="integer" default="1" />
		<!--componentMolarWeight => Component molar weights-->
		<xsd:attribute name="componentMolarWeight" type="real64_array" default="{0}" />
		<!--componentNames => List of component names-->
		<xsd:attribute name="componentNames" type="string_array" default="{}" />
		<!--flashModelParaFile => Name of the file defining the parameters of the flash model-->
		<xsd:attribute name="flashModelParaFile" type="path" use="required" />
		<!--logLevel => Log level-->
		<xsd:attribute name="logLevel" type="integer" default="0" />
		<!--phaseNames => List of fluid phases-->
		<xsd:attribute name="phaseNames" type="groupNameRef_array" default="{}" />
		<!--phasePVTParaFiles => Names of the files defining the parameters of the viscosity and density models-->
		<xsd:attribute name="phasePVTParaFiles" type="path_array" use="required" />
		<!--name => A name is required for any non-unique nodes-->
		<xsd:attribute name="name" type="groupName" use="required" />
	</xsd:complexType>
	<xsd:complexType name="CO2BrinePhillipsThermalFluidType">
		<!--checkPVTTablesRanges => Enable (1) or disable (0) an error when the input pressure or temperature of the PVT tables is out of range.-->
		<xsd:attribute name="checkPVTTablesRanges" type="integer" default="1" />
		<!--componentMolarWeight => Component molar weights-->
		<xsd:attribute name="componentMolarWeight" type="real64_array" default="{0}" />
		<!--componentNames => List of component names-->
		<xsd:attribute name="componentNames" type="string_array" default="{}" />
		<!--flashModelParaFile => Name of the file defining the parameters of the flash model-->
		<xsd:attribute name="flashModelParaFile" type="path" use="required" />
		<!--logLevel => Log level-->
		<xsd:attribute name="logLevel" type="integer" default="0" />
		<!--phaseNames => List of fluid phases-->
		<xsd:attribute name="phaseNames" type="groupNameRef_array" default="{}" />
		<!--phasePVTParaFiles => Names of the files defining the parameters of the viscosity and density models-->
		<xsd:attribute name="phasePVTParaFiles" type="path_array" use="required" />
		<!--name => A name is required for any non-unique nodes-->
		<xsd:attribute name="name" type="groupName" use="required" />
	</xsd:complexType>
	<xsd:complexType name="CarmanKozenyPermeabilityType">
		<!--anisotropy => Anisotropy factors for three permeability components.-->
		<xsd:attribute name="anisotropy" type="R1Tensor" default="{1,1,1}" />
		<!--particleDiameter => Diameter of the spherical particles.-->
		<xsd:attribute name="particleDiameter" type="real64" use="required" />
		<!--sphericity => Sphericity of the particles.-->
		<xsd:attribute name="sphericity" type="real64" use="required" />
		<!--name => A name is required for any non-unique nodes-->
		<xsd:attribute name="name" type="groupName" use="required" />
	</xsd:complexType>
	<xsd:complexType name="CeramicDamageType">
		<!--compressiveStrength => Compressive strength-->
		<xsd:attribute name="compressiveStrength" type="real64" use="required" />
		<!--crackSpeed => Crack speed-->
		<xsd:attribute name="crackSpeed" type="real64" use="required" />
		<!--defaultBulkModulus => Default Bulk Modulus Parameter-->
		<xsd:attribute name="defaultBulkModulus" type="real64" default="-1" />
		<!--defaultDensity => Default Material Density-->
		<xsd:attribute name="defaultDensity" type="real64" use="required" />
		<!--defaultDrainedLinearTEC => Default Linear Thermal Expansion Coefficient of the Solid Rock Frame-->
		<xsd:attribute name="defaultDrainedLinearTEC" type="real64" default="0" />
		<!--defaultPoissonRatio => Default Poisson's Ratio-->
		<xsd:attribute name="defaultPoissonRatio" type="real64" default="-1" />
		<!--defaultShearModulus => Default Shear Modulus Parameter-->
		<xsd:attribute name="defaultShearModulus" type="real64" default="-1" />
		<!--defaultYoungModulus => Default Young's Modulus-->
		<xsd:attribute name="defaultYoungModulus" type="real64" default="-1" />
		<!--maximumStrength => Maximum theoretical strength-->
		<xsd:attribute name="maximumStrength" type="real64" use="required" />
		<!--tensileStrength => Tensile strength-->
		<xsd:attribute name="tensileStrength" type="real64" use="required" />
		<!--name => A name is required for any non-unique nodes-->
		<xsd:attribute name="name" type="groupName" use="required" />
	</xsd:complexType>
	<xsd:complexType name="CompositionalMultiphaseFluidType">
		<!--checkPVTTablesRanges => Enable (1) or disable (0) an error when the input pressure or temperature of the PVT tables is out of range.-->
		<xsd:attribute name="checkPVTTablesRanges" type="integer" default="1" />
		<!--componentAcentricFactor => Component acentric factors-->
		<xsd:attribute name="componentAcentricFactor" type="real64_array" use="required" />
		<!--componentBinaryCoeff => Table of binary interaction coefficients-->
		<xsd:attribute name="componentBinaryCoeff" type="real64_array2d" default="{{0}}" />
		<!--componentCriticalPressure => Component critical pressures-->
		<xsd:attribute name="componentCriticalPressure" type="real64_array" use="required" />
		<!--componentCriticalTemperature => Component critical temperatures-->
		<xsd:attribute name="componentCriticalTemperature" type="real64_array" use="required" />
		<!--componentMolarWeight => Component molar weights-->
		<xsd:attribute name="componentMolarWeight" type="real64_array" use="required" />
		<!--componentNames => List of component names-->
		<xsd:attribute name="componentNames" type="string_array" use="required" />
		<!--componentVolumeShift => Component volume shifts-->
		<xsd:attribute name="componentVolumeShift" type="real64_array" default="{0}" />
		<!--equationsOfState => List of equation of state types for each phase-->
		<xsd:attribute name="equationsOfState" type="string_array" use="required" />
		<!--phaseNames => List of fluid phases-->
		<xsd:attribute name="phaseNames" type="groupNameRef_array" use="required" />
		<!--name => A name is required for any non-unique nodes-->
		<xsd:attribute name="name" type="groupName" use="required" />
	</xsd:complexType>
	<xsd:complexType name="CompositonalTwoPhaseFluidPengRobinsonType">
		<!--checkPVTTablesRanges => Enable (1) or disable (0) an error when the input pressure or temperature of the PVT tables is out of range.-->
		<xsd:attribute name="checkPVTTablesRanges" type="integer" default="1" />
		<!--componentAcentricFactor => Component acentric factors-->
		<xsd:attribute name="componentAcentricFactor" type="real64_array" use="required" />
		<!--componentBinaryCoeff => Table of binary interaction coefficients-->
		<xsd:attribute name="componentBinaryCoeff" type="real64_array2d" default="{{0}}" />
		<!--componentCriticalPressure => Component critical pressures-->
		<xsd:attribute name="componentCriticalPressure" type="real64_array" use="required" />
		<!--componentCriticalTemperature => Component critical temperatures-->
		<xsd:attribute name="componentCriticalTemperature" type="real64_array" use="required" />
		<!--componentCriticalVolume => Component critical volumnes-->
		<xsd:attribute name="componentCriticalVolume" type="real64_array" default="{0}" />
		<!--componentMolarWeight => Component molar weights-->
		<xsd:attribute name="componentMolarWeight" type="real64_array" use="required" />
		<!--componentNames => List of component names-->
		<xsd:attribute name="componentNames" type="string_array" use="required" />
		<!--componentVolumeShift => Component volume shifts-->
		<xsd:attribute name="componentVolumeShift" type="real64_array" default="{0}" />
		<!--phaseNames => List of fluid phases-->
		<xsd:attribute name="phaseNames" type="groupNameRef_array" use="required" />
		<!--name => A name is required for any non-unique nodes-->
		<xsd:attribute name="name" type="groupName" use="required" />
	</xsd:complexType>
	<xsd:complexType name="CompositonalTwoPhaseFluidSoaveRedlichKwongType">
		<!--checkPVTTablesRanges => Enable (1) or disable (0) an error when the input pressure or temperature of the PVT tables is out of range.-->
		<xsd:attribute name="checkPVTTablesRanges" type="integer" default="1" />
		<!--componentAcentricFactor => Component acentric factors-->
		<xsd:attribute name="componentAcentricFactor" type="real64_array" use="required" />
		<!--componentBinaryCoeff => Table of binary interaction coefficients-->
		<xsd:attribute name="componentBinaryCoeff" type="real64_array2d" default="{{0}}" />
		<!--componentCriticalPressure => Component critical pressures-->
		<xsd:attribute name="componentCriticalPressure" type="real64_array" use="required" />
		<!--componentCriticalTemperature => Component critical temperatures-->
		<xsd:attribute name="componentCriticalTemperature" type="real64_array" use="required" />
		<!--componentCriticalVolume => Component critical volumnes-->
		<xsd:attribute name="componentCriticalVolume" type="real64_array" default="{0}" />
		<!--componentMolarWeight => Component molar weights-->
		<xsd:attribute name="componentMolarWeight" type="real64_array" use="required" />
		<!--componentNames => List of component names-->
		<xsd:attribute name="componentNames" type="string_array" use="required" />
		<!--componentVolumeShift => Component volume shifts-->
		<xsd:attribute name="componentVolumeShift" type="real64_array" default="{0}" />
		<!--phaseNames => List of fluid phases-->
		<xsd:attribute name="phaseNames" type="groupNameRef_array" use="required" />
		<!--name => A name is required for any non-unique nodes-->
		<xsd:attribute name="name" type="groupName" use="required" />
	</xsd:complexType>
	<xsd:complexType name="CompressibleSinglePhaseFluidType">
		<!--compressibility => Fluid compressibility-->
		<xsd:attribute name="compressibility" type="real64" default="0" />
		<!--defaultDensity => Default value for density.-->
		<xsd:attribute name="defaultDensity" type="real64" use="required" />
		<!--defaultViscosity => Default value for viscosity.-->
		<xsd:attribute name="defaultViscosity" type="real64" use="required" />
		<!--densityModelType => Type of density model. Valid options:
* exponential
* linear
* quadratic-->
		<xsd:attribute name="densityModelType" type="geos_constitutive_ExponentApproximationType" default="linear" />
		<!--referenceDensity => Reference fluid density-->
		<xsd:attribute name="referenceDensity" type="real64" default="1000" />
		<!--referencePressure => Reference pressure-->
		<xsd:attribute name="referencePressure" type="real64" default="0" />
		<!--referenceViscosity => Reference fluid viscosity-->
		<xsd:attribute name="referenceViscosity" type="real64" default="0.001" />
		<!--viscosibility => Fluid viscosity exponential coefficient-->
		<xsd:attribute name="viscosibility" type="real64" default="0" />
		<!--viscosityModelType => Type of viscosity model. Valid options:
* exponential
* linear
* quadratic-->
		<xsd:attribute name="viscosityModelType" type="geos_constitutive_ExponentApproximationType" default="linear" />
		<!--name => A name is required for any non-unique nodes-->
		<xsd:attribute name="name" type="groupName" use="required" />
	</xsd:complexType>
	<xsd:simpleType name="geos_constitutive_ExponentApproximationType">
		<xsd:restriction base="xsd:string">
			<xsd:pattern value=".*[\[\]`$].*|exponential|linear|quadratic" />
		</xsd:restriction>
	</xsd:simpleType>
	<xsd:complexType name="CompressibleSolidCarmanKozenyPermeabilityType">
		<!--permeabilityModelName => Name of the permeability model.-->
		<xsd:attribute name="permeabilityModelName" type="groupNameRef" use="required" />
		<!--porosityModelName => Name of the porosity model.-->
		<xsd:attribute name="porosityModelName" type="groupNameRef" use="required" />
		<!--solidInternalEnergyModelName => Name of the solid internal energy model.-->
		<xsd:attribute name="solidInternalEnergyModelName" type="groupNameRef" default="" />
		<!--solidModelName => Name of the solid model.-->
		<xsd:attribute name="solidModelName" type="groupNameRef" use="required" />
		<!--name => A name is required for any non-unique nodes-->
		<xsd:attribute name="name" type="groupName" use="required" />
	</xsd:complexType>
	<xsd:complexType name="CompressibleSolidConstantPermeabilityType">
		<!--permeabilityModelName => Name of the permeability model.-->
		<xsd:attribute name="permeabilityModelName" type="groupNameRef" use="required" />
		<!--porosityModelName => Name of the porosity model.-->
		<xsd:attribute name="porosityModelName" type="groupNameRef" use="required" />
		<!--solidInternalEnergyModelName => Name of the solid internal energy model.-->
		<xsd:attribute name="solidInternalEnergyModelName" type="groupNameRef" default="" />
		<!--solidModelName => Name of the solid model.-->
		<xsd:attribute name="solidModelName" type="groupNameRef" use="required" />
		<!--name => A name is required for any non-unique nodes-->
		<xsd:attribute name="name" type="groupName" use="required" />
	</xsd:complexType>
	<xsd:complexType name="CompressibleSolidExponentialDecayPermeabilityType">
		<!--permeabilityModelName => Name of the permeability model.-->
		<xsd:attribute name="permeabilityModelName" type="groupNameRef" use="required" />
		<!--porosityModelName => Name of the porosity model.-->
		<xsd:attribute name="porosityModelName" type="groupNameRef" use="required" />
		<!--solidInternalEnergyModelName => Name of the solid internal energy model.-->
		<xsd:attribute name="solidInternalEnergyModelName" type="groupNameRef" default="" />
		<!--solidModelName => Name of the solid model.-->
		<xsd:attribute name="solidModelName" type="groupNameRef" use="required" />
		<!--name => A name is required for any non-unique nodes-->
		<xsd:attribute name="name" type="groupName" use="required" />
	</xsd:complexType>
	<xsd:complexType name="CompressibleSolidParallelPlatesPermeabilityType">
		<!--permeabilityModelName => Name of the permeability model.-->
		<xsd:attribute name="permeabilityModelName" type="groupNameRef" use="required" />
		<!--porosityModelName => Name of the porosity model.-->
		<xsd:attribute name="porosityModelName" type="groupNameRef" use="required" />
		<!--solidInternalEnergyModelName => Name of the solid internal energy model.-->
		<xsd:attribute name="solidInternalEnergyModelName" type="groupNameRef" default="" />
		<!--solidModelName => Name of the solid model.-->
		<xsd:attribute name="solidModelName" type="groupNameRef" use="required" />
		<!--name => A name is required for any non-unique nodes-->
		<xsd:attribute name="name" type="groupName" use="required" />
	</xsd:complexType>
	<xsd:complexType name="CompressibleSolidSlipDependentPermeabilityType">
		<!--permeabilityModelName => Name of the permeability model.-->
		<xsd:attribute name="permeabilityModelName" type="groupNameRef" use="required" />
		<!--porosityModelName => Name of the porosity model.-->
		<xsd:attribute name="porosityModelName" type="groupNameRef" use="required" />
		<!--solidInternalEnergyModelName => Name of the solid internal energy model.-->
		<xsd:attribute name="solidInternalEnergyModelName" type="groupNameRef" default="" />
		<!--solidModelName => Name of the solid model.-->
		<xsd:attribute name="solidModelName" type="groupNameRef" use="required" />
		<!--name => A name is required for any non-unique nodes-->
		<xsd:attribute name="name" type="groupName" use="required" />
	</xsd:complexType>
	<xsd:complexType name="CompressibleSolidWillisRichardsPermeabilityType">
		<!--permeabilityModelName => Name of the permeability model.-->
		<xsd:attribute name="permeabilityModelName" type="groupNameRef" use="required" />
		<!--porosityModelName => Name of the porosity model.-->
		<xsd:attribute name="porosityModelName" type="groupNameRef" use="required" />
		<!--solidInternalEnergyModelName => Name of the solid internal energy model.-->
		<xsd:attribute name="solidInternalEnergyModelName" type="groupNameRef" default="" />
		<!--solidModelName => Name of the solid model.-->
		<xsd:attribute name="solidModelName" type="groupNameRef" use="required" />
		<!--name => A name is required for any non-unique nodes-->
		<xsd:attribute name="name" type="groupName" use="required" />
	</xsd:complexType>
	<xsd:complexType name="ConstantDiffusionType">
		<!--defaultPhaseDiffusivityMultipliers => List of phase diffusivity multipliers-->
		<xsd:attribute name="defaultPhaseDiffusivityMultipliers" type="real64_array" default="{1}" />
		<!--diffusivityComponents => xx, yy, and zz components of a diffusivity tensor [m^2/s]-->
		<xsd:attribute name="diffusivityComponents" type="real64_array" use="required" />
		<!--phaseNames => List of fluid phases-->
		<xsd:attribute name="phaseNames" type="string_array" use="required" />
		<!--name => A name is required for any non-unique nodes-->
		<xsd:attribute name="name" type="groupName" use="required" />
	</xsd:complexType>
	<xsd:complexType name="ConstantPermeabilityType">
		<!--permeabilityComponents => xx, yy and zz components of a diagonal permeability tensor.-->
		<xsd:attribute name="permeabilityComponents" type="R1Tensor" use="required" />
		<!--name => A name is required for any non-unique nodes-->
		<xsd:attribute name="name" type="groupName" use="required" />
	</xsd:complexType>
	<xsd:complexType name="CoulombType">
		<!--apertureTableName => Name of the aperture table-->
<<<<<<< HEAD
		<xsd:attribute name="apertureTableName" type="string" default="" />
=======
		<xsd:attribute name="apertureTableName" type="groupNameRef" use="required" />
>>>>>>> e9dec15b
		<!--apertureTolerance => Value to be used to avoid floating point errors in expressions involving aperture. For example in the case of dividing by the actual aperture (not the effective aperture that results from the aperture function) this value may be used to avoid the 1/0 error. Note that this value may have some physical significance in its usage, as it may be used to smooth out highly nonlinear behavior associated with 1/0 in addition to avoiding the 1/0 error.-->
		<xsd:attribute name="apertureTolerance" type="real64" default="1e-09" />
		<!--cohesion => Cohesion-->
		<xsd:attribute name="cohesion" type="real64" use="required" />
		<!--displacementJumpThreshold => A threshold valued to determine whether a fracture is open or not.-->
		<xsd:attribute name="displacementJumpThreshold" type="real64" default="2.22045e-16" />
		<!--frictionCoefficient => Friction coefficient-->
		<xsd:attribute name="frictionCoefficient" type="real64" use="required" />
		<!--penaltyStiffness => Value of the penetration penalty stiffness. Units of Pressure/length-->
		<xsd:attribute name="penaltyStiffness" type="real64" default="0" />
		<!--shearStiffness => Value of the shear elastic stiffness. Units of Pressure/length-->
		<xsd:attribute name="shearStiffness" type="real64" default="0" />
		<!--useApertureModel => (no description available)-->
		<xsd:attribute name="useApertureModel" type="integer" default="0" />
		<!--name => A name is required for any non-unique nodes-->
		<xsd:attribute name="name" type="groupName" use="required" />
	</xsd:complexType>
	<xsd:complexType name="DamageElasticIsotropicType">
		<!--compressiveStrength => Compressive strength from the uniaxial compression test-->
		<xsd:attribute name="compressiveStrength" type="real64" default="0" />
		<!--criticalFractureEnergy => Critical fracture energy-->
		<xsd:attribute name="criticalFractureEnergy" type="real64" use="required" />
		<!--criticalStrainEnergy => Critical stress in a 1d tension test-->
		<xsd:attribute name="criticalStrainEnergy" type="real64" use="required" />
		<!--defaultBulkModulus => Default Bulk Modulus Parameter-->
		<xsd:attribute name="defaultBulkModulus" type="real64" default="-1" />
		<!--defaultDensity => Default Material Density-->
		<xsd:attribute name="defaultDensity" type="real64" use="required" />
		<!--defaultDrainedLinearTEC => Default Linear Thermal Expansion Coefficient of the Solid Rock Frame-->
		<xsd:attribute name="defaultDrainedLinearTEC" type="real64" default="0" />
		<!--defaultPoissonRatio => Default Poisson's Ratio-->
		<xsd:attribute name="defaultPoissonRatio" type="real64" default="-1" />
		<!--defaultShearModulus => Default Shear Modulus Parameter-->
		<xsd:attribute name="defaultShearModulus" type="real64" default="-1" />
		<!--defaultYoungModulus => Default Young's Modulus-->
		<xsd:attribute name="defaultYoungModulus" type="real64" default="-1" />
		<!--degradationLowerLimit => The lower limit of the degradation function-->
		<xsd:attribute name="degradationLowerLimit" type="real64" default="0" />
		<!--deltaCoefficient => Coefficient in the calculation of the external driving force-->
		<xsd:attribute name="deltaCoefficient" type="real64" default="-1" />
		<!--extDrivingForceFlag => Whether to have external driving force. Can be 0 or 1-->
		<xsd:attribute name="extDrivingForceFlag" type="integer" default="0" />
		<!--lengthScale => Length scale l in the phase-field equation-->
		<xsd:attribute name="lengthScale" type="real64" use="required" />
		<!--tensileStrength => Tensile strength from the uniaxial tension test-->
		<xsd:attribute name="tensileStrength" type="real64" default="0" />
		<!--name => A name is required for any non-unique nodes-->
		<xsd:attribute name="name" type="groupName" use="required" />
	</xsd:complexType>
	<xsd:complexType name="DamageSpectralElasticIsotropicType">
		<!--compressiveStrength => Compressive strength from the uniaxial compression test-->
		<xsd:attribute name="compressiveStrength" type="real64" default="0" />
		<!--criticalFractureEnergy => Critical fracture energy-->
		<xsd:attribute name="criticalFractureEnergy" type="real64" use="required" />
		<!--criticalStrainEnergy => Critical stress in a 1d tension test-->
		<xsd:attribute name="criticalStrainEnergy" type="real64" use="required" />
		<!--defaultBulkModulus => Default Bulk Modulus Parameter-->
		<xsd:attribute name="defaultBulkModulus" type="real64" default="-1" />
		<!--defaultDensity => Default Material Density-->
		<xsd:attribute name="defaultDensity" type="real64" use="required" />
		<!--defaultDrainedLinearTEC => Default Linear Thermal Expansion Coefficient of the Solid Rock Frame-->
		<xsd:attribute name="defaultDrainedLinearTEC" type="real64" default="0" />
		<!--defaultPoissonRatio => Default Poisson's Ratio-->
		<xsd:attribute name="defaultPoissonRatio" type="real64" default="-1" />
		<!--defaultShearModulus => Default Shear Modulus Parameter-->
		<xsd:attribute name="defaultShearModulus" type="real64" default="-1" />
		<!--defaultYoungModulus => Default Young's Modulus-->
		<xsd:attribute name="defaultYoungModulus" type="real64" default="-1" />
		<!--degradationLowerLimit => The lower limit of the degradation function-->
		<xsd:attribute name="degradationLowerLimit" type="real64" default="0" />
		<!--deltaCoefficient => Coefficient in the calculation of the external driving force-->
		<xsd:attribute name="deltaCoefficient" type="real64" default="-1" />
		<!--extDrivingForceFlag => Whether to have external driving force. Can be 0 or 1-->
		<xsd:attribute name="extDrivingForceFlag" type="integer" default="0" />
		<!--lengthScale => Length scale l in the phase-field equation-->
		<xsd:attribute name="lengthScale" type="real64" use="required" />
		<!--tensileStrength => Tensile strength from the uniaxial tension test-->
		<xsd:attribute name="tensileStrength" type="real64" default="0" />
		<!--name => A name is required for any non-unique nodes-->
		<xsd:attribute name="name" type="groupName" use="required" />
	</xsd:complexType>
	<xsd:complexType name="DamageVolDevElasticIsotropicType">
		<!--compressiveStrength => Compressive strength from the uniaxial compression test-->
		<xsd:attribute name="compressiveStrength" type="real64" default="0" />
		<!--criticalFractureEnergy => Critical fracture energy-->
		<xsd:attribute name="criticalFractureEnergy" type="real64" use="required" />
		<!--criticalStrainEnergy => Critical stress in a 1d tension test-->
		<xsd:attribute name="criticalStrainEnergy" type="real64" use="required" />
		<!--defaultBulkModulus => Default Bulk Modulus Parameter-->
		<xsd:attribute name="defaultBulkModulus" type="real64" default="-1" />
		<!--defaultDensity => Default Material Density-->
		<xsd:attribute name="defaultDensity" type="real64" use="required" />
		<!--defaultDrainedLinearTEC => Default Linear Thermal Expansion Coefficient of the Solid Rock Frame-->
		<xsd:attribute name="defaultDrainedLinearTEC" type="real64" default="0" />
		<!--defaultPoissonRatio => Default Poisson's Ratio-->
		<xsd:attribute name="defaultPoissonRatio" type="real64" default="-1" />
		<!--defaultShearModulus => Default Shear Modulus Parameter-->
		<xsd:attribute name="defaultShearModulus" type="real64" default="-1" />
		<!--defaultYoungModulus => Default Young's Modulus-->
		<xsd:attribute name="defaultYoungModulus" type="real64" default="-1" />
		<!--degradationLowerLimit => The lower limit of the degradation function-->
		<xsd:attribute name="degradationLowerLimit" type="real64" default="0" />
		<!--deltaCoefficient => Coefficient in the calculation of the external driving force-->
		<xsd:attribute name="deltaCoefficient" type="real64" default="-1" />
		<!--extDrivingForceFlag => Whether to have external driving force. Can be 0 or 1-->
		<xsd:attribute name="extDrivingForceFlag" type="integer" default="0" />
		<!--lengthScale => Length scale l in the phase-field equation-->
		<xsd:attribute name="lengthScale" type="real64" use="required" />
		<!--tensileStrength => Tensile strength from the uniaxial tension test-->
		<xsd:attribute name="tensileStrength" type="real64" default="0" />
		<!--name => A name is required for any non-unique nodes-->
		<xsd:attribute name="name" type="groupName" use="required" />
	</xsd:complexType>
	<xsd:complexType name="DeadOilFluidType">
		<!--checkPVTTablesRanges => Enable (1) or disable (0) an error when the input pressure or temperature of the PVT tables is out of range.-->
		<xsd:attribute name="checkPVTTablesRanges" type="integer" default="1" />
		<!--componentMolarWeight => Component molar weights-->
		<xsd:attribute name="componentMolarWeight" type="real64_array" use="required" />
		<!--componentNames => List of component names-->
		<xsd:attribute name="componentNames" type="string_array" default="{}" />
		<!--hydrocarbonFormationVolFactorTableNames => List of formation volume factor TableFunction names from the Functions block. 
The user must provide one TableFunction per hydrocarbon phase, in the order provided in "phaseNames". 
For instance, if "oil" is before "gas" in "phaseNames", the table order should be: oilTableName, gasTableName-->
		<xsd:attribute name="hydrocarbonFormationVolFactorTableNames" type="groupNameRef_array" default="{}" />
		<!--hydrocarbonViscosityTableNames => List of viscosity TableFunction names from the Functions block. 
The user must provide one TableFunction per hydrocarbon phase, in the order provided in "phaseNames". 
For instance, if "oil" is before "gas" in "phaseNames", the table order should be: oilTableName, gasTableName-->
		<xsd:attribute name="hydrocarbonViscosityTableNames" type="groupNameRef_array" default="{}" />
		<!--phaseNames => List of fluid phases-->
		<xsd:attribute name="phaseNames" type="groupNameRef_array" use="required" />
		<!--surfaceDensities => List of surface mass densities for each phase-->
		<xsd:attribute name="surfaceDensities" type="real64_array" use="required" />
		<!--tableFiles => List of filenames with input PVT tables (one per phase)-->
		<xsd:attribute name="tableFiles" type="path_array" default="{}" />
		<!--waterCompressibility => Water compressibility-->
		<xsd:attribute name="waterCompressibility" type="real64" default="0" />
		<!--waterFormationVolumeFactor => Water formation volume factor-->
		<xsd:attribute name="waterFormationVolumeFactor" type="real64" default="0" />
		<!--waterReferencePressure => Water reference pressure-->
		<xsd:attribute name="waterReferencePressure" type="real64" default="0" />
		<!--waterViscosity => Water viscosity-->
		<xsd:attribute name="waterViscosity" type="real64" default="0" />
		<!--name => A name is required for any non-unique nodes-->
		<xsd:attribute name="name" type="groupName" use="required" />
	</xsd:complexType>
	<xsd:complexType name="DelftEggType">
		<!--defaultBulkModulus => Default Bulk Modulus Parameter-->
		<xsd:attribute name="defaultBulkModulus" type="real64" default="-1" />
		<!--defaultCslSlope => Slope of the critical state line-->
		<xsd:attribute name="defaultCslSlope" type="real64" default="1" />
		<!--defaultDensity => Default Material Density-->
		<xsd:attribute name="defaultDensity" type="real64" use="required" />
		<!--defaultDrainedLinearTEC => Default Linear Thermal Expansion Coefficient of the Solid Rock Frame-->
		<xsd:attribute name="defaultDrainedLinearTEC" type="real64" default="0" />
		<!--defaultPoissonRatio => Default Poisson's Ratio-->
		<xsd:attribute name="defaultPoissonRatio" type="real64" default="-1" />
		<!--defaultPreConsolidationPressure => Initial preconsolidation pressure-->
		<xsd:attribute name="defaultPreConsolidationPressure" type="real64" default="-1.5" />
		<!--defaultRecompressionIndex => Recompresion Index-->
		<xsd:attribute name="defaultRecompressionIndex" type="real64" default="0.002" />
		<!--defaultShapeParameter => Shape parameter for the yield surface-->
		<xsd:attribute name="defaultShapeParameter" type="real64" default="1" />
		<!--defaultShearModulus => Default Shear Modulus Parameter-->
		<xsd:attribute name="defaultShearModulus" type="real64" default="-1" />
		<!--defaultVirginCompressionIndex => Virgin compression index-->
		<xsd:attribute name="defaultVirginCompressionIndex" type="real64" default="0.005" />
		<!--defaultYoungModulus => Default Young's Modulus-->
		<xsd:attribute name="defaultYoungModulus" type="real64" default="-1" />
		<!--name => A name is required for any non-unique nodes-->
		<xsd:attribute name="name" type="groupName" use="required" />
	</xsd:complexType>
	<xsd:complexType name="DruckerPragerType">
		<!--defaultBulkModulus => Default Bulk Modulus Parameter-->
		<xsd:attribute name="defaultBulkModulus" type="real64" default="-1" />
		<!--defaultCohesion => Initial cohesion-->
		<xsd:attribute name="defaultCohesion" type="real64" default="0" />
		<!--defaultDensity => Default Material Density-->
		<xsd:attribute name="defaultDensity" type="real64" use="required" />
		<!--defaultDilationAngle => Dilation angle (degrees)-->
		<xsd:attribute name="defaultDilationAngle" type="real64" default="30" />
		<!--defaultDrainedLinearTEC => Default Linear Thermal Expansion Coefficient of the Solid Rock Frame-->
		<xsd:attribute name="defaultDrainedLinearTEC" type="real64" default="0" />
		<!--defaultFrictionAngle => Friction angle (degrees)-->
		<xsd:attribute name="defaultFrictionAngle" type="real64" default="30" />
		<!--defaultHardeningRate => Cohesion hardening/softening rate-->
		<xsd:attribute name="defaultHardeningRate" type="real64" default="0" />
		<!--defaultPoissonRatio => Default Poisson's Ratio-->
		<xsd:attribute name="defaultPoissonRatio" type="real64" default="-1" />
		<!--defaultShearModulus => Default Shear Modulus Parameter-->
		<xsd:attribute name="defaultShearModulus" type="real64" default="-1" />
		<!--defaultYoungModulus => Default Young's Modulus-->
		<xsd:attribute name="defaultYoungModulus" type="real64" default="-1" />
		<!--name => A name is required for any non-unique nodes-->
		<xsd:attribute name="name" type="groupName" use="required" />
	</xsd:complexType>
	<xsd:complexType name="ElasticIsotropicType">
		<!--defaultBulkModulus => Default Bulk Modulus Parameter-->
		<xsd:attribute name="defaultBulkModulus" type="real64" default="-1" />
		<!--defaultDensity => Default Material Density-->
		<xsd:attribute name="defaultDensity" type="real64" use="required" />
		<!--defaultDrainedLinearTEC => Default Linear Thermal Expansion Coefficient of the Solid Rock Frame-->
		<xsd:attribute name="defaultDrainedLinearTEC" type="real64" default="0" />
		<!--defaultPoissonRatio => Default Poisson's Ratio-->
		<xsd:attribute name="defaultPoissonRatio" type="real64" default="-1" />
		<!--defaultShearModulus => Default Shear Modulus Parameter-->
		<xsd:attribute name="defaultShearModulus" type="real64" default="-1" />
		<!--defaultYoungModulus => Default Young's Modulus-->
		<xsd:attribute name="defaultYoungModulus" type="real64" default="-1" />
		<!--name => A name is required for any non-unique nodes-->
		<xsd:attribute name="name" type="groupName" use="required" />
	</xsd:complexType>
	<xsd:complexType name="ElasticIsotropicPressureDependentType">
		<!--defaultDensity => Default Material Density-->
		<xsd:attribute name="defaultDensity" type="real64" use="required" />
		<!--defaultDrainedLinearTEC => Default Linear Thermal Expansion Coefficient of the Solid Rock Frame-->
		<xsd:attribute name="defaultDrainedLinearTEC" type="real64" default="0" />
		<!--defaultRecompressionIndex => Recompresion Index-->
		<xsd:attribute name="defaultRecompressionIndex" type="real64" default="0.002" />
		<!--defaultRefPressure => Reference Pressure-->
		<xsd:attribute name="defaultRefPressure" type="real64" default="-1" />
		<!--defaultRefStrainVol => Reference Volumetric Strain-->
		<xsd:attribute name="defaultRefStrainVol" type="real64" default="0" />
		<!--defaultShearModulus => Elastic Shear Modulus Parameter-->
		<xsd:attribute name="defaultShearModulus" type="real64" default="-1" />
		<!--name => A name is required for any non-unique nodes-->
		<xsd:attribute name="name" type="groupName" use="required" />
	</xsd:complexType>
	<xsd:complexType name="ElasticOrthotropicType">
		<!--defaultC11 => Default C11 Component of Voigt Stiffness Tensor-->
		<xsd:attribute name="defaultC11" type="real64" default="-1" />
		<!--defaultC12 => Default C12 Component of Voigt Stiffness Tensor-->
		<xsd:attribute name="defaultC12" type="real64" default="-1" />
		<!--defaultC13 => Default C13 Component of Voigt Stiffness Tensor-->
		<xsd:attribute name="defaultC13" type="real64" default="-1" />
		<!--defaultC22 => Default C22 Component of Voigt Stiffness Tensor-->
		<xsd:attribute name="defaultC22" type="real64" default="-1" />
		<!--defaultC23 => Default C23 Component of Voigt Stiffness Tensor-->
		<xsd:attribute name="defaultC23" type="real64" default="-1" />
		<!--defaultC33 => Default C33 Component of Voigt Stiffness Tensor-->
		<xsd:attribute name="defaultC33" type="real64" default="-1" />
		<!--defaultC44 => Default C44 Component of Voigt Stiffness Tensor-->
		<xsd:attribute name="defaultC44" type="real64" default="-1" />
		<!--defaultC55 => Default C55 Component of Voigt Stiffness Tensor-->
		<xsd:attribute name="defaultC55" type="real64" default="-1" />
		<!--defaultC66 => Default C66 Component of Voigt Stiffness Tensor-->
		<xsd:attribute name="defaultC66" type="real64" default="-1" />
		<!--defaultDensity => Default Material Density-->
		<xsd:attribute name="defaultDensity" type="real64" use="required" />
		<!--defaultDrainedLinearTEC => Default Linear Thermal Expansion Coefficient of the Solid Rock Frame-->
		<xsd:attribute name="defaultDrainedLinearTEC" type="real64" default="0" />
		<!--defaultE1 => Default Young's Modulus E1-->
		<xsd:attribute name="defaultE1" type="real64" default="-1" />
		<!--defaultE2 => Default Young's Modulus E2-->
		<xsd:attribute name="defaultE2" type="real64" default="-1" />
		<!--defaultE3 => Default Young's Modulus E3-->
		<xsd:attribute name="defaultE3" type="real64" default="-1" />
		<!--defaultG12 => Default Shear Modulus G12-->
		<xsd:attribute name="defaultG12" type="real64" default="-1" />
		<!--defaultG13 => Default Shear Modulus G13-->
		<xsd:attribute name="defaultG13" type="real64" default="-1" />
		<!--defaultG23 => Default Shear Modulus G23-->
		<xsd:attribute name="defaultG23" type="real64" default="-1" />
		<!--defaultNu12 => Default Poission's Ratio Nu12-->
		<xsd:attribute name="defaultNu12" type="real64" default="-1" />
		<!--defaultNu13 => Default Poission's Ratio Nu13-->
		<xsd:attribute name="defaultNu13" type="real64" default="-1" />
		<!--defaultNu23 => Default Poission's Ratio Nu23-->
		<xsd:attribute name="defaultNu23" type="real64" default="-1" />
		<!--name => A name is required for any non-unique nodes-->
		<xsd:attribute name="name" type="groupName" use="required" />
	</xsd:complexType>
	<xsd:complexType name="ElasticTransverseIsotropicType">
		<!--defaultC11 => Default Stiffness Parameter C11-->
		<xsd:attribute name="defaultC11" type="real64" default="-1" />
		<!--defaultC13 => Default Stiffness Parameter C13-->
		<xsd:attribute name="defaultC13" type="real64" default="-1" />
		<!--defaultC33 => Default Stiffness Parameter C33-->
		<xsd:attribute name="defaultC33" type="real64" default="-1" />
		<!--defaultC44 => Default Stiffness Parameter C44-->
		<xsd:attribute name="defaultC44" type="real64" default="-1" />
		<!--defaultC66 => Default Stiffness Parameter C66-->
		<xsd:attribute name="defaultC66" type="real64" default="-1" />
		<!--defaultDensity => Default Material Density-->
		<xsd:attribute name="defaultDensity" type="real64" use="required" />
		<!--defaultDrainedLinearTEC => Default Linear Thermal Expansion Coefficient of the Solid Rock Frame-->
		<xsd:attribute name="defaultDrainedLinearTEC" type="real64" default="0" />
		<!--defaultPoissonRatioAxialTransverse => Default Axial-Transverse Poisson's Ratio-->
		<xsd:attribute name="defaultPoissonRatioAxialTransverse" type="real64" default="-1" />
		<!--defaultPoissonRatioTransverse => Default Transverse Poisson's Ratio-->
		<xsd:attribute name="defaultPoissonRatioTransverse" type="real64" default="-1" />
		<!--defaultShearModulusAxialTransverse => Default Axial-Transverse Shear Modulus-->
		<xsd:attribute name="defaultShearModulusAxialTransverse" type="real64" default="-1" />
		<!--defaultYoungModulusAxial => Default Axial Young's Modulus-->
		<xsd:attribute name="defaultYoungModulusAxial" type="real64" default="-1" />
		<!--defaultYoungModulusTransverse => Default Transverse Young's Modulus-->
		<xsd:attribute name="defaultYoungModulusTransverse" type="real64" default="-1" />
		<!--name => A name is required for any non-unique nodes-->
		<xsd:attribute name="name" type="groupName" use="required" />
	</xsd:complexType>
	<xsd:complexType name="ExponentialDecayPermeabilityType">
		<!--empiricalConstant => an empirical constant.-->
		<xsd:attribute name="empiricalConstant" type="real64" use="required" />
		<!--initialPermeability =>  initial permeability of the fracture.-->
		<xsd:attribute name="initialPermeability" type="R1Tensor" use="required" />
		<!--name => A name is required for any non-unique nodes-->
		<xsd:attribute name="name" type="groupName" use="required" />
	</xsd:complexType>
	<xsd:complexType name="ExtendedDruckerPragerType">
		<!--defaultBulkModulus => Default Bulk Modulus Parameter-->
		<xsd:attribute name="defaultBulkModulus" type="real64" default="-1" />
		<!--defaultCohesion => Initial cohesion-->
		<xsd:attribute name="defaultCohesion" type="real64" default="0" />
		<!--defaultDensity => Default Material Density-->
		<xsd:attribute name="defaultDensity" type="real64" use="required" />
		<!--defaultDilationRatio => Dilation ratio [0,1] (ratio = tan dilationAngle / tan frictionAngle)-->
		<xsd:attribute name="defaultDilationRatio" type="real64" default="1" />
		<!--defaultDrainedLinearTEC => Default Linear Thermal Expansion Coefficient of the Solid Rock Frame-->
		<xsd:attribute name="defaultDrainedLinearTEC" type="real64" default="0" />
		<!--defaultHardening => Hardening parameter (hardening rate is faster for smaller values)-->
		<xsd:attribute name="defaultHardening" type="real64" default="0" />
		<!--defaultInitialFrictionAngle => Initial friction angle (degrees)-->
		<xsd:attribute name="defaultInitialFrictionAngle" type="real64" default="30" />
		<!--defaultPoissonRatio => Default Poisson's Ratio-->
		<xsd:attribute name="defaultPoissonRatio" type="real64" default="-1" />
		<!--defaultResidualFrictionAngle => Residual friction angle (degrees)-->
		<xsd:attribute name="defaultResidualFrictionAngle" type="real64" default="30" />
		<!--defaultShearModulus => Default Shear Modulus Parameter-->
		<xsd:attribute name="defaultShearModulus" type="real64" default="-1" />
		<!--defaultYoungModulus => Default Young's Modulus-->
		<xsd:attribute name="defaultYoungModulus" type="real64" default="-1" />
		<!--name => A name is required for any non-unique nodes-->
		<xsd:attribute name="name" type="groupName" use="required" />
	</xsd:complexType>
	<xsd:complexType name="FrictionlessContactType">
		<!--apertureTableName => Name of the aperture table-->
<<<<<<< HEAD
		<xsd:attribute name="apertureTableName" type="string" default="" />
=======
		<xsd:attribute name="apertureTableName" type="groupNameRef" use="required" />
>>>>>>> e9dec15b
		<!--apertureTolerance => Value to be used to avoid floating point errors in expressions involving aperture. For example in the case of dividing by the actual aperture (not the effective aperture that results from the aperture function) this value may be used to avoid the 1/0 error. Note that this value may have some physical significance in its usage, as it may be used to smooth out highly nonlinear behavior associated with 1/0 in addition to avoiding the 1/0 error.-->
		<xsd:attribute name="apertureTolerance" type="real64" default="1e-09" />
		<!--displacementJumpThreshold => A threshold valued to determine whether a fracture is open or not.-->
		<xsd:attribute name="displacementJumpThreshold" type="real64" default="2.22045e-16" />
		<!--penaltyStiffness => Value of the penetration penalty stiffness. Units of Pressure/length-->
		<xsd:attribute name="penaltyStiffness" type="real64" default="0" />
		<!--shearStiffness => Value of the shear elastic stiffness. Units of Pressure/length-->
		<xsd:attribute name="shearStiffness" type="real64" default="0" />
		<!--useApertureModel => (no description available)-->
		<xsd:attribute name="useApertureModel" type="integer" default="0" />
		<!--name => A name is required for any non-unique nodes-->
		<xsd:attribute name="name" type="groupName" use="required" />
	</xsd:complexType>
	<xsd:complexType name="JFunctionCapillaryPressureType">
		<!--nonWettingIntermediateJFunctionTableName => J-function table (dimensionless) for the pair (non-wetting phase, intermediate phase)
Note that this input is only used for three-phase flow.
If you want to do a two-phase simulation, please use instead wettingNonWettingJFunctionTableName to specify the table names.-->
		<xsd:attribute name="nonWettingIntermediateJFunctionTableName" type="groupNameRef" default="" />
		<!--nonWettingIntermediateSurfaceTension => Surface tension [N/m] for the pair (non-wetting phase, intermediate phase)
If you have a value in [dyne/cm], divide it by 1000 to obtain the value in [N/m]
Note that this input is only used for three-phase flow.
If you want to do a two-phase simulation, please use instead wettingNonWettingSurfaceTension to specify the surface tensions.-->
		<xsd:attribute name="nonWettingIntermediateSurfaceTension" type="real64" default="0" />
		<!--permeabilityDirection => Permeability direction. Options are:
XY - use the average of the permeabilities in the x and y directions,
X - only use the permeability in the x direction,
Y - only use the permeability in the y direction,
Z - only use the permeability in the z direction.-->
		<xsd:attribute name="permeabilityDirection" type="geos_constitutive_JFunctionCapillaryPressure_PermeabilityDirection" use="required" />
		<!--permeabilityExponent => Permeability exponent-->
		<xsd:attribute name="permeabilityExponent" type="real64" default="0.5" />
		<!--phaseNames => List of fluid phases-->
		<xsd:attribute name="phaseNames" type="groupNameRef_array" use="required" />
		<!--porosityExponent => Porosity exponent-->
		<xsd:attribute name="porosityExponent" type="real64" default="0.5" />
		<!--wettingIntermediateJFunctionTableName => J-function table (dimensionless) for the pair (wetting phase, intermediate phase)
Note that this input is only used for three-phase flow.
If you want to do a two-phase simulation, please use instead wettingNonWettingJFunctionTableName to specify the table names.-->
		<xsd:attribute name="wettingIntermediateJFunctionTableName" type="groupNameRef" default="" />
		<!--wettingIntermediateSurfaceTension => Surface tension [N/m] for the pair (wetting phase, intermediate phase)
If you have a value in [dyne/cm], divide it by 1000 to obtain the value in [N/m]
Note that this input is only used for three-phase flow.
If you want to do a two-phase simulation, please use instead wettingNonWettingSurfaceTension to specify the surface tensions.-->
		<xsd:attribute name="wettingIntermediateSurfaceTension" type="real64" default="0" />
		<!--wettingNonWettingJFunctionTableName => J-function table (dimensionless) for the pair (wetting phase, non-wetting phase)
Note that this input is only used for two-phase flow.
If you want to do a three-phase simulation, please use instead wettingIntermediateJFunctionTableName and nonWettingIntermediateJFunctionTableName to specify the table names.-->
		<xsd:attribute name="wettingNonWettingJFunctionTableName" type="groupNameRef" default="" />
		<!--wettingNonWettingSurfaceTension => Surface tension [N/m] for the pair (wetting phase, non-wetting phase)
If you have a value in [dyne/cm], divide it by 1000 to obtain the value in [N/m]
Note that this input is only used for two-phase flow.
If you want to do a three-phase simulation, please use instead wettingIntermediateSurfaceTension and nonWettingIntermediateSurfaceTension to specify the surface tensions.-->
		<xsd:attribute name="wettingNonWettingSurfaceTension" type="real64" default="0" />
		<!--name => A name is required for any non-unique nodes-->
		<xsd:attribute name="name" type="groupName" use="required" />
	</xsd:complexType>
	<xsd:simpleType name="geos_constitutive_JFunctionCapillaryPressure_PermeabilityDirection">
		<xsd:restriction base="xsd:string">
			<xsd:pattern value=".*[\[\]`$].*|XY|X|Y|Z" />
		</xsd:restriction>
	</xsd:simpleType>
	<xsd:complexType name="LinearIsotropicDispersionType">
		<!--longitudinalDispersivity => Longitudinal dispersivity [m]-->
		<xsd:attribute name="longitudinalDispersivity" type="real64" use="required" />
		<!--name => A name is required for any non-unique nodes-->
		<xsd:attribute name="name" type="groupName" use="required" />
	</xsd:complexType>
	<xsd:complexType name="ModifiedCamClayType">
		<!--defaultCslSlope => Slope of the critical state line-->
		<xsd:attribute name="defaultCslSlope" type="real64" default="1" />
		<!--defaultDensity => Default Material Density-->
		<xsd:attribute name="defaultDensity" type="real64" use="required" />
		<!--defaultDrainedLinearTEC => Default Linear Thermal Expansion Coefficient of the Solid Rock Frame-->
		<xsd:attribute name="defaultDrainedLinearTEC" type="real64" default="0" />
		<!--defaultPreConsolidationPressure => Initial preconsolidation pressure-->
		<xsd:attribute name="defaultPreConsolidationPressure" type="real64" default="-1.5" />
		<!--defaultRecompressionIndex => Recompresion Index-->
		<xsd:attribute name="defaultRecompressionIndex" type="real64" default="0.002" />
		<!--defaultRefPressure => Reference Pressure-->
		<xsd:attribute name="defaultRefPressure" type="real64" default="-1" />
		<!--defaultRefStrainVol => Reference Volumetric Strain-->
		<xsd:attribute name="defaultRefStrainVol" type="real64" default="0" />
		<!--defaultShearModulus => Elastic Shear Modulus Parameter-->
		<xsd:attribute name="defaultShearModulus" type="real64" default="-1" />
		<!--defaultVirginCompressionIndex => Virgin compression index-->
		<xsd:attribute name="defaultVirginCompressionIndex" type="real64" default="0.005" />
		<!--name => A name is required for any non-unique nodes-->
		<xsd:attribute name="name" type="groupName" use="required" />
	</xsd:complexType>
	<xsd:complexType name="MultiPhaseConstantThermalConductivityType">
		<!--phaseNames => List of fluid phases-->
		<xsd:attribute name="phaseNames" type="groupNameRef_array" use="required" />
		<!--thermalConductivityComponents => xx, yy, and zz components of a diagonal thermal conductivity tensor [J/(s.m.K)]-->
		<xsd:attribute name="thermalConductivityComponents" type="R1Tensor" use="required" />
		<!--name => A name is required for any non-unique nodes-->
		<xsd:attribute name="name" type="groupName" use="required" />
	</xsd:complexType>
	<xsd:complexType name="MultiPhaseVolumeWeightedThermalConductivityType">
		<!--phaseNames => List of fluid phases-->
		<xsd:attribute name="phaseNames" type="groupNameRef_array" use="required" />
		<!--phaseThermalConductivity => Phase thermal conductivity [W/(m.K)]-->
		<xsd:attribute name="phaseThermalConductivity" type="real64_array" use="required" />
		<!--rockThermalConductivityComponents => xx, yy, and zz components of a diagonal rock thermal conductivity tensor [W/(m.K)]-->
		<xsd:attribute name="rockThermalConductivityComponents" type="R1Tensor" use="required" />
		<!--name => A name is required for any non-unique nodes-->
		<xsd:attribute name="name" type="groupName" use="required" />
	</xsd:complexType>
	<xsd:complexType name="NullModelType">
		<!--name => A name is required for any non-unique nodes-->
		<xsd:attribute name="name" type="groupName" use="required" />
	</xsd:complexType>
	<xsd:complexType name="ParallelPlatesPermeabilityType">
		<!--transversalPermeability => Default value of the permeability normal to the surface. If not specified the permeability is updated using the cubic law. -->
		<xsd:attribute name="transversalPermeability" type="real64" default="-1" />
		<!--name => A name is required for any non-unique nodes-->
		<xsd:attribute name="name" type="groupName" use="required" />
	</xsd:complexType>
	<xsd:complexType name="ParticleFluidType">
		<!--collisionAlpha => Collision alpha coefficient-->
		<xsd:attribute name="collisionAlpha" type="real64" default="1.27" />
		<!--collisionBeta => Collision beta coefficient-->
		<xsd:attribute name="collisionBeta" type="real64" default="1.5" />
		<!--fluidViscosity => Fluid viscosity-->
		<xsd:attribute name="fluidViscosity" type="real64" default="0.001" />
		<!--hinderedSettlingCoefficient => Hindered settling coefficient-->
		<xsd:attribute name="hinderedSettlingCoefficient" type="real64" default="5.9" />
		<!--isCollisionalSlip => Whether the collisional component of the slip velocity is considered-->
		<xsd:attribute name="isCollisionalSlip" type="integer" default="0" />
		<!--maxProppantConcentration => Max proppant concentration-->
		<xsd:attribute name="maxProppantConcentration" type="real64" default="0.6" />
		<!--particleSettlingModel => Particle settling velocity model. Valid options:
* Stokes
* Intermediate
* Turbulence-->
		<xsd:attribute name="particleSettlingModel" type="geos_constitutive_ParticleSettlingModel" use="required" />
		<!--proppantDensity => Proppant density-->
		<xsd:attribute name="proppantDensity" type="real64" default="1400" />
		<!--proppantDiameter => Proppant diameter-->
		<xsd:attribute name="proppantDiameter" type="real64" default="0.0002" />
		<!--slipConcentration => Slip concentration-->
		<xsd:attribute name="slipConcentration" type="real64" default="0.1" />
		<!--sphericity => Sphericity-->
		<xsd:attribute name="sphericity" type="real64" default="1" />
		<!--name => A name is required for any non-unique nodes-->
		<xsd:attribute name="name" type="groupName" use="required" />
	</xsd:complexType>
	<xsd:simpleType name="geos_constitutive_ParticleSettlingModel">
		<xsd:restriction base="xsd:string">
			<xsd:pattern value=".*[\[\]`$].*|Stokes|Intermediate|Turbulence" />
		</xsd:restriction>
	</xsd:simpleType>
	<xsd:complexType name="PerfectlyPlasticType">
		<!--defaultBulkModulus => Default Bulk Modulus Parameter-->
		<xsd:attribute name="defaultBulkModulus" type="real64" default="-1" />
		<!--defaultDensity => Default Material Density-->
		<xsd:attribute name="defaultDensity" type="real64" use="required" />
		<!--defaultDrainedLinearTEC => Default Linear Thermal Expansion Coefficient of the Solid Rock Frame-->
		<xsd:attribute name="defaultDrainedLinearTEC" type="real64" default="0" />
		<!--defaultPoissonRatio => Default Poisson's Ratio-->
		<xsd:attribute name="defaultPoissonRatio" type="real64" default="-1" />
		<!--defaultShearModulus => Default Shear Modulus Parameter-->
		<xsd:attribute name="defaultShearModulus" type="real64" default="-1" />
		<!--defaultYieldStress => Default yield stress-->
		<xsd:attribute name="defaultYieldStress" type="real64" default="1.79769e+308" />
		<!--defaultYoungModulus => Default Young's Modulus-->
		<xsd:attribute name="defaultYoungModulus" type="real64" default="-1" />
		<!--name => A name is required for any non-unique nodes-->
		<xsd:attribute name="name" type="groupName" use="required" />
	</xsd:complexType>
	<xsd:complexType name="PermeabilityBaseType">
		<!--name => A name is required for any non-unique nodes-->
		<xsd:attribute name="name" type="groupName" use="required" />
	</xsd:complexType>
	<xsd:complexType name="PorousDelftEggType">
		<!--permeabilityModelName => Name of the permeability model.-->
		<xsd:attribute name="permeabilityModelName" type="groupNameRef" use="required" />
		<!--porosityModelName => Name of the porosity model.-->
		<xsd:attribute name="porosityModelName" type="groupNameRef" use="required" />
		<!--solidInternalEnergyModelName => Name of the solid internal energy model.-->
		<xsd:attribute name="solidInternalEnergyModelName" type="groupNameRef" default="" />
		<!--solidModelName => Name of the solid model.-->
		<xsd:attribute name="solidModelName" type="groupNameRef" use="required" />
		<!--name => A name is required for any non-unique nodes-->
		<xsd:attribute name="name" type="groupName" use="required" />
	</xsd:complexType>
	<xsd:complexType name="PorousDruckerPragerType">
		<!--permeabilityModelName => Name of the permeability model.-->
		<xsd:attribute name="permeabilityModelName" type="groupNameRef" use="required" />
		<!--porosityModelName => Name of the porosity model.-->
		<xsd:attribute name="porosityModelName" type="groupNameRef" use="required" />
		<!--solidInternalEnergyModelName => Name of the solid internal energy model.-->
		<xsd:attribute name="solidInternalEnergyModelName" type="groupNameRef" default="" />
		<!--solidModelName => Name of the solid model.-->
		<xsd:attribute name="solidModelName" type="groupNameRef" use="required" />
		<!--name => A name is required for any non-unique nodes-->
		<xsd:attribute name="name" type="groupName" use="required" />
	</xsd:complexType>
	<xsd:complexType name="PorousElasticIsotropicType">
		<!--permeabilityModelName => Name of the permeability model.-->
		<xsd:attribute name="permeabilityModelName" type="groupNameRef" use="required" />
		<!--porosityModelName => Name of the porosity model.-->
		<xsd:attribute name="porosityModelName" type="groupNameRef" use="required" />
		<!--solidInternalEnergyModelName => Name of the solid internal energy model.-->
		<xsd:attribute name="solidInternalEnergyModelName" type="groupNameRef" default="" />
		<!--solidModelName => Name of the solid model.-->
		<xsd:attribute name="solidModelName" type="groupNameRef" use="required" />
		<!--name => A name is required for any non-unique nodes-->
		<xsd:attribute name="name" type="groupName" use="required" />
	</xsd:complexType>
	<xsd:complexType name="PorousElasticOrthotropicType">
		<!--permeabilityModelName => Name of the permeability model.-->
		<xsd:attribute name="permeabilityModelName" type="groupNameRef" use="required" />
		<!--porosityModelName => Name of the porosity model.-->
		<xsd:attribute name="porosityModelName" type="groupNameRef" use="required" />
		<!--solidInternalEnergyModelName => Name of the solid internal energy model.-->
		<xsd:attribute name="solidInternalEnergyModelName" type="groupNameRef" default="" />
		<!--solidModelName => Name of the solid model.-->
		<xsd:attribute name="solidModelName" type="groupNameRef" use="required" />
		<!--name => A name is required for any non-unique nodes-->
		<xsd:attribute name="name" type="groupName" use="required" />
	</xsd:complexType>
	<xsd:complexType name="PorousElasticTransverseIsotropicType">
		<!--permeabilityModelName => Name of the permeability model.-->
		<xsd:attribute name="permeabilityModelName" type="groupNameRef" use="required" />
		<!--porosityModelName => Name of the porosity model.-->
		<xsd:attribute name="porosityModelName" type="groupNameRef" use="required" />
		<!--solidInternalEnergyModelName => Name of the solid internal energy model.-->
		<xsd:attribute name="solidInternalEnergyModelName" type="groupNameRef" default="" />
		<!--solidModelName => Name of the solid model.-->
		<xsd:attribute name="solidModelName" type="groupNameRef" use="required" />
		<!--name => A name is required for any non-unique nodes-->
		<xsd:attribute name="name" type="groupName" use="required" />
	</xsd:complexType>
	<xsd:complexType name="PorousExtendedDruckerPragerType">
		<!--permeabilityModelName => Name of the permeability model.-->
		<xsd:attribute name="permeabilityModelName" type="groupNameRef" use="required" />
		<!--porosityModelName => Name of the porosity model.-->
		<xsd:attribute name="porosityModelName" type="groupNameRef" use="required" />
		<!--solidInternalEnergyModelName => Name of the solid internal energy model.-->
		<xsd:attribute name="solidInternalEnergyModelName" type="groupNameRef" default="" />
		<!--solidModelName => Name of the solid model.-->
		<xsd:attribute name="solidModelName" type="groupNameRef" use="required" />
		<!--name => A name is required for any non-unique nodes-->
		<xsd:attribute name="name" type="groupName" use="required" />
	</xsd:complexType>
	<xsd:complexType name="PorousModifiedCamClayType">
		<!--permeabilityModelName => Name of the permeability model.-->
		<xsd:attribute name="permeabilityModelName" type="groupNameRef" use="required" />
		<!--porosityModelName => Name of the porosity model.-->
		<xsd:attribute name="porosityModelName" type="groupNameRef" use="required" />
		<!--solidInternalEnergyModelName => Name of the solid internal energy model.-->
		<xsd:attribute name="solidInternalEnergyModelName" type="groupNameRef" default="" />
		<!--solidModelName => Name of the solid model.-->
		<xsd:attribute name="solidModelName" type="groupNameRef" use="required" />
		<!--name => A name is required for any non-unique nodes-->
		<xsd:attribute name="name" type="groupName" use="required" />
	</xsd:complexType>
	<xsd:complexType name="PressurePorosityType">
		<!--compressibility => Solid compressibility-->
		<xsd:attribute name="compressibility" type="real64" use="required" />
		<!--defaultReferencePorosity => Default value of the reference porosity-->
		<xsd:attribute name="defaultReferencePorosity" type="real64" use="required" />
		<!--referencePressure => Reference pressure for solid compressibility-->
		<xsd:attribute name="referencePressure" type="real64" use="required" />
		<!--name => A name is required for any non-unique nodes-->
		<xsd:attribute name="name" type="groupName" use="required" />
	</xsd:complexType>
	<xsd:complexType name="ProppantPermeabilityType">
		<!--maxProppantConcentration => Maximum proppant concentration.-->
		<xsd:attribute name="maxProppantConcentration" type="real64" use="required" />
		<!--proppantDiameter => Proppant diameter.-->
		<xsd:attribute name="proppantDiameter" type="real64" use="required" />
		<!--name => A name is required for any non-unique nodes-->
		<xsd:attribute name="name" type="groupName" use="required" />
	</xsd:complexType>
	<xsd:complexType name="ProppantPorosityType">
		<!--defaultReferencePorosity => Default value of the reference porosity-->
		<xsd:attribute name="defaultReferencePorosity" type="real64" use="required" />
		<!--maxProppantConcentration => Maximum proppant concentration -->
		<xsd:attribute name="maxProppantConcentration" type="real64" use="required" />
		<!--name => A name is required for any non-unique nodes-->
		<xsd:attribute name="name" type="groupName" use="required" />
	</xsd:complexType>
	<xsd:complexType name="ProppantSlurryFluidType">
		<!--componentNames => List of fluid component names-->
		<xsd:attribute name="componentNames" type="string_array" default="{}" />
		<!--compressibility => Fluid compressibility-->
		<xsd:attribute name="compressibility" type="real64" default="0" />
		<!--defaultComponentDensity => Default value for the component density.-->
		<xsd:attribute name="defaultComponentDensity" type="real64_array" default="{0}" />
		<!--defaultComponentViscosity => Default value for the component viscosity.-->
		<xsd:attribute name="defaultComponentViscosity" type="real64_array" default="{0}" />
		<!--defaultCompressibility => Default value for the component compressibility.-->
		<xsd:attribute name="defaultCompressibility" type="real64_array" default="{0}" />
		<!--flowBehaviorIndex => Flow behavior index-->
		<xsd:attribute name="flowBehaviorIndex" type="real64_array" default="{0}" />
		<!--flowConsistencyIndex => Flow consistency index-->
		<xsd:attribute name="flowConsistencyIndex" type="real64_array" default="{0}" />
		<!--maxProppantConcentration => Maximum proppant concentration-->
		<xsd:attribute name="maxProppantConcentration" type="real64" default="0.6" />
		<!--referenceDensity => Reference fluid density-->
		<xsd:attribute name="referenceDensity" type="real64" default="1000" />
		<!--referencePressure => Reference pressure-->
		<xsd:attribute name="referencePressure" type="real64" default="100000" />
		<!--referenceProppantDensity => Reference proppant density-->
		<xsd:attribute name="referenceProppantDensity" type="real64" default="1400" />
		<!--referenceViscosity => Reference fluid viscosity-->
		<xsd:attribute name="referenceViscosity" type="real64" default="0.001" />
		<!--name => A name is required for any non-unique nodes-->
		<xsd:attribute name="name" type="groupName" use="required" />
	</xsd:complexType>
	<xsd:complexType name="ProppantSolidProppantPermeabilityType">
		<!--permeabilityModelName => Name of the permeability model.-->
		<xsd:attribute name="permeabilityModelName" type="groupNameRef" use="required" />
		<!--porosityModelName => Name of the porosity model.-->
		<xsd:attribute name="porosityModelName" type="groupNameRef" use="required" />
		<!--solidInternalEnergyModelName => Name of the solid internal energy model.-->
		<xsd:attribute name="solidInternalEnergyModelName" type="groupNameRef" default="" />
		<!--solidModelName => Name of the solid model.-->
		<xsd:attribute name="solidModelName" type="groupNameRef" use="required" />
		<!--name => A name is required for any non-unique nodes-->
		<xsd:attribute name="name" type="groupName" use="required" />
	</xsd:complexType>
	<xsd:complexType name="ReactiveBrineType">
		<!--checkPVTTablesRanges => Enable (1) or disable (0) an error when the input pressure or temperature of the PVT tables is out of range.-->
		<xsd:attribute name="checkPVTTablesRanges" type="integer" default="1" />
		<!--componentMolarWeight => Component molar weights-->
		<xsd:attribute name="componentMolarWeight" type="real64_array" default="{0}" />
		<!--componentNames => List of component names-->
		<xsd:attribute name="componentNames" type="string_array" default="{}" />
		<!--phaseNames => List of fluid phases-->
		<xsd:attribute name="phaseNames" type="groupNameRef_array" default="{}" />
		<!--phasePVTParaFiles => Names of the files defining the parameters of the viscosity and density models-->
		<xsd:attribute name="phasePVTParaFiles" type="path_array" use="required" />
		<!--name => A name is required for any non-unique nodes-->
		<xsd:attribute name="name" type="groupName" use="required" />
	</xsd:complexType>
	<xsd:complexType name="ReactiveBrineThermalType">
		<!--checkPVTTablesRanges => Enable (1) or disable (0) an error when the input pressure or temperature of the PVT tables is out of range.-->
		<xsd:attribute name="checkPVTTablesRanges" type="integer" default="1" />
		<!--componentMolarWeight => Component molar weights-->
		<xsd:attribute name="componentMolarWeight" type="real64_array" default="{0}" />
		<!--componentNames => List of component names-->
		<xsd:attribute name="componentNames" type="string_array" default="{}" />
		<!--phaseNames => List of fluid phases-->
		<xsd:attribute name="phaseNames" type="groupNameRef_array" default="{}" />
		<!--phasePVTParaFiles => Names of the files defining the parameters of the viscosity and density models-->
		<xsd:attribute name="phasePVTParaFiles" type="path_array" use="required" />
		<!--name => A name is required for any non-unique nodes-->
		<xsd:attribute name="name" type="groupName" use="required" />
	</xsd:complexType>
	<xsd:complexType name="SinglePhaseConstantThermalConductivityType">
		<!--thermalConductivityComponents => xx, yy, and zz components of a diagonal thermal conductivity tensor [J/(s.m.K)]-->
		<xsd:attribute name="thermalConductivityComponents" type="R1Tensor" use="required" />
		<!--name => A name is required for any non-unique nodes-->
		<xsd:attribute name="name" type="groupName" use="required" />
	</xsd:complexType>
	<xsd:complexType name="SlipDependentPermeabilityType">
		<!--initialPermeability =>  initial permeability of the fracture.-->
		<xsd:attribute name="initialPermeability" type="R1Tensor" use="required" />
		<!--maxPermMultiplier => Maximum permeability multiplier.-->
		<xsd:attribute name="maxPermMultiplier" type="real64" use="required" />
		<!--shearDispThreshold => Threshold of shear displacement.-->
		<xsd:attribute name="shearDispThreshold" type="real64" use="required" />
		<!--name => A name is required for any non-unique nodes-->
		<xsd:attribute name="name" type="groupName" use="required" />
	</xsd:complexType>
	<xsd:complexType name="SolidInternalEnergyType">
		<!--referenceInternalEnergy => Internal energy at the reference temperature [J/kg]-->
		<xsd:attribute name="referenceInternalEnergy" type="real64" use="required" />
		<!--referenceTemperature => Reference temperature [K]-->
		<xsd:attribute name="referenceTemperature" type="real64" use="required" />
		<!--volumetricHeatCapacity => Solid volumetric heat capacity [J/(kg.K)]-->
		<xsd:attribute name="volumetricHeatCapacity" type="real64" use="required" />
		<!--name => A name is required for any non-unique nodes-->
		<xsd:attribute name="name" type="groupName" use="required" />
	</xsd:complexType>
	<xsd:complexType name="TableCapillaryPressureType">
		<!--nonWettingIntermediateCapPressureTableName => Capillary pressure table [Pa] for the pair (non-wetting phase, intermediate phase)
Note that this input is only used for three-phase flow.
If you want to do a two-phase simulation, please use instead wettingNonWettingCapPressureTableName to specify the table names-->
		<xsd:attribute name="nonWettingIntermediateCapPressureTableName" type="groupNameRef" default="" />
		<!--phaseNames => List of fluid phases-->
		<xsd:attribute name="phaseNames" type="groupNameRef_array" use="required" />
		<!--wettingIntermediateCapPressureTableName => Capillary pressure table [Pa] for the pair (wetting phase, intermediate phase)
Note that this input is only used for three-phase flow.
If you want to do a two-phase simulation, please use instead wettingNonWettingCapPressureTableName to specify the table names-->
		<xsd:attribute name="wettingIntermediateCapPressureTableName" type="groupNameRef" default="" />
		<!--wettingNonWettingCapPressureTableName => Capillary pressure table [Pa] for the pair (wetting phase, non-wetting phase)
Note that this input is only used for two-phase flow.
If you want to do a three-phase simulation, please use instead wettingIntermediateCapPressureTableName and nonWettingIntermediateCapPressureTableName to specify the table names-->
		<xsd:attribute name="wettingNonWettingCapPressureTableName" type="groupNameRef" default="" />
		<!--name => A name is required for any non-unique nodes-->
		<xsd:attribute name="name" type="groupName" use="required" />
	</xsd:complexType>
	<xsd:complexType name="TableRelativePermeabilityType">
		<!--nonWettingIntermediateRelPermTableNames => List of relative permeability tables for the pair (non-wetting phase, intermediate phase)
The expected format is "{ nonWettingPhaseRelPermTableName, intermediatePhaseRelPermTableName }", in that order
Note that this input is only used for three-phase flow.
If you want to do a two-phase simulation, please use instead wettingNonWettingRelPermTableNames to specify the table names-->
		<xsd:attribute name="nonWettingIntermediateRelPermTableNames" type="groupNameRef_array" default="{}" />
		<!--phaseNames => List of fluid phases-->
		<xsd:attribute name="phaseNames" type="groupNameRef_array" use="required" />
		<!--threePhaseInterpolator => Type of Three phase interpolator.Valid options 
* BAKER
* STONEII-->
		<xsd:attribute name="threePhaseInterpolator" type="geos_constitutive_ThreePhaseInterpolator" default="BAKER" />
		<!--wettingIntermediateRelPermTableNames => List of relative permeability tables for the pair (wetting phase, intermediate phase)
The expected format is "{ wettingPhaseRelPermTableName, intermediatePhaseRelPermTableName }", in that order
Note that this input is only used for three-phase flow.
If you want to do a two-phase simulation, please use instead wettingNonWettingRelPermTableNames to specify the table names-->
		<xsd:attribute name="wettingIntermediateRelPermTableNames" type="groupNameRef_array" default="{}" />
		<!--wettingNonWettingRelPermTableNames => List of relative permeability tables for the pair (wetting phase, non-wetting phase)
The expected format is "{ wettingPhaseRelPermTableName, nonWettingPhaseRelPermTableName }", in that order
Note that this input is only used for two-phase flow.
If you want to do a three-phase simulation, please use instead wettingIntermediateRelPermTableNames and nonWettingIntermediateRelPermTableNames to specify the table names-->
		<xsd:attribute name="wettingNonWettingRelPermTableNames" type="groupNameRef_array" default="{}" />
		<!--name => A name is required for any non-unique nodes-->
		<xsd:attribute name="name" type="groupName" use="required" />
	</xsd:complexType>
	<xsd:simpleType name="geos_constitutive_ThreePhaseInterpolator">
		<xsd:restriction base="xsd:string">
			<xsd:pattern value=".*[\[\]`$].*|BAKER|STONEII" />
		</xsd:restriction>
	</xsd:simpleType>
	<xsd:complexType name="TableRelativePermeabilityHysteresisType">
		<!--drainageNonWettingIntermediateRelPermTableNames => List of drainage relative permeability tables for the pair (non-wetting phase, intermediate phase)
The expected format is "{ nonWettingPhaseRelPermTableName, intermediatePhaseRelPermTableName }", in that order
Note that this input is only used for three-phase flow.
If you want to do a two-phase simulation, please use instead drainageWettingNonWettingRelPermTableNames to specify the table names-->
		<xsd:attribute name="drainageNonWettingIntermediateRelPermTableNames" type="groupNameRef_array" default="{}" />
		<!--drainageWettingIntermediateRelPermTableNames => List of drainage relative permeability tables for the pair (wetting phase, intermediate phase)
The expected format is "{ wettingPhaseRelPermTableName, intermediatePhaseRelPermTableName }", in that order
Note that this input is only used for three-phase flow.
If you want to do a two-phase simulation, please use instead drainageWettingNonWettingRelPermTableNames to specify the table names-->
		<xsd:attribute name="drainageWettingIntermediateRelPermTableNames" type="groupNameRef_array" default="{}" />
		<!--drainageWettingNonWettingRelPermTableNames => List of drainage relative permeability tables for the pair (wetting phase, non-wetting phase)
The expected format is "{ wettingPhaseRelPermTableName, nonWettingPhaseRelPermTableName }", in that order
Note that this input is only used for two-phase flow.
If you want to do a three-phase simulation, please use instead drainageWettingIntermediateRelPermTableNames and drainageNonWettingIntermediateRelPermTableNames to specify the table names-->
		<xsd:attribute name="drainageWettingNonWettingRelPermTableNames" type="groupNameRef_array" default="{}" />
		<!--imbibitionNonWettingRelPermTableName => Imbibition relative permeability table name for the non-wetting phase.
To neglect hysteresis on this phase, just use the same table name for the drainage and imbibition curves-->
		<xsd:attribute name="imbibitionNonWettingRelPermTableName" type="groupNameRef" default="" />
		<!--imbibitionWettingRelPermTableName => Imbibition relative permeability table name for the wetting phase.
To neglect hysteresis on this phase, just use the same table name for the drainage and imbibition curves-->
		<xsd:attribute name="imbibitionWettingRelPermTableName" type="groupNameRef" default="" />
		<!--jerauldParameterA => First parameter (modification parameter) introduced by Jerauld in the Land trapping model (see RTD documentation).-->
		<xsd:attribute name="jerauldParameterA" type="real64" default="0.1" />
		<!--jerauldParameterB => Second parameter introduced by Jerauld in the Land trapping model (see RTD documentation).-->
		<xsd:attribute name="jerauldParameterB" type="real64" default="0" />
		<!--killoughCurvatureParameter => Curvature parameter introduced by Killough for wetting-phase hysteresis (see RTD documentation).-->
		<xsd:attribute name="killoughCurvatureParameter" type="real64" default="1" />
		<!--phaseNames => List of fluid phases-->
		<xsd:attribute name="phaseNames" type="groupNameRef_array" use="required" />
		<!--threePhaseInterpolator => Type of Three phase interpolator.Valid options 
* BAKER
* STONEII-->
		<xsd:attribute name="threePhaseInterpolator" type="geos_constitutive_ThreePhaseInterpolator" default="BAKER" />
		<!--name => A name is required for any non-unique nodes-->
		<xsd:attribute name="name" type="groupName" use="required" />
	</xsd:complexType>
	<xsd:complexType name="ThermalCompressibleSinglePhaseFluidType">
		<!--compressibility => Fluid compressibility-->
		<xsd:attribute name="compressibility" type="real64" default="0" />
		<!--defaultDensity => Default value for density.-->
		<xsd:attribute name="defaultDensity" type="real64" use="required" />
		<!--defaultViscosity => Default value for viscosity.-->
		<xsd:attribute name="defaultViscosity" type="real64" use="required" />
		<!--densityModelType => Type of density model. Valid options:
* exponential
* linear
* quadratic-->
		<xsd:attribute name="densityModelType" type="geos_constitutive_ExponentApproximationType" default="linear" />
		<!--internalEnergyModelType => Type of internal energy model. Valid options:
* exponential
* linear
* quadratic-->
		<xsd:attribute name="internalEnergyModelType" type="geos_constitutive_ExponentApproximationType" default="linear" />
		<!--referenceDensity => Reference fluid density-->
		<xsd:attribute name="referenceDensity" type="real64" default="1000" />
		<!--referenceInternalEnergy => Reference fluid internal energy-->
		<xsd:attribute name="referenceInternalEnergy" type="real64" default="0.001" />
		<!--referencePressure => Reference pressure-->
		<xsd:attribute name="referencePressure" type="real64" default="0" />
		<!--referenceTemperature => Reference temperature-->
		<xsd:attribute name="referenceTemperature" type="real64" default="0" />
		<!--referenceViscosity => Reference fluid viscosity-->
		<xsd:attribute name="referenceViscosity" type="real64" default="0.001" />
		<!--thermalExpansionCoeff => Fluid thermal expansion coefficient. Unit: 1/K-->
		<xsd:attribute name="thermalExpansionCoeff" type="real64" default="0" />
		<!--viscosibility => Fluid viscosity exponential coefficient-->
		<xsd:attribute name="viscosibility" type="real64" default="0" />
		<!--viscosityModelType => Type of viscosity model. Valid options:
* exponential
* linear
* quadratic-->
		<xsd:attribute name="viscosityModelType" type="geos_constitutive_ExponentApproximationType" default="linear" />
		<!--volumetricHeatCapacity => Fluid volumetric heat capacity. Unit: J/kg/K-->
		<xsd:attribute name="volumetricHeatCapacity" type="real64" default="0" />
		<!--name => A name is required for any non-unique nodes-->
		<xsd:attribute name="name" type="groupName" use="required" />
	</xsd:complexType>
	<xsd:complexType name="VanGenuchtenBakerRelativePermeabilityType">
		<!--gasOilRelPermExponentInv => Rel perm power law exponent inverse for the pair (gas phase, oil phase) at residual water saturation
The expected format is "{ gasExp, oilExp }", in that order-->
		<xsd:attribute name="gasOilRelPermExponentInv" type="real64_array" default="{0.5}" />
		<!--gasOilRelPermMaxValue => Maximum rel perm value for the pair (gas phase, oil phase) at residual water saturation
The expected format is "{ gasMax, oilMax }", in that order-->
		<xsd:attribute name="gasOilRelPermMaxValue" type="real64_array" default="{0}" />
		<!--phaseMinVolumeFraction => Minimum volume fraction value for each phase-->
		<xsd:attribute name="phaseMinVolumeFraction" type="real64_array" default="{0}" />
		<!--phaseNames => List of fluid phases-->
		<xsd:attribute name="phaseNames" type="groupNameRef_array" use="required" />
		<!--waterOilRelPermExponentInv => Rel perm power law exponent inverse for the pair (water phase, oil phase) at residual gas saturation
The expected format is "{ waterExp, oilExp }", in that order-->
		<xsd:attribute name="waterOilRelPermExponentInv" type="real64_array" default="{0.5}" />
		<!--waterOilRelPermMaxValue => Maximum rel perm value for the pair (water phase, oil phase) at residual gas saturation
The expected format is "{ waterMax, oilMax }", in that order-->
		<xsd:attribute name="waterOilRelPermMaxValue" type="real64_array" default="{0}" />
		<!--name => A name is required for any non-unique nodes-->
		<xsd:attribute name="name" type="groupName" use="required" />
	</xsd:complexType>
	<xsd:complexType name="VanGenuchtenCapillaryPressureType">
		<!--capPressureEpsilon => Saturation at which the extremum capillary pressure is attained; used to avoid infinite capillary pressure values for saturations close to 0 and 1-->
		<xsd:attribute name="capPressureEpsilon" type="real64" default="1e-06" />
		<!--phaseCapPressureExponentInv => Inverse of capillary power law exponent for each phase-->
		<xsd:attribute name="phaseCapPressureExponentInv" type="real64_array" default="{0.5}" />
		<!--phaseCapPressureMultiplier => Entry pressure value for each phase-->
		<xsd:attribute name="phaseCapPressureMultiplier" type="real64_array" default="{1}" />
		<!--phaseMinVolumeFraction => Minimum volume fraction value for each phase-->
		<xsd:attribute name="phaseMinVolumeFraction" type="real64_array" default="{0}" />
		<!--phaseNames => List of fluid phases-->
		<xsd:attribute name="phaseNames" type="groupNameRef_array" use="required" />
		<!--name => A name is required for any non-unique nodes-->
		<xsd:attribute name="name" type="groupName" use="required" />
	</xsd:complexType>
	<xsd:complexType name="VanGenuchtenStone2RelativePermeabilityType">
		<!--gasOilRelPermExponentInv => Rel perm power law exponent inverse for the pair (gas phase, oil phase) at residual water saturation
The expected format is "{ gasExp, oilExp }", in that order-->
		<xsd:attribute name="gasOilRelPermExponentInv" type="real64_array" default="{0.5}" />
		<!--gasOilRelPermMaxValue => Maximum rel perm value for the pair (gas phase, oil phase) at residual water saturation
The expected format is "{ gasMax, oilMax }", in that order-->
		<xsd:attribute name="gasOilRelPermMaxValue" type="real64_array" default="{0}" />
		<!--phaseMinVolumeFraction => Minimum volume fraction value for each phase-->
		<xsd:attribute name="phaseMinVolumeFraction" type="real64_array" default="{0}" />
		<!--phaseNames => List of fluid phases-->
		<xsd:attribute name="phaseNames" type="groupNameRef_array" use="required" />
		<!--waterOilRelPermExponentInv => Rel perm power law exponent inverse for the pair (water phase, oil phase) at residual gas saturation
The expected format is "{ waterExp, oilExp }", in that order-->
		<xsd:attribute name="waterOilRelPermExponentInv" type="real64_array" default="{0.5}" />
		<!--waterOilRelPermMaxValue => Maximum rel perm value for the pair (water phase, oil phase) at residual gas saturation
The expected format is "{ waterMax, oilMax }", in that order-->
		<xsd:attribute name="waterOilRelPermMaxValue" type="real64_array" default="{0}" />
		<!--name => A name is required for any non-unique nodes-->
		<xsd:attribute name="name" type="groupName" use="required" />
	</xsd:complexType>
	<xsd:complexType name="ViscoDruckerPragerType">
		<!--defaultBulkModulus => Default Bulk Modulus Parameter-->
		<xsd:attribute name="defaultBulkModulus" type="real64" default="-1" />
		<!--defaultCohesion => Initial cohesion-->
		<xsd:attribute name="defaultCohesion" type="real64" default="0" />
		<!--defaultDensity => Default Material Density-->
		<xsd:attribute name="defaultDensity" type="real64" use="required" />
		<!--defaultDilationAngle => Dilation angle (degrees)-->
		<xsd:attribute name="defaultDilationAngle" type="real64" default="30" />
		<!--defaultDrainedLinearTEC => Default Linear Thermal Expansion Coefficient of the Solid Rock Frame-->
		<xsd:attribute name="defaultDrainedLinearTEC" type="real64" default="0" />
		<!--defaultFrictionAngle => Friction angle (degrees)-->
		<xsd:attribute name="defaultFrictionAngle" type="real64" default="30" />
		<!--defaultHardeningRate => Cohesion hardening/softening rate-->
		<xsd:attribute name="defaultHardeningRate" type="real64" default="0" />
		<!--defaultPoissonRatio => Default Poisson's Ratio-->
		<xsd:attribute name="defaultPoissonRatio" type="real64" default="-1" />
		<!--defaultShearModulus => Default Shear Modulus Parameter-->
		<xsd:attribute name="defaultShearModulus" type="real64" default="-1" />
		<!--defaultYoungModulus => Default Young's Modulus-->
		<xsd:attribute name="defaultYoungModulus" type="real64" default="-1" />
		<!--relaxationTime => Relaxation time-->
		<xsd:attribute name="relaxationTime" type="real64" use="required" />
		<!--name => A name is required for any non-unique nodes-->
		<xsd:attribute name="name" type="groupName" use="required" />
	</xsd:complexType>
	<xsd:complexType name="ViscoExtendedDruckerPragerType">
		<!--defaultBulkModulus => Default Bulk Modulus Parameter-->
		<xsd:attribute name="defaultBulkModulus" type="real64" default="-1" />
		<!--defaultCohesion => Initial cohesion-->
		<xsd:attribute name="defaultCohesion" type="real64" default="0" />
		<!--defaultDensity => Default Material Density-->
		<xsd:attribute name="defaultDensity" type="real64" use="required" />
		<!--defaultDilationRatio => Dilation ratio [0,1] (ratio = tan dilationAngle / tan frictionAngle)-->
		<xsd:attribute name="defaultDilationRatio" type="real64" default="1" />
		<!--defaultDrainedLinearTEC => Default Linear Thermal Expansion Coefficient of the Solid Rock Frame-->
		<xsd:attribute name="defaultDrainedLinearTEC" type="real64" default="0" />
		<!--defaultHardening => Hardening parameter (hardening rate is faster for smaller values)-->
		<xsd:attribute name="defaultHardening" type="real64" default="0" />
		<!--defaultInitialFrictionAngle => Initial friction angle (degrees)-->
		<xsd:attribute name="defaultInitialFrictionAngle" type="real64" default="30" />
		<!--defaultPoissonRatio => Default Poisson's Ratio-->
		<xsd:attribute name="defaultPoissonRatio" type="real64" default="-1" />
		<!--defaultResidualFrictionAngle => Residual friction angle (degrees)-->
		<xsd:attribute name="defaultResidualFrictionAngle" type="real64" default="30" />
		<!--defaultShearModulus => Default Shear Modulus Parameter-->
		<xsd:attribute name="defaultShearModulus" type="real64" default="-1" />
		<!--defaultYoungModulus => Default Young's Modulus-->
		<xsd:attribute name="defaultYoungModulus" type="real64" default="-1" />
		<!--relaxationTime => Relaxation time-->
		<xsd:attribute name="relaxationTime" type="real64" use="required" />
		<!--name => A name is required for any non-unique nodes-->
		<xsd:attribute name="name" type="groupName" use="required" />
	</xsd:complexType>
	<xsd:complexType name="ViscoModifiedCamClayType">
		<!--defaultCslSlope => Slope of the critical state line-->
		<xsd:attribute name="defaultCslSlope" type="real64" default="1" />
		<!--defaultDensity => Default Material Density-->
		<xsd:attribute name="defaultDensity" type="real64" use="required" />
		<!--defaultDrainedLinearTEC => Default Linear Thermal Expansion Coefficient of the Solid Rock Frame-->
		<xsd:attribute name="defaultDrainedLinearTEC" type="real64" default="0" />
		<!--defaultPreConsolidationPressure => Initial preconsolidation pressure-->
		<xsd:attribute name="defaultPreConsolidationPressure" type="real64" default="-1.5" />
		<!--defaultRecompressionIndex => Recompresion Index-->
		<xsd:attribute name="defaultRecompressionIndex" type="real64" default="0.002" />
		<!--defaultRefPressure => Reference Pressure-->
		<xsd:attribute name="defaultRefPressure" type="real64" default="-1" />
		<!--defaultRefStrainVol => Reference Volumetric Strain-->
		<xsd:attribute name="defaultRefStrainVol" type="real64" default="0" />
		<!--defaultShearModulus => Elastic Shear Modulus Parameter-->
		<xsd:attribute name="defaultShearModulus" type="real64" default="-1" />
		<!--defaultVirginCompressionIndex => Virgin compression index-->
		<xsd:attribute name="defaultVirginCompressionIndex" type="real64" default="0.005" />
		<!--relaxationTime => Relaxation time-->
		<xsd:attribute name="relaxationTime" type="real64" use="required" />
		<!--name => A name is required for any non-unique nodes-->
		<xsd:attribute name="name" type="groupName" use="required" />
	</xsd:complexType>
	<xsd:complexType name="WillisRichardsPermeabilityType">
		<!--dilationCoefficient => Dilation coefficient (tan of dilation angle).-->
		<xsd:attribute name="dilationCoefficient" type="real64" use="required" />
		<!--maxFracAperture => Maximum fracture aperture at zero contact stress.-->
		<xsd:attribute name="maxFracAperture" type="real64" use="required" />
		<!--refClosureStress => Effective normal stress causes 90% reduction in aperture.-->
		<xsd:attribute name="refClosureStress" type="real64" use="required" />
		<!--name => A name is required for any non-unique nodes-->
		<xsd:attribute name="name" type="groupName" use="required" />
	</xsd:complexType>
	<xsd:complexType name="ElementRegionsType">
		<xsd:choice minOccurs="0" maxOccurs="unbounded">
			<xsd:element name="CellElementRegion" type="CellElementRegionType" />
			<xsd:element name="SurfaceElementRegion" type="SurfaceElementRegionType" />
			<xsd:element name="WellElementRegion" type="WellElementRegionType" />
		</xsd:choice>
	</xsd:complexType>
	<xsd:complexType name="CellElementRegionType">
		<xsd:choice minOccurs="0" maxOccurs="unbounded" />
		<!--cellBlocks => (no description available)-->
		<xsd:attribute name="cellBlocks" type="groupNameRef_array" use="required" />
		<!--coarseningRatio => (no description available)-->
		<xsd:attribute name="coarseningRatio" type="real64" default="0" />
		<!--materialList => List of materials present in this region-->
		<xsd:attribute name="materialList" type="groupNameRef_array" use="required" />
		<!--meshBody => Mesh body that contains this region-->
		<xsd:attribute name="meshBody" type="groupNameRef" default="" />
		<!--name => A name is required for any non-unique nodes-->
		<xsd:attribute name="name" type="groupName" use="required" />
	</xsd:complexType>
	<xsd:complexType name="SurfaceElementRegionType">
		<xsd:choice minOccurs="0" maxOccurs="unbounded" />
		<!--defaultAperture => The default aperture of newly formed surface elements.-->
		<xsd:attribute name="defaultAperture" type="real64" use="required" />
		<!--faceBlock => The name of the face block in the mesh, or the embedded surface.-->
		<xsd:attribute name="faceBlock" type="groupNameRef" default="FractureSubRegion" />
		<!--materialList => List of materials present in this region-->
		<xsd:attribute name="materialList" type="groupNameRef_array" use="required" />
		<!--meshBody => Mesh body that contains this region-->
		<xsd:attribute name="meshBody" type="groupNameRef" default="" />
		<!--subRegionType => Type of surface element subregion. Valid options: {faceElement, embeddedElement}.-->
		<xsd:attribute name="subRegionType" type="geos_SurfaceElementRegion_SurfaceSubRegionType" default="faceElement" />
		<!--name => A name is required for any non-unique nodes-->
		<xsd:attribute name="name" type="groupName" use="required" />
	</xsd:complexType>
	<xsd:simpleType name="geos_SurfaceElementRegion_SurfaceSubRegionType">
		<xsd:restriction base="xsd:string">
			<xsd:pattern value=".*[\[\]`$].*|faceElement|embeddedElement" />
		</xsd:restriction>
	</xsd:simpleType>
	<xsd:complexType name="WellElementRegionType">
		<xsd:choice minOccurs="0" maxOccurs="unbounded" />
		<!--materialList => List of materials present in this region-->
		<xsd:attribute name="materialList" type="groupNameRef_array" use="required" />
		<!--meshBody => Mesh body that contains this region-->
		<xsd:attribute name="meshBody" type="groupNameRef" default="" />
		<!--name => A name is required for any non-unique nodes-->
		<xsd:attribute name="name" type="groupName" use="required" />
	</xsd:complexType>
	<xsd:complexType name="ParticleRegionsType">
		<xsd:choice minOccurs="0" maxOccurs="unbounded">
			<xsd:element name="ParticleRegion" type="ParticleRegionType" />
		</xsd:choice>
	</xsd:complexType>
	<xsd:complexType name="ParticleRegionType">
		<xsd:choice minOccurs="0" maxOccurs="unbounded" />
		<!--materialList => List of materials present in this region-->
		<xsd:attribute name="materialList" type="string_array" use="required" />
		<!--meshBody => Mesh body that contains this region-->
		<xsd:attribute name="meshBody" type="string" default="" />
		<!--particleBlocks => (no description available)-->
		<xsd:attribute name="particleBlocks" type="string_array" default="{}" />
		<!--name => A name is required for any non-unique nodes-->
		<xsd:attribute name="name" type="groupName" use="required" />
	</xsd:complexType>
	<xsd:complexType name="IncludedType">
		<xsd:choice minOccurs="0" maxOccurs="unbounded">
			<xsd:element name="File" type="FileType" />
		</xsd:choice>
	</xsd:complexType>
	<xsd:complexType name="FileType">
		<!--name => The relative file path.-->
		<xsd:attribute name="name" type="path" use="required" />
	</xsd:complexType>
	<xsd:complexType name="ParametersType">
		<xsd:choice minOccurs="0" maxOccurs="unbounded">
			<xsd:element name="Parameter" type="ParameterType" />
		</xsd:choice>
	</xsd:complexType>
	<xsd:complexType name="ParameterType">
		<!--value => Input parameter definition for the preprocessor-->
		<xsd:attribute name="value" type="string" use="required" />
		<!--name => A name is required for any non-unique nodes-->
		<xsd:attribute name="name" type="groupName" use="required" />
	</xsd:complexType>
	<xsd:complexType name="BenchmarksType">
		<xsd:choice minOccurs="0" maxOccurs="unbounded">
			<xsd:element name="crusher" type="crusherType" maxOccurs="1" />
			<xsd:element name="lassen" type="lassenType" maxOccurs="1" />
			<xsd:element name="quartz" type="quartzType" maxOccurs="1" />
		</xsd:choice>
	</xsd:complexType>
	<xsd:complexType name="crusherType">
		<xsd:choice minOccurs="0" maxOccurs="unbounded">
			<xsd:element name="Run" type="RunType" maxOccurs="1" />
		</xsd:choice>
	</xsd:complexType>
	<xsd:complexType name="RunType">
		<!--args => Any extra command line arguments to pass to GEOSX.-->
		<xsd:attribute name="args" type="string" default="" />
		<!--autoPartition => May be 'Off' or 'On', if 'On' partitioning arguments are created automatically. Default is Off.-->
		<xsd:attribute name="autoPartition" type="string" default="" />
		<!--meshSizes => The target number of elements in the internal mesh (per-process for weak scaling, globally for strong scaling) default doesn't modify the internalMesh.-->
		<xsd:attribute name="meshSizes" type="integer_array" default="{0}" />
		<!--name => The name of this benchmark.-->
		<xsd:attribute name="name" type="string" use="required" />
		<!--nodes => The number of nodes needed to run the base benchmark, default is 1.-->
		<xsd:attribute name="nodes" type="integer" default="0" />
		<!--scaleList => The scales at which to run the problem ( scale * nodes * tasksPerNode ).-->
		<xsd:attribute name="scaleList" type="integer_array" default="{0}" />
		<!--scaling => Whether to run a scaling, and which type of scaling to run.-->
		<xsd:attribute name="scaling" type="string" default="" />
		<!--tasksPerNode => The number of tasks per node to run the benchmark with.-->
		<xsd:attribute name="tasksPerNode" type="integer" use="required" />
		<!--threadsPerTask => The number of threads per task to run the benchmark with.-->
		<xsd:attribute name="threadsPerTask" type="integer" default="0" />
		<!--timeLimit => The time limit of the benchmark.-->
		<xsd:attribute name="timeLimit" type="integer" default="0" />
	</xsd:complexType>
	<xsd:complexType name="lassenType">
		<xsd:choice minOccurs="0" maxOccurs="unbounded">
			<xsd:element name="Run" type="RunType" maxOccurs="1" />
		</xsd:choice>
	</xsd:complexType>
	<xsd:complexType name="quartzType">
		<xsd:choice minOccurs="0" maxOccurs="unbounded">
			<xsd:element name="Run" type="RunType" maxOccurs="1" />
		</xsd:choice>
	</xsd:complexType>
</xsd:schema><|MERGE_RESOLUTION|>--- conflicted
+++ resolved
@@ -461,6 +461,10 @@
 				</xsd:unique>
 				<xsd:unique name="TasksCompositionalMultiphaseStatisticsUniqueName">
 					<xsd:selector xpath="CompositionalMultiphaseStatistics" />
+					<xsd:field xpath="@name" />
+				</xsd:unique>
+				<xsd:unique name="TasksHydrofractureInitializationUniqueName">
+					<xsd:selector xpath="HydrofractureInitialization" />
 					<xsd:field xpath="@name" />
 				</xsd:unique>
 				<xsd:unique name="TasksMultiphasePoromechanicsInitializationUniqueName">
@@ -3333,6 +3337,7 @@
 		<xsd:choice minOccurs="0" maxOccurs="unbounded">
 			<xsd:element name="CompositionalMultiphaseReservoirPoromechanicsInitialization" type="CompositionalMultiphaseReservoirPoromechanicsInitializationType" />
 			<xsd:element name="CompositionalMultiphaseStatistics" type="CompositionalMultiphaseStatisticsType" />
+			<xsd:element name="HydrofractureInitialization" type="HydrofractureInitializationType" />
 			<xsd:element name="MultiphasePoromechanicsInitialization" type="MultiphasePoromechanicsInitializationType" />
 			<xsd:element name="PVTDriver" type="PVTDriverType" />
 			<xsd:element name="PackCollection" type="PackCollectionType" />
@@ -3352,7 +3357,7 @@
 		<!--performStressInitialization => Flag to indicate that the solver is going to perform stress initialization-->
 		<xsd:attribute name="performStressInitialization" type="integer" use="required" />
 		<!--poromechanicsSolverName => Name of the poromechanics solver-->
-		<xsd:attribute name="poromechanicsSolverName" type="groupNameRef" use="required" />
+		<xsd:attribute name="poromechanicsSolverName" type="string" use="required" />
 		<!--name => A name is required for any non-unique nodes-->
 		<xsd:attribute name="name" type="groupName" use="required" />
 	</xsd:complexType>
@@ -3370,13 +3375,23 @@
 		<!--name => A name is required for any non-unique nodes-->
 		<xsd:attribute name="name" type="groupName" use="required" />
 	</xsd:complexType>
-	<xsd:complexType name="MultiphasePoromechanicsInitializationType">
+	<xsd:complexType name="HydrofractureInitializationType">
 		<!--logLevel => Log level-->
 		<xsd:attribute name="logLevel" type="integer" default="0" />
 		<!--performStressInitialization => Flag to indicate that the solver is going to perform stress initialization-->
 		<xsd:attribute name="performStressInitialization" type="integer" use="required" />
 		<!--poromechanicsSolverName => Name of the poromechanics solver-->
-		<xsd:attribute name="poromechanicsSolverName" type="groupNameRef" use="required" />
+		<xsd:attribute name="poromechanicsSolverName" type="string" use="required" />
+		<!--name => A name is required for any non-unique nodes-->
+		<xsd:attribute name="name" type="groupName" use="required" />
+	</xsd:complexType>
+	<xsd:complexType name="MultiphasePoromechanicsInitializationType">
+		<!--logLevel => Log level-->
+		<xsd:attribute name="logLevel" type="integer" default="0" />
+		<!--performStressInitialization => Flag to indicate that the solver is going to perform stress initialization-->
+		<xsd:attribute name="performStressInitialization" type="integer" use="required" />
+		<!--poromechanicsSolverName => Name of the poromechanics solver-->
+		<xsd:attribute name="poromechanicsSolverName" type="string" use="required" />
 		<!--name => A name is required for any non-unique nodes-->
 		<xsd:attribute name="name" type="groupName" use="required" />
 	</xsd:complexType>
@@ -3458,7 +3473,7 @@
 		<!--performStressInitialization => Flag to indicate that the solver is going to perform stress initialization-->
 		<xsd:attribute name="performStressInitialization" type="integer" use="required" />
 		<!--poromechanicsSolverName => Name of the poromechanics solver-->
-		<xsd:attribute name="poromechanicsSolverName" type="groupNameRef" use="required" />
+		<xsd:attribute name="poromechanicsSolverName" type="string" use="required" />
 		<!--name => A name is required for any non-unique nodes-->
 		<xsd:attribute name="name" type="groupName" use="required" />
 	</xsd:complexType>
@@ -3468,7 +3483,7 @@
 		<!--performStressInitialization => Flag to indicate that the solver is going to perform stress initialization-->
 		<xsd:attribute name="performStressInitialization" type="integer" use="required" />
 		<!--poromechanicsSolverName => Name of the poromechanics solver-->
-		<xsd:attribute name="poromechanicsSolverName" type="groupNameRef" use="required" />
+		<xsd:attribute name="poromechanicsSolverName" type="string" use="required" />
 		<!--name => A name is required for any non-unique nodes-->
 		<xsd:attribute name="name" type="groupName" use="required" />
 	</xsd:complexType>
@@ -4009,18 +4024,18 @@
 		<xsd:attribute name="name" type="groupName" use="required" />
 	</xsd:complexType>
 	<xsd:complexType name="ConstantPermeabilityType">
+		<!--defaultReferencePressure => Default reference pressure-->
+		<xsd:attribute name="defaultReferencePressure" type="real64" default="0" />
 		<!--permeabilityComponents => xx, yy and zz components of a diagonal permeability tensor.-->
 		<xsd:attribute name="permeabilityComponents" type="R1Tensor" use="required" />
+		<!--pressureDependenceConstant => Pressure dependence constant for the permeability.-->
+		<xsd:attribute name="pressureDependenceConstant" type="real64" default="0" />
 		<!--name => A name is required for any non-unique nodes-->
 		<xsd:attribute name="name" type="groupName" use="required" />
 	</xsd:complexType>
 	<xsd:complexType name="CoulombType">
 		<!--apertureTableName => Name of the aperture table-->
-<<<<<<< HEAD
-		<xsd:attribute name="apertureTableName" type="string" default="" />
-=======
-		<xsd:attribute name="apertureTableName" type="groupNameRef" use="required" />
->>>>>>> e9dec15b
+		<xsd:attribute name="apertureTableName" type="groupNameRef" default="" />
 		<!--apertureTolerance => Value to be used to avoid floating point errors in expressions involving aperture. For example in the case of dividing by the actual aperture (not the effective aperture that results from the aperture function) this value may be used to avoid the 1/0 error. Note that this value may have some physical significance in its usage, as it may be used to smooth out highly nonlinear behavior associated with 1/0 in addition to avoiding the 1/0 error.-->
 		<xsd:attribute name="apertureTolerance" type="real64" default="1e-09" />
 		<!--cohesion => Cohesion-->
@@ -4031,9 +4046,11 @@
 		<xsd:attribute name="frictionCoefficient" type="real64" use="required" />
 		<!--penaltyStiffness => Value of the penetration penalty stiffness. Units of Pressure/length-->
 		<xsd:attribute name="penaltyStiffness" type="real64" default="0" />
+		<!--refNormalStress => Value of the reference normal stress in the aperture model.-->
+		<xsd:attribute name="refNormalStress" type="real64" default="0" />
 		<!--shearStiffness => Value of the shear elastic stiffness. Units of Pressure/length-->
 		<xsd:attribute name="shearStiffness" type="real64" default="0" />
-		<!--useApertureModel => (no description available)-->
+		<!--useApertureModel => The flag for using the nonlinear aperture model instead of the aperture model.For now, 1 is for the Barton- -Bandis model, and 2 is for the exponential model.-->
 		<xsd:attribute name="useApertureModel" type="integer" default="0" />
 		<!--name => A name is required for any non-unique nodes-->
 		<xsd:attribute name="name" type="groupName" use="required" />
@@ -4356,20 +4373,18 @@
 	</xsd:complexType>
 	<xsd:complexType name="FrictionlessContactType">
 		<!--apertureTableName => Name of the aperture table-->
-<<<<<<< HEAD
-		<xsd:attribute name="apertureTableName" type="string" default="" />
-=======
-		<xsd:attribute name="apertureTableName" type="groupNameRef" use="required" />
->>>>>>> e9dec15b
+		<xsd:attribute name="apertureTableName" type="groupNameRef" default="" />
 		<!--apertureTolerance => Value to be used to avoid floating point errors in expressions involving aperture. For example in the case of dividing by the actual aperture (not the effective aperture that results from the aperture function) this value may be used to avoid the 1/0 error. Note that this value may have some physical significance in its usage, as it may be used to smooth out highly nonlinear behavior associated with 1/0 in addition to avoiding the 1/0 error.-->
 		<xsd:attribute name="apertureTolerance" type="real64" default="1e-09" />
 		<!--displacementJumpThreshold => A threshold valued to determine whether a fracture is open or not.-->
 		<xsd:attribute name="displacementJumpThreshold" type="real64" default="2.22045e-16" />
 		<!--penaltyStiffness => Value of the penetration penalty stiffness. Units of Pressure/length-->
 		<xsd:attribute name="penaltyStiffness" type="real64" default="0" />
+		<!--refNormalStress => Value of the reference normal stress in the aperture model.-->
+		<xsd:attribute name="refNormalStress" type="real64" default="0" />
 		<!--shearStiffness => Value of the shear elastic stiffness. Units of Pressure/length-->
 		<xsd:attribute name="shearStiffness" type="real64" default="0" />
-		<!--useApertureModel => (no description available)-->
+		<!--useApertureModel => The flag for using the nonlinear aperture model instead of the aperture model.For now, 1 is for the Barton- -Bandis model, and 2 is for the exponential model.-->
 		<xsd:attribute name="useApertureModel" type="integer" default="0" />
 		<!--name => A name is required for any non-unique nodes-->
 		<xsd:attribute name="name" type="groupName" use="required" />
@@ -4473,6 +4488,8 @@
 		<xsd:attribute name="name" type="groupName" use="required" />
 	</xsd:complexType>
 	<xsd:complexType name="ParallelPlatesPermeabilityType">
+		<!--timeLagFlag => (no description available)-->
+		<xsd:attribute name="timeLagFlag" type="integer" default="0" />
 		<!--transversalPermeability => Default value of the permeability normal to the surface. If not specified the permeability is updated using the cubic law. -->
 		<xsd:attribute name="transversalPermeability" type="real64" default="-1" />
 		<!--name => A name is required for any non-unique nodes-->
