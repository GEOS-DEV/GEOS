--- conflicted
+++ resolved
@@ -3367,11 +3367,8 @@
 		<xsd:attribute name="stabilizationType" type="geos_stabilization_StabilizationType" default="None" />
 		<!--targetRegions => Allowable regions that the solver may be applied to. Note that this does not indicate that the solver will be applied to these regions, only that allocation will occur such that the solver may be applied to these regions. The decision about what regions this solver will beapplied to rests in the EventManager.-->
 		<xsd:attribute name="targetRegions" type="groupNameRef_array" use="required" />
-<<<<<<< HEAD
-=======
 		<!--writeLinearSystem => Write matrix, rhs, solution to screen ( = 1) or file ( = 2).-->
 		<xsd:attribute name="writeLinearSystem" type="integer" default="0" />
->>>>>>> a7ddc536
 		<!--name => A name is required for any non-unique nodes-->
 		<xsd:attribute name="name" type="groupName" use="required" />
 	</xsd:complexType>
@@ -3392,11 +3389,8 @@
 		<xsd:attribute name="targetRegions" type="groupNameRef_array" use="required" />
 		<!--wellSolverName => Name of the well solver used by the coupled solver-->
 		<xsd:attribute name="wellSolverName" type="groupNameRef" use="required" />
-<<<<<<< HEAD
-=======
 		<!--writeLinearSystem => Write matrix, rhs, solution to screen ( = 1) or file ( = 2).-->
 		<xsd:attribute name="writeLinearSystem" type="integer" default="0" />
->>>>>>> a7ddc536
 		<!--name => A name is required for any non-unique nodes-->
 		<xsd:attribute name="name" type="groupName" use="required" />
 	</xsd:complexType>
@@ -3601,11 +3595,8 @@
 * ImplicitDynamic
 * ExplicitDynamic-->
 		<xsd:attribute name="timeIntegrationOption" type="geos_SolidMechanicsLagrangianFEM_TimeIntegrationOption" default="ExplicitDynamic" />
-<<<<<<< HEAD
-=======
 		<!--writeLinearSystem => Write matrix, rhs, solution to screen ( = 1) or file ( = 2).-->
 		<xsd:attribute name="writeLinearSystem" type="integer" default="0" />
->>>>>>> a7ddc536
 		<!--name => A name is required for any non-unique nodes-->
 		<xsd:attribute name="name" type="groupName" use="required" />
 	</xsd:complexType>
@@ -3650,11 +3641,8 @@
 		<xsd:attribute name="timeIntegrationOption" type="geos_SolidMechanicsLagrangianFEM_TimeIntegrationOption" default="ExplicitDynamic" />
 		<!--useStaticCondensation => Defines whether to use static condensation or not.-->
 		<xsd:attribute name="useStaticCondensation" type="integer" default="0" />
-<<<<<<< HEAD
-=======
 		<!--writeLinearSystem => Write matrix, rhs, solution to screen ( = 1) or file ( = 2).-->
 		<xsd:attribute name="writeLinearSystem" type="integer" default="0" />
->>>>>>> a7ddc536
 		<!--name => A name is required for any non-unique nodes-->
 		<xsd:attribute name="name" type="groupName" use="required" />
 	</xsd:complexType>
