--- conflicted
+++ resolved
@@ -1003,11 +1003,8 @@
 		<xsd:attribute name="logLevel" type="integer" default="0" />
 		<!--maxCompFractionChange => Maximum (absolute) change in a component fraction between two Newton iterations-->
 		<xsd:attribute name="maxCompFractionChange" type="real64" default="1" />
-<<<<<<< HEAD
-=======
 		<!--meanPermCoeff => Coefficient to move between harmonic mean (1.0) and arithmetic mean (0.0) for the calculation of permeability between elements.-->
 		<xsd:attribute name="meanPermCoeff" type="real64" default="1" />
->>>>>>> 496f5b28
 		<!--permeabilityNames => Names of permeability constitutive models for each region.-->
 		<xsd:attribute name="permeabilityNames" type="string_array" use="required" />
 		<!--relPermNames => Name of the relative permeability constitutive model to use-->
@@ -1050,11 +1047,8 @@
 		<xsd:attribute name="maxCompFractionChange" type="real64" default="1" />
 		<!--maxRelativePressureChange => Maximum (relative) change in (face) pressure between two Newton iterations-->
 		<xsd:attribute name="maxRelativePressureChange" type="real64" default="1" />
-<<<<<<< HEAD
-=======
 		<!--meanPermCoeff => Coefficient to move between harmonic mean (1.0) and arithmetic mean (0.0) for the calculation of permeability between elements.-->
 		<xsd:attribute name="meanPermCoeff" type="real64" default="1" />
->>>>>>> 496f5b28
 		<!--permeabilityNames => Names of permeability constitutive models for each region.-->
 		<xsd:attribute name="permeabilityNames" type="string_array" use="required" />
 		<!--relPermNames => Name of the relative permeability constitutive model to use-->
@@ -1217,7 +1211,7 @@
 		<!--couplingTypeOption => Coupling method. Valid options:
 * FIM
 * SIM_FixedStress-->
-		<xsd:attribute name="couplingTypeOption" type="geosx_PoroelasticSolver_CouplingTypeOption" use="required" />
+		<xsd:attribute name="couplingTypeOption" type="geosx_HydrofractureSolver_CouplingTypeOption" use="required" />
 		<!--discretization => Name of discretization object (defined in the :ref:`NumericalMethodsManager`) to use for this solver. For instance, if this is a Finite Element Solver, the name of a :ref:`FiniteElement` should be specified. If this is a Finite Volume Method, the name of a :ref:`FiniteVolume` discretization should be specified.-->
 		<xsd:attribute name="discretization" type="string" use="required" />
 		<!--fluidSolverName => Name of the fluid mechanics solver to use in the poroelastic solver-->
@@ -1230,14 +1224,12 @@
 		<xsd:attribute name="maxNumResolves" type="integer" default="10" />
 		<!--solidSolverName => Name of the solid mechanics solver to use in the poroelastic solver-->
 		<xsd:attribute name="solidSolverName" type="string" use="required" />
-		<!--surfaceGeneratorName => Name of the surface generator to use in the hydrofracture solver-->
-		<xsd:attribute name="surfaceGeneratorName" type="string" use="required" />
 		<!--targetRegions => Allowable regions that the solver may be applied to. Note that this does not indicate that the solver will be applied to these regions, only that allocation will occur such that the solver may be applied to these regions. The decision about what regions this solver will beapplied to rests in the EventManager.-->
 		<xsd:attribute name="targetRegions" type="string_array" use="required" />
 		<!--name => A name is required for any non-unique nodes-->
 		<xsd:attribute name="name" type="string" use="required" />
 	</xsd:complexType>
-	<xsd:simpleType name="geosx_PoroelasticSolver_CouplingTypeOption">
+	<xsd:simpleType name="geosx_HydrofractureSolver_CouplingTypeOption">
 		<xsd:restriction base="xsd:string">
 			<xsd:pattern value=".*[\[\]`$].*|FIM|SIM_FixedStress" />
 		</xsd:restriction>
@@ -1402,61 +1394,6 @@
 			<xsd:pattern value=".*[\[\]`$].*|FixedStress|TightlyCoupled" />
 		</xsd:restriction>
 	</xsd:simpleType>
-<<<<<<< HEAD
-	<xsd:complexType name="PoroelasticType">
-		<xsd:choice minOccurs="0" maxOccurs="unbounded">
-			<xsd:element name="LinearSolverParameters" type="LinearSolverParametersType" maxOccurs="1" />
-			<xsd:element name="NonlinearSolverParameters" type="NonlinearSolverParametersType" maxOccurs="1" />
-		</xsd:choice>
-		<!--cflFactor => Factor to apply to the `CFL condition <http://en.wikipedia.org/wiki/Courant-Friedrichs-Lewy_condition>`_ when calculating the maximum allowable time step. Values should be in the interval (0,1] -->
-		<xsd:attribute name="cflFactor" type="real64" default="0.5" />
-		<!--couplingTypeOption => Coupling method. Valid options:
-* FIM
-* SIM_FixedStress-->
-		<xsd:attribute name="couplingTypeOption" type="geosx_PoroelasticSolver_CouplingTypeOption" use="required" />
-		<!--discretization => Name of discretization object (defined in the :ref:`NumericalMethodsManager`) to use for this solver. For instance, if this is a Finite Element Solver, the name of a :ref:`FiniteElement` should be specified. If this is a Finite Volume Method, the name of a :ref:`FiniteVolume` discretization should be specified.-->
-		<xsd:attribute name="discretization" type="string" use="required" />
-		<!--fluidSolverName => Name of the fluid mechanics solver to use in the poroelastic solver-->
-		<xsd:attribute name="fluidSolverName" type="string" use="required" />
-		<!--initialDt => Initial time-step value required by the solver to the event manager.-->
-		<xsd:attribute name="initialDt" type="real64" default="1e+99" />
-		<!--logLevel => Log level-->
-		<xsd:attribute name="logLevel" type="integer" default="0" />
-		<!--solidSolverName => Name of the solid mechanics solver to use in the poroelastic solver-->
-		<xsd:attribute name="solidSolverName" type="string" use="required" />
-		<!--targetRegions => Allowable regions that the solver may be applied to. Note that this does not indicate that the solver will be applied to these regions, only that allocation will occur such that the solver may be applied to these regions. The decision about what regions this solver will beapplied to rests in the EventManager.-->
-		<xsd:attribute name="targetRegions" type="string_array" use="required" />
-		<!--name => A name is required for any non-unique nodes-->
-		<xsd:attribute name="name" type="string" use="required" />
-	</xsd:complexType>
-	<xsd:complexType name="PoroelasticEmbeddedFracturesType">
-		<xsd:choice minOccurs="0" maxOccurs="unbounded">
-			<xsd:element name="LinearSolverParameters" type="LinearSolverParametersType" maxOccurs="1" />
-			<xsd:element name="NonlinearSolverParameters" type="NonlinearSolverParametersType" maxOccurs="1" />
-		</xsd:choice>
-		<!--cflFactor => Factor to apply to the `CFL condition <http://en.wikipedia.org/wiki/Courant-Friedrichs-Lewy_condition>`_ when calculating the maximum allowable time step. Values should be in the interval (0,1] -->
-		<xsd:attribute name="cflFactor" type="real64" default="0.5" />
-		<!--couplingTypeOption => Coupling method. Valid options:
-* FIM
-* SIM_FixedStress-->
-		<xsd:attribute name="couplingTypeOption" type="geosx_PoroelasticSolver_CouplingTypeOption" use="required" />
-		<!--fluidSolverName => Name of the fluid mechanics solver to use in the poroelastic solver-->
-		<xsd:attribute name="fluidSolverName" type="string" use="required" />
-		<!--fracturesSolverName => Name of the fractures solver to use in the fractured poroelastic solver-->
-		<xsd:attribute name="fracturesSolverName" type="string" use="required" />
-		<!--initialDt => Initial time-step value required by the solver to the event manager.-->
-		<xsd:attribute name="initialDt" type="real64" default="1e+99" />
-		<!--logLevel => Log level-->
-		<xsd:attribute name="logLevel" type="integer" default="0" />
-		<!--solidSolverName => Name of the solid mechanics solver to use in the poroelastic solver-->
-		<xsd:attribute name="solidSolverName" type="string" use="required" />
-		<!--targetRegions => Allowable regions that the solver may be applied to. Note that this does not indicate that the solver will be applied to these regions, only that allocation will occur such that the solver may be applied to these regions. The decision about what regions this solver will beapplied to rests in the EventManager.-->
-		<xsd:attribute name="targetRegions" type="string_array" use="required" />
-		<!--name => A name is required for any non-unique nodes-->
-		<xsd:attribute name="name" type="string" use="required" />
-	</xsd:complexType>
-=======
->>>>>>> upstream/develop
 	<xsd:complexType name="ProppantTransportType">
 		<xsd:choice minOccurs="0" maxOccurs="unbounded">
 			<xsd:element name="LinearSolverParameters" type="LinearSolverParametersType" maxOccurs="1" />
@@ -1482,11 +1419,8 @@
 		<xsd:attribute name="logLevel" type="integer" default="0" />
 		<!--maxProppantConcentration => Maximum proppant concentration-->
 		<xsd:attribute name="maxProppantConcentration" type="real64" default="0.6" />
-<<<<<<< HEAD
-=======
 		<!--meanPermCoeff => Coefficient to move between harmonic mean (1.0) and arithmetic mean (0.0) for the calculation of permeability between elements.-->
 		<xsd:attribute name="meanPermCoeff" type="real64" default="1" />
->>>>>>> 496f5b28
 		<!--permeabilityNames => Names of permeability constitutive models for each region.-->
 		<xsd:attribute name="permeabilityNames" type="string_array" use="required" />
 		<!--proppantDensity => Proppant density-->
@@ -1521,11 +1455,8 @@
 		<xsd:attribute name="inputFluxEstimate" type="real64" default="1" />
 		<!--logLevel => Log level-->
 		<xsd:attribute name="logLevel" type="integer" default="0" />
-<<<<<<< HEAD
-=======
 		<!--meanPermCoeff => Coefficient to move between harmonic mean (1.0) and arithmetic mean (0.0) for the calculation of permeability between elements.-->
 		<xsd:attribute name="meanPermCoeff" type="real64" default="1" />
->>>>>>> 496f5b28
 		<!--permeabilityNames => Names of permeability constitutive models for each region.-->
 		<xsd:attribute name="permeabilityNames" type="string_array" use="required" />
 		<!--solidNames => Names of solid constitutive models for each region.-->
@@ -1552,11 +1483,8 @@
 		<xsd:attribute name="inputFluxEstimate" type="real64" default="1" />
 		<!--logLevel => Log level-->
 		<xsd:attribute name="logLevel" type="integer" default="0" />
-<<<<<<< HEAD
-=======
 		<!--meanPermCoeff => Coefficient to move between harmonic mean (1.0) and arithmetic mean (0.0) for the calculation of permeability between elements.-->
 		<xsd:attribute name="meanPermCoeff" type="real64" default="1" />
->>>>>>> 496f5b28
 		<!--permeabilityNames => Names of permeability constitutive models for each region.-->
 		<xsd:attribute name="permeabilityNames" type="string_array" use="required" />
 		<!--solidNames => Names of solid constitutive models for each region.-->
@@ -1631,11 +1559,8 @@
 		<xsd:attribute name="inputFluxEstimate" type="real64" default="1" />
 		<!--logLevel => Log level-->
 		<xsd:attribute name="logLevel" type="integer" default="0" />
-<<<<<<< HEAD
-=======
 		<!--meanPermCoeff => Coefficient to move between harmonic mean (1.0) and arithmetic mean (0.0) for the calculation of permeability between elements.-->
 		<xsd:attribute name="meanPermCoeff" type="real64" default="1" />
->>>>>>> 496f5b28
 		<!--permeabilityNames => Names of permeability constitutive models for each region.-->
 		<xsd:attribute name="permeabilityNames" type="string_array" use="required" />
 		<!--solidNames => Names of solid constitutive models for each region.-->
@@ -1871,13 +1796,9 @@
 			<xsd:element name="CO2BrineFluid" type="CO2BrineFluidType" />
 			<xsd:element name="CarmanKozenyPermeability" type="CarmanKozenyPermeabilityType" />
 			<xsd:element name="CompositionalMultiphaseFluid" type="CompositionalMultiphaseFluidType" />
-			<xsd:element name="CompressibleRock" type="CompressibleRockType" />
 			<xsd:element name="CompressibleSinglePhaseFluid" type="CompressibleSinglePhaseFluidType" />
-<<<<<<< HEAD
-=======
 			<xsd:element name="CompressibleSolidPressurePorosityCarmanKozenyPermeability" type="CompressibleSolidPressurePorosityCarmanKozenyPermeabilityType" />
 			<xsd:element name="CompressibleSolidPressurePorosityConstantPermeability" type="CompressibleSolidPressurePorosityConstantPermeabilityType" />
->>>>>>> 496f5b28
 			<xsd:element name="ConstantPermeability" type="ConstantPermeabilityType" />
 			<xsd:element name="Contact" type="ContactType" />
 			<xsd:element name="Coulomb" type="CoulombType" />
@@ -1893,10 +1814,6 @@
 			<xsd:element name="ParallelPlatesPermeability" type="ParallelPlatesPermeabilityType" />
 			<xsd:element name="ParticleFluid" type="ParticleFluidType" />
 			<xsd:element name="PermeabilityBase" type="PermeabilityBaseType" />
-<<<<<<< HEAD
-			<xsd:element name="ProppantSlurryFluid" type="ProppantSlurryFluidType" />
-			<xsd:element name="RockBase" type="RockBaseType" />
-=======
 			<xsd:element name="PoreVolumeCompressibleSolid" type="PoreVolumeCompressibleSolidType" />
 			<xsd:element name="PoroDruckerPrager" type="PoroDruckerPragerType" />
 			<xsd:element name="PoroElasticIsotropic" type="PoroElasticIsotropicType" />
@@ -1908,7 +1825,6 @@
 			<xsd:element name="PorousExtendedDruckerPrager" type="PorousExtendedDruckerPragerType" />
 			<xsd:element name="PressurePorosity" type="PressurePorosityType" />
 			<xsd:element name="ProppantSlurryFluid" type="ProppantSlurryFluidType" />
->>>>>>> 496f5b28
 			<xsd:element name="StrainDependentPermeability" type="StrainDependentPermeabilityType" />
 			<xsd:element name="TableRelativePermeability" type="TableRelativePermeabilityType" />
 			<xsd:element name="VanGenuchtenBakerRelativePermeability" type="VanGenuchtenBakerRelativePermeabilityType" />
@@ -2024,22 +1940,6 @@
 		<xsd:attribute name="equationsOfState" type="string_array" use="required" />
 		<!--phaseNames => List of fluid phases-->
 		<xsd:attribute name="phaseNames" type="string_array" use="required" />
-		<!--name => A name is required for any non-unique nodes-->
-		<xsd:attribute name="name" type="string" use="required" />
-	</xsd:complexType>
-	<xsd:complexType name="CompressibleRockType">
-		<!--compressibility => Solid compressibility-->
-		<xsd:attribute name="compressibility" type="real64" use="required" />
-		<!--defaultGrainDensity => Default grain density. It's used to set the default value of the grain density.-->
-		<xsd:attribute name="defaultGrainDensity" type="real64" default="0" />
-		<!--defaultReferencePorosity => Default value of the reference porosity-->
-		<xsd:attribute name="defaultReferencePorosity" type="real64" use="required" />
-		<!--grainBulkModulus => Grain bulk modulus-->
-		<xsd:attribute name="grainBulkModulus" type="real64" default="0" />
-		<!--grainDensity => Grain density-->
-		<xsd:attribute name="grainDensity" type="real64_array2d" default="{{0}}" />
-		<!--referencePressure => Reference pressure for solid compressibility-->
-		<xsd:attribute name="referencePressure" type="real64" use="required" />
 		<!--name => A name is required for any non-unique nodes-->
 		<xsd:attribute name="name" type="string" use="required" />
 	</xsd:complexType>
@@ -2076,8 +1976,6 @@
 			<xsd:pattern value=".*[\[\]`$].*|exponential|linear|quadratic" />
 		</xsd:restriction>
 	</xsd:simpleType>
-<<<<<<< HEAD
-=======
 	<xsd:complexType name="CompressibleSolidPressurePorosityCarmanKozenyPermeabilityType">
 		<!--permeabilityModelName => Name of the permeability model.-->
 		<xsd:attribute name="permeabilityModelName" type="string" use="required" />
@@ -2098,7 +1996,6 @@
 		<!--name => A name is required for any non-unique nodes-->
 		<xsd:attribute name="name" type="string" use="required" />
 	</xsd:complexType>
->>>>>>> 496f5b28
 	<xsd:complexType name="ConstantPermeabilityType">
 		<!--permeabilityComponents => xx, yy and zz components of a diagonal permeability tensor.-->
 		<xsd:attribute name="permeabilityComponents" type="R1Tensor" use="required" />
@@ -2140,18 +2037,14 @@
 		<xsd:attribute name="criticalStrainEnergy" type="real64" use="required" />
 		<!--defaultBulkModulus => Elastic Bulk Modulus Parameter-->
 		<xsd:attribute name="defaultBulkModulus" type="real64" default="-1" />
-		<!--defaultGrainDensity => Default grain density. It's used to set the default value of the grain density.-->
-		<xsd:attribute name="defaultGrainDensity" type="real64" use="required" />
+		<!--defaultDensity => Default Material Density-->
+		<xsd:attribute name="defaultDensity" type="real64" use="required" />
 		<!--defaultPoissonRatio => Poisson's ratio-->
 		<xsd:attribute name="defaultPoissonRatio" type="real64" default="-1" />
-		<!--defaultReferencePorosity => Default value of the reference porosity-->
-		<xsd:attribute name="defaultReferencePorosity" type="real64" use="required" />
 		<!--defaultShearModulus => Elastic Shear Modulus Parameter-->
 		<xsd:attribute name="defaultShearModulus" type="real64" default="-1" />
 		<!--defaultYoungsModulus => Elastic Young's Modulus.-->
 		<xsd:attribute name="defaultYoungsModulus" type="real64" default="-1" />
-		<!--grainBulkModulus => Grain bulk modulus-->
-		<xsd:attribute name="grainBulkModulus" type="real64" use="required" />
 		<!--lengthScale => Length scale l in the phase-field equation-->
 		<xsd:attribute name="lengthScale" type="real64" use="required" />
 		<!--name => A name is required for any non-unique nodes-->
@@ -2164,18 +2057,14 @@
 		<xsd:attribute name="criticalStrainEnergy" type="real64" use="required" />
 		<!--defaultBulkModulus => Elastic Bulk Modulus Parameter-->
 		<xsd:attribute name="defaultBulkModulus" type="real64" default="-1" />
-		<!--defaultGrainDensity => Default grain density. It's used to set the default value of the grain density.-->
-		<xsd:attribute name="defaultGrainDensity" type="real64" use="required" />
+		<!--defaultDensity => Default Material Density-->
+		<xsd:attribute name="defaultDensity" type="real64" use="required" />
 		<!--defaultPoissonRatio => Poisson's ratio-->
 		<xsd:attribute name="defaultPoissonRatio" type="real64" default="-1" />
-		<!--defaultReferencePorosity => Default value of the reference porosity-->
-		<xsd:attribute name="defaultReferencePorosity" type="real64" use="required" />
 		<!--defaultShearModulus => Elastic Shear Modulus Parameter-->
 		<xsd:attribute name="defaultShearModulus" type="real64" default="-1" />
 		<!--defaultYoungsModulus => Elastic Young's Modulus.-->
 		<xsd:attribute name="defaultYoungsModulus" type="real64" default="-1" />
-		<!--grainBulkModulus => Grain bulk modulus-->
-		<xsd:attribute name="grainBulkModulus" type="real64" use="required" />
 		<!--lengthScale => Length scale l in the phase-field equation-->
 		<xsd:attribute name="lengthScale" type="real64" use="required" />
 		<!--name => A name is required for any non-unique nodes-->
@@ -2188,18 +2077,14 @@
 		<xsd:attribute name="criticalStrainEnergy" type="real64" use="required" />
 		<!--defaultBulkModulus => Elastic Bulk Modulus Parameter-->
 		<xsd:attribute name="defaultBulkModulus" type="real64" default="-1" />
-		<!--defaultGrainDensity => Default grain density. It's used to set the default value of the grain density.-->
-		<xsd:attribute name="defaultGrainDensity" type="real64" use="required" />
+		<!--defaultDensity => Default Material Density-->
+		<xsd:attribute name="defaultDensity" type="real64" use="required" />
 		<!--defaultPoissonRatio => Poisson's ratio-->
 		<xsd:attribute name="defaultPoissonRatio" type="real64" default="-1" />
-		<!--defaultReferencePorosity => Default value of the reference porosity-->
-		<xsd:attribute name="defaultReferencePorosity" type="real64" use="required" />
 		<!--defaultShearModulus => Elastic Shear Modulus Parameter-->
 		<xsd:attribute name="defaultShearModulus" type="real64" default="-1" />
 		<!--defaultYoungsModulus => Elastic Young's Modulus.-->
 		<xsd:attribute name="defaultYoungsModulus" type="real64" default="-1" />
-		<!--grainBulkModulus => Grain bulk modulus-->
-		<xsd:attribute name="grainBulkModulus" type="real64" use="required" />
 		<!--lengthScale => Length scale l in the phase-field equation-->
 		<xsd:attribute name="lengthScale" type="real64" use="required" />
 		<!--name => A name is required for any non-unique nodes-->
@@ -2240,62 +2125,50 @@
 		<xsd:attribute name="defaultBulkModulus" type="real64" default="-1" />
 		<!--defaultCohesion => Initial cohesion-->
 		<xsd:attribute name="defaultCohesion" type="real64" default="0" />
+		<!--defaultDensity => Default Material Density-->
+		<xsd:attribute name="defaultDensity" type="real64" use="required" />
 		<!--defaultDilationAngle => Dilation angle (degrees)-->
 		<xsd:attribute name="defaultDilationAngle" type="real64" default="30" />
 		<!--defaultFrictionAngle => Friction angle (degrees)-->
 		<xsd:attribute name="defaultFrictionAngle" type="real64" default="30" />
-		<!--defaultGrainDensity => Default grain density. It's used to set the default value of the grain density.-->
-		<xsd:attribute name="defaultGrainDensity" type="real64" use="required" />
 		<!--defaultHardeningRate => Cohesion hardening/softening rate-->
 		<xsd:attribute name="defaultHardeningRate" type="real64" default="0" />
 		<!--defaultPoissonRatio => Poisson's ratio-->
 		<xsd:attribute name="defaultPoissonRatio" type="real64" default="-1" />
-		<!--defaultReferencePorosity => Default value of the reference porosity-->
-		<xsd:attribute name="defaultReferencePorosity" type="real64" use="required" />
 		<!--defaultShearModulus => Elastic Shear Modulus Parameter-->
 		<xsd:attribute name="defaultShearModulus" type="real64" default="-1" />
 		<!--defaultYoungsModulus => Elastic Young's Modulus.-->
 		<xsd:attribute name="defaultYoungsModulus" type="real64" default="-1" />
-		<!--grainBulkModulus => Grain bulk modulus-->
-		<xsd:attribute name="grainBulkModulus" type="real64" use="required" />
 		<!--name => A name is required for any non-unique nodes-->
 		<xsd:attribute name="name" type="string" use="required" />
 	</xsd:complexType>
 	<xsd:complexType name="ElasticIsotropicType">
 		<!--defaultBulkModulus => Elastic Bulk Modulus Parameter-->
 		<xsd:attribute name="defaultBulkModulus" type="real64" default="-1" />
-		<!--defaultGrainDensity => Default grain density. It's used to set the default value of the grain density.-->
-		<xsd:attribute name="defaultGrainDensity" type="real64" use="required" />
+		<!--defaultDensity => Default Material Density-->
+		<xsd:attribute name="defaultDensity" type="real64" use="required" />
 		<!--defaultPoissonRatio => Poisson's ratio-->
 		<xsd:attribute name="defaultPoissonRatio" type="real64" default="-1" />
-		<!--defaultReferencePorosity => Default value of the reference porosity-->
-		<xsd:attribute name="defaultReferencePorosity" type="real64" use="required" />
 		<!--defaultShearModulus => Elastic Shear Modulus Parameter-->
 		<xsd:attribute name="defaultShearModulus" type="real64" default="-1" />
 		<!--defaultYoungsModulus => Elastic Young's Modulus.-->
 		<xsd:attribute name="defaultYoungsModulus" type="real64" default="-1" />
-		<!--grainBulkModulus => Grain bulk modulus-->
-		<xsd:attribute name="grainBulkModulus" type="real64" use="required" />
 		<!--name => A name is required for any non-unique nodes-->
 		<xsd:attribute name="name" type="string" use="required" />
 	</xsd:complexType>
 	<xsd:complexType name="ElasticTransverseIsotropicType">
-		<!--defaultGrainDensity => Default grain density. It's used to set the default value of the grain density.-->
-		<xsd:attribute name="defaultGrainDensity" type="real64" use="required" />
+		<!--defaultDensity => Default Material Density-->
+		<xsd:attribute name="defaultDensity" type="real64" use="required" />
 		<!--defaultPoissonRatioAxialTransverse => Elastic Shear Modulus Parameter-->
 		<xsd:attribute name="defaultPoissonRatioAxialTransverse" type="real64" default="-1" />
 		<!--defaultPoissonRatioTransverse => Elastic Shear Modulus Parameter-->
 		<xsd:attribute name="defaultPoissonRatioTransverse" type="real64" default="-1" />
-		<!--defaultReferencePorosity => Default value of the reference porosity-->
-		<xsd:attribute name="defaultReferencePorosity" type="real64" use="required" />
 		<!--defaultShearModulusAxialTransverse => Elastic Shear Modulus Parameter-->
 		<xsd:attribute name="defaultShearModulusAxialTransverse" type="real64" default="-1" />
 		<!--defaultYoungsModulusAxial => Elastic Shear Modulus Parameter-->
 		<xsd:attribute name="defaultYoungsModulusAxial" type="real64" default="-1" />
 		<!--defaultYoungsModulusTransverse => Elastic Bulk Modulus Parameter-->
 		<xsd:attribute name="defaultYoungsModulusTransverse" type="real64" default="-1" />
-		<!--grainBulkModulus => Grain bulk modulus-->
-		<xsd:attribute name="grainBulkModulus" type="real64" use="required" />
 		<!--name => A name is required for any non-unique nodes-->
 		<xsd:attribute name="name" type="string" use="required" />
 	</xsd:complexType>
@@ -2304,26 +2177,22 @@
 		<xsd:attribute name="defaultBulkModulus" type="real64" default="-1" />
 		<!--defaultCohesion => Initial cohesion-->
 		<xsd:attribute name="defaultCohesion" type="real64" default="0" />
+		<!--defaultDensity => Default Material Density-->
+		<xsd:attribute name="defaultDensity" type="real64" use="required" />
 		<!--defaultDilationRatio => Dilation ratio [0,1] (ratio = tan dilationAngle / tan frictionAngle)-->
 		<xsd:attribute name="defaultDilationRatio" type="real64" default="1" />
-		<!--defaultGrainDensity => Default grain density. It's used to set the default value of the grain density.-->
-		<xsd:attribute name="defaultGrainDensity" type="real64" use="required" />
 		<!--defaultHardening => Hardening parameter (hardening rate is faster for smaller values)-->
 		<xsd:attribute name="defaultHardening" type="real64" default="0" />
 		<!--defaultInitialFrictionAngle => Initial friction angle (degrees)-->
 		<xsd:attribute name="defaultInitialFrictionAngle" type="real64" default="30" />
 		<!--defaultPoissonRatio => Poisson's ratio-->
 		<xsd:attribute name="defaultPoissonRatio" type="real64" default="-1" />
-		<!--defaultReferencePorosity => Default value of the reference porosity-->
-		<xsd:attribute name="defaultReferencePorosity" type="real64" use="required" />
 		<!--defaultResidualFrictionAngle => Residual friction angle (degrees)-->
 		<xsd:attribute name="defaultResidualFrictionAngle" type="real64" default="30" />
 		<!--defaultShearModulus => Elastic Shear Modulus Parameter-->
 		<xsd:attribute name="defaultShearModulus" type="real64" default="-1" />
 		<!--defaultYoungsModulus => Elastic Young's Modulus.-->
 		<xsd:attribute name="defaultYoungsModulus" type="real64" default="-1" />
-		<!--grainBulkModulus => Grain bulk modulus-->
-		<xsd:attribute name="grainBulkModulus" type="real64" use="required" />
 		<!--name => A name is required for any non-unique nodes-->
 		<xsd:attribute name="name" type="string" use="required" />
 	</xsd:complexType>
@@ -2370,8 +2239,6 @@
 		</xsd:restriction>
 	</xsd:simpleType>
 	<xsd:complexType name="PermeabilityBaseType">
-<<<<<<< HEAD
-=======
 		<!--name => A name is required for any non-unique nodes-->
 		<xsd:attribute name="name" type="string" use="required" />
 	</xsd:complexType>
@@ -2480,7 +2347,6 @@
 		<xsd:attribute name="defaultYoungsModulus" type="real64" default="-1" />
 		<!--referencePressure => ReferencePressure-->
 		<xsd:attribute name="referencePressure" type="real64" default="0" />
->>>>>>> 496f5b28
 		<!--name => A name is required for any non-unique nodes-->
 		<xsd:attribute name="name" type="string" use="required" />
 	</xsd:complexType>
@@ -2562,19 +2428,6 @@
 		<!--name => A name is required for any non-unique nodes-->
 		<xsd:attribute name="name" type="string" use="required" />
 	</xsd:complexType>
-<<<<<<< HEAD
-	<xsd:complexType name="RockBaseType">
-		<!--defaultGrainDensity => Default grain density. It's used to set the default value of the grain density.-->
-		<xsd:attribute name="defaultGrainDensity" type="real64" use="required" />
-		<!--defaultReferencePorosity => Default value of the reference porosity-->
-		<xsd:attribute name="defaultReferencePorosity" type="real64" use="required" />
-		<!--grainBulkModulus => Grain bulk modulus-->
-		<xsd:attribute name="grainBulkModulus" type="real64" use="required" />
-		<!--name => A name is required for any non-unique nodes-->
-		<xsd:attribute name="name" type="string" use="required" />
-	</xsd:complexType>
-=======
->>>>>>> 496f5b28
 	<xsd:complexType name="StrainDependentPermeabilityType">
 		<!--name => A name is required for any non-unique nodes-->
 		<xsd:attribute name="name" type="string" use="required" />
