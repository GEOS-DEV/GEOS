<?xml version="1.0"?>
<xsd:schema xmlns:xsd="http://www.w3.org/2001/XMLSchema">
	<xsd:annotation>
		<xsd:documentation xml:lang="en">GEOSX Input Schema</xsd:documentation>
	</xsd:annotation>
	<xsd:simpleType name="R1Tensor">
		<xsd:restriction base="xsd:string">
			<xsd:pattern value=".*[\[\]`$].*|\s*\{\s*([+-]?[\d]*([\d]\.?|\.[\d])[\d]*([eE][-+]?[\d]+|\s*),\s*){2}[+-]?[\d]*([\d]\.?|\.[\d])[\d]*([eE][-+]?[\d]+|\s*)\s*\}" />
		</xsd:restriction>
	</xsd:simpleType>
	<xsd:simpleType name="R1Tensor32">
		<xsd:restriction base="xsd:string">
			<xsd:pattern value=".*[\[\]`$].*|\s*\{\s*([+-]?[\d]*([\d]\.?|\.[\d])[\d]*([eE][-+]?[\d]+|\s*),\s*){2}[+-]?[\d]*([\d]\.?|\.[\d])[\d]*([eE][-+]?[\d]+|\s*)\s*\}" />
		</xsd:restriction>
	</xsd:simpleType>
	<xsd:simpleType name="R2SymTensor">
		<xsd:restriction base="xsd:string">
			<xsd:pattern value=".*[\[\]`$].*|\s*\{\s*([+-]?[\d]*([\d]\.?|\.[\d])[\d]*([eE][-+]?[\d]+|\s*),\s*){5}[+-]?[\d]*([\d]\.?|\.[\d])[\d]*([eE][-+]?[\d]+|\s*)\s*\}" />
		</xsd:restriction>
	</xsd:simpleType>
	<xsd:simpleType name="geosx_dataRepository_PlotLevel">
		<xsd:restriction base="xsd:string">
			<xsd:pattern value=".*[\[\]`$].*|[+-]?[\d]+" />
		</xsd:restriction>
	</xsd:simpleType>
	<xsd:simpleType name="globalIndex">
		<xsd:restriction base="xsd:string">
			<xsd:pattern value=".*[\[\]`$].*|[+-]?[\d]+" />
		</xsd:restriction>
	</xsd:simpleType>
	<xsd:simpleType name="globalIndex_array">
		<xsd:restriction base="xsd:string">
			<xsd:pattern value=".*[\[\]`$].*|\{\s*(([+-]?[\d]+,\s*)*[+-]?[\d]+)?\s*\}" />
		</xsd:restriction>
	</xsd:simpleType>
	<xsd:simpleType name="globalIndex_array2d">
		<xsd:restriction base="xsd:string">
			<xsd:pattern value=".*[\[\]`$].*|\{\s*(\{\s*(([+-]?[\d]+,\s*)*[+-]?[\d]+)?\s*\},\s*)*\{\s*(([+-]?[\d]+,\s*)*[+-]?[\d]+)?\s*\}\s*\}" />
		</xsd:restriction>
	</xsd:simpleType>
	<xsd:simpleType name="globalIndex_array3d">
		<xsd:restriction base="xsd:string">
			<xsd:pattern value=".*[\[\]`$].*|\{\s*(\{\s*(\{\s*(([+-]?[\d]+,\s*)*[+-]?[\d]+)?\s*\},\s*)*\{\s*(([+-]?[\d]+,\s*)*[+-]?[\d]+)?\s*\}\s*\},\s*)*\{\s*(\{\s*(([+-]?[\d]+,\s*)*[+-]?[\d]+)?\s*\},\s*)*\{\s*(([+-]?[\d]+,\s*)*[+-]?[\d]+)?\s*\}\s*\}\s*\}" />
		</xsd:restriction>
	</xsd:simpleType>
	<xsd:simpleType name="integer">
		<xsd:restriction base="xsd:string">
			<xsd:pattern value=".*[\[\]`$].*|[+-]?[\d]+" />
		</xsd:restriction>
	</xsd:simpleType>
	<xsd:simpleType name="integer_array">
		<xsd:restriction base="xsd:string">
			<xsd:pattern value=".*[\[\]`$].*|\{\s*(([+-]?[\d]+,\s*)*[+-]?[\d]+)?\s*\}" />
		</xsd:restriction>
	</xsd:simpleType>
	<xsd:simpleType name="integer_array2d">
		<xsd:restriction base="xsd:string">
			<xsd:pattern value=".*[\[\]`$].*|\{\s*(\{\s*(([+-]?[\d]+,\s*)*[+-]?[\d]+)?\s*\},\s*)*\{\s*(([+-]?[\d]+,\s*)*[+-]?[\d]+)?\s*\}\s*\}" />
		</xsd:restriction>
	</xsd:simpleType>
	<xsd:simpleType name="integer_array3d">
		<xsd:restriction base="xsd:string">
			<xsd:pattern value=".*[\[\]`$].*|\{\s*(\{\s*(\{\s*(([+-]?[\d]+,\s*)*[+-]?[\d]+)?\s*\},\s*)*\{\s*(([+-]?[\d]+,\s*)*[+-]?[\d]+)?\s*\}\s*\},\s*)*\{\s*(\{\s*(([+-]?[\d]+,\s*)*[+-]?[\d]+)?\s*\},\s*)*\{\s*(([+-]?[\d]+,\s*)*[+-]?[\d]+)?\s*\}\s*\}\s*\}" />
		</xsd:restriction>
	</xsd:simpleType>
	<xsd:simpleType name="localIndex">
		<xsd:restriction base="xsd:string">
			<xsd:pattern value=".*[\[\]`$].*|[+-]?[\d]+" />
		</xsd:restriction>
	</xsd:simpleType>
	<xsd:simpleType name="localIndex_array">
		<xsd:restriction base="xsd:string">
			<xsd:pattern value=".*[\[\]`$].*|\{\s*(([+-]?[\d]+,\s*)*[+-]?[\d]+)?\s*\}" />
		</xsd:restriction>
	</xsd:simpleType>
	<xsd:simpleType name="localIndex_array2d">
		<xsd:restriction base="xsd:string">
			<xsd:pattern value=".*[\[\]`$].*|\{\s*(\{\s*(([+-]?[\d]+,\s*)*[+-]?[\d]+)?\s*\},\s*)*\{\s*(([+-]?[\d]+,\s*)*[+-]?[\d]+)?\s*\}\s*\}" />
		</xsd:restriction>
	</xsd:simpleType>
	<xsd:simpleType name="localIndex_array3d">
		<xsd:restriction base="xsd:string">
			<xsd:pattern value=".*[\[\]`$].*|\{\s*(\{\s*(\{\s*(([+-]?[\d]+,\s*)*[+-]?[\d]+)?\s*\},\s*)*\{\s*(([+-]?[\d]+,\s*)*[+-]?[\d]+)?\s*\}\s*\},\s*)*\{\s*(\{\s*(([+-]?[\d]+,\s*)*[+-]?[\d]+)?\s*\},\s*)*\{\s*(([+-]?[\d]+,\s*)*[+-]?[\d]+)?\s*\}\s*\}\s*\}" />
		</xsd:restriction>
	</xsd:simpleType>
	<xsd:simpleType name="mapPair">
		<xsd:restriction base="xsd:string">
			<xsd:pattern value=".*[\[\]`$].*|[^,\{\}]*" />
		</xsd:restriction>
	</xsd:simpleType>
	<xsd:simpleType name="path">
		<xsd:restriction base="xsd:string">
			<xsd:pattern value=".*[\[\]`$].*|[^,\{\}]*" />
		</xsd:restriction>
	</xsd:simpleType>
	<xsd:simpleType name="path_array">
		<xsd:restriction base="xsd:string">
			<xsd:pattern value=".*[\[\]`$].*|\{\s*(([^,\{\}]*,\s*)*[^,\{\}]*)?\s*\}" />
		</xsd:restriction>
	</xsd:simpleType>
	<xsd:simpleType name="real32">
		<xsd:restriction base="xsd:string">
			<xsd:pattern value=".*[\[\]`$].*|[+-]?[\d]*([\d]\.?|\.[\d])[\d]*([eE][-+]?[\d]+|\s*)" />
		</xsd:restriction>
	</xsd:simpleType>
	<xsd:simpleType name="real32_array">
		<xsd:restriction base="xsd:string">
			<xsd:pattern value=".*[\[\]`$].*|\{\s*(([+-]?[\d]*([\d]\.?|\.[\d])[\d]*([eE][-+]?[\d]+|\s*),\s*)*[+-]?[\d]*([\d]\.?|\.[\d])[\d]*([eE][-+]?[\d]+|\s*))?\s*\}" />
		</xsd:restriction>
	</xsd:simpleType>
	<xsd:simpleType name="real32_array2d">
		<xsd:restriction base="xsd:string">
			<xsd:pattern value=".*[\[\]`$].*|\{\s*(\{\s*(([+-]?[\d]*([\d]\.?|\.[\d])[\d]*([eE][-+]?[\d]+|\s*),\s*)*[+-]?[\d]*([\d]\.?|\.[\d])[\d]*([eE][-+]?[\d]+|\s*))?\s*\},\s*)*\{\s*(([+-]?[\d]*([\d]\.?|\.[\d])[\d]*([eE][-+]?[\d]+|\s*),\s*)*[+-]?[\d]*([\d]\.?|\.[\d])[\d]*([eE][-+]?[\d]+|\s*))?\s*\}\s*\}" />
		</xsd:restriction>
	</xsd:simpleType>
	<xsd:simpleType name="real32_array3d">
		<xsd:restriction base="xsd:string">
			<xsd:pattern value=".*[\[\]`$].*|\{\s*(\{\s*(\{\s*(([+-]?[\d]*([\d]\.?|\.[\d])[\d]*([eE][-+]?[\d]+|\s*),\s*)*[+-]?[\d]*([\d]\.?|\.[\d])[\d]*([eE][-+]?[\d]+|\s*))?\s*\},\s*)*\{\s*(([+-]?[\d]*([\d]\.?|\.[\d])[\d]*([eE][-+]?[\d]+|\s*),\s*)*[+-]?[\d]*([\d]\.?|\.[\d])[\d]*([eE][-+]?[\d]+|\s*))?\s*\}\s*\},\s*)*\{\s*(\{\s*(([+-]?[\d]*([\d]\.?|\.[\d])[\d]*([eE][-+]?[\d]+|\s*),\s*)*[+-]?[\d]*([\d]\.?|\.[\d])[\d]*([eE][-+]?[\d]+|\s*))?\s*\},\s*)*\{\s*(([+-]?[\d]*([\d]\.?|\.[\d])[\d]*([eE][-+]?[\d]+|\s*),\s*)*[+-]?[\d]*([\d]\.?|\.[\d])[\d]*([eE][-+]?[\d]+|\s*))?\s*\}\s*\}\s*\}" />
		</xsd:restriction>
	</xsd:simpleType>
	<xsd:simpleType name="real64">
		<xsd:restriction base="xsd:string">
			<xsd:pattern value=".*[\[\]`$].*|[+-]?[\d]*([\d]\.?|\.[\d])[\d]*([eE][-+]?[\d]+|\s*)" />
		</xsd:restriction>
	</xsd:simpleType>
	<xsd:simpleType name="real64_array">
		<xsd:restriction base="xsd:string">
			<xsd:pattern value=".*[\[\]`$].*|\{\s*(([+-]?[\d]*([\d]\.?|\.[\d])[\d]*([eE][-+]?[\d]+|\s*),\s*)*[+-]?[\d]*([\d]\.?|\.[\d])[\d]*([eE][-+]?[\d]+|\s*))?\s*\}" />
		</xsd:restriction>
	</xsd:simpleType>
	<xsd:simpleType name="real64_array2d">
		<xsd:restriction base="xsd:string">
			<xsd:pattern value=".*[\[\]`$].*|\{\s*(\{\s*(([+-]?[\d]*([\d]\.?|\.[\d])[\d]*([eE][-+]?[\d]+|\s*),\s*)*[+-]?[\d]*([\d]\.?|\.[\d])[\d]*([eE][-+]?[\d]+|\s*))?\s*\},\s*)*\{\s*(([+-]?[\d]*([\d]\.?|\.[\d])[\d]*([eE][-+]?[\d]+|\s*),\s*)*[+-]?[\d]*([\d]\.?|\.[\d])[\d]*([eE][-+]?[\d]+|\s*))?\s*\}\s*\}" />
		</xsd:restriction>
	</xsd:simpleType>
	<xsd:simpleType name="real64_array3d">
		<xsd:restriction base="xsd:string">
			<xsd:pattern value=".*[\[\]`$].*|\{\s*(\{\s*(\{\s*(([+-]?[\d]*([\d]\.?|\.[\d])[\d]*([eE][-+]?[\d]+|\s*),\s*)*[+-]?[\d]*([\d]\.?|\.[\d])[\d]*([eE][-+]?[\d]+|\s*))?\s*\},\s*)*\{\s*(([+-]?[\d]*([\d]\.?|\.[\d])[\d]*([eE][-+]?[\d]+|\s*),\s*)*[+-]?[\d]*([\d]\.?|\.[\d])[\d]*([eE][-+]?[\d]+|\s*))?\s*\}\s*\},\s*)*\{\s*(\{\s*(([+-]?[\d]*([\d]\.?|\.[\d])[\d]*([eE][-+]?[\d]+|\s*),\s*)*[+-]?[\d]*([\d]\.?|\.[\d])[\d]*([eE][-+]?[\d]+|\s*))?\s*\},\s*)*\{\s*(([+-]?[\d]*([\d]\.?|\.[\d])[\d]*([eE][-+]?[\d]+|\s*),\s*)*[+-]?[\d]*([\d]\.?|\.[\d])[\d]*([eE][-+]?[\d]+|\s*))?\s*\}\s*\}\s*\}" />
		</xsd:restriction>
	</xsd:simpleType>
	<xsd:simpleType name="real64_array4d">
		<xsd:restriction base="xsd:string">
			<xsd:pattern value=".*[\[\]`$].*|\{\s*(\{\s*(\{\s*(\{\s*(([+-]?[\d]*([\d]\.?|\.[\d])[\d]*([eE][-+]?[\d]+|\s*),\s*)*[+-]?[\d]*([\d]\.?|\.[\d])[\d]*([eE][-+]?[\d]+|\s*))?\s*\},\s*)*\{\s*(([+-]?[\d]*([\d]\.?|\.[\d])[\d]*([eE][-+]?[\d]+|\s*),\s*)*[+-]?[\d]*([\d]\.?|\.[\d])[\d]*([eE][-+]?[\d]+|\s*))?\s*\}\s*\},\s*)*\{\s*(\{\s*(([+-]?[\d]*([\d]\.?|\.[\d])[\d]*([eE][-+]?[\d]+|\s*),\s*)*[+-]?[\d]*([\d]\.?|\.[\d])[\d]*([eE][-+]?[\d]+|\s*))?\s*\},\s*)*\{\s*(([+-]?[\d]*([\d]\.?|\.[\d])[\d]*([eE][-+]?[\d]+|\s*),\s*)*[+-]?[\d]*([\d]\.?|\.[\d])[\d]*([eE][-+]?[\d]+|\s*))?\s*\}\s*\}\s*\},\s*)*\{\s*(\{\s*(\{\s*(([+-]?[\d]*([\d]\.?|\.[\d])[\d]*([eE][-+]?[\d]+|\s*),\s*)*[+-]?[\d]*([\d]\.?|\.[\d])[\d]*([eE][-+]?[\d]+|\s*))?\s*\},\s*)*\{\s*(([+-]?[\d]*([\d]\.?|\.[\d])[\d]*([eE][-+]?[\d]+|\s*),\s*)*[+-]?[\d]*([\d]\.?|\.[\d])[\d]*([eE][-+]?[\d]+|\s*))?\s*\}\s*\},\s*)*\{\s*(\{\s*(([+-]?[\d]*([\d]\.?|\.[\d])[\d]*([eE][-+]?[\d]+|\s*),\s*)*[+-]?[\d]*([\d]\.?|\.[\d])[\d]*([eE][-+]?[\d]+|\s*))?\s*\},\s*)*\{\s*(([+-]?[\d]*([\d]\.?|\.[\d])[\d]*([eE][-+]?[\d]+|\s*),\s*)*[+-]?[\d]*([\d]\.?|\.[\d])[\d]*([eE][-+]?[\d]+|\s*))?\s*\}\s*\}\s*\}\s*\}" />
		</xsd:restriction>
	</xsd:simpleType>
	<xsd:simpleType name="string">
		<xsd:restriction base="xsd:string">
			<xsd:pattern value=".*[\[\]`$].*|[^,\{\}]*" />
		</xsd:restriction>
	</xsd:simpleType>
	<xsd:simpleType name="string_array">
		<xsd:restriction base="xsd:string">
			<xsd:pattern value=".*[\[\]`$].*|\{\s*(([^,\{\}]*,\s*)*[^,\{\}]*)?\s*\}" />
		</xsd:restriction>
	</xsd:simpleType>
	<xsd:element name="Problem" type="ProblemType" />
	<xsd:complexType name="ProblemType">
		<xsd:choice minOccurs="0" maxOccurs="unbounded">
			<xsd:element name="Events" type="EventsType" minOccurs="1" maxOccurs="1">
				<xsd:unique name="EventsHaltEventUniqueName">
					<xsd:selector xpath="HaltEvent" />
					<xsd:field xpath="@name" />
				</xsd:unique>
				<xsd:unique name="EventsPeriodicEventUniqueName">
					<xsd:selector xpath="PeriodicEvent" />
					<xsd:field xpath="@name" />
				</xsd:unique>
				<xsd:unique name="EventsSoloEventUniqueName">
					<xsd:selector xpath="SoloEvent" />
					<xsd:field xpath="@name" />
				</xsd:unique>
			</xsd:element>
			<xsd:element name="FieldSpecifications" type="FieldSpecificationsType" maxOccurs="1">
				<xsd:unique name="FieldSpecificationsAquiferUniqueName">
					<xsd:selector xpath="Aquifer" />
					<xsd:field xpath="@name" />
				</xsd:unique>
				<xsd:unique name="FieldSpecificationsDirichletUniqueName">
					<xsd:selector xpath="Dirichlet" />
					<xsd:field xpath="@name" />
				</xsd:unique>
				<xsd:unique name="FieldSpecificationsFieldSpecificationUniqueName">
					<xsd:selector xpath="FieldSpecification" />
					<xsd:field xpath="@name" />
				</xsd:unique>
				<xsd:unique name="FieldSpecificationsHydrostaticEquilibriumUniqueName">
					<xsd:selector xpath="HydrostaticEquilibrium" />
					<xsd:field xpath="@name" />
				</xsd:unique>
				<xsd:unique name="FieldSpecificationsPMLUniqueName">
					<xsd:selector xpath="PML" />
					<xsd:field xpath="@name" />
				</xsd:unique>
				<xsd:unique name="FieldSpecificationsSourceFluxUniqueName">
					<xsd:selector xpath="SourceFlux" />
					<xsd:field xpath="@name" />
				</xsd:unique>
				<xsd:unique name="FieldSpecificationsTractionUniqueName">
					<xsd:selector xpath="Traction" />
					<xsd:field xpath="@name" />
				</xsd:unique>
			</xsd:element>
			<xsd:element name="Functions" type="FunctionsType" maxOccurs="1">
				<xsd:unique name="FunctionsCompositeFunctionUniqueName">
					<xsd:selector xpath="CompositeFunction" />
					<xsd:field xpath="@name" />
				</xsd:unique>
				<xsd:unique name="FunctionsMultivariableTableFunctionUniqueName">
					<xsd:selector xpath="MultivariableTableFunction" />
					<xsd:field xpath="@name" />
				</xsd:unique>
				<xsd:unique name="FunctionsSymbolicFunctionUniqueName">
					<xsd:selector xpath="SymbolicFunction" />
					<xsd:field xpath="@name" />
				</xsd:unique>
				<xsd:unique name="FunctionsTableFunctionUniqueName">
					<xsd:selector xpath="TableFunction" />
					<xsd:field xpath="@name" />
				</xsd:unique>
			</xsd:element>
			<xsd:element name="Geometry" type="GeometryType" maxOccurs="1">
				<xsd:unique name="GeometryBoundedPlaneUniqueName">
					<xsd:selector xpath="BoundedPlane" />
					<xsd:field xpath="@name" />
				</xsd:unique>
				<xsd:unique name="GeometryBoxUniqueName">
					<xsd:selector xpath="Box" />
					<xsd:field xpath="@name" />
				</xsd:unique>
				<xsd:unique name="GeometryCylinderUniqueName">
					<xsd:selector xpath="Cylinder" />
					<xsd:field xpath="@name" />
				</xsd:unique>
				<xsd:unique name="GeometryThickPlaneUniqueName">
					<xsd:selector xpath="ThickPlane" />
					<xsd:field xpath="@name" />
				</xsd:unique>
			</xsd:element>
			<xsd:element name="Mesh" type="MeshType" minOccurs="1" maxOccurs="1">
				<xsd:unique name="MeshInternalMeshUniqueName">
					<xsd:selector xpath="InternalMesh" />
					<xsd:field xpath="@name" />
				</xsd:unique>
				<xsd:unique name="MeshInternalWellUniqueName">
					<xsd:selector xpath="InternalWell" />
					<xsd:field xpath="@name" />
				</xsd:unique>
				<xsd:unique name="MeshInternalWellboreUniqueName">
					<xsd:selector xpath="InternalWellbore" />
					<xsd:field xpath="@name" />
				</xsd:unique>
				<xsd:unique name="MeshVTKMeshUniqueName">
					<xsd:selector xpath="VTKMesh" />
					<xsd:field xpath="@name" />
				</xsd:unique>
			</xsd:element>
			<xsd:element name="NumericalMethods" type="NumericalMethodsType" maxOccurs="1" />
			<xsd:element name="Outputs" type="OutputsType" minOccurs="1" maxOccurs="1">
				<xsd:unique name="OutputsBlueprintUniqueName">
					<xsd:selector xpath="Blueprint" />
					<xsd:field xpath="@name" />
				</xsd:unique>
				<xsd:unique name="OutputsChomboIOUniqueName">
					<xsd:selector xpath="ChomboIO" />
					<xsd:field xpath="@name" />
				</xsd:unique>
				<xsd:unique name="OutputsPythonUniqueName">
					<xsd:selector xpath="Python" />
					<xsd:field xpath="@name" />
				</xsd:unique>
				<xsd:unique name="OutputsRestartUniqueName">
					<xsd:selector xpath="Restart" />
					<xsd:field xpath="@name" />
				</xsd:unique>
				<xsd:unique name="OutputsSiloUniqueName">
					<xsd:selector xpath="Silo" />
					<xsd:field xpath="@name" />
				</xsd:unique>
				<xsd:unique name="OutputsTimeHistoryUniqueName">
					<xsd:selector xpath="TimeHistory" />
					<xsd:field xpath="@name" />
				</xsd:unique>
				<xsd:unique name="OutputsVTKUniqueName">
					<xsd:selector xpath="VTK" />
					<xsd:field xpath="@name" />
				</xsd:unique>
			</xsd:element>
			<xsd:element name="Solvers" type="SolversType" minOccurs="1" maxOccurs="1">
				<xsd:unique name="SolversAcousticSEMUniqueName">
					<xsd:selector xpath="AcousticSEM" />
					<xsd:field xpath="@name" />
				</xsd:unique>
				<xsd:unique name="SolversCompositionalMultiphaseFVMUniqueName">
					<xsd:selector xpath="CompositionalMultiphaseFVM" />
					<xsd:field xpath="@name" />
				</xsd:unique>
				<xsd:unique name="SolversCompositionalMultiphaseHybridFVMUniqueName">
					<xsd:selector xpath="CompositionalMultiphaseHybridFVM" />
					<xsd:field xpath="@name" />
				</xsd:unique>
				<xsd:unique name="SolversCompositionalMultiphaseReservoirUniqueName">
					<xsd:selector xpath="CompositionalMultiphaseReservoir" />
					<xsd:field xpath="@name" />
				</xsd:unique>
				<xsd:unique name="SolversCompositionalMultiphaseWellUniqueName">
					<xsd:selector xpath="CompositionalMultiphaseWell" />
					<xsd:field xpath="@name" />
				</xsd:unique>
				<xsd:unique name="SolversElasticSEMUniqueName">
					<xsd:selector xpath="ElasticSEM" />
					<xsd:field xpath="@name" />
				</xsd:unique>
				<xsd:unique name="SolversEmbeddedSurfaceGeneratorUniqueName">
					<xsd:selector xpath="EmbeddedSurfaceGenerator" />
					<xsd:field xpath="@name" />
				</xsd:unique>
				<xsd:unique name="SolversFlowProppantTransportUniqueName">
					<xsd:selector xpath="FlowProppantTransport" />
					<xsd:field xpath="@name" />
				</xsd:unique>
				<xsd:unique name="SolversHydrofractureUniqueName">
					<xsd:selector xpath="Hydrofracture" />
					<xsd:field xpath="@name" />
				</xsd:unique>
				<xsd:unique name="SolversLagrangianContactUniqueName">
					<xsd:selector xpath="LagrangianContact" />
					<xsd:field xpath="@name" />
				</xsd:unique>
				<xsd:unique name="SolversLaplaceFEMUniqueName">
					<xsd:selector xpath="LaplaceFEM" />
					<xsd:field xpath="@name" />
				</xsd:unique>
				<xsd:unique name="SolversMultiphasePoromechanicsUniqueName">
					<xsd:selector xpath="MultiphasePoromechanics" />
					<xsd:field xpath="@name" />
				</xsd:unique>
				<xsd:unique name="SolversMultiphasePoromechanicsReservoirUniqueName">
					<xsd:selector xpath="MultiphasePoromechanicsReservoir" />
					<xsd:field xpath="@name" />
				</xsd:unique>
				<xsd:unique name="SolversPhaseFieldDamageFEMUniqueName">
					<xsd:selector xpath="PhaseFieldDamageFEM" />
					<xsd:field xpath="@name" />
				</xsd:unique>
				<xsd:unique name="SolversPhaseFieldFractureUniqueName">
					<xsd:selector xpath="PhaseFieldFracture" />
					<xsd:field xpath="@name" />
				</xsd:unique>
				<xsd:unique name="SolversProppantTransportUniqueName">
					<xsd:selector xpath="ProppantTransport" />
					<xsd:field xpath="@name" />
				</xsd:unique>
				<xsd:unique name="SolversReactiveCompositionalMultiphaseOBLUniqueName">
					<xsd:selector xpath="ReactiveCompositionalMultiphaseOBL" />
					<xsd:field xpath="@name" />
				</xsd:unique>
				<xsd:unique name="SolversSinglePhaseFVMUniqueName">
					<xsd:selector xpath="SinglePhaseFVM" />
					<xsd:field xpath="@name" />
				</xsd:unique>
				<xsd:unique name="SolversSinglePhaseHybridFVMUniqueName">
					<xsd:selector xpath="SinglePhaseHybridFVM" />
					<xsd:field xpath="@name" />
				</xsd:unique>
				<xsd:unique name="SolversSinglePhasePoromechanicsUniqueName">
					<xsd:selector xpath="SinglePhasePoromechanics" />
					<xsd:field xpath="@name" />
				</xsd:unique>
				<xsd:unique name="SolversSinglePhasePoromechanicsConformingFracturesUniqueName">
					<xsd:selector xpath="SinglePhasePoromechanicsConformingFractures" />
					<xsd:field xpath="@name" />
				</xsd:unique>
				<xsd:unique name="SolversSinglePhasePoromechanicsEmbeddedFracturesUniqueName">
					<xsd:selector xpath="SinglePhasePoromechanicsEmbeddedFractures" />
					<xsd:field xpath="@name" />
				</xsd:unique>
				<xsd:unique name="SolversSinglePhasePoromechanicsReservoirUniqueName">
					<xsd:selector xpath="SinglePhasePoromechanicsReservoir" />
					<xsd:field xpath="@name" />
				</xsd:unique>
				<xsd:unique name="SolversSinglePhaseProppantFVMUniqueName">
					<xsd:selector xpath="SinglePhaseProppantFVM" />
					<xsd:field xpath="@name" />
				</xsd:unique>
				<xsd:unique name="SolversSinglePhaseReservoirUniqueName">
					<xsd:selector xpath="SinglePhaseReservoir" />
					<xsd:field xpath="@name" />
				</xsd:unique>
				<xsd:unique name="SolversSinglePhaseWellUniqueName">
					<xsd:selector xpath="SinglePhaseWell" />
					<xsd:field xpath="@name" />
				</xsd:unique>
				<xsd:unique name="SolversSolidMechanicsEmbeddedFracturesUniqueName">
					<xsd:selector xpath="SolidMechanicsEmbeddedFractures" />
					<xsd:field xpath="@name" />
				</xsd:unique>
				<xsd:unique name="SolversSolidMechanicsLagrangianSSLEUniqueName">
					<xsd:selector xpath="SolidMechanicsLagrangianSSLE" />
					<xsd:field xpath="@name" />
				</xsd:unique>
				<xsd:unique name="SolversSolidMechanics_LagrangianFEMUniqueName">
					<xsd:selector xpath="SolidMechanics_LagrangianFEM" />
					<xsd:field xpath="@name" />
				</xsd:unique>
				<xsd:unique name="SolversSurfaceGeneratorUniqueName">
					<xsd:selector xpath="SurfaceGenerator" />
					<xsd:field xpath="@name" />
				</xsd:unique>
			</xsd:element>
			<xsd:element name="Tasks" type="TasksType" maxOccurs="1">
				<xsd:unique name="TasksCompositionalMultiphaseStatisticsUniqueName">
					<xsd:selector xpath="CompositionalMultiphaseStatistics" />
					<xsd:field xpath="@name" />
				</xsd:unique>
				<xsd:unique name="TasksMultiphasePoromechanicsInitializationUniqueName">
					<xsd:selector xpath="MultiphasePoromechanicsInitialization" />
					<xsd:field xpath="@name" />
				</xsd:unique>
				<xsd:unique name="TasksPVTDriverUniqueName">
					<xsd:selector xpath="PVTDriver" />
					<xsd:field xpath="@name" />
				</xsd:unique>
				<xsd:unique name="TasksPackCollectionUniqueName">
					<xsd:selector xpath="PackCollection" />
					<xsd:field xpath="@name" />
				</xsd:unique>
<<<<<<< HEAD
				<xsd:unique name="TasksSinglePhasePoromechanicsInitializationUniqueName">
					<xsd:selector xpath="SinglePhasePoromechanicsInitialization" />
=======
				<xsd:unique name="TasksRelpermDriverUniqueName">
					<xsd:selector xpath="RelpermDriver" />
>>>>>>> 490f7772
					<xsd:field xpath="@name" />
				</xsd:unique>
				<xsd:unique name="TasksSinglePhaseStatisticsUniqueName">
					<xsd:selector xpath="SinglePhaseStatistics" />
					<xsd:field xpath="@name" />
				</xsd:unique>
				<xsd:unique name="TasksSolidMechanicsStateResetUniqueName">
					<xsd:selector xpath="SolidMechanicsStateReset" />
					<xsd:field xpath="@name" />
				</xsd:unique>
				<xsd:unique name="TasksSolidMechanicsStatisticsUniqueName">
					<xsd:selector xpath="SolidMechanicsStatistics" />
					<xsd:field xpath="@name" />
				</xsd:unique>
				<xsd:unique name="TasksTriaxialDriverUniqueName">
					<xsd:selector xpath="TriaxialDriver" />
					<xsd:field xpath="@name" />
				</xsd:unique>
			</xsd:element>
			<xsd:element name="Constitutive" type="ConstitutiveType" maxOccurs="1">
				<xsd:unique name="ConstitutiveBiotPorosityUniqueName">
					<xsd:selector xpath="BiotPorosity" />
					<xsd:field xpath="@name" />
				</xsd:unique>
				<xsd:unique name="ConstitutiveBlackOilFluidUniqueName">
					<xsd:selector xpath="BlackOilFluid" />
					<xsd:field xpath="@name" />
				</xsd:unique>
				<xsd:unique name="ConstitutiveBrooksCoreyBakerRelativePermeabilityUniqueName">
					<xsd:selector xpath="BrooksCoreyBakerRelativePermeability" />
					<xsd:field xpath="@name" />
				</xsd:unique>
				<xsd:unique name="ConstitutiveBrooksCoreyCapillaryPressureUniqueName">
					<xsd:selector xpath="BrooksCoreyCapillaryPressure" />
					<xsd:field xpath="@name" />
				</xsd:unique>
				<xsd:unique name="ConstitutiveBrooksCoreyRelativePermeabilityUniqueName">
					<xsd:selector xpath="BrooksCoreyRelativePermeability" />
					<xsd:field xpath="@name" />
				</xsd:unique>
				<xsd:unique name="ConstitutiveCO2BrineEzrokhiFluidUniqueName">
					<xsd:selector xpath="CO2BrineEzrokhiFluid" />
					<xsd:field xpath="@name" />
				</xsd:unique>
				<xsd:unique name="ConstitutiveCO2BrineEzrokhiThermalFluidUniqueName">
					<xsd:selector xpath="CO2BrineEzrokhiThermalFluid" />
					<xsd:field xpath="@name" />
				</xsd:unique>
				<xsd:unique name="ConstitutiveCO2BrinePhillipsFluidUniqueName">
					<xsd:selector xpath="CO2BrinePhillipsFluid" />
					<xsd:field xpath="@name" />
				</xsd:unique>
				<xsd:unique name="ConstitutiveCO2BrinePhillipsThermalFluidUniqueName">
					<xsd:selector xpath="CO2BrinePhillipsThermalFluid" />
					<xsd:field xpath="@name" />
				</xsd:unique>
				<xsd:unique name="ConstitutiveCarmanKozenyPermeabilityUniqueName">
					<xsd:selector xpath="CarmanKozenyPermeability" />
					<xsd:field xpath="@name" />
				</xsd:unique>
				<xsd:unique name="ConstitutiveCompositionalMultiphaseFluidUniqueName">
					<xsd:selector xpath="CompositionalMultiphaseFluid" />
					<xsd:field xpath="@name" />
				</xsd:unique>
				<xsd:unique name="ConstitutiveCompressibleSinglePhaseFluidUniqueName">
					<xsd:selector xpath="CompressibleSinglePhaseFluid" />
					<xsd:field xpath="@name" />
				</xsd:unique>
				<xsd:unique name="ConstitutiveCompressibleSolidCarmanKozenyPermeabilityUniqueName">
					<xsd:selector xpath="CompressibleSolidCarmanKozenyPermeability" />
					<xsd:field xpath="@name" />
				</xsd:unique>
				<xsd:unique name="ConstitutiveCompressibleSolidConstantPermeabilityUniqueName">
					<xsd:selector xpath="CompressibleSolidConstantPermeability" />
					<xsd:field xpath="@name" />
				</xsd:unique>
				<xsd:unique name="ConstitutiveCompressibleSolidParallelPlatesPermeabilityUniqueName">
					<xsd:selector xpath="CompressibleSolidParallelPlatesPermeability" />
					<xsd:field xpath="@name" />
				</xsd:unique>
				<xsd:unique name="ConstitutiveCompressibleSolidSlipDependentPermeabilityUniqueName">
					<xsd:selector xpath="CompressibleSolidSlipDependentPermeability" />
					<xsd:field xpath="@name" />
				</xsd:unique>
				<xsd:unique name="ConstitutiveCompressibleSolidWillisRichardsPermeabilityUniqueName">
					<xsd:selector xpath="CompressibleSolidWillisRichardsPermeability" />
					<xsd:field xpath="@name" />
				</xsd:unique>
				<xsd:unique name="ConstitutiveConstantPermeabilityUniqueName">
					<xsd:selector xpath="ConstantPermeability" />
					<xsd:field xpath="@name" />
				</xsd:unique>
				<xsd:unique name="ConstitutiveCoulombUniqueName">
					<xsd:selector xpath="Coulomb" />
					<xsd:field xpath="@name" />
				</xsd:unique>
				<xsd:unique name="ConstitutiveDamageElasticIsotropicUniqueName">
					<xsd:selector xpath="DamageElasticIsotropic" />
					<xsd:field xpath="@name" />
				</xsd:unique>
				<xsd:unique name="ConstitutiveDamageSpectralElasticIsotropicUniqueName">
					<xsd:selector xpath="DamageSpectralElasticIsotropic" />
					<xsd:field xpath="@name" />
				</xsd:unique>
				<xsd:unique name="ConstitutiveDamageVolDevElasticIsotropicUniqueName">
					<xsd:selector xpath="DamageVolDevElasticIsotropic" />
					<xsd:field xpath="@name" />
				</xsd:unique>
				<xsd:unique name="ConstitutiveDeadOilFluidUniqueName">
					<xsd:selector xpath="DeadOilFluid" />
					<xsd:field xpath="@name" />
				</xsd:unique>
				<xsd:unique name="ConstitutiveDelftEggUniqueName">
					<xsd:selector xpath="DelftEgg" />
					<xsd:field xpath="@name" />
				</xsd:unique>
				<xsd:unique name="ConstitutiveDruckerPragerUniqueName">
					<xsd:selector xpath="DruckerPrager" />
					<xsd:field xpath="@name" />
				</xsd:unique>
				<xsd:unique name="ConstitutiveElasticIsotropicUniqueName">
					<xsd:selector xpath="ElasticIsotropic" />
					<xsd:field xpath="@name" />
				</xsd:unique>
				<xsd:unique name="ConstitutiveElasticIsotropicPressureDependentUniqueName">
					<xsd:selector xpath="ElasticIsotropicPressureDependent" />
					<xsd:field xpath="@name" />
				</xsd:unique>
				<xsd:unique name="ConstitutiveElasticOrthotropicUniqueName">
					<xsd:selector xpath="ElasticOrthotropic" />
					<xsd:field xpath="@name" />
				</xsd:unique>
				<xsd:unique name="ConstitutiveElasticTransverseIsotropicUniqueName">
					<xsd:selector xpath="ElasticTransverseIsotropic" />
					<xsd:field xpath="@name" />
				</xsd:unique>
				<xsd:unique name="ConstitutiveExtendedDruckerPragerUniqueName">
					<xsd:selector xpath="ExtendedDruckerPrager" />
					<xsd:field xpath="@name" />
				</xsd:unique>
				<xsd:unique name="ConstitutiveFrictionlessContactUniqueName">
					<xsd:selector xpath="FrictionlessContact" />
					<xsd:field xpath="@name" />
				</xsd:unique>
				<xsd:unique name="ConstitutiveJFunctionCapillaryPressureUniqueName">
					<xsd:selector xpath="JFunctionCapillaryPressure" />
					<xsd:field xpath="@name" />
				</xsd:unique>
				<xsd:unique name="ConstitutiveModifiedCamClayUniqueName">
					<xsd:selector xpath="ModifiedCamClay" />
					<xsd:field xpath="@name" />
				</xsd:unique>
				<xsd:unique name="ConstitutiveMultiPhaseConstantThermalConductivityUniqueName">
					<xsd:selector xpath="MultiPhaseConstantThermalConductivity" />
					<xsd:field xpath="@name" />
				</xsd:unique>
				<xsd:unique name="ConstitutiveMultiPhaseVolumeWeightedThermalConductivityUniqueName">
					<xsd:selector xpath="MultiPhaseVolumeWeightedThermalConductivity" />
					<xsd:field xpath="@name" />
				</xsd:unique>
				<xsd:unique name="ConstitutiveNullModelUniqueName">
					<xsd:selector xpath="NullModel" />
					<xsd:field xpath="@name" />
				</xsd:unique>
				<xsd:unique name="ConstitutiveParallelPlatesPermeabilityUniqueName">
					<xsd:selector xpath="ParallelPlatesPermeability" />
					<xsd:field xpath="@name" />
				</xsd:unique>
				<xsd:unique name="ConstitutiveParticleFluidUniqueName">
					<xsd:selector xpath="ParticleFluid" />
					<xsd:field xpath="@name" />
				</xsd:unique>
				<xsd:unique name="ConstitutivePermeabilityBaseUniqueName">
					<xsd:selector xpath="PermeabilityBase" />
					<xsd:field xpath="@name" />
				</xsd:unique>
				<xsd:unique name="ConstitutivePorousDelftEggUniqueName">
					<xsd:selector xpath="PorousDelftEgg" />
					<xsd:field xpath="@name" />
				</xsd:unique>
				<xsd:unique name="ConstitutivePorousDruckerPragerUniqueName">
					<xsd:selector xpath="PorousDruckerPrager" />
					<xsd:field xpath="@name" />
				</xsd:unique>
				<xsd:unique name="ConstitutivePorousElasticIsotropicUniqueName">
					<xsd:selector xpath="PorousElasticIsotropic" />
					<xsd:field xpath="@name" />
				</xsd:unique>
				<xsd:unique name="ConstitutivePorousElasticOrthotropicUniqueName">
					<xsd:selector xpath="PorousElasticOrthotropic" />
					<xsd:field xpath="@name" />
				</xsd:unique>
				<xsd:unique name="ConstitutivePorousElasticTransverseIsotropicUniqueName">
					<xsd:selector xpath="PorousElasticTransverseIsotropic" />
					<xsd:field xpath="@name" />
				</xsd:unique>
				<xsd:unique name="ConstitutivePorousExtendedDruckerPragerUniqueName">
					<xsd:selector xpath="PorousExtendedDruckerPrager" />
					<xsd:field xpath="@name" />
				</xsd:unique>
				<xsd:unique name="ConstitutivePorousModifiedCamClayUniqueName">
					<xsd:selector xpath="PorousModifiedCamClay" />
					<xsd:field xpath="@name" />
				</xsd:unique>
				<xsd:unique name="ConstitutivePressurePorosityUniqueName">
					<xsd:selector xpath="PressurePorosity" />
					<xsd:field xpath="@name" />
				</xsd:unique>
				<xsd:unique name="ConstitutiveProppantPermeabilityUniqueName">
					<xsd:selector xpath="ProppantPermeability" />
					<xsd:field xpath="@name" />
				</xsd:unique>
				<xsd:unique name="ConstitutiveProppantPorosityUniqueName">
					<xsd:selector xpath="ProppantPorosity" />
					<xsd:field xpath="@name" />
				</xsd:unique>
				<xsd:unique name="ConstitutiveProppantSlurryFluidUniqueName">
					<xsd:selector xpath="ProppantSlurryFluid" />
					<xsd:field xpath="@name" />
				</xsd:unique>
				<xsd:unique name="ConstitutiveProppantSolidProppantPermeabilityUniqueName">
					<xsd:selector xpath="ProppantSolidProppantPermeability" />
					<xsd:field xpath="@name" />
				</xsd:unique>
				<xsd:unique name="ConstitutiveSinglePhaseConstantThermalConductivityUniqueName">
					<xsd:selector xpath="SinglePhaseConstantThermalConductivity" />
					<xsd:field xpath="@name" />
				</xsd:unique>
				<xsd:unique name="ConstitutiveSlipDependentPermeabilityUniqueName">
					<xsd:selector xpath="SlipDependentPermeability" />
					<xsd:field xpath="@name" />
				</xsd:unique>
				<xsd:unique name="ConstitutiveSolidInternalEnergyUniqueName">
					<xsd:selector xpath="SolidInternalEnergy" />
					<xsd:field xpath="@name" />
				</xsd:unique>
				<xsd:unique name="ConstitutiveTableCapillaryPressureUniqueName">
					<xsd:selector xpath="TableCapillaryPressure" />
					<xsd:field xpath="@name" />
				</xsd:unique>
				<xsd:unique name="ConstitutiveTableRelativePermeabilityUniqueName">
					<xsd:selector xpath="TableRelativePermeability" />
					<xsd:field xpath="@name" />
				</xsd:unique>
				<xsd:unique name="ConstitutiveTableRelativePermeabilityHysteresisUniqueName">
					<xsd:selector xpath="TableRelativePermeabilityHysteresis" />
					<xsd:field xpath="@name" />
				</xsd:unique>
				<xsd:unique name="ConstitutiveThermalCompressibleSinglePhaseFluidUniqueName">
					<xsd:selector xpath="ThermalCompressibleSinglePhaseFluid" />
					<xsd:field xpath="@name" />
				</xsd:unique>
				<xsd:unique name="ConstitutiveVanGenuchtenBakerRelativePermeabilityUniqueName">
					<xsd:selector xpath="VanGenuchtenBakerRelativePermeability" />
					<xsd:field xpath="@name" />
				</xsd:unique>
				<xsd:unique name="ConstitutiveVanGenuchtenCapillaryPressureUniqueName">
					<xsd:selector xpath="VanGenuchtenCapillaryPressure" />
					<xsd:field xpath="@name" />
				</xsd:unique>
				<xsd:unique name="ConstitutiveWillisRichardsPermeabilityUniqueName">
					<xsd:selector xpath="WillisRichardsPermeability" />
					<xsd:field xpath="@name" />
				</xsd:unique>
			</xsd:element>
			<xsd:element name="ElementRegions" type="ElementRegionsType" maxOccurs="1" />
			<xsd:element name="Included" type="IncludedType" maxOccurs="1">
				<xsd:unique name="IncludedFileUniqueName">
					<xsd:selector xpath="File" />
					<xsd:field xpath="@name" />
				</xsd:unique>
			</xsd:element>
			<xsd:element name="Parameters" type="ParametersType" maxOccurs="1">
				<xsd:unique name="ParametersParameterUniqueName">
					<xsd:selector xpath="Parameter" />
					<xsd:field xpath="@name" />
				</xsd:unique>
			</xsd:element>
			<xsd:element name="Benchmarks" type="BenchmarksType" maxOccurs="1" />
		</xsd:choice>
	</xsd:complexType>
	<xsd:complexType name="EventsType">
		<xsd:choice minOccurs="0" maxOccurs="unbounded">
			<xsd:element name="HaltEvent" type="HaltEventType">
				<xsd:unique name="HaltEventHaltEventUniqueName">
					<xsd:selector xpath="HaltEvent" />
					<xsd:field xpath="@name" />
				</xsd:unique>
				<xsd:unique name="HaltEventPeriodicEventUniqueName">
					<xsd:selector xpath="PeriodicEvent" />
					<xsd:field xpath="@name" />
				</xsd:unique>
				<xsd:unique name="HaltEventSoloEventUniqueName">
					<xsd:selector xpath="SoloEvent" />
					<xsd:field xpath="@name" />
				</xsd:unique>
			</xsd:element>
			<xsd:element name="PeriodicEvent" type="PeriodicEventType">
				<xsd:unique name="PeriodicEventHaltEventUniqueName">
					<xsd:selector xpath="HaltEvent" />
					<xsd:field xpath="@name" />
				</xsd:unique>
				<xsd:unique name="PeriodicEventPeriodicEventUniqueName">
					<xsd:selector xpath="PeriodicEvent" />
					<xsd:field xpath="@name" />
				</xsd:unique>
				<xsd:unique name="PeriodicEventSoloEventUniqueName">
					<xsd:selector xpath="SoloEvent" />
					<xsd:field xpath="@name" />
				</xsd:unique>
			</xsd:element>
			<xsd:element name="SoloEvent" type="SoloEventType">
				<xsd:unique name="SoloEventHaltEventUniqueName">
					<xsd:selector xpath="HaltEvent" />
					<xsd:field xpath="@name" />
				</xsd:unique>
				<xsd:unique name="SoloEventPeriodicEventUniqueName">
					<xsd:selector xpath="PeriodicEvent" />
					<xsd:field xpath="@name" />
				</xsd:unique>
				<xsd:unique name="SoloEventSoloEventUniqueName">
					<xsd:selector xpath="SoloEvent" />
					<xsd:field xpath="@name" />
				</xsd:unique>
			</xsd:element>
		</xsd:choice>
		<!--logLevel => Log level-->
		<xsd:attribute name="logLevel" type="integer" default="0" />
		<!--maxCycle => Maximum simulation cycle for the global event loop.-->
		<xsd:attribute name="maxCycle" type="integer" default="2147483647" />
		<!--maxTime => Maximum simulation time for the global event loop.-->
		<xsd:attribute name="maxTime" type="real64" default="1.79769e+308" />
		<!--minTime => Start simulation time for the global event loop.-->
		<xsd:attribute name="minTime" type="real64" default="0" />
	</xsd:complexType>
	<xsd:complexType name="HaltEventType">
		<xsd:choice minOccurs="0" maxOccurs="unbounded">
			<xsd:element name="HaltEvent" type="HaltEventType" />
			<xsd:element name="PeriodicEvent" type="PeriodicEventType" />
			<xsd:element name="SoloEvent" type="SoloEventType" />
		</xsd:choice>
		<!--beginTime => Start time of this event.-->
		<xsd:attribute name="beginTime" type="real64" default="0" />
		<!--endTime => End time of this event.-->
		<xsd:attribute name="endTime" type="real64" default="1e+100" />
		<!--finalDtStretch => Allow the final dt request for this event to grow by this percentage to match the endTime exactly.-->
		<xsd:attribute name="finalDtStretch" type="real64" default="0.001" />
		<!--forceDt => While active, this event will request this timestep value (ignoring any children/targets requests).-->
		<xsd:attribute name="forceDt" type="real64" default="-1" />
		<!--logLevel => Log level-->
		<xsd:attribute name="logLevel" type="integer" default="0" />
		<!--maxEventDt => While active, this event will request a timestep <= this value (depending upon any child/target requests).-->
		<xsd:attribute name="maxEventDt" type="real64" default="-1" />
		<!--maxRuntime => The maximum allowable runtime for the job.-->
		<xsd:attribute name="maxRuntime" type="real64" use="required" />
		<!--target => Name of the object to be executed when the event criteria are met.-->
		<xsd:attribute name="target" type="string" default="" />
		<!--targetExactStartStop => If this option is set, the event will reduce its timestep requests to match any specified beginTime/endTimes exactly.-->
		<xsd:attribute name="targetExactStartStop" type="integer" default="1" />
		<!--name => A name is required for any non-unique nodes-->
		<xsd:attribute name="name" type="string" use="required" />
	</xsd:complexType>
	<xsd:complexType name="PeriodicEventType">
		<xsd:choice minOccurs="0" maxOccurs="unbounded">
			<xsd:element name="HaltEvent" type="HaltEventType" />
			<xsd:element name="PeriodicEvent" type="PeriodicEventType" />
			<xsd:element name="SoloEvent" type="SoloEventType" />
		</xsd:choice>
		<!--beginTime => Start time of this event.-->
		<xsd:attribute name="beginTime" type="real64" default="0" />
		<!--cycleFrequency => Event application frequency (cycle, default)-->
		<xsd:attribute name="cycleFrequency" type="integer" default="1" />
		<!--endTime => End time of this event.-->
		<xsd:attribute name="endTime" type="real64" default="1e+100" />
		<!--finalDtStretch => Allow the final dt request for this event to grow by this percentage to match the endTime exactly.-->
		<xsd:attribute name="finalDtStretch" type="real64" default="0.001" />
		<!--forceDt => While active, this event will request this timestep value (ignoring any children/targets requests).-->
		<xsd:attribute name="forceDt" type="real64" default="-1" />
		<!--function => Name of an optional function to evaluate when the time/cycle criteria are met.If the result is greater than the specified eventThreshold, the function will continue to execute.-->
		<xsd:attribute name="function" type="string" default="" />
		<!--logLevel => Log level-->
		<xsd:attribute name="logLevel" type="integer" default="0" />
		<!--maxEventDt => While active, this event will request a timestep <= this value (depending upon any child/target requests).-->
		<xsd:attribute name="maxEventDt" type="real64" default="-1" />
		<!--object => If the optional function requires an object as an input, specify its path here.-->
		<xsd:attribute name="object" type="string" default="" />
		<!--set => If the optional function is applied to an object, specify the setname to evaluate (default = everything).-->
		<xsd:attribute name="set" type="string" default="" />
		<!--stat => If the optional function is applied to an object, specify the statistic to compare to the eventThreshold.The current options include: min, avg, and max.-->
		<xsd:attribute name="stat" type="integer" default="0" />
		<!--target => Name of the object to be executed when the event criteria are met.-->
		<xsd:attribute name="target" type="string" default="" />
		<!--targetExactStartStop => If this option is set, the event will reduce its timestep requests to match any specified beginTime/endTimes exactly.-->
		<xsd:attribute name="targetExactStartStop" type="integer" default="1" />
		<!--targetExactTimestep => If this option is set, the event will reduce its timestep requests to match the specified timeFrequency perfectly: dt_request = min(dt_request, t_last + time_frequency - time)).-->
		<xsd:attribute name="targetExactTimestep" type="integer" default="1" />
		<!--threshold => If the optional function is used, the event will execute if the value returned by the function exceeds this threshold.-->
		<xsd:attribute name="threshold" type="real64" default="0" />
		<!--timeFrequency => Event application frequency (time).  Note: if this value is specified, it will override any cycle-based behavior.-->
		<xsd:attribute name="timeFrequency" type="real64" default="-1" />
		<!--name => A name is required for any non-unique nodes-->
		<xsd:attribute name="name" type="string" use="required" />
	</xsd:complexType>
	<xsd:complexType name="SoloEventType">
		<xsd:choice minOccurs="0" maxOccurs="unbounded">
			<xsd:element name="HaltEvent" type="HaltEventType" />
			<xsd:element name="PeriodicEvent" type="PeriodicEventType" />
			<xsd:element name="SoloEvent" type="SoloEventType" />
		</xsd:choice>
		<!--beginTime => Start time of this event.-->
		<xsd:attribute name="beginTime" type="real64" default="0" />
		<!--endTime => End time of this event.-->
		<xsd:attribute name="endTime" type="real64" default="1e+100" />
		<!--finalDtStretch => Allow the final dt request for this event to grow by this percentage to match the endTime exactly.-->
		<xsd:attribute name="finalDtStretch" type="real64" default="0.001" />
		<!--forceDt => While active, this event will request this timestep value (ignoring any children/targets requests).-->
		<xsd:attribute name="forceDt" type="real64" default="-1" />
		<!--logLevel => Log level-->
		<xsd:attribute name="logLevel" type="integer" default="0" />
		<!--maxEventDt => While active, this event will request a timestep <= this value (depending upon any child/target requests).-->
		<xsd:attribute name="maxEventDt" type="real64" default="-1" />
		<!--target => Name of the object to be executed when the event criteria are met.-->
		<xsd:attribute name="target" type="string" default="" />
		<!--targetCycle => Targeted cycle to execute the event.-->
		<xsd:attribute name="targetCycle" type="integer" default="-1" />
		<!--targetExactStartStop => If this option is set, the event will reduce its timestep requests to match any specified beginTime/endTimes exactly.-->
		<xsd:attribute name="targetExactStartStop" type="integer" default="1" />
		<!--targetExactTimestep => If this option is set, the event will reduce its timestep requests to match the specified execution time exactly: dt_request = min(dt_request, t_target - time)).-->
		<xsd:attribute name="targetExactTimestep" type="integer" default="1" />
		<!--targetTime => Targeted time to execute the event.-->
		<xsd:attribute name="targetTime" type="real64" default="-1" />
		<!--name => A name is required for any non-unique nodes-->
		<xsd:attribute name="name" type="string" use="required" />
	</xsd:complexType>
	<xsd:complexType name="FieldSpecificationsType">
		<xsd:choice minOccurs="0" maxOccurs="unbounded">
			<xsd:element name="Aquifer" type="AquiferType" />
			<xsd:element name="Dirichlet" type="DirichletType" />
			<xsd:element name="FieldSpecification" type="FieldSpecificationType" />
			<xsd:element name="HydrostaticEquilibrium" type="HydrostaticEquilibriumType" />
			<xsd:element name="PML" type="PMLType" />
			<xsd:element name="SourceFlux" type="SourceFluxType" />
			<xsd:element name="Traction" type="TractionType" />
		</xsd:choice>
	</xsd:complexType>
	<xsd:complexType name="AquiferType">
		<!--allowAllPhasesIntoAquifer => Flag to allow all phases to flow into the aquifer. 
This flag only matters for the configuration in which flow is from reservoir to aquifer. 
    - If the flag is equal to 1, then all phases, including non-aqueous phases, are allowed to flow into the aquifer. 
     - If the flag is equal to 0, then only the water phase is allowed to flow into the aquifer. 
If you are in a configuration in which flow is from reservoir to aquifer and you expect non-aqueous phases to saturate the reservoir cells next to the aquifer, set this flag to 1. 
This keyword is ignored for single-phase flow simulations-->
		<xsd:attribute name="allowAllPhasesIntoAquifer" type="integer" default="0" />
		<!--aquiferAngle => Angle subtended by the aquifer boundary from the center of the reservoir [degress]-->
		<xsd:attribute name="aquiferAngle" type="real64" use="required" />
		<!--aquiferElevation => Aquifer elevation (positive going upward) [m]-->
		<xsd:attribute name="aquiferElevation" type="real64" use="required" />
		<!--aquiferInitialPressure => Aquifer initial pressure [Pa]-->
		<xsd:attribute name="aquiferInitialPressure" type="real64" use="required" />
		<!--aquiferInnerRadius => Aquifer inner radius [m]-->
		<xsd:attribute name="aquiferInnerRadius" type="real64" use="required" />
		<!--aquiferPermeability => Aquifer permeability [m^2]-->
		<xsd:attribute name="aquiferPermeability" type="real64" use="required" />
		<!--aquiferPorosity => Aquifer porosity-->
		<xsd:attribute name="aquiferPorosity" type="real64" use="required" />
		<!--aquiferThickness => Aquifer thickness [m]-->
		<xsd:attribute name="aquiferThickness" type="real64" use="required" />
		<!--aquiferTotalCompressibility => Aquifer total compressibility (rock and fluid) [Pa^-1]-->
		<xsd:attribute name="aquiferTotalCompressibility" type="real64" use="required" />
		<!--aquiferWaterDensity => Aquifer water density [kg.m^-3]-->
		<xsd:attribute name="aquiferWaterDensity" type="real64" use="required" />
		<!--aquiferWaterPhaseComponentFraction => Aquifer water phase component fraction. This keyword is ignored for single-phase flow simulations.-->
		<xsd:attribute name="aquiferWaterPhaseComponentFraction" type="real64_array" default="{0}" />
		<!--aquiferWaterPhaseComponentNames => Aquifer water phase component names. This keyword is ignored for single-phase flow simulations.-->
		<xsd:attribute name="aquiferWaterPhaseComponentNames" type="string_array" default="{}" />
		<!--aquiferWaterViscosity => Aquifer water viscosity [Pa.s]-->
		<xsd:attribute name="aquiferWaterViscosity" type="real64" use="required" />
		<!--bcApplicationTableName => Name of table that specifies the on/off application of the boundary condition.-->
		<xsd:attribute name="bcApplicationTableName" type="string" default="" />
		<!--beginTime => Time at which the boundary condition will start being applied.-->
		<xsd:attribute name="beginTime" type="real64" default="-1e+99" />
		<!--direction => Direction to apply boundary condition to.-->
		<xsd:attribute name="direction" type="R1Tensor" default="{0,0,0}" />
		<!--endTime => Time at which the boundary condition will stop being applied.-->
		<xsd:attribute name="endTime" type="real64" default="1e+99" />
		<!--functionName => Name of function that specifies variation of the boundary condition.-->
		<xsd:attribute name="functionName" type="string" default="" />
		<!--initialCondition => Boundary condition is applied as an initial condition.-->
		<xsd:attribute name="initialCondition" type="integer" default="0" />
		<!--logLevel => Log level-->
		<xsd:attribute name="logLevel" type="integer" default="0" />
		<!--pressureInfluenceFunctionName => Name of the table describing the pressure influence function
. If not provided, we use a default pressure influence function-->
		<xsd:attribute name="pressureInfluenceFunctionName" type="string" default="" />
		<!--scale => Scale factor for value of the boundary condition.-->
		<xsd:attribute name="scale" type="real64" default="0" />
		<!--setNames => Name of sets that boundary condition is applied to.-->
		<xsd:attribute name="setNames" type="string_array" use="required" />
		<!--name => A name is required for any non-unique nodes-->
		<xsd:attribute name="name" type="string" use="required" />
	</xsd:complexType>
	<xsd:complexType name="DirichletType">
		<!--bcApplicationTableName => Name of table that specifies the on/off application of the boundary condition.-->
		<xsd:attribute name="bcApplicationTableName" type="string" default="" />
		<!--beginTime => Time at which the boundary condition will start being applied.-->
		<xsd:attribute name="beginTime" type="real64" default="-1e+99" />
		<!--component => Component of field (if tensor) to apply boundary condition to.-->
		<xsd:attribute name="component" type="integer" default="-1" />
		<!--direction => Direction to apply boundary condition to.-->
		<xsd:attribute name="direction" type="R1Tensor" default="{0,0,0}" />
		<!--endTime => Time at which the boundary condition will stop being applied.-->
		<xsd:attribute name="endTime" type="real64" default="1e+99" />
		<!--fieldName => Name of field that boundary condition is applied to.-->
		<xsd:attribute name="fieldName" type="string" default="" />
		<!--functionName => Name of function that specifies variation of the boundary condition.-->
		<xsd:attribute name="functionName" type="string" default="" />
		<!--initialCondition => Boundary condition is applied as an initial condition.-->
		<xsd:attribute name="initialCondition" type="integer" default="0" />
		<!--logLevel => Log level-->
		<xsd:attribute name="logLevel" type="integer" default="0" />
		<!--objectPath => Path to the target field-->
		<xsd:attribute name="objectPath" type="string" default="" />
		<!--scale => Scale factor for value of the boundary condition.-->
		<xsd:attribute name="scale" type="real64" default="0" />
		<!--setNames => Name of sets that boundary condition is applied to.-->
		<xsd:attribute name="setNames" type="string_array" use="required" />
		<!--name => A name is required for any non-unique nodes-->
		<xsd:attribute name="name" type="string" use="required" />
	</xsd:complexType>
	<xsd:complexType name="FieldSpecificationType">
		<!--bcApplicationTableName => Name of table that specifies the on/off application of the boundary condition.-->
		<xsd:attribute name="bcApplicationTableName" type="string" default="" />
		<!--beginTime => Time at which the boundary condition will start being applied.-->
		<xsd:attribute name="beginTime" type="real64" default="-1e+99" />
		<!--component => Component of field (if tensor) to apply boundary condition to.-->
		<xsd:attribute name="component" type="integer" default="-1" />
		<!--direction => Direction to apply boundary condition to.-->
		<xsd:attribute name="direction" type="R1Tensor" default="{0,0,0}" />
		<!--endTime => Time at which the boundary condition will stop being applied.-->
		<xsd:attribute name="endTime" type="real64" default="1e+99" />
		<!--fieldName => Name of field that boundary condition is applied to.-->
		<xsd:attribute name="fieldName" type="string" default="" />
		<!--functionName => Name of function that specifies variation of the boundary condition.-->
		<xsd:attribute name="functionName" type="string" default="" />
		<!--initialCondition => Boundary condition is applied as an initial condition.-->
		<xsd:attribute name="initialCondition" type="integer" default="0" />
		<!--logLevel => Log level-->
		<xsd:attribute name="logLevel" type="integer" default="0" />
		<!--objectPath => Path to the target field-->
		<xsd:attribute name="objectPath" type="string" default="" />
		<!--scale => Scale factor for value of the boundary condition.-->
		<xsd:attribute name="scale" type="real64" default="0" />
		<!--setNames => Name of sets that boundary condition is applied to.-->
		<xsd:attribute name="setNames" type="string_array" use="required" />
		<!--name => A name is required for any non-unique nodes-->
		<xsd:attribute name="name" type="string" use="required" />
	</xsd:complexType>
	<xsd:complexType name="HydrostaticEquilibriumType">
		<!--bcApplicationTableName => Name of table that specifies the on/off application of the boundary condition.-->
		<xsd:attribute name="bcApplicationTableName" type="string" default="" />
		<!--beginTime => Time at which the boundary condition will start being applied.-->
		<xsd:attribute name="beginTime" type="real64" default="-1e+99" />
		<!--componentFractionVsElevationTableNames => Names of the tables specifying the (component fraction vs elevation) relationship for each component-->
		<xsd:attribute name="componentFractionVsElevationTableNames" type="string_array" default="{}" />
		<!--componentNames => Names of the fluid components-->
		<xsd:attribute name="componentNames" type="string_array" default="{}" />
		<!--datumElevation => Datum elevation [m]-->
		<xsd:attribute name="datumElevation" type="real64" use="required" />
		<!--datumPressure => Datum pressure [Pa]-->
		<xsd:attribute name="datumPressure" type="real64" use="required" />
		<!--direction => Direction to apply boundary condition to.-->
		<xsd:attribute name="direction" type="R1Tensor" default="{0,0,0}" />
		<!--elevationIncrementInHydrostaticPressureTable => Elevation increment [m] in the hydrostatic pressure table constructed internally-->
		<xsd:attribute name="elevationIncrementInHydrostaticPressureTable" type="real64" default="0.6096" />
		<!--endTime => Time at which the boundary condition will stop being applied.-->
		<xsd:attribute name="endTime" type="real64" default="1e+99" />
		<!--equilibrationTolerance => Tolerance in the fixed-point iteration scheme used for hydrostatic initialization-->
		<xsd:attribute name="equilibrationTolerance" type="real64" default="0.001" />
		<!--functionName => Name of function that specifies variation of the boundary condition.-->
		<xsd:attribute name="functionName" type="string" default="" />
		<!--initialPhaseName => Name of the phase initially saturating the reservoir-->
		<xsd:attribute name="initialPhaseName" type="string" default="" />
		<!--logLevel => Log level-->
		<xsd:attribute name="logLevel" type="integer" default="0" />
		<!--maxNumberOfEquilibrationIterations => Maximum number of equilibration iterations-->
		<xsd:attribute name="maxNumberOfEquilibrationIterations" type="integer" default="5" />
		<!--objectPath => Path to the target field-->
		<xsd:attribute name="objectPath" type="string" default="" />
		<!--scale => Scale factor for value of the boundary condition.-->
		<xsd:attribute name="scale" type="real64" default="0" />
		<!--temperatureVsElevationTableName => Name of the table specifying the (temperature [K] vs elevation) relationship-->
		<xsd:attribute name="temperatureVsElevationTableName" type="string" default="" />
		<!--name => A name is required for any non-unique nodes-->
		<xsd:attribute name="name" type="string" use="required" />
	</xsd:complexType>
	<xsd:complexType name="PMLType">
		<!--bcApplicationTableName => Name of table that specifies the on/off application of the boundary condition.-->
		<xsd:attribute name="bcApplicationTableName" type="string" default="" />
		<!--beginTime => Time at which the boundary condition will start being applied.-->
		<xsd:attribute name="beginTime" type="real64" default="-1e+99" />
		<!--component => Component of field (if tensor) to apply boundary condition to.-->
		<xsd:attribute name="component" type="integer" default="-1" />
		<!--direction => Direction to apply boundary condition to.-->
		<xsd:attribute name="direction" type="R1Tensor" default="{0,0,0}" />
		<!--endTime => Time at which the boundary condition will stop being applied.-->
		<xsd:attribute name="endTime" type="real64" default="1e+99" />
		<!--functionName => Name of function that specifies variation of the boundary condition.-->
		<xsd:attribute name="functionName" type="string" default="" />
		<!--logLevel => Log level-->
		<xsd:attribute name="logLevel" type="integer" default="0" />
		<!--objectPath => Path to the target field-->
		<xsd:attribute name="objectPath" type="string" default="" />
		<!--reflectivity => Desired reflectivity of the PML region, used to compute the damping profile-->
		<xsd:attribute name="reflectivity" type="real32" default="0.001" />
		<!--scale => Scale factor for value of the boundary condition.-->
		<xsd:attribute name="scale" type="real64" default="0" />
		<!--setNames => Name of sets that boundary condition is applied to.-->
		<xsd:attribute name="setNames" type="string_array" use="required" />
		<!--thicknessMaxXYZ => Thickness of the PML region, at right, back, and bottom sides, used to compute the damping profile-->
		<xsd:attribute name="thicknessMaxXYZ" type="R1Tensor32" default="{-1,-1,-1}" />
		<!--thicknessMinXYZ => Thickness of the PML region, at left, front, and top sides, used to compute the damping profile-->
		<xsd:attribute name="thicknessMinXYZ" type="R1Tensor32" default="{-1,-1,-1}" />
		<!--waveSpeedMaxXYZ => Wave speed in the PML, at right, back, and bottom sides, used to compute the damping profile-->
		<xsd:attribute name="waveSpeedMaxXYZ" type="R1Tensor32" default="{-1,-1,-1}" />
		<!--waveSpeedMinXYZ => Wave speed in the PML, at left, front, and top sides, used to compute the damping profile-->
		<xsd:attribute name="waveSpeedMinXYZ" type="R1Tensor32" default="{-1,-1,-1}" />
		<!--xMax => Maximum (x,y,z) coordinates of the inner PML boundaries-->
		<xsd:attribute name="xMax" type="R1Tensor32" default="{3.40282e+38,3.40282e+38,3.40282e+38}" />
		<!--xMin => Minimum (x,y,z) coordinates of the inner PML boundaries-->
		<xsd:attribute name="xMin" type="R1Tensor32" default="{-3.40282e+38,-3.40282e+38,-3.40282e+38}" />
		<!--name => A name is required for any non-unique nodes-->
		<xsd:attribute name="name" type="string" use="required" />
	</xsd:complexType>
	<xsd:complexType name="SourceFluxType">
		<!--bcApplicationTableName => Name of table that specifies the on/off application of the boundary condition.-->
		<xsd:attribute name="bcApplicationTableName" type="string" default="" />
		<!--beginTime => Time at which the boundary condition will start being applied.-->
		<xsd:attribute name="beginTime" type="real64" default="-1e+99" />
		<!--component => Component of field (if tensor) to apply boundary condition to.-->
		<xsd:attribute name="component" type="integer" default="-1" />
		<!--direction => Direction to apply boundary condition to.-->
		<xsd:attribute name="direction" type="R1Tensor" default="{0,0,0}" />
		<!--endTime => Time at which the boundary condition will stop being applied.-->
		<xsd:attribute name="endTime" type="real64" default="1e+99" />
		<!--fieldName => Name of field that boundary condition is applied to.-->
		<xsd:attribute name="fieldName" type="string" default="" />
		<!--functionName => Name of function that specifies variation of the boundary condition.-->
		<xsd:attribute name="functionName" type="string" default="" />
		<!--initialCondition => Boundary condition is applied as an initial condition.-->
		<xsd:attribute name="initialCondition" type="integer" default="0" />
		<!--logLevel => Log level-->
		<xsd:attribute name="logLevel" type="integer" default="0" />
		<!--objectPath => Path to the target field-->
		<xsd:attribute name="objectPath" type="string" default="" />
		<!--scale => Scale factor for value of the boundary condition.-->
		<xsd:attribute name="scale" type="real64" default="0" />
		<!--setNames => Name of sets that boundary condition is applied to.-->
		<xsd:attribute name="setNames" type="string_array" use="required" />
		<!--name => A name is required for any non-unique nodes-->
		<xsd:attribute name="name" type="string" use="required" />
	</xsd:complexType>
	<xsd:complexType name="TractionType">
		<!--bcApplicationTableName => Name of table that specifies the on/off application of the boundary condition.-->
		<xsd:attribute name="bcApplicationTableName" type="string" default="" />
		<!--beginTime => Time at which the boundary condition will start being applied.-->
		<xsd:attribute name="beginTime" type="real64" default="-1e+99" />
		<!--direction => Direction to apply boundary condition to.-->
		<xsd:attribute name="direction" type="R1Tensor" default="{0,0,0}" />
		<!--endTime => Time at which the boundary condition will stop being applied.-->
		<xsd:attribute name="endTime" type="real64" default="1e+99" />
		<!--functionName => Name of function that specifies variation of the boundary condition.-->
		<xsd:attribute name="functionName" type="string" default="" />
		<!--initialCondition => Boundary condition is applied as an initial condition.-->
		<xsd:attribute name="initialCondition" type="integer" default="0" />
		<!--inputStress => Input stress for tractionType = stress-->
		<xsd:attribute name="inputStress" type="R2SymTensor" default="{0,0,0,0,0,0}" />
		<!--logLevel => Log level-->
		<xsd:attribute name="logLevel" type="integer" default="0" />
		<!--objectPath => Path to the target field-->
		<xsd:attribute name="objectPath" type="string" default="" />
		<!--scale => Scale factor for value of the boundary condition.-->
		<xsd:attribute name="scale" type="real64" default="0" />
		<!--setNames => Name of sets that boundary condition is applied to.-->
		<xsd:attribute name="setNames" type="string_array" use="required" />
		<!--tractionType => Type of traction boundary condition. Options are:
vector - traction is applied to the faces as specified from the scale and direction,
normal - traction is applied to the faces as a pressure specified from the product of scale and the outward face normal,
stress - traction is applied to the faces as specified by the inner product of input stress and face normal.-->
		<xsd:attribute name="tractionType" type="geosx_TractionBoundaryCondition_TractionType" default="vector" />
		<!--name => A name is required for any non-unique nodes-->
		<xsd:attribute name="name" type="string" use="required" />
	</xsd:complexType>
	<xsd:simpleType name="geosx_TractionBoundaryCondition_TractionType">
		<xsd:restriction base="xsd:string">
			<xsd:pattern value=".*[\[\]`$].*|vector|normal|stress" />
		</xsd:restriction>
	</xsd:simpleType>
	<xsd:complexType name="FunctionsType">
		<xsd:choice minOccurs="0" maxOccurs="unbounded">
			<xsd:element name="CompositeFunction" type="CompositeFunctionType" />
			<xsd:element name="MultivariableTableFunction" type="MultivariableTableFunctionType" />
			<xsd:element name="SymbolicFunction" type="SymbolicFunctionType" />
			<xsd:element name="TableFunction" type="TableFunctionType" />
		</xsd:choice>
	</xsd:complexType>
	<xsd:complexType name="CompositeFunctionType">
		<!--expression => Composite math expression-->
		<xsd:attribute name="expression" type="string" default="" />
		<!--functionNames => List of source functions. The order must match the variableNames argument.-->
		<xsd:attribute name="functionNames" type="string_array" default="{}" />
		<!--inputVarNames => Name of fields are input to function.-->
		<xsd:attribute name="inputVarNames" type="string_array" default="{}" />
		<!--variableNames => List of variables in expression-->
		<xsd:attribute name="variableNames" type="string_array" default="{}" />
		<!--name => A name is required for any non-unique nodes-->
		<xsd:attribute name="name" type="string" use="required" />
	</xsd:complexType>
	<xsd:complexType name="MultivariableTableFunctionType">
		<!--inputVarNames => Name of fields are input to function.-->
		<xsd:attribute name="inputVarNames" type="string_array" default="{}" />
		<!--name => A name is required for any non-unique nodes-->
		<xsd:attribute name="name" type="string" use="required" />
	</xsd:complexType>
	<xsd:complexType name="SymbolicFunctionType">
		<!--expression => Symbolic math expression-->
		<xsd:attribute name="expression" type="string" use="required" />
		<!--inputVarNames => Name of fields are input to function.-->
		<xsd:attribute name="inputVarNames" type="string_array" default="{}" />
		<!--variableNames => List of variables in expression.  The order must match the evaluate argument-->
		<xsd:attribute name="variableNames" type="string_array" use="required" />
		<!--name => A name is required for any non-unique nodes-->
		<xsd:attribute name="name" type="string" use="required" />
	</xsd:complexType>
	<xsd:complexType name="TableFunctionType">
		<!--coordinateFiles => List of coordinate file names for ND Table-->
		<xsd:attribute name="coordinateFiles" type="path_array" default="{}" />
		<!--coordinates => Coordinates inputs for 1D tables-->
		<xsd:attribute name="coordinates" type="real64_array" default="{0}" />
		<!--inputVarNames => Name of fields are input to function.-->
		<xsd:attribute name="inputVarNames" type="string_array" default="{}" />
		<!--interpolation => Interpolation method. Valid options:
* linear
* nearest
* upper
* lower-->
		<xsd:attribute name="interpolation" type="geosx_TableFunction_InterpolationType" default="linear" />
		<!--values => Values for 1D tables-->
		<xsd:attribute name="values" type="real64_array" default="{0}" />
		<!--voxelFile => Voxel file name for ND Table-->
		<xsd:attribute name="voxelFile" type="path" default="" />
		<!--name => A name is required for any non-unique nodes-->
		<xsd:attribute name="name" type="string" use="required" />
	</xsd:complexType>
	<xsd:simpleType name="geosx_TableFunction_InterpolationType">
		<xsd:restriction base="xsd:string">
			<xsd:pattern value=".*[\[\]`$].*|linear|nearest|upper|lower" />
		</xsd:restriction>
	</xsd:simpleType>
	<xsd:complexType name="GeometryType">
		<xsd:choice minOccurs="0" maxOccurs="unbounded">
			<xsd:element name="BoundedPlane" type="BoundedPlaneType" />
			<xsd:element name="Box" type="BoxType" />
			<xsd:element name="Cylinder" type="CylinderType" />
			<xsd:element name="ThickPlane" type="ThickPlaneType" />
		</xsd:choice>
	</xsd:complexType>
	<xsd:complexType name="BoundedPlaneType">
		<!--dimensions => Length and width of the bounded plane-->
		<xsd:attribute name="dimensions" type="real64_array" use="required" />
		<!--lengthVector => Tangent vector defining the orthonormal basis along with the normal.-->
		<xsd:attribute name="lengthVector" type="R1Tensor" use="required" />
		<!--normal => Normal (n_x,n_y,n_z) to the plane (will be normalized automatically)-->
		<xsd:attribute name="normal" type="R1Tensor" use="required" />
		<!--origin => Origin point (x,y,z) of the plane (basically, any point on the plane)-->
		<xsd:attribute name="origin" type="R1Tensor" use="required" />
		<!--tolerance => Tolerance to determine if a point sits on the plane or not. It is relative to the maximum dimension of the plane.-->
		<xsd:attribute name="tolerance" type="real64" default="1e-05" />
		<!--widthVector => Tangent vector defining the orthonormal basis along with the normal.-->
		<xsd:attribute name="widthVector" type="R1Tensor" use="required" />
		<!--name => A name is required for any non-unique nodes-->
		<xsd:attribute name="name" type="string" use="required" />
	</xsd:complexType>
	<xsd:complexType name="BoxType">
		<!--strike => The strike angle of the box-->
		<xsd:attribute name="strike" type="real64" default="-90" />
		<!--xMax => Maximum (x,y,z) coordinates of the box-->
		<xsd:attribute name="xMax" type="R1Tensor" use="required" />
		<!--xMin => Minimum (x,y,z) coordinates of the box-->
		<xsd:attribute name="xMin" type="R1Tensor" use="required" />
		<!--name => A name is required for any non-unique nodes-->
		<xsd:attribute name="name" type="string" use="required" />
	</xsd:complexType>
	<xsd:complexType name="CylinderType">
		<!--innerRadius => Inner radius of the anulus-->
		<xsd:attribute name="innerRadius" type="real64" default="-1" />
		<!--point1 => Center point of one (upper or lower) face of the cylinder-->
		<xsd:attribute name="point1" type="R1Tensor" use="required" />
		<!--point2 => Center point of the other face of the cylinder-->
		<xsd:attribute name="point2" type="R1Tensor" use="required" />
		<!--radius => Radius of the cylinder-->
		<xsd:attribute name="radius" type="real64" use="required" />
		<!--name => A name is required for any non-unique nodes-->
		<xsd:attribute name="name" type="string" use="required" />
	</xsd:complexType>
	<xsd:complexType name="ThickPlaneType">
		<!--normal => Normal (n_x,n_y,n_z) to the plane (will be normalized automatically)-->
		<xsd:attribute name="normal" type="R1Tensor" use="required" />
		<!--origin => Origin point (x,y,z) of the plane (basically, any point on the plane)-->
		<xsd:attribute name="origin" type="R1Tensor" use="required" />
		<!--thickness => The total thickness of the plane (with half to each side)-->
		<xsd:attribute name="thickness" type="real64" use="required" />
		<!--name => A name is required for any non-unique nodes-->
		<xsd:attribute name="name" type="string" use="required" />
	</xsd:complexType>
	<xsd:complexType name="MeshType">
		<xsd:choice minOccurs="0" maxOccurs="unbounded">
			<xsd:element name="InternalMesh" type="InternalMeshType" />
			<xsd:element name="InternalWell" type="InternalWellType">
				<xsd:unique name="InternalWellPerforationUniqueName">
					<xsd:selector xpath="Perforation" />
					<xsd:field xpath="@name" />
				</xsd:unique>
			</xsd:element>
			<xsd:element name="InternalWellbore" type="InternalWellboreType" />
			<xsd:element name="VTKMesh" type="VTKMeshType" />
		</xsd:choice>
	</xsd:complexType>
	<xsd:complexType name="InternalMeshType">
		<!--cellBlockNames => Names of each mesh block-->
		<xsd:attribute name="cellBlockNames" type="string_array" use="required" />
		<!--elementTypes => Element types of each mesh block-->
		<xsd:attribute name="elementTypes" type="string_array" use="required" />
		<!--nx => Number of elements in the x-direction within each mesh block-->
		<xsd:attribute name="nx" type="integer_array" use="required" />
		<!--ny => Number of elements in the y-direction within each mesh block-->
		<xsd:attribute name="ny" type="integer_array" use="required" />
		<!--nz => Number of elements in the z-direction within each mesh block-->
		<xsd:attribute name="nz" type="integer_array" use="required" />
		<!--positionTolerance => A position tolerance to verify if a node belong to a nodeset-->
		<xsd:attribute name="positionTolerance" type="real64" default="1e-10" />
		<!--trianglePattern => Pattern by which to decompose the hex mesh into wedges-->
		<xsd:attribute name="trianglePattern" type="integer" default="0" />
		<!--xBias => Bias of element sizes in the x-direction within each mesh block (dx_left=(1+b)*L/N, dx_right=(1-b)*L/N)-->
		<xsd:attribute name="xBias" type="real64_array" default="{1}" />
		<!--xCoords => x-coordinates of each mesh block vertex-->
		<xsd:attribute name="xCoords" type="real64_array" use="required" />
		<!--yBias => Bias of element sizes in the y-direction within each mesh block (dy_left=(1+b)*L/N, dx_right=(1-b)*L/N)-->
		<xsd:attribute name="yBias" type="real64_array" default="{1}" />
		<!--yCoords => y-coordinates of each mesh block vertex-->
		<xsd:attribute name="yCoords" type="real64_array" use="required" />
		<!--zBias => Bias of element sizes in the z-direction within each mesh block (dz_left=(1+b)*L/N, dz_right=(1-b)*L/N)-->
		<xsd:attribute name="zBias" type="real64_array" default="{1}" />
		<!--zCoords => z-coordinates of each mesh block vertex-->
		<xsd:attribute name="zCoords" type="real64_array" use="required" />
		<!--name => A name is required for any non-unique nodes-->
		<xsd:attribute name="name" type="string" use="required" />
	</xsd:complexType>
	<xsd:complexType name="InternalWellType">
		<xsd:choice minOccurs="0" maxOccurs="unbounded">
			<xsd:element name="Perforation" type="PerforationType" />
		</xsd:choice>
		<!--logLevel => Log level-->
		<xsd:attribute name="logLevel" type="integer" default="0" />
		<!--meshName => Name of the reservoir mesh associated with this well-->
		<xsd:attribute name="meshName" type="string" use="required" />
		<!--minElementLength => Minimum length of a well element, computed as (segment length / number of elements per segment ) [m]-->
		<xsd:attribute name="minElementLength" type="real64" default="0.001" />
		<!--minSegmentLength => Minimum length of a well segment [m]-->
		<xsd:attribute name="minSegmentLength" type="real64" default="0.01" />
		<!--numElementsPerSegment => Number of well elements per polyline segment-->
		<xsd:attribute name="numElementsPerSegment" type="integer" use="required" />
		<!--polylineNodeCoords => Physical coordinates of the well polyline nodes-->
		<xsd:attribute name="polylineNodeCoords" type="real64_array2d" use="required" />
		<!--polylineSegmentConn => Connectivity of the polyline segments-->
		<xsd:attribute name="polylineSegmentConn" type="globalIndex_array2d" use="required" />
		<!--radius => Radius of the well [m]-->
		<xsd:attribute name="radius" type="real64" use="required" />
		<!--wellControlsName => Name of the set of constraints associated with this well-->
		<xsd:attribute name="wellControlsName" type="string" use="required" />
		<!--wellRegionName => Name of the well element region-->
		<xsd:attribute name="wellRegionName" type="string" use="required" />
		<!--name => A name is required for any non-unique nodes-->
		<xsd:attribute name="name" type="string" use="required" />
	</xsd:complexType>
	<xsd:complexType name="PerforationType">
		<!--distanceFromHead => Linear distance from well head to the perforation-->
		<xsd:attribute name="distanceFromHead" type="real64" use="required" />
		<!--transmissibility => Perforation transmissibility-->
		<xsd:attribute name="transmissibility" type="real64" default="-1" />
		<!--name => A name is required for any non-unique nodes-->
		<xsd:attribute name="name" type="string" use="required" />
	</xsd:complexType>
	<xsd:complexType name="InternalWellboreType">
		<!--autoSpaceRadialElems => Automatically set number and spacing of elements in the radial direction. This overrides the values of nr!Value in each block indicates factor to scale the radial increment.Larger numbers indicate larger radial elements.-->
		<xsd:attribute name="autoSpaceRadialElems" type="real64_array" default="{-1}" />
		<!--cartesianMappingInnerRadius => If using a Cartesian aligned outer boundary, this is inner radius at which to start the mapping.-->
		<xsd:attribute name="cartesianMappingInnerRadius" type="real64" default="1e+99" />
		<!--cellBlockNames => Names of each mesh block-->
		<xsd:attribute name="cellBlockNames" type="string_array" use="required" />
		<!--elementTypes => Element types of each mesh block-->
		<xsd:attribute name="elementTypes" type="string_array" use="required" />
		<!--hardRadialCoords => Sets the radial spacing to specified values-->
		<xsd:attribute name="hardRadialCoords" type="real64_array" default="{0}" />
		<!--nr => Number of elements in the radial direction-->
		<xsd:attribute name="nr" type="integer_array" use="required" />
		<!--nt => Number of elements in the tangent direction-->
		<xsd:attribute name="nt" type="integer_array" use="required" />
		<!--nz => Number of elements in the z-direction within each mesh block-->
		<xsd:attribute name="nz" type="integer_array" use="required" />
		<!--positionTolerance => A position tolerance to verify if a node belong to a nodeset-->
		<xsd:attribute name="positionTolerance" type="real64" default="1e-10" />
		<!--rBias => Bias of element sizes in the radial direction-->
		<xsd:attribute name="rBias" type="real64_array" default="{-0.8}" />
		<!--radius => Wellbore radius-->
		<xsd:attribute name="radius" type="real64_array" use="required" />
		<!--theta => Tangent angle defining geometry size: 90 for quarter, 180 for half and 360 for full wellbore geometry-->
		<xsd:attribute name="theta" type="real64_array" use="required" />
		<!--trajectory => Coordinates defining the wellbore trajectory-->
		<xsd:attribute name="trajectory" type="real64_array2d" default="{{0}}" />
		<!--trianglePattern => Pattern by which to decompose the hex mesh into wedges-->
		<xsd:attribute name="trianglePattern" type="integer" default="0" />
		<!--useCartesianOuterBoundary => Enforce a Cartesian aligned outer boundary on the outer block starting with the radial block specified in this value-->
		<xsd:attribute name="useCartesianOuterBoundary" type="integer" default="1000000" />
		<!--xBias => Bias of element sizes in the x-direction within each mesh block (dx_left=(1+b)*L/N, dx_right=(1-b)*L/N)-->
		<xsd:attribute name="xBias" type="real64_array" default="{1}" />
		<!--yBias => Bias of element sizes in the y-direction within each mesh block (dy_left=(1+b)*L/N, dx_right=(1-b)*L/N)-->
		<xsd:attribute name="yBias" type="real64_array" default="{1}" />
		<!--zBias => Bias of element sizes in the z-direction within each mesh block (dz_left=(1+b)*L/N, dz_right=(1-b)*L/N)-->
		<xsd:attribute name="zBias" type="real64_array" default="{1}" />
		<!--zCoords => z-coordinates of each mesh block vertex-->
		<xsd:attribute name="zCoords" type="real64_array" use="required" />
		<!--name => A name is required for any non-unique nodes-->
		<xsd:attribute name="name" type="string" use="required" />
	</xsd:complexType>
	<xsd:complexType name="VTKMeshType">
		<!--faceBlocks => Names of the VTK faces to import-->
		<xsd:attribute name="faceBlocks" type="string_array" default="{}" />
		<!--fieldNamesInGEOSX => Names of fields in GEOSX to import into-->
		<xsd:attribute name="fieldNamesInGEOSX" type="string_array" default="{}" />
		<!--fieldsToImport => Fields to be imported from the external mesh file-->
		<xsd:attribute name="fieldsToImport" type="string_array" default="{}" />
		<!--file => Path to the mesh file-->
		<xsd:attribute name="file" type="path" use="required" />
		<!--logLevel => Log level-->
		<xsd:attribute name="logLevel" type="integer" default="0" />
		<!--nodesetNames => Names of the VTK nodesets to import-->
		<xsd:attribute name="nodesetNames" type="string_array" default="{}" />
		<!--partitionMethod => Method (library) used to partition the mesh-->
		<xsd:attribute name="partitionMethod" type="geosx_vtk_PartitionMethod" default="parmetis" />
		<!--partitionRefinement => Number of partitioning refinement iterations (defaults to 1, recommended value).A value of 0 disables graph partitioning and keeps simple kd-tree partitions (not recommended). Values higher than 1 may lead to slightly improved partitioning, but yield diminishing returns.-->
		<xsd:attribute name="partitionRefinement" type="integer" default="1" />
		<!--regionAttribute => Name of the VTK cell attribute to use as region marker-->
		<xsd:attribute name="regionAttribute" type="string" default="attribute" />
		<!--scale => Scale the coordinates of the vertices by given scale factors (after translation)-->
		<xsd:attribute name="scale" type="R1Tensor" default="{1,1,1}" />
		<!--translate => Translate the coordinates of the vertices by a given vector (prior to scaling)-->
		<xsd:attribute name="translate" type="R1Tensor" default="{0,0,0}" />
		<!--useGlobalIds => Controls the use of global IDs in the input file for cells and points. If set to 0 (default value), the GlobalId arrays in the input mesh are used if available, and generated otherwise. If set to a negative value, the GlobalId arrays in the input mesh are not used, and generated global Ids are automatically generated. If set to a positive value, the GlobalId arrays in the input mesh are used and required, and the simulation aborts if they are not available-->
		<xsd:attribute name="useGlobalIds" type="integer" default="0" />
		<!--name => A name is required for any non-unique nodes-->
		<xsd:attribute name="name" type="string" use="required" />
	</xsd:complexType>
	<xsd:simpleType name="geosx_vtk_PartitionMethod">
		<xsd:restriction base="xsd:string">
			<xsd:pattern value=".*[\[\]`$].*|parmetis|ptscotch" />
		</xsd:restriction>
	</xsd:simpleType>
	<xsd:complexType name="NumericalMethodsType">
		<xsd:choice minOccurs="0" maxOccurs="unbounded">
			<xsd:element name="FiniteElements" type="FiniteElementsType" maxOccurs="1">
				<xsd:unique name="FiniteElementsFiniteElementSpaceUniqueName">
					<xsd:selector xpath="FiniteElementSpace" />
					<xsd:field xpath="@name" />
				</xsd:unique>
			</xsd:element>
			<xsd:element name="FiniteVolume" type="FiniteVolumeType" maxOccurs="1">
				<xsd:unique name="FiniteVolumeHybridMimeticDiscretizationUniqueName">
					<xsd:selector xpath="HybridMimeticDiscretization" />
					<xsd:field xpath="@name" />
				</xsd:unique>
				<xsd:unique name="FiniteVolumeTwoPointFluxApproximationUniqueName">
					<xsd:selector xpath="TwoPointFluxApproximation" />
					<xsd:field xpath="@name" />
				</xsd:unique>
			</xsd:element>
		</xsd:choice>
	</xsd:complexType>
	<xsd:complexType name="FiniteElementsType">
		<xsd:choice minOccurs="0" maxOccurs="unbounded">
			<xsd:element name="FiniteElementSpace" type="FiniteElementSpaceType" />
			<xsd:element name="LinearSolverParameters" type="LinearSolverParametersType" maxOccurs="1" />
			<xsd:element name="NonlinearSolverParameters" type="NonlinearSolverParametersType" maxOccurs="1" />
		</xsd:choice>
	</xsd:complexType>
	<xsd:complexType name="FiniteElementSpaceType">
		<!--formulation => Specifier to indicate any specialized formuations. For instance, one of the many enhanced assumed strain methods of the Hexahedron parent shape would be indicated here-->
		<xsd:attribute name="formulation" type="string" default="default" />
		<!--order => The order of the finite element basis.-->
		<xsd:attribute name="order" type="integer" use="required" />
		<!--useVirtualElements => Specifier to indicate whether to force the use of VEM-->
		<xsd:attribute name="useVirtualElements" type="integer" default="0" />
		<!--name => A name is required for any non-unique nodes-->
		<xsd:attribute name="name" type="string" use="required" />
	</xsd:complexType>
	<xsd:complexType name="LinearSolverParametersType">
		<!--amgAggresiveCoarseningLevels => AMG number levels for aggressive coarsening 
Available options are: TODO-->
		<xsd:attribute name="amgAggresiveCoarseningLevels" type="integer" default="0" />
		<!--amgCoarseSolver => AMG coarsest level solver/smoother type. Available options are: ``default|jacobi|l1jacobi|fgs|sgs|l1sgs|chebyshev|direct|bgs``-->
		<xsd:attribute name="amgCoarseSolver" type="geosx_LinearSolverParameters_AMG_CoarseType" default="direct" />
		<!--amgCoarseningType => AMG coarsening algorithm
Available options are: TODO-->
		<xsd:attribute name="amgCoarseningType" type="string" default="HMIS" />
		<!--amgInterpolationType => AMG interpolation algorithm
Available options are: TODO-->
		<xsd:attribute name="amgInterpolationType" type="integer" default="6" />
		<!--amgNullSpaceType => AMG near null space approximation. Available options are:``constantModes|rigidBodyModes``-->
		<xsd:attribute name="amgNullSpaceType" type="geosx_LinearSolverParameters_AMG_NullSpaceType" default="constantModes" />
		<!--amgNumFunctions => AMG number of functions
Available options are: TODO-->
		<xsd:attribute name="amgNumFunctions" type="integer" default="1" />
		<!--amgNumSweeps => AMG smoother sweeps-->
		<xsd:attribute name="amgNumSweeps" type="integer" default="2" />
		<!--amgSmootherType => AMG smoother type. Available options are: ``default|jacobi|l1jacobi|fgs|bgs|sgs|l1sgs|chebyshev|ilu0|ilut|ic0|ict``-->
		<xsd:attribute name="amgSmootherType" type="geosx_LinearSolverParameters_AMG_SmootherType" default="fgs" />
		<!--amgThreshold => AMG strength-of-connection threshold-->
		<xsd:attribute name="amgThreshold" type="real64" default="0" />
		<!--directCheckResidual => Whether to check the linear system solution residual-->
		<xsd:attribute name="directCheckResidual" type="integer" default="0" />
		<!--directColPerm => How to permute the columns. Available options are: ``none|MMD_AtplusA|MMD_AtA|colAMD|metis|parmetis``-->
		<xsd:attribute name="directColPerm" type="geosx_LinearSolverParameters_Direct_ColPerm" default="metis" />
		<!--directEquil => Whether to scale the rows and columns of the matrix-->
		<xsd:attribute name="directEquil" type="integer" default="1" />
		<!--directIterRef => Whether to perform iterative refinement-->
		<xsd:attribute name="directIterRef" type="integer" default="1" />
		<!--directParallel => Whether to use a parallel solver (instead of a serial one)-->
		<xsd:attribute name="directParallel" type="integer" default="1" />
		<!--directReplTinyPivot => Whether to replace tiny pivots by sqrt(epsilon)*norm(A)-->
		<xsd:attribute name="directReplTinyPivot" type="integer" default="1" />
		<!--directRowPerm => How to permute the rows. Available options are: ``none|mc64``-->
		<xsd:attribute name="directRowPerm" type="geosx_LinearSolverParameters_Direct_RowPerm" default="mc64" />
		<!--iluFill => ILU(K) fill factor-->
		<xsd:attribute name="iluFill" type="integer" default="0" />
		<!--iluThreshold => ILU(T) threshold factor-->
		<xsd:attribute name="iluThreshold" type="real64" default="0" />
		<!--krylovAdaptiveTol => Use Eisenstat-Walker adaptive linear tolerance-->
		<xsd:attribute name="krylovAdaptiveTol" type="integer" default="0" />
		<!--krylovMaxIter => Maximum iterations allowed for an iterative solver-->
		<xsd:attribute name="krylovMaxIter" type="integer" default="200" />
		<!--krylovMaxRestart => Maximum iterations before restart (GMRES only)-->
		<xsd:attribute name="krylovMaxRestart" type="integer" default="200" />
		<!--krylovTol => Relative convergence tolerance of the iterative method
If the method converges, the iterative solution :math:`\mathsf{x}_k` is such that
the relative residual norm satisfies:
:math:`\left\lVert \mathsf{b} - \mathsf{A} \mathsf{x}_k \right\rVert_2` < ``krylovTol`` * :math:`\left\lVert\mathsf{b}\right\rVert_2`-->
		<xsd:attribute name="krylovTol" type="real64" default="1e-06" />
		<!--krylovWeakestTol => Weakest-allowed tolerance for adaptive method-->
		<xsd:attribute name="krylovWeakestTol" type="real64" default="0.001" />
		<!--logLevel => Log level-->
		<xsd:attribute name="logLevel" type="integer" default="0" />
		<!--preconditionerType => Preconditioner type. Available options are: ``none|jacobi|l1jacobi|fgs|sgs|l1sgs|chebyshev|iluk|ilut|icc|ict|amg|mgr|block|direct|bgs``-->
		<xsd:attribute name="preconditionerType" type="geosx_LinearSolverParameters_PreconditionerType" default="iluk" />
		<!--solverType => Linear solver type. Available options are: ``direct|cg|gmres|fgmres|bicgstab|preconditioner``-->
		<xsd:attribute name="solverType" type="geosx_LinearSolverParameters_SolverType" default="direct" />
		<!--stopIfError => Whether to stop the simulation if the linear solver reports an error-->
		<xsd:attribute name="stopIfError" type="integer" default="1" />
	</xsd:complexType>
	<xsd:simpleType name="geosx_LinearSolverParameters_AMG_CoarseType">
		<xsd:restriction base="xsd:string">
			<xsd:pattern value=".*[\[\]`$].*|default|jacobi|l1jacobi|fgs|sgs|l1sgs|chebyshev|direct|bgs" />
		</xsd:restriction>
	</xsd:simpleType>
	<xsd:simpleType name="geosx_LinearSolverParameters_AMG_NullSpaceType">
		<xsd:restriction base="xsd:string">
			<xsd:pattern value=".*[\[\]`$].*|constantModes|rigidBodyModes" />
		</xsd:restriction>
	</xsd:simpleType>
	<xsd:simpleType name="geosx_LinearSolverParameters_AMG_SmootherType">
		<xsd:restriction base="xsd:string">
			<xsd:pattern value=".*[\[\]`$].*|default|jacobi|l1jacobi|fgs|bgs|sgs|l1sgs|chebyshev|ilu0|ilut|ic0|ict" />
		</xsd:restriction>
	</xsd:simpleType>
	<xsd:simpleType name="geosx_LinearSolverParameters_Direct_ColPerm">
		<xsd:restriction base="xsd:string">
			<xsd:pattern value=".*[\[\]`$].*|none|MMD_AtplusA|MMD_AtA|colAMD|metis|parmetis" />
		</xsd:restriction>
	</xsd:simpleType>
	<xsd:simpleType name="geosx_LinearSolverParameters_Direct_RowPerm">
		<xsd:restriction base="xsd:string">
			<xsd:pattern value=".*[\[\]`$].*|none|mc64" />
		</xsd:restriction>
	</xsd:simpleType>
	<xsd:simpleType name="geosx_LinearSolverParameters_PreconditionerType">
		<xsd:restriction base="xsd:string">
			<xsd:pattern value=".*[\[\]`$].*|none|jacobi|l1jacobi|fgs|sgs|l1sgs|chebyshev|iluk|ilut|icc|ict|amg|mgr|block|direct|bgs" />
		</xsd:restriction>
	</xsd:simpleType>
	<xsd:simpleType name="geosx_LinearSolverParameters_SolverType">
		<xsd:restriction base="xsd:string">
			<xsd:pattern value=".*[\[\]`$].*|direct|cg|gmres|fgmres|bicgstab|preconditioner" />
		</xsd:restriction>
	</xsd:simpleType>
	<xsd:complexType name="NonlinearSolverParametersType">
		<!--allowNonConverged => Allow non-converged solution to be accepted. (i.e. exit from the Newton loop without achieving the desired tolerance)-->
		<xsd:attribute name="allowNonConverged" type="integer" default="0" />
		<!--couplingType => Type of coupling. Options are: Sequential and FullyImplicit-->
		<xsd:attribute name="couplingType" type="geosx_NonlinearSolverParameters_CouplingType" default="FullyImplicit" />
		<!--lineSearchAction => How the line search is to be used. Options are: 
 * None    - Do not use line search.
* Attempt - Use line search. Allow exit from line search without achieving smaller residual than starting residual.
* Require - Use line search. If smaller residual than starting resdual is not achieved, cut time step.-->
		<xsd:attribute name="lineSearchAction" type="geosx_NonlinearSolverParameters_LineSearchAction" default="Attempt" />
		<!--lineSearchCutFactor => Line search cut factor. For instance, a value of 0.5 will result in the effective application of the last solution by a factor of (0.5, 0.25, 0.125, ...)-->
		<xsd:attribute name="lineSearchCutFactor" type="real64" default="0.5" />
		<!--lineSearchInterpolationType => Strategy to cut the solution update during the line search. Options are: 
 * Linear
* Parabolic-->
		<xsd:attribute name="lineSearchInterpolationType" type="geosx_NonlinearSolverParameters_LineSearchInterpolationType" default="Linear" />
		<!--lineSearchMaxCuts => Maximum number of line search cuts.-->
		<xsd:attribute name="lineSearchMaxCuts" type="integer" default="4" />
		<!--logLevel => Log level-->
		<xsd:attribute name="logLevel" type="integer" default="0" />
		<!--maxAllowedResidualNorm => Maximum value of residual norm that is allowed in a Newton loop-->
		<xsd:attribute name="maxAllowedResidualNorm" type="real64" default="1e+09" />
		<!--maxNumConfigurationAttempts => Max number of times that the configuration can be changed-->
		<xsd:attribute name="maxNumConfigurationAttempts" type="integer" default="10" />
		<!--maxSubSteps => Maximum number of time sub-steps allowed for the solver-->
		<xsd:attribute name="maxSubSteps" type="integer" default="10" />
		<!--maxTimeStepCuts => Max number of time step cuts-->
		<xsd:attribute name="maxTimeStepCuts" type="integer" default="2" />
		<!--newtonMaxIter => Maximum number of iterations that are allowed in a Newton loop.-->
		<xsd:attribute name="newtonMaxIter" type="integer" default="5" />
		<!--newtonMinIter => Minimum number of iterations that are required before exiting the Newton loop.-->
		<xsd:attribute name="newtonMinIter" type="integer" default="1" />
		<!--newtonTol => The required tolerance in order to exit the Newton iteration loop.-->
		<xsd:attribute name="newtonTol" type="real64" default="1e-06" />
		<!--subcycling => Flag to decide whether to iterate between sequentially coupled solvers or not.-->
		<xsd:attribute name="subcycling" type="integer" default="0" />
		<!--timeStepCutFactor => Factor by which the time step will be cut if a timestep cut is required.-->
		<xsd:attribute name="timeStepCutFactor" type="real64" default="0.5" />
		<!--timeStepDecreaseFactor => Factor by which the time step is decreased when the number of Newton iterations is large.-->
		<xsd:attribute name="timeStepDecreaseFactor" type="real64" default="0.5" />
		<!--timeStepDecreaseIterLimit => Fraction of the max Newton iterations above which the solver asks for the time-step to be decreased for the next time step.-->
		<xsd:attribute name="timeStepDecreaseIterLimit" type="real64" default="0.7" />
		<!--timeStepIncreaseFactor => Factor by which the time step is increased when the number of Newton iterations is small.-->
		<xsd:attribute name="timeStepIncreaseFactor" type="real64" default="2" />
		<!--timeStepIncreaseIterLimit => Fraction of the max Newton iterations below which the solver asks for the time-step to be increased for the next time step.-->
		<xsd:attribute name="timeStepIncreaseIterLimit" type="real64" default="0.4" />
	</xsd:complexType>
	<xsd:simpleType name="geosx_NonlinearSolverParameters_CouplingType">
		<xsd:restriction base="xsd:string">
			<xsd:pattern value=".*[\[\]`$].*|FullyImplicit|Sequential" />
		</xsd:restriction>
	</xsd:simpleType>
	<xsd:simpleType name="geosx_NonlinearSolverParameters_LineSearchAction">
		<xsd:restriction base="xsd:string">
			<xsd:pattern value=".*[\[\]`$].*|None|Attempt|Require" />
		</xsd:restriction>
	</xsd:simpleType>
	<xsd:simpleType name="geosx_NonlinearSolverParameters_LineSearchInterpolationType">
		<xsd:restriction base="xsd:string">
			<xsd:pattern value=".*[\[\]`$].*|Linear|Parabolic" />
		</xsd:restriction>
	</xsd:simpleType>
	<xsd:complexType name="FiniteVolumeType">
		<xsd:choice minOccurs="0" maxOccurs="unbounded">
			<xsd:element name="HybridMimeticDiscretization" type="HybridMimeticDiscretizationType" />
			<xsd:element name="TwoPointFluxApproximation" type="TwoPointFluxApproximationType" />
		</xsd:choice>
	</xsd:complexType>
	<xsd:complexType name="HybridMimeticDiscretizationType">
		<!--innerProductType => Type of inner product used in the hybrid FVM solver-->
		<xsd:attribute name="innerProductType" type="string" use="required" />
		<!--name => A name is required for any non-unique nodes-->
		<xsd:attribute name="name" type="string" use="required" />
	</xsd:complexType>
	<xsd:complexType name="TwoPointFluxApproximationType">
		<!--areaRelTol => Relative tolerance for area calculations.-->
		<xsd:attribute name="areaRelTol" type="real64" default="1e-08" />
		<!--meanPermCoefficient => (no description available)-->
		<xsd:attribute name="meanPermCoefficient" type="real64" default="1" />
		<!--usePEDFM => (no description available)-->
		<xsd:attribute name="usePEDFM" type="integer" default="0" />
		<!--name => A name is required for any non-unique nodes-->
		<xsd:attribute name="name" type="string" use="required" />
	</xsd:complexType>
	<xsd:complexType name="OutputsType">
		<xsd:choice minOccurs="0" maxOccurs="unbounded">
			<xsd:element name="Blueprint" type="BlueprintType" />
			<xsd:element name="ChomboIO" type="ChomboIOType" />
			<xsd:element name="Python" type="PythonType" />
			<xsd:element name="Restart" type="RestartType" />
			<xsd:element name="Silo" type="SiloType" />
			<xsd:element name="TimeHistory" type="TimeHistoryType" />
			<xsd:element name="VTK" type="VTKType" />
		</xsd:choice>
	</xsd:complexType>
	<xsd:complexType name="BlueprintType">
		<!--childDirectory => Child directory path-->
		<xsd:attribute name="childDirectory" type="string" default="" />
		<!--outputFullQuadratureData => If true writes out data associated with every quadrature point.-->
		<xsd:attribute name="outputFullQuadratureData" type="integer" default="0" />
		<!--parallelThreads => Number of plot files.-->
		<xsd:attribute name="parallelThreads" type="integer" default="1" />
		<!--plotLevel => Determines which fields to write.-->
		<xsd:attribute name="plotLevel" type="geosx_dataRepository_PlotLevel" default="1" />
		<!--name => A name is required for any non-unique nodes-->
		<xsd:attribute name="name" type="string" use="required" />
	</xsd:complexType>
	<xsd:complexType name="ChomboIOType">
		<!--beginCycle => Cycle at which the coupling will commence.-->
		<xsd:attribute name="beginCycle" type="real64" use="required" />
		<!--childDirectory => Child directory path-->
		<xsd:attribute name="childDirectory" type="string" default="" />
		<!--inputPath => Path at which the chombo to geosx file will be written.-->
		<xsd:attribute name="inputPath" type="string" default="/INVALID_INPUT_PATH" />
		<!--outputPath => Path at which the geosx to chombo file will be written.-->
		<xsd:attribute name="outputPath" type="string" use="required" />
		<!--parallelThreads => Number of plot files.-->
		<xsd:attribute name="parallelThreads" type="integer" default="1" />
		<!--useChomboPressures => True iff geosx should use the pressures chombo writes out.-->
		<xsd:attribute name="useChomboPressures" type="integer" default="0" />
		<!--waitForInput => True iff geosx should wait for chombo to write out a file. When true the inputPath must be set.-->
		<xsd:attribute name="waitForInput" type="integer" use="required" />
		<!--name => A name is required for any non-unique nodes-->
		<xsd:attribute name="name" type="string" use="required" />
	</xsd:complexType>
	<xsd:complexType name="PythonType">
		<!--childDirectory => Child directory path-->
		<xsd:attribute name="childDirectory" type="string" default="" />
		<!--parallelThreads => Number of plot files.-->
		<xsd:attribute name="parallelThreads" type="integer" default="1" />
		<!--name => A name is required for any non-unique nodes-->
		<xsd:attribute name="name" type="string" use="required" />
	</xsd:complexType>
	<xsd:complexType name="RestartType">
		<!--childDirectory => Child directory path-->
		<xsd:attribute name="childDirectory" type="string" default="" />
		<!--parallelThreads => Number of plot files.-->
		<xsd:attribute name="parallelThreads" type="integer" default="1" />
		<!--name => A name is required for any non-unique nodes-->
		<xsd:attribute name="name" type="string" use="required" />
	</xsd:complexType>
	<xsd:complexType name="SiloType">
		<!--childDirectory => Child directory path-->
		<xsd:attribute name="childDirectory" type="string" default="" />
		<!--fieldNames => Names of the fields to output. If this attribute is specified, GEOSX outputs all (and only) the fields specified by the user, regardless of their plotLevel-->
		<xsd:attribute name="fieldNames" type="string_array" default="{}" />
		<!--onlyPlotSpecifiedFieldNames => If this flag is equal to 1, then we only plot the fields listed in `fieldNames`. Otherwise, we plot all the fields with the required `plotLevel`, plus the fields listed in `fieldNames`-->
		<xsd:attribute name="onlyPlotSpecifiedFieldNames" type="integer" default="0" />
		<!--parallelThreads => Number of plot files.-->
		<xsd:attribute name="parallelThreads" type="integer" default="1" />
		<!--plotFileRoot => (no description available)-->
		<xsd:attribute name="plotFileRoot" type="string" default="plot" />
		<!--plotLevel => (no description available)-->
		<xsd:attribute name="plotLevel" type="integer" default="1" />
		<!--writeCellElementMesh => (no description available)-->
		<xsd:attribute name="writeCellElementMesh" type="integer" default="1" />
		<!--writeEdgeMesh => (no description available)-->
		<xsd:attribute name="writeEdgeMesh" type="integer" default="0" />
		<!--writeFEMFaces => (no description available)-->
		<xsd:attribute name="writeFEMFaces" type="integer" default="0" />
		<!--writeFaceElementMesh => (no description available)-->
		<xsd:attribute name="writeFaceElementMesh" type="integer" default="1" />
		<!--name => A name is required for any non-unique nodes-->
		<xsd:attribute name="name" type="string" use="required" />
	</xsd:complexType>
	<xsd:complexType name="TimeHistoryType">
		<!--childDirectory => Child directory path-->
		<xsd:attribute name="childDirectory" type="string" default="" />
		<!--filename => The filename to which to write time history output.-->
		<xsd:attribute name="filename" type="string" default="TimeHistory" />
		<!--format => The output file format for time history output.-->
		<xsd:attribute name="format" type="string" default="hdf" />
		<!--parallelThreads => Number of plot files.-->
		<xsd:attribute name="parallelThreads" type="integer" default="1" />
		<!--sources => A list of collectors from which to collect and output time history information.-->
		<xsd:attribute name="sources" type="string_array" use="required" />
		<!--name => A name is required for any non-unique nodes-->
		<xsd:attribute name="name" type="string" use="required" />
	</xsd:complexType>
	<xsd:complexType name="VTKType">
		<!--childDirectory => Child directory path-->
		<xsd:attribute name="childDirectory" type="string" default="" />
		<!--fieldNames => Names of the fields to output. If this attribute is specified, GEOSX outputs all the fields specified by the user, regardless of their `plotLevel`-->
		<xsd:attribute name="fieldNames" type="string_array" default="{}" />
		<!--format => Output data format.  Valid options: ``binary``, ``ascii``-->
		<xsd:attribute name="format" type="geosx_vtk_VTKOutputMode" default="binary" />
		<!--onlyPlotSpecifiedFieldNames => If this flag is equal to 1, then we only plot the fields listed in `fieldNames`. Otherwise, we plot all the fields with the required `plotLevel`, plus the fields listed in `fieldNames`-->
		<xsd:attribute name="onlyPlotSpecifiedFieldNames" type="integer" default="0" />
		<!--outputRegionType => Output region types.  Valid options: ``cell``, ``well``, ``surface``, ``all``-->
		<xsd:attribute name="outputRegionType" type="geosx_vtk_VTKRegionTypes" default="all" />
		<!--parallelThreads => Number of plot files.-->
		<xsd:attribute name="parallelThreads" type="integer" default="1" />
		<!--plotFileRoot => Name of the root file for this output.-->
		<xsd:attribute name="plotFileRoot" type="string" default="VTK" />
		<!--plotLevel => Level detail plot. Only fields with lower of equal plot level will be output.-->
		<xsd:attribute name="plotLevel" type="integer" default="1" />
		<!--writeFEMFaces => (no description available)-->
		<xsd:attribute name="writeFEMFaces" type="integer" default="0" />
		<!--name => A name is required for any non-unique nodes-->
		<xsd:attribute name="name" type="string" use="required" />
	</xsd:complexType>
	<xsd:simpleType name="geosx_vtk_VTKOutputMode">
		<xsd:restriction base="xsd:string">
			<xsd:pattern value=".*[\[\]`$].*|binary|ascii" />
		</xsd:restriction>
	</xsd:simpleType>
	<xsd:simpleType name="geosx_vtk_VTKRegionTypes">
		<xsd:restriction base="xsd:string">
			<xsd:pattern value=".*[\[\]`$].*|cell|well|surface|all" />
		</xsd:restriction>
	</xsd:simpleType>
	<xsd:complexType name="SolversType">
		<xsd:choice minOccurs="0" maxOccurs="unbounded">
			<xsd:element name="AcousticSEM" type="AcousticSEMType" />
			<xsd:element name="CompositionalMultiphaseFVM" type="CompositionalMultiphaseFVMType" />
			<xsd:element name="CompositionalMultiphaseHybridFVM" type="CompositionalMultiphaseHybridFVMType" />
			<xsd:element name="CompositionalMultiphaseReservoir" type="CompositionalMultiphaseReservoirType" />
			<xsd:element name="CompositionalMultiphaseWell" type="CompositionalMultiphaseWellType">
				<xsd:unique name="CompositionalMultiphaseWellWellControlsUniqueName">
					<xsd:selector xpath="WellControls" />
					<xsd:field xpath="@name" />
				</xsd:unique>
			</xsd:element>
			<xsd:element name="ElasticSEM" type="ElasticSEMType" />
			<xsd:element name="EmbeddedSurfaceGenerator" type="EmbeddedSurfaceGeneratorType" />
			<xsd:element name="FlowProppantTransport" type="FlowProppantTransportType" />
			<xsd:element name="Hydrofracture" type="HydrofractureType" />
			<xsd:element name="LagrangianContact" type="LagrangianContactType" />
			<xsd:element name="LaplaceFEM" type="LaplaceFEMType" />
			<xsd:element name="MultiphasePoromechanics" type="MultiphasePoromechanicsType" />
			<xsd:element name="MultiphasePoromechanicsReservoir" type="MultiphasePoromechanicsReservoirType" />
			<xsd:element name="PhaseFieldDamageFEM" type="PhaseFieldDamageFEMType" />
			<xsd:element name="PhaseFieldFracture" type="PhaseFieldFractureType" />
			<xsd:element name="ProppantTransport" type="ProppantTransportType" />
			<xsd:element name="ReactiveCompositionalMultiphaseOBL" type="ReactiveCompositionalMultiphaseOBLType" />
			<xsd:element name="SinglePhaseFVM" type="SinglePhaseFVMType" />
			<xsd:element name="SinglePhaseHybridFVM" type="SinglePhaseHybridFVMType" />
			<xsd:element name="SinglePhasePoromechanics" type="SinglePhasePoromechanicsType" />
			<xsd:element name="SinglePhasePoromechanicsConformingFractures" type="SinglePhasePoromechanicsConformingFracturesType" />
			<xsd:element name="SinglePhasePoromechanicsEmbeddedFractures" type="SinglePhasePoromechanicsEmbeddedFracturesType" />
			<xsd:element name="SinglePhasePoromechanicsReservoir" type="SinglePhasePoromechanicsReservoirType" />
			<xsd:element name="SinglePhaseProppantFVM" type="SinglePhaseProppantFVMType" />
			<xsd:element name="SinglePhaseReservoir" type="SinglePhaseReservoirType" />
			<xsd:element name="SinglePhaseWell" type="SinglePhaseWellType">
				<xsd:unique name="SinglePhaseWellWellControlsUniqueName">
					<xsd:selector xpath="WellControls" />
					<xsd:field xpath="@name" />
				</xsd:unique>
			</xsd:element>
			<xsd:element name="SolidMechanicsEmbeddedFractures" type="SolidMechanicsEmbeddedFracturesType" />
			<xsd:element name="SolidMechanicsLagrangianSSLE" type="SolidMechanicsLagrangianSSLEType" />
			<xsd:element name="SolidMechanics_LagrangianFEM" type="SolidMechanics_LagrangianFEMType" />
			<xsd:element name="SurfaceGenerator" type="SurfaceGeneratorType" />
		</xsd:choice>
		<!--gravityVector => Gravity vector used in the physics solvers-->
		<xsd:attribute name="gravityVector" type="R1Tensor" default="{0,0,-9.81}" />
	</xsd:complexType>
	<xsd:complexType name="AcousticSEMType">
		<xsd:choice minOccurs="0" maxOccurs="unbounded">
			<xsd:element name="LinearSolverParameters" type="LinearSolverParametersType" maxOccurs="1" />
			<xsd:element name="NonlinearSolverParameters" type="NonlinearSolverParametersType" maxOccurs="1" />
		</xsd:choice>
		<!--cflFactor => Factor to apply to the `CFL condition <http://en.wikipedia.org/wiki/Courant-Friedrichs-Lewy_condition>`_ when calculating the maximum allowable time step. Values should be in the interval (0,1] -->
		<xsd:attribute name="cflFactor" type="real64" default="0.5" />
		<!--discretization => Name of discretization object (defined in the :ref:`NumericalMethodsManager`) to use for this solver. For instance, if this is a Finite Element Solver, the name of a :ref:`FiniteElement` should be specified. If this is a Finite Volume Method, the name of a :ref:`FiniteVolume` discretization should be specified.-->
		<xsd:attribute name="discretization" type="string" use="required" />
		<!--dtSeismoTrace => Time step for output pressure at receivers-->
		<xsd:attribute name="dtSeismoTrace" type="real64" default="0" />
		<!--forward => Set to 1 to compute forward propagation-->
		<xsd:attribute name="forward" type="integer" default="1" />
		<!--initialDt => Initial time-step value required by the solver to the event manager.-->
		<xsd:attribute name="initialDt" type="real64" default="1e+99" />
		<!--linearDASGeometry => Geometry parameters for a linear DAS fiber (dip, azimuth, gauge length)-->
		<xsd:attribute name="linearDASGeometry" type="real64_array2d" default="{{0}}" />
		<!--logLevel => Log level-->
		<xsd:attribute name="logLevel" type="integer" default="0" />
		<!--outputSeismoTrace => Flag that indicates if we write the seismo trace in a file .txt, 0 no output, 1 otherwise-->
		<xsd:attribute name="outputSeismoTrace" type="integer" default="0" />
		<!--receiverCoordinates => Coordinates (x,y,z) of the receivers-->
		<xsd:attribute name="receiverCoordinates" type="real64_array2d" use="required" />
		<!--rickerOrder => Flag that indicates the order of the Ricker to be used o, 1 or 2. Order 2 by default-->
		<xsd:attribute name="rickerOrder" type="integer" default="2" />
		<!--saveFields => Set to 1 to save fields during forward and restore them during backward-->
		<xsd:attribute name="saveFields" type="integer" default="0" />
		<!--shotIndex => Set the current shot for temporary files-->
		<xsd:attribute name="shotIndex" type="integer" default="0" />
		<!--sourceCoordinates => Coordinates (x,y,z) of the sources-->
		<xsd:attribute name="sourceCoordinates" type="real64_array2d" use="required" />
		<!--targetRegions => Allowable regions that the solver may be applied to. Note that this does not indicate that the solver will be applied to these regions, only that allocation will occur such that the solver may be applied to these regions. The decision about what regions this solver will beapplied to rests in the EventManager.-->
		<xsd:attribute name="targetRegions" type="string_array" use="required" />
		<!--timeSourceFrequency => Central frequency for the time source-->
		<xsd:attribute name="timeSourceFrequency" type="real32" use="required" />
		<!--name => A name is required for any non-unique nodes-->
		<xsd:attribute name="name" type="string" use="required" />
	</xsd:complexType>
	<xsd:complexType name="CompositionalMultiphaseFVMType">
		<xsd:choice minOccurs="0" maxOccurs="unbounded">
			<xsd:element name="LinearSolverParameters" type="LinearSolverParametersType" maxOccurs="1" />
			<xsd:element name="NonlinearSolverParameters" type="NonlinearSolverParametersType" maxOccurs="1" />
		</xsd:choice>
		<!--allowLocalCompDensityChopping => Flag indicating whether local (cell-wise) chopping of negative compositions is allowed-->
		<xsd:attribute name="allowLocalCompDensityChopping" type="integer" default="1" />
		<!--cflFactor => Factor to apply to the `CFL condition <http://en.wikipedia.org/wiki/Courant-Friedrichs-Lewy_condition>`_ when calculating the maximum allowable time step. Values should be in the interval (0,1] -->
		<xsd:attribute name="cflFactor" type="real64" default="0.5" />
		<!--discretization => Name of discretization object (defined in the :ref:`NumericalMethodsManager`) to use for this solver. For instance, if this is a Finite Element Solver, the name of a :ref:`FiniteElement` should be specified. If this is a Finite Volume Method, the name of a :ref:`FiniteVolume` discretization should be specified.-->
		<xsd:attribute name="discretization" type="string" use="required" />
		<!--initialDt => Initial time-step value required by the solver to the event manager.-->
		<xsd:attribute name="initialDt" type="real64" default="1e+99" />
		<!--inputFluxEstimate => Initial estimate of the input flux used only for residual scaling. This should be essentially equivalent to the input flux * dt.-->
		<xsd:attribute name="inputFluxEstimate" type="real64" default="1" />
		<!--isThermal => Flag indicating whether the problem is thermal or not.-->
		<xsd:attribute name="isThermal" type="integer" default="0" />
		<!--logLevel => Log level-->
		<xsd:attribute name="logLevel" type="integer" default="0" />
		<!--maxCompFractionChange => Maximum (absolute) change in a component fraction in a Newton iteration-->
		<xsd:attribute name="maxCompFractionChange" type="real64" default="0.5" />
		<!--maxRelativePressureChange => Maximum (relative) change in pressure in a Newton iteration (expected value between 0 and 1)-->
		<xsd:attribute name="maxRelativePressureChange" type="real64" default="0.5" />
		<!--maxRelativeTemperatureChange => Maximum (relative) change in temperature in a Newton iteration (expected value between 0 and 1)-->
		<xsd:attribute name="maxRelativeTemperatureChange" type="real64" default="0.5" />
		<!--solutionChangeScalingFactor => Damping factor for solution change targets-->
		<xsd:attribute name="solutionChangeScalingFactor" type="real64" default="0.5" />
		<!--targetPhaseVolFractionChangeInTimeStep => Target (absolute) change in phase volume fraction in a time step-->
		<xsd:attribute name="targetPhaseVolFractionChangeInTimeStep" type="real64" default="0.2" />
		<!--targetRegions => Allowable regions that the solver may be applied to. Note that this does not indicate that the solver will be applied to these regions, only that allocation will occur such that the solver may be applied to these regions. The decision about what regions this solver will beapplied to rests in the EventManager.-->
		<xsd:attribute name="targetRegions" type="string_array" use="required" />
		<!--targetRelativePressureChangeInTimeStep => Target (relative) change in pressure in a time step (expected value between 0 and 1)-->
		<xsd:attribute name="targetRelativePressureChangeInTimeStep" type="real64" default="0.2" />
		<!--targetRelativeTemperatureChangeInTimeStep => Target (relative) change in temperature in a time step (expected value between 0 and 1)-->
		<xsd:attribute name="targetRelativeTemperatureChangeInTimeStep" type="real64" default="0.2" />
		<!--temperature => Temperature-->
		<xsd:attribute name="temperature" type="real64" use="required" />
		<!--useMass => Use mass formulation instead of molar-->
		<xsd:attribute name="useMass" type="integer" default="0" />
		<!--name => A name is required for any non-unique nodes-->
		<xsd:attribute name="name" type="string" use="required" />
	</xsd:complexType>
	<xsd:complexType name="CompositionalMultiphaseHybridFVMType">
		<xsd:choice minOccurs="0" maxOccurs="unbounded">
			<xsd:element name="LinearSolverParameters" type="LinearSolverParametersType" maxOccurs="1" />
			<xsd:element name="NonlinearSolverParameters" type="NonlinearSolverParametersType" maxOccurs="1" />
		</xsd:choice>
		<!--allowLocalCompDensityChopping => Flag indicating whether local (cell-wise) chopping of negative compositions is allowed-->
		<xsd:attribute name="allowLocalCompDensityChopping" type="integer" default="1" />
		<!--cflFactor => Factor to apply to the `CFL condition <http://en.wikipedia.org/wiki/Courant-Friedrichs-Lewy_condition>`_ when calculating the maximum allowable time step. Values should be in the interval (0,1] -->
		<xsd:attribute name="cflFactor" type="real64" default="0.5" />
		<!--discretization => Name of discretization object (defined in the :ref:`NumericalMethodsManager`) to use for this solver. For instance, if this is a Finite Element Solver, the name of a :ref:`FiniteElement` should be specified. If this is a Finite Volume Method, the name of a :ref:`FiniteVolume` discretization should be specified.-->
		<xsd:attribute name="discretization" type="string" use="required" />
		<!--initialDt => Initial time-step value required by the solver to the event manager.-->
		<xsd:attribute name="initialDt" type="real64" default="1e+99" />
		<!--inputFluxEstimate => Initial estimate of the input flux used only for residual scaling. This should be essentially equivalent to the input flux * dt.-->
		<xsd:attribute name="inputFluxEstimate" type="real64" default="1" />
		<!--isThermal => Flag indicating whether the problem is thermal or not.-->
		<xsd:attribute name="isThermal" type="integer" default="0" />
		<!--logLevel => Log level-->
		<xsd:attribute name="logLevel" type="integer" default="0" />
		<!--maxCompFractionChange => Maximum (absolute) change in a component fraction in a Newton iteration-->
		<xsd:attribute name="maxCompFractionChange" type="real64" default="0.5" />
		<!--maxRelativePressureChange => Maximum (relative) change in pressure in a Newton iteration (expected value between 0 and 1)-->
		<xsd:attribute name="maxRelativePressureChange" type="real64" default="0.5" />
		<!--maxRelativeTemperatureChange => Maximum (relative) change in temperature in a Newton iteration (expected value between 0 and 1)-->
		<xsd:attribute name="maxRelativeTemperatureChange" type="real64" default="0.5" />
		<!--solutionChangeScalingFactor => Damping factor for solution change targets-->
		<xsd:attribute name="solutionChangeScalingFactor" type="real64" default="0.5" />
		<!--targetPhaseVolFractionChangeInTimeStep => Target (absolute) change in phase volume fraction in a time step-->
		<xsd:attribute name="targetPhaseVolFractionChangeInTimeStep" type="real64" default="0.2" />
		<!--targetRegions => Allowable regions that the solver may be applied to. Note that this does not indicate that the solver will be applied to these regions, only that allocation will occur such that the solver may be applied to these regions. The decision about what regions this solver will beapplied to rests in the EventManager.-->
		<xsd:attribute name="targetRegions" type="string_array" use="required" />
		<!--targetRelativePressureChangeInTimeStep => Target (relative) change in pressure in a time step (expected value between 0 and 1)-->
		<xsd:attribute name="targetRelativePressureChangeInTimeStep" type="real64" default="0.2" />
		<!--targetRelativeTemperatureChangeInTimeStep => Target (relative) change in temperature in a time step (expected value between 0 and 1)-->
		<xsd:attribute name="targetRelativeTemperatureChangeInTimeStep" type="real64" default="0.2" />
		<!--temperature => Temperature-->
		<xsd:attribute name="temperature" type="real64" use="required" />
		<!--useMass => Use mass formulation instead of molar-->
		<xsd:attribute name="useMass" type="integer" default="0" />
		<!--name => A name is required for any non-unique nodes-->
		<xsd:attribute name="name" type="string" use="required" />
	</xsd:complexType>
	<xsd:complexType name="CompositionalMultiphaseReservoirType">
		<xsd:choice minOccurs="0" maxOccurs="unbounded">
			<xsd:element name="LinearSolverParameters" type="LinearSolverParametersType" maxOccurs="1" />
			<xsd:element name="NonlinearSolverParameters" type="NonlinearSolverParametersType" maxOccurs="1" />
		</xsd:choice>
		<!--cflFactor => Factor to apply to the `CFL condition <http://en.wikipedia.org/wiki/Courant-Friedrichs-Lewy_condition>`_ when calculating the maximum allowable time step. Values should be in the interval (0,1] -->
		<xsd:attribute name="cflFactor" type="real64" default="0.5" />
		<!--flowSolverName => Name of the flow solver used by the coupled solver-->
		<xsd:attribute name="flowSolverName" type="string" use="required" />
		<!--initialDt => Initial time-step value required by the solver to the event manager.-->
		<xsd:attribute name="initialDt" type="real64" default="1e+99" />
		<!--logLevel => Log level-->
		<xsd:attribute name="logLevel" type="integer" default="0" />
		<!--targetRegions => Allowable regions that the solver may be applied to. Note that this does not indicate that the solver will be applied to these regions, only that allocation will occur such that the solver may be applied to these regions. The decision about what regions this solver will beapplied to rests in the EventManager.-->
		<xsd:attribute name="targetRegions" type="string_array" use="required" />
		<!--wellSolverName => Name of the well solver used by the coupled solver-->
		<xsd:attribute name="wellSolverName" type="string" use="required" />
		<!--name => A name is required for any non-unique nodes-->
		<xsd:attribute name="name" type="string" use="required" />
	</xsd:complexType>
	<xsd:complexType name="CompositionalMultiphaseWellType">
		<xsd:choice minOccurs="0" maxOccurs="unbounded">
			<xsd:element name="LinearSolverParameters" type="LinearSolverParametersType" maxOccurs="1" />
			<xsd:element name="NonlinearSolverParameters" type="NonlinearSolverParametersType" maxOccurs="1" />
			<xsd:element name="WellControls" type="WellControlsType" />
		</xsd:choice>
		<!--allowLocalCompDensityChopping => Flag indicating whether local (cell-wise) chopping of negative compositions is allowed-->
		<xsd:attribute name="allowLocalCompDensityChopping" type="integer" default="1" />
		<!--cflFactor => Factor to apply to the `CFL condition <http://en.wikipedia.org/wiki/Courant-Friedrichs-Lewy_condition>`_ when calculating the maximum allowable time step. Values should be in the interval (0,1] -->
		<xsd:attribute name="cflFactor" type="real64" default="0.5" />
		<!--initialDt => Initial time-step value required by the solver to the event manager.-->
		<xsd:attribute name="initialDt" type="real64" default="1e+99" />
		<!--logLevel => Log level-->
		<xsd:attribute name="logLevel" type="integer" default="0" />
		<!--maxCompFractionChange => Maximum (absolute) change in a component fraction between two Newton iterations-->
		<xsd:attribute name="maxCompFractionChange" type="real64" default="1" />
		<!--maxRelativePressureChange => Maximum (relative) change in pressure between two Newton iterations (recommended with rate control)-->
		<xsd:attribute name="maxRelativePressureChange" type="real64" default="1" />
		<!--targetRegions => Allowable regions that the solver may be applied to. Note that this does not indicate that the solver will be applied to these regions, only that allocation will occur such that the solver may be applied to these regions. The decision about what regions this solver will beapplied to rests in the EventManager.-->
		<xsd:attribute name="targetRegions" type="string_array" use="required" />
		<!--useMass => Use mass formulation instead of molar-->
		<xsd:attribute name="useMass" type="integer" default="0" />
		<!--name => A name is required for any non-unique nodes-->
		<xsd:attribute name="name" type="string" use="required" />
	</xsd:complexType>
	<xsd:complexType name="WellControlsType">
		<!--control => Well control. Valid options:
* BHP
* phaseVolRate
* totalVolRate
* uninitialized-->
		<xsd:attribute name="control" type="geosx_WellControls_Control" use="required" />
		<!--enableCrossflow => Flag to enable crossflow. Currently only supported for injectors: 
 - If the flag is set to 1, both reservoir-to-well flow and well-to-reservoir flow are allowed at the perforations. 
 - If the flag is set to 0, we only allow well-to-reservoir flow at the perforations.-->
		<xsd:attribute name="enableCrossflow" type="integer" default="1" />
		<!--initialPressureCoefficient => Tuning coefficient for the initial well pressure of rate-controlled wells: 
 - Injector pressure at reference depth initialized as: (1+initialPressureCoefficient)*reservoirPressureAtClosestPerforation + density*g*( zRef - zPerf ) 
 - Producer pressure at reference depth initialized as: (1-initialPressureCoefficient)*reservoirPressureAtClosestPerforation + density*g*( zRef - zPerf ) -->
		<xsd:attribute name="initialPressureCoefficient" type="real64" default="0.1" />
		<!--injectionStream => Global component densities of the injection stream [moles/m^3 or kg/m^3]-->
		<xsd:attribute name="injectionStream" type="real64_array" default="{-1}" />
		<!--injectionTemperature => Temperature of the injection stream [K]-->
		<xsd:attribute name="injectionTemperature" type="real64" default="-1" />
		<!--logLevel => Log level-->
		<xsd:attribute name="logLevel" type="integer" default="0" />
		<!--referenceElevation => Reference elevation where BHP control is enforced [m]-->
		<xsd:attribute name="referenceElevation" type="real64" use="required" />
		<!--statusTableName => Name of the well status table when the status of the well is a time dependent function. 
If the status function evaluates to a positive value at the current time, the well will be open otherwise the well will be shut.-->
		<xsd:attribute name="statusTableName" type="string" default="" />
		<!--surfacePressure => Surface pressure used to compute volumetric rates when surface conditions are used [Pa]-->
		<xsd:attribute name="surfacePressure" type="real64" default="0" />
		<!--surfaceTemperature => Surface temperature used to compute volumetric rates when surface conditions are used [K]-->
		<xsd:attribute name="surfaceTemperature" type="real64" default="0" />
		<!--targetBHP => Target bottom-hole pressure [Pa]-->
		<xsd:attribute name="targetBHP" type="real64" default="0" />
		<!--targetBHPTableName => Name of the BHP table when the rate is a time dependent function-->
		<xsd:attribute name="targetBHPTableName" type="string" default="" />
		<!--targetPhaseName => Name of the target phase-->
		<xsd:attribute name="targetPhaseName" type="string" default="" />
		<!--targetPhaseRate => Target phase volumetric rate (if useSurfaceConditions: [surface m^3/s]; else [reservoir m^3/s])-->
		<xsd:attribute name="targetPhaseRate" type="real64" default="0" />
		<!--targetPhaseRateTableName => Name of the phase rate table when the rate is a time dependent function-->
		<xsd:attribute name="targetPhaseRateTableName" type="string" default="" />
		<!--targetTotalRate => Target total volumetric rate (if useSurfaceConditions: [surface m^3/s]; else [reservoir m^3/s])-->
		<xsd:attribute name="targetTotalRate" type="real64" default="0" />
		<!--targetTotalRateTableName => Name of the total rate table when the rate is a time dependent function-->
		<xsd:attribute name="targetTotalRateTableName" type="string" default="" />
		<!--type => Well type. Valid options:
* producer
* injector-->
		<xsd:attribute name="type" type="geosx_WellControls_Type" use="required" />
		<!--useSurfaceConditions => Flag to specify whether rates are checked at surface or reservoir conditions.
Equal to 1 for surface conditions, and to 0 for reservoir conditions-->
		<xsd:attribute name="useSurfaceConditions" type="integer" default="0" />
		<!--name => A name is required for any non-unique nodes-->
		<xsd:attribute name="name" type="string" use="required" />
	</xsd:complexType>
	<xsd:simpleType name="geosx_WellControls_Control">
		<xsd:restriction base="xsd:string">
			<xsd:pattern value=".*[\[\]`$].*|BHP|phaseVolRate|totalVolRate|uninitialized" />
		</xsd:restriction>
	</xsd:simpleType>
	<xsd:simpleType name="geosx_WellControls_Type">
		<xsd:restriction base="xsd:string">
			<xsd:pattern value=".*[\[\]`$].*|producer|injector" />
		</xsd:restriction>
	</xsd:simpleType>
	<xsd:complexType name="ElasticSEMType">
		<xsd:choice minOccurs="0" maxOccurs="unbounded">
			<xsd:element name="LinearSolverParameters" type="LinearSolverParametersType" maxOccurs="1" />
			<xsd:element name="NonlinearSolverParameters" type="NonlinearSolverParametersType" maxOccurs="1" />
		</xsd:choice>
		<!--cflFactor => Factor to apply to the `CFL condition <http://en.wikipedia.org/wiki/Courant-Friedrichs-Lewy_condition>`_ when calculating the maximum allowable time step. Values should be in the interval (0,1] -->
		<xsd:attribute name="cflFactor" type="real64" default="0.5" />
		<!--discretization => Name of discretization object (defined in the :ref:`NumericalMethodsManager`) to use for this solver. For instance, if this is a Finite Element Solver, the name of a :ref:`FiniteElement` should be specified. If this is a Finite Volume Method, the name of a :ref:`FiniteVolume` discretization should be specified.-->
		<xsd:attribute name="discretization" type="string" use="required" />
		<!--dtSeismoTrace => Time step for output pressure at receivers-->
		<xsd:attribute name="dtSeismoTrace" type="real64" default="0" />
		<!--forward => Set to 1 to compute forward propagation-->
		<xsd:attribute name="forward" type="integer" default="1" />
		<!--initialDt => Initial time-step value required by the solver to the event manager.-->
		<xsd:attribute name="initialDt" type="real64" default="1e+99" />
		<!--linearDASGeometry => Geometry parameters for a linear DAS fiber (dip, azimuth, gauge length)-->
		<xsd:attribute name="linearDASGeometry" type="real64_array2d" default="{{0}}" />
		<!--logLevel => Log level-->
		<xsd:attribute name="logLevel" type="integer" default="0" />
		<!--outputSeismoTrace => Flag that indicates if we write the seismo trace in a file .txt, 0 no output, 1 otherwise-->
		<xsd:attribute name="outputSeismoTrace" type="integer" default="0" />
		<!--receiverCoordinates => Coordinates (x,y,z) of the receivers-->
		<xsd:attribute name="receiverCoordinates" type="real64_array2d" use="required" />
		<!--rickerOrder => Flag that indicates the order of the Ricker to be used o, 1 or 2. Order 2 by default-->
		<xsd:attribute name="rickerOrder" type="integer" default="2" />
		<!--saveFields => Set to 1 to save fields during forward and restore them during backward-->
		<xsd:attribute name="saveFields" type="integer" default="0" />
		<!--shotIndex => Set the current shot for temporary files-->
		<xsd:attribute name="shotIndex" type="integer" default="0" />
		<!--sourceCoordinates => Coordinates (x,y,z) of the sources-->
		<xsd:attribute name="sourceCoordinates" type="real64_array2d" use="required" />
		<!--sourceForce => Force of the source: 3 real values for a vector source, and 6 real values for a tensor source (in Voigt notation).The default value is { 0, 0, 0 } (no net force).-->
		<xsd:attribute name="sourceForce" type="R1Tensor" default="{0,0,0}" />
		<!--sourceMoment => Moment of the source: 6 real values describing a symmetric tensor in Voigt notation.The default value is { 1, 1, 1, 0, 0, 0 } (diagonal moment, corresponding to a pure explosion).-->
		<xsd:attribute name="sourceMoment" type="R2SymTensor" default="{1,1,1,0,0,0}" />
		<!--targetRegions => Allowable regions that the solver may be applied to. Note that this does not indicate that the solver will be applied to these regions, only that allocation will occur such that the solver may be applied to these regions. The decision about what regions this solver will beapplied to rests in the EventManager.-->
		<xsd:attribute name="targetRegions" type="string_array" use="required" />
		<!--timeSourceFrequency => Central frequency for the time source-->
		<xsd:attribute name="timeSourceFrequency" type="real32" use="required" />
		<!--name => A name is required for any non-unique nodes-->
		<xsd:attribute name="name" type="string" use="required" />
	</xsd:complexType>
	<xsd:complexType name="EmbeddedSurfaceGeneratorType">
		<xsd:choice minOccurs="0" maxOccurs="unbounded">
			<xsd:element name="LinearSolverParameters" type="LinearSolverParametersType" maxOccurs="1" />
			<xsd:element name="NonlinearSolverParameters" type="NonlinearSolverParametersType" maxOccurs="1" />
		</xsd:choice>
		<!--cflFactor => Factor to apply to the `CFL condition <http://en.wikipedia.org/wiki/Courant-Friedrichs-Lewy_condition>`_ when calculating the maximum allowable time step. Values should be in the interval (0,1] -->
		<xsd:attribute name="cflFactor" type="real64" default="0.5" />
		<!--discretization => Name of discretization object (defined in the :ref:`NumericalMethodsManager`) to use for this solver. For instance, if this is a Finite Element Solver, the name of a :ref:`FiniteElement` should be specified. If this is a Finite Volume Method, the name of a :ref:`FiniteVolume` discretization should be specified.-->
		<xsd:attribute name="discretization" type="string" use="required" />
		<!--fractureRegion => (no description available)-->
		<xsd:attribute name="fractureRegion" type="string" default="FractureRegion" />
		<!--initialDt => Initial time-step value required by the solver to the event manager.-->
		<xsd:attribute name="initialDt" type="real64" default="1e+99" />
		<!--logLevel => Log level-->
		<xsd:attribute name="logLevel" type="integer" default="0" />
		<!--mpiCommOrder => Flag to enable MPI consistent communication ordering-->
		<xsd:attribute name="mpiCommOrder" type="integer" default="0" />
		<!--targetRegions => Allowable regions that the solver may be applied to. Note that this does not indicate that the solver will be applied to these regions, only that allocation will occur such that the solver may be applied to these regions. The decision about what regions this solver will beapplied to rests in the EventManager.-->
		<xsd:attribute name="targetRegions" type="string_array" use="required" />
		<!--name => A name is required for any non-unique nodes-->
		<xsd:attribute name="name" type="string" use="required" />
	</xsd:complexType>
	<xsd:complexType name="FlowProppantTransportType">
		<xsd:choice minOccurs="0" maxOccurs="unbounded">
			<xsd:element name="LinearSolverParameters" type="LinearSolverParametersType" maxOccurs="1" />
			<xsd:element name="NonlinearSolverParameters" type="NonlinearSolverParametersType" maxOccurs="1" />
		</xsd:choice>
		<!--cflFactor => Factor to apply to the `CFL condition <http://en.wikipedia.org/wiki/Courant-Friedrichs-Lewy_condition>`_ when calculating the maximum allowable time step. Values should be in the interval (0,1] -->
		<xsd:attribute name="cflFactor" type="real64" default="0.5" />
		<!--flowSolverName => Name of the flow solver used by the coupled solver-->
		<xsd:attribute name="flowSolverName" type="string" use="required" />
		<!--initialDt => Initial time-step value required by the solver to the event manager.-->
		<xsd:attribute name="initialDt" type="real64" default="1e+99" />
		<!--logLevel => Log level-->
		<xsd:attribute name="logLevel" type="integer" default="0" />
		<!--proppantSolverName => Name of the proppant solver used by the coupled solver-->
		<xsd:attribute name="proppantSolverName" type="string" use="required" />
		<!--targetRegions => Allowable regions that the solver may be applied to. Note that this does not indicate that the solver will be applied to these regions, only that allocation will occur such that the solver may be applied to these regions. The decision about what regions this solver will beapplied to rests in the EventManager.-->
		<xsd:attribute name="targetRegions" type="string_array" use="required" />
		<!--name => A name is required for any non-unique nodes-->
		<xsd:attribute name="name" type="string" use="required" />
	</xsd:complexType>
	<xsd:complexType name="HydrofractureType">
		<xsd:choice minOccurs="0" maxOccurs="unbounded">
			<xsd:element name="LinearSolverParameters" type="LinearSolverParametersType" maxOccurs="1" />
			<xsd:element name="NonlinearSolverParameters" type="NonlinearSolverParametersType" maxOccurs="1" />
		</xsd:choice>
		<!--cflFactor => Factor to apply to the `CFL condition <http://en.wikipedia.org/wiki/Courant-Friedrichs-Lewy_condition>`_ when calculating the maximum allowable time step. Values should be in the interval (0,1] -->
		<xsd:attribute name="cflFactor" type="real64" default="0.5" />
		<!--contactRelationName => Name of contact relation to enforce constraints on fracture boundary.-->
		<xsd:attribute name="contactRelationName" type="string" use="required" />
		<!--flowSolverName => Name of the flow solver used by the coupled solver-->
		<xsd:attribute name="flowSolverName" type="string" use="required" />
		<!--initialDt => Initial time-step value required by the solver to the event manager.-->
		<xsd:attribute name="initialDt" type="real64" default="1e+99" />
		<!--logLevel => Log level-->
		<xsd:attribute name="logLevel" type="integer" default="0" />
		<!--maxNumResolves => Value to indicate how many resolves may be executed to perform surface generation after the execution of flow and mechanics solver. -->
		<xsd:attribute name="maxNumResolves" type="integer" default="10" />
		<!--solidSolverName => Name of the solid solver used by the coupled solver-->
		<xsd:attribute name="solidSolverName" type="string" use="required" />
		<!--surfaceGeneratorName => Name of the surface generator to use in the hydrofracture solver-->
		<xsd:attribute name="surfaceGeneratorName" type="string" use="required" />
		<!--targetRegions => Allowable regions that the solver may be applied to. Note that this does not indicate that the solver will be applied to these regions, only that allocation will occur such that the solver may be applied to these regions. The decision about what regions this solver will beapplied to rests in the EventManager.-->
		<xsd:attribute name="targetRegions" type="string_array" use="required" />
		<!--name => A name is required for any non-unique nodes-->
		<xsd:attribute name="name" type="string" use="required" />
	</xsd:complexType>
	<xsd:complexType name="LagrangianContactType">
		<xsd:choice minOccurs="0" maxOccurs="unbounded">
			<xsd:element name="LinearSolverParameters" type="LinearSolverParametersType" maxOccurs="1" />
			<xsd:element name="NonlinearSolverParameters" type="NonlinearSolverParametersType" maxOccurs="1" />
		</xsd:choice>
		<!--cflFactor => Factor to apply to the `CFL condition <http://en.wikipedia.org/wiki/Courant-Friedrichs-Lewy_condition>`_ when calculating the maximum allowable time step. Values should be in the interval (0,1] -->
		<xsd:attribute name="cflFactor" type="real64" default="0.5" />
		<!--contactRelationName => Name of contact relation to enforce constraints on fracture boundary.-->
		<xsd:attribute name="contactRelationName" type="string" use="required" />
		<!--discretization => Name of discretization object (defined in the :ref:`NumericalMethodsManager`) to use for this solver. For instance, if this is a Finite Element Solver, the name of a :ref:`FiniteElement` should be specified. If this is a Finite Volume Method, the name of a :ref:`FiniteVolume` discretization should be specified.-->
		<xsd:attribute name="discretization" type="string" use="required" />
		<!--fractureRegionName => Name of the fracture region.-->
		<xsd:attribute name="fractureRegionName" type="string" use="required" />
		<!--initialDt => Initial time-step value required by the solver to the event manager.-->
		<xsd:attribute name="initialDt" type="real64" default="1e+99" />
		<!--logLevel => Log level-->
		<xsd:attribute name="logLevel" type="integer" default="0" />
		<!--solidSolverName => Name of the solid mechanics solver in the rock matrix-->
		<xsd:attribute name="solidSolverName" type="string" use="required" />
		<!--stabilizationName => Name of the stabilization to use in the lagrangian contact solver-->
		<xsd:attribute name="stabilizationName" type="string" use="required" />
		<!--targetRegions => Allowable regions that the solver may be applied to. Note that this does not indicate that the solver will be applied to these regions, only that allocation will occur such that the solver may be applied to these regions. The decision about what regions this solver will beapplied to rests in the EventManager.-->
		<xsd:attribute name="targetRegions" type="string_array" use="required" />
		<!--name => A name is required for any non-unique nodes-->
		<xsd:attribute name="name" type="string" use="required" />
	</xsd:complexType>
	<xsd:complexType name="LaplaceFEMType">
		<xsd:choice minOccurs="0" maxOccurs="unbounded">
			<xsd:element name="LinearSolverParameters" type="LinearSolverParametersType" maxOccurs="1" />
			<xsd:element name="NonlinearSolverParameters" type="NonlinearSolverParametersType" maxOccurs="1" />
		</xsd:choice>
		<!--cflFactor => Factor to apply to the `CFL condition <http://en.wikipedia.org/wiki/Courant-Friedrichs-Lewy_condition>`_ when calculating the maximum allowable time step. Values should be in the interval (0,1] -->
		<xsd:attribute name="cflFactor" type="real64" default="0.5" />
		<!--discretization => Name of discretization object (defined in the :ref:`NumericalMethodsManager`) to use for this solver. For instance, if this is a Finite Element Solver, the name of a :ref:`FiniteElement` should be specified. If this is a Finite Volume Method, the name of a :ref:`FiniteVolume` discretization should be specified.-->
		<xsd:attribute name="discretization" type="string" use="required" />
		<!--fieldName => Name of field variable-->
		<xsd:attribute name="fieldName" type="string" use="required" />
		<!--initialDt => Initial time-step value required by the solver to the event manager.-->
		<xsd:attribute name="initialDt" type="real64" default="1e+99" />
		<!--logLevel => Log level-->
		<xsd:attribute name="logLevel" type="integer" default="0" />
		<!--targetRegions => Allowable regions that the solver may be applied to. Note that this does not indicate that the solver will be applied to these regions, only that allocation will occur such that the solver may be applied to these regions. The decision about what regions this solver will beapplied to rests in the EventManager.-->
		<xsd:attribute name="targetRegions" type="string_array" use="required" />
		<!--timeIntegrationOption => Time integration method. Options are:
* SteadyState
* ImplicitTransient-->
		<xsd:attribute name="timeIntegrationOption" type="geosx_LaplaceBaseH1_TimeIntegrationOption" use="required" />
		<!--name => A name is required for any non-unique nodes-->
		<xsd:attribute name="name" type="string" use="required" />
	</xsd:complexType>
	<xsd:simpleType name="geosx_LaplaceBaseH1_TimeIntegrationOption">
		<xsd:restriction base="xsd:string">
			<xsd:pattern value=".*[\[\]`$].*|SteadyState|ImplicitTransient" />
		</xsd:restriction>
	</xsd:simpleType>
	<xsd:complexType name="MultiphasePoromechanicsType">
		<xsd:choice minOccurs="0" maxOccurs="unbounded">
			<xsd:element name="LinearSolverParameters" type="LinearSolverParametersType" maxOccurs="1" />
			<xsd:element name="NonlinearSolverParameters" type="NonlinearSolverParametersType" maxOccurs="1" />
		</xsd:choice>
		<!--cflFactor => Factor to apply to the `CFL condition <http://en.wikipedia.org/wiki/Courant-Friedrichs-Lewy_condition>`_ when calculating the maximum allowable time step. Values should be in the interval (0,1] -->
		<xsd:attribute name="cflFactor" type="real64" default="0.5" />
		<!--flowSolverName => Name of the flow solver used by the coupled solver-->
		<xsd:attribute name="flowSolverName" type="string" use="required" />
		<!--initialDt => Initial time-step value required by the solver to the event manager.-->
		<xsd:attribute name="initialDt" type="real64" default="1e+99" />
		<!--logLevel => Log level-->
		<xsd:attribute name="logLevel" type="integer" default="0" />
		<!--solidSolverName => Name of the solid solver used by the coupled solver-->
		<xsd:attribute name="solidSolverName" type="string" use="required" />
		<!--stabilizationMultiplier => Constant multiplier of stabilization strength.-->
		<xsd:attribute name="stabilizationMultiplier" type="real64" default="1" />
		<!--stabilizationRegionNames => Regions where stabilization is applied.-->
		<xsd:attribute name="stabilizationRegionNames" type="string_array" default="{}" />
		<!--stabilizationType => Stabilization type. Options are:
None - Add no stabilization to mass equation,
Global - Add stabilization to all faces,
Local - Add stabilization only to interiors of macro elements.-->
		<xsd:attribute name="stabilizationType" type="geosx_MultiphasePoromechanicsSolver_StabilizationType" default="None" />
		<!--targetRegions => Allowable regions that the solver may be applied to. Note that this does not indicate that the solver will be applied to these regions, only that allocation will occur such that the solver may be applied to these regions. The decision about what regions this solver will beapplied to rests in the EventManager.-->
		<xsd:attribute name="targetRegions" type="string_array" use="required" />
		<!--name => A name is required for any non-unique nodes-->
		<xsd:attribute name="name" type="string" use="required" />
	</xsd:complexType>
	<xsd:simpleType name="geosx_MultiphasePoromechanicsSolver_StabilizationType">
		<xsd:restriction base="xsd:string">
			<xsd:pattern value=".*[\[\]`$].*|None|Global|Local" />
		</xsd:restriction>
	</xsd:simpleType>
	<xsd:complexType name="MultiphasePoromechanicsReservoirType">
		<xsd:choice minOccurs="0" maxOccurs="unbounded">
			<xsd:element name="LinearSolverParameters" type="LinearSolverParametersType" maxOccurs="1" />
			<xsd:element name="NonlinearSolverParameters" type="NonlinearSolverParametersType" maxOccurs="1" />
		</xsd:choice>
		<!--cflFactor => Factor to apply to the `CFL condition <http://en.wikipedia.org/wiki/Courant-Friedrichs-Lewy_condition>`_ when calculating the maximum allowable time step. Values should be in the interval (0,1] -->
		<xsd:attribute name="cflFactor" type="real64" default="0.5" />
		<!--initialDt => Initial time-step value required by the solver to the event manager.-->
		<xsd:attribute name="initialDt" type="real64" default="1e+99" />
		<!--logLevel => Log level-->
		<xsd:attribute name="logLevel" type="integer" default="0" />
		<!--poromechanicsSolverName => Name of the poromechanics solver used by the coupled solver-->
		<xsd:attribute name="poromechanicsSolverName" type="string" use="required" />
		<!--targetRegions => Allowable regions that the solver may be applied to. Note that this does not indicate that the solver will be applied to these regions, only that allocation will occur such that the solver may be applied to these regions. The decision about what regions this solver will beapplied to rests in the EventManager.-->
		<xsd:attribute name="targetRegions" type="string_array" use="required" />
		<!--wellSolverName => Name of the well solver used by the coupled solver-->
		<xsd:attribute name="wellSolverName" type="string" use="required" />
		<!--name => A name is required for any non-unique nodes-->
		<xsd:attribute name="name" type="string" use="required" />
	</xsd:complexType>
	<xsd:complexType name="PhaseFieldDamageFEMType">
		<xsd:choice minOccurs="0" maxOccurs="unbounded">
			<xsd:element name="LinearSolverParameters" type="LinearSolverParametersType" maxOccurs="1" />
			<xsd:element name="NonlinearSolverParameters" type="NonlinearSolverParametersType" maxOccurs="1" />
		</xsd:choice>
		<!--cflFactor => Factor to apply to the `CFL condition <http://en.wikipedia.org/wiki/Courant-Friedrichs-Lewy_condition>`_ when calculating the maximum allowable time step. Values should be in the interval (0,1] -->
		<xsd:attribute name="cflFactor" type="real64" default="0.5" />
		<!--damageUpperBound => The upper bound of the damage-->
		<xsd:attribute name="damageUpperBound" type="real64" default="1.5" />
		<!--discretization => Name of discretization object (defined in the :ref:`NumericalMethodsManager`) to use for this solver. For instance, if this is a Finite Element Solver, the name of a :ref:`FiniteElement` should be specified. If this is a Finite Volume Method, the name of a :ref:`FiniteVolume` discretization should be specified.-->
		<xsd:attribute name="discretization" type="string" use="required" />
		<!--fieldName => name of field variable-->
		<xsd:attribute name="fieldName" type="string" use="required" />
		<!--initialDt => Initial time-step value required by the solver to the event manager.-->
		<xsd:attribute name="initialDt" type="real64" default="1e+99" />
		<!--irreversibilityFlag => The flag to indicate whether to apply the irreversibility constraint-->
		<xsd:attribute name="irreversibilityFlag" type="integer" default="0" />
		<!--localDissipation => Type of local dissipation function. Can be Linear or Quadratic-->
		<xsd:attribute name="localDissipation" type="string" use="required" />
		<!--logLevel => Log level-->
		<xsd:attribute name="logLevel" type="integer" default="0" />
		<!--targetRegions => Allowable regions that the solver may be applied to. Note that this does not indicate that the solver will be applied to these regions, only that allocation will occur such that the solver may be applied to these regions. The decision about what regions this solver will beapplied to rests in the EventManager.-->
		<xsd:attribute name="targetRegions" type="string_array" use="required" />
		<!--timeIntegrationOption => option for default time integration method-->
		<xsd:attribute name="timeIntegrationOption" type="string" use="required" />
		<!--name => A name is required for any non-unique nodes-->
		<xsd:attribute name="name" type="string" use="required" />
	</xsd:complexType>
	<xsd:complexType name="PhaseFieldFractureType">
		<xsd:choice minOccurs="0" maxOccurs="unbounded">
			<xsd:element name="LinearSolverParameters" type="LinearSolverParametersType" maxOccurs="1" />
			<xsd:element name="NonlinearSolverParameters" type="NonlinearSolverParametersType" maxOccurs="1" />
		</xsd:choice>
		<!--cflFactor => Factor to apply to the `CFL condition <http://en.wikipedia.org/wiki/Courant-Friedrichs-Lewy_condition>`_ when calculating the maximum allowable time step. Values should be in the interval (0,1] -->
		<xsd:attribute name="cflFactor" type="real64" default="0.5" />
		<!--damageSolverName => Name of the damage solver used by the coupled solver-->
		<xsd:attribute name="damageSolverName" type="string" use="required" />
		<!--initialDt => Initial time-step value required by the solver to the event manager.-->
		<xsd:attribute name="initialDt" type="real64" default="1e+99" />
		<!--logLevel => Log level-->
		<xsd:attribute name="logLevel" type="integer" default="0" />
		<!--solidSolverName => Name of the solid solver used by the coupled solver-->
		<xsd:attribute name="solidSolverName" type="string" use="required" />
		<!--targetRegions => Allowable regions that the solver may be applied to. Note that this does not indicate that the solver will be applied to these regions, only that allocation will occur such that the solver may be applied to these regions. The decision about what regions this solver will beapplied to rests in the EventManager.-->
		<xsd:attribute name="targetRegions" type="string_array" use="required" />
		<!--name => A name is required for any non-unique nodes-->
		<xsd:attribute name="name" type="string" use="required" />
	</xsd:complexType>
	<xsd:complexType name="ProppantTransportType">
		<xsd:choice minOccurs="0" maxOccurs="unbounded">
			<xsd:element name="LinearSolverParameters" type="LinearSolverParametersType" maxOccurs="1" />
			<xsd:element name="NonlinearSolverParameters" type="NonlinearSolverParametersType" maxOccurs="1" />
		</xsd:choice>
		<!--bridgingFactor => Bridging factor used for bridging/screen-out calculation-->
		<xsd:attribute name="bridgingFactor" type="real64" default="0" />
		<!--cflFactor => Factor to apply to the `CFL condition <http://en.wikipedia.org/wiki/Courant-Friedrichs-Lewy_condition>`_ when calculating the maximum allowable time step. Values should be in the interval (0,1] -->
		<xsd:attribute name="cflFactor" type="real64" default="0.5" />
		<!--criticalShieldsNumber => Critical Shields number-->
		<xsd:attribute name="criticalShieldsNumber" type="real64" default="0" />
		<!--discretization => Name of discretization object (defined in the :ref:`NumericalMethodsManager`) to use for this solver. For instance, if this is a Finite Element Solver, the name of a :ref:`FiniteElement` should be specified. If this is a Finite Volume Method, the name of a :ref:`FiniteVolume` discretization should be specified.-->
		<xsd:attribute name="discretization" type="string" use="required" />
		<!--frictionCoefficient => Friction coefficient-->
		<xsd:attribute name="frictionCoefficient" type="real64" default="0.03" />
		<!--initialDt => Initial time-step value required by the solver to the event manager.-->
		<xsd:attribute name="initialDt" type="real64" default="1e+99" />
		<!--inputFluxEstimate => Initial estimate of the input flux used only for residual scaling. This should be essentially equivalent to the input flux * dt.-->
		<xsd:attribute name="inputFluxEstimate" type="real64" default="1" />
		<!--isThermal => Flag indicating whether the problem is thermal or not.-->
		<xsd:attribute name="isThermal" type="integer" default="0" />
		<!--logLevel => Log level-->
		<xsd:attribute name="logLevel" type="integer" default="0" />
		<!--maxProppantConcentration => Maximum proppant concentration-->
		<xsd:attribute name="maxProppantConcentration" type="real64" default="0.6" />
		<!--proppantDensity => Proppant density-->
		<xsd:attribute name="proppantDensity" type="real64" default="2500" />
		<!--proppantDiameter => Proppant diameter-->
		<xsd:attribute name="proppantDiameter" type="real64" default="0.0004" />
		<!--targetRegions => Allowable regions that the solver may be applied to. Note that this does not indicate that the solver will be applied to these regions, only that allocation will occur such that the solver may be applied to these regions. The decision about what regions this solver will beapplied to rests in the EventManager.-->
		<xsd:attribute name="targetRegions" type="string_array" use="required" />
		<!--updateProppantPacking => Flag that enables/disables proppant-packing update-->
		<xsd:attribute name="updateProppantPacking" type="integer" default="0" />
		<!--name => A name is required for any non-unique nodes-->
		<xsd:attribute name="name" type="string" use="required" />
	</xsd:complexType>
	<xsd:complexType name="ReactiveCompositionalMultiphaseOBLType">
		<xsd:choice minOccurs="0" maxOccurs="unbounded">
			<xsd:element name="LinearSolverParameters" type="LinearSolverParametersType" maxOccurs="1" />
			<xsd:element name="NonlinearSolverParameters" type="NonlinearSolverParametersType" maxOccurs="1" />
		</xsd:choice>
		<!--OBLOperatorsTableFile => File containing OBL operator values-->
		<xsd:attribute name="OBLOperatorsTableFile" type="path" use="required" />
		<!--allowLocalOBLChopping => Allow keeping solution within OBL limits-->
		<xsd:attribute name="allowLocalOBLChopping" type="integer" default="1" />
		<!--cflFactor => Factor to apply to the `CFL condition <http://en.wikipedia.org/wiki/Courant-Friedrichs-Lewy_condition>`_ when calculating the maximum allowable time step. Values should be in the interval (0,1] -->
		<xsd:attribute name="cflFactor" type="real64" default="0.5" />
		<!--componentNames => List of component names-->
		<xsd:attribute name="componentNames" type="string_array" default="{}" />
		<!--discretization => Name of discretization object (defined in the :ref:`NumericalMethodsManager`) to use for this solver. For instance, if this is a Finite Element Solver, the name of a :ref:`FiniteElement` should be specified. If this is a Finite Volume Method, the name of a :ref:`FiniteVolume` discretization should be specified.-->
		<xsd:attribute name="discretization" type="string" use="required" />
		<!--enableEnergyBalance => Enable energy balance calculation and temperature degree of freedom-->
		<xsd:attribute name="enableEnergyBalance" type="integer" use="required" />
		<!--initialDt => Initial time-step value required by the solver to the event manager.-->
		<xsd:attribute name="initialDt" type="real64" default="1e+99" />
		<!--inputFluxEstimate => Initial estimate of the input flux used only for residual scaling. This should be essentially equivalent to the input flux * dt.-->
		<xsd:attribute name="inputFluxEstimate" type="real64" default="1" />
		<!--isThermal => Flag indicating whether the problem is thermal or not.-->
		<xsd:attribute name="isThermal" type="integer" default="0" />
		<!--logLevel => Log level-->
		<xsd:attribute name="logLevel" type="integer" default="0" />
		<!--maxCompFractionChange => Maximum (absolute) change in a component fraction between two Newton iterations-->
		<xsd:attribute name="maxCompFractionChange" type="real64" default="1" />
		<!--numComponents => Number of components-->
		<xsd:attribute name="numComponents" type="integer" use="required" />
		<!--numPhases => Number of phases-->
		<xsd:attribute name="numPhases" type="integer" use="required" />
		<!--phaseNames => List of fluid phases-->
		<xsd:attribute name="phaseNames" type="string_array" default="{}" />
		<!--targetRegions => Allowable regions that the solver may be applied to. Note that this does not indicate that the solver will be applied to these regions, only that allocation will occur such that the solver may be applied to these regions. The decision about what regions this solver will beapplied to rests in the EventManager.-->
		<xsd:attribute name="targetRegions" type="string_array" use="required" />
		<!--transMultExp => Exponent of dynamic transmissibility multiplier-->
		<xsd:attribute name="transMultExp" type="real64" default="1" />
		<!--useDARTSL2Norm => Use L2 norm calculation similar to one used DARTS-->
		<xsd:attribute name="useDARTSL2Norm" type="integer" default="1" />
		<!--name => A name is required for any non-unique nodes-->
		<xsd:attribute name="name" type="string" use="required" />
	</xsd:complexType>
	<xsd:complexType name="SinglePhaseFVMType">
		<xsd:choice minOccurs="0" maxOccurs="unbounded">
			<xsd:element name="LinearSolverParameters" type="LinearSolverParametersType" maxOccurs="1" />
			<xsd:element name="NonlinearSolverParameters" type="NonlinearSolverParametersType" maxOccurs="1" />
		</xsd:choice>
		<!--cflFactor => Factor to apply to the `CFL condition <http://en.wikipedia.org/wiki/Courant-Friedrichs-Lewy_condition>`_ when calculating the maximum allowable time step. Values should be in the interval (0,1] -->
		<xsd:attribute name="cflFactor" type="real64" default="0.5" />
		<!--discretization => Name of discretization object (defined in the :ref:`NumericalMethodsManager`) to use for this solver. For instance, if this is a Finite Element Solver, the name of a :ref:`FiniteElement` should be specified. If this is a Finite Volume Method, the name of a :ref:`FiniteVolume` discretization should be specified.-->
		<xsd:attribute name="discretization" type="string" use="required" />
		<!--initialDt => Initial time-step value required by the solver to the event manager.-->
		<xsd:attribute name="initialDt" type="real64" default="1e+99" />
		<!--inputFluxEstimate => Initial estimate of the input flux used only for residual scaling. This should be essentially equivalent to the input flux * dt.-->
		<xsd:attribute name="inputFluxEstimate" type="real64" default="1" />
		<!--isThermal => Flag indicating whether the problem is thermal or not.-->
		<xsd:attribute name="isThermal" type="integer" default="0" />
		<!--logLevel => Log level-->
		<xsd:attribute name="logLevel" type="integer" default="0" />
		<!--targetRegions => Allowable regions that the solver may be applied to. Note that this does not indicate that the solver will be applied to these regions, only that allocation will occur such that the solver may be applied to these regions. The decision about what regions this solver will beapplied to rests in the EventManager.-->
		<xsd:attribute name="targetRegions" type="string_array" use="required" />
		<!--temperature => Temperature-->
		<xsd:attribute name="temperature" type="real64" default="0" />
		<!--name => A name is required for any non-unique nodes-->
		<xsd:attribute name="name" type="string" use="required" />
	</xsd:complexType>
	<xsd:complexType name="SinglePhaseHybridFVMType">
		<xsd:choice minOccurs="0" maxOccurs="unbounded">
			<xsd:element name="LinearSolverParameters" type="LinearSolverParametersType" maxOccurs="1" />
			<xsd:element name="NonlinearSolverParameters" type="NonlinearSolverParametersType" maxOccurs="1" />
		</xsd:choice>
		<!--cflFactor => Factor to apply to the `CFL condition <http://en.wikipedia.org/wiki/Courant-Friedrichs-Lewy_condition>`_ when calculating the maximum allowable time step. Values should be in the interval (0,1] -->
		<xsd:attribute name="cflFactor" type="real64" default="0.5" />
		<!--discretization => Name of discretization object (defined in the :ref:`NumericalMethodsManager`) to use for this solver. For instance, if this is a Finite Element Solver, the name of a :ref:`FiniteElement` should be specified. If this is a Finite Volume Method, the name of a :ref:`FiniteVolume` discretization should be specified.-->
		<xsd:attribute name="discretization" type="string" use="required" />
		<!--initialDt => Initial time-step value required by the solver to the event manager.-->
		<xsd:attribute name="initialDt" type="real64" default="1e+99" />
		<!--inputFluxEstimate => Initial estimate of the input flux used only for residual scaling. This should be essentially equivalent to the input flux * dt.-->
		<xsd:attribute name="inputFluxEstimate" type="real64" default="1" />
		<!--isThermal => Flag indicating whether the problem is thermal or not.-->
		<xsd:attribute name="isThermal" type="integer" default="0" />
		<!--logLevel => Log level-->
		<xsd:attribute name="logLevel" type="integer" default="0" />
		<!--targetRegions => Allowable regions that the solver may be applied to. Note that this does not indicate that the solver will be applied to these regions, only that allocation will occur such that the solver may be applied to these regions. The decision about what regions this solver will beapplied to rests in the EventManager.-->
		<xsd:attribute name="targetRegions" type="string_array" use="required" />
		<!--temperature => Temperature-->
		<xsd:attribute name="temperature" type="real64" default="0" />
		<!--name => A name is required for any non-unique nodes-->
		<xsd:attribute name="name" type="string" use="required" />
	</xsd:complexType>
	<xsd:complexType name="SinglePhasePoromechanicsType">
		<xsd:choice minOccurs="0" maxOccurs="unbounded">
			<xsd:element name="LinearSolverParameters" type="LinearSolverParametersType" maxOccurs="1" />
			<xsd:element name="NonlinearSolverParameters" type="NonlinearSolverParametersType" maxOccurs="1" />
		</xsd:choice>
		<!--cflFactor => Factor to apply to the `CFL condition <http://en.wikipedia.org/wiki/Courant-Friedrichs-Lewy_condition>`_ when calculating the maximum allowable time step. Values should be in the interval (0,1] -->
		<xsd:attribute name="cflFactor" type="real64" default="0.5" />
		<!--flowSolverName => Name of the flow solver used by the coupled solver-->
		<xsd:attribute name="flowSolverName" type="string" use="required" />
		<!--initialDt => Initial time-step value required by the solver to the event manager.-->
		<xsd:attribute name="initialDt" type="real64" default="1e+99" />
		<!--logLevel => Log level-->
		<xsd:attribute name="logLevel" type="integer" default="0" />
		<!--solidSolverName => Name of the solid solver used by the coupled solver-->
		<xsd:attribute name="solidSolverName" type="string" use="required" />
		<!--targetRegions => Allowable regions that the solver may be applied to. Note that this does not indicate that the solver will be applied to these regions, only that allocation will occur such that the solver may be applied to these regions. The decision about what regions this solver will beapplied to rests in the EventManager.-->
		<xsd:attribute name="targetRegions" type="string_array" use="required" />
		<!--name => A name is required for any non-unique nodes-->
		<xsd:attribute name="name" type="string" use="required" />
	</xsd:complexType>
	<xsd:complexType name="SinglePhasePoromechanicsConformingFracturesType">
		<xsd:choice minOccurs="0" maxOccurs="unbounded">
			<xsd:element name="LinearSolverParameters" type="LinearSolverParametersType" maxOccurs="1" />
			<xsd:element name="NonlinearSolverParameters" type="NonlinearSolverParametersType" maxOccurs="1" />
		</xsd:choice>
		<!--LagrangianContactSolverName => Name of the LagrangianContact solver used by the coupled solver-->
		<xsd:attribute name="LagrangianContactSolverName" type="string" use="required" />
		<!--cflFactor => Factor to apply to the `CFL condition <http://en.wikipedia.org/wiki/Courant-Friedrichs-Lewy_condition>`_ when calculating the maximum allowable time step. Values should be in the interval (0,1] -->
		<xsd:attribute name="cflFactor" type="real64" default="0.5" />
		<!--initialDt => Initial time-step value required by the solver to the event manager.-->
		<xsd:attribute name="initialDt" type="real64" default="1e+99" />
		<!--logLevel => Log level-->
		<xsd:attribute name="logLevel" type="integer" default="0" />
		<!--poromechanicsSolverName => Name of the poromechanics solver used by the coupled solver-->
		<xsd:attribute name="poromechanicsSolverName" type="string" use="required" />
		<!--targetRegions => Allowable regions that the solver may be applied to. Note that this does not indicate that the solver will be applied to these regions, only that allocation will occur such that the solver may be applied to these regions. The decision about what regions this solver will beapplied to rests in the EventManager.-->
		<xsd:attribute name="targetRegions" type="string_array" use="required" />
		<!--name => A name is required for any non-unique nodes-->
		<xsd:attribute name="name" type="string" use="required" />
	</xsd:complexType>
	<xsd:complexType name="SinglePhasePoromechanicsEmbeddedFracturesType">
		<xsd:choice minOccurs="0" maxOccurs="unbounded">
			<xsd:element name="LinearSolverParameters" type="LinearSolverParametersType" maxOccurs="1" />
			<xsd:element name="NonlinearSolverParameters" type="NonlinearSolverParametersType" maxOccurs="1" />
		</xsd:choice>
		<!--cflFactor => Factor to apply to the `CFL condition <http://en.wikipedia.org/wiki/Courant-Friedrichs-Lewy_condition>`_ when calculating the maximum allowable time step. Values should be in the interval (0,1] -->
		<xsd:attribute name="cflFactor" type="real64" default="0.5" />
		<!--flowSolverName => Name of the flow solver used by the coupled solver-->
		<xsd:attribute name="flowSolverName" type="string" use="required" />
		<!--fracturesSolverName => Name of the fractures solver to use in the fractured poroelastic solver-->
		<xsd:attribute name="fracturesSolverName" type="string" use="required" />
		<!--initialDt => Initial time-step value required by the solver to the event manager.-->
		<xsd:attribute name="initialDt" type="real64" default="1e+99" />
		<!--logLevel => Log level-->
		<xsd:attribute name="logLevel" type="integer" default="0" />
		<!--solidSolverName => Name of the solid solver used by the coupled solver-->
		<xsd:attribute name="solidSolverName" type="string" use="required" />
		<!--targetRegions => Allowable regions that the solver may be applied to. Note that this does not indicate that the solver will be applied to these regions, only that allocation will occur such that the solver may be applied to these regions. The decision about what regions this solver will beapplied to rests in the EventManager.-->
		<xsd:attribute name="targetRegions" type="string_array" use="required" />
		<!--name => A name is required for any non-unique nodes-->
		<xsd:attribute name="name" type="string" use="required" />
	</xsd:complexType>
	<xsd:complexType name="SinglePhasePoromechanicsReservoirType">
		<xsd:choice minOccurs="0" maxOccurs="unbounded">
			<xsd:element name="LinearSolverParameters" type="LinearSolverParametersType" maxOccurs="1" />
			<xsd:element name="NonlinearSolverParameters" type="NonlinearSolverParametersType" maxOccurs="1" />
		</xsd:choice>
		<!--cflFactor => Factor to apply to the `CFL condition <http://en.wikipedia.org/wiki/Courant-Friedrichs-Lewy_condition>`_ when calculating the maximum allowable time step. Values should be in the interval (0,1] -->
		<xsd:attribute name="cflFactor" type="real64" default="0.5" />
		<!--initialDt => Initial time-step value required by the solver to the event manager.-->
		<xsd:attribute name="initialDt" type="real64" default="1e+99" />
		<!--logLevel => Log level-->
		<xsd:attribute name="logLevel" type="integer" default="0" />
		<!--poromechanicsSolverName => Name of the poromechanics solver used by the coupled solver-->
		<xsd:attribute name="poromechanicsSolverName" type="string" use="required" />
		<!--targetRegions => Allowable regions that the solver may be applied to. Note that this does not indicate that the solver will be applied to these regions, only that allocation will occur such that the solver may be applied to these regions. The decision about what regions this solver will beapplied to rests in the EventManager.-->
		<xsd:attribute name="targetRegions" type="string_array" use="required" />
		<!--wellSolverName => Name of the well solver used by the coupled solver-->
		<xsd:attribute name="wellSolverName" type="string" use="required" />
		<!--name => A name is required for any non-unique nodes-->
		<xsd:attribute name="name" type="string" use="required" />
	</xsd:complexType>
	<xsd:complexType name="SinglePhaseProppantFVMType">
		<xsd:choice minOccurs="0" maxOccurs="unbounded">
			<xsd:element name="LinearSolverParameters" type="LinearSolverParametersType" maxOccurs="1" />
			<xsd:element name="NonlinearSolverParameters" type="NonlinearSolverParametersType" maxOccurs="1" />
		</xsd:choice>
		<!--cflFactor => Factor to apply to the `CFL condition <http://en.wikipedia.org/wiki/Courant-Friedrichs-Lewy_condition>`_ when calculating the maximum allowable time step. Values should be in the interval (0,1] -->
		<xsd:attribute name="cflFactor" type="real64" default="0.5" />
		<!--discretization => Name of discretization object (defined in the :ref:`NumericalMethodsManager`) to use for this solver. For instance, if this is a Finite Element Solver, the name of a :ref:`FiniteElement` should be specified. If this is a Finite Volume Method, the name of a :ref:`FiniteVolume` discretization should be specified.-->
		<xsd:attribute name="discretization" type="string" use="required" />
		<!--initialDt => Initial time-step value required by the solver to the event manager.-->
		<xsd:attribute name="initialDt" type="real64" default="1e+99" />
		<!--inputFluxEstimate => Initial estimate of the input flux used only for residual scaling. This should be essentially equivalent to the input flux * dt.-->
		<xsd:attribute name="inputFluxEstimate" type="real64" default="1" />
		<!--isThermal => Flag indicating whether the problem is thermal or not.-->
		<xsd:attribute name="isThermal" type="integer" default="0" />
		<!--logLevel => Log level-->
		<xsd:attribute name="logLevel" type="integer" default="0" />
		<!--targetRegions => Allowable regions that the solver may be applied to. Note that this does not indicate that the solver will be applied to these regions, only that allocation will occur such that the solver may be applied to these regions. The decision about what regions this solver will beapplied to rests in the EventManager.-->
		<xsd:attribute name="targetRegions" type="string_array" use="required" />
		<!--temperature => Temperature-->
		<xsd:attribute name="temperature" type="real64" default="0" />
		<!--name => A name is required for any non-unique nodes-->
		<xsd:attribute name="name" type="string" use="required" />
	</xsd:complexType>
	<xsd:complexType name="SinglePhaseReservoirType">
		<xsd:choice minOccurs="0" maxOccurs="unbounded">
			<xsd:element name="LinearSolverParameters" type="LinearSolverParametersType" maxOccurs="1" />
			<xsd:element name="NonlinearSolverParameters" type="NonlinearSolverParametersType" maxOccurs="1" />
		</xsd:choice>
		<!--cflFactor => Factor to apply to the `CFL condition <http://en.wikipedia.org/wiki/Courant-Friedrichs-Lewy_condition>`_ when calculating the maximum allowable time step. Values should be in the interval (0,1] -->
		<xsd:attribute name="cflFactor" type="real64" default="0.5" />
		<!--flowSolverName => Name of the flow solver used by the coupled solver-->
		<xsd:attribute name="flowSolverName" type="string" use="required" />
		<!--initialDt => Initial time-step value required by the solver to the event manager.-->
		<xsd:attribute name="initialDt" type="real64" default="1e+99" />
		<!--logLevel => Log level-->
		<xsd:attribute name="logLevel" type="integer" default="0" />
		<!--targetRegions => Allowable regions that the solver may be applied to. Note that this does not indicate that the solver will be applied to these regions, only that allocation will occur such that the solver may be applied to these regions. The decision about what regions this solver will beapplied to rests in the EventManager.-->
		<xsd:attribute name="targetRegions" type="string_array" use="required" />
		<!--wellSolverName => Name of the well solver used by the coupled solver-->
		<xsd:attribute name="wellSolverName" type="string" use="required" />
		<!--name => A name is required for any non-unique nodes-->
		<xsd:attribute name="name" type="string" use="required" />
	</xsd:complexType>
	<xsd:complexType name="SinglePhaseWellType">
		<xsd:choice minOccurs="0" maxOccurs="unbounded">
			<xsd:element name="LinearSolverParameters" type="LinearSolverParametersType" maxOccurs="1" />
			<xsd:element name="NonlinearSolverParameters" type="NonlinearSolverParametersType" maxOccurs="1" />
			<xsd:element name="WellControls" type="WellControlsType" />
		</xsd:choice>
		<!--cflFactor => Factor to apply to the `CFL condition <http://en.wikipedia.org/wiki/Courant-Friedrichs-Lewy_condition>`_ when calculating the maximum allowable time step. Values should be in the interval (0,1] -->
		<xsd:attribute name="cflFactor" type="real64" default="0.5" />
		<!--initialDt => Initial time-step value required by the solver to the event manager.-->
		<xsd:attribute name="initialDt" type="real64" default="1e+99" />
		<!--logLevel => Log level-->
		<xsd:attribute name="logLevel" type="integer" default="0" />
		<!--targetRegions => Allowable regions that the solver may be applied to. Note that this does not indicate that the solver will be applied to these regions, only that allocation will occur such that the solver may be applied to these regions. The decision about what regions this solver will beapplied to rests in the EventManager.-->
		<xsd:attribute name="targetRegions" type="string_array" use="required" />
		<!--name => A name is required for any non-unique nodes-->
		<xsd:attribute name="name" type="string" use="required" />
	</xsd:complexType>
	<xsd:complexType name="SolidMechanicsEmbeddedFracturesType">
		<xsd:choice minOccurs="0" maxOccurs="unbounded">
			<xsd:element name="LinearSolverParameters" type="LinearSolverParametersType" maxOccurs="1" />
			<xsd:element name="NonlinearSolverParameters" type="NonlinearSolverParametersType" maxOccurs="1" />
		</xsd:choice>
		<!--cflFactor => Factor to apply to the `CFL condition <http://en.wikipedia.org/wiki/Courant-Friedrichs-Lewy_condition>`_ when calculating the maximum allowable time step. Values should be in the interval (0,1] -->
		<xsd:attribute name="cflFactor" type="real64" default="0.5" />
		<!--contactRelationName => Name of contact relation to enforce constraints on fracture boundary.-->
		<xsd:attribute name="contactRelationName" type="string" use="required" />
		<!--fractureRegionName => Name of the fracture region.-->
		<xsd:attribute name="fractureRegionName" type="string" use="required" />
		<!--initialDt => Initial time-step value required by the solver to the event manager.-->
		<xsd:attribute name="initialDt" type="real64" default="1e+99" />
		<!--logLevel => Log level-->
		<xsd:attribute name="logLevel" type="integer" default="0" />
		<!--solidSolverName => Name of the solid mechanics solver in the rock matrix-->
		<xsd:attribute name="solidSolverName" type="string" use="required" />
		<!--targetRegions => Allowable regions that the solver may be applied to. Note that this does not indicate that the solver will be applied to these regions, only that allocation will occur such that the solver may be applied to these regions. The decision about what regions this solver will beapplied to rests in the EventManager.-->
		<xsd:attribute name="targetRegions" type="string_array" use="required" />
		<!--useStaticCondensation => Defines whether to use static condensation or not.-->
		<xsd:attribute name="useStaticCondensation" type="integer" default="0" />
		<!--name => A name is required for any non-unique nodes-->
		<xsd:attribute name="name" type="string" use="required" />
	</xsd:complexType>
	<xsd:complexType name="SolidMechanicsLagrangianSSLEType">
		<xsd:choice minOccurs="0" maxOccurs="unbounded">
			<xsd:element name="LinearSolverParameters" type="LinearSolverParametersType" maxOccurs="1" />
			<xsd:element name="NonlinearSolverParameters" type="NonlinearSolverParametersType" maxOccurs="1" />
		</xsd:choice>
		<!--cflFactor => Factor to apply to the `CFL condition <http://en.wikipedia.org/wiki/Courant-Friedrichs-Lewy_condition>`_ when calculating the maximum allowable time step. Values should be in the interval (0,1] -->
		<xsd:attribute name="cflFactor" type="real64" default="0.5" />
		<!--contactRelationName => Name of contact relation to enforce constraints on fracture boundary.-->
		<xsd:attribute name="contactRelationName" type="string" default="NOCONTACT" />
		<!--discretization => Name of discretization object (defined in the :ref:`NumericalMethodsManager`) to use for this solver. For instance, if this is a Finite Element Solver, the name of a :ref:`FiniteElement` should be specified. If this is a Finite Volume Method, the name of a :ref:`FiniteVolume` discretization should be specified.-->
		<xsd:attribute name="discretization" type="string" use="required" />
		<!--initialDt => Initial time-step value required by the solver to the event manager.-->
		<xsd:attribute name="initialDt" type="real64" default="1e+99" />
		<!--logLevel => Log level-->
		<xsd:attribute name="logLevel" type="integer" default="0" />
		<!--massDamping => Value of mass based damping coefficient. -->
		<xsd:attribute name="massDamping" type="real64" default="0" />
		<!--maxNumResolves => Value to indicate how many resolves may be executed after some other event is executed. For example, if a SurfaceGenerator is specified, it will be executed after the mechanics solve. However if a new surface is generated, then the mechanics solve must be executed again due to the change in topology.-->
		<xsd:attribute name="maxNumResolves" type="integer" default="10" />
		<!--newmarkBeta => Value of :math:`\beta` in the Newmark Method for Implicit Dynamic time integration option. This should be pow(newmarkGamma+0.5,2.0)/4.0 unless you know what you are doing.-->
		<xsd:attribute name="newmarkBeta" type="real64" default="0.25" />
		<!--newmarkGamma => Value of :math:`\gamma` in the Newmark Method for Implicit Dynamic time integration option-->
		<xsd:attribute name="newmarkGamma" type="real64" default="0.5" />
		<!--stiffnessDamping => Value of stiffness based damping coefficient. -->
		<xsd:attribute name="stiffnessDamping" type="real64" default="0" />
		<!--strainTheory => Indicates whether or not to use `Infinitesimal Strain Theory <https://en.wikipedia.org/wiki/Infinitesimal_strain_theory>`_, or `Finite Strain Theory <https://en.wikipedia.org/wiki/Finite_strain_theory>`_. Valid Inputs are:
 0 - Infinitesimal Strain 
 1 - Finite Strain-->
		<xsd:attribute name="strainTheory" type="integer" default="0" />
		<!--targetRegions => Allowable regions that the solver may be applied to. Note that this does not indicate that the solver will be applied to these regions, only that allocation will occur such that the solver may be applied to these regions. The decision about what regions this solver will beapplied to rests in the EventManager.-->
		<xsd:attribute name="targetRegions" type="string_array" use="required" />
		<!--timeIntegrationOption => Time integration method. Options are:
* QuasiStatic
* ImplicitDynamic
* ExplicitDynamic-->
		<xsd:attribute name="timeIntegrationOption" type="geosx_SolidMechanicsLagrangianFEM_TimeIntegrationOption" default="ExplicitDynamic" />
		<!--name => A name is required for any non-unique nodes-->
		<xsd:attribute name="name" type="string" use="required" />
	</xsd:complexType>
	<xsd:simpleType name="geosx_SolidMechanicsLagrangianFEM_TimeIntegrationOption">
		<xsd:restriction base="xsd:string">
			<xsd:pattern value=".*[\[\]`$].*|QuasiStatic|ImplicitDynamic|ExplicitDynamic" />
		</xsd:restriction>
	</xsd:simpleType>
	<xsd:complexType name="SolidMechanics_LagrangianFEMType">
		<xsd:choice minOccurs="0" maxOccurs="unbounded">
			<xsd:element name="LinearSolverParameters" type="LinearSolverParametersType" maxOccurs="1" />
			<xsd:element name="NonlinearSolverParameters" type="NonlinearSolverParametersType" maxOccurs="1" />
		</xsd:choice>
		<!--cflFactor => Factor to apply to the `CFL condition <http://en.wikipedia.org/wiki/Courant-Friedrichs-Lewy_condition>`_ when calculating the maximum allowable time step. Values should be in the interval (0,1] -->
		<xsd:attribute name="cflFactor" type="real64" default="0.5" />
		<!--contactRelationName => Name of contact relation to enforce constraints on fracture boundary.-->
		<xsd:attribute name="contactRelationName" type="string" default="NOCONTACT" />
		<!--discretization => Name of discretization object (defined in the :ref:`NumericalMethodsManager`) to use for this solver. For instance, if this is a Finite Element Solver, the name of a :ref:`FiniteElement` should be specified. If this is a Finite Volume Method, the name of a :ref:`FiniteVolume` discretization should be specified.-->
		<xsd:attribute name="discretization" type="string" use="required" />
		<!--initialDt => Initial time-step value required by the solver to the event manager.-->
		<xsd:attribute name="initialDt" type="real64" default="1e+99" />
		<!--logLevel => Log level-->
		<xsd:attribute name="logLevel" type="integer" default="0" />
		<!--massDamping => Value of mass based damping coefficient. -->
		<xsd:attribute name="massDamping" type="real64" default="0" />
		<!--maxNumResolves => Value to indicate how many resolves may be executed after some other event is executed. For example, if a SurfaceGenerator is specified, it will be executed after the mechanics solve. However if a new surface is generated, then the mechanics solve must be executed again due to the change in topology.-->
		<xsd:attribute name="maxNumResolves" type="integer" default="10" />
		<!--newmarkBeta => Value of :math:`\beta` in the Newmark Method for Implicit Dynamic time integration option. This should be pow(newmarkGamma+0.5,2.0)/4.0 unless you know what you are doing.-->
		<xsd:attribute name="newmarkBeta" type="real64" default="0.25" />
		<!--newmarkGamma => Value of :math:`\gamma` in the Newmark Method for Implicit Dynamic time integration option-->
		<xsd:attribute name="newmarkGamma" type="real64" default="0.5" />
		<!--stiffnessDamping => Value of stiffness based damping coefficient. -->
		<xsd:attribute name="stiffnessDamping" type="real64" default="0" />
		<!--strainTheory => Indicates whether or not to use `Infinitesimal Strain Theory <https://en.wikipedia.org/wiki/Infinitesimal_strain_theory>`_, or `Finite Strain Theory <https://en.wikipedia.org/wiki/Finite_strain_theory>`_. Valid Inputs are:
 0 - Infinitesimal Strain 
 1 - Finite Strain-->
		<xsd:attribute name="strainTheory" type="integer" default="0" />
		<!--targetRegions => Allowable regions that the solver may be applied to. Note that this does not indicate that the solver will be applied to these regions, only that allocation will occur such that the solver may be applied to these regions. The decision about what regions this solver will beapplied to rests in the EventManager.-->
		<xsd:attribute name="targetRegions" type="string_array" use="required" />
		<!--timeIntegrationOption => Time integration method. Options are:
* QuasiStatic
* ImplicitDynamic
* ExplicitDynamic-->
		<xsd:attribute name="timeIntegrationOption" type="geosx_SolidMechanicsLagrangianFEM_TimeIntegrationOption" default="ExplicitDynamic" />
		<!--name => A name is required for any non-unique nodes-->
		<xsd:attribute name="name" type="string" use="required" />
	</xsd:complexType>
	<xsd:complexType name="SurfaceGeneratorType">
		<xsd:choice minOccurs="0" maxOccurs="unbounded">
			<xsd:element name="LinearSolverParameters" type="LinearSolverParametersType" maxOccurs="1" />
			<xsd:element name="NonlinearSolverParameters" type="NonlinearSolverParametersType" maxOccurs="1" />
		</xsd:choice>
		<!--cflFactor => Factor to apply to the `CFL condition <http://en.wikipedia.org/wiki/Courant-Friedrichs-Lewy_condition>`_ when calculating the maximum allowable time step. Values should be in the interval (0,1] -->
		<xsd:attribute name="cflFactor" type="real64" default="0.5" />
		<!--fractureRegion => (no description available)-->
		<xsd:attribute name="fractureRegion" type="string" default="Fracture" />
		<!--initialDt => Initial time-step value required by the solver to the event manager.-->
		<xsd:attribute name="initialDt" type="real64" default="1e+99" />
		<!--logLevel => Log level-->
		<xsd:attribute name="logLevel" type="integer" default="0" />
		<!--mpiCommOrder => Flag to enable MPI consistent communication ordering-->
		<xsd:attribute name="mpiCommOrder" type="integer" default="0" />
		<!--nodeBasedSIF => Flag for choosing between node or edge based criteria: 1 for node based criterion-->
		<xsd:attribute name="nodeBasedSIF" type="integer" default="0" />
		<!--rockToughness => Rock toughness of the solid material-->
		<xsd:attribute name="rockToughness" type="real64" use="required" />
		<!--targetRegions => Allowable regions that the solver may be applied to. Note that this does not indicate that the solver will be applied to these regions, only that allocation will occur such that the solver may be applied to these regions. The decision about what regions this solver will beapplied to rests in the EventManager.-->
		<xsd:attribute name="targetRegions" type="string_array" use="required" />
		<!--name => A name is required for any non-unique nodes-->
		<xsd:attribute name="name" type="string" use="required" />
	</xsd:complexType>
	<xsd:complexType name="TasksType">
		<xsd:choice minOccurs="0" maxOccurs="unbounded">
			<xsd:element name="CompositionalMultiphaseStatistics" type="CompositionalMultiphaseStatisticsType" />
			<xsd:element name="MultiphasePoromechanicsInitialization" type="MultiphasePoromechanicsInitializationType" />
			<xsd:element name="PVTDriver" type="PVTDriverType" />
			<xsd:element name="PackCollection" type="PackCollectionType" />
<<<<<<< HEAD
			<xsd:element name="SinglePhasePoromechanicsInitialization" type="SinglePhasePoromechanicsInitializationType" />
=======
			<xsd:element name="RelpermDriver" type="RelpermDriverType" />
>>>>>>> 490f7772
			<xsd:element name="SinglePhaseStatistics" type="SinglePhaseStatisticsType" />
			<xsd:element name="SolidMechanicsStateReset" type="SolidMechanicsStateResetType" />
			<xsd:element name="SolidMechanicsStatistics" type="SolidMechanicsStatisticsType" />
			<xsd:element name="TriaxialDriver" type="TriaxialDriverType" />
		</xsd:choice>
	</xsd:complexType>
	<xsd:complexType name="CompositionalMultiphaseStatisticsType">
		<!--computeCFLNumbers => Flag to decide whether CFL numbers are computed or not-->
		<xsd:attribute name="computeCFLNumbers" type="integer" default="0" />
		<!--computeRegionStatistics => Flag to decide whether region statistics are computed or not-->
		<xsd:attribute name="computeRegionStatistics" type="integer" default="1" />
		<!--flowSolverName => Name of the flow solver-->
		<xsd:attribute name="flowSolverName" type="string" use="required" />
		<!--logLevel => Log level-->
		<xsd:attribute name="logLevel" type="integer" default="0" />
		<!--name => A name is required for any non-unique nodes-->
		<xsd:attribute name="name" type="string" use="required" />
	</xsd:complexType>
	<xsd:complexType name="MultiphasePoromechanicsInitializationType">
		<!--logLevel => Log level-->
		<xsd:attribute name="logLevel" type="integer" default="0" />
		<!--performStressInitialization => Flag to indicate that the solver is going to perform stress initialization-->
		<xsd:attribute name="performStressInitialization" type="integer" use="required" />
		<!--poromechanicsSolverName => Name of the poromechanics solver-->
		<xsd:attribute name="poromechanicsSolverName" type="string" use="required" />
		<!--name => A name is required for any non-unique nodes-->
		<xsd:attribute name="name" type="string" use="required" />
	</xsd:complexType>
	<xsd:complexType name="PVTDriverType">
		<!--baseline => Baseline file-->
		<xsd:attribute name="baseline" type="path" default="none" />
		<!--feedComposition => Feed composition array [mol fraction]-->
		<xsd:attribute name="feedComposition" type="real64_array" use="required" />
		<!--fluid => Fluid to test-->
		<xsd:attribute name="fluid" type="string" use="required" />
		<!--logLevel => Log level-->
		<xsd:attribute name="logLevel" type="integer" default="0" />
		<!--output => Output file-->
		<xsd:attribute name="output" type="string" default="none" />
		<!--pressureControl => Function controlling pressure time history-->
		<xsd:attribute name="pressureControl" type="string" use="required" />
		<!--steps => Number of load steps to take-->
		<xsd:attribute name="steps" type="integer" use="required" />
		<!--temperatureControl => Function controlling temperature time history-->
		<xsd:attribute name="temperatureControl" type="string" use="required" />
		<!--name => A name is required for any non-unique nodes-->
		<xsd:attribute name="name" type="string" use="required" />
	</xsd:complexType>
	<xsd:complexType name="PackCollectionType">
		<!--fieldName => The name of the (packable) field associated with the specified object to retrieve data from-->
		<xsd:attribute name="fieldName" type="string" use="required" />
		<!--objectPath => The name of the object from which to retrieve field values.-->
		<xsd:attribute name="objectPath" type="string" use="required" />
		<!--onlyOnSetChange => Whether or not to only collect when the collected sets of indices change in any way.-->
		<xsd:attribute name="onlyOnSetChange" type="integer" default="0" />
		<!--setNames => The set(s) for which to retrieve data.-->
		<xsd:attribute name="setNames" type="string_array" default="{}" />
		<!--name => A name is required for any non-unique nodes-->
		<xsd:attribute name="name" type="string" use="required" />
	</xsd:complexType>
<<<<<<< HEAD
	<xsd:complexType name="SinglePhasePoromechanicsInitializationType">
		<!--logLevel => Log level-->
		<xsd:attribute name="logLevel" type="integer" default="0" />
		<!--performStressInitialization => Flag to indicate that the solver is going to perform stress initialization-->
		<xsd:attribute name="performStressInitialization" type="integer" use="required" />
		<!--poromechanicsSolverName => Name of the poromechanics solver-->
		<xsd:attribute name="poromechanicsSolverName" type="string" use="required" />
=======
	<xsd:complexType name="RelpermDriverType">
		<!--baseline => Baseline file-->
		<xsd:attribute name="baseline" type="path" default="none" />
		<!--logLevel => Log level-->
		<xsd:attribute name="logLevel" type="integer" default="0" />
		<!--output => Output file-->
		<xsd:attribute name="output" type="string" default="none" />
		<!--relperm => Relperm model to test-->
		<xsd:attribute name="relperm" type="string" use="required" />
		<!--steps => Number of saturation steps to take-->
		<xsd:attribute name="steps" type="integer" use="required" />
>>>>>>> 490f7772
		<!--name => A name is required for any non-unique nodes-->
		<xsd:attribute name="name" type="string" use="required" />
	</xsd:complexType>
	<xsd:complexType name="SinglePhaseStatisticsType">
		<!--flowSolverName => Name of the flow solver-->
		<xsd:attribute name="flowSolverName" type="string" use="required" />
		<!--logLevel => Log level-->
		<xsd:attribute name="logLevel" type="integer" default="0" />
		<!--name => A name is required for any non-unique nodes-->
		<xsd:attribute name="name" type="string" use="required" />
	</xsd:complexType>
	<xsd:complexType name="SolidMechanicsStateResetType">
		<!--disableInelasticity => Flag to enable/disable inelastic behavior-->
		<xsd:attribute name="disableInelasticity" type="integer" default="0" />
		<!--logLevel => Log level-->
		<xsd:attribute name="logLevel" type="integer" default="0" />
		<!--resetDisplacements => Flag to reset displacements (and velocities)-->
		<xsd:attribute name="resetDisplacements" type="integer" default="1" />
		<!--solidSolverName => Name of the solid mechanics solver-->
		<xsd:attribute name="solidSolverName" type="string" use="required" />
		<!--name => A name is required for any non-unique nodes-->
		<xsd:attribute name="name" type="string" use="required" />
	</xsd:complexType>
	<xsd:complexType name="SolidMechanicsStatisticsType">
		<!--logLevel => Log level-->
		<xsd:attribute name="logLevel" type="integer" default="0" />
		<!--solidSolverName => Name of the solid solver-->
		<xsd:attribute name="solidSolverName" type="string" use="required" />
		<!--name => A name is required for any non-unique nodes-->
		<xsd:attribute name="name" type="string" use="required" />
	</xsd:complexType>
	<xsd:complexType name="TriaxialDriverType">
		<!--axialControl => Function controlling axial stress or strain (depending on test mode)-->
		<xsd:attribute name="axialControl" type="string" use="required" />
		<!--baseline => Baseline file-->
		<xsd:attribute name="baseline" type="path" default="none" />
		<!--initialStress => Initial stress (scalar used to set an isotropic stress state)-->
		<xsd:attribute name="initialStress" type="real64" use="required" />
		<!--logLevel => Log level-->
		<xsd:attribute name="logLevel" type="integer" default="0" />
		<!--material => Solid material to test-->
		<xsd:attribute name="material" type="string" use="required" />
		<!--mode => Test mode [stressControl, strainControl, mixedControl]-->
		<xsd:attribute name="mode" type="string" use="required" />
		<!--output => Output file-->
		<xsd:attribute name="output" type="string" default="none" />
		<!--radialControl => Function controlling radial stress or strain (depending on test mode)-->
		<xsd:attribute name="radialControl" type="string" use="required" />
		<!--steps => Number of load steps to take-->
		<xsd:attribute name="steps" type="integer" use="required" />
		<!--name => A name is required for any non-unique nodes-->
		<xsd:attribute name="name" type="string" use="required" />
	</xsd:complexType>
	<xsd:complexType name="ConstitutiveType">
		<xsd:choice minOccurs="0" maxOccurs="unbounded">
			<xsd:element name="BiotPorosity" type="BiotPorosityType" />
			<xsd:element name="BlackOilFluid" type="BlackOilFluidType" />
			<xsd:element name="BrooksCoreyBakerRelativePermeability" type="BrooksCoreyBakerRelativePermeabilityType" />
			<xsd:element name="BrooksCoreyCapillaryPressure" type="BrooksCoreyCapillaryPressureType" />
			<xsd:element name="BrooksCoreyRelativePermeability" type="BrooksCoreyRelativePermeabilityType" />
			<xsd:element name="CO2BrineEzrokhiFluid" type="CO2BrineEzrokhiFluidType" />
			<xsd:element name="CO2BrineEzrokhiThermalFluid" type="CO2BrineEzrokhiThermalFluidType" />
			<xsd:element name="CO2BrinePhillipsFluid" type="CO2BrinePhillipsFluidType" />
			<xsd:element name="CO2BrinePhillipsThermalFluid" type="CO2BrinePhillipsThermalFluidType" />
			<xsd:element name="CarmanKozenyPermeability" type="CarmanKozenyPermeabilityType" />
			<xsd:element name="CompositionalMultiphaseFluid" type="CompositionalMultiphaseFluidType" />
			<xsd:element name="CompressibleSinglePhaseFluid" type="CompressibleSinglePhaseFluidType" />
			<xsd:element name="CompressibleSolidCarmanKozenyPermeability" type="CompressibleSolidCarmanKozenyPermeabilityType" />
			<xsd:element name="CompressibleSolidConstantPermeability" type="CompressibleSolidConstantPermeabilityType" />
			<xsd:element name="CompressibleSolidParallelPlatesPermeability" type="CompressibleSolidParallelPlatesPermeabilityType" />
			<xsd:element name="CompressibleSolidSlipDependentPermeability" type="CompressibleSolidSlipDependentPermeabilityType" />
			<xsd:element name="CompressibleSolidWillisRichardsPermeability" type="CompressibleSolidWillisRichardsPermeabilityType" />
			<xsd:element name="ConstantPermeability" type="ConstantPermeabilityType" />
			<xsd:element name="Coulomb" type="CoulombType" />
			<xsd:element name="DamageElasticIsotropic" type="DamageElasticIsotropicType" />
			<xsd:element name="DamageSpectralElasticIsotropic" type="DamageSpectralElasticIsotropicType" />
			<xsd:element name="DamageVolDevElasticIsotropic" type="DamageVolDevElasticIsotropicType" />
			<xsd:element name="DeadOilFluid" type="DeadOilFluidType" />
			<xsd:element name="DelftEgg" type="DelftEggType" />
			<xsd:element name="DruckerPrager" type="DruckerPragerType" />
			<xsd:element name="ElasticIsotropic" type="ElasticIsotropicType" />
			<xsd:element name="ElasticIsotropicPressureDependent" type="ElasticIsotropicPressureDependentType" />
			<xsd:element name="ElasticOrthotropic" type="ElasticOrthotropicType" />
			<xsd:element name="ElasticTransverseIsotropic" type="ElasticTransverseIsotropicType" />
			<xsd:element name="ExtendedDruckerPrager" type="ExtendedDruckerPragerType" />
			<xsd:element name="FrictionlessContact" type="FrictionlessContactType" />
			<xsd:element name="JFunctionCapillaryPressure" type="JFunctionCapillaryPressureType" />
			<xsd:element name="ModifiedCamClay" type="ModifiedCamClayType" />
			<xsd:element name="MultiPhaseConstantThermalConductivity" type="MultiPhaseConstantThermalConductivityType" />
			<xsd:element name="MultiPhaseVolumeWeightedThermalConductivity" type="MultiPhaseVolumeWeightedThermalConductivityType" />
			<xsd:element name="NullModel" type="NullModelType" />
			<xsd:element name="ParallelPlatesPermeability" type="ParallelPlatesPermeabilityType" />
			<xsd:element name="ParticleFluid" type="ParticleFluidType" />
			<xsd:element name="PermeabilityBase" type="PermeabilityBaseType" />
			<xsd:element name="PorousDelftEgg" type="PorousDelftEggType" />
			<xsd:element name="PorousDruckerPrager" type="PorousDruckerPragerType" />
			<xsd:element name="PorousElasticIsotropic" type="PorousElasticIsotropicType" />
			<xsd:element name="PorousElasticOrthotropic" type="PorousElasticOrthotropicType" />
			<xsd:element name="PorousElasticTransverseIsotropic" type="PorousElasticTransverseIsotropicType" />
			<xsd:element name="PorousExtendedDruckerPrager" type="PorousExtendedDruckerPragerType" />
			<xsd:element name="PorousModifiedCamClay" type="PorousModifiedCamClayType" />
			<xsd:element name="PressurePorosity" type="PressurePorosityType" />
			<xsd:element name="ProppantPermeability" type="ProppantPermeabilityType" />
			<xsd:element name="ProppantPorosity" type="ProppantPorosityType" />
			<xsd:element name="ProppantSlurryFluid" type="ProppantSlurryFluidType" />
			<xsd:element name="ProppantSolidProppantPermeability" type="ProppantSolidProppantPermeabilityType" />
			<xsd:element name="SinglePhaseConstantThermalConductivity" type="SinglePhaseConstantThermalConductivityType" />
			<xsd:element name="SlipDependentPermeability" type="SlipDependentPermeabilityType" />
			<xsd:element name="SolidInternalEnergy" type="SolidInternalEnergyType" />
			<xsd:element name="TableCapillaryPressure" type="TableCapillaryPressureType" />
			<xsd:element name="TableRelativePermeability" type="TableRelativePermeabilityType" />
			<xsd:element name="TableRelativePermeabilityHysteresis" type="TableRelativePermeabilityHysteresisType" />
			<xsd:element name="ThermalCompressibleSinglePhaseFluid" type="ThermalCompressibleSinglePhaseFluidType" />
			<xsd:element name="VanGenuchtenBakerRelativePermeability" type="VanGenuchtenBakerRelativePermeabilityType" />
			<xsd:element name="VanGenuchtenCapillaryPressure" type="VanGenuchtenCapillaryPressureType" />
			<xsd:element name="WillisRichardsPermeability" type="WillisRichardsPermeabilityType" />
		</xsd:choice>
	</xsd:complexType>
	<xsd:complexType name="BiotPorosityType">
		<!--defaultReferencePorosity => Default value of the reference porosity-->
		<xsd:attribute name="defaultReferencePorosity" type="real64" use="required" />
		<!--grainBulkModulus => Grain bulk modulus-->
		<xsd:attribute name="grainBulkModulus" type="real64" use="required" />
		<!--name => A name is required for any non-unique nodes-->
		<xsd:attribute name="name" type="string" use="required" />
	</xsd:complexType>
	<xsd:complexType name="BlackOilFluidType">
		<!--componentMolarWeight => Component molar weights-->
		<xsd:attribute name="componentMolarWeight" type="real64_array" use="required" />
		<!--componentNames => List of component names-->
		<xsd:attribute name="componentNames" type="string_array" default="{}" />
		<!--hydrocarbonFormationVolFactorTableNames => List of formation volume factor TableFunction names from the Functions block. 
The user must provide one TableFunction per hydrocarbon phase, in the order provided in "phaseNames". 
For instance, if "oil" is before "gas" in "phaseNames", the table order should be: oilTableName, gasTableName-->
		<xsd:attribute name="hydrocarbonFormationVolFactorTableNames" type="string_array" default="{}" />
		<!--hydrocarbonViscosityTableNames => List of viscosity TableFunction names from the Functions block. 
The user must provide one TableFunction per hydrocarbon phase, in the order provided in "phaseNames". 
For instance, if "oil" is before "gas" in "phaseNames", the table order should be: oilTableName, gasTableName-->
		<xsd:attribute name="hydrocarbonViscosityTableNames" type="string_array" default="{}" />
		<!--phaseNames => List of fluid phases-->
		<xsd:attribute name="phaseNames" type="string_array" use="required" />
		<!--surfaceDensities => List of surface mass densities for each phase-->
		<xsd:attribute name="surfaceDensities" type="real64_array" use="required" />
		<!--tableFiles => List of filenames with input PVT tables (one per phase)-->
		<xsd:attribute name="tableFiles" type="path_array" default="{}" />
		<!--waterCompressibility => Water compressibility-->
		<xsd:attribute name="waterCompressibility" type="real64" default="0" />
		<!--waterFormationVolumeFactor => Water formation volume factor-->
		<xsd:attribute name="waterFormationVolumeFactor" type="real64" default="0" />
		<!--waterReferencePressure => Water reference pressure-->
		<xsd:attribute name="waterReferencePressure" type="real64" default="0" />
		<!--waterViscosity => Water viscosity-->
		<xsd:attribute name="waterViscosity" type="real64" default="0" />
		<!--name => A name is required for any non-unique nodes-->
		<xsd:attribute name="name" type="string" use="required" />
	</xsd:complexType>
	<xsd:complexType name="BrooksCoreyBakerRelativePermeabilityType">
		<!--gasOilRelPermExponent => Rel perm power law exponent for the pair (gas phase, oil phase) at residual water saturation
The expected format is "{ gasExp, oilExp }", in that order-->
		<xsd:attribute name="gasOilRelPermExponent" type="real64_array" default="{1}" />
		<!--gasOilRelPermMaxValue => Maximum rel perm value for the pair (gas phase, oil phase) at residual water saturation
The expected format is "{ gasMax, oilMax }", in that order-->
		<xsd:attribute name="gasOilRelPermMaxValue" type="real64_array" default="{0}" />
		<!--phaseMinVolumeFraction => Minimum volume fraction value for each phase-->
		<xsd:attribute name="phaseMinVolumeFraction" type="real64_array" default="{0}" />
		<!--phaseNames => List of fluid phases-->
		<xsd:attribute name="phaseNames" type="string_array" use="required" />
		<!--waterOilRelPermExponent => Rel perm power law exponent for the pair (water phase, oil phase) at residual gas saturation
The expected format is "{ waterExp, oilExp }", in that order-->
		<xsd:attribute name="waterOilRelPermExponent" type="real64_array" default="{1}" />
		<!--waterOilRelPermMaxValue => Maximum rel perm value for the pair (water phase, oil phase) at residual gas saturation
The expected format is "{ waterMax, oilMax }", in that order-->
		<xsd:attribute name="waterOilRelPermMaxValue" type="real64_array" default="{0}" />
		<!--name => A name is required for any non-unique nodes-->
		<xsd:attribute name="name" type="string" use="required" />
	</xsd:complexType>
	<xsd:complexType name="BrooksCoreyCapillaryPressureType">
		<!--capPressureEpsilon => Wetting-phase saturation at which the max cap. pressure is attained; used to avoid infinite cap. pressure values for saturations close to zero-->
		<xsd:attribute name="capPressureEpsilon" type="real64" default="1e-06" />
		<!--phaseCapPressureExponentInv => Inverse of capillary power law exponent for each phase-->
		<xsd:attribute name="phaseCapPressureExponentInv" type="real64_array" default="{2}" />
		<!--phaseEntryPressure => Entry pressure value for each phase-->
		<xsd:attribute name="phaseEntryPressure" type="real64_array" default="{1}" />
		<!--phaseMinVolumeFraction => Minimum volume fraction value for each phase-->
		<xsd:attribute name="phaseMinVolumeFraction" type="real64_array" default="{0}" />
		<!--phaseNames => List of fluid phases-->
		<xsd:attribute name="phaseNames" type="string_array" use="required" />
		<!--name => A name is required for any non-unique nodes-->
		<xsd:attribute name="name" type="string" use="required" />
	</xsd:complexType>
	<xsd:complexType name="BrooksCoreyRelativePermeabilityType">
		<!--phaseMinVolumeFraction => Minimum volume fraction value for each phase-->
		<xsd:attribute name="phaseMinVolumeFraction" type="real64_array" default="{0}" />
		<!--phaseNames => List of fluid phases-->
		<xsd:attribute name="phaseNames" type="string_array" use="required" />
		<!--phaseRelPermExponent => Minimum relative permeability power law exponent for each phase-->
		<xsd:attribute name="phaseRelPermExponent" type="real64_array" default="{1}" />
		<!--phaseRelPermMaxValue => Maximum relative permeability value for each phase-->
		<xsd:attribute name="phaseRelPermMaxValue" type="real64_array" default="{0}" />
		<!--name => A name is required for any non-unique nodes-->
		<xsd:attribute name="name" type="string" use="required" />
	</xsd:complexType>
	<xsd:complexType name="CO2BrineEzrokhiFluidType">
		<!--componentMolarWeight => Component molar weights-->
		<xsd:attribute name="componentMolarWeight" type="real64_array" default="{0}" />
		<!--componentNames => List of component names-->
		<xsd:attribute name="componentNames" type="string_array" default="{}" />
		<!--flashModelParaFile => Name of the file defining the parameters of the flash model-->
		<xsd:attribute name="flashModelParaFile" type="path" use="required" />
		<!--phaseNames => List of fluid phases-->
		<xsd:attribute name="phaseNames" type="string_array" default="{}" />
		<!--phasePVTParaFiles => Names of the files defining the parameters of the viscosity and density models-->
		<xsd:attribute name="phasePVTParaFiles" type="path_array" use="required" />
		<!--name => A name is required for any non-unique nodes-->
		<xsd:attribute name="name" type="string" use="required" />
	</xsd:complexType>
	<xsd:complexType name="CO2BrineEzrokhiThermalFluidType">
		<!--componentMolarWeight => Component molar weights-->
		<xsd:attribute name="componentMolarWeight" type="real64_array" default="{0}" />
		<!--componentNames => List of component names-->
		<xsd:attribute name="componentNames" type="string_array" default="{}" />
		<!--flashModelParaFile => Name of the file defining the parameters of the flash model-->
		<xsd:attribute name="flashModelParaFile" type="path" use="required" />
		<!--phaseNames => List of fluid phases-->
		<xsd:attribute name="phaseNames" type="string_array" default="{}" />
		<!--phasePVTParaFiles => Names of the files defining the parameters of the viscosity and density models-->
		<xsd:attribute name="phasePVTParaFiles" type="path_array" use="required" />
		<!--name => A name is required for any non-unique nodes-->
		<xsd:attribute name="name" type="string" use="required" />
	</xsd:complexType>
	<xsd:complexType name="CO2BrinePhillipsFluidType">
		<!--componentMolarWeight => Component molar weights-->
		<xsd:attribute name="componentMolarWeight" type="real64_array" default="{0}" />
		<!--componentNames => List of component names-->
		<xsd:attribute name="componentNames" type="string_array" default="{}" />
		<!--flashModelParaFile => Name of the file defining the parameters of the flash model-->
		<xsd:attribute name="flashModelParaFile" type="path" use="required" />
		<!--phaseNames => List of fluid phases-->
		<xsd:attribute name="phaseNames" type="string_array" default="{}" />
		<!--phasePVTParaFiles => Names of the files defining the parameters of the viscosity and density models-->
		<xsd:attribute name="phasePVTParaFiles" type="path_array" use="required" />
		<!--name => A name is required for any non-unique nodes-->
		<xsd:attribute name="name" type="string" use="required" />
	</xsd:complexType>
	<xsd:complexType name="CO2BrinePhillipsThermalFluidType">
		<!--componentMolarWeight => Component molar weights-->
		<xsd:attribute name="componentMolarWeight" type="real64_array" default="{0}" />
		<!--componentNames => List of component names-->
		<xsd:attribute name="componentNames" type="string_array" default="{}" />
		<!--flashModelParaFile => Name of the file defining the parameters of the flash model-->
		<xsd:attribute name="flashModelParaFile" type="path" use="required" />
		<!--phaseNames => List of fluid phases-->
		<xsd:attribute name="phaseNames" type="string_array" default="{}" />
		<!--phasePVTParaFiles => Names of the files defining the parameters of the viscosity and density models-->
		<xsd:attribute name="phasePVTParaFiles" type="path_array" use="required" />
		<!--name => A name is required for any non-unique nodes-->
		<xsd:attribute name="name" type="string" use="required" />
	</xsd:complexType>
	<xsd:complexType name="CarmanKozenyPermeabilityType">
		<!--particleDiameter => Diameter of the spherical particles.-->
		<xsd:attribute name="particleDiameter" type="real64" use="required" />
		<!--sphericity => Sphericity of the particles.-->
		<xsd:attribute name="sphericity" type="real64" use="required" />
		<!--name => A name is required for any non-unique nodes-->
		<xsd:attribute name="name" type="string" use="required" />
	</xsd:complexType>
	<xsd:complexType name="CompositionalMultiphaseFluidType">
		<!--componentAcentricFactor => Component acentric factors-->
		<xsd:attribute name="componentAcentricFactor" type="real64_array" use="required" />
		<!--componentBinaryCoeff => Table of binary interaction coefficients-->
		<xsd:attribute name="componentBinaryCoeff" type="real64_array2d" default="{{0}}" />
		<!--componentCriticalPressure => Component critical pressures-->
		<xsd:attribute name="componentCriticalPressure" type="real64_array" use="required" />
		<!--componentCriticalTemperature => Component critical temperatures-->
		<xsd:attribute name="componentCriticalTemperature" type="real64_array" use="required" />
		<!--componentMolarWeight => Component molar weights-->
		<xsd:attribute name="componentMolarWeight" type="real64_array" use="required" />
		<!--componentNames => List of component names-->
		<xsd:attribute name="componentNames" type="string_array" use="required" />
		<!--componentVolumeShift => Component volume shifts-->
		<xsd:attribute name="componentVolumeShift" type="real64_array" default="{0}" />
		<!--equationsOfState => List of equation of state types for each phase-->
		<xsd:attribute name="equationsOfState" type="string_array" use="required" />
		<!--phaseNames => List of fluid phases-->
		<xsd:attribute name="phaseNames" type="string_array" use="required" />
		<!--name => A name is required for any non-unique nodes-->
		<xsd:attribute name="name" type="string" use="required" />
	</xsd:complexType>
	<xsd:complexType name="CompressibleSinglePhaseFluidType">
		<!--compressibility => Fluid compressibility-->
		<xsd:attribute name="compressibility" type="real64" default="0" />
		<!--defaultDensity => Default value for density.-->
		<xsd:attribute name="defaultDensity" type="real64" use="required" />
		<!--defaultViscosity => Default value for viscosity.-->
		<xsd:attribute name="defaultViscosity" type="real64" use="required" />
		<!--densityModelType => Type of density model. Valid options:
* exponential
* linear
* quadratic-->
		<xsd:attribute name="densityModelType" type="geosx_constitutive_ExponentApproximationType" default="linear" />
		<!--referenceDensity => Reference fluid density-->
		<xsd:attribute name="referenceDensity" type="real64" default="1000" />
		<!--referencePressure => Reference pressure-->
		<xsd:attribute name="referencePressure" type="real64" default="0" />
		<!--referenceViscosity => Reference fluid viscosity-->
		<xsd:attribute name="referenceViscosity" type="real64" default="0.001" />
		<!--viscosibility => Fluid viscosity exponential coefficient-->
		<xsd:attribute name="viscosibility" type="real64" default="0" />
		<!--viscosityModelType => Type of viscosity model. Valid options:
* exponential
* linear
* quadratic-->
		<xsd:attribute name="viscosityModelType" type="geosx_constitutive_ExponentApproximationType" default="linear" />
		<!--name => A name is required for any non-unique nodes-->
		<xsd:attribute name="name" type="string" use="required" />
	</xsd:complexType>
	<xsd:simpleType name="geosx_constitutive_ExponentApproximationType">
		<xsd:restriction base="xsd:string">
			<xsd:pattern value=".*[\[\]`$].*|exponential|linear|quadratic" />
		</xsd:restriction>
	</xsd:simpleType>
	<xsd:complexType name="CompressibleSolidCarmanKozenyPermeabilityType">
		<!--permeabilityModelName => Name of the permeability model.-->
		<xsd:attribute name="permeabilityModelName" type="string" use="required" />
		<!--porosityModelName => Name of the porosity model.-->
		<xsd:attribute name="porosityModelName" type="string" use="required" />
		<!--solidInternalEnergyModelName => Name of the solid internal energy model.-->
		<xsd:attribute name="solidInternalEnergyModelName" type="string" default="" />
		<!--solidModelName => Name of the solid model.-->
		<xsd:attribute name="solidModelName" type="string" use="required" />
		<!--name => A name is required for any non-unique nodes-->
		<xsd:attribute name="name" type="string" use="required" />
	</xsd:complexType>
	<xsd:complexType name="CompressibleSolidConstantPermeabilityType">
		<!--permeabilityModelName => Name of the permeability model.-->
		<xsd:attribute name="permeabilityModelName" type="string" use="required" />
		<!--porosityModelName => Name of the porosity model.-->
		<xsd:attribute name="porosityModelName" type="string" use="required" />
		<!--solidInternalEnergyModelName => Name of the solid internal energy model.-->
		<xsd:attribute name="solidInternalEnergyModelName" type="string" default="" />
		<!--solidModelName => Name of the solid model.-->
		<xsd:attribute name="solidModelName" type="string" use="required" />
		<!--name => A name is required for any non-unique nodes-->
		<xsd:attribute name="name" type="string" use="required" />
	</xsd:complexType>
	<xsd:complexType name="CompressibleSolidParallelPlatesPermeabilityType">
		<!--permeabilityModelName => Name of the permeability model.-->
		<xsd:attribute name="permeabilityModelName" type="string" use="required" />
		<!--porosityModelName => Name of the porosity model.-->
		<xsd:attribute name="porosityModelName" type="string" use="required" />
		<!--solidInternalEnergyModelName => Name of the solid internal energy model.-->
		<xsd:attribute name="solidInternalEnergyModelName" type="string" default="" />
		<!--solidModelName => Name of the solid model.-->
		<xsd:attribute name="solidModelName" type="string" use="required" />
		<!--name => A name is required for any non-unique nodes-->
		<xsd:attribute name="name" type="string" use="required" />
	</xsd:complexType>
	<xsd:complexType name="CompressibleSolidSlipDependentPermeabilityType">
		<!--permeabilityModelName => Name of the permeability model.-->
		<xsd:attribute name="permeabilityModelName" type="string" use="required" />
		<!--porosityModelName => Name of the porosity model.-->
		<xsd:attribute name="porosityModelName" type="string" use="required" />
		<!--solidInternalEnergyModelName => Name of the solid internal energy model.-->
		<xsd:attribute name="solidInternalEnergyModelName" type="string" default="" />
		<!--solidModelName => Name of the solid model.-->
		<xsd:attribute name="solidModelName" type="string" use="required" />
		<!--name => A name is required for any non-unique nodes-->
		<xsd:attribute name="name" type="string" use="required" />
	</xsd:complexType>
	<xsd:complexType name="CompressibleSolidWillisRichardsPermeabilityType">
		<!--permeabilityModelName => Name of the permeability model.-->
		<xsd:attribute name="permeabilityModelName" type="string" use="required" />
		<!--porosityModelName => Name of the porosity model.-->
		<xsd:attribute name="porosityModelName" type="string" use="required" />
		<!--solidInternalEnergyModelName => Name of the solid internal energy model.-->
		<xsd:attribute name="solidInternalEnergyModelName" type="string" default="" />
		<!--solidModelName => Name of the solid model.-->
		<xsd:attribute name="solidModelName" type="string" use="required" />
		<!--name => A name is required for any non-unique nodes-->
		<xsd:attribute name="name" type="string" use="required" />
	</xsd:complexType>
	<xsd:complexType name="ConstantPermeabilityType">
		<!--permeabilityComponents => xx, yy and zz components of a diagonal permeability tensor.-->
		<xsd:attribute name="permeabilityComponents" type="R1Tensor" use="required" />
		<!--name => A name is required for any non-unique nodes-->
		<xsd:attribute name="name" type="string" use="required" />
	</xsd:complexType>
	<xsd:complexType name="CoulombType">
		<!--apertureTableName => Name of the aperture table-->
		<xsd:attribute name="apertureTableName" type="string" use="required" />
		<!--apertureTolerance => Value to be used to avoid floating point errors in expressions involving aperture. For example in the case of dividing by the actual aperture (not the effective aperture that results from the aperture function) this value may be used to avoid the 1/0 error. Note that this value may have some physical significance in its usage, as it may be used to smooth out highly nonlinear behavior associated with 1/0 in addition to avoiding the 1/0 error.-->
		<xsd:attribute name="apertureTolerance" type="real64" default="1e-09" />
		<!--cohesion => Cohesion-->
		<xsd:attribute name="cohesion" type="real64" use="required" />
		<!--displacementJumpThreshold => A threshold valued to determine whether a fracture is open or not.-->
		<xsd:attribute name="displacementJumpThreshold" type="real64" default="2.22045e-16" />
		<!--frictionCoefficient => Friction coefficient-->
		<xsd:attribute name="frictionCoefficient" type="real64" use="required" />
		<!--penaltyStiffness => Value of the penetration penalty stiffness. Units of Pressure/length-->
		<xsd:attribute name="penaltyStiffness" type="real64" default="0" />
		<!--shearStiffness => Value of the shear elastic stiffness. Units of Pressure/length-->
		<xsd:attribute name="shearStiffness" type="real64" default="0" />
		<!--name => A name is required for any non-unique nodes-->
		<xsd:attribute name="name" type="string" use="required" />
	</xsd:complexType>
	<xsd:complexType name="DamageElasticIsotropicType">
		<!--compressiveStrength => Compressive strength from the uniaxial compression test-->
		<xsd:attribute name="compressiveStrength" type="real64" default="0" />
		<!--criticalFractureEnergy => Critical fracture energy-->
		<xsd:attribute name="criticalFractureEnergy" type="real64" use="required" />
		<!--criticalStrainEnergy => Critical stress in a 1d tension test-->
		<xsd:attribute name="criticalStrainEnergy" type="real64" use="required" />
		<!--defaultBulkModulus => Default Bulk Modulus Parameter-->
		<xsd:attribute name="defaultBulkModulus" type="real64" default="-1" />
		<!--defaultDensity => Default Material Density-->
		<xsd:attribute name="defaultDensity" type="real64" use="required" />
		<!--defaultPoissonRatio => Default Poisson's Ratio-->
		<xsd:attribute name="defaultPoissonRatio" type="real64" default="-1" />
		<!--defaultShearModulus => Default Shear Modulus Parameter-->
		<xsd:attribute name="defaultShearModulus" type="real64" default="-1" />
		<!--defaultYoungModulus => Default Young's Modulus-->
		<xsd:attribute name="defaultYoungModulus" type="real64" default="-1" />
		<!--degradationLowerLimit => The lower limit of the degradation function-->
		<xsd:attribute name="degradationLowerLimit" type="real64" default="0" />
		<!--deltaCoefficient => Coefficient in the calculation of the external driving force-->
		<xsd:attribute name="deltaCoefficient" type="real64" default="-1" />
		<!--extDrivingForceFlag => Whether to have external driving force. Can be 0 or 1-->
		<xsd:attribute name="extDrivingForceFlag" type="integer" default="0" />
		<!--lengthScale => Length scale l in the phase-field equation-->
		<xsd:attribute name="lengthScale" type="real64" use="required" />
		<!--tensileStrength => Tensile strength from the uniaxial tension test-->
		<xsd:attribute name="tensileStrength" type="real64" default="0" />
		<!--name => A name is required for any non-unique nodes-->
		<xsd:attribute name="name" type="string" use="required" />
	</xsd:complexType>
	<xsd:complexType name="DamageSpectralElasticIsotropicType">
		<!--compressiveStrength => Compressive strength from the uniaxial compression test-->
		<xsd:attribute name="compressiveStrength" type="real64" default="0" />
		<!--criticalFractureEnergy => Critical fracture energy-->
		<xsd:attribute name="criticalFractureEnergy" type="real64" use="required" />
		<!--criticalStrainEnergy => Critical stress in a 1d tension test-->
		<xsd:attribute name="criticalStrainEnergy" type="real64" use="required" />
		<!--defaultBulkModulus => Default Bulk Modulus Parameter-->
		<xsd:attribute name="defaultBulkModulus" type="real64" default="-1" />
		<!--defaultDensity => Default Material Density-->
		<xsd:attribute name="defaultDensity" type="real64" use="required" />
		<!--defaultPoissonRatio => Default Poisson's Ratio-->
		<xsd:attribute name="defaultPoissonRatio" type="real64" default="-1" />
		<!--defaultShearModulus => Default Shear Modulus Parameter-->
		<xsd:attribute name="defaultShearModulus" type="real64" default="-1" />
		<!--defaultYoungModulus => Default Young's Modulus-->
		<xsd:attribute name="defaultYoungModulus" type="real64" default="-1" />
		<!--degradationLowerLimit => The lower limit of the degradation function-->
		<xsd:attribute name="degradationLowerLimit" type="real64" default="0" />
		<!--deltaCoefficient => Coefficient in the calculation of the external driving force-->
		<xsd:attribute name="deltaCoefficient" type="real64" default="-1" />
		<!--extDrivingForceFlag => Whether to have external driving force. Can be 0 or 1-->
		<xsd:attribute name="extDrivingForceFlag" type="integer" default="0" />
		<!--lengthScale => Length scale l in the phase-field equation-->
		<xsd:attribute name="lengthScale" type="real64" use="required" />
		<!--tensileStrength => Tensile strength from the uniaxial tension test-->
		<xsd:attribute name="tensileStrength" type="real64" default="0" />
		<!--name => A name is required for any non-unique nodes-->
		<xsd:attribute name="name" type="string" use="required" />
	</xsd:complexType>
	<xsd:complexType name="DamageVolDevElasticIsotropicType">
		<!--compressiveStrength => Compressive strength from the uniaxial compression test-->
		<xsd:attribute name="compressiveStrength" type="real64" default="0" />
		<!--criticalFractureEnergy => Critical fracture energy-->
		<xsd:attribute name="criticalFractureEnergy" type="real64" use="required" />
		<!--criticalStrainEnergy => Critical stress in a 1d tension test-->
		<xsd:attribute name="criticalStrainEnergy" type="real64" use="required" />
		<!--defaultBulkModulus => Default Bulk Modulus Parameter-->
		<xsd:attribute name="defaultBulkModulus" type="real64" default="-1" />
		<!--defaultDensity => Default Material Density-->
		<xsd:attribute name="defaultDensity" type="real64" use="required" />
		<!--defaultPoissonRatio => Default Poisson's Ratio-->
		<xsd:attribute name="defaultPoissonRatio" type="real64" default="-1" />
		<!--defaultShearModulus => Default Shear Modulus Parameter-->
		<xsd:attribute name="defaultShearModulus" type="real64" default="-1" />
		<!--defaultYoungModulus => Default Young's Modulus-->
		<xsd:attribute name="defaultYoungModulus" type="real64" default="-1" />
		<!--degradationLowerLimit => The lower limit of the degradation function-->
		<xsd:attribute name="degradationLowerLimit" type="real64" default="0" />
		<!--deltaCoefficient => Coefficient in the calculation of the external driving force-->
		<xsd:attribute name="deltaCoefficient" type="real64" default="-1" />
		<!--extDrivingForceFlag => Whether to have external driving force. Can be 0 or 1-->
		<xsd:attribute name="extDrivingForceFlag" type="integer" default="0" />
		<!--lengthScale => Length scale l in the phase-field equation-->
		<xsd:attribute name="lengthScale" type="real64" use="required" />
		<!--tensileStrength => Tensile strength from the uniaxial tension test-->
		<xsd:attribute name="tensileStrength" type="real64" default="0" />
		<!--name => A name is required for any non-unique nodes-->
		<xsd:attribute name="name" type="string" use="required" />
	</xsd:complexType>
	<xsd:complexType name="DeadOilFluidType">
		<!--componentMolarWeight => Component molar weights-->
		<xsd:attribute name="componentMolarWeight" type="real64_array" use="required" />
		<!--componentNames => List of component names-->
		<xsd:attribute name="componentNames" type="string_array" default="{}" />
		<!--hydrocarbonFormationVolFactorTableNames => List of formation volume factor TableFunction names from the Functions block. 
The user must provide one TableFunction per hydrocarbon phase, in the order provided in "phaseNames". 
For instance, if "oil" is before "gas" in "phaseNames", the table order should be: oilTableName, gasTableName-->
		<xsd:attribute name="hydrocarbonFormationVolFactorTableNames" type="string_array" default="{}" />
		<!--hydrocarbonViscosityTableNames => List of viscosity TableFunction names from the Functions block. 
The user must provide one TableFunction per hydrocarbon phase, in the order provided in "phaseNames". 
For instance, if "oil" is before "gas" in "phaseNames", the table order should be: oilTableName, gasTableName-->
		<xsd:attribute name="hydrocarbonViscosityTableNames" type="string_array" default="{}" />
		<!--phaseNames => List of fluid phases-->
		<xsd:attribute name="phaseNames" type="string_array" use="required" />
		<!--surfaceDensities => List of surface mass densities for each phase-->
		<xsd:attribute name="surfaceDensities" type="real64_array" use="required" />
		<!--tableFiles => List of filenames with input PVT tables (one per phase)-->
		<xsd:attribute name="tableFiles" type="path_array" default="{}" />
		<!--waterCompressibility => Water compressibility-->
		<xsd:attribute name="waterCompressibility" type="real64" default="0" />
		<!--waterFormationVolumeFactor => Water formation volume factor-->
		<xsd:attribute name="waterFormationVolumeFactor" type="real64" default="0" />
		<!--waterReferencePressure => Water reference pressure-->
		<xsd:attribute name="waterReferencePressure" type="real64" default="0" />
		<!--waterViscosity => Water viscosity-->
		<xsd:attribute name="waterViscosity" type="real64" default="0" />
		<!--name => A name is required for any non-unique nodes-->
		<xsd:attribute name="name" type="string" use="required" />
	</xsd:complexType>
	<xsd:complexType name="DelftEggType">
		<!--defaultBulkModulus => Default Bulk Modulus Parameter-->
		<xsd:attribute name="defaultBulkModulus" type="real64" default="-1" />
		<!--defaultCslSlope => Slope of the critical state line-->
		<xsd:attribute name="defaultCslSlope" type="real64" default="1" />
		<!--defaultDensity => Default Material Density-->
		<xsd:attribute name="defaultDensity" type="real64" use="required" />
		<!--defaultPoissonRatio => Default Poisson's Ratio-->
		<xsd:attribute name="defaultPoissonRatio" type="real64" default="-1" />
		<!--defaultPreConsolidationPressure => Initial preconsolidation pressure-->
		<xsd:attribute name="defaultPreConsolidationPressure" type="real64" default="-1.5" />
		<!--defaultRecompressionIndex => Recompresion Index-->
		<xsd:attribute name="defaultRecompressionIndex" type="real64" default="0.002" />
		<!--defaultShapeParameter => Shape parameter for the yield surface-->
		<xsd:attribute name="defaultShapeParameter" type="real64" default="1" />
		<!--defaultShearModulus => Default Shear Modulus Parameter-->
		<xsd:attribute name="defaultShearModulus" type="real64" default="-1" />
		<!--defaultVirginCompressionIndex => Virgin compression index-->
		<xsd:attribute name="defaultVirginCompressionIndex" type="real64" default="0.005" />
		<!--defaultYoungModulus => Default Young's Modulus-->
		<xsd:attribute name="defaultYoungModulus" type="real64" default="-1" />
		<!--name => A name is required for any non-unique nodes-->
		<xsd:attribute name="name" type="string" use="required" />
	</xsd:complexType>
	<xsd:complexType name="DruckerPragerType">
		<!--defaultBulkModulus => Default Bulk Modulus Parameter-->
		<xsd:attribute name="defaultBulkModulus" type="real64" default="-1" />
		<!--defaultCohesion => Initial cohesion-->
		<xsd:attribute name="defaultCohesion" type="real64" default="0" />
		<!--defaultDensity => Default Material Density-->
		<xsd:attribute name="defaultDensity" type="real64" use="required" />
		<!--defaultDilationAngle => Dilation angle (degrees)-->
		<xsd:attribute name="defaultDilationAngle" type="real64" default="30" />
		<!--defaultFrictionAngle => Friction angle (degrees)-->
		<xsd:attribute name="defaultFrictionAngle" type="real64" default="30" />
		<!--defaultHardeningRate => Cohesion hardening/softening rate-->
		<xsd:attribute name="defaultHardeningRate" type="real64" default="0" />
		<!--defaultPoissonRatio => Default Poisson's Ratio-->
		<xsd:attribute name="defaultPoissonRatio" type="real64" default="-1" />
		<!--defaultShearModulus => Default Shear Modulus Parameter-->
		<xsd:attribute name="defaultShearModulus" type="real64" default="-1" />
		<!--defaultYoungModulus => Default Young's Modulus-->
		<xsd:attribute name="defaultYoungModulus" type="real64" default="-1" />
		<!--name => A name is required for any non-unique nodes-->
		<xsd:attribute name="name" type="string" use="required" />
	</xsd:complexType>
	<xsd:complexType name="ElasticIsotropicType">
		<!--defaultBulkModulus => Default Bulk Modulus Parameter-->
		<xsd:attribute name="defaultBulkModulus" type="real64" default="-1" />
		<!--defaultDensity => Default Material Density-->
		<xsd:attribute name="defaultDensity" type="real64" use="required" />
		<!--defaultPoissonRatio => Default Poisson's Ratio-->
		<xsd:attribute name="defaultPoissonRatio" type="real64" default="-1" />
		<!--defaultShearModulus => Default Shear Modulus Parameter-->
		<xsd:attribute name="defaultShearModulus" type="real64" default="-1" />
		<!--defaultYoungModulus => Default Young's Modulus-->
		<xsd:attribute name="defaultYoungModulus" type="real64" default="-1" />
		<!--name => A name is required for any non-unique nodes-->
		<xsd:attribute name="name" type="string" use="required" />
	</xsd:complexType>
	<xsd:complexType name="ElasticIsotropicPressureDependentType">
		<!--defaultDensity => Default Material Density-->
		<xsd:attribute name="defaultDensity" type="real64" use="required" />
		<!--defaultRecompressionIndex => Recompresion Index-->
		<xsd:attribute name="defaultRecompressionIndex" type="real64" default="0.002" />
		<!--defaultRefPressure => Reference Pressure-->
		<xsd:attribute name="defaultRefPressure" type="real64" default="-1" />
		<!--defaultRefStrainVol => Reference Volumetric Strain-->
		<xsd:attribute name="defaultRefStrainVol" type="real64" default="0" />
		<!--defaultShearModulus => Elastic Shear Modulus Parameter-->
		<xsd:attribute name="defaultShearModulus" type="real64" default="-1" />
		<!--name => A name is required for any non-unique nodes-->
		<xsd:attribute name="name" type="string" use="required" />
	</xsd:complexType>
	<xsd:complexType name="ElasticOrthotropicType">
		<!--defaultC11 => Default C11 Component of Voigt Stiffness Tensor-->
		<xsd:attribute name="defaultC11" type="real64" default="-1" />
		<!--defaultC12 => Default C12 Component of Voigt Stiffness Tensor-->
		<xsd:attribute name="defaultC12" type="real64" default="-1" />
		<!--defaultC13 => Default C13 Component of Voigt Stiffness Tensor-->
		<xsd:attribute name="defaultC13" type="real64" default="-1" />
		<!--defaultC22 => Default C22 Component of Voigt Stiffness Tensor-->
		<xsd:attribute name="defaultC22" type="real64" default="-1" />
		<!--defaultC23 => Default C23 Component of Voigt Stiffness Tensor-->
		<xsd:attribute name="defaultC23" type="real64" default="-1" />
		<!--defaultC33 => Default C33 Component of Voigt Stiffness Tensor-->
		<xsd:attribute name="defaultC33" type="real64" default="-1" />
		<!--defaultC44 => Default C44 Component of Voigt Stiffness Tensor-->
		<xsd:attribute name="defaultC44" type="real64" default="-1" />
		<!--defaultC55 => Default C55 Component of Voigt Stiffness Tensor-->
		<xsd:attribute name="defaultC55" type="real64" default="-1" />
		<!--defaultC66 => Default C66 Component of Voigt Stiffness Tensor-->
		<xsd:attribute name="defaultC66" type="real64" default="-1" />
		<!--defaultDensity => Default Material Density-->
		<xsd:attribute name="defaultDensity" type="real64" use="required" />
		<!--defaultE1 => Default Young's Modulus E1-->
		<xsd:attribute name="defaultE1" type="real64" default="-1" />
		<!--defaultE2 => Default Young's Modulus E2-->
		<xsd:attribute name="defaultE2" type="real64" default="-1" />
		<!--defaultE3 => Default Young's Modulus E3-->
		<xsd:attribute name="defaultE3" type="real64" default="-1" />
		<!--defaultG12 => Default Shear Modulus G12-->
		<xsd:attribute name="defaultG12" type="real64" default="-1" />
		<!--defaultG13 => Default Shear Modulus G13-->
		<xsd:attribute name="defaultG13" type="real64" default="-1" />
		<!--defaultG23 => Default Shear Modulus G23-->
		<xsd:attribute name="defaultG23" type="real64" default="-1" />
		<!--defaultNu12 => Default Poission's Ratio Nu12-->
		<xsd:attribute name="defaultNu12" type="real64" default="-1" />
		<!--defaultNu13 => Default Poission's Ratio Nu13-->
		<xsd:attribute name="defaultNu13" type="real64" default="-1" />
		<!--defaultNu23 => Default Poission's Ratio Nu23-->
		<xsd:attribute name="defaultNu23" type="real64" default="-1" />
		<!--name => A name is required for any non-unique nodes-->
		<xsd:attribute name="name" type="string" use="required" />
	</xsd:complexType>
	<xsd:complexType name="ElasticTransverseIsotropicType">
		<!--defaultC11 => Default Stiffness Parameter C11-->
		<xsd:attribute name="defaultC11" type="real64" default="-1" />
		<!--defaultC13 => Default Stiffness Parameter C13-->
		<xsd:attribute name="defaultC13" type="real64" default="-1" />
		<!--defaultC33 => Default Stiffness Parameter C33-->
		<xsd:attribute name="defaultC33" type="real64" default="-1" />
		<!--defaultC44 => Default Stiffness Parameter C44-->
		<xsd:attribute name="defaultC44" type="real64" default="-1" />
		<!--defaultC66 => Default Stiffness Parameter C66-->
		<xsd:attribute name="defaultC66" type="real64" default="-1" />
		<!--defaultDensity => Default Material Density-->
		<xsd:attribute name="defaultDensity" type="real64" use="required" />
		<!--defaultPoissonRatioAxialTransverse => Default Axial-Transverse Poisson's Ratio-->
		<xsd:attribute name="defaultPoissonRatioAxialTransverse" type="real64" default="-1" />
		<!--defaultPoissonRatioTransverse => Default Transverse Poisson's Ratio-->
		<xsd:attribute name="defaultPoissonRatioTransverse" type="real64" default="-1" />
		<!--defaultShearModulusAxialTransverse => Default Axial-Transverse Shear Modulus-->
		<xsd:attribute name="defaultShearModulusAxialTransverse" type="real64" default="-1" />
		<!--defaultYoungModulusAxial => Default Axial Young's Modulus-->
		<xsd:attribute name="defaultYoungModulusAxial" type="real64" default="-1" />
		<!--defaultYoungModulusTransverse => Default Transverse Young's Modulus-->
		<xsd:attribute name="defaultYoungModulusTransverse" type="real64" default="-1" />
		<!--name => A name is required for any non-unique nodes-->
		<xsd:attribute name="name" type="string" use="required" />
	</xsd:complexType>
	<xsd:complexType name="ExtendedDruckerPragerType">
		<!--defaultBulkModulus => Default Bulk Modulus Parameter-->
		<xsd:attribute name="defaultBulkModulus" type="real64" default="-1" />
		<!--defaultCohesion => Initial cohesion-->
		<xsd:attribute name="defaultCohesion" type="real64" default="0" />
		<!--defaultDensity => Default Material Density-->
		<xsd:attribute name="defaultDensity" type="real64" use="required" />
		<!--defaultDilationRatio => Dilation ratio [0,1] (ratio = tan dilationAngle / tan frictionAngle)-->
		<xsd:attribute name="defaultDilationRatio" type="real64" default="1" />
		<!--defaultHardening => Hardening parameter (hardening rate is faster for smaller values)-->
		<xsd:attribute name="defaultHardening" type="real64" default="0" />
		<!--defaultInitialFrictionAngle => Initial friction angle (degrees)-->
		<xsd:attribute name="defaultInitialFrictionAngle" type="real64" default="30" />
		<!--defaultPoissonRatio => Default Poisson's Ratio-->
		<xsd:attribute name="defaultPoissonRatio" type="real64" default="-1" />
		<!--defaultResidualFrictionAngle => Residual friction angle (degrees)-->
		<xsd:attribute name="defaultResidualFrictionAngle" type="real64" default="30" />
		<!--defaultShearModulus => Default Shear Modulus Parameter-->
		<xsd:attribute name="defaultShearModulus" type="real64" default="-1" />
		<!--defaultYoungModulus => Default Young's Modulus-->
		<xsd:attribute name="defaultYoungModulus" type="real64" default="-1" />
		<!--name => A name is required for any non-unique nodes-->
		<xsd:attribute name="name" type="string" use="required" />
	</xsd:complexType>
	<xsd:complexType name="FrictionlessContactType">
		<!--apertureTableName => Name of the aperture table-->
		<xsd:attribute name="apertureTableName" type="string" use="required" />
		<!--apertureTolerance => Value to be used to avoid floating point errors in expressions involving aperture. For example in the case of dividing by the actual aperture (not the effective aperture that results from the aperture function) this value may be used to avoid the 1/0 error. Note that this value may have some physical significance in its usage, as it may be used to smooth out highly nonlinear behavior associated with 1/0 in addition to avoiding the 1/0 error.-->
		<xsd:attribute name="apertureTolerance" type="real64" default="1e-09" />
		<!--displacementJumpThreshold => A threshold valued to determine whether a fracture is open or not.-->
		<xsd:attribute name="displacementJumpThreshold" type="real64" default="2.22045e-16" />
		<!--penaltyStiffness => Value of the penetration penalty stiffness. Units of Pressure/length-->
		<xsd:attribute name="penaltyStiffness" type="real64" default="0" />
		<!--shearStiffness => Value of the shear elastic stiffness. Units of Pressure/length-->
		<xsd:attribute name="shearStiffness" type="real64" default="0" />
		<!--name => A name is required for any non-unique nodes-->
		<xsd:attribute name="name" type="string" use="required" />
	</xsd:complexType>
	<xsd:complexType name="JFunctionCapillaryPressureType">
		<!--nonWettingIntermediateJFunctionTableName => J-function table (dimensionless) for the pair (non-wetting phase, intermediate phase)
Note that this input is only used for three-phase flow.
If you want to do a two-phase simulation, please use instead wettingNonWettingJFunctionTableName to specify the table names.-->
		<xsd:attribute name="nonWettingIntermediateJFunctionTableName" type="string" default="" />
		<!--nonWettingIntermediateSurfaceTension => Surface tension [N/m] for the pair (non-wetting phase, intermediate phase)
If you have a value in [dyne/cm], divide it by 1000 to obtain the value in [N/m]
Note that this input is only used for three-phase flow.
If you want to do a two-phase simulation, please use instead wettingNonWettingSurfaceTension to specify the surface tensions.-->
		<xsd:attribute name="nonWettingIntermediateSurfaceTension" type="real64" default="0" />
		<!--permeabilityDirection => Permeability direction. Options are:
XY - use the average of the permeabilities in the x and y directions,
X - only use the permeability in the x direction,
Y - only use the permeability in the y direction,
Z - only use the permeability in the z direction.-->
		<xsd:attribute name="permeabilityDirection" type="geosx_constitutive_JFunctionCapillaryPressure_PermeabilityDirection" use="required" />
		<!--permeabilityExponent => Permeability exponent-->
		<xsd:attribute name="permeabilityExponent" type="real64" default="0.5" />
		<!--phaseNames => List of fluid phases-->
		<xsd:attribute name="phaseNames" type="string_array" use="required" />
		<!--porosityExponent => Porosity exponent-->
		<xsd:attribute name="porosityExponent" type="real64" default="0.5" />
		<!--wettingIntermediateJFunctionTableName => J-function table (dimensionless) for the pair (wetting phase, intermediate phase)
Note that this input is only used for three-phase flow.
If you want to do a two-phase simulation, please use instead wettingNonWettingJFunctionTableName to specify the table names.-->
		<xsd:attribute name="wettingIntermediateJFunctionTableName" type="string" default="" />
		<!--wettingIntermediateSurfaceTension => Surface tension [N/m] for the pair (wetting phase, intermediate phase)
If you have a value in [dyne/cm], divide it by 1000 to obtain the value in [N/m]
Note that this input is only used for three-phase flow.
If you want to do a two-phase simulation, please use instead wettingNonWettingSurfaceTension to specify the surface tensions.-->
		<xsd:attribute name="wettingIntermediateSurfaceTension" type="real64" default="0" />
		<!--wettingNonWettingJFunctionTableName => J-function table (dimensionless) for the pair (wetting phase, non-wetting phase)
Note that this input is only used for two-phase flow.
If you want to do a three-phase simulation, please use instead wettingIntermediateJFunctionTableName and nonWettingIntermediateJFunctionTableName to specify the table names.-->
		<xsd:attribute name="wettingNonWettingJFunctionTableName" type="string" default="" />
		<!--wettingNonWettingSurfaceTension => Surface tension [N/m] for the pair (wetting phase, non-wetting phase)
If you have a value in [dyne/cm], divide it by 1000 to obtain the value in [N/m]
Note that this input is only used for two-phase flow.
If you want to do a three-phase simulation, please use instead wettingIntermediateSurfaceTension and nonWettingIntermediateSurfaceTension to specify the surface tensions.-->
		<xsd:attribute name="wettingNonWettingSurfaceTension" type="real64" default="0" />
		<!--name => A name is required for any non-unique nodes-->
		<xsd:attribute name="name" type="string" use="required" />
	</xsd:complexType>
	<xsd:simpleType name="geosx_constitutive_JFunctionCapillaryPressure_PermeabilityDirection">
		<xsd:restriction base="xsd:string">
			<xsd:pattern value=".*[\[\]`$].*|XY|X|Y|Z" />
		</xsd:restriction>
	</xsd:simpleType>
	<xsd:complexType name="ModifiedCamClayType">
		<!--defaultCslSlope => Slope of the critical state line-->
		<xsd:attribute name="defaultCslSlope" type="real64" default="1" />
		<!--defaultDensity => Default Material Density-->
		<xsd:attribute name="defaultDensity" type="real64" use="required" />
		<!--defaultPreConsolidationPressure => Initial preconsolidation pressure-->
		<xsd:attribute name="defaultPreConsolidationPressure" type="real64" default="-1.5" />
		<!--defaultRecompressionIndex => Recompresion Index-->
		<xsd:attribute name="defaultRecompressionIndex" type="real64" default="0.002" />
		<!--defaultRefPressure => Reference Pressure-->
		<xsd:attribute name="defaultRefPressure" type="real64" default="-1" />
		<!--defaultRefStrainVol => Reference Volumetric Strain-->
		<xsd:attribute name="defaultRefStrainVol" type="real64" default="0" />
		<!--defaultShearModulus => Elastic Shear Modulus Parameter-->
		<xsd:attribute name="defaultShearModulus" type="real64" default="-1" />
		<!--defaultVirginCompressionIndex => Virgin compression index-->
		<xsd:attribute name="defaultVirginCompressionIndex" type="real64" default="0.005" />
		<!--name => A name is required for any non-unique nodes-->
		<xsd:attribute name="name" type="string" use="required" />
	</xsd:complexType>
	<xsd:complexType name="MultiPhaseConstantThermalConductivityType">
		<!--phaseNames => List of fluid phases-->
		<xsd:attribute name="phaseNames" type="string_array" use="required" />
		<!--thermalConductivityComponents => xx, yy, and zz components of a diagonal thermal conductivity tensor [J/(s.m.K)]-->
		<xsd:attribute name="thermalConductivityComponents" type="R1Tensor" use="required" />
		<!--name => A name is required for any non-unique nodes-->
		<xsd:attribute name="name" type="string" use="required" />
	</xsd:complexType>
	<xsd:complexType name="MultiPhaseVolumeWeightedThermalConductivityType">
		<!--phaseNames => List of fluid phases-->
		<xsd:attribute name="phaseNames" type="string_array" use="required" />
		<!--phaseThermalConductivity => Phase thermal conductivity [W/(m.K)]-->
		<xsd:attribute name="phaseThermalConductivity" type="real64_array" use="required" />
		<!--rockThermalConductivityComponents => xx, yy, and zz components of a diagonal rock thermal conductivity tensor [W/(m.K)]-->
		<xsd:attribute name="rockThermalConductivityComponents" type="R1Tensor" use="required" />
		<!--name => A name is required for any non-unique nodes-->
		<xsd:attribute name="name" type="string" use="required" />
	</xsd:complexType>
	<xsd:complexType name="NullModelType">
		<!--name => A name is required for any non-unique nodes-->
		<xsd:attribute name="name" type="string" use="required" />
	</xsd:complexType>
	<xsd:complexType name="ParallelPlatesPermeabilityType">
		<!--name => A name is required for any non-unique nodes-->
		<xsd:attribute name="name" type="string" use="required" />
	</xsd:complexType>
	<xsd:complexType name="ParticleFluidType">
		<!--collisionAlpha => Collision alpha coefficient-->
		<xsd:attribute name="collisionAlpha" type="real64" default="1.27" />
		<!--collisionBeta => Collision beta coefficient-->
		<xsd:attribute name="collisionBeta" type="real64" default="1.5" />
		<!--fluidViscosity => Fluid viscosity-->
		<xsd:attribute name="fluidViscosity" type="real64" default="0.001" />
		<!--hinderedSettlingCoefficient => Hindered settling coefficient-->
		<xsd:attribute name="hinderedSettlingCoefficient" type="real64" default="5.9" />
		<!--isCollisionalSlip => Whether the collisional component of the slip velocity is considered-->
		<xsd:attribute name="isCollisionalSlip" type="integer" default="0" />
		<!--maxProppantConcentration => Max proppant concentration-->
		<xsd:attribute name="maxProppantConcentration" type="real64" default="0.6" />
		<!--particleSettlingModel => Particle settling velocity model. Valid options:
* Stokes
* Intermediate
* Turbulence-->
		<xsd:attribute name="particleSettlingModel" type="geosx_constitutive_ParticleSettlingModel" use="required" />
		<!--proppantDensity => Proppant density-->
		<xsd:attribute name="proppantDensity" type="real64" default="1400" />
		<!--proppantDiameter => Proppant diameter-->
		<xsd:attribute name="proppantDiameter" type="real64" default="0.0002" />
		<!--slipConcentration => Slip concentration-->
		<xsd:attribute name="slipConcentration" type="real64" default="0.1" />
		<!--sphericity => Sphericity-->
		<xsd:attribute name="sphericity" type="real64" default="1" />
		<!--name => A name is required for any non-unique nodes-->
		<xsd:attribute name="name" type="string" use="required" />
	</xsd:complexType>
	<xsd:simpleType name="geosx_constitutive_ParticleSettlingModel">
		<xsd:restriction base="xsd:string">
			<xsd:pattern value=".*[\[\]`$].*|Stokes|Intermediate|Turbulence" />
		</xsd:restriction>
	</xsd:simpleType>
	<xsd:complexType name="PermeabilityBaseType">
		<!--name => A name is required for any non-unique nodes-->
		<xsd:attribute name="name" type="string" use="required" />
	</xsd:complexType>
	<xsd:complexType name="PorousDelftEggType">
		<!--permeabilityModelName => Name of the permeability model.-->
		<xsd:attribute name="permeabilityModelName" type="string" use="required" />
		<!--porosityModelName => Name of the porosity model.-->
		<xsd:attribute name="porosityModelName" type="string" use="required" />
		<!--solidInternalEnergyModelName => Name of the solid internal energy model.-->
		<xsd:attribute name="solidInternalEnergyModelName" type="string" default="" />
		<!--solidModelName => Name of the solid model.-->
		<xsd:attribute name="solidModelName" type="string" use="required" />
		<!--name => A name is required for any non-unique nodes-->
		<xsd:attribute name="name" type="string" use="required" />
	</xsd:complexType>
	<xsd:complexType name="PorousDruckerPragerType">
		<!--permeabilityModelName => Name of the permeability model.-->
		<xsd:attribute name="permeabilityModelName" type="string" use="required" />
		<!--porosityModelName => Name of the porosity model.-->
		<xsd:attribute name="porosityModelName" type="string" use="required" />
		<!--solidInternalEnergyModelName => Name of the solid internal energy model.-->
		<xsd:attribute name="solidInternalEnergyModelName" type="string" default="" />
		<!--solidModelName => Name of the solid model.-->
		<xsd:attribute name="solidModelName" type="string" use="required" />
		<!--name => A name is required for any non-unique nodes-->
		<xsd:attribute name="name" type="string" use="required" />
	</xsd:complexType>
	<xsd:complexType name="PorousElasticIsotropicType">
		<!--permeabilityModelName => Name of the permeability model.-->
		<xsd:attribute name="permeabilityModelName" type="string" use="required" />
		<!--porosityModelName => Name of the porosity model.-->
		<xsd:attribute name="porosityModelName" type="string" use="required" />
		<!--solidInternalEnergyModelName => Name of the solid internal energy model.-->
		<xsd:attribute name="solidInternalEnergyModelName" type="string" default="" />
		<!--solidModelName => Name of the solid model.-->
		<xsd:attribute name="solidModelName" type="string" use="required" />
		<!--name => A name is required for any non-unique nodes-->
		<xsd:attribute name="name" type="string" use="required" />
	</xsd:complexType>
	<xsd:complexType name="PorousElasticOrthotropicType">
		<!--permeabilityModelName => Name of the permeability model.-->
		<xsd:attribute name="permeabilityModelName" type="string" use="required" />
		<!--porosityModelName => Name of the porosity model.-->
		<xsd:attribute name="porosityModelName" type="string" use="required" />
		<!--solidInternalEnergyModelName => Name of the solid internal energy model.-->
		<xsd:attribute name="solidInternalEnergyModelName" type="string" default="" />
		<!--solidModelName => Name of the solid model.-->
		<xsd:attribute name="solidModelName" type="string" use="required" />
		<!--name => A name is required for any non-unique nodes-->
		<xsd:attribute name="name" type="string" use="required" />
	</xsd:complexType>
	<xsd:complexType name="PorousElasticTransverseIsotropicType">
		<!--permeabilityModelName => Name of the permeability model.-->
		<xsd:attribute name="permeabilityModelName" type="string" use="required" />
		<!--porosityModelName => Name of the porosity model.-->
		<xsd:attribute name="porosityModelName" type="string" use="required" />
		<!--solidInternalEnergyModelName => Name of the solid internal energy model.-->
		<xsd:attribute name="solidInternalEnergyModelName" type="string" default="" />
		<!--solidModelName => Name of the solid model.-->
		<xsd:attribute name="solidModelName" type="string" use="required" />
		<!--name => A name is required for any non-unique nodes-->
		<xsd:attribute name="name" type="string" use="required" />
	</xsd:complexType>
	<xsd:complexType name="PorousExtendedDruckerPragerType">
		<!--permeabilityModelName => Name of the permeability model.-->
		<xsd:attribute name="permeabilityModelName" type="string" use="required" />
		<!--porosityModelName => Name of the porosity model.-->
		<xsd:attribute name="porosityModelName" type="string" use="required" />
		<!--solidInternalEnergyModelName => Name of the solid internal energy model.-->
		<xsd:attribute name="solidInternalEnergyModelName" type="string" default="" />
		<!--solidModelName => Name of the solid model.-->
		<xsd:attribute name="solidModelName" type="string" use="required" />
		<!--name => A name is required for any non-unique nodes-->
		<xsd:attribute name="name" type="string" use="required" />
	</xsd:complexType>
	<xsd:complexType name="PorousModifiedCamClayType">
		<!--permeabilityModelName => Name of the permeability model.-->
		<xsd:attribute name="permeabilityModelName" type="string" use="required" />
		<!--porosityModelName => Name of the porosity model.-->
		<xsd:attribute name="porosityModelName" type="string" use="required" />
		<!--solidInternalEnergyModelName => Name of the solid internal energy model.-->
		<xsd:attribute name="solidInternalEnergyModelName" type="string" default="" />
		<!--solidModelName => Name of the solid model.-->
		<xsd:attribute name="solidModelName" type="string" use="required" />
		<!--name => A name is required for any non-unique nodes-->
		<xsd:attribute name="name" type="string" use="required" />
	</xsd:complexType>
	<xsd:complexType name="PressurePorosityType">
		<!--compressibility => Solid compressibility-->
		<xsd:attribute name="compressibility" type="real64" use="required" />
		<!--defaultReferencePorosity => Default value of the reference porosity-->
		<xsd:attribute name="defaultReferencePorosity" type="real64" use="required" />
		<!--referencePressure => Reference pressure for solid compressibility-->
		<xsd:attribute name="referencePressure" type="real64" use="required" />
		<!--name => A name is required for any non-unique nodes-->
		<xsd:attribute name="name" type="string" use="required" />
	</xsd:complexType>
	<xsd:complexType name="ProppantPermeabilityType">
		<!--maxProppantConcentration => Maximum proppant concentration.-->
		<xsd:attribute name="maxProppantConcentration" type="real64" use="required" />
		<!--proppantDiameter => Proppant diameter.-->
		<xsd:attribute name="proppantDiameter" type="real64" use="required" />
		<!--name => A name is required for any non-unique nodes-->
		<xsd:attribute name="name" type="string" use="required" />
	</xsd:complexType>
	<xsd:complexType name="ProppantPorosityType">
		<!--defaultReferencePorosity => Default value of the reference porosity-->
		<xsd:attribute name="defaultReferencePorosity" type="real64" use="required" />
		<!--maxProppantConcentration => Maximum proppant concentration -->
		<xsd:attribute name="maxProppantConcentration" type="real64" use="required" />
		<!--name => A name is required for any non-unique nodes-->
		<xsd:attribute name="name" type="string" use="required" />
	</xsd:complexType>
	<xsd:complexType name="ProppantSlurryFluidType">
		<!--componentNames => List of fluid component names-->
		<xsd:attribute name="componentNames" type="string_array" default="{}" />
		<!--compressibility => Fluid compressibility-->
		<xsd:attribute name="compressibility" type="real64" default="0" />
		<!--defaultComponentDensity => Default value for the component density.-->
		<xsd:attribute name="defaultComponentDensity" type="real64_array" default="{0}" />
		<!--defaultComponentViscosity => Default value for the component viscosity.-->
		<xsd:attribute name="defaultComponentViscosity" type="real64_array" default="{0}" />
		<!--defaultCompressibility => Default value for the component compressibility.-->
		<xsd:attribute name="defaultCompressibility" type="real64_array" default="{0}" />
		<!--flowBehaviorIndex => Flow behavior index-->
		<xsd:attribute name="flowBehaviorIndex" type="real64_array" default="{0}" />
		<!--flowConsistencyIndex => Flow consistency index-->
		<xsd:attribute name="flowConsistencyIndex" type="real64_array" default="{0}" />
		<!--maxProppantConcentration => Maximum proppant concentration-->
		<xsd:attribute name="maxProppantConcentration" type="real64" default="0.6" />
		<!--referenceDensity => Reference fluid density-->
		<xsd:attribute name="referenceDensity" type="real64" default="1000" />
		<!--referencePressure => Reference pressure-->
		<xsd:attribute name="referencePressure" type="real64" default="100000" />
		<!--referenceProppantDensity => Reference proppant density-->
		<xsd:attribute name="referenceProppantDensity" type="real64" default="1400" />
		<!--referenceViscosity => Reference fluid viscosity-->
		<xsd:attribute name="referenceViscosity" type="real64" default="0.001" />
		<!--name => A name is required for any non-unique nodes-->
		<xsd:attribute name="name" type="string" use="required" />
	</xsd:complexType>
	<xsd:complexType name="ProppantSolidProppantPermeabilityType">
		<!--permeabilityModelName => Name of the permeability model.-->
		<xsd:attribute name="permeabilityModelName" type="string" use="required" />
		<!--porosityModelName => Name of the porosity model.-->
		<xsd:attribute name="porosityModelName" type="string" use="required" />
		<!--solidInternalEnergyModelName => Name of the solid internal energy model.-->
		<xsd:attribute name="solidInternalEnergyModelName" type="string" default="" />
		<!--solidModelName => Name of the solid model.-->
		<xsd:attribute name="solidModelName" type="string" use="required" />
		<!--name => A name is required for any non-unique nodes-->
		<xsd:attribute name="name" type="string" use="required" />
	</xsd:complexType>
	<xsd:complexType name="SinglePhaseConstantThermalConductivityType">
		<!--thermalConductivityComponents => xx, yy, and zz components of a diagonal thermal conductivity tensor [J/(s.m.K)]-->
		<xsd:attribute name="thermalConductivityComponents" type="R1Tensor" use="required" />
		<!--name => A name is required for any non-unique nodes-->
		<xsd:attribute name="name" type="string" use="required" />
	</xsd:complexType>
	<xsd:complexType name="SlipDependentPermeabilityType">
		<!--initialPermeability =>  initial permeability of the fracture.-->
		<xsd:attribute name="initialPermeability" type="R1Tensor" use="required" />
		<!--maxPermMultiplier => Maximum permeability multiplier.-->
		<xsd:attribute name="maxPermMultiplier" type="real64" use="required" />
		<!--shearDispThreshold => Threshold of shear displacement.-->
		<xsd:attribute name="shearDispThreshold" type="real64" use="required" />
		<!--name => A name is required for any non-unique nodes-->
		<xsd:attribute name="name" type="string" use="required" />
	</xsd:complexType>
	<xsd:complexType name="SolidInternalEnergyType">
		<!--referenceInternalEnergy => Internal energy at the reference temperature [J/kg]-->
		<xsd:attribute name="referenceInternalEnergy" type="real64" use="required" />
		<!--referenceTemperature => Reference temperature [K]-->
		<xsd:attribute name="referenceTemperature" type="real64" use="required" />
		<!--volumetricHeatCapacity => Solid volumetric heat capacity [J/(kg.K)]-->
		<xsd:attribute name="volumetricHeatCapacity" type="real64" use="required" />
		<!--name => A name is required for any non-unique nodes-->
		<xsd:attribute name="name" type="string" use="required" />
	</xsd:complexType>
	<xsd:complexType name="TableCapillaryPressureType">
		<!--nonWettingIntermediateCapPressureTableName => Capillary pressure table [Pa] for the pair (non-wetting phase, intermediate phase)
Note that this input is only used for three-phase flow.
If you want to do a two-phase simulation, please use instead wettingNonWettingCapPressureTableName to specify the table names-->
		<xsd:attribute name="nonWettingIntermediateCapPressureTableName" type="string" default="" />
		<!--phaseNames => List of fluid phases-->
		<xsd:attribute name="phaseNames" type="string_array" use="required" />
		<!--wettingIntermediateCapPressureTableName => Capillary pressure table [Pa] for the pair (wetting phase, intermediate phase)
Note that this input is only used for three-phase flow.
If you want to do a two-phase simulation, please use instead wettingNonWettingCapPressureTableName to specify the table names-->
		<xsd:attribute name="wettingIntermediateCapPressureTableName" type="string" default="" />
		<!--wettingNonWettingCapPressureTableName => Capillary pressure table [Pa] for the pair (wetting phase, non-wetting phase)
Note that this input is only used for two-phase flow.
If you want to do a three-phase simulation, please use instead wettingIntermediateCapPressureTableName and nonWettingIntermediateCapPressureTableName to specify the table names-->
		<xsd:attribute name="wettingNonWettingCapPressureTableName" type="string" default="" />
		<!--name => A name is required for any non-unique nodes-->
		<xsd:attribute name="name" type="string" use="required" />
	</xsd:complexType>
	<xsd:complexType name="TableRelativePermeabilityType">
		<!--nonWettingIntermediateRelPermTableNames => List of relative permeability tables for the pair (non-wetting phase, intermediate phase)
The expected format is "{ nonWettingPhaseRelPermTableName, intermediatePhaseRelPermTableName }", in that order
Note that this input is only used for three-phase flow.
If you want to do a two-phase simulation, please use instead wettingNonWettingRelPermTableNames to specify the table names-->
		<xsd:attribute name="nonWettingIntermediateRelPermTableNames" type="string_array" default="{}" />
		<!--phaseNames => List of fluid phases-->
		<xsd:attribute name="phaseNames" type="string_array" use="required" />
		<!--wettingIntermediateRelPermTableNames => List of relative permeability tables for the pair (wetting phase, intermediate phase)
The expected format is "{ wettingPhaseRelPermTableName, intermediatePhaseRelPermTableName }", in that order
Note that this input is only used for three-phase flow.
If you want to do a two-phase simulation, please use instead wettingNonWettingRelPermTableNames to specify the table names-->
		<xsd:attribute name="wettingIntermediateRelPermTableNames" type="string_array" default="{}" />
		<!--wettingNonWettingRelPermTableNames => List of relative permeability tables for the pair (wetting phase, non-wetting phase)
The expected format is "{ wettingPhaseRelPermTableName, nonWettingPhaseRelPermTableName }", in that order
Note that this input is only used for two-phase flow.
If you want to do a three-phase simulation, please use instead wettingIntermediateRelPermTableNames and nonWettingIntermediateRelPermTableNames to specify the table names-->
		<xsd:attribute name="wettingNonWettingRelPermTableNames" type="string_array" default="{}" />
		<!--name => A name is required for any non-unique nodes-->
		<xsd:attribute name="name" type="string" use="required" />
	</xsd:complexType>
	<xsd:complexType name="TableRelativePermeabilityHysteresisType">
		<!--drainageNonWettingIntermediateRelPermTableNames => List of drainage relative permeability tables for the pair (non-wetting phase, intermediate phase)
The expected format is "{ nonWettingPhaseRelPermTableName, intermediatePhaseRelPermTableName }", in that order
Note that this input is only used for three-phase flow.
If you want to do a two-phase simulation, please use instead drainageWettingNonWettingRelPermTableNames to specify the table names-->
		<xsd:attribute name="drainageNonWettingIntermediateRelPermTableNames" type="string_array" default="{}" />
		<!--drainageWettingIntermediateRelPermTableNames => List of drainage relative permeability tables for the pair (wetting phase, intermediate phase)
The expected format is "{ wettingPhaseRelPermTableName, intermediatePhaseRelPermTableName }", in that order
Note that this input is only used for three-phase flow.
If you want to do a two-phase simulation, please use instead drainageWettingNonWettingRelPermTableNames to specify the table names-->
		<xsd:attribute name="drainageWettingIntermediateRelPermTableNames" type="string_array" default="{}" />
		<!--drainageWettingNonWettingRelPermTableNames => List of drainage relative permeability tables for the pair (wetting phase, non-wetting phase)
The expected format is "{ wettingPhaseRelPermTableName, nonWettingPhaseRelPermTableName }", in that order
Note that this input is only used for two-phase flow.
If you want to do a three-phase simulation, please use instead drainageWettingIntermediateRelPermTableNames and drainageNonWettingIntermediateRelPermTableNames to specify the table names-->
		<xsd:attribute name="drainageWettingNonWettingRelPermTableNames" type="string_array" default="{}" />
		<!--imbibitionNonWettingRelPermTableName => Imbibition relative permeability table name for the non-wetting phase.
To neglect hysteresis on this phase, just use the same table name for the drainage and imbibition curves-->
		<xsd:attribute name="imbibitionNonWettingRelPermTableName" type="string" default="" />
		<!--imbibitionWettingRelPermTableName => Imbibition relative permeability table name for the wetting phase.
To neglect hysteresis on this phase, just use the same table name for the drainage and imbibition curves-->
		<xsd:attribute name="imbibitionWettingRelPermTableName" type="string" default="" />
		<!--jerauldParameterA => First parameter (modification parameter) introduced by Jerauld in the Land trapping model (see RTD documentation).-->
		<xsd:attribute name="jerauldParameterA" type="real64" default="0.1" />
		<!--jerauldParameterB => Second parameter introduced by Jerauld in the Land trapping model (see RTD documentation).-->
		<xsd:attribute name="jerauldParameterB" type="real64" default="0" />
		<!--killoughCurvatureParameter => Curvature parameter introduced by Killough for wetting-phase hysteresis (see RTD documentation).-->
		<xsd:attribute name="killoughCurvatureParameter" type="real64" default="1" />
		<!--phaseNames => List of fluid phases-->
		<xsd:attribute name="phaseNames" type="string_array" use="required" />
		<!--name => A name is required for any non-unique nodes-->
		<xsd:attribute name="name" type="string" use="required" />
	</xsd:complexType>
	<xsd:complexType name="ThermalCompressibleSinglePhaseFluidType">
		<!--compressibility => Fluid compressibility-->
		<xsd:attribute name="compressibility" type="real64" default="0" />
		<!--defaultDensity => Default value for density.-->
		<xsd:attribute name="defaultDensity" type="real64" use="required" />
		<!--defaultViscosity => Default value for viscosity.-->
		<xsd:attribute name="defaultViscosity" type="real64" use="required" />
		<!--densityModelType => Type of density model. Valid options:
* exponential
* linear
* quadratic-->
		<xsd:attribute name="densityModelType" type="geosx_constitutive_ExponentApproximationType" default="linear" />
		<!--internalEnergyModelType => Type of internal energy model. Valid options:
* exponential
* linear
* quadratic-->
		<xsd:attribute name="internalEnergyModelType" type="geosx_constitutive_ExponentApproximationType" default="linear" />
		<!--referenceDensity => Reference fluid density-->
		<xsd:attribute name="referenceDensity" type="real64" default="1000" />
		<!--referenceInternalEnergy => Reference fluid internal energy-->
		<xsd:attribute name="referenceInternalEnergy" type="real64" default="0.001" />
		<!--referencePressure => Reference pressure-->
		<xsd:attribute name="referencePressure" type="real64" default="0" />
		<!--referenceTemperature => Reference temperature-->
		<xsd:attribute name="referenceTemperature" type="real64" default="0" />
		<!--referenceViscosity => Reference fluid viscosity-->
		<xsd:attribute name="referenceViscosity" type="real64" default="0.001" />
		<!--thermalExpansionCoeff => Fluid thermal expansion coefficient. Unit: 1/K-->
		<xsd:attribute name="thermalExpansionCoeff" type="real64" default="0" />
		<!--viscosibility => Fluid viscosity exponential coefficient-->
		<xsd:attribute name="viscosibility" type="real64" default="0" />
		<!--viscosityModelType => Type of viscosity model. Valid options:
* exponential
* linear
* quadratic-->
		<xsd:attribute name="viscosityModelType" type="geosx_constitutive_ExponentApproximationType" default="linear" />
		<!--volumetricHeatCapacity => Fluid volumetric heat capacity. Unit: J/kg/K-->
		<xsd:attribute name="volumetricHeatCapacity" type="real64" default="0" />
		<!--name => A name is required for any non-unique nodes-->
		<xsd:attribute name="name" type="string" use="required" />
	</xsd:complexType>
	<xsd:complexType name="VanGenuchtenBakerRelativePermeabilityType">
		<!--gasOilRelPermExponentInv => Rel perm power law exponent inverse for the pair (gas phase, oil phase) at residual water saturation
The expected format is "{ gasExp, oilExp }", in that order-->
		<xsd:attribute name="gasOilRelPermExponentInv" type="real64_array" default="{0.5}" />
		<!--gasOilRelPermMaxValue => Maximum rel perm value for the pair (gas phase, oil phase) at residual water saturation
The expected format is "{ gasMax, oilMax }", in that order-->
		<xsd:attribute name="gasOilRelPermMaxValue" type="real64_array" default="{0}" />
		<!--phaseMinVolumeFraction => Minimum volume fraction value for each phase-->
		<xsd:attribute name="phaseMinVolumeFraction" type="real64_array" default="{0}" />
		<!--phaseNames => List of fluid phases-->
		<xsd:attribute name="phaseNames" type="string_array" use="required" />
		<!--waterOilRelPermExponentInv => Rel perm power law exponent inverse for the pair (water phase, oil phase) at residual gas saturation
The expected format is "{ waterExp, oilExp }", in that order-->
		<xsd:attribute name="waterOilRelPermExponentInv" type="real64_array" default="{0.5}" />
		<!--waterOilRelPermMaxValue => Maximum rel perm value for the pair (water phase, oil phase) at residual gas saturation
The expected format is "{ waterMax, oilMax }", in that order-->
		<xsd:attribute name="waterOilRelPermMaxValue" type="real64_array" default="{0}" />
		<!--name => A name is required for any non-unique nodes-->
		<xsd:attribute name="name" type="string" use="required" />
	</xsd:complexType>
	<xsd:complexType name="VanGenuchtenCapillaryPressureType">
		<!--capPressureEpsilon => Saturation at which the extremum capillary pressure is attained; used to avoid infinite capillary pressure values for saturations close to 0 and 1-->
		<xsd:attribute name="capPressureEpsilon" type="real64" default="1e-06" />
		<!--phaseCapPressureExponentInv => Inverse of capillary power law exponent for each phase-->
		<xsd:attribute name="phaseCapPressureExponentInv" type="real64_array" default="{0.5}" />
		<!--phaseCapPressureMultiplier => Entry pressure value for each phase-->
		<xsd:attribute name="phaseCapPressureMultiplier" type="real64_array" default="{1}" />
		<!--phaseMinVolumeFraction => Minimum volume fraction value for each phase-->
		<xsd:attribute name="phaseMinVolumeFraction" type="real64_array" default="{0}" />
		<!--phaseNames => List of fluid phases-->
		<xsd:attribute name="phaseNames" type="string_array" use="required" />
		<!--name => A name is required for any non-unique nodes-->
		<xsd:attribute name="name" type="string" use="required" />
	</xsd:complexType>
	<xsd:complexType name="WillisRichardsPermeabilityType">
		<!--dilationCoefficient => Dilation coefficient (tan of dilation angle).-->
		<xsd:attribute name="dilationCoefficient" type="real64" use="required" />
		<!--maxFracAperture => Maximum fracture aperture at zero contact stress.-->
		<xsd:attribute name="maxFracAperture" type="real64" use="required" />
		<!--refClosureStress => Effective normal stress causes 90% reduction in aperture.-->
		<xsd:attribute name="refClosureStress" type="real64" use="required" />
		<!--name => A name is required for any non-unique nodes-->
		<xsd:attribute name="name" type="string" use="required" />
	</xsd:complexType>
	<xsd:complexType name="ElementRegionsType">
		<xsd:choice minOccurs="0" maxOccurs="unbounded">
			<xsd:element name="CellElementRegion" type="CellElementRegionType" />
			<xsd:element name="SurfaceElementRegion" type="SurfaceElementRegionType" />
			<xsd:element name="WellElementRegion" type="WellElementRegionType" />
		</xsd:choice>
	</xsd:complexType>
	<xsd:complexType name="CellElementRegionType">
		<xsd:choice minOccurs="0" maxOccurs="unbounded" />
		<!--cellBlocks => (no description available)-->
		<xsd:attribute name="cellBlocks" type="string_array" default="{}" />
		<!--coarseningRatio => (no description available)-->
		<xsd:attribute name="coarseningRatio" type="real64" default="0" />
		<!--materialList => List of materials present in this region-->
		<xsd:attribute name="materialList" type="string_array" use="required" />
		<!--meshBody => Mesh body that contains this region-->
		<xsd:attribute name="meshBody" type="string" default="" />
		<!--name => A name is required for any non-unique nodes-->
		<xsd:attribute name="name" type="string" use="required" />
	</xsd:complexType>
	<xsd:complexType name="SurfaceElementRegionType">
		<xsd:choice minOccurs="0" maxOccurs="unbounded" />
		<!--defaultAperture => The default aperture of newly formed surface elements.-->
		<xsd:attribute name="defaultAperture" type="real64" use="required" />
		<!--faceBlock => The name of the face block in the mesh, or the embedded surface.-->
		<xsd:attribute name="faceBlock" type="string" default="FractureSubRegion" />
		<!--materialList => List of materials present in this region-->
		<xsd:attribute name="materialList" type="string_array" use="required" />
		<!--meshBody => Mesh body that contains this region-->
		<xsd:attribute name="meshBody" type="string" default="" />
		<!--subRegionType => Type of surface element subregion. Valid options: {faceElement, embeddedElement}.-->
		<xsd:attribute name="subRegionType" type="geosx_SurfaceElementRegion_SurfaceSubRegionType" default="faceElement" />
		<!--name => A name is required for any non-unique nodes-->
		<xsd:attribute name="name" type="string" use="required" />
	</xsd:complexType>
	<xsd:simpleType name="geosx_SurfaceElementRegion_SurfaceSubRegionType">
		<xsd:restriction base="xsd:string">
			<xsd:pattern value=".*[\[\]`$].*|faceElement|embeddedElement" />
		</xsd:restriction>
	</xsd:simpleType>
	<xsd:complexType name="WellElementRegionType">
		<xsd:choice minOccurs="0" maxOccurs="unbounded" />
		<!--materialList => List of materials present in this region-->
		<xsd:attribute name="materialList" type="string_array" use="required" />
		<!--meshBody => Mesh body that contains this region-->
		<xsd:attribute name="meshBody" type="string" default="" />
		<!--name => A name is required for any non-unique nodes-->
		<xsd:attribute name="name" type="string" use="required" />
	</xsd:complexType>
	<xsd:complexType name="IncludedType">
		<xsd:choice minOccurs="0" maxOccurs="unbounded">
			<xsd:element name="File" type="FileType" />
		</xsd:choice>
	</xsd:complexType>
	<xsd:complexType name="FileType">
		<!--name => A name is required for any non-unique nodes-->
		<xsd:attribute name="name" type="string" use="required" />
	</xsd:complexType>
	<xsd:complexType name="ParametersType">
		<xsd:choice minOccurs="0" maxOccurs="unbounded">
			<xsd:element name="Parameter" type="ParameterType" />
		</xsd:choice>
	</xsd:complexType>
	<xsd:complexType name="ParameterType">
		<!--value => Input parameter definition for the preprocessor-->
		<xsd:attribute name="value" type="string" use="required" />
		<!--name => A name is required for any non-unique nodes-->
		<xsd:attribute name="name" type="string" use="required" />
	</xsd:complexType>
	<xsd:complexType name="BenchmarksType">
		<xsd:choice minOccurs="0" maxOccurs="unbounded">
			<xsd:element name="lassen" type="lassenType" maxOccurs="1" />
			<xsd:element name="quartz" type="quartzType" maxOccurs="1" />
		</xsd:choice>
	</xsd:complexType>
	<xsd:complexType name="lassenType">
		<xsd:choice minOccurs="0" maxOccurs="unbounded">
			<xsd:element name="Run" type="RunType" maxOccurs="1" />
		</xsd:choice>
	</xsd:complexType>
	<xsd:complexType name="RunType">
		<!--args => Any extra command line arguments to pass to GEOSX.-->
		<xsd:attribute name="args" type="string" default="" />
		<!--autoPartition => May be 'Off' or 'On', if 'On' partitioning arguments are created automatically. Default is Off.-->
		<xsd:attribute name="autoPartition" type="string" default="" />
		<!--name => The name of this benchmark.-->
		<xsd:attribute name="name" type="string" use="required" />
		<!--nodes => The number of nodes needed to run the benchmark.-->
		<xsd:attribute name="nodes" type="integer" use="required" />
		<!--strongScaling => Repeat the benchmark N times, scaling the number of nodes in the benchmark by these values.-->
		<xsd:attribute name="strongScaling" type="integer_array" default="{0}" />
		<!--tasksPerNode => The number of tasks per node to run the benchmark with.-->
		<xsd:attribute name="tasksPerNode" type="integer" use="required" />
		<!--threadsPerTask => The number of threads per task to run the benchmark with.-->
		<xsd:attribute name="threadsPerTask" type="integer" default="0" />
		<!--timeLimit => The time limit of the benchmark.-->
		<xsd:attribute name="timeLimit" type="integer" default="0" />
	</xsd:complexType>
	<xsd:complexType name="quartzType">
		<xsd:choice minOccurs="0" maxOccurs="unbounded">
			<xsd:element name="Run" type="RunType" maxOccurs="1" />
		</xsd:choice>
	</xsd:complexType>
</xsd:schema><|MERGE_RESOLUTION|>--- conflicted
+++ resolved
@@ -424,13 +424,12 @@
 					<xsd:selector xpath="PackCollection" />
 					<xsd:field xpath="@name" />
 				</xsd:unique>
-<<<<<<< HEAD
+				<xsd:unique name="TasksRelpermDriverUniqueName">
+					<xsd:selector xpath="RelpermDriver" />
+					<xsd:field xpath="@name" />
+				</xsd:unique>
 				<xsd:unique name="TasksSinglePhasePoromechanicsInitializationUniqueName">
 					<xsd:selector xpath="SinglePhasePoromechanicsInitialization" />
-=======
-				<xsd:unique name="TasksRelpermDriverUniqueName">
-					<xsd:selector xpath="RelpermDriver" />
->>>>>>> 490f7772
 					<xsd:field xpath="@name" />
 				</xsd:unique>
 				<xsd:unique name="TasksSinglePhaseStatisticsUniqueName">
@@ -2694,11 +2693,8 @@
 			<xsd:element name="MultiphasePoromechanicsInitialization" type="MultiphasePoromechanicsInitializationType" />
 			<xsd:element name="PVTDriver" type="PVTDriverType" />
 			<xsd:element name="PackCollection" type="PackCollectionType" />
-<<<<<<< HEAD
+			<xsd:element name="RelpermDriver" type="RelpermDriverType" />
 			<xsd:element name="SinglePhasePoromechanicsInitialization" type="SinglePhasePoromechanicsInitializationType" />
-=======
-			<xsd:element name="RelpermDriver" type="RelpermDriverType" />
->>>>>>> 490f7772
 			<xsd:element name="SinglePhaseStatistics" type="SinglePhaseStatisticsType" />
 			<xsd:element name="SolidMechanicsStateReset" type="SolidMechanicsStateResetType" />
 			<xsd:element name="SolidMechanicsStatistics" type="SolidMechanicsStatisticsType" />
@@ -2759,15 +2755,6 @@
 		<!--name => A name is required for any non-unique nodes-->
 		<xsd:attribute name="name" type="string" use="required" />
 	</xsd:complexType>
-<<<<<<< HEAD
-	<xsd:complexType name="SinglePhasePoromechanicsInitializationType">
-		<!--logLevel => Log level-->
-		<xsd:attribute name="logLevel" type="integer" default="0" />
-		<!--performStressInitialization => Flag to indicate that the solver is going to perform stress initialization-->
-		<xsd:attribute name="performStressInitialization" type="integer" use="required" />
-		<!--poromechanicsSolverName => Name of the poromechanics solver-->
-		<xsd:attribute name="poromechanicsSolverName" type="string" use="required" />
-=======
 	<xsd:complexType name="RelpermDriverType">
 		<!--baseline => Baseline file-->
 		<xsd:attribute name="baseline" type="path" default="none" />
@@ -2779,7 +2766,16 @@
 		<xsd:attribute name="relperm" type="string" use="required" />
 		<!--steps => Number of saturation steps to take-->
 		<xsd:attribute name="steps" type="integer" use="required" />
->>>>>>> 490f7772
+		<!--name => A name is required for any non-unique nodes-->
+		<xsd:attribute name="name" type="string" use="required" />
+	</xsd:complexType>
+	<xsd:complexType name="SinglePhasePoromechanicsInitializationType">
+		<!--logLevel => Log level-->
+		<xsd:attribute name="logLevel" type="integer" default="0" />
+		<!--performStressInitialization => Flag to indicate that the solver is going to perform stress initialization-->
+		<xsd:attribute name="performStressInitialization" type="integer" use="required" />
+		<!--poromechanicsSolverName => Name of the poromechanics solver-->
+		<xsd:attribute name="poromechanicsSolverName" type="string" use="required" />
 		<!--name => A name is required for any non-unique nodes-->
 		<xsd:attribute name="name" type="string" use="required" />
 	</xsd:complexType>
