<?xml version="1.0"?>
<xsd:schema xmlns:xsd="http://www.w3.org/2001/XMLSchema">
	<xsd:annotation>
		<xsd:documentation xml:lang="en">GEOSX Input Schema</xsd:documentation>
	</xsd:annotation>
	<xsd:simpleType name="R1Tensor">
		<xsd:restriction base="xsd:string">
			<xsd:pattern value=".*[\[\]`$].*|\s*\{\s*([+-]?[\d]*([\d]\.?|\.[\d])[\d]*([eE][-+]?[\d]+|\s*)\s*,\s*){2}[+-]?[\d]*([\d]\.?|\.[\d])[\d]*([eE][-+]?[\d]+|\s*)\s*\}\s*" />
		</xsd:restriction>
	</xsd:simpleType>
	<xsd:simpleType name="R1Tensor32">
		<xsd:restriction base="xsd:string">
			<xsd:pattern value=".*[\[\]`$].*|\s*\{\s*([+-]?[\d]*([\d]\.?|\.[\d])[\d]*([eE][-+]?[\d]+|\s*)\s*,\s*){2}[+-]?[\d]*([\d]\.?|\.[\d])[\d]*([eE][-+]?[\d]+|\s*)\s*\}\s*" />
		</xsd:restriction>
	</xsd:simpleType>
	<xsd:simpleType name="R2SymTensor">
		<xsd:restriction base="xsd:string">
			<xsd:pattern value=".*[\[\]`$].*|\s*\{\s*([+-]?[\d]*([\d]\.?|\.[\d])[\d]*([eE][-+]?[\d]+|\s*)\s*,\s*){5}[+-]?[\d]*([\d]\.?|\.[\d])[\d]*([eE][-+]?[\d]+|\s*)\s*\}\s*" />
		</xsd:restriction>
	</xsd:simpleType>
	<xsd:simpleType name="geos_dataRepository_PlotLevel">
		<xsd:restriction base="xsd:string">
			<xsd:pattern value=".*[\[\]`$].*|[+-]?[\d]+" />
		</xsd:restriction>
	</xsd:simpleType>
	<xsd:simpleType name="globalIndex">
		<xsd:restriction base="xsd:string">
			<xsd:pattern value=".*[\[\]`$].*|[+-]?[\d]+" />
		</xsd:restriction>
	</xsd:simpleType>
	<xsd:simpleType name="globalIndex_array">
		<xsd:restriction base="xsd:string">
			<xsd:pattern value=".*[\[\]`$].*|\s*\{\s*(([+-]?[\d]+\s*,\s*)*[+-]?[\d]+\s*)?\}\s*" />
		</xsd:restriction>
	</xsd:simpleType>
	<xsd:simpleType name="globalIndex_array2d">
		<xsd:restriction base="xsd:string">
			<xsd:pattern value=".*[\[\]`$].*|\s*\{\s*(\{\s*(([+-]?[\d]+\s*,\s*)*[+-]?[\d]+\s*)?\}\s*,\s*)*\{\s*(([+-]?[\d]+\s*,\s*)*[+-]?[\d]+\s*)?\}\s*\}\s*" />
		</xsd:restriction>
	</xsd:simpleType>
	<xsd:simpleType name="globalIndex_array3d">
		<xsd:restriction base="xsd:string">
			<xsd:pattern value=".*[\[\]`$].*|\s*\{\s*(\{\s*(\{\s*(([+-]?[\d]+\s*,\s*)*[+-]?[\d]+\s*)?\}\s*,\s*)*\{\s*(([+-]?[\d]+\s*,\s*)*[+-]?[\d]+\s*)?\}\s*\}\s*,\s*)*\{\s*(\{\s*(([+-]?[\d]+\s*,\s*)*[+-]?[\d]+\s*)?\}\s*,\s*)*\{\s*(([+-]?[\d]+\s*,\s*)*[+-]?[\d]+\s*)?\}\s*\}\s*\}\s*" />
		</xsd:restriction>
	</xsd:simpleType>
	<xsd:simpleType name="groupName">
		<xsd:restriction base="xsd:string">
			<xsd:pattern value=".*[\[\]`$].*|[a-zA-Z0-9.\-_]+" />
		</xsd:restriction>
	</xsd:simpleType>
	<xsd:simpleType name="groupNameRef">
		<xsd:restriction base="xsd:string">
			<xsd:pattern value=".*[\[\]`$].*|[a-zA-Z0-9.\-_/]*" />
		</xsd:restriction>
	</xsd:simpleType>
	<xsd:simpleType name="groupNameRef_array">
		<xsd:restriction base="xsd:string">
			<xsd:pattern value=".*[\[\]`$].*|\s*\{\s*(([a-zA-Z0-9.\-_/]*\s*,\s*)*[a-zA-Z0-9.\-_/]*\s*)?\}\s*" />
		</xsd:restriction>
	</xsd:simpleType>
	<xsd:simpleType name="integer">
		<xsd:restriction base="xsd:string">
			<xsd:pattern value=".*[\[\]`$].*|[+-]?[\d]+" />
		</xsd:restriction>
	</xsd:simpleType>
	<xsd:simpleType name="integer_array">
		<xsd:restriction base="xsd:string">
			<xsd:pattern value=".*[\[\]`$].*|\s*\{\s*(([+-]?[\d]+\s*,\s*)*[+-]?[\d]+\s*)?\}\s*" />
		</xsd:restriction>
	</xsd:simpleType>
	<xsd:simpleType name="integer_array2d">
		<xsd:restriction base="xsd:string">
			<xsd:pattern value=".*[\[\]`$].*|\s*\{\s*(\{\s*(([+-]?[\d]+\s*,\s*)*[+-]?[\d]+\s*)?\}\s*,\s*)*\{\s*(([+-]?[\d]+\s*,\s*)*[+-]?[\d]+\s*)?\}\s*\}\s*" />
		</xsd:restriction>
	</xsd:simpleType>
	<xsd:simpleType name="integer_array3d">
		<xsd:restriction base="xsd:string">
			<xsd:pattern value=".*[\[\]`$].*|\s*\{\s*(\{\s*(\{\s*(([+-]?[\d]+\s*,\s*)*[+-]?[\d]+\s*)?\}\s*,\s*)*\{\s*(([+-]?[\d]+\s*,\s*)*[+-]?[\d]+\s*)?\}\s*\}\s*,\s*)*\{\s*(\{\s*(([+-]?[\d]+\s*,\s*)*[+-]?[\d]+\s*)?\}\s*,\s*)*\{\s*(([+-]?[\d]+\s*,\s*)*[+-]?[\d]+\s*)?\}\s*\}\s*\}\s*" />
		</xsd:restriction>
	</xsd:simpleType>
	<xsd:simpleType name="localIndex">
		<xsd:restriction base="xsd:string">
			<xsd:pattern value=".*[\[\]`$].*|[+-]?[\d]+" />
		</xsd:restriction>
	</xsd:simpleType>
	<xsd:simpleType name="localIndex_array">
		<xsd:restriction base="xsd:string">
			<xsd:pattern value=".*[\[\]`$].*|\s*\{\s*(([+-]?[\d]+\s*,\s*)*[+-]?[\d]+\s*)?\}\s*" />
		</xsd:restriction>
	</xsd:simpleType>
	<xsd:simpleType name="localIndex_array2d">
		<xsd:restriction base="xsd:string">
			<xsd:pattern value=".*[\[\]`$].*|\s*\{\s*(\{\s*(([+-]?[\d]+\s*,\s*)*[+-]?[\d]+\s*)?\}\s*,\s*)*\{\s*(([+-]?[\d]+\s*,\s*)*[+-]?[\d]+\s*)?\}\s*\}\s*" />
		</xsd:restriction>
	</xsd:simpleType>
	<xsd:simpleType name="localIndex_array3d">
		<xsd:restriction base="xsd:string">
			<xsd:pattern value=".*[\[\]`$].*|\s*\{\s*(\{\s*(\{\s*(([+-]?[\d]+\s*,\s*)*[+-]?[\d]+\s*)?\}\s*,\s*)*\{\s*(([+-]?[\d]+\s*,\s*)*[+-]?[\d]+\s*)?\}\s*\}\s*,\s*)*\{\s*(\{\s*(([+-]?[\d]+\s*,\s*)*[+-]?[\d]+\s*)?\}\s*,\s*)*\{\s*(([+-]?[\d]+\s*,\s*)*[+-]?[\d]+\s*)?\}\s*\}\s*\}\s*" />
		</xsd:restriction>
	</xsd:simpleType>
	<xsd:simpleType name="mapPair">
		<xsd:restriction base="xsd:string">
			<xsd:pattern value=".*[\[\]`$].*|[^,\{\}\s]*\s*" />
		</xsd:restriction>
	</xsd:simpleType>
	<xsd:simpleType name="path">
		<xsd:restriction base="xsd:string">
			<xsd:pattern value=".*[\[\]`$].*|[^*?&lt;>\|:&quot;;,\s]*\s*" />
		</xsd:restriction>
	</xsd:simpleType>
	<xsd:simpleType name="path_array">
		<xsd:restriction base="xsd:string">
			<xsd:pattern value=".*[\[\]`$].*|\s*\{\s*(([^*?&lt;>\|:&quot;;,\s]+\s*,\s*)*[^*?&lt;>\|:&quot;;,\s]+\s*)?\}\s*" />
		</xsd:restriction>
	</xsd:simpleType>
	<xsd:simpleType name="real32">
		<xsd:restriction base="xsd:string">
			<xsd:pattern value=".*[\[\]`$].*|[+-]?[\d]*([\d]\.?|\.[\d])[\d]*([eE][-+]?[\d]+|\s*)" />
		</xsd:restriction>
	</xsd:simpleType>
	<xsd:simpleType name="real32_array">
		<xsd:restriction base="xsd:string">
			<xsd:pattern value=".*[\[\]`$].*|\s*\{\s*(([+-]?[\d]*([\d]\.?|\.[\d])[\d]*([eE][-+]?[\d]+|\s*)\s*,\s*)*[+-]?[\d]*([\d]\.?|\.[\d])[\d]*([eE][-+]?[\d]+|\s*)\s*)?\}\s*" />
		</xsd:restriction>
	</xsd:simpleType>
	<xsd:simpleType name="real32_array2d">
		<xsd:restriction base="xsd:string">
			<xsd:pattern value=".*[\[\]`$].*|\s*\{\s*(\{\s*(([+-]?[\d]*([\d]\.?|\.[\d])[\d]*([eE][-+]?[\d]+|\s*)\s*,\s*)*[+-]?[\d]*([\d]\.?|\.[\d])[\d]*([eE][-+]?[\d]+|\s*)\s*)?\}\s*,\s*)*\{\s*(([+-]?[\d]*([\d]\.?|\.[\d])[\d]*([eE][-+]?[\d]+|\s*)\s*,\s*)*[+-]?[\d]*([\d]\.?|\.[\d])[\d]*([eE][-+]?[\d]+|\s*)\s*)?\}\s*\}\s*" />
		</xsd:restriction>
	</xsd:simpleType>
	<xsd:simpleType name="real32_array3d">
		<xsd:restriction base="xsd:string">
			<xsd:pattern value=".*[\[\]`$].*|\s*\{\s*(\{\s*(\{\s*(([+-]?[\d]*([\d]\.?|\.[\d])[\d]*([eE][-+]?[\d]+|\s*)\s*,\s*)*[+-]?[\d]*([\d]\.?|\.[\d])[\d]*([eE][-+]?[\d]+|\s*)\s*)?\}\s*,\s*)*\{\s*(([+-]?[\d]*([\d]\.?|\.[\d])[\d]*([eE][-+]?[\d]+|\s*)\s*,\s*)*[+-]?[\d]*([\d]\.?|\.[\d])[\d]*([eE][-+]?[\d]+|\s*)\s*)?\}\s*\}\s*,\s*)*\{\s*(\{\s*(([+-]?[\d]*([\d]\.?|\.[\d])[\d]*([eE][-+]?[\d]+|\s*)\s*,\s*)*[+-]?[\d]*([\d]\.?|\.[\d])[\d]*([eE][-+]?[\d]+|\s*)\s*)?\}\s*,\s*)*\{\s*(([+-]?[\d]*([\d]\.?|\.[\d])[\d]*([eE][-+]?[\d]+|\s*)\s*,\s*)*[+-]?[\d]*([\d]\.?|\.[\d])[\d]*([eE][-+]?[\d]+|\s*)\s*)?\}\s*\}\s*\}\s*" />
		</xsd:restriction>
	</xsd:simpleType>
	<xsd:simpleType name="real64">
		<xsd:restriction base="xsd:string">
			<xsd:pattern value=".*[\[\]`$].*|[+-]?[\d]*([\d]\.?|\.[\d])[\d]*([eE][-+]?[\d]+|\s*)" />
		</xsd:restriction>
	</xsd:simpleType>
	<xsd:simpleType name="real64_array">
		<xsd:restriction base="xsd:string">
			<xsd:pattern value=".*[\[\]`$].*|\s*\{\s*(([+-]?[\d]*([\d]\.?|\.[\d])[\d]*([eE][-+]?[\d]+|\s*)\s*,\s*)*[+-]?[\d]*([\d]\.?|\.[\d])[\d]*([eE][-+]?[\d]+|\s*)\s*)?\}\s*" />
		</xsd:restriction>
	</xsd:simpleType>
	<xsd:simpleType name="real64_array2d">
		<xsd:restriction base="xsd:string">
			<xsd:pattern value=".*[\[\]`$].*|\s*\{\s*(\{\s*(([+-]?[\d]*([\d]\.?|\.[\d])[\d]*([eE][-+]?[\d]+|\s*)\s*,\s*)*[+-]?[\d]*([\d]\.?|\.[\d])[\d]*([eE][-+]?[\d]+|\s*)\s*)?\}\s*,\s*)*\{\s*(([+-]?[\d]*([\d]\.?|\.[\d])[\d]*([eE][-+]?[\d]+|\s*)\s*,\s*)*[+-]?[\d]*([\d]\.?|\.[\d])[\d]*([eE][-+]?[\d]+|\s*)\s*)?\}\s*\}\s*" />
		</xsd:restriction>
	</xsd:simpleType>
	<xsd:simpleType name="real64_array3d">
		<xsd:restriction base="xsd:string">
			<xsd:pattern value=".*[\[\]`$].*|\s*\{\s*(\{\s*(\{\s*(([+-]?[\d]*([\d]\.?|\.[\d])[\d]*([eE][-+]?[\d]+|\s*)\s*,\s*)*[+-]?[\d]*([\d]\.?|\.[\d])[\d]*([eE][-+]?[\d]+|\s*)\s*)?\}\s*,\s*)*\{\s*(([+-]?[\d]*([\d]\.?|\.[\d])[\d]*([eE][-+]?[\d]+|\s*)\s*,\s*)*[+-]?[\d]*([\d]\.?|\.[\d])[\d]*([eE][-+]?[\d]+|\s*)\s*)?\}\s*\}\s*,\s*)*\{\s*(\{\s*(([+-]?[\d]*([\d]\.?|\.[\d])[\d]*([eE][-+]?[\d]+|\s*)\s*,\s*)*[+-]?[\d]*([\d]\.?|\.[\d])[\d]*([eE][-+]?[\d]+|\s*)\s*)?\}\s*,\s*)*\{\s*(([+-]?[\d]*([\d]\.?|\.[\d])[\d]*([eE][-+]?[\d]+|\s*)\s*,\s*)*[+-]?[\d]*([\d]\.?|\.[\d])[\d]*([eE][-+]?[\d]+|\s*)\s*)?\}\s*\}\s*\}\s*" />
		</xsd:restriction>
	</xsd:simpleType>
	<xsd:simpleType name="real64_array4d">
		<xsd:restriction base="xsd:string">
			<xsd:pattern value=".*[\[\]`$].*|\s*\{\s*(\{\s*(\{\s*(\{\s*(([+-]?[\d]*([\d]\.?|\.[\d])[\d]*([eE][-+]?[\d]+|\s*)\s*,\s*)*[+-]?[\d]*([\d]\.?|\.[\d])[\d]*([eE][-+]?[\d]+|\s*)\s*)?\}\s*,\s*)*\{\s*(([+-]?[\d]*([\d]\.?|\.[\d])[\d]*([eE][-+]?[\d]+|\s*)\s*,\s*)*[+-]?[\d]*([\d]\.?|\.[\d])[\d]*([eE][-+]?[\d]+|\s*)\s*)?\}\s*\}\s*,\s*)*\{\s*(\{\s*(([+-]?[\d]*([\d]\.?|\.[\d])[\d]*([eE][-+]?[\d]+|\s*)\s*,\s*)*[+-]?[\d]*([\d]\.?|\.[\d])[\d]*([eE][-+]?[\d]+|\s*)\s*)?\}\s*,\s*)*\{\s*(([+-]?[\d]*([\d]\.?|\.[\d])[\d]*([eE][-+]?[\d]+|\s*)\s*,\s*)*[+-]?[\d]*([\d]\.?|\.[\d])[\d]*([eE][-+]?[\d]+|\s*)\s*)?\}\s*\}\s*\}\s*,\s*)*\{\s*(\{\s*(\{\s*(([+-]?[\d]*([\d]\.?|\.[\d])[\d]*([eE][-+]?[\d]+|\s*)\s*,\s*)*[+-]?[\d]*([\d]\.?|\.[\d])[\d]*([eE][-+]?[\d]+|\s*)\s*)?\}\s*,\s*)*\{\s*(([+-]?[\d]*([\d]\.?|\.[\d])[\d]*([eE][-+]?[\d]+|\s*)\s*,\s*)*[+-]?[\d]*([\d]\.?|\.[\d])[\d]*([eE][-+]?[\d]+|\s*)\s*)?\}\s*\}\s*,\s*)*\{\s*(\{\s*(([+-]?[\d]*([\d]\.?|\.[\d])[\d]*([eE][-+]?[\d]+|\s*)\s*,\s*)*[+-]?[\d]*([\d]\.?|\.[\d])[\d]*([eE][-+]?[\d]+|\s*)\s*)?\}\s*,\s*)*\{\s*(([+-]?[\d]*([\d]\.?|\.[\d])[\d]*([eE][-+]?[\d]+|\s*)\s*,\s*)*[+-]?[\d]*([\d]\.?|\.[\d])[\d]*([eE][-+]?[\d]+|\s*)\s*)?\}\s*\}\s*\}\s*\}\s*" />
		</xsd:restriction>
	</xsd:simpleType>
	<xsd:simpleType name="string">
		<xsd:restriction base="xsd:string">
			<xsd:pattern value=".*[\[\]`$].*|[^,\{\}\s]*\s*" />
		</xsd:restriction>
	</xsd:simpleType>
	<xsd:simpleType name="string_array">
		<xsd:restriction base="xsd:string">
			<xsd:pattern value=".*[\[\]`$].*|\s*\{\s*(([^,\{\}\s]+\s*,\s*)*[^,\{\}\s]+\s*)?\}\s*" />
		</xsd:restriction>
	</xsd:simpleType>
	<xsd:element name="Problem" type="ProblemType" />
	<xsd:complexType name="ProblemType">
		<xsd:choice minOccurs="0" maxOccurs="unbounded">
			<xsd:element name="Events" type="EventsType" minOccurs="1" maxOccurs="1">
				<xsd:unique name="EventsHaltEventUniqueName">
					<xsd:selector xpath="HaltEvent" />
					<xsd:field xpath="@name" />
				</xsd:unique>
				<xsd:unique name="EventsPeriodicEventUniqueName">
					<xsd:selector xpath="PeriodicEvent" />
					<xsd:field xpath="@name" />
				</xsd:unique>
				<xsd:unique name="EventsSoloEventUniqueName">
					<xsd:selector xpath="SoloEvent" />
					<xsd:field xpath="@name" />
				</xsd:unique>
			</xsd:element>
			<xsd:element name="FieldSpecifications" type="FieldSpecificationsType" maxOccurs="1">
				<xsd:unique name="FieldSpecificationsAquiferUniqueName">
					<xsd:selector xpath="Aquifer" />
					<xsd:field xpath="@name" />
				</xsd:unique>
				<xsd:unique name="FieldSpecificationsDirichletUniqueName">
					<xsd:selector xpath="Dirichlet" />
					<xsd:field xpath="@name" />
				</xsd:unique>
				<xsd:unique name="FieldSpecificationsFieldSpecificationUniqueName">
					<xsd:selector xpath="FieldSpecification" />
					<xsd:field xpath="@name" />
				</xsd:unique>
				<xsd:unique name="FieldSpecificationsHydrostaticEquilibriumUniqueName">
					<xsd:selector xpath="HydrostaticEquilibrium" />
					<xsd:field xpath="@name" />
				</xsd:unique>
				<xsd:unique name="FieldSpecificationsPMLUniqueName">
					<xsd:selector xpath="PML" />
					<xsd:field xpath="@name" />
				</xsd:unique>
				<xsd:unique name="FieldSpecificationsSourceFluxUniqueName">
					<xsd:selector xpath="SourceFlux" />
					<xsd:field xpath="@name" />
				</xsd:unique>
				<xsd:unique name="FieldSpecificationsTractionUniqueName">
					<xsd:selector xpath="Traction" />
					<xsd:field xpath="@name" />
				</xsd:unique>
			</xsd:element>
			<xsd:element name="Functions" type="FunctionsType" maxOccurs="1">
				<xsd:unique name="FunctionsCompositeFunctionUniqueName">
					<xsd:selector xpath="CompositeFunction" />
					<xsd:field xpath="@name" />
				</xsd:unique>
				<xsd:unique name="FunctionsMultivariableTableFunctionUniqueName">
					<xsd:selector xpath="MultivariableTableFunction" />
					<xsd:field xpath="@name" />
				</xsd:unique>
				<xsd:unique name="FunctionsSymbolicFunctionUniqueName">
					<xsd:selector xpath="SymbolicFunction" />
					<xsd:field xpath="@name" />
				</xsd:unique>
				<xsd:unique name="FunctionsTableFunctionUniqueName">
					<xsd:selector xpath="TableFunction" />
					<xsd:field xpath="@name" />
				</xsd:unique>
			</xsd:element>
			<xsd:element name="Geometry" type="GeometryType" maxOccurs="1">
				<xsd:unique name="GeometryBoxUniqueName">
					<xsd:selector xpath="Box" />
					<xsd:field xpath="@name" />
				</xsd:unique>
				<xsd:unique name="GeometryCustomPolarObjectUniqueName">
					<xsd:selector xpath="CustomPolarObject" />
					<xsd:field xpath="@name" />
				</xsd:unique>
				<xsd:unique name="GeometryCylinderUniqueName">
					<xsd:selector xpath="Cylinder" />
					<xsd:field xpath="@name" />
				</xsd:unique>
				<xsd:unique name="GeometryDiscUniqueName">
					<xsd:selector xpath="Disc" />
					<xsd:field xpath="@name" />
				</xsd:unique>
				<xsd:unique name="GeometryRectangleUniqueName">
					<xsd:selector xpath="Rectangle" />
					<xsd:field xpath="@name" />
				</xsd:unique>
				<xsd:unique name="GeometryThickPlaneUniqueName">
					<xsd:selector xpath="ThickPlane" />
					<xsd:field xpath="@name" />
				</xsd:unique>
			</xsd:element>
			<xsd:element name="Mesh" type="MeshType" minOccurs="1" maxOccurs="1">
				<xsd:unique name="MeshInternalMeshUniqueName">
					<xsd:selector xpath="InternalMesh" />
					<xsd:field xpath="@name" />
				</xsd:unique>
				<xsd:unique name="MeshInternalWellboreUniqueName">
					<xsd:selector xpath="InternalWellbore" />
					<xsd:field xpath="@name" />
				</xsd:unique>
				<xsd:unique name="MeshParticleMeshUniqueName">
					<xsd:selector xpath="ParticleMesh" />
					<xsd:field xpath="@name" />
				</xsd:unique>
				<xsd:unique name="MeshVTKMeshUniqueName">
					<xsd:selector xpath="VTKMesh" />
					<xsd:field xpath="@name" />
				</xsd:unique>
			</xsd:element>
			<xsd:element name="NumericalMethods" type="NumericalMethodsType" maxOccurs="1" />
			<xsd:element name="Outputs" type="OutputsType" minOccurs="1" maxOccurs="1">
				<xsd:unique name="OutputsBlueprintUniqueName">
					<xsd:selector xpath="Blueprint" />
					<xsd:field xpath="@name" />
				</xsd:unique>
				<xsd:unique name="OutputsChomboIOUniqueName">
					<xsd:selector xpath="ChomboIO" />
					<xsd:field xpath="@name" />
				</xsd:unique>
				<xsd:unique name="OutputsPythonUniqueName">
					<xsd:selector xpath="Python" />
					<xsd:field xpath="@name" />
				</xsd:unique>
				<xsd:unique name="OutputsRestartUniqueName">
					<xsd:selector xpath="Restart" />
					<xsd:field xpath="@name" />
				</xsd:unique>
				<xsd:unique name="OutputsSiloUniqueName">
					<xsd:selector xpath="Silo" />
					<xsd:field xpath="@name" />
				</xsd:unique>
				<xsd:unique name="OutputsTimeHistoryUniqueName">
					<xsd:selector xpath="TimeHistory" />
					<xsd:field xpath="@name" />
				</xsd:unique>
				<xsd:unique name="OutputsVTKUniqueName">
					<xsd:selector xpath="VTK" />
					<xsd:field xpath="@name" />
				</xsd:unique>
			</xsd:element>
			<xsd:element name="Solvers" type="SolversType" minOccurs="1" maxOccurs="1">
				<xsd:unique name="SolversAcousticFirstOrderSEMUniqueName">
					<xsd:selector xpath="AcousticFirstOrderSEM" />
					<xsd:field xpath="@name" />
				</xsd:unique>
				<xsd:unique name="SolversAcousticSEMUniqueName">
					<xsd:selector xpath="AcousticSEM" />
					<xsd:field xpath="@name" />
				</xsd:unique>
				<xsd:unique name="SolversAcousticVTISEMUniqueName">
					<xsd:selector xpath="AcousticVTISEM" />
					<xsd:field xpath="@name" />
				</xsd:unique>
				<xsd:unique name="SolversCompositionalMultiphaseFVMUniqueName">
					<xsd:selector xpath="CompositionalMultiphaseFVM" />
					<xsd:field xpath="@name" />
				</xsd:unique>
				<xsd:unique name="SolversCompositionalMultiphaseHybridFVMUniqueName">
					<xsd:selector xpath="CompositionalMultiphaseHybridFVM" />
					<xsd:field xpath="@name" />
				</xsd:unique>
				<xsd:unique name="SolversCompositionalMultiphaseReservoirUniqueName">
					<xsd:selector xpath="CompositionalMultiphaseReservoir" />
					<xsd:field xpath="@name" />
				</xsd:unique>
				<xsd:unique name="SolversCompositionalMultiphaseReservoirPoromechanicsUniqueName">
					<xsd:selector xpath="CompositionalMultiphaseReservoirPoromechanics" />
					<xsd:field xpath="@name" />
				</xsd:unique>
				<xsd:unique name="SolversCompositionalMultiphaseWellUniqueName">
					<xsd:selector xpath="CompositionalMultiphaseWell" />
					<xsd:field xpath="@name" />
				</xsd:unique>
				<xsd:unique name="SolversElasticFirstOrderSEMUniqueName">
					<xsd:selector xpath="ElasticFirstOrderSEM" />
					<xsd:field xpath="@name" />
				</xsd:unique>
				<xsd:unique name="SolversElasticSEMUniqueName">
					<xsd:selector xpath="ElasticSEM" />
					<xsd:field xpath="@name" />
				</xsd:unique>
				<xsd:unique name="SolversEmbeddedSurfaceGeneratorUniqueName">
					<xsd:selector xpath="EmbeddedSurfaceGenerator" />
					<xsd:field xpath="@name" />
				</xsd:unique>
				<xsd:unique name="SolversFlowProppantTransportUniqueName">
					<xsd:selector xpath="FlowProppantTransport" />
					<xsd:field xpath="@name" />
				</xsd:unique>
				<xsd:unique name="SolversHydrofractureUniqueName">
					<xsd:selector xpath="Hydrofracture" />
					<xsd:field xpath="@name" />
				</xsd:unique>
				<xsd:unique name="SolversLagrangianContactUniqueName">
					<xsd:selector xpath="LagrangianContact" />
					<xsd:field xpath="@name" />
				</xsd:unique>
				<xsd:unique name="SolversLaplaceFEMUniqueName">
					<xsd:selector xpath="LaplaceFEM" />
					<xsd:field xpath="@name" />
				</xsd:unique>
				<xsd:unique name="SolversMultiphasePoromechanicsUniqueName">
					<xsd:selector xpath="MultiphasePoromechanics" />
					<xsd:field xpath="@name" />
				</xsd:unique>
				<xsd:unique name="SolversMultiphasePoromechanicsReservoirUniqueName">
					<xsd:selector xpath="MultiphasePoromechanicsReservoir" />
					<xsd:field xpath="@name" />
				</xsd:unique>
				<xsd:unique name="SolversPhaseFieldDamageFEMUniqueName">
					<xsd:selector xpath="PhaseFieldDamageFEM" />
					<xsd:field xpath="@name" />
				</xsd:unique>
				<xsd:unique name="SolversPhaseFieldFractureUniqueName">
					<xsd:selector xpath="PhaseFieldFracture" />
					<xsd:field xpath="@name" />
				</xsd:unique>
				<xsd:unique name="SolversProppantTransportUniqueName">
					<xsd:selector xpath="ProppantTransport" />
					<xsd:field xpath="@name" />
				</xsd:unique>
				<xsd:unique name="SolversReactiveCompositionalMultiphaseOBLUniqueName">
					<xsd:selector xpath="ReactiveCompositionalMultiphaseOBL" />
					<xsd:field xpath="@name" />
				</xsd:unique>
				<xsd:unique name="SolversSinglePhaseFVMUniqueName">
					<xsd:selector xpath="SinglePhaseFVM" />
					<xsd:field xpath="@name" />
				</xsd:unique>
				<xsd:unique name="SolversSinglePhaseHybridFVMUniqueName">
					<xsd:selector xpath="SinglePhaseHybridFVM" />
					<xsd:field xpath="@name" />
				</xsd:unique>
				<xsd:unique name="SolversSinglePhasePoromechanicsUniqueName">
					<xsd:selector xpath="SinglePhasePoromechanics" />
					<xsd:field xpath="@name" />
				</xsd:unique>
				<xsd:unique name="SolversSinglePhasePoromechanicsConformingFracturesUniqueName">
					<xsd:selector xpath="SinglePhasePoromechanicsConformingFractures" />
					<xsd:field xpath="@name" />
				</xsd:unique>
				<xsd:unique name="SolversSinglePhasePoromechanicsEmbeddedFracturesUniqueName">
					<xsd:selector xpath="SinglePhasePoromechanicsEmbeddedFractures" />
					<xsd:field xpath="@name" />
				</xsd:unique>
				<xsd:unique name="SolversSinglePhasePoromechanicsReservoirUniqueName">
					<xsd:selector xpath="SinglePhasePoromechanicsReservoir" />
					<xsd:field xpath="@name" />
				</xsd:unique>
				<xsd:unique name="SolversSinglePhaseProppantFVMUniqueName">
					<xsd:selector xpath="SinglePhaseProppantFVM" />
					<xsd:field xpath="@name" />
				</xsd:unique>
				<xsd:unique name="SolversSinglePhaseReservoirUniqueName">
					<xsd:selector xpath="SinglePhaseReservoir" />
					<xsd:field xpath="@name" />
				</xsd:unique>
				<xsd:unique name="SolversSinglePhaseReservoirPoromechanicsUniqueName">
					<xsd:selector xpath="SinglePhaseReservoirPoromechanics" />
					<xsd:field xpath="@name" />
				</xsd:unique>
				<xsd:unique name="SolversSinglePhaseWellUniqueName">
					<xsd:selector xpath="SinglePhaseWell" />
					<xsd:field xpath="@name" />
				</xsd:unique>
				<xsd:unique name="SolversSolidMechanicsEmbeddedFracturesUniqueName">
					<xsd:selector xpath="SolidMechanicsEmbeddedFractures" />
					<xsd:field xpath="@name" />
				</xsd:unique>
				<xsd:unique name="SolversSolidMechanicsLagrangianSSLEUniqueName">
					<xsd:selector xpath="SolidMechanicsLagrangianSSLE" />
					<xsd:field xpath="@name" />
				</xsd:unique>
				<xsd:unique name="SolversSolidMechanics_LagrangianFEMUniqueName">
					<xsd:selector xpath="SolidMechanics_LagrangianFEM" />
					<xsd:field xpath="@name" />
				</xsd:unique>
				<xsd:unique name="SolversSolidMechanics_MPMUniqueName">
					<xsd:selector xpath="SolidMechanics_MPM" />
					<xsd:field xpath="@name" />
				</xsd:unique>
				<xsd:unique name="SolversSurfaceGeneratorUniqueName">
					<xsd:selector xpath="SurfaceGenerator" />
					<xsd:field xpath="@name" />
				</xsd:unique>
			</xsd:element>
			<xsd:element name="Tasks" type="TasksType" maxOccurs="1">
				<xsd:unique name="TasksCompositionalMultiphaseReservoirPoromechanicsInitializationUniqueName">
					<xsd:selector xpath="CompositionalMultiphaseReservoirPoromechanicsInitialization" />
					<xsd:field xpath="@name" />
				</xsd:unique>
				<xsd:unique name="TasksCompositionalMultiphaseStatisticsUniqueName">
					<xsd:selector xpath="CompositionalMultiphaseStatistics" />
					<xsd:field xpath="@name" />
				</xsd:unique>
				<xsd:unique name="TasksMultiphasePoromechanicsInitializationUniqueName">
					<xsd:selector xpath="MultiphasePoromechanicsInitialization" />
					<xsd:field xpath="@name" />
				</xsd:unique>
				<xsd:unique name="TasksPVTDriverUniqueName">
					<xsd:selector xpath="PVTDriver" />
					<xsd:field xpath="@name" />
				</xsd:unique>
				<xsd:unique name="TasksPackCollectionUniqueName">
					<xsd:selector xpath="PackCollection" />
					<xsd:field xpath="@name" />
				</xsd:unique>
				<xsd:unique name="TasksReactiveFluidDriverUniqueName">
					<xsd:selector xpath="ReactiveFluidDriver" />
					<xsd:field xpath="@name" />
				</xsd:unique>
				<xsd:unique name="TasksRelpermDriverUniqueName">
					<xsd:selector xpath="RelpermDriver" />
					<xsd:field xpath="@name" />
				</xsd:unique>
				<xsd:unique name="TasksSinglePhasePoromechanicsInitializationUniqueName">
					<xsd:selector xpath="SinglePhasePoromechanicsInitialization" />
					<xsd:field xpath="@name" />
				</xsd:unique>
				<xsd:unique name="TasksSinglePhaseReservoirPoromechanicsInitializationUniqueName">
					<xsd:selector xpath="SinglePhaseReservoirPoromechanicsInitialization" />
					<xsd:field xpath="@name" />
				</xsd:unique>
				<xsd:unique name="TasksSinglePhaseStatisticsUniqueName">
					<xsd:selector xpath="SinglePhaseStatistics" />
					<xsd:field xpath="@name" />
				</xsd:unique>
				<xsd:unique name="TasksSolidMechanicsStateResetUniqueName">
					<xsd:selector xpath="SolidMechanicsStateReset" />
					<xsd:field xpath="@name" />
				</xsd:unique>
				<xsd:unique name="TasksSolidMechanicsStatisticsUniqueName">
					<xsd:selector xpath="SolidMechanicsStatistics" />
					<xsd:field xpath="@name" />
				</xsd:unique>
				<xsd:unique name="TasksTriaxialDriverUniqueName">
					<xsd:selector xpath="TriaxialDriver" />
					<xsd:field xpath="@name" />
				</xsd:unique>
			</xsd:element>
			<xsd:element name="Constitutive" type="ConstitutiveType" maxOccurs="1">
				<xsd:unique name="domainConstitutiveBiotPorosityUniqueName">
					<xsd:selector xpath="BiotPorosity" />
					<xsd:field xpath="@name" />
				</xsd:unique>
				<xsd:unique name="domainConstitutiveBlackOilFluidUniqueName">
					<xsd:selector xpath="BlackOilFluid" />
					<xsd:field xpath="@name" />
				</xsd:unique>
				<xsd:unique name="domainConstitutiveBrooksCoreyBakerRelativePermeabilityUniqueName">
					<xsd:selector xpath="BrooksCoreyBakerRelativePermeability" />
					<xsd:field xpath="@name" />
				</xsd:unique>
				<xsd:unique name="domainConstitutiveBrooksCoreyCapillaryPressureUniqueName">
					<xsd:selector xpath="BrooksCoreyCapillaryPressure" />
					<xsd:field xpath="@name" />
				</xsd:unique>
				<xsd:unique name="domainConstitutiveBrooksCoreyRelativePermeabilityUniqueName">
					<xsd:selector xpath="BrooksCoreyRelativePermeability" />
					<xsd:field xpath="@name" />
				</xsd:unique>
				<xsd:unique name="domainConstitutiveBrooksCoreyStone2RelativePermeabilityUniqueName">
					<xsd:selector xpath="BrooksCoreyStone2RelativePermeability" />
					<xsd:field xpath="@name" />
				</xsd:unique>
				<xsd:unique name="domainConstitutiveCO2BrineEzrokhiFluidUniqueName">
					<xsd:selector xpath="CO2BrineEzrokhiFluid" />
					<xsd:field xpath="@name" />
				</xsd:unique>
				<xsd:unique name="domainConstitutiveCO2BrineEzrokhiThermalFluidUniqueName">
					<xsd:selector xpath="CO2BrineEzrokhiThermalFluid" />
					<xsd:field xpath="@name" />
				</xsd:unique>
				<xsd:unique name="domainConstitutiveCO2BrinePhillipsFluidUniqueName">
					<xsd:selector xpath="CO2BrinePhillipsFluid" />
					<xsd:field xpath="@name" />
				</xsd:unique>
				<xsd:unique name="domainConstitutiveCO2BrinePhillipsThermalFluidUniqueName">
					<xsd:selector xpath="CO2BrinePhillipsThermalFluid" />
					<xsd:field xpath="@name" />
				</xsd:unique>
				<xsd:unique name="domainConstitutiveCarmanKozenyPermeabilityUniqueName">
					<xsd:selector xpath="CarmanKozenyPermeability" />
					<xsd:field xpath="@name" />
				</xsd:unique>
				<xsd:unique name="domainConstitutiveCeramicDamageUniqueName">
					<xsd:selector xpath="CeramicDamage" />
					<xsd:field xpath="@name" />
				</xsd:unique>
				<xsd:unique name="domainConstitutiveCompositionalMultiphaseFluidUniqueName">
					<xsd:selector xpath="CompositionalMultiphaseFluid" />
					<xsd:field xpath="@name" />
				</xsd:unique>
				<xsd:unique name="domainConstitutiveCompositonalTwoPhaseFluidPengRobinsonUniqueName">
					<xsd:selector xpath="CompositonalTwoPhaseFluidPengRobinson" />
					<xsd:field xpath="@name" />
				</xsd:unique>
				<xsd:unique name="domainConstitutiveCompositonalTwoPhaseFluidSoaveRedlichKwongUniqueName">
					<xsd:selector xpath="CompositonalTwoPhaseFluidSoaveRedlichKwong" />
					<xsd:field xpath="@name" />
				</xsd:unique>
				<xsd:unique name="domainConstitutiveCompressibleSinglePhaseFluidUniqueName">
					<xsd:selector xpath="CompressibleSinglePhaseFluid" />
					<xsd:field xpath="@name" />
				</xsd:unique>
				<xsd:unique name="domainConstitutiveCompressibleSolidCarmanKozenyPermeabilityUniqueName">
					<xsd:selector xpath="CompressibleSolidCarmanKozenyPermeability" />
					<xsd:field xpath="@name" />
				</xsd:unique>
				<xsd:unique name="domainConstitutiveCompressibleSolidConstantPermeabilityUniqueName">
					<xsd:selector xpath="CompressibleSolidConstantPermeability" />
					<xsd:field xpath="@name" />
				</xsd:unique>
				<xsd:unique name="domainConstitutiveCompressibleSolidExponentialDecayPermeabilityUniqueName">
					<xsd:selector xpath="CompressibleSolidExponentialDecayPermeability" />
					<xsd:field xpath="@name" />
				</xsd:unique>
				<xsd:unique name="domainConstitutiveCompressibleSolidParallelPlatesPermeabilityUniqueName">
					<xsd:selector xpath="CompressibleSolidParallelPlatesPermeability" />
					<xsd:field xpath="@name" />
				</xsd:unique>
				<xsd:unique name="domainConstitutiveCompressibleSolidSlipDependentPermeabilityUniqueName">
					<xsd:selector xpath="CompressibleSolidSlipDependentPermeability" />
					<xsd:field xpath="@name" />
				</xsd:unique>
				<xsd:unique name="domainConstitutiveCompressibleSolidWillisRichardsPermeabilityUniqueName">
					<xsd:selector xpath="CompressibleSolidWillisRichardsPermeability" />
					<xsd:field xpath="@name" />
				</xsd:unique>
				<xsd:unique name="domainConstitutiveConstantDiffusionUniqueName">
					<xsd:selector xpath="ConstantDiffusion" />
					<xsd:field xpath="@name" />
				</xsd:unique>
				<xsd:unique name="domainConstitutiveConstantPermeabilityUniqueName">
					<xsd:selector xpath="ConstantPermeability" />
					<xsd:field xpath="@name" />
				</xsd:unique>
				<xsd:unique name="domainConstitutiveCoulombUniqueName">
					<xsd:selector xpath="Coulomb" />
					<xsd:field xpath="@name" />
				</xsd:unique>
				<xsd:unique name="domainConstitutiveDamageElasticIsotropicUniqueName">
					<xsd:selector xpath="DamageElasticIsotropic" />
					<xsd:field xpath="@name" />
				</xsd:unique>
				<xsd:unique name="domainConstitutiveDamageSpectralElasticIsotropicUniqueName">
					<xsd:selector xpath="DamageSpectralElasticIsotropic" />
					<xsd:field xpath="@name" />
				</xsd:unique>
				<xsd:unique name="domainConstitutiveDamageVolDevElasticIsotropicUniqueName">
					<xsd:selector xpath="DamageVolDevElasticIsotropic" />
					<xsd:field xpath="@name" />
				</xsd:unique>
				<xsd:unique name="domainConstitutiveDeadOilFluidUniqueName">
					<xsd:selector xpath="DeadOilFluid" />
					<xsd:field xpath="@name" />
				</xsd:unique>
				<xsd:unique name="domainConstitutiveDelftEggUniqueName">
					<xsd:selector xpath="DelftEgg" />
					<xsd:field xpath="@name" />
				</xsd:unique>
				<xsd:unique name="domainConstitutiveDruckerPragerUniqueName">
					<xsd:selector xpath="DruckerPrager" />
					<xsd:field xpath="@name" />
				</xsd:unique>
				<xsd:unique name="domainConstitutiveElasticIsotropicUniqueName">
					<xsd:selector xpath="ElasticIsotropic" />
					<xsd:field xpath="@name" />
				</xsd:unique>
				<xsd:unique name="domainConstitutiveElasticIsotropicPressureDependentUniqueName">
					<xsd:selector xpath="ElasticIsotropicPressureDependent" />
					<xsd:field xpath="@name" />
				</xsd:unique>
				<xsd:unique name="domainConstitutiveElasticOrthotropicUniqueName">
					<xsd:selector xpath="ElasticOrthotropic" />
					<xsd:field xpath="@name" />
				</xsd:unique>
				<xsd:unique name="domainConstitutiveElasticTransverseIsotropicUniqueName">
					<xsd:selector xpath="ElasticTransverseIsotropic" />
					<xsd:field xpath="@name" />
				</xsd:unique>
				<xsd:unique name="domainConstitutiveExponentialDecayPermeabilityUniqueName">
					<xsd:selector xpath="ExponentialDecayPermeability" />
					<xsd:field xpath="@name" />
				</xsd:unique>
				<xsd:unique name="domainConstitutiveExtendedDruckerPragerUniqueName">
					<xsd:selector xpath="ExtendedDruckerPrager" />
					<xsd:field xpath="@name" />
				</xsd:unique>
				<xsd:unique name="domainConstitutiveFrictionlessContactUniqueName">
					<xsd:selector xpath="FrictionlessContact" />
					<xsd:field xpath="@name" />
				</xsd:unique>
				<xsd:unique name="domainConstitutiveJFunctionCapillaryPressureUniqueName">
					<xsd:selector xpath="JFunctionCapillaryPressure" />
					<xsd:field xpath="@name" />
				</xsd:unique>
				<xsd:unique name="domainConstitutiveLinearIsotropicDispersionUniqueName">
					<xsd:selector xpath="LinearIsotropicDispersion" />
					<xsd:field xpath="@name" />
				</xsd:unique>
				<xsd:unique name="domainConstitutiveModifiedCamClayUniqueName">
					<xsd:selector xpath="ModifiedCamClay" />
					<xsd:field xpath="@name" />
				</xsd:unique>
				<xsd:unique name="domainConstitutiveMultiPhaseConstantThermalConductivityUniqueName">
					<xsd:selector xpath="MultiPhaseConstantThermalConductivity" />
					<xsd:field xpath="@name" />
				</xsd:unique>
				<xsd:unique name="domainConstitutiveMultiPhaseVolumeWeightedThermalConductivityUniqueName">
					<xsd:selector xpath="MultiPhaseVolumeWeightedThermalConductivity" />
					<xsd:field xpath="@name" />
				</xsd:unique>
				<xsd:unique name="domainConstitutiveNullModelUniqueName">
					<xsd:selector xpath="NullModel" />
					<xsd:field xpath="@name" />
				</xsd:unique>
				<xsd:unique name="domainConstitutiveParallelPlatesPermeabilityUniqueName">
					<xsd:selector xpath="ParallelPlatesPermeability" />
					<xsd:field xpath="@name" />
				</xsd:unique>
				<xsd:unique name="domainConstitutiveParticleFluidUniqueName">
					<xsd:selector xpath="ParticleFluid" />
					<xsd:field xpath="@name" />
				</xsd:unique>
				<xsd:unique name="domainConstitutivePerfectlyPlasticUniqueName">
					<xsd:selector xpath="PerfectlyPlastic" />
					<xsd:field xpath="@name" />
				</xsd:unique>
				<xsd:unique name="domainConstitutivePermeabilityBaseUniqueName">
					<xsd:selector xpath="PermeabilityBase" />
					<xsd:field xpath="@name" />
				</xsd:unique>
				<xsd:unique name="domainConstitutivePorousDelftEggUniqueName">
					<xsd:selector xpath="PorousDelftEgg" />
					<xsd:field xpath="@name" />
				</xsd:unique>
				<xsd:unique name="domainConstitutivePorousDruckerPragerUniqueName">
					<xsd:selector xpath="PorousDruckerPrager" />
					<xsd:field xpath="@name" />
				</xsd:unique>
				<xsd:unique name="domainConstitutivePorousElasticIsotropicUniqueName">
					<xsd:selector xpath="PorousElasticIsotropic" />
					<xsd:field xpath="@name" />
				</xsd:unique>
				<xsd:unique name="domainConstitutivePorousElasticOrthotropicUniqueName">
					<xsd:selector xpath="PorousElasticOrthotropic" />
					<xsd:field xpath="@name" />
				</xsd:unique>
				<xsd:unique name="domainConstitutivePorousElasticTransverseIsotropicUniqueName">
					<xsd:selector xpath="PorousElasticTransverseIsotropic" />
					<xsd:field xpath="@name" />
				</xsd:unique>
				<xsd:unique name="domainConstitutivePorousExtendedDruckerPragerUniqueName">
					<xsd:selector xpath="PorousExtendedDruckerPrager" />
					<xsd:field xpath="@name" />
				</xsd:unique>
				<xsd:unique name="domainConstitutivePorousModifiedCamClayUniqueName">
					<xsd:selector xpath="PorousModifiedCamClay" />
					<xsd:field xpath="@name" />
				</xsd:unique>
				<xsd:unique name="domainConstitutivePressurePorosityUniqueName">
					<xsd:selector xpath="PressurePorosity" />
					<xsd:field xpath="@name" />
				</xsd:unique>
				<xsd:unique name="domainConstitutiveProppantPermeabilityUniqueName">
					<xsd:selector xpath="ProppantPermeability" />
					<xsd:field xpath="@name" />
				</xsd:unique>
				<xsd:unique name="domainConstitutiveProppantPorosityUniqueName">
					<xsd:selector xpath="ProppantPorosity" />
					<xsd:field xpath="@name" />
				</xsd:unique>
				<xsd:unique name="domainConstitutiveProppantSlurryFluidUniqueName">
					<xsd:selector xpath="ProppantSlurryFluid" />
					<xsd:field xpath="@name" />
				</xsd:unique>
				<xsd:unique name="domainConstitutiveProppantSolidProppantPermeabilityUniqueName">
					<xsd:selector xpath="ProppantSolidProppantPermeability" />
					<xsd:field xpath="@name" />
				</xsd:unique>
				<xsd:unique name="domainConstitutiveReactiveBrineUniqueName">
					<xsd:selector xpath="ReactiveBrine" />
					<xsd:field xpath="@name" />
				</xsd:unique>
				<xsd:unique name="domainConstitutiveReactiveBrineThermalUniqueName">
					<xsd:selector xpath="ReactiveBrineThermal" />
					<xsd:field xpath="@name" />
				</xsd:unique>
				<xsd:unique name="domainConstitutiveSinglePhaseConstantThermalConductivityUniqueName">
					<xsd:selector xpath="SinglePhaseConstantThermalConductivity" />
					<xsd:field xpath="@name" />
				</xsd:unique>
				<xsd:unique name="domainConstitutiveSlipDependentPermeabilityUniqueName">
					<xsd:selector xpath="SlipDependentPermeability" />
					<xsd:field xpath="@name" />
				</xsd:unique>
				<xsd:unique name="domainConstitutiveSolidInternalEnergyUniqueName">
					<xsd:selector xpath="SolidInternalEnergy" />
					<xsd:field xpath="@name" />
				</xsd:unique>
				<xsd:unique name="domainConstitutiveTableCapillaryPressureUniqueName">
					<xsd:selector xpath="TableCapillaryPressure" />
					<xsd:field xpath="@name" />
				</xsd:unique>
				<xsd:unique name="domainConstitutiveTableRelativePermeabilityUniqueName">
					<xsd:selector xpath="TableRelativePermeability" />
					<xsd:field xpath="@name" />
				</xsd:unique>
				<xsd:unique name="domainConstitutiveTableRelativePermeabilityHysteresisUniqueName">
					<xsd:selector xpath="TableRelativePermeabilityHysteresis" />
					<xsd:field xpath="@name" />
				</xsd:unique>
				<xsd:unique name="domainConstitutiveThermalCompressibleSinglePhaseFluidUniqueName">
					<xsd:selector xpath="ThermalCompressibleSinglePhaseFluid" />
					<xsd:field xpath="@name" />
				</xsd:unique>
				<xsd:unique name="domainConstitutiveVanGenuchtenBakerRelativePermeabilityUniqueName">
					<xsd:selector xpath="VanGenuchtenBakerRelativePermeability" />
					<xsd:field xpath="@name" />
				</xsd:unique>
				<xsd:unique name="domainConstitutiveVanGenuchtenCapillaryPressureUniqueName">
					<xsd:selector xpath="VanGenuchtenCapillaryPressure" />
					<xsd:field xpath="@name" />
				</xsd:unique>
				<xsd:unique name="domainConstitutiveVanGenuchtenStone2RelativePermeabilityUniqueName">
					<xsd:selector xpath="VanGenuchtenStone2RelativePermeability" />
					<xsd:field xpath="@name" />
				</xsd:unique>
				<xsd:unique name="domainConstitutiveViscoDruckerPragerUniqueName">
					<xsd:selector xpath="ViscoDruckerPrager" />
					<xsd:field xpath="@name" />
				</xsd:unique>
				<xsd:unique name="domainConstitutiveViscoExtendedDruckerPragerUniqueName">
					<xsd:selector xpath="ViscoExtendedDruckerPrager" />
					<xsd:field xpath="@name" />
				</xsd:unique>
				<xsd:unique name="domainConstitutiveViscoModifiedCamClayUniqueName">
					<xsd:selector xpath="ViscoModifiedCamClay" />
					<xsd:field xpath="@name" />
				</xsd:unique>
				<xsd:unique name="domainConstitutiveWillisRichardsPermeabilityUniqueName">
					<xsd:selector xpath="WillisRichardsPermeability" />
					<xsd:field xpath="@name" />
				</xsd:unique>
			</xsd:element>
			<xsd:element name="ElementRegions" type="ElementRegionsType" maxOccurs="1" />
			<xsd:element name="ParticleRegions" type="ParticleRegionsType" maxOccurs="1" />
			<xsd:element name="Included" type="IncludedType" maxOccurs="1">
				<xsd:unique name="IncludedFileUniqueName">
					<xsd:selector xpath="File" />
					<xsd:field xpath="@name" />
				</xsd:unique>
			</xsd:element>
			<xsd:element name="Parameters" type="ParametersType" maxOccurs="1">
				<xsd:unique name="ParametersParameterUniqueName">
					<xsd:selector xpath="Parameter" />
					<xsd:field xpath="@name" />
				</xsd:unique>
			</xsd:element>
			<xsd:element name="Benchmarks" type="BenchmarksType" maxOccurs="1" />
		</xsd:choice>
	</xsd:complexType>
	<xsd:complexType name="EventsType">
		<xsd:choice minOccurs="0" maxOccurs="unbounded">
			<xsd:element name="HaltEvent" type="HaltEventType">
				<xsd:unique name="EventsHaltEventHaltEventUniqueName">
					<xsd:selector xpath="HaltEvent" />
					<xsd:field xpath="@name" />
				</xsd:unique>
				<xsd:unique name="EventsHaltEventPeriodicEventUniqueName">
					<xsd:selector xpath="PeriodicEvent" />
					<xsd:field xpath="@name" />
				</xsd:unique>
				<xsd:unique name="EventsHaltEventSoloEventUniqueName">
					<xsd:selector xpath="SoloEvent" />
					<xsd:field xpath="@name" />
				</xsd:unique>
			</xsd:element>
			<xsd:element name="PeriodicEvent" type="PeriodicEventType">
				<xsd:unique name="EventsPeriodicEventHaltEventUniqueName">
					<xsd:selector xpath="HaltEvent" />
					<xsd:field xpath="@name" />
				</xsd:unique>
				<xsd:unique name="EventsPeriodicEventPeriodicEventUniqueName">
					<xsd:selector xpath="PeriodicEvent" />
					<xsd:field xpath="@name" />
				</xsd:unique>
				<xsd:unique name="EventsPeriodicEventSoloEventUniqueName">
					<xsd:selector xpath="SoloEvent" />
					<xsd:field xpath="@name" />
				</xsd:unique>
			</xsd:element>
			<xsd:element name="SoloEvent" type="SoloEventType">
				<xsd:unique name="EventsSoloEventHaltEventUniqueName">
					<xsd:selector xpath="HaltEvent" />
					<xsd:field xpath="@name" />
				</xsd:unique>
				<xsd:unique name="EventsSoloEventPeriodicEventUniqueName">
					<xsd:selector xpath="PeriodicEvent" />
					<xsd:field xpath="@name" />
				</xsd:unique>
				<xsd:unique name="EventsSoloEventSoloEventUniqueName">
					<xsd:selector xpath="SoloEvent" />
					<xsd:field xpath="@name" />
				</xsd:unique>
			</xsd:element>
		</xsd:choice>
		<!--logLevel => Log level-->
		<xsd:attribute name="logLevel" type="integer" default="0" />
		<!--maxCycle => Maximum simulation cycle for the global event loop.-->
		<xsd:attribute name="maxCycle" type="integer" default="2147483647" />
		<!--maxTime => Maximum simulation time for the global event loop.-->
		<xsd:attribute name="maxTime" type="real64" default="1.79769e+308" />
		<!--minTime => Start simulation time for the global event loop.-->
		<xsd:attribute name="minTime" type="real64" default="0" />
		<!--timeOutputFormat => Format of the time in the GEOS log.-->
		<xsd:attribute name="timeOutputFormat" type="geos_EventManager_TimeOutputFormat" default="seconds" />
	</xsd:complexType>
	<xsd:complexType name="HaltEventType">
		<xsd:choice minOccurs="0" maxOccurs="unbounded">
			<xsd:element name="HaltEvent" type="HaltEventType" />
			<xsd:element name="PeriodicEvent" type="PeriodicEventType" />
			<xsd:element name="SoloEvent" type="SoloEventType" />
		</xsd:choice>
		<!--beginTime => Start time of this event.-->
		<xsd:attribute name="beginTime" type="real64" default="0" />
		<!--endTime => End time of this event.-->
		<xsd:attribute name="endTime" type="real64" default="1e+100" />
		<!--finalDtStretch => Allow the final dt request for this event to grow by this percentage to match the endTime exactly.-->
		<xsd:attribute name="finalDtStretch" type="real64" default="0.001" />
		<!--forceDt => While active, this event will request this timestep value (ignoring any children/targets requests).-->
		<xsd:attribute name="forceDt" type="real64" default="-1" />
		<!--logLevel => Log level-->
		<xsd:attribute name="logLevel" type="integer" default="0" />
		<!--maxEventDt => While active, this event will request a timestep <= this value (depending upon any child/target requests).-->
		<xsd:attribute name="maxEventDt" type="real64" default="-1" />
		<!--maxRuntime => The maximum allowable runtime for the job.-->
		<xsd:attribute name="maxRuntime" type="real64" use="required" />
		<!--target => Name of the object to be executed when the event criteria are met.-->
		<xsd:attribute name="target" type="groupNameRef" default="" />
		<!--targetExactStartStop => If this option is set, the event will reduce its timestep requests to match any specified beginTime/endTimes exactly.-->
		<xsd:attribute name="targetExactStartStop" type="integer" default="1" />
		<!--name => A name is required for any non-unique nodes-->
		<xsd:attribute name="name" type="groupName" use="required" />
	</xsd:complexType>
	<xsd:complexType name="PeriodicEventType">
		<xsd:choice minOccurs="0" maxOccurs="unbounded">
			<xsd:element name="HaltEvent" type="HaltEventType" />
			<xsd:element name="PeriodicEvent" type="PeriodicEventType" />
			<xsd:element name="SoloEvent" type="SoloEventType" />
		</xsd:choice>
		<!--beginTime => Start time of this event.-->
		<xsd:attribute name="beginTime" type="real64" default="0" />
		<!--cycleFrequency => Event application frequency (cycle, default)-->
		<xsd:attribute name="cycleFrequency" type="integer" default="1" />
		<!--endTime => End time of this event.-->
		<xsd:attribute name="endTime" type="real64" default="1e+100" />
		<!--finalDtStretch => Allow the final dt request for this event to grow by this percentage to match the endTime exactly.-->
		<xsd:attribute name="finalDtStretch" type="real64" default="0.001" />
		<!--forceDt => While active, this event will request this timestep value (ignoring any children/targets requests).-->
		<xsd:attribute name="forceDt" type="real64" default="-1" />
		<!--function => Name of an optional function to evaluate when the time/cycle criteria are met.If the result is greater than the specified eventThreshold, the function will continue to execute.-->
		<xsd:attribute name="function" type="groupNameRef" default="" />
		<!--logLevel => Log level-->
		<xsd:attribute name="logLevel" type="integer" default="0" />
		<!--maxEventDt => While active, this event will request a timestep <= this value (depending upon any child/target requests).-->
		<xsd:attribute name="maxEventDt" type="real64" default="-1" />
		<!--object => If the optional function requires an object as an input, specify its path here.-->
		<xsd:attribute name="object" type="groupNameRef" default="" />
		<!--set => If the optional function is applied to an object, specify the setname to evaluate (default = everything).-->
		<xsd:attribute name="set" type="groupNameRef" default="" />
		<!--stat => If the optional function is applied to an object, specify the statistic to compare to the eventThreshold.The current options include: min, avg, and max.-->
		<xsd:attribute name="stat" type="integer" default="0" />
		<!--target => Name of the object to be executed when the event criteria are met.-->
		<xsd:attribute name="target" type="groupNameRef" default="" />
		<!--targetExactStartStop => If this option is set, the event will reduce its timestep requests to match any specified beginTime/endTimes exactly.-->
		<xsd:attribute name="targetExactStartStop" type="integer" default="1" />
		<!--targetExactTimestep => If this option is set, the event will reduce its timestep requests to match the specified timeFrequency perfectly: dt_request = min(dt_request, t_last + time_frequency - time)).-->
		<xsd:attribute name="targetExactTimestep" type="integer" default="1" />
		<!--threshold => If the optional function is used, the event will execute if the value returned by the function exceeds this threshold.-->
		<xsd:attribute name="threshold" type="real64" default="0" />
		<!--timeFrequency => Event application frequency (time).  Note: if this value is specified, it will override any cycle-based behavior.-->
		<xsd:attribute name="timeFrequency" type="real64" default="-1" />
		<!--name => A name is required for any non-unique nodes-->
		<xsd:attribute name="name" type="groupName" use="required" />
	</xsd:complexType>
	<xsd:complexType name="SoloEventType">
		<xsd:choice minOccurs="0" maxOccurs="unbounded">
			<xsd:element name="HaltEvent" type="HaltEventType" />
			<xsd:element name="PeriodicEvent" type="PeriodicEventType" />
			<xsd:element name="SoloEvent" type="SoloEventType" />
		</xsd:choice>
		<!--beginTime => Start time of this event.-->
		<xsd:attribute name="beginTime" type="real64" default="0" />
		<!--endTime => End time of this event.-->
		<xsd:attribute name="endTime" type="real64" default="1e+100" />
		<!--finalDtStretch => Allow the final dt request for this event to grow by this percentage to match the endTime exactly.-->
		<xsd:attribute name="finalDtStretch" type="real64" default="0.001" />
		<!--forceDt => While active, this event will request this timestep value (ignoring any children/targets requests).-->
		<xsd:attribute name="forceDt" type="real64" default="-1" />
		<!--logLevel => Log level-->
		<xsd:attribute name="logLevel" type="integer" default="0" />
		<!--maxEventDt => While active, this event will request a timestep <= this value (depending upon any child/target requests).-->
		<xsd:attribute name="maxEventDt" type="real64" default="-1" />
		<!--target => Name of the object to be executed when the event criteria are met.-->
		<xsd:attribute name="target" type="groupNameRef" default="" />
		<!--targetCycle => Targeted cycle to execute the event.-->
		<xsd:attribute name="targetCycle" type="integer" default="-1" />
		<!--targetExactStartStop => If this option is set, the event will reduce its timestep requests to match any specified beginTime/endTimes exactly.-->
		<xsd:attribute name="targetExactStartStop" type="integer" default="1" />
		<!--targetExactTimestep => If this option is set, the event will reduce its timestep requests to match the specified execution time exactly: dt_request = min(dt_request, t_target - time)).-->
		<xsd:attribute name="targetExactTimestep" type="integer" default="1" />
		<!--targetTime => Targeted time to execute the event.-->
		<xsd:attribute name="targetTime" type="real64" default="-1" />
		<!--name => A name is required for any non-unique nodes-->
		<xsd:attribute name="name" type="groupName" use="required" />
	</xsd:complexType>
	<xsd:simpleType name="geos_EventManager_TimeOutputFormat">
		<xsd:restriction base="xsd:string">
			<xsd:pattern value=".*[\[\]`$].*|seconds|minutes|hours|days|years|full" />
		</xsd:restriction>
	</xsd:simpleType>
	<xsd:complexType name="FieldSpecificationsType">
		<xsd:choice minOccurs="0" maxOccurs="unbounded">
			<xsd:element name="Aquifer" type="AquiferType" />
			<xsd:element name="Dirichlet" type="DirichletType" />
			<xsd:element name="FieldSpecification" type="FieldSpecificationType" />
			<xsd:element name="HydrostaticEquilibrium" type="HydrostaticEquilibriumType" />
			<xsd:element name="PML" type="PMLType" />
			<xsd:element name="SourceFlux" type="SourceFluxType" />
			<xsd:element name="Traction" type="TractionType" />
		</xsd:choice>
	</xsd:complexType>
	<xsd:complexType name="AquiferType">
		<!--allowAllPhasesIntoAquifer => Flag to allow all phases to flow into the aquifer. 
This flag only matters for the configuration in which flow is from reservoir to aquifer. 
    - If the flag is equal to 1, then all phases, including non-aqueous phases, are allowed to flow into the aquifer. 
     - If the flag is equal to 0, then only the water phase is allowed to flow into the aquifer. 
If you are in a configuration in which flow is from reservoir to aquifer and you expect non-aqueous phases to saturate the reservoir cells next to the aquifer, set this flag to 1. 
This keyword is ignored for single-phase flow simulations-->
		<xsd:attribute name="allowAllPhasesIntoAquifer" type="integer" default="0" />
		<!--aquiferAngle => Angle subtended by the aquifer boundary from the center of the reservoir [degress]-->
		<xsd:attribute name="aquiferAngle" type="real64" use="required" />
		<!--aquiferElevation => Aquifer elevation (positive going upward) [m]-->
		<xsd:attribute name="aquiferElevation" type="real64" use="required" />
		<!--aquiferInitialPressure => Aquifer initial pressure [Pa]-->
		<xsd:attribute name="aquiferInitialPressure" type="real64" use="required" />
		<!--aquiferInnerRadius => Aquifer inner radius [m]-->
		<xsd:attribute name="aquiferInnerRadius" type="real64" use="required" />
		<!--aquiferPermeability => Aquifer permeability [m^2]-->
		<xsd:attribute name="aquiferPermeability" type="real64" use="required" />
		<!--aquiferPorosity => Aquifer porosity-->
		<xsd:attribute name="aquiferPorosity" type="real64" use="required" />
		<!--aquiferThickness => Aquifer thickness [m]-->
		<xsd:attribute name="aquiferThickness" type="real64" use="required" />
		<!--aquiferTotalCompressibility => Aquifer total compressibility (rock and fluid) [Pa^-1]-->
		<xsd:attribute name="aquiferTotalCompressibility" type="real64" use="required" />
		<!--aquiferWaterDensity => Aquifer water density [kg.m^-3]-->
		<xsd:attribute name="aquiferWaterDensity" type="real64" use="required" />
		<!--aquiferWaterPhaseComponentFraction => Aquifer water phase component fraction. This keyword is ignored for single-phase flow simulations.-->
		<xsd:attribute name="aquiferWaterPhaseComponentFraction" type="real64_array" default="{0}" />
		<!--aquiferWaterPhaseComponentNames => Aquifer water phase component names. This keyword is ignored for single-phase flow simulations.-->
		<xsd:attribute name="aquiferWaterPhaseComponentNames" type="string_array" default="{}" />
		<!--aquiferWaterViscosity => Aquifer water viscosity [Pa.s]-->
		<xsd:attribute name="aquiferWaterViscosity" type="real64" use="required" />
		<!--bcApplicationTableName => Name of table that specifies the on/off application of the boundary condition.-->
		<xsd:attribute name="bcApplicationTableName" type="groupNameRef" default="" />
		<!--beginTime => Time at which the boundary condition will start being applied.-->
		<xsd:attribute name="beginTime" type="real64" default="-1e+99" />
		<!--direction => Direction to apply boundary condition to.-->
		<xsd:attribute name="direction" type="R1Tensor" default="{0,0,0}" />
		<!--endTime => Time at which the boundary condition will stop being applied.-->
		<xsd:attribute name="endTime" type="real64" default="1e+99" />
		<!--functionName => Name of function that specifies variation of the boundary condition.-->
		<xsd:attribute name="functionName" type="groupNameRef" default="" />
		<!--initialCondition => Boundary condition is applied as an initial condition.-->
		<xsd:attribute name="initialCondition" type="integer" default="0" />
		<!--logLevel => Log level-->
		<xsd:attribute name="logLevel" type="integer" default="0" />
		<!--pressureInfluenceFunctionName => Name of the table describing the pressure influence function
. If not provided, we use a default pressure influence function-->
		<xsd:attribute name="pressureInfluenceFunctionName" type="groupNameRef" default="" />
		<!--scale => Scale factor for value of the boundary condition.-->
		<xsd:attribute name="scale" type="real64" default="0" />
		<!--setNames => Name of sets that boundary condition is applied to.-->
		<xsd:attribute name="setNames" type="groupNameRef_array" use="required" />
		<!--name => A name is required for any non-unique nodes-->
		<xsd:attribute name="name" type="groupName" use="required" />
	</xsd:complexType>
	<xsd:complexType name="DirichletType">
		<!--bcApplicationTableName => Name of table that specifies the on/off application of the boundary condition.-->
		<xsd:attribute name="bcApplicationTableName" type="groupNameRef" default="" />
		<!--beginTime => Time at which the boundary condition will start being applied.-->
		<xsd:attribute name="beginTime" type="real64" default="-1e+99" />
		<!--component => Component of field (if tensor) to apply boundary condition to.-->
		<xsd:attribute name="component" type="integer" default="-1" />
		<!--direction => Direction to apply boundary condition to.-->
		<xsd:attribute name="direction" type="R1Tensor" default="{0,0,0}" />
		<!--endTime => Time at which the boundary condition will stop being applied.-->
		<xsd:attribute name="endTime" type="real64" default="1e+99" />
		<!--fieldName => Name of field that boundary condition is applied to.-->
		<xsd:attribute name="fieldName" type="groupNameRef" default="" />
		<!--functionName => Name of function that specifies variation of the boundary condition.-->
		<xsd:attribute name="functionName" type="groupNameRef" default="" />
		<!--initialCondition => Boundary condition is applied as an initial condition.-->
		<xsd:attribute name="initialCondition" type="integer" default="0" />
		<!--logLevel => Log level-->
		<xsd:attribute name="logLevel" type="integer" default="0" />
		<!--objectPath => Path to the target field-->
		<xsd:attribute name="objectPath" type="groupNameRef" default="" />
		<!--scale => Scale factor for value of the boundary condition.-->
		<xsd:attribute name="scale" type="real64" default="0" />
		<!--setNames => Name of sets that boundary condition is applied to.-->
		<xsd:attribute name="setNames" type="groupNameRef_array" use="required" />
		<!--name => A name is required for any non-unique nodes-->
		<xsd:attribute name="name" type="groupName" use="required" />
	</xsd:complexType>
	<xsd:complexType name="FieldSpecificationType">
		<!--bcApplicationTableName => Name of table that specifies the on/off application of the boundary condition.-->
		<xsd:attribute name="bcApplicationTableName" type="groupNameRef" default="" />
		<!--beginTime => Time at which the boundary condition will start being applied.-->
		<xsd:attribute name="beginTime" type="real64" default="-1e+99" />
		<!--component => Component of field (if tensor) to apply boundary condition to.-->
		<xsd:attribute name="component" type="integer" default="-1" />
		<!--direction => Direction to apply boundary condition to.-->
		<xsd:attribute name="direction" type="R1Tensor" default="{0,0,0}" />
		<!--endTime => Time at which the boundary condition will stop being applied.-->
		<xsd:attribute name="endTime" type="real64" default="1e+99" />
		<!--fieldName => Name of field that boundary condition is applied to.-->
		<xsd:attribute name="fieldName" type="groupNameRef" default="" />
		<!--functionName => Name of function that specifies variation of the boundary condition.-->
		<xsd:attribute name="functionName" type="groupNameRef" default="" />
		<!--initialCondition => Boundary condition is applied as an initial condition.-->
		<xsd:attribute name="initialCondition" type="integer" default="0" />
		<!--logLevel => Log level-->
		<xsd:attribute name="logLevel" type="integer" default="0" />
		<!--objectPath => Path to the target field-->
		<xsd:attribute name="objectPath" type="groupNameRef" default="" />
		<!--scale => Scale factor for value of the boundary condition.-->
		<xsd:attribute name="scale" type="real64" default="0" />
		<!--setNames => Name of sets that boundary condition is applied to.-->
		<xsd:attribute name="setNames" type="groupNameRef_array" use="required" />
		<!--name => A name is required for any non-unique nodes-->
		<xsd:attribute name="name" type="groupName" use="required" />
	</xsd:complexType>
	<xsd:complexType name="HydrostaticEquilibriumType">
		<!--bcApplicationTableName => Name of table that specifies the on/off application of the boundary condition.-->
		<xsd:attribute name="bcApplicationTableName" type="groupNameRef" default="" />
		<!--beginTime => Time at which the boundary condition will start being applied.-->
		<xsd:attribute name="beginTime" type="real64" default="-1e+99" />
		<!--componentFractionVsElevationTableNames => Names of the tables specifying the (component fraction vs elevation) relationship for each component-->
		<xsd:attribute name="componentFractionVsElevationTableNames" type="groupNameRef_array" default="{}" />
		<!--componentNames => Names of the fluid components-->
		<xsd:attribute name="componentNames" type="string_array" default="{}" />
		<!--datumElevation => Datum elevation [m]-->
		<xsd:attribute name="datumElevation" type="real64" use="required" />
		<!--datumPressure => Datum pressure [Pa]-->
		<xsd:attribute name="datumPressure" type="real64" use="required" />
		<!--direction => Direction to apply boundary condition to.-->
		<xsd:attribute name="direction" type="R1Tensor" default="{0,0,0}" />
		<!--elevationIncrementInHydrostaticPressureTable => Elevation increment [m] in the hydrostatic pressure table constructed internally-->
		<xsd:attribute name="elevationIncrementInHydrostaticPressureTable" type="real64" default="0.6096" />
		<!--endTime => Time at which the boundary condition will stop being applied.-->
		<xsd:attribute name="endTime" type="real64" default="1e+99" />
		<!--equilibrationTolerance => Tolerance in the fixed-point iteration scheme used for hydrostatic initialization-->
		<xsd:attribute name="equilibrationTolerance" type="real64" default="0.001" />
		<!--functionName => Name of function that specifies variation of the boundary condition.-->
		<xsd:attribute name="functionName" type="groupNameRef" default="" />
		<!--initialPhaseName => Name of the phase initially saturating the reservoir-->
		<xsd:attribute name="initialPhaseName" type="groupNameRef" default="" />
		<!--logLevel => Log level-->
		<xsd:attribute name="logLevel" type="integer" default="0" />
		<!--maxNumberOfEquilibrationIterations => Maximum number of equilibration iterations-->
		<xsd:attribute name="maxNumberOfEquilibrationIterations" type="integer" default="5" />
		<!--objectPath => Path to the target field-->
		<xsd:attribute name="objectPath" type="groupNameRef" default="" />
		<!--scale => Scale factor for value of the boundary condition.-->
		<xsd:attribute name="scale" type="real64" default="0" />
		<!--temperatureVsElevationTableName => Name of the table specifying the (temperature [K] vs elevation) relationship-->
		<xsd:attribute name="temperatureVsElevationTableName" type="groupNameRef" default="" />
		<!--name => A name is required for any non-unique nodes-->
		<xsd:attribute name="name" type="groupName" use="required" />
	</xsd:complexType>
	<xsd:complexType name="PMLType">
		<!--bcApplicationTableName => Name of table that specifies the on/off application of the boundary condition.-->
		<xsd:attribute name="bcApplicationTableName" type="groupNameRef" default="" />
		<!--beginTime => Time at which the boundary condition will start being applied.-->
		<xsd:attribute name="beginTime" type="real64" default="-1e+99" />
		<!--component => Component of field (if tensor) to apply boundary condition to.-->
		<xsd:attribute name="component" type="integer" default="-1" />
		<!--direction => Direction to apply boundary condition to.-->
		<xsd:attribute name="direction" type="R1Tensor" default="{0,0,0}" />
		<!--endTime => Time at which the boundary condition will stop being applied.-->
		<xsd:attribute name="endTime" type="real64" default="1e+99" />
		<!--functionName => Name of function that specifies variation of the boundary condition.-->
		<xsd:attribute name="functionName" type="groupNameRef" default="" />
		<!--logLevel => Log level-->
		<xsd:attribute name="logLevel" type="integer" default="0" />
		<!--objectPath => Path to the target field-->
		<xsd:attribute name="objectPath" type="groupNameRef" default="" />
		<!--reflectivity => Desired reflectivity of the PML region, used to compute the damping profile-->
		<xsd:attribute name="reflectivity" type="real32" default="0.001" />
		<!--scale => Scale factor for value of the boundary condition.-->
		<xsd:attribute name="scale" type="real64" default="0" />
		<!--setNames => Name of sets that boundary condition is applied to.-->
		<xsd:attribute name="setNames" type="groupNameRef_array" use="required" />
		<!--thicknessMaxXYZ => Thickness of the PML region, at right, back, and bottom sides, used to compute the damping profile-->
		<xsd:attribute name="thicknessMaxXYZ" type="R1Tensor32" default="{-1,-1,-1}" />
		<!--thicknessMinXYZ => Thickness of the PML region, at left, front, and top sides, used to compute the damping profile-->
		<xsd:attribute name="thicknessMinXYZ" type="R1Tensor32" default="{-1,-1,-1}" />
		<!--waveSpeedMaxXYZ => Wave speed in the PML, at right, back, and bottom sides, used to compute the damping profile-->
		<xsd:attribute name="waveSpeedMaxXYZ" type="R1Tensor32" default="{-1,-1,-1}" />
		<!--waveSpeedMinXYZ => Wave speed in the PML, at left, front, and top sides, used to compute the damping profile-->
		<xsd:attribute name="waveSpeedMinXYZ" type="R1Tensor32" default="{-1,-1,-1}" />
		<!--xMax => Maximum (x,y,z) coordinates of the inner PML boundaries-->
		<xsd:attribute name="xMax" type="R1Tensor32" default="{3.40282e+38,3.40282e+38,3.40282e+38}" />
		<!--xMin => Minimum (x,y,z) coordinates of the inner PML boundaries-->
		<xsd:attribute name="xMin" type="R1Tensor32" default="{-3.40282e+38,-3.40282e+38,-3.40282e+38}" />
		<!--name => A name is required for any non-unique nodes-->
		<xsd:attribute name="name" type="groupName" use="required" />
	</xsd:complexType>
	<xsd:complexType name="SourceFluxType">
		<!--bcApplicationTableName => Name of table that specifies the on/off application of the boundary condition.-->
		<xsd:attribute name="bcApplicationTableName" type="groupNameRef" default="" />
		<!--beginTime => Time at which the boundary condition will start being applied.-->
		<xsd:attribute name="beginTime" type="real64" default="-1e+99" />
		<!--component => Component of field (if tensor) to apply boundary condition to.-->
		<xsd:attribute name="component" type="integer" default="-1" />
		<!--direction => Direction to apply boundary condition to.-->
		<xsd:attribute name="direction" type="R1Tensor" default="{0,0,0}" />
		<!--endTime => Time at which the boundary condition will stop being applied.-->
		<xsd:attribute name="endTime" type="real64" default="1e+99" />
		<!--functionName => Name of function that specifies variation of the boundary condition.-->
		<xsd:attribute name="functionName" type="groupNameRef" default="" />
		<!--initialCondition => Boundary condition is applied as an initial condition.-->
		<xsd:attribute name="initialCondition" type="integer" default="0" />
		<!--logLevel => Log level-->
		<xsd:attribute name="logLevel" type="integer" default="0" />
		<!--objectPath => Path to the target field-->
		<xsd:attribute name="objectPath" type="groupNameRef" default="" />
		<!--scale => Scale factor for value of the boundary condition.-->
		<xsd:attribute name="scale" type="real64" default="0" />
		<!--setNames => Name of sets that boundary condition is applied to.-->
		<xsd:attribute name="setNames" type="groupNameRef_array" use="required" />
		<!--name => A name is required for any non-unique nodes-->
		<xsd:attribute name="name" type="groupName" use="required" />
	</xsd:complexType>
	<xsd:complexType name="TractionType">
		<!--bcApplicationTableName => Name of table that specifies the on/off application of the boundary condition.-->
		<xsd:attribute name="bcApplicationTableName" type="groupNameRef" default="" />
		<!--beginTime => Time at which the boundary condition will start being applied.-->
		<xsd:attribute name="beginTime" type="real64" default="-1e+99" />
		<!--direction => Direction to apply boundary condition to.-->
		<xsd:attribute name="direction" type="R1Tensor" default="{0,0,0}" />
		<!--endTime => Time at which the boundary condition will stop being applied.-->
		<xsd:attribute name="endTime" type="real64" default="1e+99" />
		<!--functionName => Name of function that specifies variation of the boundary condition.-->
		<xsd:attribute name="functionName" type="groupNameRef" default="" />
		<!--initialCondition => Boundary condition is applied as an initial condition.-->
		<xsd:attribute name="initialCondition" type="integer" default="0" />
		<!--inputStress => Input stress for tractionType = stress-->
		<xsd:attribute name="inputStress" type="R2SymTensor" default="{0,0,0,0,0,0}" />
		<!--logLevel => Log level-->
		<xsd:attribute name="logLevel" type="integer" default="0" />
		<!--objectPath => Path to the target field-->
		<xsd:attribute name="objectPath" type="groupNameRef" default="" />
		<!--scale => Scale factor for value of the boundary condition.-->
		<xsd:attribute name="scale" type="real64" default="0" />
		<!--setNames => Name of sets that boundary condition is applied to.-->
		<xsd:attribute name="setNames" type="groupNameRef_array" use="required" />
		<!--tractionType => Type of traction boundary condition. Options are:
vector - traction is applied to the faces as specified from the scale and direction,
normal - traction is applied to the faces as a pressure specified from the product of scale and the outward face normal,
stress - traction is applied to the faces as specified by the inner product of input stress and face normal.-->
		<xsd:attribute name="tractionType" type="geos_TractionBoundaryCondition_TractionType" default="vector" />
		<!--name => A name is required for any non-unique nodes-->
		<xsd:attribute name="name" type="groupName" use="required" />
	</xsd:complexType>
	<xsd:simpleType name="geos_TractionBoundaryCondition_TractionType">
		<xsd:restriction base="xsd:string">
			<xsd:pattern value=".*[\[\]`$].*|vector|normal|stress" />
		</xsd:restriction>
	</xsd:simpleType>
	<xsd:complexType name="FunctionsType">
		<xsd:choice minOccurs="0" maxOccurs="unbounded">
			<xsd:element name="CompositeFunction" type="CompositeFunctionType" />
			<xsd:element name="MultivariableTableFunction" type="MultivariableTableFunctionType" />
			<xsd:element name="SymbolicFunction" type="SymbolicFunctionType" />
			<xsd:element name="TableFunction" type="TableFunctionType" />
		</xsd:choice>
	</xsd:complexType>
	<xsd:complexType name="CompositeFunctionType">
		<!--expression => Composite math expression-->
		<xsd:attribute name="expression" type="string" default="" />
		<!--functionNames => List of source functions. The order must match the variableNames argument.-->
		<xsd:attribute name="functionNames" type="string_array" default="{}" />
		<!--inputVarNames => Name of fields are input to function.-->
		<xsd:attribute name="inputVarNames" type="groupNameRef_array" default="{}" />
		<!--variableNames => List of variables in expression-->
		<xsd:attribute name="variableNames" type="groupNameRef_array" default="{}" />
		<!--name => A name is required for any non-unique nodes-->
		<xsd:attribute name="name" type="groupName" use="required" />
	</xsd:complexType>
	<xsd:complexType name="MultivariableTableFunctionType">
		<!--inputVarNames => Name of fields are input to function.-->
		<xsd:attribute name="inputVarNames" type="groupNameRef_array" default="{}" />
		<!--name => A name is required for any non-unique nodes-->
		<xsd:attribute name="name" type="groupName" use="required" />
	</xsd:complexType>
	<xsd:complexType name="SymbolicFunctionType">
		<!--expression => Symbolic math expression-->
		<xsd:attribute name="expression" type="string" use="required" />
		<!--inputVarNames => Name of fields are input to function.-->
		<xsd:attribute name="inputVarNames" type="groupNameRef_array" default="{}" />
		<!--variableNames => List of variables in expression.  The order must match the evaluate argument-->
		<xsd:attribute name="variableNames" type="groupNameRef_array" use="required" />
		<!--name => A name is required for any non-unique nodes-->
		<xsd:attribute name="name" type="groupName" use="required" />
	</xsd:complexType>
	<xsd:complexType name="TableFunctionType">
		<!--coordinateFiles => List of coordinate file names for ND Table-->
		<xsd:attribute name="coordinateFiles" type="path_array" default="{}" />
		<!--coordinates => Coordinates inputs for 1D tables-->
		<xsd:attribute name="coordinates" type="real64_array" default="{0}" />
		<!--inputVarNames => Name of fields are input to function.-->
		<xsd:attribute name="inputVarNames" type="groupNameRef_array" default="{}" />
		<!--interpolation => Interpolation method. Valid options:
* linear
* nearest
* upper
* lower-->
		<xsd:attribute name="interpolation" type="geos_TableFunction_InterpolationType" default="linear" />
		<!--values => Values for 1D tables-->
		<xsd:attribute name="values" type="real64_array" default="{0}" />
		<!--voxelFile => Voxel file name for ND Table-->
		<xsd:attribute name="voxelFile" type="path" default="" />
		<!--name => A name is required for any non-unique nodes-->
		<xsd:attribute name="name" type="groupName" use="required" />
	</xsd:complexType>
	<xsd:simpleType name="geos_TableFunction_InterpolationType">
		<xsd:restriction base="xsd:string">
			<xsd:pattern value=".*[\[\]`$].*|linear|nearest|upper|lower" />
		</xsd:restriction>
	</xsd:simpleType>
	<xsd:complexType name="GeometryType">
		<xsd:choice minOccurs="0" maxOccurs="unbounded">
			<xsd:element name="Box" type="BoxType" />
			<xsd:element name="CustomPolarObject" type="CustomPolarObjectType" />
			<xsd:element name="Cylinder" type="CylinderType" />
			<xsd:element name="Disc" type="DiscType" />
			<xsd:element name="Rectangle" type="RectangleType" />
			<xsd:element name="ThickPlane" type="ThickPlaneType" />
		</xsd:choice>
	</xsd:complexType>
	<xsd:complexType name="BoxType">
		<!--strike => The strike angle of the box-->
		<xsd:attribute name="strike" type="real64" default="-90" />
		<!--xMax => Maximum (x,y,z) coordinates of the box-->
		<xsd:attribute name="xMax" type="R1Tensor" use="required" />
		<!--xMin => Minimum (x,y,z) coordinates of the box-->
		<xsd:attribute name="xMin" type="R1Tensor" use="required" />
		<!--name => A name is required for any non-unique nodes-->
		<xsd:attribute name="name" type="groupName" use="required" />
	</xsd:complexType>
	<xsd:complexType name="CustomPolarObjectType">
		<!--center => (x,y,z) coordinates of the center of the CustomPolarObject-->
		<xsd:attribute name="center" type="R1Tensor" use="required" />
		<!--coefficients => Coefficients of the CustomPolarObject function relating the localradius to the angle theta.-->
		<xsd:attribute name="coefficients" type="real64_array" use="required" />
		<!--lengthVector => Tangent vector defining the orthonormal basis along with the normal.-->
		<xsd:attribute name="lengthVector" type="R1Tensor" use="required" />
		<!--normal => Normal (n_x,n_y,n_z) to the plane (will be normalized automatically)-->
		<xsd:attribute name="normal" type="R1Tensor" use="required" />
		<!--tolerance => Tolerance to determine if a point sits on the CustomPolarObject or not. It is relative to the maximum dimension of the CustomPolarObject.-->
		<xsd:attribute name="tolerance" type="real64" default="1e-05" />
		<!--widthVector => Tangent vector defining the orthonormal basis along with the normal.-->
		<xsd:attribute name="widthVector" type="R1Tensor" use="required" />
		<!--name => A name is required for any non-unique nodes-->
		<xsd:attribute name="name" type="groupName" use="required" />
	</xsd:complexType>
	<xsd:complexType name="CylinderType">
		<!--firstFaceCenter => Center point of the first face of the cylinder-->
		<xsd:attribute name="firstFaceCenter" type="R1Tensor" use="required" />
		<!--innerRadius => Inner radius of the annulus-->
		<xsd:attribute name="innerRadius" type="real64" default="-1" />
		<!--outerRadius => Outer radius of the cylinder-->
		<xsd:attribute name="outerRadius" type="real64" use="required" />
		<!--secondFaceCenter => Center point of the second face of the cylinder-->
		<xsd:attribute name="secondFaceCenter" type="R1Tensor" use="required" />
		<!--name => A name is required for any non-unique nodes-->
		<xsd:attribute name="name" type="groupName" use="required" />
	</xsd:complexType>
	<xsd:complexType name="DiscType">
		<!--center => (x,y,z) coordinates of the center of the disc-->
		<xsd:attribute name="center" type="R1Tensor" use="required" />
		<!--lengthVector => Tangent vector defining the orthonormal basis along with the normal.-->
		<xsd:attribute name="lengthVector" type="R1Tensor" use="required" />
		<!--normal => Normal (n_x,n_y,n_z) to the plane (will be normalized automatically)-->
		<xsd:attribute name="normal" type="R1Tensor" use="required" />
		<!--radius => Radius of the disc.-->
		<xsd:attribute name="radius" type="real64" use="required" />
		<!--tolerance => Tolerance to determine if a point sits on the disc or not. It is relative to the maximum dimension of the disc.-->
		<xsd:attribute name="tolerance" type="real64" default="1e-05" />
		<!--widthVector => Tangent vector defining the orthonormal basis along with the normal.-->
		<xsd:attribute name="widthVector" type="R1Tensor" use="required" />
		<!--name => A name is required for any non-unique nodes-->
		<xsd:attribute name="name" type="groupName" use="required" />
	</xsd:complexType>
	<xsd:complexType name="RectangleType">
		<!--dimensions => Length and width of the bounded plane-->
		<xsd:attribute name="dimensions" type="real64_array" use="required" />
		<!--lengthVector => Tangent vector defining the orthonormal basis along with the normal.-->
		<xsd:attribute name="lengthVector" type="R1Tensor" use="required" />
		<!--normal => Normal (n_x,n_y,n_z) to the plane (will be normalized automatically)-->
		<xsd:attribute name="normal" type="R1Tensor" use="required" />
		<!--origin => Origin point (x,y,z) of the plane (basically, any point on the plane)-->
		<xsd:attribute name="origin" type="R1Tensor" use="required" />
		<!--tolerance => Tolerance to determine if a point sits on the plane or not. It is relative to the maximum dimension of the plane.-->
		<xsd:attribute name="tolerance" type="real64" default="1e-05" />
		<!--widthVector => Tangent vector defining the orthonormal basis along with the normal.-->
		<xsd:attribute name="widthVector" type="R1Tensor" use="required" />
		<!--name => A name is required for any non-unique nodes-->
		<xsd:attribute name="name" type="groupName" use="required" />
	</xsd:complexType>
	<xsd:complexType name="ThickPlaneType">
		<!--normal => Normal (n_x,n_y,n_z) to the plane (will be normalized automatically)-->
		<xsd:attribute name="normal" type="R1Tensor" use="required" />
		<!--origin => Origin point (x,y,z) of the plane (basically, any point on the plane)-->
		<xsd:attribute name="origin" type="R1Tensor" use="required" />
		<!--thickness => The total thickness of the plane (with half to each side)-->
		<xsd:attribute name="thickness" type="real64" use="required" />
		<!--name => A name is required for any non-unique nodes-->
		<xsd:attribute name="name" type="groupName" use="required" />
	</xsd:complexType>
	<xsd:complexType name="MeshType">
		<xsd:choice minOccurs="0" maxOccurs="unbounded">
			<xsd:element name="InternalMesh" type="InternalMeshType">
				<xsd:unique name="MeshInternalMeshInternalWellUniqueName">
					<xsd:selector xpath="InternalWell" />
					<xsd:field xpath="@name" />
				</xsd:unique>
			</xsd:element>
			<xsd:element name="InternalWellbore" type="InternalWellboreType">
				<xsd:unique name="MeshInternalWellboreInternalWellUniqueName">
					<xsd:selector xpath="InternalWell" />
					<xsd:field xpath="@name" />
				</xsd:unique>
			</xsd:element>
			<xsd:element name="ParticleMesh" type="ParticleMeshType" />
			<xsd:element name="VTKMesh" type="VTKMeshType">
				<xsd:unique name="MeshVTKMeshInternalWellUniqueName">
					<xsd:selector xpath="InternalWell" />
					<xsd:field xpath="@name" />
				</xsd:unique>
			</xsd:element>
		</xsd:choice>
	</xsd:complexType>
	<xsd:complexType name="InternalMeshType">
		<xsd:choice minOccurs="0" maxOccurs="unbounded">
			<xsd:element name="InternalWell" type="InternalWellType">
				<xsd:unique name="MeshInternalMeshInternalWellPerforationUniqueName">
					<xsd:selector xpath="Perforation" />
					<xsd:field xpath="@name" />
				</xsd:unique>
			</xsd:element>
		</xsd:choice>
		<!--cellBlockNames => Names of each mesh block-->
		<xsd:attribute name="cellBlockNames" type="groupNameRef_array" use="required" />
		<!--elementTypes => Element types of each mesh block. Use "C3D8" for linear brick element. Possible values are: Vertex, BEAM, C2D3, C2D4, Polygon, C3D4, C3D5, C3D6, C3D8, PentagonalPrism, HexagonalPrism, HeptagonalPrism, OctagonalPrism, NonagonalPrism, DecagonalPrism, HendecagonalPrism, Polyhedron.-->
		<xsd:attribute name="elementTypes" type="string_array" use="required" />
		<!--nx => Number of elements in the x-direction within each mesh block-->
		<xsd:attribute name="nx" type="integer_array" use="required" />
		<!--ny => Number of elements in the y-direction within each mesh block-->
		<xsd:attribute name="ny" type="integer_array" use="required" />
		<!--nz => Number of elements in the z-direction within each mesh block-->
		<xsd:attribute name="nz" type="integer_array" use="required" />
		<!--positionTolerance => A position tolerance to verify if a node belong to a nodeset-->
		<xsd:attribute name="positionTolerance" type="real64" default="1e-10" />
		<!--trianglePattern => Pattern by which to decompose the hex mesh into wedges-->
		<xsd:attribute name="trianglePattern" type="integer" default="0" />
		<!--xBias => Bias of element sizes in the x-direction within each mesh block (dx_left=(1+b)*L/N, dx_right=(1-b)*L/N)-->
		<xsd:attribute name="xBias" type="real64_array" default="{1}" />
		<!--xCoords => x-coordinates of each mesh block vertex-->
		<xsd:attribute name="xCoords" type="real64_array" use="required" />
		<!--yBias => Bias of element sizes in the y-direction within each mesh block (dy_left=(1+b)*L/N, dx_right=(1-b)*L/N)-->
		<xsd:attribute name="yBias" type="real64_array" default="{1}" />
		<!--yCoords => y-coordinates of each mesh block vertex-->
		<xsd:attribute name="yCoords" type="real64_array" use="required" />
		<!--zBias => Bias of element sizes in the z-direction within each mesh block (dz_left=(1+b)*L/N, dz_right=(1-b)*L/N)-->
		<xsd:attribute name="zBias" type="real64_array" default="{1}" />
		<!--zCoords => z-coordinates of each mesh block vertex-->
		<xsd:attribute name="zCoords" type="real64_array" use="required" />
		<!--name => A name is required for any non-unique nodes-->
		<xsd:attribute name="name" type="groupName" use="required" />
	</xsd:complexType>
	<xsd:complexType name="InternalWellType">
		<xsd:choice minOccurs="0" maxOccurs="unbounded">
			<xsd:element name="Perforation" type="PerforationType" />
		</xsd:choice>
		<!--logLevel => Log level-->
		<xsd:attribute name="logLevel" type="integer" default="0" />
		<!--minElementLength => Minimum length of a well element, computed as (segment length / number of elements per segment ) [m]-->
		<xsd:attribute name="minElementLength" type="real64" default="0.001" />
		<!--minSegmentLength => Minimum length of a well segment [m]-->
		<xsd:attribute name="minSegmentLength" type="real64" default="0.01" />
		<!--numElementsPerSegment => Number of well elements per polyline segment-->
		<xsd:attribute name="numElementsPerSegment" type="integer" use="required" />
		<!--polylineNodeCoords => Physical coordinates of the well polyline nodes-->
		<xsd:attribute name="polylineNodeCoords" type="real64_array2d" use="required" />
		<!--polylineSegmentConn => Connectivity of the polyline segments-->
		<xsd:attribute name="polylineSegmentConn" type="globalIndex_array2d" use="required" />
		<!--radius => Radius of the well [m]-->
		<xsd:attribute name="radius" type="real64" use="required" />
		<!--wellControlsName => Name of the set of constraints associated with this well-->
		<xsd:attribute name="wellControlsName" type="groupNameRef" use="required" />
		<!--wellRegionName => Name of the well element region-->
		<xsd:attribute name="wellRegionName" type="groupNameRef" use="required" />
		<!--name => A name is required for any non-unique nodes-->
		<xsd:attribute name="name" type="groupName" use="required" />
	</xsd:complexType>
	<xsd:complexType name="PerforationType">
		<!--distanceFromHead => Linear distance from well head to the perforation-->
		<xsd:attribute name="distanceFromHead" type="real64" use="required" />
		<!--skinFactor => Perforation skin factor-->
		<xsd:attribute name="skinFactor" type="real64" default="0" />
		<!--transmissibility => Perforation transmissibility-->
		<xsd:attribute name="transmissibility" type="real64" default="-1" />
		<!--name => A name is required for any non-unique nodes-->
		<xsd:attribute name="name" type="groupName" use="required" />
	</xsd:complexType>
	<xsd:complexType name="InternalWellboreType">
		<xsd:choice minOccurs="0" maxOccurs="unbounded">
			<xsd:element name="InternalWell" type="InternalWellType">
				<xsd:unique name="MeshInternalWellboreInternalWellPerforationUniqueName">
					<xsd:selector xpath="Perforation" />
					<xsd:field xpath="@name" />
				</xsd:unique>
			</xsd:element>
		</xsd:choice>
		<!--autoSpaceRadialElems => Automatically set number and spacing of elements in the radial direction. This overrides the values of nr!Value in each block indicates factor to scale the radial increment.Larger numbers indicate larger radial elements.-->
		<xsd:attribute name="autoSpaceRadialElems" type="real64_array" default="{-1}" />
		<!--cartesianMappingInnerRadius => If using a Cartesian aligned outer boundary, this is inner radius at which to start the mapping.-->
		<xsd:attribute name="cartesianMappingInnerRadius" type="real64" default="1e+99" />
		<!--cellBlockNames => Names of each mesh block-->
		<xsd:attribute name="cellBlockNames" type="groupNameRef_array" use="required" />
		<!--elementTypes => Element types of each mesh block. Use "C3D8" for linear brick element. Possible values are: Vertex, BEAM, C2D3, C2D4, Polygon, C3D4, C3D5, C3D6, C3D8, PentagonalPrism, HexagonalPrism, HeptagonalPrism, OctagonalPrism, NonagonalPrism, DecagonalPrism, HendecagonalPrism, Polyhedron.-->
		<xsd:attribute name="elementTypes" type="string_array" use="required" />
		<!--hardRadialCoords => Sets the radial spacing to specified values-->
		<xsd:attribute name="hardRadialCoords" type="real64_array" default="{0}" />
		<!--nr => Number of elements in the radial direction-->
		<xsd:attribute name="nr" type="integer_array" use="required" />
		<!--nt => Number of elements in the tangent direction-->
		<xsd:attribute name="nt" type="integer_array" use="required" />
		<!--nz => Number of elements in the z-direction within each mesh block-->
		<xsd:attribute name="nz" type="integer_array" use="required" />
		<!--positionTolerance => A position tolerance to verify if a node belong to a nodeset-->
		<xsd:attribute name="positionTolerance" type="real64" default="1e-10" />
		<!--rBias => Bias of element sizes in the radial direction-->
		<xsd:attribute name="rBias" type="real64_array" default="{-0.8}" />
		<!--radius => Wellbore radius-->
		<xsd:attribute name="radius" type="real64_array" use="required" />
		<!--theta => Tangent angle defining geometry size: 90 for quarter, 180 for half and 360 for full wellbore geometry-->
		<xsd:attribute name="theta" type="real64_array" use="required" />
		<!--trajectory => Coordinates defining the wellbore trajectory-->
		<xsd:attribute name="trajectory" type="real64_array2d" default="{{0}}" />
		<!--trianglePattern => Pattern by which to decompose the hex mesh into wedges-->
		<xsd:attribute name="trianglePattern" type="integer" default="0" />
		<!--useCartesianOuterBoundary => Enforce a Cartesian aligned outer boundary on the outer block starting with the radial block specified in this value-->
		<xsd:attribute name="useCartesianOuterBoundary" type="integer" default="1000000" />
		<!--xBias => Bias of element sizes in the x-direction within each mesh block (dx_left=(1+b)*L/N, dx_right=(1-b)*L/N)-->
		<xsd:attribute name="xBias" type="real64_array" default="{1}" />
		<!--yBias => Bias of element sizes in the y-direction within each mesh block (dy_left=(1+b)*L/N, dx_right=(1-b)*L/N)-->
		<xsd:attribute name="yBias" type="real64_array" default="{1}" />
		<!--zBias => Bias of element sizes in the z-direction within each mesh block (dz_left=(1+b)*L/N, dz_right=(1-b)*L/N)-->
		<xsd:attribute name="zBias" type="real64_array" default="{1}" />
		<!--zCoords => z-coordinates of each mesh block vertex-->
		<xsd:attribute name="zCoords" type="real64_array" use="required" />
		<!--name => A name is required for any non-unique nodes-->
		<xsd:attribute name="name" type="groupName" use="required" />
	</xsd:complexType>
	<xsd:complexType name="ParticleMeshType">
		<!--headerFile => path to the header file-->
		<xsd:attribute name="headerFile" type="path" use="required" />
		<!--particleBlockNames => Names of each particle block-->
		<xsd:attribute name="particleBlockNames" type="string_array" use="required" />
		<!--particleFile => path to the particle file-->
		<xsd:attribute name="particleFile" type="path" use="required" />
		<!--particleTypes => Particle types of each particle block-->
		<xsd:attribute name="particleTypes" type="string_array" use="required" />
		<!--name => A name is required for any non-unique nodes-->
		<xsd:attribute name="name" type="groupName" use="required" />
	</xsd:complexType>
	<xsd:complexType name="VTKMeshType">
		<xsd:choice minOccurs="0" maxOccurs="unbounded">
			<xsd:element name="InternalWell" type="InternalWellType">
				<xsd:unique name="MeshVTKMeshInternalWellPerforationUniqueName">
					<xsd:selector xpath="Perforation" />
					<xsd:field xpath="@name" />
				</xsd:unique>
			</xsd:element>
		</xsd:choice>
		<!--faceBlocks => For multi-block files, names of the face mesh block.-->
		<xsd:attribute name="faceBlocks" type="groupNameRef_array" default="{}" />
		<!--fieldNamesInGEOSX => Names of the volumic fields in GEOSX to import into-->
		<xsd:attribute name="fieldNamesInGEOSX" type="groupNameRef_array" default="{}" />
		<!--fieldsToImport => Volumic fields to be imported from the external mesh file-->
		<xsd:attribute name="fieldsToImport" type="groupNameRef_array" default="{}" />
		<!--file => Path to the mesh file-->
		<xsd:attribute name="file" type="path" use="required" />
		<!--logLevel => Log level-->
		<xsd:attribute name="logLevel" type="integer" default="0" />
		<!--mainBlockName => For multi-block files, name of the 3d mesh block.-->
		<xsd:attribute name="mainBlockName" type="groupNameRef" default="main" />
		<!--nodesetNames => Names of the VTK nodesets to import-->
		<xsd:attribute name="nodesetNames" type="groupNameRef_array" default="{}" />
		<!--partitionMethod => Method (library) used to partition the mesh-->
		<xsd:attribute name="partitionMethod" type="geos_vtk_PartitionMethod" default="parmetis" />
		<!--partitionRefinement => Number of partitioning refinement iterations (defaults to 1, recommended value).A value of 0 disables graph partitioning and keeps simple kd-tree partitions (not recommended). Values higher than 1 may lead to slightly improved partitioning, but yield diminishing returns.-->
		<xsd:attribute name="partitionRefinement" type="integer" default="1" />
		<!--regionAttribute => Name of the VTK cell attribute to use as region marker-->
		<xsd:attribute name="regionAttribute" type="groupNameRef" default="attribute" />
		<!--scale => Scale the coordinates of the vertices by given scale factors (after translation)-->
		<xsd:attribute name="scale" type="R1Tensor" default="{1,1,1}" />
		<!--surfacicFieldsInGEOSX => Names of the surfacic fields in GEOSX to import into-->
		<xsd:attribute name="surfacicFieldsInGEOSX" type="groupNameRef_array" default="{}" />
		<!--surfacicFieldsToImport => Surfacic fields to be imported from the external mesh file-->
		<xsd:attribute name="surfacicFieldsToImport" type="groupNameRef_array" default="{}" />
		<!--translate => Translate the coordinates of the vertices by a given vector (prior to scaling)-->
		<xsd:attribute name="translate" type="R1Tensor" default="{0,0,0}" />
		<!--useGlobalIds => Controls the use of global IDs in the input file for cells and points. If set to 0 (default value), the GlobalId arrays in the input mesh are used if available, and generated otherwise. If set to a negative value, the GlobalId arrays in the input mesh are not used, and generated global Ids are automatically generated. If set to a positive value, the GlobalId arrays in the input mesh are used and required, and the simulation aborts if they are not available-->
		<xsd:attribute name="useGlobalIds" type="integer" default="0" />
		<!--name => A name is required for any non-unique nodes-->
		<xsd:attribute name="name" type="groupName" use="required" />
	</xsd:complexType>
	<xsd:simpleType name="geos_vtk_PartitionMethod">
		<xsd:restriction base="xsd:string">
			<xsd:pattern value=".*[\[\]`$].*|parmetis|ptscotch" />
		</xsd:restriction>
	</xsd:simpleType>
	<xsd:complexType name="NumericalMethodsType">
		<xsd:choice minOccurs="0" maxOccurs="unbounded">
			<xsd:element name="FiniteElements" type="FiniteElementsType" maxOccurs="1">
				<xsd:unique name="NumericalMethodsFiniteElementsFiniteElementSpaceUniqueName">
					<xsd:selector xpath="FiniteElementSpace" />
					<xsd:field xpath="@name" />
				</xsd:unique>
			</xsd:element>
			<xsd:element name="FiniteVolume" type="FiniteVolumeType" maxOccurs="1">
				<xsd:unique name="NumericalMethodsFiniteVolumeHybridMimeticDiscretizationUniqueName">
					<xsd:selector xpath="HybridMimeticDiscretization" />
					<xsd:field xpath="@name" />
				</xsd:unique>
				<xsd:unique name="NumericalMethodsFiniteVolumeTwoPointFluxApproximationUniqueName">
					<xsd:selector xpath="TwoPointFluxApproximation" />
					<xsd:field xpath="@name" />
				</xsd:unique>
			</xsd:element>
		</xsd:choice>
	</xsd:complexType>
	<xsd:complexType name="FiniteElementsType">
		<xsd:choice minOccurs="0" maxOccurs="unbounded">
			<xsd:element name="FiniteElementSpace" type="FiniteElementSpaceType" />
			<xsd:element name="LinearSolverParameters" type="LinearSolverParametersType" maxOccurs="1" />
			<xsd:element name="NonlinearSolverParameters" type="NonlinearSolverParametersType" maxOccurs="1" />
		</xsd:choice>
	</xsd:complexType>
	<xsd:complexType name="FiniteElementSpaceType">
		<!--formulation => Specifier to indicate any specialized formuations. For instance, one of the many enhanced assumed strain methods of the Hexahedron parent shape would be indicated here-->
		<xsd:attribute name="formulation" type="geos_FiniteElementDiscretization_Formulation" default="default" />
		<!--order => The order of the finite element basis.-->
		<xsd:attribute name="order" type="integer" use="required" />
		<!--useVirtualElements => Specifier to indicate whether to force the use of VEM-->
		<xsd:attribute name="useVirtualElements" type="integer" default="0" />
		<!--name => A name is required for any non-unique nodes-->
		<xsd:attribute name="name" type="groupName" use="required" />
	</xsd:complexType>
	<xsd:simpleType name="geos_FiniteElementDiscretization_Formulation">
		<xsd:restriction base="xsd:string">
			<xsd:pattern value=".*[\[\]`$].*|default|SEM" />
		</xsd:restriction>
	</xsd:simpleType>
	<xsd:complexType name="LinearSolverParametersType">
		<!--amgAggressiveCoarseningLevels => AMG number of levels for aggressive coarsening-->
		<xsd:attribute name="amgAggressiveCoarseningLevels" type="integer" default="0" />
		<!--amgAggressiveCoarseningPaths => AMG number of paths for aggressive coarsening-->
		<xsd:attribute name="amgAggressiveCoarseningPaths" type="integer" default="1" />
		<!--amgAggressiveInterpType => AMG aggressive interpolation algorithm. Available options are: ``default|extendedIStage2|standardStage2|extendedStage2|multipass|modifiedExtended|modifiedExtendedI|modifiedExtendedE|modifiedMultipass``-->
		<xsd:attribute name="amgAggressiveInterpType" type="geos_LinearSolverParameters_AMG_AggInterpType" default="multipass" />
		<!--amgCoarseSolver => AMG coarsest level solver/smoother type. Available options are: ``default|jacobi|l1jacobi|fgs|sgs|l1sgs|chebyshev|direct|bgs``-->
		<xsd:attribute name="amgCoarseSolver" type="geos_LinearSolverParameters_AMG_CoarseType" default="direct" />
		<!--amgCoarseningType => AMG coarsening algorithm. Available options are: ``default|CLJP|RugeStueben|Falgout|PMIS|HMIS``-->
		<xsd:attribute name="amgCoarseningType" type="geos_LinearSolverParameters_AMG_CoarseningType" default="HMIS" />
		<!--amgInterpolationMaxNonZeros => AMG interpolation maximum number of nonzeros per row-->
		<xsd:attribute name="amgInterpolationMaxNonZeros" type="integer" default="4" />
		<!--amgInterpolationType => AMG interpolation algorithm. Available options are: ``default|modifiedClassical|direct|multipass|extendedI|standard|extended|directBAMG|modifiedExtended|modifiedExtendedI|modifiedExtendedE``-->
		<xsd:attribute name="amgInterpolationType" type="geos_LinearSolverParameters_AMG_InterpType" default="extendedI" />
		<!--amgNullSpaceType => AMG near null space approximation. Available options are:``constantModes|rigidBodyModes``-->
		<xsd:attribute name="amgNullSpaceType" type="geos_LinearSolverParameters_AMG_NullSpaceType" default="constantModes" />
		<!--amgNumFunctions => AMG number of functions-->
		<xsd:attribute name="amgNumFunctions" type="integer" default="1" />
		<!--amgNumSweeps => AMG smoother sweeps-->
		<xsd:attribute name="amgNumSweeps" type="integer" default="1" />
		<!--amgRelaxWeight => AMG relaxation factor for the smoother-->
		<xsd:attribute name="amgRelaxWeight" type="real64" default="1" />
		<!--amgSeparateComponents => AMG apply separate component filter for multi-variable problems-->
		<xsd:attribute name="amgSeparateComponents" type="integer" default="0" />
		<!--amgSmootherType => AMG smoother type. Available options are: ``default|jacobi|l1jacobi|fgs|bgs|sgs|l1sgs|chebyshev|ilu0|ilut|ic0|ict``-->
		<xsd:attribute name="amgSmootherType" type="geos_LinearSolverParameters_AMG_SmootherType" default="l1sgs" />
		<!--amgThreshold => AMG strength-of-connection threshold-->
		<xsd:attribute name="amgThreshold" type="real64" default="0" />
		<!--directCheckResidual => Whether to check the linear system solution residual-->
		<xsd:attribute name="directCheckResidual" type="integer" default="0" />
		<!--directColPerm => How to permute the columns. Available options are: ``none|MMD_AtplusA|MMD_AtA|colAMD|metis|parmetis``-->
		<xsd:attribute name="directColPerm" type="geos_LinearSolverParameters_Direct_ColPerm" default="metis" />
		<!--directEquil => Whether to scale the rows and columns of the matrix-->
		<xsd:attribute name="directEquil" type="integer" default="1" />
		<!--directIterRef => Whether to perform iterative refinement-->
		<xsd:attribute name="directIterRef" type="integer" default="1" />
		<!--directParallel => Whether to use a parallel solver (instead of a serial one)-->
		<xsd:attribute name="directParallel" type="integer" default="1" />
		<!--directReplTinyPivot => Whether to replace tiny pivots by sqrt(epsilon)*norm(A)-->
		<xsd:attribute name="directReplTinyPivot" type="integer" default="1" />
		<!--directRowPerm => How to permute the rows. Available options are: ``none|mc64``-->
		<xsd:attribute name="directRowPerm" type="geos_LinearSolverParameters_Direct_RowPerm" default="mc64" />
		<!--iluFill => ILU(K) fill factor-->
		<xsd:attribute name="iluFill" type="integer" default="0" />
		<!--iluThreshold => ILU(T) threshold factor-->
		<xsd:attribute name="iluThreshold" type="real64" default="0" />
		<!--krylovAdaptiveTol => Use Eisenstat-Walker adaptive linear tolerance-->
		<xsd:attribute name="krylovAdaptiveTol" type="integer" default="0" />
		<!--krylovMaxIter => Maximum iterations allowed for an iterative solver-->
		<xsd:attribute name="krylovMaxIter" type="integer" default="200" />
		<!--krylovMaxRestart => Maximum iterations before restart (GMRES only)-->
		<xsd:attribute name="krylovMaxRestart" type="integer" default="200" />
		<!--krylovTol => Relative convergence tolerance of the iterative method
If the method converges, the iterative solution :math:`\mathsf{x}_k` is such that
the relative residual norm satisfies:
:math:`\left\lVert \mathsf{b} - \mathsf{A} \mathsf{x}_k \right\rVert_2` < ``krylovTol`` * :math:`\left\lVert\mathsf{b}\right\rVert_2`-->
		<xsd:attribute name="krylovTol" type="real64" default="1e-06" />
		<!--krylovWeakestTol => Weakest-allowed tolerance for adaptive method-->
		<xsd:attribute name="krylovWeakestTol" type="real64" default="0.001" />
		<!--logLevel => Log level-->
		<xsd:attribute name="logLevel" type="integer" default="0" />
		<!--preconditionerType => Preconditioner type. Available options are: ``none|jacobi|l1jacobi|fgs|sgs|l1sgs|chebyshev|iluk|ilut|icc|ict|amg|mgr|block|direct|bgs``-->
		<xsd:attribute name="preconditionerType" type="geos_LinearSolverParameters_PreconditionerType" default="iluk" />
		<!--solverType => Linear solver type. Available options are: ``direct|cg|gmres|fgmres|bicgstab|preconditioner``-->
		<xsd:attribute name="solverType" type="geos_LinearSolverParameters_SolverType" default="direct" />
		<!--stopIfError => Whether to stop the simulation if the linear solver reports an error-->
		<xsd:attribute name="stopIfError" type="integer" default="1" />
	</xsd:complexType>
	<xsd:simpleType name="geos_LinearSolverParameters_AMG_AggInterpType">
		<xsd:restriction base="xsd:string">
			<xsd:pattern value=".*[\[\]`$].*|default|extendedIStage2|standardStage2|extendedStage2|multipass|modifiedExtended|modifiedExtendedI|modifiedExtendedE|modifiedMultipass" />
		</xsd:restriction>
	</xsd:simpleType>
	<xsd:simpleType name="geos_LinearSolverParameters_AMG_CoarseType">
		<xsd:restriction base="xsd:string">
			<xsd:pattern value=".*[\[\]`$].*|default|jacobi|l1jacobi|fgs|sgs|l1sgs|chebyshev|direct|bgs" />
		</xsd:restriction>
	</xsd:simpleType>
	<xsd:simpleType name="geos_LinearSolverParameters_AMG_CoarseningType">
		<xsd:restriction base="xsd:string">
			<xsd:pattern value=".*[\[\]`$].*|default|CLJP|RugeStueben|Falgout|PMIS|HMIS" />
		</xsd:restriction>
	</xsd:simpleType>
	<xsd:simpleType name="geos_LinearSolverParameters_AMG_InterpType">
		<xsd:restriction base="xsd:string">
			<xsd:pattern value=".*[\[\]`$].*|default|modifiedClassical|direct|multipass|extendedI|standard|extended|directBAMG|modifiedExtended|modifiedExtendedI|modifiedExtendedE" />
		</xsd:restriction>
	</xsd:simpleType>
	<xsd:simpleType name="geos_LinearSolverParameters_AMG_NullSpaceType">
		<xsd:restriction base="xsd:string">
			<xsd:pattern value=".*[\[\]`$].*|constantModes|rigidBodyModes" />
		</xsd:restriction>
	</xsd:simpleType>
	<xsd:simpleType name="geos_LinearSolverParameters_AMG_SmootherType">
		<xsd:restriction base="xsd:string">
			<xsd:pattern value=".*[\[\]`$].*|default|jacobi|l1jacobi|fgs|bgs|sgs|l1sgs|chebyshev|ilu0|ilut|ic0|ict" />
		</xsd:restriction>
	</xsd:simpleType>
	<xsd:simpleType name="geos_LinearSolverParameters_Direct_ColPerm">
		<xsd:restriction base="xsd:string">
			<xsd:pattern value=".*[\[\]`$].*|none|MMD_AtplusA|MMD_AtA|colAMD|metis|parmetis" />
		</xsd:restriction>
	</xsd:simpleType>
	<xsd:simpleType name="geos_LinearSolverParameters_Direct_RowPerm">
		<xsd:restriction base="xsd:string">
			<xsd:pattern value=".*[\[\]`$].*|none|mc64" />
		</xsd:restriction>
	</xsd:simpleType>
	<xsd:simpleType name="geos_LinearSolverParameters_PreconditionerType">
		<xsd:restriction base="xsd:string">
			<xsd:pattern value=".*[\[\]`$].*|none|jacobi|l1jacobi|fgs|sgs|l1sgs|chebyshev|iluk|ilut|icc|ict|amg|mgr|block|direct|bgs" />
		</xsd:restriction>
	</xsd:simpleType>
	<xsd:simpleType name="geos_LinearSolverParameters_SolverType">
		<xsd:restriction base="xsd:string">
			<xsd:pattern value=".*[\[\]`$].*|direct|cg|gmres|fgmres|bicgstab|preconditioner" />
		</xsd:restriction>
	</xsd:simpleType>
	<xsd:complexType name="NonlinearSolverParametersType">
		<!--allowNonConverged => Allow non-converged solution to be accepted. (i.e. exit from the Newton loop without achieving the desired tolerance)-->
		<xsd:attribute name="allowNonConverged" type="integer" default="0" />
		<!--couplingType => Type of coupling. Valid options:
* FullyImplicit
* Sequential-->
		<xsd:attribute name="couplingType" type="geos_NonlinearSolverParameters_CouplingType" default="FullyImplicit" />
		<!--lineSearchAction => How the line search is to be used. Options are: 
 * None    - Do not use line search.
* Attempt - Use line search. Allow exit from line search without achieving smaller residual than starting residual.
* Require - Use line search. If smaller residual than starting resdual is not achieved, cut time step.-->
		<xsd:attribute name="lineSearchAction" type="geos_NonlinearSolverParameters_LineSearchAction" default="Attempt" />
		<!--lineSearchCutFactor => Line search cut factor. For instance, a value of 0.5 will result in the effective application of the last solution by a factor of (0.5, 0.25, 0.125, ...)-->
		<xsd:attribute name="lineSearchCutFactor" type="real64" default="0.5" />
		<!--lineSearchInterpolationType => Strategy to cut the solution update during the line search. Options are: 
 * Linear
* Parabolic-->
		<xsd:attribute name="lineSearchInterpolationType" type="geos_NonlinearSolverParameters_LineSearchInterpolationType" default="Linear" />
		<!--lineSearchMaxCuts => Maximum number of line search cuts.-->
		<xsd:attribute name="lineSearchMaxCuts" type="integer" default="4" />
		<!--logLevel => Log level-->
		<xsd:attribute name="logLevel" type="integer" default="0" />
		<!--maxAllowedResidualNorm => Maximum value of residual norm that is allowed in a Newton loop-->
		<xsd:attribute name="maxAllowedResidualNorm" type="real64" default="1e+09" />
		<!--maxNumConfigurationAttempts => Max number of times that the configuration can be changed-->
		<xsd:attribute name="maxNumConfigurationAttempts" type="integer" default="10" />
		<!--maxSubSteps => Maximum number of time sub-steps allowed for the solver-->
		<xsd:attribute name="maxSubSteps" type="integer" default="10" />
		<!--maxTimeStepCuts => Max number of time step cuts-->
		<xsd:attribute name="maxTimeStepCuts" type="integer" default="2" />
		<!--minNormalizer => Value used to make sure that residual normalizers are not too small when computing residual norm.-->
		<xsd:attribute name="minNormalizer" type="real64" default="1e-12" />
		<!--newtonMaxIter => Maximum number of iterations that are allowed in a Newton loop.-->
		<xsd:attribute name="newtonMaxIter" type="integer" default="5" />
		<!--newtonMinIter => Minimum number of iterations that are required before exiting the Newton loop.-->
		<xsd:attribute name="newtonMinIter" type="integer" default="1" />
		<!--newtonTol => The required tolerance in order to exit the Newton iteration loop.-->
		<xsd:attribute name="newtonTol" type="real64" default="1e-06" />
		<!--sequentialConvergenceCriterion => Criterion used to check outer-loop convergence in sequential schemes. Valid options:
* ResidualNorm
* NumberOfNonlinearIterations-->
		<xsd:attribute name="sequentialConvergenceCriterion" type="geos_NonlinearSolverParameters_SequentialConvergenceCriterion" default="ResidualNorm" />
		<!--subcycling => Flag to decide whether to iterate between sequentially coupled solvers or not.-->
		<xsd:attribute name="subcycling" type="integer" default="0" />
		<!--timeStepCutFactor => Factor by which the time step will be cut if a timestep cut is required.-->
		<xsd:attribute name="timeStepCutFactor" type="real64" default="0.5" />
		<!--timeStepDecreaseFactor => Factor by which the time step is decreased when the number of Newton iterations is large.-->
		<xsd:attribute name="timeStepDecreaseFactor" type="real64" default="0.5" />
		<!--timeStepDecreaseIterLimit => Fraction of the max Newton iterations above which the solver asks for the time-step to be decreased for the next time step.-->
		<xsd:attribute name="timeStepDecreaseIterLimit" type="real64" default="0.7" />
		<!--timeStepIncreaseFactor => Factor by which the time step is increased when the number of Newton iterations is small.-->
		<xsd:attribute name="timeStepIncreaseFactor" type="real64" default="2" />
		<!--timeStepIncreaseIterLimit => Fraction of the max Newton iterations below which the solver asks for the time-step to be increased for the next time step.-->
		<xsd:attribute name="timeStepIncreaseIterLimit" type="real64" default="0.4" />
		<!--normType => Norm used by the flow solver to check nonlinear convergence. Valid options:
* Linfinity
* L2-->
		<xsd:attribute name="normType" type="geos_solverBaseKernels_NormType" default="Linfinity" />
	</xsd:complexType>
	<xsd:simpleType name="geos_NonlinearSolverParameters_CouplingType">
		<xsd:restriction base="xsd:string">
			<xsd:pattern value=".*[\[\]`$].*|FullyImplicit|Sequential" />
		</xsd:restriction>
	</xsd:simpleType>
	<xsd:simpleType name="geos_NonlinearSolverParameters_LineSearchAction">
		<xsd:restriction base="xsd:string">
			<xsd:pattern value=".*[\[\]`$].*|None|Attempt|Require" />
		</xsd:restriction>
	</xsd:simpleType>
	<xsd:simpleType name="geos_NonlinearSolverParameters_LineSearchInterpolationType">
		<xsd:restriction base="xsd:string">
			<xsd:pattern value=".*[\[\]`$].*|Linear|Parabolic" />
		</xsd:restriction>
	</xsd:simpleType>
	<xsd:simpleType name="geos_NonlinearSolverParameters_SequentialConvergenceCriterion">
		<xsd:restriction base="xsd:string">
			<xsd:pattern value=".*[\[\]`$].*|ResidualNorm|NumberOfNonlinearIterations" />
		</xsd:restriction>
	</xsd:simpleType>
	<xsd:complexType name="FiniteVolumeType">
		<xsd:choice minOccurs="0" maxOccurs="unbounded">
			<xsd:element name="HybridMimeticDiscretization" type="HybridMimeticDiscretizationType" />
			<xsd:element name="TwoPointFluxApproximation" type="TwoPointFluxApproximationType" />
		</xsd:choice>
	</xsd:complexType>
	<xsd:complexType name="HybridMimeticDiscretizationType">
		<!--innerProductType => Type of inner product used in the hybrid FVM solver-->
		<xsd:attribute name="innerProductType" type="string" use="required" />
		<!--name => A name is required for any non-unique nodes-->
		<xsd:attribute name="name" type="groupName" use="required" />
	</xsd:complexType>
	<xsd:complexType name="TwoPointFluxApproximationType">
		<!--areaRelTol => Relative tolerance for area calculations.-->
		<xsd:attribute name="areaRelTol" type="real64" default="1e-08" />
		<!--meanPermCoefficient => (no description available)-->
		<xsd:attribute name="meanPermCoefficient" type="real64" default="1" />
		<!--upwindingScheme => Type of upwinding scheme. Valid options:
* PPU
* C1PPU-->
		<xsd:attribute name="upwindingScheme" type="geos_UpwindingScheme" default="PPU" />
		<!--usePEDFM => (no description available)-->
		<xsd:attribute name="usePEDFM" type="integer" default="0" />
		<!--name => A name is required for any non-unique nodes-->
		<xsd:attribute name="name" type="groupName" use="required" />
	</xsd:complexType>
	<xsd:simpleType name="geos_UpwindingScheme">
		<xsd:restriction base="xsd:string">
			<xsd:pattern value=".*[\[\]`$].*|PPU|C1PPU" />
		</xsd:restriction>
	</xsd:simpleType>
	<xsd:complexType name="OutputsType">
		<xsd:choice minOccurs="0" maxOccurs="unbounded">
			<xsd:element name="Blueprint" type="BlueprintType" />
			<xsd:element name="ChomboIO" type="ChomboIOType" />
			<xsd:element name="Python" type="PythonType" />
			<xsd:element name="Restart" type="RestartType" />
			<xsd:element name="Silo" type="SiloType" />
			<xsd:element name="TimeHistory" type="TimeHistoryType" />
			<xsd:element name="VTK" type="VTKType" />
		</xsd:choice>
	</xsd:complexType>
	<xsd:complexType name="BlueprintType">
		<!--childDirectory => Child directory path-->
		<xsd:attribute name="childDirectory" type="string" default="" />
		<!--outputFullQuadratureData => If true writes out data associated with every quadrature point.-->
		<xsd:attribute name="outputFullQuadratureData" type="integer" default="0" />
		<!--parallelThreads => Number of plot files.-->
		<xsd:attribute name="parallelThreads" type="integer" default="1" />
		<!--plotLevel => Determines which fields to write.-->
		<xsd:attribute name="plotLevel" type="geos_dataRepository_PlotLevel" default="1" />
		<!--name => A name is required for any non-unique nodes-->
		<xsd:attribute name="name" type="groupName" use="required" />
	</xsd:complexType>
	<xsd:complexType name="ChomboIOType">
		<!--beginCycle => Cycle at which the coupling will commence.-->
		<xsd:attribute name="beginCycle" type="real64" use="required" />
		<!--childDirectory => Child directory path-->
		<xsd:attribute name="childDirectory" type="string" default="" />
		<!--inputPath => Path at which the chombo to geosx file will be written.-->
		<xsd:attribute name="inputPath" type="string" default="/INVALID_INPUT_PATH" />
		<!--outputPath => Path at which the geosx to chombo file will be written.-->
		<xsd:attribute name="outputPath" type="string" use="required" />
		<!--parallelThreads => Number of plot files.-->
		<xsd:attribute name="parallelThreads" type="integer" default="1" />
		<!--useChomboPressures => True iff geosx should use the pressures chombo writes out.-->
		<xsd:attribute name="useChomboPressures" type="integer" default="0" />
		<!--waitForInput => True iff geosx should wait for chombo to write out a file. When true the inputPath must be set.-->
		<xsd:attribute name="waitForInput" type="integer" use="required" />
		<!--name => A name is required for any non-unique nodes-->
		<xsd:attribute name="name" type="groupName" use="required" />
	</xsd:complexType>
	<xsd:complexType name="PythonType">
		<!--childDirectory => Child directory path-->
		<xsd:attribute name="childDirectory" type="string" default="" />
		<!--parallelThreads => Number of plot files.-->
		<xsd:attribute name="parallelThreads" type="integer" default="1" />
		<!--name => A name is required for any non-unique nodes-->
		<xsd:attribute name="name" type="groupName" use="required" />
	</xsd:complexType>
	<xsd:complexType name="RestartType">
		<!--childDirectory => Child directory path-->
		<xsd:attribute name="childDirectory" type="string" default="" />
		<!--parallelThreads => Number of plot files.-->
		<xsd:attribute name="parallelThreads" type="integer" default="1" />
		<!--name => A name is required for any non-unique nodes-->
		<xsd:attribute name="name" type="groupName" use="required" />
	</xsd:complexType>
	<xsd:complexType name="SiloType">
		<!--childDirectory => Child directory path-->
		<xsd:attribute name="childDirectory" type="string" default="" />
		<!--fieldNames => Names of the fields to output. If this attribute is specified, GEOSX outputs all (and only) the fields specified by the user, regardless of their plotLevel-->
		<xsd:attribute name="fieldNames" type="groupNameRef_array" default="{}" />
		<!--onlyPlotSpecifiedFieldNames => If this flag is equal to 1, then we only plot the fields listed in `fieldNames`. Otherwise, we plot all the fields with the required `plotLevel`, plus the fields listed in `fieldNames`-->
		<xsd:attribute name="onlyPlotSpecifiedFieldNames" type="integer" default="0" />
		<!--parallelThreads => Number of plot files.-->
		<xsd:attribute name="parallelThreads" type="integer" default="1" />
		<!--plotFileRoot => (no description available)-->
		<xsd:attribute name="plotFileRoot" type="string" default="plot" />
		<!--plotLevel => (no description available)-->
		<xsd:attribute name="plotLevel" type="integer" default="1" />
		<!--writeCellElementMesh => (no description available)-->
		<xsd:attribute name="writeCellElementMesh" type="integer" default="1" />
		<!--writeEdgeMesh => (no description available)-->
		<xsd:attribute name="writeEdgeMesh" type="integer" default="0" />
		<!--writeFEMFaces => (no description available)-->
		<xsd:attribute name="writeFEMFaces" type="integer" default="0" />
		<!--writeFaceElementMesh => (no description available)-->
		<xsd:attribute name="writeFaceElementMesh" type="integer" default="1" />
		<!--name => A name is required for any non-unique nodes-->
		<xsd:attribute name="name" type="groupName" use="required" />
	</xsd:complexType>
	<xsd:complexType name="TimeHistoryType">
		<!--childDirectory => Child directory path-->
		<xsd:attribute name="childDirectory" type="string" default="" />
		<!--filename => The filename to which to write time history output.-->
		<xsd:attribute name="filename" type="string" default="TimeHistory" />
		<!--format => The output file format for time history output.-->
		<xsd:attribute name="format" type="string" default="hdf" />
		<!--parallelThreads => Number of plot files.-->
		<xsd:attribute name="parallelThreads" type="integer" default="1" />
		<!--sources => A list of collectors from which to collect and output time history information.-->
		<xsd:attribute name="sources" type="groupNameRef_array" use="required" />
		<!--name => A name is required for any non-unique nodes-->
		<xsd:attribute name="name" type="groupName" use="required" />
	</xsd:complexType>
	<xsd:complexType name="VTKType">
		<!--childDirectory => Child directory path-->
		<xsd:attribute name="childDirectory" type="string" default="" />
		<!--fieldNames => Names of the fields to output. If this attribute is specified, GEOSX outputs all the fields specified by the user, regardless of their `plotLevel`-->
		<xsd:attribute name="fieldNames" type="groupNameRef_array" default="{}" />
		<!--format => Output data format.  Valid options: ``binary``, ``ascii``-->
		<xsd:attribute name="format" type="geos_vtk_VTKOutputMode" default="binary" />
<<<<<<< HEAD
=======
		<!--levelNames => Names of mesh levels to output.-->
		<xsd:attribute name="levelNames" type="string_array" default="{}" />
>>>>>>> acbed1a2
		<!--logLevel => Log level-->
		<xsd:attribute name="logLevel" type="integer" default="0" />
		<!--onlyPlotSpecifiedFieldNames => If this flag is equal to 1, then we only plot the fields listed in `fieldNames`. Otherwise, we plot all the fields with the required `plotLevel`, plus the fields listed in `fieldNames`-->
		<xsd:attribute name="onlyPlotSpecifiedFieldNames" type="integer" default="0" />
		<!--outputRegionType => Output region types.  Valid options: ``cell``, ``well``, ``surface``, ``particle``, ``all``-->
		<xsd:attribute name="outputRegionType" type="geos_vtk_VTKRegionTypes" default="all" />
		<!--parallelThreads => Number of plot files.-->
		<xsd:attribute name="parallelThreads" type="integer" default="1" />
		<!--plotFileRoot => Name of the root file for this output.-->
		<xsd:attribute name="plotFileRoot" type="string" default="VTK" />
		<!--plotLevel => Level detail plot. Only fields with lower of equal plot level will be output.-->
		<xsd:attribute name="plotLevel" type="integer" default="1" />
		<!--writeFEMFaces => (no description available)-->
		<xsd:attribute name="writeFEMFaces" type="integer" default="0" />
		<!--writeGhostCells => Should the vtk files contain the ghost cells or not.-->
		<xsd:attribute name="writeGhostCells" type="integer" default="0" />
		<!--name => A name is required for any non-unique nodes-->
		<xsd:attribute name="name" type="groupName" use="required" />
	</xsd:complexType>
	<xsd:simpleType name="geos_vtk_VTKOutputMode">
		<xsd:restriction base="xsd:string">
			<xsd:pattern value=".*[\[\]`$].*|binary|ascii" />
		</xsd:restriction>
	</xsd:simpleType>
	<xsd:simpleType name="geos_vtk_VTKRegionTypes">
		<xsd:restriction base="xsd:string">
			<xsd:pattern value=".*[\[\]`$].*|cell|well|surface|particle|all" />
		</xsd:restriction>
	</xsd:simpleType>
	<xsd:complexType name="SolversType">
		<xsd:choice minOccurs="0" maxOccurs="unbounded">
			<xsd:element name="AcousticFirstOrderSEM" type="AcousticFirstOrderSEMType" />
			<xsd:element name="AcousticSEM" type="AcousticSEMType" />
			<xsd:element name="AcousticVTISEM" type="AcousticVTISEMType" />
			<xsd:element name="CompositionalMultiphaseFVM" type="CompositionalMultiphaseFVMType" />
			<xsd:element name="CompositionalMultiphaseHybridFVM" type="CompositionalMultiphaseHybridFVMType" />
			<xsd:element name="CompositionalMultiphaseReservoir" type="CompositionalMultiphaseReservoirType" />
			<xsd:element name="CompositionalMultiphaseReservoirPoromechanics" type="CompositionalMultiphaseReservoirPoromechanicsType" />
			<xsd:element name="CompositionalMultiphaseWell" type="CompositionalMultiphaseWellType">
				<xsd:unique name="SolversCompositionalMultiphaseWellWellControlsUniqueName">
					<xsd:selector xpath="WellControls" />
					<xsd:field xpath="@name" />
				</xsd:unique>
			</xsd:element>
			<xsd:element name="ElasticFirstOrderSEM" type="ElasticFirstOrderSEMType" />
			<xsd:element name="ElasticSEM" type="ElasticSEMType" />
			<xsd:element name="EmbeddedSurfaceGenerator" type="EmbeddedSurfaceGeneratorType" />
			<xsd:element name="FlowProppantTransport" type="FlowProppantTransportType" />
			<xsd:element name="Hydrofracture" type="HydrofractureType" />
			<xsd:element name="LagrangianContact" type="LagrangianContactType" />
			<xsd:element name="LaplaceFEM" type="LaplaceFEMType" />
			<xsd:element name="MultiphasePoromechanics" type="MultiphasePoromechanicsType" />
			<xsd:element name="MultiphasePoromechanicsReservoir" type="MultiphasePoromechanicsReservoirType" />
			<xsd:element name="PhaseFieldDamageFEM" type="PhaseFieldDamageFEMType" />
			<xsd:element name="PhaseFieldFracture" type="PhaseFieldFractureType" />
			<xsd:element name="ProppantTransport" type="ProppantTransportType" />
			<xsd:element name="ReactiveCompositionalMultiphaseOBL" type="ReactiveCompositionalMultiphaseOBLType" />
			<xsd:element name="SinglePhaseFVM" type="SinglePhaseFVMType" />
			<xsd:element name="SinglePhaseHybridFVM" type="SinglePhaseHybridFVMType" />
			<xsd:element name="SinglePhasePoromechanics" type="SinglePhasePoromechanicsType" />
			<xsd:element name="SinglePhasePoromechanicsConformingFractures" type="SinglePhasePoromechanicsConformingFracturesType" />
			<xsd:element name="SinglePhasePoromechanicsEmbeddedFractures" type="SinglePhasePoromechanicsEmbeddedFracturesType" />
			<xsd:element name="SinglePhasePoromechanicsReservoir" type="SinglePhasePoromechanicsReservoirType" />
			<xsd:element name="SinglePhaseProppantFVM" type="SinglePhaseProppantFVMType" />
			<xsd:element name="SinglePhaseReservoir" type="SinglePhaseReservoirType" />
			<xsd:element name="SinglePhaseReservoirPoromechanics" type="SinglePhaseReservoirPoromechanicsType" />
			<xsd:element name="SinglePhaseWell" type="SinglePhaseWellType">
				<xsd:unique name="SolversSinglePhaseWellWellControlsUniqueName">
					<xsd:selector xpath="WellControls" />
					<xsd:field xpath="@name" />
				</xsd:unique>
			</xsd:element>
			<xsd:element name="SolidMechanicsEmbeddedFractures" type="SolidMechanicsEmbeddedFracturesType" />
			<xsd:element name="SolidMechanicsLagrangianSSLE" type="SolidMechanicsLagrangianSSLEType" />
			<xsd:element name="SolidMechanics_LagrangianFEM" type="SolidMechanics_LagrangianFEMType" />
			<xsd:element name="SolidMechanics_MPM" type="SolidMechanics_MPMType" />
			<xsd:element name="SurfaceGenerator" type="SurfaceGeneratorType" />
		</xsd:choice>
		<!--gravityVector => Gravity vector used in the physics solvers-->
		<xsd:attribute name="gravityVector" type="R1Tensor" default="{0,0,-9.81}" />
	</xsd:complexType>
	<xsd:complexType name="AcousticFirstOrderSEMType">
		<xsd:choice minOccurs="0" maxOccurs="unbounded">
			<xsd:element name="LinearSolverParameters" type="LinearSolverParametersType" maxOccurs="1" />
			<xsd:element name="NonlinearSolverParameters" type="NonlinearSolverParametersType" maxOccurs="1" />
		</xsd:choice>
		<!--cflFactor => Factor to apply to the `CFL condition <http://en.wikipedia.org/wiki/Courant-Friedrichs-Lewy_condition>`_ when calculating the maximum allowable time step. Values should be in the interval (0,1] -->
		<xsd:attribute name="cflFactor" type="real64" default="0.5" />
		<!--discretization => Name of discretization object (defined in the :ref:`NumericalMethodsManager`) to use for this solver. For instance, if this is a Finite Element Solver, the name of a :ref:`FiniteElement` should be specified. If this is a Finite Volume Method, the name of a :ref:`FiniteVolume` discretization should be specified.-->
		<xsd:attribute name="discretization" type="groupNameRef" use="required" />
		<!--dtSeismoTrace => Time step for output pressure at receivers-->
		<xsd:attribute name="dtSeismoTrace" type="real64" default="0" />
		<!--enableLifo => Set to 1 to enable LIFO storage feature-->
		<xsd:attribute name="enableLifo" type="integer" default="0" />
		<!--forward => Set to 1 to compute forward propagation-->
		<xsd:attribute name="forward" type="integer" default="1" />
		<!--initialDt => Initial time-step value required by the solver to the event manager.-->
		<xsd:attribute name="initialDt" type="real64" default="1e+99" />
		<!--lifoOnDevice => Set the capacity of the lifo device storage (if negative, opposite of percentage of remaining memory)-->
		<xsd:attribute name="lifoOnDevice" type="integer" default="-80" />
		<!--lifoOnHost => Set the capacity of the lifo host storage (if negative, opposite of percentage of remaining memory)-->
		<xsd:attribute name="lifoOnHost" type="integer" default="-80" />
		<!--lifoSize => Set the capacity of the lifo storage (should be the total number of buffers to store in the LIFO)-->
		<xsd:attribute name="lifoSize" type="integer" default="2147483647" />
		<!--linearDASGeometry => Geometry parameters for a linear DAS fiber (dip, azimuth, gauge length)-->
		<xsd:attribute name="linearDASGeometry" type="real64_array2d" default="{{0}}" />
		<!--logLevel => Log level-->
		<xsd:attribute name="logLevel" type="integer" default="0" />
		<!--outputSeismoTrace => Flag that indicates if we write the seismo trace in a file .txt, 0 no output, 1 otherwise-->
		<xsd:attribute name="outputSeismoTrace" type="integer" default="0" />
		<!--receiverCoordinates => Coordinates (x,y,z) of the receivers-->
		<xsd:attribute name="receiverCoordinates" type="real64_array2d" default="{{0}}" />
		<!--rickerOrder => Flag that indicates the order of the Ricker to be used o, 1 or 2. Order 2 by default-->
		<xsd:attribute name="rickerOrder" type="integer" default="2" />
		<!--saveFields => Set to 1 to save fields during forward and restore them during backward-->
		<xsd:attribute name="saveFields" type="integer" default="0" />
		<!--shotIndex => Set the current shot for temporary files-->
		<xsd:attribute name="shotIndex" type="integer" default="0" />
		<!--sourceCoordinates => Coordinates (x,y,z) of the sources-->
		<xsd:attribute name="sourceCoordinates" type="real64_array2d" default="{{0}}" />
		<!--targetRegions => Allowable regions that the solver may be applied to. Note that this does not indicate that the solver will be applied to these regions, only that allocation will occur such that the solver may be applied to these regions. The decision about what regions this solver will beapplied to rests in the EventManager.-->
		<xsd:attribute name="targetRegions" type="groupNameRef_array" use="required" />
		<!--timeSourceDelay => Source time delay (1 / f0 by default)-->
		<xsd:attribute name="timeSourceDelay" type="real32" default="-1" />
		<!--timeSourceFrequency => Central frequency for the time source-->
		<xsd:attribute name="timeSourceFrequency" type="real32" default="0" />
		<!--name => A name is required for any non-unique nodes-->
		<xsd:attribute name="name" type="groupName" use="required" />
	</xsd:complexType>
	<xsd:complexType name="AcousticSEMType">
		<xsd:choice minOccurs="0" maxOccurs="unbounded">
			<xsd:element name="LinearSolverParameters" type="LinearSolverParametersType" maxOccurs="1" />
			<xsd:element name="NonlinearSolverParameters" type="NonlinearSolverParametersType" maxOccurs="1" />
		</xsd:choice>
		<!--cflFactor => Factor to apply to the `CFL condition <http://en.wikipedia.org/wiki/Courant-Friedrichs-Lewy_condition>`_ when calculating the maximum allowable time step. Values should be in the interval (0,1] -->
		<xsd:attribute name="cflFactor" type="real64" default="0.5" />
		<!--discretization => Name of discretization object (defined in the :ref:`NumericalMethodsManager`) to use for this solver. For instance, if this is a Finite Element Solver, the name of a :ref:`FiniteElement` should be specified. If this is a Finite Volume Method, the name of a :ref:`FiniteVolume` discretization should be specified.-->
		<xsd:attribute name="discretization" type="groupNameRef" use="required" />
		<!--dtSeismoTrace => Time step for output pressure at receivers-->
		<xsd:attribute name="dtSeismoTrace" type="real64" default="0" />
		<!--enableLifo => Set to 1 to enable LIFO storage feature-->
		<xsd:attribute name="enableLifo" type="integer" default="0" />
		<!--forward => Set to 1 to compute forward propagation-->
		<xsd:attribute name="forward" type="integer" default="1" />
		<!--initialDt => Initial time-step value required by the solver to the event manager.-->
		<xsd:attribute name="initialDt" type="real64" default="1e+99" />
		<!--lifoOnDevice => Set the capacity of the lifo device storage (if negative, opposite of percentage of remaining memory)-->
		<xsd:attribute name="lifoOnDevice" type="integer" default="-80" />
		<!--lifoOnHost => Set the capacity of the lifo host storage (if negative, opposite of percentage of remaining memory)-->
		<xsd:attribute name="lifoOnHost" type="integer" default="-80" />
		<!--lifoSize => Set the capacity of the lifo storage (should be the total number of buffers to store in the LIFO)-->
		<xsd:attribute name="lifoSize" type="integer" default="2147483647" />
		<!--linearDASGeometry => Geometry parameters for a linear DAS fiber (dip, azimuth, gauge length)-->
		<xsd:attribute name="linearDASGeometry" type="real64_array2d" default="{{0}}" />
		<!--logLevel => Log level-->
		<xsd:attribute name="logLevel" type="integer" default="0" />
		<!--outputSeismoTrace => Flag that indicates if we write the seismo trace in a file .txt, 0 no output, 1 otherwise-->
		<xsd:attribute name="outputSeismoTrace" type="integer" default="0" />
		<!--receiverCoordinates => Coordinates (x,y,z) of the receivers-->
		<xsd:attribute name="receiverCoordinates" type="real64_array2d" default="{{0}}" />
		<!--rickerOrder => Flag that indicates the order of the Ricker to be used o, 1 or 2. Order 2 by default-->
		<xsd:attribute name="rickerOrder" type="integer" default="2" />
		<!--saveFields => Set to 1 to save fields during forward and restore them during backward-->
		<xsd:attribute name="saveFields" type="integer" default="0" />
		<!--shotIndex => Set the current shot for temporary files-->
		<xsd:attribute name="shotIndex" type="integer" default="0" />
		<!--sourceCoordinates => Coordinates (x,y,z) of the sources-->
		<xsd:attribute name="sourceCoordinates" type="real64_array2d" default="{{0}}" />
		<!--targetRegions => Allowable regions that the solver may be applied to. Note that this does not indicate that the solver will be applied to these regions, only that allocation will occur such that the solver may be applied to these regions. The decision about what regions this solver will beapplied to rests in the EventManager.-->
		<xsd:attribute name="targetRegions" type="groupNameRef_array" use="required" />
		<!--timeSourceDelay => Source time delay (1 / f0 by default)-->
		<xsd:attribute name="timeSourceDelay" type="real32" default="-1" />
		<!--timeSourceFrequency => Central frequency for the time source-->
		<xsd:attribute name="timeSourceFrequency" type="real32" default="0" />
		<!--name => A name is required for any non-unique nodes-->
		<xsd:attribute name="name" type="groupName" use="required" />
	</xsd:complexType>
	<xsd:complexType name="AcousticVTISEMType">
		<xsd:choice minOccurs="0" maxOccurs="unbounded">
			<xsd:element name="LinearSolverParameters" type="LinearSolverParametersType" maxOccurs="1" />
			<xsd:element name="NonlinearSolverParameters" type="NonlinearSolverParametersType" maxOccurs="1" />
		</xsd:choice>
		<!--cflFactor => Factor to apply to the `CFL condition <http://en.wikipedia.org/wiki/Courant-Friedrichs-Lewy_condition>`_ when calculating the maximum allowable time step. Values should be in the interval (0,1] -->
		<xsd:attribute name="cflFactor" type="real64" default="0.5" />
		<!--discretization => Name of discretization object (defined in the :ref:`NumericalMethodsManager`) to use for this solver. For instance, if this is a Finite Element Solver, the name of a :ref:`FiniteElement` should be specified. If this is a Finite Volume Method, the name of a :ref:`FiniteVolume` discretization should be specified.-->
		<xsd:attribute name="discretization" type="groupNameRef" use="required" />
		<!--dtSeismoTrace => Time step for output pressure at receivers-->
		<xsd:attribute name="dtSeismoTrace" type="real64" default="0" />
		<!--enableLifo => Set to 1 to enable LIFO storage feature-->
		<xsd:attribute name="enableLifo" type="integer" default="0" />
		<!--forward => Set to 1 to compute forward propagation-->
		<xsd:attribute name="forward" type="integer" default="1" />
		<!--initialDt => Initial time-step value required by the solver to the event manager.-->
		<xsd:attribute name="initialDt" type="real64" default="1e+99" />
		<!--lifoOnDevice => Set the capacity of the lifo device storage (if negative, opposite of percentage of remaining memory)-->
		<xsd:attribute name="lifoOnDevice" type="integer" default="-80" />
		<!--lifoOnHost => Set the capacity of the lifo host storage (if negative, opposite of percentage of remaining memory)-->
		<xsd:attribute name="lifoOnHost" type="integer" default="-80" />
		<!--lifoSize => Set the capacity of the lifo storage (should be the total number of buffers to store in the LIFO)-->
		<xsd:attribute name="lifoSize" type="integer" default="2147483647" />
		<!--linearDASGeometry => Geometry parameters for a linear DAS fiber (dip, azimuth, gauge length)-->
		<xsd:attribute name="linearDASGeometry" type="real64_array2d" default="{{0}}" />
		<!--logLevel => Log level-->
		<xsd:attribute name="logLevel" type="integer" default="0" />
		<!--outputSeismoTrace => Flag that indicates if we write the seismo trace in a file .txt, 0 no output, 1 otherwise-->
		<xsd:attribute name="outputSeismoTrace" type="integer" default="0" />
		<!--receiverCoordinates => Coordinates (x,y,z) of the receivers-->
		<xsd:attribute name="receiverCoordinates" type="real64_array2d" default="{{0}}" />
		<!--rickerOrder => Flag that indicates the order of the Ricker to be used o, 1 or 2. Order 2 by default-->
		<xsd:attribute name="rickerOrder" type="integer" default="2" />
		<!--saveFields => Set to 1 to save fields during forward and restore them during backward-->
		<xsd:attribute name="saveFields" type="integer" default="0" />
		<!--shotIndex => Set the current shot for temporary files-->
		<xsd:attribute name="shotIndex" type="integer" default="0" />
		<!--sourceCoordinates => Coordinates (x,y,z) of the sources-->
		<xsd:attribute name="sourceCoordinates" type="real64_array2d" default="{{0}}" />
		<!--targetRegions => Allowable regions that the solver may be applied to. Note that this does not indicate that the solver will be applied to these regions, only that allocation will occur such that the solver may be applied to these regions. The decision about what regions this solver will beapplied to rests in the EventManager.-->
		<xsd:attribute name="targetRegions" type="groupNameRef_array" use="required" />
		<!--timeSourceDelay => Source time delay (1 / f0 by default)-->
		<xsd:attribute name="timeSourceDelay" type="real32" default="-1" />
		<!--timeSourceFrequency => Central frequency for the time source-->
		<xsd:attribute name="timeSourceFrequency" type="real32" default="0" />
		<!--name => A name is required for any non-unique nodes-->
		<xsd:attribute name="name" type="groupName" use="required" />
	</xsd:complexType>
	<xsd:complexType name="CompositionalMultiphaseFVMType">
		<xsd:choice minOccurs="0" maxOccurs="unbounded">
			<xsd:element name="LinearSolverParameters" type="LinearSolverParametersType" maxOccurs="1" />
			<xsd:element name="NonlinearSolverParameters" type="NonlinearSolverParametersType" maxOccurs="1" />
		</xsd:choice>
		<!--allowLocalCompDensityChopping => Flag indicating whether local (cell-wise) chopping of negative compositions is allowed-->
		<xsd:attribute name="allowLocalCompDensityChopping" type="integer" default="1" />
		<!--allowNegativePressure => Flag indicating if negative pressure is allowed-->
		<xsd:attribute name="allowNegativePressure" type="integer" default="1" />
		<!--cflFactor => Factor to apply to the `CFL condition <http://en.wikipedia.org/wiki/Courant-Friedrichs-Lewy_condition>`_ when calculating the maximum allowable time step. Values should be in the interval (0,1] -->
		<xsd:attribute name="cflFactor" type="real64" default="0.5" />
		<!--contMultiplierDBC => Factor by which continuation parameter is changed every newton when DBC is used-->
		<xsd:attribute name="contMultiplierDBC" type="real64" default="0.5" />
		<!--continuationDBC => Flag for enabling continuation parameter-->
		<xsd:attribute name="continuationDBC" type="integer" default="1" />
		<!--discretization => Name of discretization object (defined in the :ref:`NumericalMethodsManager`) to use for this solver. For instance, if this is a Finite Element Solver, the name of a :ref:`FiniteElement` should be specified. If this is a Finite Volume Method, the name of a :ref:`FiniteVolume` discretization should be specified.-->
		<xsd:attribute name="discretization" type="groupNameRef" use="required" />
		<!--initialDt => Initial time-step value required by the solver to the event manager.-->
		<xsd:attribute name="initialDt" type="real64" default="1e+99" />
		<!--isThermal => Flag indicating whether the problem is thermal or not.-->
		<xsd:attribute name="isThermal" type="integer" default="0" />
		<!--kappaminDBC => Factor that controls how much dissipation is kept in the system when continuation is used-->
		<xsd:attribute name="kappaminDBC" type="real64" default="1e-20" />
		<!--logLevel => Log level-->
		<xsd:attribute name="logLevel" type="integer" default="0" />
		<!--maxAbsolutePressureChange => Maximum (absolute) pressure change in a Newton iteration-->
		<xsd:attribute name="maxAbsolutePressureChange" type="real64" default="-1" />
		<!--maxCompFractionChange => Maximum (absolute) change in a component fraction in a Newton iteration-->
		<xsd:attribute name="maxCompFractionChange" type="real64" default="0.5" />
		<!--maxRelativePressureChange => Maximum (relative) change in pressure in a Newton iteration-->
		<xsd:attribute name="maxRelativePressureChange" type="real64" default="0.5" />
		<!--maxRelativeTemperatureChange => Maximum (relative) change in temperature in a Newton iteration-->
		<xsd:attribute name="maxRelativeTemperatureChange" type="real64" default="0.5" />
		<!--minCompDens => Minimum allowed global component density-->
		<xsd:attribute name="minCompDens" type="real64" default="1e-10" />
		<!--miscibleDBC => Flag for enabling DBC formulation with/without miscibility-->
		<xsd:attribute name="miscibleDBC" type="integer" default="0" />
		<!--omegaDBC => Factor by which DBC flux is multiplied-->
		<xsd:attribute name="omegaDBC" type="real64" default="1" />
		<!--scalingType => Solution scaling type.Valid options:
* Global
* Local-->
		<xsd:attribute name="scalingType" type="geos_CompositionalMultiphaseFVM_ScalingType" default="Global" />
		<!--solutionChangeScalingFactor => Damping factor for solution change targets-->
		<xsd:attribute name="solutionChangeScalingFactor" type="real64" default="0.5" />
		<!--targetPhaseVolFractionChangeInTimeStep => Target (absolute) change in phase volume fraction in a time step-->
		<xsd:attribute name="targetPhaseVolFractionChangeInTimeStep" type="real64" default="0.2" />
		<!--targetRegions => Allowable regions that the solver may be applied to. Note that this does not indicate that the solver will be applied to these regions, only that allocation will occur such that the solver may be applied to these regions. The decision about what regions this solver will beapplied to rests in the EventManager.-->
		<xsd:attribute name="targetRegions" type="groupNameRef_array" use="required" />
		<!--targetRelativePressureChangeInTimeStep => Target (relative) change in pressure in a time step (expected value between 0 and 1)-->
		<xsd:attribute name="targetRelativePressureChangeInTimeStep" type="real64" default="0.2" />
		<!--targetRelativeTemperatureChangeInTimeStep => Target (relative) change in temperature in a time step (expected value between 0 and 1)-->
		<xsd:attribute name="targetRelativeTemperatureChangeInTimeStep" type="real64" default="0.2" />
		<!--temperature => Temperature-->
		<xsd:attribute name="temperature" type="real64" use="required" />
		<!--useDBC => Enable Dissipation-based continuation flux-->
		<xsd:attribute name="useDBC" type="integer" default="0" />
		<!--useMass => Use mass formulation instead of molar-->
		<xsd:attribute name="useMass" type="integer" default="0" />
		<!--useSimpleAccumulation => Flag indicating whether simple accumulation form is used-->
		<xsd:attribute name="useSimpleAccumulation" type="integer" default="0" />
		<!--useTotalMassEquation => Flag indicating whether total mass equation is used-->
		<xsd:attribute name="useTotalMassEquation" type="integer" default="1" />
		<!--name => A name is required for any non-unique nodes-->
		<xsd:attribute name="name" type="groupName" use="required" />
	</xsd:complexType>
	<xsd:simpleType name="geos_solverBaseKernels_NormType">
		<xsd:restriction base="xsd:string">
			<xsd:pattern value=".*[\[\]`$].*|Linfinity|L2" />
		</xsd:restriction>
	</xsd:simpleType>
	<xsd:simpleType name="geos_CompositionalMultiphaseFVM_ScalingType">
		<xsd:restriction base="xsd:string">
			<xsd:pattern value=".*[\[\]`$].*|Global|Local" />
		</xsd:restriction>
	</xsd:simpleType>
	<xsd:complexType name="CompositionalMultiphaseHybridFVMType">
		<xsd:choice minOccurs="0" maxOccurs="unbounded">
			<xsd:element name="LinearSolverParameters" type="LinearSolverParametersType" maxOccurs="1" />
			<xsd:element name="NonlinearSolverParameters" type="NonlinearSolverParametersType" maxOccurs="1" />
		</xsd:choice>
		<!--allowLocalCompDensityChopping => Flag indicating whether local (cell-wise) chopping of negative compositions is allowed-->
		<xsd:attribute name="allowLocalCompDensityChopping" type="integer" default="1" />
		<!--allowNegativePressure => Flag indicating if negative pressure is allowed-->
		<xsd:attribute name="allowNegativePressure" type="integer" default="1" />
		<!--cflFactor => Factor to apply to the `CFL condition <http://en.wikipedia.org/wiki/Courant-Friedrichs-Lewy_condition>`_ when calculating the maximum allowable time step. Values should be in the interval (0,1] -->
		<xsd:attribute name="cflFactor" type="real64" default="0.5" />
		<!--discretization => Name of discretization object (defined in the :ref:`NumericalMethodsManager`) to use for this solver. For instance, if this is a Finite Element Solver, the name of a :ref:`FiniteElement` should be specified. If this is a Finite Volume Method, the name of a :ref:`FiniteVolume` discretization should be specified.-->
		<xsd:attribute name="discretization" type="groupNameRef" use="required" />
		<!--initialDt => Initial time-step value required by the solver to the event manager.-->
		<xsd:attribute name="initialDt" type="real64" default="1e+99" />
		<!--isThermal => Flag indicating whether the problem is thermal or not.-->
		<xsd:attribute name="isThermal" type="integer" default="0" />
		<!--logLevel => Log level-->
		<xsd:attribute name="logLevel" type="integer" default="0" />
		<!--maxAbsolutePressureChange => Maximum (absolute) pressure change in a Newton iteration-->
		<xsd:attribute name="maxAbsolutePressureChange" type="real64" default="-1" />
		<!--maxCompFractionChange => Maximum (absolute) change in a component fraction in a Newton iteration-->
		<xsd:attribute name="maxCompFractionChange" type="real64" default="0.5" />
		<!--maxRelativePressureChange => Maximum (relative) change in pressure in a Newton iteration-->
		<xsd:attribute name="maxRelativePressureChange" type="real64" default="0.5" />
		<!--maxRelativeTemperatureChange => Maximum (relative) change in temperature in a Newton iteration-->
		<xsd:attribute name="maxRelativeTemperatureChange" type="real64" default="0.5" />
		<!--minCompDens => Minimum allowed global component density-->
		<xsd:attribute name="minCompDens" type="real64" default="1e-10" />
		<!--solutionChangeScalingFactor => Damping factor for solution change targets-->
		<xsd:attribute name="solutionChangeScalingFactor" type="real64" default="0.5" />
		<!--targetPhaseVolFractionChangeInTimeStep => Target (absolute) change in phase volume fraction in a time step-->
		<xsd:attribute name="targetPhaseVolFractionChangeInTimeStep" type="real64" default="0.2" />
		<!--targetRegions => Allowable regions that the solver may be applied to. Note that this does not indicate that the solver will be applied to these regions, only that allocation will occur such that the solver may be applied to these regions. The decision about what regions this solver will beapplied to rests in the EventManager.-->
		<xsd:attribute name="targetRegions" type="groupNameRef_array" use="required" />
		<!--targetRelativePressureChangeInTimeStep => Target (relative) change in pressure in a time step (expected value between 0 and 1)-->
		<xsd:attribute name="targetRelativePressureChangeInTimeStep" type="real64" default="0.2" />
		<!--targetRelativeTemperatureChangeInTimeStep => Target (relative) change in temperature in a time step (expected value between 0 and 1)-->
		<xsd:attribute name="targetRelativeTemperatureChangeInTimeStep" type="real64" default="0.2" />
		<!--temperature => Temperature-->
		<xsd:attribute name="temperature" type="real64" use="required" />
		<!--useMass => Use mass formulation instead of molar-->
		<xsd:attribute name="useMass" type="integer" default="0" />
		<!--useSimpleAccumulation => Flag indicating whether simple accumulation form is used-->
		<xsd:attribute name="useSimpleAccumulation" type="integer" default="0" />
		<!--useTotalMassEquation => Flag indicating whether total mass equation is used-->
		<xsd:attribute name="useTotalMassEquation" type="integer" default="1" />
		<!--name => A name is required for any non-unique nodes-->
		<xsd:attribute name="name" type="groupName" use="required" />
	</xsd:complexType>
	<xsd:complexType name="CompositionalMultiphaseReservoirType">
		<xsd:choice minOccurs="0" maxOccurs="unbounded">
			<xsd:element name="LinearSolverParameters" type="LinearSolverParametersType" maxOccurs="1" />
			<xsd:element name="NonlinearSolverParameters" type="NonlinearSolverParametersType" maxOccurs="1" />
		</xsd:choice>
		<!--cflFactor => Factor to apply to the `CFL condition <http://en.wikipedia.org/wiki/Courant-Friedrichs-Lewy_condition>`_ when calculating the maximum allowable time step. Values should be in the interval (0,1] -->
		<xsd:attribute name="cflFactor" type="real64" default="0.5" />
		<!--flowSolverName => Name of the flow solver used by the coupled solver-->
		<xsd:attribute name="flowSolverName" type="groupNameRef" use="required" />
		<!--initialDt => Initial time-step value required by the solver to the event manager.-->
		<xsd:attribute name="initialDt" type="real64" default="1e+99" />
		<!--logLevel => Log level-->
		<xsd:attribute name="logLevel" type="integer" default="0" />
		<!--targetRegions => Allowable regions that the solver may be applied to. Note that this does not indicate that the solver will be applied to these regions, only that allocation will occur such that the solver may be applied to these regions. The decision about what regions this solver will beapplied to rests in the EventManager.-->
		<xsd:attribute name="targetRegions" type="groupNameRef_array" use="required" />
		<!--wellSolverName => Name of the well solver used by the coupled solver-->
		<xsd:attribute name="wellSolverName" type="groupNameRef" use="required" />
		<!--name => A name is required for any non-unique nodes-->
		<xsd:attribute name="name" type="groupName" use="required" />
	</xsd:complexType>
	<xsd:complexType name="CompositionalMultiphaseReservoirPoromechanicsType">
		<xsd:choice minOccurs="0" maxOccurs="unbounded">
			<xsd:element name="LinearSolverParameters" type="LinearSolverParametersType" maxOccurs="1" />
			<xsd:element name="NonlinearSolverParameters" type="NonlinearSolverParametersType" maxOccurs="1" />
		</xsd:choice>
		<!--cflFactor => Factor to apply to the `CFL condition <http://en.wikipedia.org/wiki/Courant-Friedrichs-Lewy_condition>`_ when calculating the maximum allowable time step. Values should be in the interval (0,1] -->
		<xsd:attribute name="cflFactor" type="real64" default="0.5" />
		<!--initialDt => Initial time-step value required by the solver to the event manager.-->
		<xsd:attribute name="initialDt" type="real64" default="1e+99" />
		<!--isThermal => Flag indicating whether the problem is thermal or not. Set isThermal="1" to enable the thermal coupling-->
		<xsd:attribute name="isThermal" type="integer" default="0" />
		<!--logLevel => Log level-->
		<xsd:attribute name="logLevel" type="integer" default="0" />
		<!--reservoirAndWellsSolverName => Name of the reservoirAndWells solver used by the coupled solver-->
		<xsd:attribute name="reservoirAndWellsSolverName" type="groupNameRef" use="required" />
		<!--solidSolverName => Name of the solid solver used by the coupled solver-->
		<xsd:attribute name="solidSolverName" type="groupNameRef" use="required" />
		<!--stabilizationMultiplier => Constant multiplier of stabilization strength.-->
		<xsd:attribute name="stabilizationMultiplier" type="real64" default="1" />
		<!--stabilizationRegionNames => Regions where stabilization is applied.-->
		<xsd:attribute name="stabilizationRegionNames" type="groupNameRef_array" default="{}" />
		<!--stabilizationType => Stabilization type. Options are:
None - Add no stabilization to mass equation,
Global - Add stabilization to all faces,
Local - Add stabilization only to interiors of macro elements.-->
		<xsd:attribute name="stabilizationType" type="geos_stabilization_StabilizationType" default="None" />
		<!--targetRegions => Allowable regions that the solver may be applied to. Note that this does not indicate that the solver will be applied to these regions, only that allocation will occur such that the solver may be applied to these regions. The decision about what regions this solver will beapplied to rests in the EventManager.-->
		<xsd:attribute name="targetRegions" type="groupNameRef_array" use="required" />
		<!--name => A name is required for any non-unique nodes-->
		<xsd:attribute name="name" type="groupName" use="required" />
	</xsd:complexType>
	<xsd:simpleType name="geos_stabilization_StabilizationType">
		<xsd:restriction base="xsd:string">
			<xsd:pattern value=".*[\[\]`$].*|None|Global|Local" />
		</xsd:restriction>
	</xsd:simpleType>
	<xsd:complexType name="CompositionalMultiphaseWellType">
		<xsd:choice minOccurs="0" maxOccurs="unbounded">
			<xsd:element name="LinearSolverParameters" type="LinearSolverParametersType" maxOccurs="1" />
			<xsd:element name="NonlinearSolverParameters" type="NonlinearSolverParametersType" maxOccurs="1" />
			<xsd:element name="WellControls" type="WellControlsType" />
		</xsd:choice>
		<!--allowLocalCompDensityChopping => Flag indicating whether local (cell-wise) chopping of negative compositions is allowed-->
		<xsd:attribute name="allowLocalCompDensityChopping" type="integer" default="1" />
		<!--cflFactor => Factor to apply to the `CFL condition <http://en.wikipedia.org/wiki/Courant-Friedrichs-Lewy_condition>`_ when calculating the maximum allowable time step. Values should be in the interval (0,1] -->
		<xsd:attribute name="cflFactor" type="real64" default="0.5" />
		<!--initialDt => Initial time-step value required by the solver to the event manager.-->
		<xsd:attribute name="initialDt" type="real64" default="1e+99" />
		<!--logLevel => Log level-->
		<xsd:attribute name="logLevel" type="integer" default="0" />
		<!--maxAbsolutePressureChange => Maximum (absolute) pressure change in a Newton iteration-->
		<xsd:attribute name="maxAbsolutePressureChange" type="real64" default="-1" />
		<!--maxCompFractionChange => Maximum (absolute) change in a component fraction between two Newton iterations-->
		<xsd:attribute name="maxCompFractionChange" type="real64" default="1" />
		<!--maxRelativePressureChange => Maximum (relative) change in pressure between two Newton iterations (recommended with rate control)-->
		<xsd:attribute name="maxRelativePressureChange" type="real64" default="1" />
		<!--targetRegions => Allowable regions that the solver may be applied to. Note that this does not indicate that the solver will be applied to these regions, only that allocation will occur such that the solver may be applied to these regions. The decision about what regions this solver will beapplied to rests in the EventManager.-->
		<xsd:attribute name="targetRegions" type="groupNameRef_array" use="required" />
		<!--useMass => Use total mass equation-->
		<xsd:attribute name="useMass" type="integer" default="0" />
		<!--name => A name is required for any non-unique nodes-->
		<xsd:attribute name="name" type="groupName" use="required" />
	</xsd:complexType>
	<xsd:complexType name="WellControlsType">
		<!--control => Well control. Valid options:
* BHP
* phaseVolRate
* totalVolRate
* uninitialized-->
		<xsd:attribute name="control" type="geos_WellControls_Control" use="required" />
		<!--enableCrossflow => Flag to enable crossflow. Currently only supported for injectors: 
 - If the flag is set to 1, both reservoir-to-well flow and well-to-reservoir flow are allowed at the perforations. 
 - If the flag is set to 0, we only allow well-to-reservoir flow at the perforations.-->
		<xsd:attribute name="enableCrossflow" type="integer" default="1" />
		<!--initialPressureCoefficient => Tuning coefficient for the initial well pressure of rate-controlled wells: 
 - Injector pressure at reference depth initialized as: (1+initialPressureCoefficient)*reservoirPressureAtClosestPerforation + density*g*( zRef - zPerf ) 
 - Producer pressure at reference depth initialized as: (1-initialPressureCoefficient)*reservoirPressureAtClosestPerforation + density*g*( zRef - zPerf ) -->
		<xsd:attribute name="initialPressureCoefficient" type="real64" default="0.1" />
		<!--injectionStream => Global component densities of the injection stream [moles/m^3 or kg/m^3]-->
		<xsd:attribute name="injectionStream" type="real64_array" default="{-1}" />
		<!--injectionTemperature => Temperature of the injection stream [K]-->
		<xsd:attribute name="injectionTemperature" type="real64" default="-1" />
		<!--logLevel => Log level-->
		<xsd:attribute name="logLevel" type="integer" default="0" />
		<!--referenceElevation => Reference elevation where BHP control is enforced [m]-->
		<xsd:attribute name="referenceElevation" type="real64" use="required" />
		<!--statusTableName => Name of the well status table when the status of the well is a time dependent function. 
If the status function evaluates to a positive value at the current time, the well will be open otherwise the well will be shut.-->
		<xsd:attribute name="statusTableName" type="groupNameRef" default="" />
		<!--surfacePressure => Surface pressure used to compute volumetric rates when surface conditions are used [Pa]-->
		<xsd:attribute name="surfacePressure" type="real64" default="0" />
		<!--surfaceTemperature => Surface temperature used to compute volumetric rates when surface conditions are used [K]-->
		<xsd:attribute name="surfaceTemperature" type="real64" default="0" />
		<!--targetBHP => Target bottom-hole pressure [Pa]-->
		<xsd:attribute name="targetBHP" type="real64" default="0" />
		<!--targetBHPTableName => Name of the BHP table when the rate is a time dependent function-->
		<xsd:attribute name="targetBHPTableName" type="groupNameRef" default="" />
		<!--targetPhaseName => Name of the target phase-->
		<xsd:attribute name="targetPhaseName" type="groupNameRef" default="" />
		<!--targetPhaseRate => Target phase volumetric rate (if useSurfaceConditions: [surface m^3/s]; else [reservoir m^3/s])-->
		<xsd:attribute name="targetPhaseRate" type="real64" default="0" />
		<!--targetPhaseRateTableName => Name of the phase rate table when the rate is a time dependent function-->
		<xsd:attribute name="targetPhaseRateTableName" type="groupNameRef" default="" />
		<!--targetTotalRate => Target total volumetric rate (if useSurfaceConditions: [surface m^3/s]; else [reservoir m^3/s])-->
		<xsd:attribute name="targetTotalRate" type="real64" default="0" />
		<!--targetTotalRateTableName => Name of the total rate table when the rate is a time dependent function-->
		<xsd:attribute name="targetTotalRateTableName" type="groupNameRef" default="" />
		<!--type => Well type. Valid options:
* producer
* injector-->
		<xsd:attribute name="type" type="geos_WellControls_Type" use="required" />
		<!--useSurfaceConditions => Flag to specify whether rates are checked at surface or reservoir conditions.
Equal to 1 for surface conditions, and to 0 for reservoir conditions-->
		<xsd:attribute name="useSurfaceConditions" type="integer" default="0" />
		<!--name => A name is required for any non-unique nodes-->
		<xsd:attribute name="name" type="groupName" use="required" />
	</xsd:complexType>
	<xsd:simpleType name="geos_WellControls_Control">
		<xsd:restriction base="xsd:string">
			<xsd:pattern value=".*[\[\]`$].*|BHP|phaseVolRate|totalVolRate|uninitialized" />
		</xsd:restriction>
	</xsd:simpleType>
	<xsd:simpleType name="geos_WellControls_Type">
		<xsd:restriction base="xsd:string">
			<xsd:pattern value=".*[\[\]`$].*|producer|injector" />
		</xsd:restriction>
	</xsd:simpleType>
	<xsd:complexType name="ElasticFirstOrderSEMType">
		<xsd:choice minOccurs="0" maxOccurs="unbounded">
			<xsd:element name="LinearSolverParameters" type="LinearSolverParametersType" maxOccurs="1" />
			<xsd:element name="NonlinearSolverParameters" type="NonlinearSolverParametersType" maxOccurs="1" />
		</xsd:choice>
		<!--cflFactor => Factor to apply to the `CFL condition <http://en.wikipedia.org/wiki/Courant-Friedrichs-Lewy_condition>`_ when calculating the maximum allowable time step. Values should be in the interval (0,1] -->
		<xsd:attribute name="cflFactor" type="real64" default="0.5" />
		<!--discretization => Name of discretization object (defined in the :ref:`NumericalMethodsManager`) to use for this solver. For instance, if this is a Finite Element Solver, the name of a :ref:`FiniteElement` should be specified. If this is a Finite Volume Method, the name of a :ref:`FiniteVolume` discretization should be specified.-->
		<xsd:attribute name="discretization" type="groupNameRef" use="required" />
		<!--dtSeismoTrace => Time step for output pressure at receivers-->
		<xsd:attribute name="dtSeismoTrace" type="real64" default="0" />
		<!--enableLifo => Set to 1 to enable LIFO storage feature-->
		<xsd:attribute name="enableLifo" type="integer" default="0" />
		<!--forward => Set to 1 to compute forward propagation-->
		<xsd:attribute name="forward" type="integer" default="1" />
		<!--initialDt => Initial time-step value required by the solver to the event manager.-->
		<xsd:attribute name="initialDt" type="real64" default="1e+99" />
		<!--lifoOnDevice => Set the capacity of the lifo device storage (if negative, opposite of percentage of remaining memory)-->
		<xsd:attribute name="lifoOnDevice" type="integer" default="-80" />
		<!--lifoOnHost => Set the capacity of the lifo host storage (if negative, opposite of percentage of remaining memory)-->
		<xsd:attribute name="lifoOnHost" type="integer" default="-80" />
		<!--lifoSize => Set the capacity of the lifo storage (should be the total number of buffers to store in the LIFO)-->
		<xsd:attribute name="lifoSize" type="integer" default="2147483647" />
		<!--linearDASGeometry => Geometry parameters for a linear DAS fiber (dip, azimuth, gauge length)-->
		<xsd:attribute name="linearDASGeometry" type="real64_array2d" default="{{0}}" />
		<!--logLevel => Log level-->
		<xsd:attribute name="logLevel" type="integer" default="0" />
		<!--outputSeismoTrace => Flag that indicates if we write the seismo trace in a file .txt, 0 no output, 1 otherwise-->
		<xsd:attribute name="outputSeismoTrace" type="integer" default="0" />
		<!--receiverCoordinates => Coordinates (x,y,z) of the receivers-->
		<xsd:attribute name="receiverCoordinates" type="real64_array2d" default="{{0}}" />
		<!--rickerOrder => Flag that indicates the order of the Ricker to be used o, 1 or 2. Order 2 by default-->
		<xsd:attribute name="rickerOrder" type="integer" default="2" />
		<!--saveFields => Set to 1 to save fields during forward and restore them during backward-->
		<xsd:attribute name="saveFields" type="integer" default="0" />
		<!--shotIndex => Set the current shot for temporary files-->
		<xsd:attribute name="shotIndex" type="integer" default="0" />
		<!--sourceCoordinates => Coordinates (x,y,z) of the sources-->
		<xsd:attribute name="sourceCoordinates" type="real64_array2d" default="{{0}}" />
		<!--targetRegions => Allowable regions that the solver may be applied to. Note that this does not indicate that the solver will be applied to these regions, only that allocation will occur such that the solver may be applied to these regions. The decision about what regions this solver will beapplied to rests in the EventManager.-->
		<xsd:attribute name="targetRegions" type="groupNameRef_array" use="required" />
		<!--timeSourceDelay => Source time delay (1 / f0 by default)-->
		<xsd:attribute name="timeSourceDelay" type="real32" default="-1" />
		<!--timeSourceFrequency => Central frequency for the time source-->
		<xsd:attribute name="timeSourceFrequency" type="real32" default="0" />
		<!--name => A name is required for any non-unique nodes-->
		<xsd:attribute name="name" type="groupName" use="required" />
	</xsd:complexType>
	<xsd:complexType name="ElasticSEMType">
		<xsd:choice minOccurs="0" maxOccurs="unbounded">
			<xsd:element name="LinearSolverParameters" type="LinearSolverParametersType" maxOccurs="1" />
			<xsd:element name="NonlinearSolverParameters" type="NonlinearSolverParametersType" maxOccurs="1" />
		</xsd:choice>
		<!--cflFactor => Factor to apply to the `CFL condition <http://en.wikipedia.org/wiki/Courant-Friedrichs-Lewy_condition>`_ when calculating the maximum allowable time step. Values should be in the interval (0,1] -->
		<xsd:attribute name="cflFactor" type="real64" default="0.5" />
		<!--discretization => Name of discretization object (defined in the :ref:`NumericalMethodsManager`) to use for this solver. For instance, if this is a Finite Element Solver, the name of a :ref:`FiniteElement` should be specified. If this is a Finite Volume Method, the name of a :ref:`FiniteVolume` discretization should be specified.-->
		<xsd:attribute name="discretization" type="groupNameRef" use="required" />
		<!--dtSeismoTrace => Time step for output pressure at receivers-->
		<xsd:attribute name="dtSeismoTrace" type="real64" default="0" />
		<!--enableLifo => Set to 1 to enable LIFO storage feature-->
		<xsd:attribute name="enableLifo" type="integer" default="0" />
		<!--forward => Set to 1 to compute forward propagation-->
		<xsd:attribute name="forward" type="integer" default="1" />
		<!--initialDt => Initial time-step value required by the solver to the event manager.-->
		<xsd:attribute name="initialDt" type="real64" default="1e+99" />
		<!--lifoOnDevice => Set the capacity of the lifo device storage (if negative, opposite of percentage of remaining memory)-->
		<xsd:attribute name="lifoOnDevice" type="integer" default="-80" />
		<!--lifoOnHost => Set the capacity of the lifo host storage (if negative, opposite of percentage of remaining memory)-->
		<xsd:attribute name="lifoOnHost" type="integer" default="-80" />
		<!--lifoSize => Set the capacity of the lifo storage (should be the total number of buffers to store in the LIFO)-->
		<xsd:attribute name="lifoSize" type="integer" default="2147483647" />
		<!--linearDASGeometry => Geometry parameters for a linear DAS fiber (dip, azimuth, gauge length)-->
		<xsd:attribute name="linearDASGeometry" type="real64_array2d" default="{{0}}" />
		<!--logLevel => Log level-->
		<xsd:attribute name="logLevel" type="integer" default="0" />
		<!--outputSeismoTrace => Flag that indicates if we write the seismo trace in a file .txt, 0 no output, 1 otherwise-->
		<xsd:attribute name="outputSeismoTrace" type="integer" default="0" />
		<!--receiverCoordinates => Coordinates (x,y,z) of the receivers-->
		<xsd:attribute name="receiverCoordinates" type="real64_array2d" default="{{0}}" />
		<!--rickerOrder => Flag that indicates the order of the Ricker to be used o, 1 or 2. Order 2 by default-->
		<xsd:attribute name="rickerOrder" type="integer" default="2" />
		<!--saveFields => Set to 1 to save fields during forward and restore them during backward-->
		<xsd:attribute name="saveFields" type="integer" default="0" />
		<!--shotIndex => Set the current shot for temporary files-->
		<xsd:attribute name="shotIndex" type="integer" default="0" />
		<!--sourceCoordinates => Coordinates (x,y,z) of the sources-->
		<xsd:attribute name="sourceCoordinates" type="real64_array2d" default="{{0}}" />
		<!--sourceForce => Force of the source: 3 real values for a vector source, and 6 real values for a tensor source (in Voigt notation).The default value is { 0, 0, 0 } (no net force).-->
		<xsd:attribute name="sourceForce" type="R1Tensor" default="{0,0,0}" />
		<!--sourceMoment => Moment of the source: 6 real values describing a symmetric tensor in Voigt notation.The default value is { 1, 1, 1, 0, 0, 0 } (diagonal moment, corresponding to a pure explosion).-->
		<xsd:attribute name="sourceMoment" type="R2SymTensor" default="{1,1,1,0,0,0}" />
		<!--targetRegions => Allowable regions that the solver may be applied to. Note that this does not indicate that the solver will be applied to these regions, only that allocation will occur such that the solver may be applied to these regions. The decision about what regions this solver will beapplied to rests in the EventManager.-->
		<xsd:attribute name="targetRegions" type="groupNameRef_array" use="required" />
		<!--timeSourceDelay => Source time delay (1 / f0 by default)-->
		<xsd:attribute name="timeSourceDelay" type="real32" default="-1" />
		<!--timeSourceFrequency => Central frequency for the time source-->
		<xsd:attribute name="timeSourceFrequency" type="real32" default="0" />
		<!--name => A name is required for any non-unique nodes-->
		<xsd:attribute name="name" type="groupName" use="required" />
	</xsd:complexType>
	<xsd:complexType name="EmbeddedSurfaceGeneratorType">
		<xsd:choice minOccurs="0" maxOccurs="unbounded">
			<xsd:element name="LinearSolverParameters" type="LinearSolverParametersType" maxOccurs="1" />
			<xsd:element name="NonlinearSolverParameters" type="NonlinearSolverParametersType" maxOccurs="1" />
		</xsd:choice>
		<!--cflFactor => Factor to apply to the `CFL condition <http://en.wikipedia.org/wiki/Courant-Friedrichs-Lewy_condition>`_ when calculating the maximum allowable time step. Values should be in the interval (0,1] -->
		<xsd:attribute name="cflFactor" type="real64" default="0.5" />
		<!--discretization => Name of discretization object (defined in the :ref:`NumericalMethodsManager`) to use for this solver. For instance, if this is a Finite Element Solver, the name of a :ref:`FiniteElement` should be specified. If this is a Finite Volume Method, the name of a :ref:`FiniteVolume` discretization should be specified.-->
		<xsd:attribute name="discretization" type="groupNameRef" use="required" />
		<!--fractureRegion => (no description available)-->
		<xsd:attribute name="fractureRegion" type="groupNameRef" default="FractureRegion" />
		<!--initialDt => Initial time-step value required by the solver to the event manager.-->
		<xsd:attribute name="initialDt" type="real64" default="1e+99" />
		<!--logLevel => Log level-->
		<xsd:attribute name="logLevel" type="integer" default="0" />
		<!--mpiCommOrder => Flag to enable MPI consistent communication ordering-->
		<xsd:attribute name="mpiCommOrder" type="integer" default="0" />
		<!--targetObjects => List of geometric objects that will be used to initialized the embedded surfaces/fractures.-->
		<xsd:attribute name="targetObjects" type="groupNameRef_array" use="required" />
		<!--targetRegions => Allowable regions that the solver may be applied to. Note that this does not indicate that the solver will be applied to these regions, only that allocation will occur such that the solver may be applied to these regions. The decision about what regions this solver will beapplied to rests in the EventManager.-->
		<xsd:attribute name="targetRegions" type="groupNameRef_array" use="required" />
		<!--name => A name is required for any non-unique nodes-->
		<xsd:attribute name="name" type="groupName" use="required" />
	</xsd:complexType>
	<xsd:complexType name="FlowProppantTransportType">
		<xsd:choice minOccurs="0" maxOccurs="unbounded">
			<xsd:element name="LinearSolverParameters" type="LinearSolverParametersType" maxOccurs="1" />
			<xsd:element name="NonlinearSolverParameters" type="NonlinearSolverParametersType" maxOccurs="1" />
		</xsd:choice>
		<!--cflFactor => Factor to apply to the `CFL condition <http://en.wikipedia.org/wiki/Courant-Friedrichs-Lewy_condition>`_ when calculating the maximum allowable time step. Values should be in the interval (0,1] -->
		<xsd:attribute name="cflFactor" type="real64" default="0.5" />
		<!--flowSolverName => Name of the flow solver used by the coupled solver-->
		<xsd:attribute name="flowSolverName" type="groupNameRef" use="required" />
		<!--initialDt => Initial time-step value required by the solver to the event manager.-->
		<xsd:attribute name="initialDt" type="real64" default="1e+99" />
		<!--logLevel => Log level-->
		<xsd:attribute name="logLevel" type="integer" default="0" />
		<!--proppantSolverName => Name of the proppant solver used by the coupled solver-->
		<xsd:attribute name="proppantSolverName" type="groupNameRef" use="required" />
		<!--targetRegions => Allowable regions that the solver may be applied to. Note that this does not indicate that the solver will be applied to these regions, only that allocation will occur such that the solver may be applied to these regions. The decision about what regions this solver will beapplied to rests in the EventManager.-->
		<xsd:attribute name="targetRegions" type="groupNameRef_array" use="required" />
		<!--name => A name is required for any non-unique nodes-->
		<xsd:attribute name="name" type="groupName" use="required" />
	</xsd:complexType>
	<xsd:complexType name="HydrofractureType">
		<xsd:choice minOccurs="0" maxOccurs="unbounded">
			<xsd:element name="LinearSolverParameters" type="LinearSolverParametersType" maxOccurs="1" />
			<xsd:element name="NonlinearSolverParameters" type="NonlinearSolverParametersType" maxOccurs="1" />
		</xsd:choice>
		<!--cflFactor => Factor to apply to the `CFL condition <http://en.wikipedia.org/wiki/Courant-Friedrichs-Lewy_condition>`_ when calculating the maximum allowable time step. Values should be in the interval (0,1] -->
		<xsd:attribute name="cflFactor" type="real64" default="0.5" />
		<!--contactRelationName => Name of contact relation to enforce constraints on fracture boundary.-->
		<xsd:attribute name="contactRelationName" type="groupNameRef" use="required" />
		<!--flowSolverName => Name of the flow solver used by the coupled solver-->
		<xsd:attribute name="flowSolverName" type="groupNameRef" use="required" />
		<!--initialDt => Initial time-step value required by the solver to the event manager.-->
		<xsd:attribute name="initialDt" type="real64" default="1e+99" />
		<!--isMatrixPoroelastic => (no description available)-->
		<xsd:attribute name="isMatrixPoroelastic" type="integer" default="0" />
		<!--isThermal => Flag indicating whether the problem is thermal or not. Set isThermal="1" to enable the thermal coupling-->
		<xsd:attribute name="isThermal" type="integer" default="0" />
		<!--logLevel => Log level-->
		<xsd:attribute name="logLevel" type="integer" default="0" />
		<!--maxNumResolves => Value to indicate how many resolves may be executed to perform surface generation after the execution of flow and mechanics solver. -->
		<xsd:attribute name="maxNumResolves" type="integer" default="10" />
		<!--solidSolverName => Name of the solid solver used by the coupled solver-->
		<xsd:attribute name="solidSolverName" type="groupNameRef" use="required" />
		<!--surfaceGeneratorName => Name of the surface generator to use in the hydrofracture solver-->
		<xsd:attribute name="surfaceGeneratorName" type="groupNameRef" use="required" />
		<!--targetRegions => Allowable regions that the solver may be applied to. Note that this does not indicate that the solver will be applied to these regions, only that allocation will occur such that the solver may be applied to these regions. The decision about what regions this solver will beapplied to rests in the EventManager.-->
		<xsd:attribute name="targetRegions" type="groupNameRef_array" use="required" />
		<!--name => A name is required for any non-unique nodes-->
		<xsd:attribute name="name" type="groupName" use="required" />
	</xsd:complexType>
	<xsd:complexType name="LagrangianContactType">
		<xsd:choice minOccurs="0" maxOccurs="unbounded">
			<xsd:element name="LinearSolverParameters" type="LinearSolverParametersType" maxOccurs="1" />
			<xsd:element name="NonlinearSolverParameters" type="NonlinearSolverParametersType" maxOccurs="1" />
		</xsd:choice>
		<!--cflFactor => Factor to apply to the `CFL condition <http://en.wikipedia.org/wiki/Courant-Friedrichs-Lewy_condition>`_ when calculating the maximum allowable time step. Values should be in the interval (0,1] -->
		<xsd:attribute name="cflFactor" type="real64" default="0.5" />
		<!--contactRelationName => Name of contact relation to enforce constraints on fracture boundary.-->
		<xsd:attribute name="contactRelationName" type="groupNameRef" use="required" />
		<!--discretization => Name of discretization object (defined in the :ref:`NumericalMethodsManager`) to use for this solver. For instance, if this is a Finite Element Solver, the name of a :ref:`FiniteElement` should be specified. If this is a Finite Volume Method, the name of a :ref:`FiniteVolume` discretization should be specified.-->
		<xsd:attribute name="discretization" type="groupNameRef" use="required" />
		<!--fractureRegionName => Name of the fracture region.-->
		<xsd:attribute name="fractureRegionName" type="groupNameRef" use="required" />
		<!--initialDt => Initial time-step value required by the solver to the event manager.-->
		<xsd:attribute name="initialDt" type="real64" default="1e+99" />
		<!--logLevel => Log level-->
		<xsd:attribute name="logLevel" type="integer" default="0" />
		<!--solidSolverName => Name of the solid mechanics solver in the rock matrix-->
		<xsd:attribute name="solidSolverName" type="groupNameRef" use="required" />
		<!--stabilizationName => Name of the stabilization to use in the lagrangian contact solver-->
		<xsd:attribute name="stabilizationName" type="groupNameRef" use="required" />
		<!--targetRegions => Allowable regions that the solver may be applied to. Note that this does not indicate that the solver will be applied to these regions, only that allocation will occur such that the solver may be applied to these regions. The decision about what regions this solver will beapplied to rests in the EventManager.-->
		<xsd:attribute name="targetRegions" type="groupNameRef_array" use="required" />
		<!--name => A name is required for any non-unique nodes-->
		<xsd:attribute name="name" type="groupName" use="required" />
	</xsd:complexType>
	<xsd:complexType name="LaplaceFEMType">
		<xsd:choice minOccurs="0" maxOccurs="unbounded">
			<xsd:element name="LinearSolverParameters" type="LinearSolverParametersType" maxOccurs="1" />
			<xsd:element name="NonlinearSolverParameters" type="NonlinearSolverParametersType" maxOccurs="1" />
		</xsd:choice>
		<!--cflFactor => Factor to apply to the `CFL condition <http://en.wikipedia.org/wiki/Courant-Friedrichs-Lewy_condition>`_ when calculating the maximum allowable time step. Values should be in the interval (0,1] -->
		<xsd:attribute name="cflFactor" type="real64" default="0.5" />
		<!--discretization => Name of discretization object (defined in the :ref:`NumericalMethodsManager`) to use for this solver. For instance, if this is a Finite Element Solver, the name of a :ref:`FiniteElement` should be specified. If this is a Finite Volume Method, the name of a :ref:`FiniteVolume` discretization should be specified.-->
		<xsd:attribute name="discretization" type="groupNameRef" use="required" />
		<!--fieldName => Name of field variable-->
		<xsd:attribute name="fieldName" type="groupNameRef" use="required" />
		<!--initialDt => Initial time-step value required by the solver to the event manager.-->
		<xsd:attribute name="initialDt" type="real64" default="1e+99" />
		<!--logLevel => Log level-->
		<xsd:attribute name="logLevel" type="integer" default="0" />
		<!--targetRegions => Allowable regions that the solver may be applied to. Note that this does not indicate that the solver will be applied to these regions, only that allocation will occur such that the solver may be applied to these regions. The decision about what regions this solver will beapplied to rests in the EventManager.-->
		<xsd:attribute name="targetRegions" type="groupNameRef_array" use="required" />
		<!--timeIntegrationOption => Time integration method. Options are:
* SteadyState
* ImplicitTransient-->
		<xsd:attribute name="timeIntegrationOption" type="geos_LaplaceBaseH1_TimeIntegrationOption" use="required" />
		<!--name => A name is required for any non-unique nodes-->
		<xsd:attribute name="name" type="groupName" use="required" />
	</xsd:complexType>
	<xsd:simpleType name="geos_LaplaceBaseH1_TimeIntegrationOption">
		<xsd:restriction base="xsd:string">
			<xsd:pattern value=".*[\[\]`$].*|SteadyState|ImplicitTransient" />
		</xsd:restriction>
	</xsd:simpleType>
	<xsd:complexType name="MultiphasePoromechanicsType">
		<xsd:choice minOccurs="0" maxOccurs="unbounded">
			<xsd:element name="LinearSolverParameters" type="LinearSolverParametersType" maxOccurs="1" />
			<xsd:element name="NonlinearSolverParameters" type="NonlinearSolverParametersType" maxOccurs="1" />
		</xsd:choice>
		<!--cflFactor => Factor to apply to the `CFL condition <http://en.wikipedia.org/wiki/Courant-Friedrichs-Lewy_condition>`_ when calculating the maximum allowable time step. Values should be in the interval (0,1] -->
		<xsd:attribute name="cflFactor" type="real64" default="0.5" />
		<!--flowSolverName => Name of the flow solver used by the coupled solver-->
		<xsd:attribute name="flowSolverName" type="groupNameRef" use="required" />
		<!--initialDt => Initial time-step value required by the solver to the event manager.-->
		<xsd:attribute name="initialDt" type="real64" default="1e+99" />
		<!--isThermal => Flag indicating whether the problem is thermal or not. Set isThermal="1" to enable the thermal coupling-->
		<xsd:attribute name="isThermal" type="integer" default="0" />
		<!--logLevel => Log level-->
		<xsd:attribute name="logLevel" type="integer" default="0" />
		<!--solidSolverName => Name of the solid solver used by the coupled solver-->
		<xsd:attribute name="solidSolverName" type="groupNameRef" use="required" />
		<!--stabilizationMultiplier => Constant multiplier of stabilization strength.-->
		<xsd:attribute name="stabilizationMultiplier" type="real64" default="1" />
		<!--stabilizationRegionNames => Regions where stabilization is applied.-->
		<xsd:attribute name="stabilizationRegionNames" type="groupNameRef_array" default="{}" />
		<!--stabilizationType => Stabilization type. Options are:
None - Add no stabilization to mass equation,
Global - Add stabilization to all faces,
Local - Add stabilization only to interiors of macro elements.-->
		<xsd:attribute name="stabilizationType" type="geos_stabilization_StabilizationType" default="None" />
		<!--targetRegions => Allowable regions that the solver may be applied to. Note that this does not indicate that the solver will be applied to these regions, only that allocation will occur such that the solver may be applied to these regions. The decision about what regions this solver will beapplied to rests in the EventManager.-->
		<xsd:attribute name="targetRegions" type="groupNameRef_array" use="required" />
		<!--name => A name is required for any non-unique nodes-->
		<xsd:attribute name="name" type="groupName" use="required" />
	</xsd:complexType>
	<xsd:complexType name="MultiphasePoromechanicsReservoirType">
		<xsd:choice minOccurs="0" maxOccurs="unbounded">
			<xsd:element name="LinearSolverParameters" type="LinearSolverParametersType" maxOccurs="1" />
			<xsd:element name="NonlinearSolverParameters" type="NonlinearSolverParametersType" maxOccurs="1" />
		</xsd:choice>
		<!--cflFactor => Factor to apply to the `CFL condition <http://en.wikipedia.org/wiki/Courant-Friedrichs-Lewy_condition>`_ when calculating the maximum allowable time step. Values should be in the interval (0,1] -->
		<xsd:attribute name="cflFactor" type="real64" default="0.5" />
		<!--initialDt => Initial time-step value required by the solver to the event manager.-->
		<xsd:attribute name="initialDt" type="real64" default="1e+99" />
		<!--logLevel => Log level-->
		<xsd:attribute name="logLevel" type="integer" default="0" />
		<!--poromechanicsSolverName => Name of the poromechanics solver used by the coupled solver-->
		<xsd:attribute name="poromechanicsSolverName" type="groupNameRef" use="required" />
		<!--targetRegions => Allowable regions that the solver may be applied to. Note that this does not indicate that the solver will be applied to these regions, only that allocation will occur such that the solver may be applied to these regions. The decision about what regions this solver will beapplied to rests in the EventManager.-->
		<xsd:attribute name="targetRegions" type="groupNameRef_array" use="required" />
		<!--wellSolverName => Name of the well solver used by the coupled solver-->
		<xsd:attribute name="wellSolverName" type="groupNameRef" use="required" />
		<!--name => A name is required for any non-unique nodes-->
		<xsd:attribute name="name" type="groupName" use="required" />
	</xsd:complexType>
	<xsd:complexType name="PhaseFieldDamageFEMType">
		<xsd:choice minOccurs="0" maxOccurs="unbounded">
			<xsd:element name="LinearSolverParameters" type="LinearSolverParametersType" maxOccurs="1" />
			<xsd:element name="NonlinearSolverParameters" type="NonlinearSolverParametersType" maxOccurs="1" />
		</xsd:choice>
		<!--cflFactor => Factor to apply to the `CFL condition <http://en.wikipedia.org/wiki/Courant-Friedrichs-Lewy_condition>`_ when calculating the maximum allowable time step. Values should be in the interval (0,1] -->
		<xsd:attribute name="cflFactor" type="real64" default="0.5" />
		<!--damageUpperBound => The upper bound of the damage-->
		<xsd:attribute name="damageUpperBound" type="real64" default="1.5" />
		<!--discretization => Name of discretization object (defined in the :ref:`NumericalMethodsManager`) to use for this solver. For instance, if this is a Finite Element Solver, the name of a :ref:`FiniteElement` should be specified. If this is a Finite Volume Method, the name of a :ref:`FiniteVolume` discretization should be specified.-->
		<xsd:attribute name="discretization" type="groupNameRef" use="required" />
		<!--fieldName => name of field variable-->
		<xsd:attribute name="fieldName" type="groupNameRef" use="required" />
		<!--initialDt => Initial time-step value required by the solver to the event manager.-->
		<xsd:attribute name="initialDt" type="real64" default="1e+99" />
		<!--irreversibilityFlag => The flag to indicate whether to apply the irreversibility constraint-->
		<xsd:attribute name="irreversibilityFlag" type="integer" default="0" />
		<!--localDissipation => Type of local dissipation function. Can be Linear or Quadratic-->
		<xsd:attribute name="localDissipation" type="geos_PhaseFieldDamageFEM_LocalDissipation" use="required" />
		<!--logLevel => Log level-->
		<xsd:attribute name="logLevel" type="integer" default="0" />
		<!--targetRegions => Allowable regions that the solver may be applied to. Note that this does not indicate that the solver will be applied to these regions, only that allocation will occur such that the solver may be applied to these regions. The decision about what regions this solver will beapplied to rests in the EventManager.-->
		<xsd:attribute name="targetRegions" type="groupNameRef_array" use="required" />
		<!--timeIntegrationOption => option for default time integration method-->
		<xsd:attribute name="timeIntegrationOption" type="geos_PhaseFieldDamageFEM_TimeIntegrationOption" use="required" />
		<!--name => A name is required for any non-unique nodes-->
		<xsd:attribute name="name" type="groupName" use="required" />
	</xsd:complexType>
	<xsd:simpleType name="geos_PhaseFieldDamageFEM_LocalDissipation">
		<xsd:restriction base="xsd:string">
			<xsd:pattern value=".*[\[\]`$].*|Linear|Quadratic" />
		</xsd:restriction>
	</xsd:simpleType>
	<xsd:simpleType name="geos_PhaseFieldDamageFEM_TimeIntegrationOption">
		<xsd:restriction base="xsd:string">
			<xsd:pattern value=".*[\[\]`$].*|SteadyState|ImplicitTransient|ExplicitTransient" />
		</xsd:restriction>
	</xsd:simpleType>
	<xsd:complexType name="PhaseFieldFractureType">
		<xsd:choice minOccurs="0" maxOccurs="unbounded">
			<xsd:element name="LinearSolverParameters" type="LinearSolverParametersType" maxOccurs="1" />
			<xsd:element name="NonlinearSolverParameters" type="NonlinearSolverParametersType" maxOccurs="1" />
		</xsd:choice>
		<!--cflFactor => Factor to apply to the `CFL condition <http://en.wikipedia.org/wiki/Courant-Friedrichs-Lewy_condition>`_ when calculating the maximum allowable time step. Values should be in the interval (0,1] -->
		<xsd:attribute name="cflFactor" type="real64" default="0.5" />
		<!--damageSolverName => Name of the damage solver used by the coupled solver-->
		<xsd:attribute name="damageSolverName" type="groupNameRef" use="required" />
		<!--initialDt => Initial time-step value required by the solver to the event manager.-->
		<xsd:attribute name="initialDt" type="real64" default="1e+99" />
		<!--logLevel => Log level-->
		<xsd:attribute name="logLevel" type="integer" default="0" />
		<!--solidSolverName => Name of the solid solver used by the coupled solver-->
		<xsd:attribute name="solidSolverName" type="groupNameRef" use="required" />
		<!--targetRegions => Allowable regions that the solver may be applied to. Note that this does not indicate that the solver will be applied to these regions, only that allocation will occur such that the solver may be applied to these regions. The decision about what regions this solver will beapplied to rests in the EventManager.-->
		<xsd:attribute name="targetRegions" type="groupNameRef_array" use="required" />
		<!--name => A name is required for any non-unique nodes-->
		<xsd:attribute name="name" type="groupName" use="required" />
	</xsd:complexType>
	<xsd:complexType name="ProppantTransportType">
		<xsd:choice minOccurs="0" maxOccurs="unbounded">
			<xsd:element name="LinearSolverParameters" type="LinearSolverParametersType" maxOccurs="1" />
			<xsd:element name="NonlinearSolverParameters" type="NonlinearSolverParametersType" maxOccurs="1" />
		</xsd:choice>
		<!--allowNegativePressure => Flag indicating if negative pressure is allowed-->
		<xsd:attribute name="allowNegativePressure" type="integer" default="1" />
		<!--bridgingFactor => Bridging factor used for bridging/screen-out calculation-->
		<xsd:attribute name="bridgingFactor" type="real64" default="0" />
		<!--cflFactor => Factor to apply to the `CFL condition <http://en.wikipedia.org/wiki/Courant-Friedrichs-Lewy_condition>`_ when calculating the maximum allowable time step. Values should be in the interval (0,1] -->
		<xsd:attribute name="cflFactor" type="real64" default="0.5" />
		<!--criticalShieldsNumber => Critical Shields number-->
		<xsd:attribute name="criticalShieldsNumber" type="real64" default="0" />
		<!--discretization => Name of discretization object (defined in the :ref:`NumericalMethodsManager`) to use for this solver. For instance, if this is a Finite Element Solver, the name of a :ref:`FiniteElement` should be specified. If this is a Finite Volume Method, the name of a :ref:`FiniteVolume` discretization should be specified.-->
		<xsd:attribute name="discretization" type="groupNameRef" use="required" />
		<!--frictionCoefficient => Friction coefficient-->
		<xsd:attribute name="frictionCoefficient" type="real64" default="0.03" />
		<!--initialDt => Initial time-step value required by the solver to the event manager.-->
		<xsd:attribute name="initialDt" type="real64" default="1e+99" />
		<!--isThermal => Flag indicating whether the problem is thermal or not.-->
		<xsd:attribute name="isThermal" type="integer" default="0" />
		<!--logLevel => Log level-->
		<xsd:attribute name="logLevel" type="integer" default="0" />
		<!--maxAbsolutePressureChange => Maximum (absolute) pressure change in a Newton iteration-->
		<xsd:attribute name="maxAbsolutePressureChange" type="real64" default="-1" />
		<!--maxProppantConcentration => Maximum proppant concentration-->
		<xsd:attribute name="maxProppantConcentration" type="real64" default="0.6" />
		<!--proppantDensity => Proppant density-->
		<xsd:attribute name="proppantDensity" type="real64" default="2500" />
		<!--proppantDiameter => Proppant diameter-->
		<xsd:attribute name="proppantDiameter" type="real64" default="0.0004" />
		<!--targetRegions => Allowable regions that the solver may be applied to. Note that this does not indicate that the solver will be applied to these regions, only that allocation will occur such that the solver may be applied to these regions. The decision about what regions this solver will beapplied to rests in the EventManager.-->
		<xsd:attribute name="targetRegions" type="groupNameRef_array" use="required" />
		<!--updateProppantPacking => Flag that enables/disables proppant-packing update-->
		<xsd:attribute name="updateProppantPacking" type="integer" default="0" />
		<!--name => A name is required for any non-unique nodes-->
		<xsd:attribute name="name" type="groupName" use="required" />
	</xsd:complexType>
	<xsd:complexType name="ReactiveCompositionalMultiphaseOBLType">
		<xsd:choice minOccurs="0" maxOccurs="unbounded">
			<xsd:element name="LinearSolverParameters" type="LinearSolverParametersType" maxOccurs="1" />
			<xsd:element name="NonlinearSolverParameters" type="NonlinearSolverParametersType" maxOccurs="1" />
		</xsd:choice>
		<!--OBLOperatorsTableFile => File containing OBL operator values-->
		<xsd:attribute name="OBLOperatorsTableFile" type="path" use="required" />
		<!--allowLocalOBLChopping => Allow keeping solution within OBL limits-->
		<xsd:attribute name="allowLocalOBLChopping" type="integer" default="1" />
		<!--allowNegativePressure => Flag indicating if negative pressure is allowed-->
		<xsd:attribute name="allowNegativePressure" type="integer" default="1" />
		<!--cflFactor => Factor to apply to the `CFL condition <http://en.wikipedia.org/wiki/Courant-Friedrichs-Lewy_condition>`_ when calculating the maximum allowable time step. Values should be in the interval (0,1] -->
		<xsd:attribute name="cflFactor" type="real64" default="0.5" />
		<!--componentNames => List of component names-->
		<xsd:attribute name="componentNames" type="string_array" default="{}" />
		<!--discretization => Name of discretization object (defined in the :ref:`NumericalMethodsManager`) to use for this solver. For instance, if this is a Finite Element Solver, the name of a :ref:`FiniteElement` should be specified. If this is a Finite Volume Method, the name of a :ref:`FiniteVolume` discretization should be specified.-->
		<xsd:attribute name="discretization" type="groupNameRef" use="required" />
		<!--enableEnergyBalance => Enable energy balance calculation and temperature degree of freedom-->
		<xsd:attribute name="enableEnergyBalance" type="integer" use="required" />
		<!--initialDt => Initial time-step value required by the solver to the event manager.-->
		<xsd:attribute name="initialDt" type="real64" default="1e+99" />
		<!--isThermal => Flag indicating whether the problem is thermal or not.-->
		<xsd:attribute name="isThermal" type="integer" default="0" />
		<!--logLevel => Log level-->
		<xsd:attribute name="logLevel" type="integer" default="0" />
		<!--maxAbsolutePressureChange => Maximum (absolute) pressure change in a Newton iteration-->
		<xsd:attribute name="maxAbsolutePressureChange" type="real64" default="-1" />
		<!--maxCompFractionChange => Maximum (absolute) change in a component fraction between two Newton iterations-->
		<xsd:attribute name="maxCompFractionChange" type="real64" default="1" />
		<!--numComponents => Number of components-->
		<xsd:attribute name="numComponents" type="integer" use="required" />
		<!--numPhases => Number of phases-->
		<xsd:attribute name="numPhases" type="integer" use="required" />
		<!--phaseNames => List of fluid phases-->
		<xsd:attribute name="phaseNames" type="groupNameRef_array" default="{}" />
		<!--targetRegions => Allowable regions that the solver may be applied to. Note that this does not indicate that the solver will be applied to these regions, only that allocation will occur such that the solver may be applied to these regions. The decision about what regions this solver will beapplied to rests in the EventManager.-->
		<xsd:attribute name="targetRegions" type="groupNameRef_array" use="required" />
		<!--transMultExp => Exponent of dynamic transmissibility multiplier-->
		<xsd:attribute name="transMultExp" type="real64" default="1" />
		<!--useDARTSL2Norm => Use L2 norm calculation similar to one used DARTS-->
		<xsd:attribute name="useDARTSL2Norm" type="integer" default="1" />
		<!--name => A name is required for any non-unique nodes-->
		<xsd:attribute name="name" type="groupName" use="required" />
	</xsd:complexType>
	<xsd:complexType name="SinglePhaseFVMType">
		<xsd:choice minOccurs="0" maxOccurs="unbounded">
			<xsd:element name="LinearSolverParameters" type="LinearSolverParametersType" maxOccurs="1" />
			<xsd:element name="NonlinearSolverParameters" type="NonlinearSolverParametersType" maxOccurs="1" />
		</xsd:choice>
		<!--allowNegativePressure => Flag indicating if negative pressure is allowed-->
		<xsd:attribute name="allowNegativePressure" type="integer" default="1" />
		<!--cflFactor => Factor to apply to the `CFL condition <http://en.wikipedia.org/wiki/Courant-Friedrichs-Lewy_condition>`_ when calculating the maximum allowable time step. Values should be in the interval (0,1] -->
		<xsd:attribute name="cflFactor" type="real64" default="0.5" />
		<!--discretization => Name of discretization object (defined in the :ref:`NumericalMethodsManager`) to use for this solver. For instance, if this is a Finite Element Solver, the name of a :ref:`FiniteElement` should be specified. If this is a Finite Volume Method, the name of a :ref:`FiniteVolume` discretization should be specified.-->
		<xsd:attribute name="discretization" type="groupNameRef" use="required" />
		<!--initialDt => Initial time-step value required by the solver to the event manager.-->
		<xsd:attribute name="initialDt" type="real64" default="1e+99" />
		<!--isThermal => Flag indicating whether the problem is thermal or not.-->
		<xsd:attribute name="isThermal" type="integer" default="0" />
		<!--logLevel => Log level-->
		<xsd:attribute name="logLevel" type="integer" default="0" />
		<!--maxAbsolutePressureChange => Maximum (absolute) pressure change in a Newton iteration-->
		<xsd:attribute name="maxAbsolutePressureChange" type="real64" default="-1" />
		<!--targetRegions => Allowable regions that the solver may be applied to. Note that this does not indicate that the solver will be applied to these regions, only that allocation will occur such that the solver may be applied to these regions. The decision about what regions this solver will beapplied to rests in the EventManager.-->
		<xsd:attribute name="targetRegions" type="groupNameRef_array" use="required" />
		<!--temperature => Temperature-->
		<xsd:attribute name="temperature" type="real64" default="0" />
		<!--name => A name is required for any non-unique nodes-->
		<xsd:attribute name="name" type="groupName" use="required" />
	</xsd:complexType>
	<xsd:complexType name="SinglePhaseHybridFVMType">
		<xsd:choice minOccurs="0" maxOccurs="unbounded">
			<xsd:element name="LinearSolverParameters" type="LinearSolverParametersType" maxOccurs="1" />
			<xsd:element name="NonlinearSolverParameters" type="NonlinearSolverParametersType" maxOccurs="1" />
		</xsd:choice>
		<!--allowNegativePressure => Flag indicating if negative pressure is allowed-->
		<xsd:attribute name="allowNegativePressure" type="integer" default="1" />
		<!--cflFactor => Factor to apply to the `CFL condition <http://en.wikipedia.org/wiki/Courant-Friedrichs-Lewy_condition>`_ when calculating the maximum allowable time step. Values should be in the interval (0,1] -->
		<xsd:attribute name="cflFactor" type="real64" default="0.5" />
		<!--discretization => Name of discretization object (defined in the :ref:`NumericalMethodsManager`) to use for this solver. For instance, if this is a Finite Element Solver, the name of a :ref:`FiniteElement` should be specified. If this is a Finite Volume Method, the name of a :ref:`FiniteVolume` discretization should be specified.-->
		<xsd:attribute name="discretization" type="groupNameRef" use="required" />
		<!--initialDt => Initial time-step value required by the solver to the event manager.-->
		<xsd:attribute name="initialDt" type="real64" default="1e+99" />
		<!--isThermal => Flag indicating whether the problem is thermal or not.-->
		<xsd:attribute name="isThermal" type="integer" default="0" />
		<!--logLevel => Log level-->
		<xsd:attribute name="logLevel" type="integer" default="0" />
		<!--maxAbsolutePressureChange => Maximum (absolute) pressure change in a Newton iteration-->
		<xsd:attribute name="maxAbsolutePressureChange" type="real64" default="-1" />
		<!--targetRegions => Allowable regions that the solver may be applied to. Note that this does not indicate that the solver will be applied to these regions, only that allocation will occur such that the solver may be applied to these regions. The decision about what regions this solver will beapplied to rests in the EventManager.-->
		<xsd:attribute name="targetRegions" type="groupNameRef_array" use="required" />
		<!--temperature => Temperature-->
		<xsd:attribute name="temperature" type="real64" default="0" />
		<!--name => A name is required for any non-unique nodes-->
		<xsd:attribute name="name" type="groupName" use="required" />
	</xsd:complexType>
	<xsd:complexType name="SinglePhasePoromechanicsType">
		<xsd:choice minOccurs="0" maxOccurs="unbounded">
			<xsd:element name="LinearSolverParameters" type="LinearSolverParametersType" maxOccurs="1" />
			<xsd:element name="NonlinearSolverParameters" type="NonlinearSolverParametersType" maxOccurs="1" />
		</xsd:choice>
		<!--cflFactor => Factor to apply to the `CFL condition <http://en.wikipedia.org/wiki/Courant-Friedrichs-Lewy_condition>`_ when calculating the maximum allowable time step. Values should be in the interval (0,1] -->
		<xsd:attribute name="cflFactor" type="real64" default="0.5" />
		<!--flowSolverName => Name of the flow solver used by the coupled solver-->
		<xsd:attribute name="flowSolverName" type="groupNameRef" use="required" />
		<!--initialDt => Initial time-step value required by the solver to the event manager.-->
		<xsd:attribute name="initialDt" type="real64" default="1e+99" />
		<!--isThermal => Flag indicating whether the problem is thermal or not. Set isThermal="1" to enable the thermal coupling-->
		<xsd:attribute name="isThermal" type="integer" default="0" />
		<!--logLevel => Log level-->
		<xsd:attribute name="logLevel" type="integer" default="0" />
		<!--solidSolverName => Name of the solid solver used by the coupled solver-->
		<xsd:attribute name="solidSolverName" type="groupNameRef" use="required" />
		<!--targetRegions => Allowable regions that the solver may be applied to. Note that this does not indicate that the solver will be applied to these regions, only that allocation will occur such that the solver may be applied to these regions. The decision about what regions this solver will beapplied to rests in the EventManager.-->
		<xsd:attribute name="targetRegions" type="groupNameRef_array" use="required" />
		<!--name => A name is required for any non-unique nodes-->
		<xsd:attribute name="name" type="groupName" use="required" />
	</xsd:complexType>
	<xsd:complexType name="SinglePhasePoromechanicsConformingFracturesType">
		<xsd:choice minOccurs="0" maxOccurs="unbounded">
			<xsd:element name="LinearSolverParameters" type="LinearSolverParametersType" maxOccurs="1" />
			<xsd:element name="NonlinearSolverParameters" type="NonlinearSolverParametersType" maxOccurs="1" />
		</xsd:choice>
		<!--LagrangianContactSolverName => Name of the LagrangianContact solver used by the coupled solver-->
		<xsd:attribute name="LagrangianContactSolverName" type="groupNameRef" use="required" />
		<!--cflFactor => Factor to apply to the `CFL condition <http://en.wikipedia.org/wiki/Courant-Friedrichs-Lewy_condition>`_ when calculating the maximum allowable time step. Values should be in the interval (0,1] -->
		<xsd:attribute name="cflFactor" type="real64" default="0.5" />
		<!--initialDt => Initial time-step value required by the solver to the event manager.-->
		<xsd:attribute name="initialDt" type="real64" default="1e+99" />
		<!--isThermal => Flag indicating whether the problem is thermal or not. Set isThermal="1" to enable the thermal coupling-->
		<xsd:attribute name="isThermal" type="integer" default="0" />
		<!--logLevel => Log level-->
		<xsd:attribute name="logLevel" type="integer" default="0" />
		<!--poromechanicsSolverName => Name of the poromechanics solver used by the coupled solver-->
		<xsd:attribute name="poromechanicsSolverName" type="groupNameRef" use="required" />
		<!--targetRegions => Allowable regions that the solver may be applied to. Note that this does not indicate that the solver will be applied to these regions, only that allocation will occur such that the solver may be applied to these regions. The decision about what regions this solver will beapplied to rests in the EventManager.-->
		<xsd:attribute name="targetRegions" type="groupNameRef_array" use="required" />
		<!--name => A name is required for any non-unique nodes-->
		<xsd:attribute name="name" type="groupName" use="required" />
	</xsd:complexType>
	<xsd:complexType name="SinglePhasePoromechanicsEmbeddedFracturesType">
		<xsd:choice minOccurs="0" maxOccurs="unbounded">
			<xsd:element name="LinearSolverParameters" type="LinearSolverParametersType" maxOccurs="1" />
			<xsd:element name="NonlinearSolverParameters" type="NonlinearSolverParametersType" maxOccurs="1" />
		</xsd:choice>
		<!--cflFactor => Factor to apply to the `CFL condition <http://en.wikipedia.org/wiki/Courant-Friedrichs-Lewy_condition>`_ when calculating the maximum allowable time step. Values should be in the interval (0,1] -->
		<xsd:attribute name="cflFactor" type="real64" default="0.5" />
		<!--flowSolverName => Name of the flow solver used by the coupled solver-->
		<xsd:attribute name="flowSolverName" type="groupNameRef" use="required" />
		<!--fracturesSolverName => Name of the fractures solver to use in the fractured poroelastic solver-->
		<xsd:attribute name="fracturesSolverName" type="groupNameRef" use="required" />
		<!--initialDt => Initial time-step value required by the solver to the event manager.-->
		<xsd:attribute name="initialDt" type="real64" default="1e+99" />
		<!--isThermal => Flag indicating whether the problem is thermal or not. Set isThermal="1" to enable the thermal coupling-->
		<xsd:attribute name="isThermal" type="integer" default="0" />
		<!--logLevel => Log level-->
		<xsd:attribute name="logLevel" type="integer" default="0" />
		<!--solidSolverName => Name of the solid solver used by the coupled solver-->
		<xsd:attribute name="solidSolverName" type="groupNameRef" use="required" />
		<!--targetRegions => Allowable regions that the solver may be applied to. Note that this does not indicate that the solver will be applied to these regions, only that allocation will occur such that the solver may be applied to these regions. The decision about what regions this solver will beapplied to rests in the EventManager.-->
		<xsd:attribute name="targetRegions" type="groupNameRef_array" use="required" />
		<!--name => A name is required for any non-unique nodes-->
		<xsd:attribute name="name" type="groupName" use="required" />
	</xsd:complexType>
	<xsd:complexType name="SinglePhasePoromechanicsReservoirType">
		<xsd:choice minOccurs="0" maxOccurs="unbounded">
			<xsd:element name="LinearSolverParameters" type="LinearSolverParametersType" maxOccurs="1" />
			<xsd:element name="NonlinearSolverParameters" type="NonlinearSolverParametersType" maxOccurs="1" />
		</xsd:choice>
		<!--cflFactor => Factor to apply to the `CFL condition <http://en.wikipedia.org/wiki/Courant-Friedrichs-Lewy_condition>`_ when calculating the maximum allowable time step. Values should be in the interval (0,1] -->
		<xsd:attribute name="cflFactor" type="real64" default="0.5" />
		<!--initialDt => Initial time-step value required by the solver to the event manager.-->
		<xsd:attribute name="initialDt" type="real64" default="1e+99" />
		<!--logLevel => Log level-->
		<xsd:attribute name="logLevel" type="integer" default="0" />
		<!--poromechanicsSolverName => Name of the poromechanics solver used by the coupled solver-->
		<xsd:attribute name="poromechanicsSolverName" type="groupNameRef" use="required" />
		<!--targetRegions => Allowable regions that the solver may be applied to. Note that this does not indicate that the solver will be applied to these regions, only that allocation will occur such that the solver may be applied to these regions. The decision about what regions this solver will beapplied to rests in the EventManager.-->
		<xsd:attribute name="targetRegions" type="groupNameRef_array" use="required" />
		<!--wellSolverName => Name of the well solver used by the coupled solver-->
		<xsd:attribute name="wellSolverName" type="groupNameRef" use="required" />
		<!--name => A name is required for any non-unique nodes-->
		<xsd:attribute name="name" type="groupName" use="required" />
	</xsd:complexType>
	<xsd:complexType name="SinglePhaseProppantFVMType">
		<xsd:choice minOccurs="0" maxOccurs="unbounded">
			<xsd:element name="LinearSolverParameters" type="LinearSolverParametersType" maxOccurs="1" />
			<xsd:element name="NonlinearSolverParameters" type="NonlinearSolverParametersType" maxOccurs="1" />
		</xsd:choice>
		<!--allowNegativePressure => Flag indicating if negative pressure is allowed-->
		<xsd:attribute name="allowNegativePressure" type="integer" default="1" />
		<!--cflFactor => Factor to apply to the `CFL condition <http://en.wikipedia.org/wiki/Courant-Friedrichs-Lewy_condition>`_ when calculating the maximum allowable time step. Values should be in the interval (0,1] -->
		<xsd:attribute name="cflFactor" type="real64" default="0.5" />
		<!--discretization => Name of discretization object (defined in the :ref:`NumericalMethodsManager`) to use for this solver. For instance, if this is a Finite Element Solver, the name of a :ref:`FiniteElement` should be specified. If this is a Finite Volume Method, the name of a :ref:`FiniteVolume` discretization should be specified.-->
		<xsd:attribute name="discretization" type="groupNameRef" use="required" />
		<!--initialDt => Initial time-step value required by the solver to the event manager.-->
		<xsd:attribute name="initialDt" type="real64" default="1e+99" />
		<!--isThermal => Flag indicating whether the problem is thermal or not.-->
		<xsd:attribute name="isThermal" type="integer" default="0" />
		<!--logLevel => Log level-->
		<xsd:attribute name="logLevel" type="integer" default="0" />
		<!--maxAbsolutePressureChange => Maximum (absolute) pressure change in a Newton iteration-->
		<xsd:attribute name="maxAbsolutePressureChange" type="real64" default="-1" />
		<!--targetRegions => Allowable regions that the solver may be applied to. Note that this does not indicate that the solver will be applied to these regions, only that allocation will occur such that the solver may be applied to these regions. The decision about what regions this solver will beapplied to rests in the EventManager.-->
		<xsd:attribute name="targetRegions" type="groupNameRef_array" use="required" />
		<!--temperature => Temperature-->
		<xsd:attribute name="temperature" type="real64" default="0" />
		<!--name => A name is required for any non-unique nodes-->
		<xsd:attribute name="name" type="groupName" use="required" />
	</xsd:complexType>
	<xsd:complexType name="SinglePhaseReservoirType">
		<xsd:choice minOccurs="0" maxOccurs="unbounded">
			<xsd:element name="LinearSolverParameters" type="LinearSolverParametersType" maxOccurs="1" />
			<xsd:element name="NonlinearSolverParameters" type="NonlinearSolverParametersType" maxOccurs="1" />
		</xsd:choice>
		<!--cflFactor => Factor to apply to the `CFL condition <http://en.wikipedia.org/wiki/Courant-Friedrichs-Lewy_condition>`_ when calculating the maximum allowable time step. Values should be in the interval (0,1] -->
		<xsd:attribute name="cflFactor" type="real64" default="0.5" />
		<!--flowSolverName => Name of the flow solver used by the coupled solver-->
		<xsd:attribute name="flowSolverName" type="groupNameRef" use="required" />
		<!--initialDt => Initial time-step value required by the solver to the event manager.-->
		<xsd:attribute name="initialDt" type="real64" default="1e+99" />
		<!--logLevel => Log level-->
		<xsd:attribute name="logLevel" type="integer" default="0" />
		<!--targetRegions => Allowable regions that the solver may be applied to. Note that this does not indicate that the solver will be applied to these regions, only that allocation will occur such that the solver may be applied to these regions. The decision about what regions this solver will beapplied to rests in the EventManager.-->
		<xsd:attribute name="targetRegions" type="groupNameRef_array" use="required" />
		<!--wellSolverName => Name of the well solver used by the coupled solver-->
		<xsd:attribute name="wellSolverName" type="groupNameRef" use="required" />
		<!--name => A name is required for any non-unique nodes-->
		<xsd:attribute name="name" type="groupName" use="required" />
	</xsd:complexType>
	<xsd:complexType name="SinglePhaseReservoirPoromechanicsType">
		<xsd:choice minOccurs="0" maxOccurs="unbounded">
			<xsd:element name="LinearSolverParameters" type="LinearSolverParametersType" maxOccurs="1" />
			<xsd:element name="NonlinearSolverParameters" type="NonlinearSolverParametersType" maxOccurs="1" />
		</xsd:choice>
		<!--cflFactor => Factor to apply to the `CFL condition <http://en.wikipedia.org/wiki/Courant-Friedrichs-Lewy_condition>`_ when calculating the maximum allowable time step. Values should be in the interval (0,1] -->
		<xsd:attribute name="cflFactor" type="real64" default="0.5" />
		<!--initialDt => Initial time-step value required by the solver to the event manager.-->
		<xsd:attribute name="initialDt" type="real64" default="1e+99" />
		<!--isThermal => Flag indicating whether the problem is thermal or not. Set isThermal="1" to enable the thermal coupling-->
		<xsd:attribute name="isThermal" type="integer" default="0" />
		<!--logLevel => Log level-->
		<xsd:attribute name="logLevel" type="integer" default="0" />
		<!--reservoirAndWellsSolverName => Name of the reservoirAndWells solver used by the coupled solver-->
		<xsd:attribute name="reservoirAndWellsSolverName" type="groupNameRef" use="required" />
		<!--solidSolverName => Name of the solid solver used by the coupled solver-->
		<xsd:attribute name="solidSolverName" type="groupNameRef" use="required" />
		<!--targetRegions => Allowable regions that the solver may be applied to. Note that this does not indicate that the solver will be applied to these regions, only that allocation will occur such that the solver may be applied to these regions. The decision about what regions this solver will beapplied to rests in the EventManager.-->
		<xsd:attribute name="targetRegions" type="groupNameRef_array" use="required" />
		<!--name => A name is required for any non-unique nodes-->
		<xsd:attribute name="name" type="groupName" use="required" />
	</xsd:complexType>
	<xsd:complexType name="SinglePhaseWellType">
		<xsd:choice minOccurs="0" maxOccurs="unbounded">
			<xsd:element name="LinearSolverParameters" type="LinearSolverParametersType" maxOccurs="1" />
			<xsd:element name="NonlinearSolverParameters" type="NonlinearSolverParametersType" maxOccurs="1" />
			<xsd:element name="WellControls" type="WellControlsType" />
		</xsd:choice>
		<!--cflFactor => Factor to apply to the `CFL condition <http://en.wikipedia.org/wiki/Courant-Friedrichs-Lewy_condition>`_ when calculating the maximum allowable time step. Values should be in the interval (0,1] -->
		<xsd:attribute name="cflFactor" type="real64" default="0.5" />
		<!--initialDt => Initial time-step value required by the solver to the event manager.-->
		<xsd:attribute name="initialDt" type="real64" default="1e+99" />
		<!--logLevel => Log level-->
		<xsd:attribute name="logLevel" type="integer" default="0" />
		<!--targetRegions => Allowable regions that the solver may be applied to. Note that this does not indicate that the solver will be applied to these regions, only that allocation will occur such that the solver may be applied to these regions. The decision about what regions this solver will beapplied to rests in the EventManager.-->
		<xsd:attribute name="targetRegions" type="groupNameRef_array" use="required" />
		<!--name => A name is required for any non-unique nodes-->
		<xsd:attribute name="name" type="groupName" use="required" />
	</xsd:complexType>
	<xsd:complexType name="SolidMechanicsEmbeddedFracturesType">
		<xsd:choice minOccurs="0" maxOccurs="unbounded">
			<xsd:element name="LinearSolverParameters" type="LinearSolverParametersType" maxOccurs="1" />
			<xsd:element name="NonlinearSolverParameters" type="NonlinearSolverParametersType" maxOccurs="1" />
		</xsd:choice>
		<!--cflFactor => Factor to apply to the `CFL condition <http://en.wikipedia.org/wiki/Courant-Friedrichs-Lewy_condition>`_ when calculating the maximum allowable time step. Values should be in the interval (0,1] -->
		<xsd:attribute name="cflFactor" type="real64" default="0.5" />
		<!--contactRelationName => Name of contact relation to enforce constraints on fracture boundary.-->
		<xsd:attribute name="contactRelationName" type="groupNameRef" use="required" />
		<!--fractureRegionName => Name of the fracture region.-->
		<xsd:attribute name="fractureRegionName" type="groupNameRef" use="required" />
		<!--initialDt => Initial time-step value required by the solver to the event manager.-->
		<xsd:attribute name="initialDt" type="real64" default="1e+99" />
		<!--logLevel => Log level-->
		<xsd:attribute name="logLevel" type="integer" default="0" />
		<!--solidSolverName => Name of the solid mechanics solver in the rock matrix-->
		<xsd:attribute name="solidSolverName" type="groupNameRef" use="required" />
		<!--targetRegions => Allowable regions that the solver may be applied to. Note that this does not indicate that the solver will be applied to these regions, only that allocation will occur such that the solver may be applied to these regions. The decision about what regions this solver will beapplied to rests in the EventManager.-->
		<xsd:attribute name="targetRegions" type="groupNameRef_array" use="required" />
		<!--useStaticCondensation => Defines whether to use static condensation or not.-->
		<xsd:attribute name="useStaticCondensation" type="integer" default="0" />
		<!--name => A name is required for any non-unique nodes-->
		<xsd:attribute name="name" type="groupName" use="required" />
	</xsd:complexType>
	<xsd:complexType name="SolidMechanicsLagrangianSSLEType">
		<xsd:choice minOccurs="0" maxOccurs="unbounded">
			<xsd:element name="LinearSolverParameters" type="LinearSolverParametersType" maxOccurs="1" />
			<xsd:element name="NonlinearSolverParameters" type="NonlinearSolverParametersType" maxOccurs="1" />
		</xsd:choice>
		<!--cflFactor => Factor to apply to the `CFL condition <http://en.wikipedia.org/wiki/Courant-Friedrichs-Lewy_condition>`_ when calculating the maximum allowable time step. Values should be in the interval (0,1] -->
		<xsd:attribute name="cflFactor" type="real64" default="0.5" />
		<!--contactRelationName => Name of contact relation to enforce constraints on fracture boundary.-->
		<xsd:attribute name="contactRelationName" type="groupNameRef" default="NOCONTACT" />
		<!--discretization => Name of discretization object (defined in the :ref:`NumericalMethodsManager`) to use for this solver. For instance, if this is a Finite Element Solver, the name of a :ref:`FiniteElement` should be specified. If this is a Finite Volume Method, the name of a :ref:`FiniteVolume` discretization should be specified.-->
		<xsd:attribute name="discretization" type="groupNameRef" use="required" />
		<!--initialDt => Initial time-step value required by the solver to the event manager.-->
		<xsd:attribute name="initialDt" type="real64" default="1e+99" />
		<!--logLevel => Log level-->
		<xsd:attribute name="logLevel" type="integer" default="0" />
		<!--massDamping => Value of mass based damping coefficient. -->
		<xsd:attribute name="massDamping" type="real64" default="0" />
		<!--maxNumResolves => Value to indicate how many resolves may be executed after some other event is executed. For example, if a SurfaceGenerator is specified, it will be executed after the mechanics solve. However if a new surface is generated, then the mechanics solve must be executed again due to the change in topology.-->
		<xsd:attribute name="maxNumResolves" type="integer" default="10" />
		<!--newmarkBeta => Value of :math:`\beta` in the Newmark Method for Implicit Dynamic time integration option. This should be pow(newmarkGamma+0.5,2.0)/4.0 unless you know what you are doing.-->
		<xsd:attribute name="newmarkBeta" type="real64" default="0.25" />
		<!--newmarkGamma => Value of :math:`\gamma` in the Newmark Method for Implicit Dynamic time integration option-->
		<xsd:attribute name="newmarkGamma" type="real64" default="0.5" />
		<!--stiffnessDamping => Value of stiffness based damping coefficient. -->
		<xsd:attribute name="stiffnessDamping" type="real64" default="0" />
		<!--strainTheory => Indicates whether or not to use `Infinitesimal Strain Theory <https://en.wikipedia.org/wiki/Infinitesimal_strain_theory>`_, or `Finite Strain Theory <https://en.wikipedia.org/wiki/Finite_strain_theory>`_. Valid Inputs are:
 0 - Infinitesimal Strain 
 1 - Finite Strain-->
		<xsd:attribute name="strainTheory" type="integer" default="0" />
		<!--surfaceGeneratorName => Name of the surface generator to use-->
		<xsd:attribute name="surfaceGeneratorName" type="string" default="" />
		<!--targetRegions => Allowable regions that the solver may be applied to. Note that this does not indicate that the solver will be applied to these regions, only that allocation will occur such that the solver may be applied to these regions. The decision about what regions this solver will beapplied to rests in the EventManager.-->
		<xsd:attribute name="targetRegions" type="groupNameRef_array" use="required" />
		<!--timeIntegrationOption => Time integration method. Options are:
* QuasiStatic
* ImplicitDynamic
* ExplicitDynamic-->
		<xsd:attribute name="timeIntegrationOption" type="geos_SolidMechanicsLagrangianFEM_TimeIntegrationOption" default="ExplicitDynamic" />
		<!--name => A name is required for any non-unique nodes-->
		<xsd:attribute name="name" type="groupName" use="required" />
	</xsd:complexType>
	<xsd:simpleType name="geos_SolidMechanicsLagrangianFEM_TimeIntegrationOption">
		<xsd:restriction base="xsd:string">
			<xsd:pattern value=".*[\[\]`$].*|QuasiStatic|ImplicitDynamic|ExplicitDynamic" />
		</xsd:restriction>
	</xsd:simpleType>
	<xsd:complexType name="SolidMechanics_LagrangianFEMType">
		<xsd:choice minOccurs="0" maxOccurs="unbounded">
			<xsd:element name="LinearSolverParameters" type="LinearSolverParametersType" maxOccurs="1" />
			<xsd:element name="NonlinearSolverParameters" type="NonlinearSolverParametersType" maxOccurs="1" />
		</xsd:choice>
		<!--cflFactor => Factor to apply to the `CFL condition <http://en.wikipedia.org/wiki/Courant-Friedrichs-Lewy_condition>`_ when calculating the maximum allowable time step. Values should be in the interval (0,1] -->
		<xsd:attribute name="cflFactor" type="real64" default="0.5" />
		<!--contactRelationName => Name of contact relation to enforce constraints on fracture boundary.-->
		<xsd:attribute name="contactRelationName" type="groupNameRef" default="NOCONTACT" />
		<!--discretization => Name of discretization object (defined in the :ref:`NumericalMethodsManager`) to use for this solver. For instance, if this is a Finite Element Solver, the name of a :ref:`FiniteElement` should be specified. If this is a Finite Volume Method, the name of a :ref:`FiniteVolume` discretization should be specified.-->
		<xsd:attribute name="discretization" type="groupNameRef" use="required" />
		<!--initialDt => Initial time-step value required by the solver to the event manager.-->
		<xsd:attribute name="initialDt" type="real64" default="1e+99" />
		<!--logLevel => Log level-->
		<xsd:attribute name="logLevel" type="integer" default="0" />
		<!--massDamping => Value of mass based damping coefficient. -->
		<xsd:attribute name="massDamping" type="real64" default="0" />
		<!--maxNumResolves => Value to indicate how many resolves may be executed after some other event is executed. For example, if a SurfaceGenerator is specified, it will be executed after the mechanics solve. However if a new surface is generated, then the mechanics solve must be executed again due to the change in topology.-->
		<xsd:attribute name="maxNumResolves" type="integer" default="10" />
		<!--newmarkBeta => Value of :math:`\beta` in the Newmark Method for Implicit Dynamic time integration option. This should be pow(newmarkGamma+0.5,2.0)/4.0 unless you know what you are doing.-->
		<xsd:attribute name="newmarkBeta" type="real64" default="0.25" />
		<!--newmarkGamma => Value of :math:`\gamma` in the Newmark Method for Implicit Dynamic time integration option-->
		<xsd:attribute name="newmarkGamma" type="real64" default="0.5" />
		<!--stiffnessDamping => Value of stiffness based damping coefficient. -->
		<xsd:attribute name="stiffnessDamping" type="real64" default="0" />
		<!--strainTheory => Indicates whether or not to use `Infinitesimal Strain Theory <https://en.wikipedia.org/wiki/Infinitesimal_strain_theory>`_, or `Finite Strain Theory <https://en.wikipedia.org/wiki/Finite_strain_theory>`_. Valid Inputs are:
 0 - Infinitesimal Strain 
 1 - Finite Strain-->
		<xsd:attribute name="strainTheory" type="integer" default="0" />
		<!--surfaceGeneratorName => Name of the surface generator to use-->
		<xsd:attribute name="surfaceGeneratorName" type="string" default="" />
		<!--targetRegions => Allowable regions that the solver may be applied to. Note that this does not indicate that the solver will be applied to these regions, only that allocation will occur such that the solver may be applied to these regions. The decision about what regions this solver will beapplied to rests in the EventManager.-->
		<xsd:attribute name="targetRegions" type="groupNameRef_array" use="required" />
		<!--timeIntegrationOption => Time integration method. Options are:
* QuasiStatic
* ImplicitDynamic
* ExplicitDynamic-->
		<xsd:attribute name="timeIntegrationOption" type="geos_SolidMechanicsLagrangianFEM_TimeIntegrationOption" default="ExplicitDynamic" />
		<!--name => A name is required for any non-unique nodes-->
		<xsd:attribute name="name" type="groupName" use="required" />
	</xsd:complexType>
	<xsd:complexType name="SolidMechanics_MPMType">
		<xsd:choice minOccurs="0" maxOccurs="unbounded">
			<xsd:element name="LinearSolverParameters" type="LinearSolverParametersType" maxOccurs="1" />
			<xsd:element name="NonlinearSolverParameters" type="NonlinearSolverParametersType" maxOccurs="1" />
		</xsd:choice>
		<!--boundaryConditionTypes => Boundary conditions on x-, x+, y-, y+, z- and z+ faces. Options are:
* Outflow
* Symmetry-->
		<xsd:attribute name="boundaryConditionTypes" type="integer_array" default="{0}" />
		<!--boxAverageHistory => Flag for whether to output box average history-->
		<xsd:attribute name="boxAverageHistory" type="integer" default="0" />
		<!--cflFactor => Factor to apply to the `CFL condition <http://en.wikipedia.org/wiki/Courant-Friedrichs-Lewy_condition>`_ when calculating the maximum allowable time step. Values should be in the interval (0,1] -->
		<xsd:attribute name="cflFactor" type="real64" default="0.5" />
		<!--contactGapCorrection => Flag for mitigating contact gaps-->
		<xsd:attribute name="contactGapCorrection" type="integer" default="0" />
		<!--cpdiDomainScaling => Option for CPDI domain scaling-->
		<xsd:attribute name="cpdiDomainScaling" type="integer" default="0" />
		<!--damageFieldPartitioning => Flag for using the gradient of the particle damage field to partition material into separate velocity fields-->
		<xsd:attribute name="damageFieldPartitioning" type="integer" default="0" />
		<!--discretization => Name of discretization object (defined in the :ref:`NumericalMethodsManager`) to use for this solver. For instance, if this is a Finite Element Solver, the name of a :ref:`FiniteElement` should be specified. If this is a Finite Volume Method, the name of a :ref:`FiniteVolume` discretization should be specified.-->
		<xsd:attribute name="discretization" type="groupNameRef" use="required" />
		<!--fTableInterpType => The type of F table interpolation. Options are 0 (linear), 1 (cosine), 2 (quintic polynomial).-->
		<xsd:attribute name="fTableInterpType" type="integer" default="0" />
		<!--fTablePath => Path to f-table-->
		<xsd:attribute name="fTablePath" type="path" default="" />
		<!--frictionCoefficient => Coefficient of friction, currently assumed to be the same everywhere-->
		<xsd:attribute name="frictionCoefficient" type="real64" default="0" />
		<!--initialDt => Initial time-step value required by the solver to the event manager.-->
		<xsd:attribute name="initialDt" type="real64" default="1e+99" />
		<!--logLevel => Log level-->
		<xsd:attribute name="logLevel" type="integer" default="0" />
		<!--needsNeighborList => Flag for whether to construct neighbor list-->
		<xsd:attribute name="needsNeighborList" type="integer" default="0" />
		<!--neighborRadius => Neighbor radius for SPH-type calculations-->
		<xsd:attribute name="neighborRadius" type="real64" default="-1" />
		<!--planeStrain => Flag for performing plane strain calculations-->
		<xsd:attribute name="planeStrain" type="integer" default="0" />
		<!--prescribedBcTable => Flag for whether to have time-dependent boundary condition types-->
		<xsd:attribute name="prescribedBcTable" type="integer" default="0" />
		<!--prescribedBoundaryFTable => Flag for whether to have time-dependent boundary conditions described by a global background grid F-->
		<xsd:attribute name="prescribedBoundaryFTable" type="integer" default="0" />
		<!--reactionHistory => Flag for whether to output face reaction history-->
		<xsd:attribute name="reactionHistory" type="integer" default="0" />
		<!--separabilityMinDamage => Damage threshold for field separability-->
		<xsd:attribute name="separabilityMinDamage" type="real64" default="0.5" />
		<!--solverProfiling => Flag for timing subroutines in the solver-->
		<xsd:attribute name="solverProfiling" type="integer" default="0" />
		<!--surfaceDetection => Flag for automatic surface detection on the 1st cycle-->
		<xsd:attribute name="surfaceDetection" type="integer" default="0" />
		<!--targetRegions => Allowable regions that the solver may be applied to. Note that this does not indicate that the solver will be applied to these regions, only that allocation will occur such that the solver may be applied to these regions. The decision about what regions this solver will beapplied to rests in the EventManager.-->
		<xsd:attribute name="targetRegions" type="groupNameRef_array" use="required" />
		<!--timeIntegrationOption => Time integration method. Options are:
* QuasiStatic
* ImplicitDynamic
* ExplicitDynamic-->
		<xsd:attribute name="timeIntegrationOption" type="geos_SolidMechanicsMPM_TimeIntegrationOption" default="ExplicitDynamic" />
		<!--treatFullyDamagedAsSingleField => Whether to consolidate fully damaged fields into a single field. Nice for modeling damaged mush.-->
		<xsd:attribute name="treatFullyDamagedAsSingleField" type="integer" default="1" />
		<!--useDamageAsSurfaceFlag => Indicates whether particle damage at the beginning of the simulation should be interpreted as a surface flag-->
		<xsd:attribute name="useDamageAsSurfaceFlag" type="integer" default="0" />
		<!--name => A name is required for any non-unique nodes-->
		<xsd:attribute name="name" type="groupName" use="required" />
	</xsd:complexType>
	<xsd:simpleType name="geos_SolidMechanicsMPM_TimeIntegrationOption">
		<xsd:restriction base="xsd:string">
			<xsd:pattern value=".*[\[\]`$].*|QuasiStatic|ImplicitDynamic|ExplicitDynamic" />
		</xsd:restriction>
	</xsd:simpleType>
	<xsd:complexType name="SurfaceGeneratorType">
		<xsd:choice minOccurs="0" maxOccurs="unbounded">
			<xsd:element name="LinearSolverParameters" type="LinearSolverParametersType" maxOccurs="1" />
			<xsd:element name="NonlinearSolverParameters" type="NonlinearSolverParametersType" maxOccurs="1" />
		</xsd:choice>
		<!--cflFactor => Factor to apply to the `CFL condition <http://en.wikipedia.org/wiki/Courant-Friedrichs-Lewy_condition>`_ when calculating the maximum allowable time step. Values should be in the interval (0,1] -->
		<xsd:attribute name="cflFactor" type="real64" default="0.5" />
		<!--fractureRegion => (no description available)-->
		<xsd:attribute name="fractureRegion" type="groupNameRef" default="Fracture" />
		<!--initialDt => Initial time-step value required by the solver to the event manager.-->
		<xsd:attribute name="initialDt" type="real64" default="1e+99" />
		<!--logLevel => Log level-->
		<xsd:attribute name="logLevel" type="integer" default="0" />
		<!--mpiCommOrder => Flag to enable MPI consistent communication ordering-->
		<xsd:attribute name="mpiCommOrder" type="integer" default="0" />
		<!--nodeBasedSIF => Flag for choosing between node or edge based criteria: 1 for node based criterion-->
		<xsd:attribute name="nodeBasedSIF" type="integer" default="0" />
		<!--rockToughness => Rock toughness of the solid material-->
		<xsd:attribute name="rockToughness" type="real64" use="required" />
		<!--targetRegions => Allowable regions that the solver may be applied to. Note that this does not indicate that the solver will be applied to these regions, only that allocation will occur such that the solver may be applied to these regions. The decision about what regions this solver will beapplied to rests in the EventManager.-->
		<xsd:attribute name="targetRegions" type="groupNameRef_array" use="required" />
		<!--name => A name is required for any non-unique nodes-->
		<xsd:attribute name="name" type="groupName" use="required" />
	</xsd:complexType>
	<xsd:complexType name="TasksType">
		<xsd:choice minOccurs="0" maxOccurs="unbounded">
			<xsd:element name="CompositionalMultiphaseReservoirPoromechanicsInitialization" type="CompositionalMultiphaseReservoirPoromechanicsInitializationType" />
			<xsd:element name="CompositionalMultiphaseStatistics" type="CompositionalMultiphaseStatisticsType" />
			<xsd:element name="MultiphasePoromechanicsInitialization" type="MultiphasePoromechanicsInitializationType" />
			<xsd:element name="PVTDriver" type="PVTDriverType" />
			<xsd:element name="PackCollection" type="PackCollectionType" />
			<xsd:element name="ReactiveFluidDriver" type="ReactiveFluidDriverType" />
			<xsd:element name="RelpermDriver" type="RelpermDriverType" />
			<xsd:element name="SinglePhasePoromechanicsInitialization" type="SinglePhasePoromechanicsInitializationType" />
			<xsd:element name="SinglePhaseReservoirPoromechanicsInitialization" type="SinglePhaseReservoirPoromechanicsInitializationType" />
			<xsd:element name="SinglePhaseStatistics" type="SinglePhaseStatisticsType" />
			<xsd:element name="SolidMechanicsStateReset" type="SolidMechanicsStateResetType" />
			<xsd:element name="SolidMechanicsStatistics" type="SolidMechanicsStatisticsType" />
			<xsd:element name="TriaxialDriver" type="TriaxialDriverType" />
		</xsd:choice>
	</xsd:complexType>
	<xsd:complexType name="CompositionalMultiphaseReservoirPoromechanicsInitializationType">
		<!--logLevel => Log level-->
		<xsd:attribute name="logLevel" type="integer" default="0" />
		<!--performStressInitialization => Flag to indicate that the solver is going to perform stress initialization-->
		<xsd:attribute name="performStressInitialization" type="integer" use="required" />
		<!--poromechanicsSolverName => Name of the poromechanics solver-->
		<xsd:attribute name="poromechanicsSolverName" type="groupNameRef" use="required" />
		<!--name => A name is required for any non-unique nodes-->
		<xsd:attribute name="name" type="groupName" use="required" />
	</xsd:complexType>
	<xsd:complexType name="CompositionalMultiphaseStatisticsType">
		<!--computeCFLNumbers => Flag to decide whether CFL numbers are computed or not-->
		<xsd:attribute name="computeCFLNumbers" type="integer" default="0" />
		<!--computeRegionStatistics => Flag to decide whether region statistics are computed or not-->
		<xsd:attribute name="computeRegionStatistics" type="integer" default="1" />
		<!--flowSolverName => Name of the flow solver-->
		<xsd:attribute name="flowSolverName" type="groupNameRef" use="required" />
		<!--logLevel => Log level-->
		<xsd:attribute name="logLevel" type="integer" default="0" />
		<!--relpermThreshold => Flag to decide whether a phase is considered mobile (when the relperm is above the threshold) or immobile (when the relperm is below the threshold) in metric 2-->
		<xsd:attribute name="relpermThreshold" type="real64" default="1e-06" />
		<!--name => A name is required for any non-unique nodes-->
		<xsd:attribute name="name" type="groupName" use="required" />
	</xsd:complexType>
	<xsd:complexType name="MultiphasePoromechanicsInitializationType">
		<!--logLevel => Log level-->
		<xsd:attribute name="logLevel" type="integer" default="0" />
		<!--performStressInitialization => Flag to indicate that the solver is going to perform stress initialization-->
		<xsd:attribute name="performStressInitialization" type="integer" use="required" />
		<!--poromechanicsSolverName => Name of the poromechanics solver-->
		<xsd:attribute name="poromechanicsSolverName" type="groupNameRef" use="required" />
		<!--name => A name is required for any non-unique nodes-->
		<xsd:attribute name="name" type="groupName" use="required" />
	</xsd:complexType>
	<xsd:complexType name="PVTDriverType">
		<!--baseline => Baseline file-->
		<xsd:attribute name="baseline" type="path" default="none" />
		<!--feedComposition => Feed composition array [mol fraction]-->
		<xsd:attribute name="feedComposition" type="real64_array" use="required" />
		<!--fluid => Fluid to test-->
		<xsd:attribute name="fluid" type="groupNameRef" use="required" />
		<!--logLevel => Log level-->
		<xsd:attribute name="logLevel" type="integer" default="0" />
		<!--output => Output file-->
		<xsd:attribute name="output" type="string" default="none" />
		<!--outputCompressibility => Flag to indicate that the total compressibility should be output-->
		<xsd:attribute name="outputCompressibility" type="integer" default="0" />
		<!--outputPhaseComposition => Flag to indicate that phase compositions should be output-->
		<xsd:attribute name="outputPhaseComposition" type="integer" default="0" />
		<!--pressureControl => Function controlling pressure time history-->
		<xsd:attribute name="pressureControl" type="groupNameRef" use="required" />
		<!--steps => Number of load steps to take-->
		<xsd:attribute name="steps" type="integer" use="required" />
		<!--temperatureControl => Function controlling temperature time history-->
		<xsd:attribute name="temperatureControl" type="groupNameRef" use="required" />
		<!--name => A name is required for any non-unique nodes-->
		<xsd:attribute name="name" type="groupName" use="required" />
	</xsd:complexType>
	<xsd:complexType name="PackCollectionType">
		<!--disableCoordCollection => Whether or not to create coordinate meta-collectors if collected objects are mesh objects.-->
		<xsd:attribute name="disableCoordCollection" type="integer" default="0" />
		<!--fieldName => The name of the (packable) field associated with the specified object to retrieve data from-->
		<xsd:attribute name="fieldName" type="groupNameRef" use="required" />
		<!--objectPath => The name of the object from which to retrieve field values.-->
		<xsd:attribute name="objectPath" type="groupNameRef" use="required" />
		<!--onlyOnSetChange => Whether or not to only collect when the collected sets of indices change in any way.-->
		<xsd:attribute name="onlyOnSetChange" type="integer" default="0" />
		<!--setNames => The set(s) for which to retrieve data.-->
		<xsd:attribute name="setNames" type="groupNameRef_array" default="{}" />
		<!--name => A name is required for any non-unique nodes-->
		<xsd:attribute name="name" type="groupName" use="required" />
	</xsd:complexType>
	<xsd:complexType name="ReactiveFluidDriverType">
		<!--baseline => Baseline file-->
		<xsd:attribute name="baseline" type="path" default="none" />
		<!--feedComposition => Feed composition array: total concentration of the primary species -->
		<xsd:attribute name="feedComposition" type="real64_array" use="required" />
		<!--fluid => Fluid to test-->
		<xsd:attribute name="fluid" type="groupNameRef" use="required" />
		<!--logLevel => Log level-->
		<xsd:attribute name="logLevel" type="integer" default="0" />
		<!--output => Output file-->
		<xsd:attribute name="output" type="string" default="none" />
		<!--pressureControl => Function controlling pressure time history-->
		<xsd:attribute name="pressureControl" type="groupNameRef" use="required" />
		<!--steps => Number of load steps to take-->
		<xsd:attribute name="steps" type="integer" use="required" />
		<!--temperatureControl => Function controlling temperature time history-->
		<xsd:attribute name="temperatureControl" type="groupNameRef" use="required" />
		<!--name => A name is required for any non-unique nodes-->
		<xsd:attribute name="name" type="groupName" use="required" />
	</xsd:complexType>
	<xsd:complexType name="RelpermDriverType">
		<!--baseline => Baseline file-->
		<xsd:attribute name="baseline" type="path" default="none" />
		<!--logLevel => Log level-->
		<xsd:attribute name="logLevel" type="integer" default="0" />
		<!--output => Output file-->
		<xsd:attribute name="output" type="string" default="none" />
		<!--relperm => Relperm model to test-->
		<xsd:attribute name="relperm" type="groupNameRef" use="required" />
		<!--steps => Number of saturation steps to take-->
		<xsd:attribute name="steps" type="integer" use="required" />
		<!--name => A name is required for any non-unique nodes-->
		<xsd:attribute name="name" type="groupName" use="required" />
	</xsd:complexType>
	<xsd:complexType name="SinglePhasePoromechanicsInitializationType">
		<!--logLevel => Log level-->
		<xsd:attribute name="logLevel" type="integer" default="0" />
		<!--performStressInitialization => Flag to indicate that the solver is going to perform stress initialization-->
		<xsd:attribute name="performStressInitialization" type="integer" use="required" />
		<!--poromechanicsSolverName => Name of the poromechanics solver-->
		<xsd:attribute name="poromechanicsSolverName" type="groupNameRef" use="required" />
		<!--name => A name is required for any non-unique nodes-->
		<xsd:attribute name="name" type="groupName" use="required" />
	</xsd:complexType>
	<xsd:complexType name="SinglePhaseReservoirPoromechanicsInitializationType">
		<!--logLevel => Log level-->
		<xsd:attribute name="logLevel" type="integer" default="0" />
		<!--performStressInitialization => Flag to indicate that the solver is going to perform stress initialization-->
		<xsd:attribute name="performStressInitialization" type="integer" use="required" />
		<!--poromechanicsSolverName => Name of the poromechanics solver-->
		<xsd:attribute name="poromechanicsSolverName" type="groupNameRef" use="required" />
		<!--name => A name is required for any non-unique nodes-->
		<xsd:attribute name="name" type="groupName" use="required" />
	</xsd:complexType>
	<xsd:complexType name="SinglePhaseStatisticsType">
		<!--flowSolverName => Name of the flow solver-->
		<xsd:attribute name="flowSolverName" type="groupNameRef" use="required" />
		<!--logLevel => Log level-->
		<xsd:attribute name="logLevel" type="integer" default="0" />
		<!--name => A name is required for any non-unique nodes-->
		<xsd:attribute name="name" type="groupName" use="required" />
	</xsd:complexType>
	<xsd:complexType name="SolidMechanicsStateResetType">
		<!--disableInelasticity => Flag to enable/disable inelastic behavior-->
		<xsd:attribute name="disableInelasticity" type="integer" default="0" />
		<!--logLevel => Log level-->
		<xsd:attribute name="logLevel" type="integer" default="0" />
		<!--resetDisplacements => Flag to reset displacements (and velocities)-->
		<xsd:attribute name="resetDisplacements" type="integer" default="1" />
		<!--solidSolverName => Name of the solid mechanics solver-->
		<xsd:attribute name="solidSolverName" type="groupNameRef" use="required" />
		<!--name => A name is required for any non-unique nodes-->
		<xsd:attribute name="name" type="groupName" use="required" />
	</xsd:complexType>
	<xsd:complexType name="SolidMechanicsStatisticsType">
		<!--logLevel => Log level-->
		<xsd:attribute name="logLevel" type="integer" default="0" />
		<!--solidSolverName => Name of the solid solver-->
		<xsd:attribute name="solidSolverName" type="groupNameRef" use="required" />
		<!--name => A name is required for any non-unique nodes-->
		<xsd:attribute name="name" type="groupName" use="required" />
	</xsd:complexType>
	<xsd:complexType name="TriaxialDriverType">
		<!--axialControl => Function controlling axial stress or strain (depending on test mode)-->
		<xsd:attribute name="axialControl" type="groupNameRef" use="required" />
		<!--baseline => Baseline file-->
		<xsd:attribute name="baseline" type="path" default="none" />
		<!--initialStress => Initial stress (scalar used to set an isotropic stress state)-->
		<xsd:attribute name="initialStress" type="real64" use="required" />
		<!--logLevel => Log level-->
		<xsd:attribute name="logLevel" type="integer" default="0" />
		<!--material => Solid material to test-->
		<xsd:attribute name="material" type="groupNameRef" use="required" />
		<!--mode => Test mode [stressControl, strainControl, mixedControl]-->
		<xsd:attribute name="mode" type="geos_TriaxialDriver_Mode" use="required" />
		<!--output => Output file-->
		<xsd:attribute name="output" type="string" default="none" />
		<!--radialControl => Function controlling radial stress or strain (depending on test mode)-->
		<xsd:attribute name="radialControl" type="groupNameRef" use="required" />
		<!--steps => Number of load steps to take-->
		<xsd:attribute name="steps" type="integer" use="required" />
		<!--name => A name is required for any non-unique nodes-->
		<xsd:attribute name="name" type="groupName" use="required" />
	</xsd:complexType>
	<xsd:simpleType name="geos_TriaxialDriver_Mode">
		<xsd:restriction base="xsd:string">
			<xsd:pattern value=".*[\[\]`$].*|mixedControl|strainControl|stressControl" />
		</xsd:restriction>
	</xsd:simpleType>
	<xsd:complexType name="ConstitutiveType">
		<xsd:choice minOccurs="0" maxOccurs="unbounded">
			<xsd:element name="BiotPorosity" type="BiotPorosityType" />
			<xsd:element name="BlackOilFluid" type="BlackOilFluidType" />
			<xsd:element name="BrooksCoreyBakerRelativePermeability" type="BrooksCoreyBakerRelativePermeabilityType" />
			<xsd:element name="BrooksCoreyCapillaryPressure" type="BrooksCoreyCapillaryPressureType" />
			<xsd:element name="BrooksCoreyRelativePermeability" type="BrooksCoreyRelativePermeabilityType" />
			<xsd:element name="BrooksCoreyStone2RelativePermeability" type="BrooksCoreyStone2RelativePermeabilityType" />
			<xsd:element name="CO2BrineEzrokhiFluid" type="CO2BrineEzrokhiFluidType" />
			<xsd:element name="CO2BrineEzrokhiThermalFluid" type="CO2BrineEzrokhiThermalFluidType" />
			<xsd:element name="CO2BrinePhillipsFluid" type="CO2BrinePhillipsFluidType" />
			<xsd:element name="CO2BrinePhillipsThermalFluid" type="CO2BrinePhillipsThermalFluidType" />
			<xsd:element name="CarmanKozenyPermeability" type="CarmanKozenyPermeabilityType" />
			<xsd:element name="CeramicDamage" type="CeramicDamageType" />
			<xsd:element name="CompositionalMultiphaseFluid" type="CompositionalMultiphaseFluidType" />
			<xsd:element name="CompositonalTwoPhaseFluidPengRobinson" type="CompositonalTwoPhaseFluidPengRobinsonType" />
			<xsd:element name="CompositonalTwoPhaseFluidSoaveRedlichKwong" type="CompositonalTwoPhaseFluidSoaveRedlichKwongType" />
			<xsd:element name="CompressibleSinglePhaseFluid" type="CompressibleSinglePhaseFluidType" />
			<xsd:element name="CompressibleSolidCarmanKozenyPermeability" type="CompressibleSolidCarmanKozenyPermeabilityType" />
			<xsd:element name="CompressibleSolidConstantPermeability" type="CompressibleSolidConstantPermeabilityType" />
			<xsd:element name="CompressibleSolidExponentialDecayPermeability" type="CompressibleSolidExponentialDecayPermeabilityType" />
			<xsd:element name="CompressibleSolidParallelPlatesPermeability" type="CompressibleSolidParallelPlatesPermeabilityType" />
			<xsd:element name="CompressibleSolidSlipDependentPermeability" type="CompressibleSolidSlipDependentPermeabilityType" />
			<xsd:element name="CompressibleSolidWillisRichardsPermeability" type="CompressibleSolidWillisRichardsPermeabilityType" />
			<xsd:element name="ConstantDiffusion" type="ConstantDiffusionType" />
			<xsd:element name="ConstantPermeability" type="ConstantPermeabilityType" />
			<xsd:element name="Coulomb" type="CoulombType" />
			<xsd:element name="DamageElasticIsotropic" type="DamageElasticIsotropicType" />
			<xsd:element name="DamageSpectralElasticIsotropic" type="DamageSpectralElasticIsotropicType" />
			<xsd:element name="DamageVolDevElasticIsotropic" type="DamageVolDevElasticIsotropicType" />
			<xsd:element name="DeadOilFluid" type="DeadOilFluidType" />
			<xsd:element name="DelftEgg" type="DelftEggType" />
			<xsd:element name="DruckerPrager" type="DruckerPragerType" />
			<xsd:element name="ElasticIsotropic" type="ElasticIsotropicType" />
			<xsd:element name="ElasticIsotropicPressureDependent" type="ElasticIsotropicPressureDependentType" />
			<xsd:element name="ElasticOrthotropic" type="ElasticOrthotropicType" />
			<xsd:element name="ElasticTransverseIsotropic" type="ElasticTransverseIsotropicType" />
			<xsd:element name="ExponentialDecayPermeability" type="ExponentialDecayPermeabilityType" />
			<xsd:element name="ExtendedDruckerPrager" type="ExtendedDruckerPragerType" />
			<xsd:element name="FrictionlessContact" type="FrictionlessContactType" />
			<xsd:element name="JFunctionCapillaryPressure" type="JFunctionCapillaryPressureType" />
			<xsd:element name="LinearIsotropicDispersion" type="LinearIsotropicDispersionType" />
			<xsd:element name="ModifiedCamClay" type="ModifiedCamClayType" />
			<xsd:element name="MultiPhaseConstantThermalConductivity" type="MultiPhaseConstantThermalConductivityType" />
			<xsd:element name="MultiPhaseVolumeWeightedThermalConductivity" type="MultiPhaseVolumeWeightedThermalConductivityType" />
			<xsd:element name="NullModel" type="NullModelType" />
			<xsd:element name="ParallelPlatesPermeability" type="ParallelPlatesPermeabilityType" />
			<xsd:element name="ParticleFluid" type="ParticleFluidType" />
			<xsd:element name="PerfectlyPlastic" type="PerfectlyPlasticType" />
			<xsd:element name="PermeabilityBase" type="PermeabilityBaseType" />
			<xsd:element name="PorousDelftEgg" type="PorousDelftEggType" />
			<xsd:element name="PorousDruckerPrager" type="PorousDruckerPragerType" />
			<xsd:element name="PorousElasticIsotropic" type="PorousElasticIsotropicType" />
			<xsd:element name="PorousElasticOrthotropic" type="PorousElasticOrthotropicType" />
			<xsd:element name="PorousElasticTransverseIsotropic" type="PorousElasticTransverseIsotropicType" />
			<xsd:element name="PorousExtendedDruckerPrager" type="PorousExtendedDruckerPragerType" />
			<xsd:element name="PorousModifiedCamClay" type="PorousModifiedCamClayType" />
			<xsd:element name="PressurePorosity" type="PressurePorosityType" />
			<xsd:element name="ProppantPermeability" type="ProppantPermeabilityType" />
			<xsd:element name="ProppantPorosity" type="ProppantPorosityType" />
			<xsd:element name="ProppantSlurryFluid" type="ProppantSlurryFluidType" />
			<xsd:element name="ProppantSolidProppantPermeability" type="ProppantSolidProppantPermeabilityType" />
			<xsd:element name="ReactiveBrine" type="ReactiveBrineType" />
			<xsd:element name="ReactiveBrineThermal" type="ReactiveBrineThermalType" />
			<xsd:element name="SinglePhaseConstantThermalConductivity" type="SinglePhaseConstantThermalConductivityType" />
			<xsd:element name="SlipDependentPermeability" type="SlipDependentPermeabilityType" />
			<xsd:element name="SolidInternalEnergy" type="SolidInternalEnergyType" />
			<xsd:element name="TableCapillaryPressure" type="TableCapillaryPressureType" />
			<xsd:element name="TableRelativePermeability" type="TableRelativePermeabilityType" />
			<xsd:element name="TableRelativePermeabilityHysteresis" type="TableRelativePermeabilityHysteresisType" />
			<xsd:element name="ThermalCompressibleSinglePhaseFluid" type="ThermalCompressibleSinglePhaseFluidType" />
			<xsd:element name="VanGenuchtenBakerRelativePermeability" type="VanGenuchtenBakerRelativePermeabilityType" />
			<xsd:element name="VanGenuchtenCapillaryPressure" type="VanGenuchtenCapillaryPressureType" />
			<xsd:element name="VanGenuchtenStone2RelativePermeability" type="VanGenuchtenStone2RelativePermeabilityType" />
			<xsd:element name="ViscoDruckerPrager" type="ViscoDruckerPragerType" />
			<xsd:element name="ViscoExtendedDruckerPrager" type="ViscoExtendedDruckerPragerType" />
			<xsd:element name="ViscoModifiedCamClay" type="ViscoModifiedCamClayType" />
			<xsd:element name="WillisRichardsPermeability" type="WillisRichardsPermeabilityType" />
		</xsd:choice>
	</xsd:complexType>
	<xsd:complexType name="BiotPorosityType">
		<!--defaultReferencePorosity => Default value of the reference porosity-->
		<xsd:attribute name="defaultReferencePorosity" type="real64" use="required" />
		<!--defaultThermalExpansionCoefficient => Default thermal expansion coefficient-->
		<xsd:attribute name="defaultThermalExpansionCoefficient" type="real64" default="0" />
		<!--grainBulkModulus => Grain bulk modulus-->
		<xsd:attribute name="grainBulkModulus" type="real64" use="required" />
		<!--name => A name is required for any non-unique nodes-->
		<xsd:attribute name="name" type="groupName" use="required" />
	</xsd:complexType>
	<xsd:complexType name="BlackOilFluidType">
		<!--checkPVTTablesRanges => Enable (1) or disable (0) an error when the input pressure or temperature of the PVT tables is out of range.-->
		<xsd:attribute name="checkPVTTablesRanges" type="integer" default="1" />
		<!--componentMolarWeight => Component molar weights-->
		<xsd:attribute name="componentMolarWeight" type="real64_array" use="required" />
		<!--componentNames => List of component names-->
		<xsd:attribute name="componentNames" type="string_array" default="{}" />
		<!--hydrocarbonFormationVolFactorTableNames => List of formation volume factor TableFunction names from the Functions block. 
The user must provide one TableFunction per hydrocarbon phase, in the order provided in "phaseNames". 
For instance, if "oil" is before "gas" in "phaseNames", the table order should be: oilTableName, gasTableName-->
		<xsd:attribute name="hydrocarbonFormationVolFactorTableNames" type="groupNameRef_array" default="{}" />
		<!--hydrocarbonViscosityTableNames => List of viscosity TableFunction names from the Functions block. 
The user must provide one TableFunction per hydrocarbon phase, in the order provided in "phaseNames". 
For instance, if "oil" is before "gas" in "phaseNames", the table order should be: oilTableName, gasTableName-->
		<xsd:attribute name="hydrocarbonViscosityTableNames" type="groupNameRef_array" default="{}" />
		<!--phaseNames => List of fluid phases-->
		<xsd:attribute name="phaseNames" type="groupNameRef_array" use="required" />
		<!--surfaceDensities => List of surface mass densities for each phase-->
		<xsd:attribute name="surfaceDensities" type="real64_array" use="required" />
		<!--tableFiles => List of filenames with input PVT tables (one per phase)-->
		<xsd:attribute name="tableFiles" type="path_array" default="{}" />
		<!--waterCompressibility => Water compressibility-->
		<xsd:attribute name="waterCompressibility" type="real64" default="0" />
		<!--waterFormationVolumeFactor => Water formation volume factor-->
		<xsd:attribute name="waterFormationVolumeFactor" type="real64" default="0" />
		<!--waterReferencePressure => Water reference pressure-->
		<xsd:attribute name="waterReferencePressure" type="real64" default="0" />
		<!--waterViscosity => Water viscosity-->
		<xsd:attribute name="waterViscosity" type="real64" default="0" />
		<!--name => A name is required for any non-unique nodes-->
		<xsd:attribute name="name" type="groupName" use="required" />
	</xsd:complexType>
	<xsd:complexType name="BrooksCoreyBakerRelativePermeabilityType">
		<!--gasOilRelPermExponent => Rel perm power law exponent for the pair (gas phase, oil phase) at residual water saturation
The expected format is "{ gasExp, oilExp }", in that order-->
		<xsd:attribute name="gasOilRelPermExponent" type="real64_array" default="{1}" />
		<!--gasOilRelPermMaxValue => Maximum rel perm value for the pair (gas phase, oil phase) at residual water saturation
The expected format is "{ gasMax, oilMax }", in that order-->
		<xsd:attribute name="gasOilRelPermMaxValue" type="real64_array" default="{0}" />
		<!--phaseMinVolumeFraction => Minimum volume fraction value for each phase-->
		<xsd:attribute name="phaseMinVolumeFraction" type="real64_array" default="{0}" />
		<!--phaseNames => List of fluid phases-->
		<xsd:attribute name="phaseNames" type="groupNameRef_array" use="required" />
		<!--waterOilRelPermExponent => Rel perm power law exponent for the pair (water phase, oil phase) at residual gas saturation
The expected format is "{ waterExp, oilExp }", in that order-->
		<xsd:attribute name="waterOilRelPermExponent" type="real64_array" default="{1}" />
		<!--waterOilRelPermMaxValue => Maximum rel perm value for the pair (water phase, oil phase) at residual gas saturation
The expected format is "{ waterMax, oilMax }", in that order-->
		<xsd:attribute name="waterOilRelPermMaxValue" type="real64_array" default="{0}" />
		<!--name => A name is required for any non-unique nodes-->
		<xsd:attribute name="name" type="groupName" use="required" />
	</xsd:complexType>
	<xsd:complexType name="BrooksCoreyCapillaryPressureType">
		<!--capPressureEpsilon => Wetting-phase saturation at which the max cap. pressure is attained; used to avoid infinite cap. pressure values for saturations close to zero-->
		<xsd:attribute name="capPressureEpsilon" type="real64" default="1e-06" />
		<!--phaseCapPressureExponentInv => Inverse of capillary power law exponent for each phase-->
		<xsd:attribute name="phaseCapPressureExponentInv" type="real64_array" default="{2}" />
		<!--phaseEntryPressure => Entry pressure value for each phase-->
		<xsd:attribute name="phaseEntryPressure" type="real64_array" default="{1}" />
		<!--phaseMinVolumeFraction => Minimum volume fraction value for each phase-->
		<xsd:attribute name="phaseMinVolumeFraction" type="real64_array" default="{0}" />
		<!--phaseNames => List of fluid phases-->
		<xsd:attribute name="phaseNames" type="groupNameRef_array" use="required" />
		<!--name => A name is required for any non-unique nodes-->
		<xsd:attribute name="name" type="groupName" use="required" />
	</xsd:complexType>
	<xsd:complexType name="BrooksCoreyRelativePermeabilityType">
		<!--phaseMinVolumeFraction => Minimum volume fraction value for each phase-->
		<xsd:attribute name="phaseMinVolumeFraction" type="real64_array" default="{0}" />
		<!--phaseNames => List of fluid phases-->
		<xsd:attribute name="phaseNames" type="groupNameRef_array" use="required" />
		<!--phaseRelPermExponent => Minimum relative permeability power law exponent for each phase-->
		<xsd:attribute name="phaseRelPermExponent" type="real64_array" default="{1}" />
		<!--phaseRelPermMaxValue => Maximum relative permeability value for each phase-->
		<xsd:attribute name="phaseRelPermMaxValue" type="real64_array" default="{0}" />
		<!--name => A name is required for any non-unique nodes-->
		<xsd:attribute name="name" type="groupName" use="required" />
	</xsd:complexType>
	<xsd:complexType name="BrooksCoreyStone2RelativePermeabilityType">
		<!--gasOilRelPermExponent => Rel perm power law exponent for the pair (gas phase, oil phase) at residual water saturation
The expected format is "{ gasExp, oilExp }", in that order-->
		<xsd:attribute name="gasOilRelPermExponent" type="real64_array" default="{1}" />
		<!--gasOilRelPermMaxValue => Maximum rel perm value for the pair (gas phase, oil phase) at residual water saturation
The expected format is "{ gasMax, oilMax }", in that order-->
		<xsd:attribute name="gasOilRelPermMaxValue" type="real64_array" default="{0}" />
		<!--phaseMinVolumeFraction => Minimum volume fraction value for each phase-->
		<xsd:attribute name="phaseMinVolumeFraction" type="real64_array" default="{0}" />
		<!--phaseNames => List of fluid phases-->
		<xsd:attribute name="phaseNames" type="groupNameRef_array" use="required" />
		<!--waterOilRelPermExponent => Rel perm power law exponent for the pair (water phase, oil phase) at residual gas saturation
The expected format is "{ waterExp, oilExp }", in that order-->
		<xsd:attribute name="waterOilRelPermExponent" type="real64_array" default="{1}" />
		<!--waterOilRelPermMaxValue => Maximum rel perm value for the pair (water phase, oil phase) at residual gas saturation
The expected format is "{ waterMax, oilMax }", in that order-->
		<xsd:attribute name="waterOilRelPermMaxValue" type="real64_array" default="{0}" />
		<!--name => A name is required for any non-unique nodes-->
		<xsd:attribute name="name" type="groupName" use="required" />
	</xsd:complexType>
	<xsd:complexType name="CO2BrineEzrokhiFluidType">
		<!--checkPVTTablesRanges => Enable (1) or disable (0) an error when the input pressure or temperature of the PVT tables is out of range.-->
		<xsd:attribute name="checkPVTTablesRanges" type="integer" default="1" />
		<!--componentMolarWeight => Component molar weights-->
		<xsd:attribute name="componentMolarWeight" type="real64_array" default="{0}" />
		<!--componentNames => List of component names-->
		<xsd:attribute name="componentNames" type="string_array" default="{}" />
		<!--flashModelParaFile => Name of the file defining the parameters of the flash model-->
		<xsd:attribute name="flashModelParaFile" type="path" use="required" />
		<!--phaseNames => List of fluid phases-->
		<xsd:attribute name="phaseNames" type="groupNameRef_array" default="{}" />
		<!--phasePVTParaFiles => Names of the files defining the parameters of the viscosity and density models-->
		<xsd:attribute name="phasePVTParaFiles" type="path_array" use="required" />
		<!--name => A name is required for any non-unique nodes-->
		<xsd:attribute name="name" type="groupName" use="required" />
	</xsd:complexType>
	<xsd:complexType name="CO2BrineEzrokhiThermalFluidType">
		<!--checkPVTTablesRanges => Enable (1) or disable (0) an error when the input pressure or temperature of the PVT tables is out of range.-->
		<xsd:attribute name="checkPVTTablesRanges" type="integer" default="1" />
		<!--componentMolarWeight => Component molar weights-->
		<xsd:attribute name="componentMolarWeight" type="real64_array" default="{0}" />
		<!--componentNames => List of component names-->
		<xsd:attribute name="componentNames" type="string_array" default="{}" />
		<!--flashModelParaFile => Name of the file defining the parameters of the flash model-->
		<xsd:attribute name="flashModelParaFile" type="path" use="required" />
		<!--phaseNames => List of fluid phases-->
		<xsd:attribute name="phaseNames" type="groupNameRef_array" default="{}" />
		<!--phasePVTParaFiles => Names of the files defining the parameters of the viscosity and density models-->
		<xsd:attribute name="phasePVTParaFiles" type="path_array" use="required" />
		<!--name => A name is required for any non-unique nodes-->
		<xsd:attribute name="name" type="groupName" use="required" />
	</xsd:complexType>
	<xsd:complexType name="CO2BrinePhillipsFluidType">
		<!--checkPVTTablesRanges => Enable (1) or disable (0) an error when the input pressure or temperature of the PVT tables is out of range.-->
		<xsd:attribute name="checkPVTTablesRanges" type="integer" default="1" />
		<!--componentMolarWeight => Component molar weights-->
		<xsd:attribute name="componentMolarWeight" type="real64_array" default="{0}" />
		<!--componentNames => List of component names-->
		<xsd:attribute name="componentNames" type="string_array" default="{}" />
		<!--flashModelParaFile => Name of the file defining the parameters of the flash model-->
		<xsd:attribute name="flashModelParaFile" type="path" use="required" />
		<!--phaseNames => List of fluid phases-->
		<xsd:attribute name="phaseNames" type="groupNameRef_array" default="{}" />
		<!--phasePVTParaFiles => Names of the files defining the parameters of the viscosity and density models-->
		<xsd:attribute name="phasePVTParaFiles" type="path_array" use="required" />
		<!--name => A name is required for any non-unique nodes-->
		<xsd:attribute name="name" type="groupName" use="required" />
	</xsd:complexType>
	<xsd:complexType name="CO2BrinePhillipsThermalFluidType">
		<!--checkPVTTablesRanges => Enable (1) or disable (0) an error when the input pressure or temperature of the PVT tables is out of range.-->
		<xsd:attribute name="checkPVTTablesRanges" type="integer" default="1" />
		<!--componentMolarWeight => Component molar weights-->
		<xsd:attribute name="componentMolarWeight" type="real64_array" default="{0}" />
		<!--componentNames => List of component names-->
		<xsd:attribute name="componentNames" type="string_array" default="{}" />
		<!--flashModelParaFile => Name of the file defining the parameters of the flash model-->
		<xsd:attribute name="flashModelParaFile" type="path" use="required" />
		<!--phaseNames => List of fluid phases-->
		<xsd:attribute name="phaseNames" type="groupNameRef_array" default="{}" />
		<!--phasePVTParaFiles => Names of the files defining the parameters of the viscosity and density models-->
		<xsd:attribute name="phasePVTParaFiles" type="path_array" use="required" />
		<!--name => A name is required for any non-unique nodes-->
		<xsd:attribute name="name" type="groupName" use="required" />
	</xsd:complexType>
	<xsd:complexType name="CarmanKozenyPermeabilityType">
		<!--anisotropy => Anisotropy factors for three permeability components.-->
		<xsd:attribute name="anisotropy" type="R1Tensor" default="{1,1,1}" />
		<!--particleDiameter => Diameter of the spherical particles.-->
		<xsd:attribute name="particleDiameter" type="real64" use="required" />
		<!--sphericity => Sphericity of the particles.-->
		<xsd:attribute name="sphericity" type="real64" use="required" />
		<!--name => A name is required for any non-unique nodes-->
		<xsd:attribute name="name" type="groupName" use="required" />
	</xsd:complexType>
	<xsd:complexType name="CeramicDamageType">
		<!--compressiveStrength => Compressive strength-->
		<xsd:attribute name="compressiveStrength" type="real64" use="required" />
		<!--crackSpeed => Crack speed-->
		<xsd:attribute name="crackSpeed" type="real64" use="required" />
		<!--defaultBulkModulus => Default Bulk Modulus Parameter-->
		<xsd:attribute name="defaultBulkModulus" type="real64" default="-1" />
		<!--defaultDensity => Default Material Density-->
		<xsd:attribute name="defaultDensity" type="real64" use="required" />
		<!--defaultPoissonRatio => Default Poisson's Ratio-->
		<xsd:attribute name="defaultPoissonRatio" type="real64" default="-1" />
		<!--defaultShearModulus => Default Shear Modulus Parameter-->
		<xsd:attribute name="defaultShearModulus" type="real64" default="-1" />
		<!--defaultThermalExpansionCoefficient => Default Linear Thermal Expansion Coefficient of the Solid Rock Frame-->
		<xsd:attribute name="defaultThermalExpansionCoefficient" type="real64" default="0" />
		<!--defaultYoungModulus => Default Young's Modulus-->
		<xsd:attribute name="defaultYoungModulus" type="real64" default="-1" />
		<!--maximumStrength => Maximum theoretical strength-->
		<xsd:attribute name="maximumStrength" type="real64" use="required" />
		<!--tensileStrength => Tensile strength-->
		<xsd:attribute name="tensileStrength" type="real64" use="required" />
		<!--name => A name is required for any non-unique nodes-->
		<xsd:attribute name="name" type="groupName" use="required" />
	</xsd:complexType>
	<xsd:complexType name="CompositionalMultiphaseFluidType">
		<!--checkPVTTablesRanges => Enable (1) or disable (0) an error when the input pressure or temperature of the PVT tables is out of range.-->
		<xsd:attribute name="checkPVTTablesRanges" type="integer" default="1" />
		<!--componentAcentricFactor => Component acentric factors-->
		<xsd:attribute name="componentAcentricFactor" type="real64_array" use="required" />
		<!--componentBinaryCoeff => Table of binary interaction coefficients-->
		<xsd:attribute name="componentBinaryCoeff" type="real64_array2d" default="{{0}}" />
		<!--componentCriticalPressure => Component critical pressures-->
		<xsd:attribute name="componentCriticalPressure" type="real64_array" use="required" />
		<!--componentCriticalTemperature => Component critical temperatures-->
		<xsd:attribute name="componentCriticalTemperature" type="real64_array" use="required" />
		<!--componentMolarWeight => Component molar weights-->
		<xsd:attribute name="componentMolarWeight" type="real64_array" use="required" />
		<!--componentNames => List of component names-->
		<xsd:attribute name="componentNames" type="string_array" use="required" />
		<!--componentVolumeShift => Component volume shifts-->
		<xsd:attribute name="componentVolumeShift" type="real64_array" default="{0}" />
		<!--equationsOfState => List of equation of state types for each phase-->
		<xsd:attribute name="equationsOfState" type="string_array" use="required" />
		<!--phaseNames => List of fluid phases-->
		<xsd:attribute name="phaseNames" type="groupNameRef_array" use="required" />
		<!--name => A name is required for any non-unique nodes-->
		<xsd:attribute name="name" type="groupName" use="required" />
	</xsd:complexType>
	<xsd:complexType name="CompositonalTwoPhaseFluidPengRobinsonType">
		<!--checkPVTTablesRanges => Enable (1) or disable (0) an error when the input pressure or temperature of the PVT tables is out of range.-->
		<xsd:attribute name="checkPVTTablesRanges" type="integer" default="1" />
		<!--componentAcentricFactor => Component acentric factors-->
		<xsd:attribute name="componentAcentricFactor" type="real64_array" use="required" />
		<!--componentBinaryCoeff => Table of binary interaction coefficients-->
		<xsd:attribute name="componentBinaryCoeff" type="real64_array2d" default="{{0}}" />
		<!--componentCriticalPressure => Component critical pressures-->
		<xsd:attribute name="componentCriticalPressure" type="real64_array" use="required" />
		<!--componentCriticalTemperature => Component critical temperatures-->
		<xsd:attribute name="componentCriticalTemperature" type="real64_array" use="required" />
		<!--componentCriticalVolume => Component critical volumnes-->
		<xsd:attribute name="componentCriticalVolume" type="real64_array" default="{0}" />
		<!--componentMolarWeight => Component molar weights-->
		<xsd:attribute name="componentMolarWeight" type="real64_array" use="required" />
		<!--componentNames => List of component names-->
		<xsd:attribute name="componentNames" type="string_array" use="required" />
		<!--componentVolumeShift => Component volume shifts-->
		<xsd:attribute name="componentVolumeShift" type="real64_array" default="{0}" />
		<!--phaseNames => List of fluid phases-->
		<xsd:attribute name="phaseNames" type="groupNameRef_array" use="required" />
		<!--name => A name is required for any non-unique nodes-->
		<xsd:attribute name="name" type="groupName" use="required" />
	</xsd:complexType>
	<xsd:complexType name="CompositonalTwoPhaseFluidSoaveRedlichKwongType">
		<!--checkPVTTablesRanges => Enable (1) or disable (0) an error when the input pressure or temperature of the PVT tables is out of range.-->
		<xsd:attribute name="checkPVTTablesRanges" type="integer" default="1" />
		<!--componentAcentricFactor => Component acentric factors-->
		<xsd:attribute name="componentAcentricFactor" type="real64_array" use="required" />
		<!--componentBinaryCoeff => Table of binary interaction coefficients-->
		<xsd:attribute name="componentBinaryCoeff" type="real64_array2d" default="{{0}}" />
		<!--componentCriticalPressure => Component critical pressures-->
		<xsd:attribute name="componentCriticalPressure" type="real64_array" use="required" />
		<!--componentCriticalTemperature => Component critical temperatures-->
		<xsd:attribute name="componentCriticalTemperature" type="real64_array" use="required" />
		<!--componentCriticalVolume => Component critical volumnes-->
		<xsd:attribute name="componentCriticalVolume" type="real64_array" default="{0}" />
		<!--componentMolarWeight => Component molar weights-->
		<xsd:attribute name="componentMolarWeight" type="real64_array" use="required" />
		<!--componentNames => List of component names-->
		<xsd:attribute name="componentNames" type="string_array" use="required" />
		<!--componentVolumeShift => Component volume shifts-->
		<xsd:attribute name="componentVolumeShift" type="real64_array" default="{0}" />
		<!--phaseNames => List of fluid phases-->
		<xsd:attribute name="phaseNames" type="groupNameRef_array" use="required" />
		<!--name => A name is required for any non-unique nodes-->
		<xsd:attribute name="name" type="groupName" use="required" />
	</xsd:complexType>
	<xsd:complexType name="CompressibleSinglePhaseFluidType">
		<!--compressibility => Fluid compressibility-->
		<xsd:attribute name="compressibility" type="real64" default="0" />
		<!--defaultDensity => Default value for density.-->
		<xsd:attribute name="defaultDensity" type="real64" use="required" />
		<!--defaultViscosity => Default value for viscosity.-->
		<xsd:attribute name="defaultViscosity" type="real64" use="required" />
		<!--densityModelType => Type of density model. Valid options:
* exponential
* linear
* quadratic-->
		<xsd:attribute name="densityModelType" type="geos_constitutive_ExponentApproximationType" default="linear" />
		<!--referenceDensity => Reference fluid density-->
		<xsd:attribute name="referenceDensity" type="real64" default="1000" />
		<!--referencePressure => Reference pressure-->
		<xsd:attribute name="referencePressure" type="real64" default="0" />
		<!--referenceViscosity => Reference fluid viscosity-->
		<xsd:attribute name="referenceViscosity" type="real64" default="0.001" />
		<!--viscosibility => Fluid viscosity exponential coefficient-->
		<xsd:attribute name="viscosibility" type="real64" default="0" />
		<!--viscosityModelType => Type of viscosity model. Valid options:
* exponential
* linear
* quadratic-->
		<xsd:attribute name="viscosityModelType" type="geos_constitutive_ExponentApproximationType" default="linear" />
		<!--name => A name is required for any non-unique nodes-->
		<xsd:attribute name="name" type="groupName" use="required" />
	</xsd:complexType>
	<xsd:simpleType name="geos_constitutive_ExponentApproximationType">
		<xsd:restriction base="xsd:string">
			<xsd:pattern value=".*[\[\]`$].*|exponential|linear|quadratic" />
		</xsd:restriction>
	</xsd:simpleType>
	<xsd:complexType name="CompressibleSolidCarmanKozenyPermeabilityType">
		<!--permeabilityModelName => Name of the permeability model.-->
		<xsd:attribute name="permeabilityModelName" type="groupNameRef" use="required" />
		<!--porosityModelName => Name of the porosity model.-->
		<xsd:attribute name="porosityModelName" type="groupNameRef" use="required" />
		<!--solidInternalEnergyModelName => Name of the solid internal energy model.-->
		<xsd:attribute name="solidInternalEnergyModelName" type="groupNameRef" default="" />
		<!--solidModelName => Name of the solid model.-->
		<xsd:attribute name="solidModelName" type="groupNameRef" use="required" />
		<!--name => A name is required for any non-unique nodes-->
		<xsd:attribute name="name" type="groupName" use="required" />
	</xsd:complexType>
	<xsd:complexType name="CompressibleSolidConstantPermeabilityType">
		<!--permeabilityModelName => Name of the permeability model.-->
		<xsd:attribute name="permeabilityModelName" type="groupNameRef" use="required" />
		<!--porosityModelName => Name of the porosity model.-->
		<xsd:attribute name="porosityModelName" type="groupNameRef" use="required" />
		<!--solidInternalEnergyModelName => Name of the solid internal energy model.-->
		<xsd:attribute name="solidInternalEnergyModelName" type="groupNameRef" default="" />
		<!--solidModelName => Name of the solid model.-->
		<xsd:attribute name="solidModelName" type="groupNameRef" use="required" />
		<!--name => A name is required for any non-unique nodes-->
		<xsd:attribute name="name" type="groupName" use="required" />
	</xsd:complexType>
	<xsd:complexType name="CompressibleSolidExponentialDecayPermeabilityType">
		<!--permeabilityModelName => Name of the permeability model.-->
		<xsd:attribute name="permeabilityModelName" type="groupNameRef" use="required" />
		<!--porosityModelName => Name of the porosity model.-->
		<xsd:attribute name="porosityModelName" type="groupNameRef" use="required" />
		<!--solidInternalEnergyModelName => Name of the solid internal energy model.-->
		<xsd:attribute name="solidInternalEnergyModelName" type="groupNameRef" default="" />
		<!--solidModelName => Name of the solid model.-->
		<xsd:attribute name="solidModelName" type="groupNameRef" use="required" />
		<!--name => A name is required for any non-unique nodes-->
		<xsd:attribute name="name" type="groupName" use="required" />
	</xsd:complexType>
	<xsd:complexType name="CompressibleSolidParallelPlatesPermeabilityType">
		<!--permeabilityModelName => Name of the permeability model.-->
		<xsd:attribute name="permeabilityModelName" type="groupNameRef" use="required" />
		<!--porosityModelName => Name of the porosity model.-->
		<xsd:attribute name="porosityModelName" type="groupNameRef" use="required" />
		<!--solidInternalEnergyModelName => Name of the solid internal energy model.-->
		<xsd:attribute name="solidInternalEnergyModelName" type="groupNameRef" default="" />
		<!--solidModelName => Name of the solid model.-->
		<xsd:attribute name="solidModelName" type="groupNameRef" use="required" />
		<!--name => A name is required for any non-unique nodes-->
		<xsd:attribute name="name" type="groupName" use="required" />
	</xsd:complexType>
	<xsd:complexType name="CompressibleSolidSlipDependentPermeabilityType">
		<!--permeabilityModelName => Name of the permeability model.-->
		<xsd:attribute name="permeabilityModelName" type="groupNameRef" use="required" />
		<!--porosityModelName => Name of the porosity model.-->
		<xsd:attribute name="porosityModelName" type="groupNameRef" use="required" />
		<!--solidInternalEnergyModelName => Name of the solid internal energy model.-->
		<xsd:attribute name="solidInternalEnergyModelName" type="groupNameRef" default="" />
		<!--solidModelName => Name of the solid model.-->
		<xsd:attribute name="solidModelName" type="groupNameRef" use="required" />
		<!--name => A name is required for any non-unique nodes-->
		<xsd:attribute name="name" type="groupName" use="required" />
	</xsd:complexType>
	<xsd:complexType name="CompressibleSolidWillisRichardsPermeabilityType">
		<!--permeabilityModelName => Name of the permeability model.-->
		<xsd:attribute name="permeabilityModelName" type="groupNameRef" use="required" />
		<!--porosityModelName => Name of the porosity model.-->
		<xsd:attribute name="porosityModelName" type="groupNameRef" use="required" />
		<!--solidInternalEnergyModelName => Name of the solid internal energy model.-->
		<xsd:attribute name="solidInternalEnergyModelName" type="groupNameRef" default="" />
		<!--solidModelName => Name of the solid model.-->
		<xsd:attribute name="solidModelName" type="groupNameRef" use="required" />
		<!--name => A name is required for any non-unique nodes-->
		<xsd:attribute name="name" type="groupName" use="required" />
	</xsd:complexType>
	<xsd:complexType name="ConstantDiffusionType">
		<!--defaultPhaseDiffusivityMultipliers => List of phase diffusivity multipliers-->
		<xsd:attribute name="defaultPhaseDiffusivityMultipliers" type="real64_array" default="{1}" />
		<!--diffusivityComponents => xx, yy, and zz components of a diffusivity tensor [m^2/s]-->
		<xsd:attribute name="diffusivityComponents" type="real64_array" use="required" />
		<!--phaseNames => List of fluid phases-->
		<xsd:attribute name="phaseNames" type="string_array" use="required" />
		<!--name => A name is required for any non-unique nodes-->
		<xsd:attribute name="name" type="groupName" use="required" />
	</xsd:complexType>
	<xsd:complexType name="ConstantPermeabilityType">
		<!--permeabilityComponents => xx, yy and zz components of a diagonal permeability tensor.-->
		<xsd:attribute name="permeabilityComponents" type="R1Tensor" use="required" />
		<!--name => A name is required for any non-unique nodes-->
		<xsd:attribute name="name" type="groupName" use="required" />
	</xsd:complexType>
	<xsd:complexType name="CoulombType">
		<!--apertureTableName => Name of the aperture table-->
		<xsd:attribute name="apertureTableName" type="groupNameRef" use="required" />
		<!--apertureTolerance => Value to be used to avoid floating point errors in expressions involving aperture. For example in the case of dividing by the actual aperture (not the effective aperture that results from the aperture function) this value may be used to avoid the 1/0 error. Note that this value may have some physical significance in its usage, as it may be used to smooth out highly nonlinear behavior associated with 1/0 in addition to avoiding the 1/0 error.-->
		<xsd:attribute name="apertureTolerance" type="real64" default="1e-09" />
		<!--cohesion => Cohesion-->
		<xsd:attribute name="cohesion" type="real64" use="required" />
		<!--displacementJumpThreshold => A threshold valued to determine whether a fracture is open or not.-->
		<xsd:attribute name="displacementJumpThreshold" type="real64" default="2.22045e-16" />
		<!--frictionCoefficient => Friction coefficient-->
		<xsd:attribute name="frictionCoefficient" type="real64" use="required" />
		<!--penaltyStiffness => Value of the penetration penalty stiffness. Units of Pressure/length-->
		<xsd:attribute name="penaltyStiffness" type="real64" default="0" />
		<!--shearStiffness => Value of the shear elastic stiffness. Units of Pressure/length-->
		<xsd:attribute name="shearStiffness" type="real64" default="0" />
		<!--name => A name is required for any non-unique nodes-->
		<xsd:attribute name="name" type="groupName" use="required" />
	</xsd:complexType>
	<xsd:complexType name="DamageElasticIsotropicType">
		<!--compressiveStrength => Compressive strength from the uniaxial compression test-->
		<xsd:attribute name="compressiveStrength" type="real64" default="0" />
		<!--criticalFractureEnergy => Critical fracture energy-->
		<xsd:attribute name="criticalFractureEnergy" type="real64" use="required" />
		<!--criticalStrainEnergy => Critical stress in a 1d tension test-->
		<xsd:attribute name="criticalStrainEnergy" type="real64" use="required" />
		<!--defaultBulkModulus => Default Bulk Modulus Parameter-->
		<xsd:attribute name="defaultBulkModulus" type="real64" default="-1" />
		<!--defaultDensity => Default Material Density-->
		<xsd:attribute name="defaultDensity" type="real64" use="required" />
		<!--defaultPoissonRatio => Default Poisson's Ratio-->
		<xsd:attribute name="defaultPoissonRatio" type="real64" default="-1" />
		<!--defaultShearModulus => Default Shear Modulus Parameter-->
		<xsd:attribute name="defaultShearModulus" type="real64" default="-1" />
		<!--defaultThermalExpansionCoefficient => Default Linear Thermal Expansion Coefficient of the Solid Rock Frame-->
		<xsd:attribute name="defaultThermalExpansionCoefficient" type="real64" default="0" />
		<!--defaultYoungModulus => Default Young's Modulus-->
		<xsd:attribute name="defaultYoungModulus" type="real64" default="-1" />
		<!--degradationLowerLimit => The lower limit of the degradation function-->
		<xsd:attribute name="degradationLowerLimit" type="real64" default="0" />
		<!--deltaCoefficient => Coefficient in the calculation of the external driving force-->
		<xsd:attribute name="deltaCoefficient" type="real64" default="-1" />
		<!--extDrivingForceFlag => Whether to have external driving force. Can be 0 or 1-->
		<xsd:attribute name="extDrivingForceFlag" type="integer" default="0" />
		<!--lengthScale => Length scale l in the phase-field equation-->
		<xsd:attribute name="lengthScale" type="real64" use="required" />
		<!--tensileStrength => Tensile strength from the uniaxial tension test-->
		<xsd:attribute name="tensileStrength" type="real64" default="0" />
		<!--name => A name is required for any non-unique nodes-->
		<xsd:attribute name="name" type="groupName" use="required" />
	</xsd:complexType>
	<xsd:complexType name="DamageSpectralElasticIsotropicType">
		<!--compressiveStrength => Compressive strength from the uniaxial compression test-->
		<xsd:attribute name="compressiveStrength" type="real64" default="0" />
		<!--criticalFractureEnergy => Critical fracture energy-->
		<xsd:attribute name="criticalFractureEnergy" type="real64" use="required" />
		<!--criticalStrainEnergy => Critical stress in a 1d tension test-->
		<xsd:attribute name="criticalStrainEnergy" type="real64" use="required" />
		<!--defaultBulkModulus => Default Bulk Modulus Parameter-->
		<xsd:attribute name="defaultBulkModulus" type="real64" default="-1" />
		<!--defaultDensity => Default Material Density-->
		<xsd:attribute name="defaultDensity" type="real64" use="required" />
		<!--defaultPoissonRatio => Default Poisson's Ratio-->
		<xsd:attribute name="defaultPoissonRatio" type="real64" default="-1" />
		<!--defaultShearModulus => Default Shear Modulus Parameter-->
		<xsd:attribute name="defaultShearModulus" type="real64" default="-1" />
		<!--defaultThermalExpansionCoefficient => Default Linear Thermal Expansion Coefficient of the Solid Rock Frame-->
		<xsd:attribute name="defaultThermalExpansionCoefficient" type="real64" default="0" />
		<!--defaultYoungModulus => Default Young's Modulus-->
		<xsd:attribute name="defaultYoungModulus" type="real64" default="-1" />
		<!--degradationLowerLimit => The lower limit of the degradation function-->
		<xsd:attribute name="degradationLowerLimit" type="real64" default="0" />
		<!--deltaCoefficient => Coefficient in the calculation of the external driving force-->
		<xsd:attribute name="deltaCoefficient" type="real64" default="-1" />
		<!--extDrivingForceFlag => Whether to have external driving force. Can be 0 or 1-->
		<xsd:attribute name="extDrivingForceFlag" type="integer" default="0" />
		<!--lengthScale => Length scale l in the phase-field equation-->
		<xsd:attribute name="lengthScale" type="real64" use="required" />
		<!--tensileStrength => Tensile strength from the uniaxial tension test-->
		<xsd:attribute name="tensileStrength" type="real64" default="0" />
		<!--name => A name is required for any non-unique nodes-->
		<xsd:attribute name="name" type="groupName" use="required" />
	</xsd:complexType>
	<xsd:complexType name="DamageVolDevElasticIsotropicType">
		<!--compressiveStrength => Compressive strength from the uniaxial compression test-->
		<xsd:attribute name="compressiveStrength" type="real64" default="0" />
		<!--criticalFractureEnergy => Critical fracture energy-->
		<xsd:attribute name="criticalFractureEnergy" type="real64" use="required" />
		<!--criticalStrainEnergy => Critical stress in a 1d tension test-->
		<xsd:attribute name="criticalStrainEnergy" type="real64" use="required" />
		<!--defaultBulkModulus => Default Bulk Modulus Parameter-->
		<xsd:attribute name="defaultBulkModulus" type="real64" default="-1" />
		<!--defaultDensity => Default Material Density-->
		<xsd:attribute name="defaultDensity" type="real64" use="required" />
		<!--defaultPoissonRatio => Default Poisson's Ratio-->
		<xsd:attribute name="defaultPoissonRatio" type="real64" default="-1" />
		<!--defaultShearModulus => Default Shear Modulus Parameter-->
		<xsd:attribute name="defaultShearModulus" type="real64" default="-1" />
		<!--defaultThermalExpansionCoefficient => Default Linear Thermal Expansion Coefficient of the Solid Rock Frame-->
		<xsd:attribute name="defaultThermalExpansionCoefficient" type="real64" default="0" />
		<!--defaultYoungModulus => Default Young's Modulus-->
		<xsd:attribute name="defaultYoungModulus" type="real64" default="-1" />
		<!--degradationLowerLimit => The lower limit of the degradation function-->
		<xsd:attribute name="degradationLowerLimit" type="real64" default="0" />
		<!--deltaCoefficient => Coefficient in the calculation of the external driving force-->
		<xsd:attribute name="deltaCoefficient" type="real64" default="-1" />
		<!--extDrivingForceFlag => Whether to have external driving force. Can be 0 or 1-->
		<xsd:attribute name="extDrivingForceFlag" type="integer" default="0" />
		<!--lengthScale => Length scale l in the phase-field equation-->
		<xsd:attribute name="lengthScale" type="real64" use="required" />
		<!--tensileStrength => Tensile strength from the uniaxial tension test-->
		<xsd:attribute name="tensileStrength" type="real64" default="0" />
		<!--name => A name is required for any non-unique nodes-->
		<xsd:attribute name="name" type="groupName" use="required" />
	</xsd:complexType>
	<xsd:complexType name="DeadOilFluidType">
		<!--checkPVTTablesRanges => Enable (1) or disable (0) an error when the input pressure or temperature of the PVT tables is out of range.-->
		<xsd:attribute name="checkPVTTablesRanges" type="integer" default="1" />
		<!--componentMolarWeight => Component molar weights-->
		<xsd:attribute name="componentMolarWeight" type="real64_array" use="required" />
		<!--componentNames => List of component names-->
		<xsd:attribute name="componentNames" type="string_array" default="{}" />
		<!--hydrocarbonFormationVolFactorTableNames => List of formation volume factor TableFunction names from the Functions block. 
The user must provide one TableFunction per hydrocarbon phase, in the order provided in "phaseNames". 
For instance, if "oil" is before "gas" in "phaseNames", the table order should be: oilTableName, gasTableName-->
		<xsd:attribute name="hydrocarbonFormationVolFactorTableNames" type="groupNameRef_array" default="{}" />
		<!--hydrocarbonViscosityTableNames => List of viscosity TableFunction names from the Functions block. 
The user must provide one TableFunction per hydrocarbon phase, in the order provided in "phaseNames". 
For instance, if "oil" is before "gas" in "phaseNames", the table order should be: oilTableName, gasTableName-->
		<xsd:attribute name="hydrocarbonViscosityTableNames" type="groupNameRef_array" default="{}" />
		<!--phaseNames => List of fluid phases-->
		<xsd:attribute name="phaseNames" type="groupNameRef_array" use="required" />
		<!--surfaceDensities => List of surface mass densities for each phase-->
		<xsd:attribute name="surfaceDensities" type="real64_array" use="required" />
		<!--tableFiles => List of filenames with input PVT tables (one per phase)-->
		<xsd:attribute name="tableFiles" type="path_array" default="{}" />
		<!--waterCompressibility => Water compressibility-->
		<xsd:attribute name="waterCompressibility" type="real64" default="0" />
		<!--waterFormationVolumeFactor => Water formation volume factor-->
		<xsd:attribute name="waterFormationVolumeFactor" type="real64" default="0" />
		<!--waterReferencePressure => Water reference pressure-->
		<xsd:attribute name="waterReferencePressure" type="real64" default="0" />
		<!--waterViscosity => Water viscosity-->
		<xsd:attribute name="waterViscosity" type="real64" default="0" />
		<!--name => A name is required for any non-unique nodes-->
		<xsd:attribute name="name" type="groupName" use="required" />
	</xsd:complexType>
	<xsd:complexType name="DelftEggType">
		<!--defaultBulkModulus => Default Bulk Modulus Parameter-->
		<xsd:attribute name="defaultBulkModulus" type="real64" default="-1" />
		<!--defaultCslSlope => Slope of the critical state line-->
		<xsd:attribute name="defaultCslSlope" type="real64" default="1" />
		<!--defaultDensity => Default Material Density-->
		<xsd:attribute name="defaultDensity" type="real64" use="required" />
		<!--defaultPoissonRatio => Default Poisson's Ratio-->
		<xsd:attribute name="defaultPoissonRatio" type="real64" default="-1" />
		<!--defaultPreConsolidationPressure => Initial preconsolidation pressure-->
		<xsd:attribute name="defaultPreConsolidationPressure" type="real64" default="-1.5" />
		<!--defaultRecompressionIndex => Recompresion Index-->
		<xsd:attribute name="defaultRecompressionIndex" type="real64" default="0.002" />
		<!--defaultShapeParameter => Shape parameter for the yield surface-->
		<xsd:attribute name="defaultShapeParameter" type="real64" default="1" />
		<!--defaultShearModulus => Default Shear Modulus Parameter-->
		<xsd:attribute name="defaultShearModulus" type="real64" default="-1" />
		<!--defaultThermalExpansionCoefficient => Default Linear Thermal Expansion Coefficient of the Solid Rock Frame-->
		<xsd:attribute name="defaultThermalExpansionCoefficient" type="real64" default="0" />
		<!--defaultVirginCompressionIndex => Virgin compression index-->
		<xsd:attribute name="defaultVirginCompressionIndex" type="real64" default="0.005" />
		<!--defaultYoungModulus => Default Young's Modulus-->
		<xsd:attribute name="defaultYoungModulus" type="real64" default="-1" />
		<!--name => A name is required for any non-unique nodes-->
		<xsd:attribute name="name" type="groupName" use="required" />
	</xsd:complexType>
	<xsd:complexType name="DruckerPragerType">
		<!--defaultBulkModulus => Default Bulk Modulus Parameter-->
		<xsd:attribute name="defaultBulkModulus" type="real64" default="-1" />
		<!--defaultCohesion => Initial cohesion-->
		<xsd:attribute name="defaultCohesion" type="real64" default="0" />
		<!--defaultDensity => Default Material Density-->
		<xsd:attribute name="defaultDensity" type="real64" use="required" />
		<!--defaultDilationAngle => Dilation angle (degrees)-->
		<xsd:attribute name="defaultDilationAngle" type="real64" default="30" />
		<!--defaultFrictionAngle => Friction angle (degrees)-->
		<xsd:attribute name="defaultFrictionAngle" type="real64" default="30" />
		<!--defaultHardeningRate => Cohesion hardening/softening rate-->
		<xsd:attribute name="defaultHardeningRate" type="real64" default="0" />
		<!--defaultPoissonRatio => Default Poisson's Ratio-->
		<xsd:attribute name="defaultPoissonRatio" type="real64" default="-1" />
		<!--defaultShearModulus => Default Shear Modulus Parameter-->
		<xsd:attribute name="defaultShearModulus" type="real64" default="-1" />
		<!--defaultThermalExpansionCoefficient => Default Linear Thermal Expansion Coefficient of the Solid Rock Frame-->
		<xsd:attribute name="defaultThermalExpansionCoefficient" type="real64" default="0" />
		<!--defaultYoungModulus => Default Young's Modulus-->
		<xsd:attribute name="defaultYoungModulus" type="real64" default="-1" />
		<!--name => A name is required for any non-unique nodes-->
		<xsd:attribute name="name" type="groupName" use="required" />
	</xsd:complexType>
	<xsd:complexType name="ElasticIsotropicType">
		<!--defaultBulkModulus => Default Bulk Modulus Parameter-->
		<xsd:attribute name="defaultBulkModulus" type="real64" default="-1" />
		<!--defaultDensity => Default Material Density-->
		<xsd:attribute name="defaultDensity" type="real64" use="required" />
		<!--defaultPoissonRatio => Default Poisson's Ratio-->
		<xsd:attribute name="defaultPoissonRatio" type="real64" default="-1" />
		<!--defaultShearModulus => Default Shear Modulus Parameter-->
		<xsd:attribute name="defaultShearModulus" type="real64" default="-1" />
		<!--defaultThermalExpansionCoefficient => Default Linear Thermal Expansion Coefficient of the Solid Rock Frame-->
		<xsd:attribute name="defaultThermalExpansionCoefficient" type="real64" default="0" />
		<!--defaultYoungModulus => Default Young's Modulus-->
		<xsd:attribute name="defaultYoungModulus" type="real64" default="-1" />
		<!--name => A name is required for any non-unique nodes-->
		<xsd:attribute name="name" type="groupName" use="required" />
	</xsd:complexType>
	<xsd:complexType name="ElasticIsotropicPressureDependentType">
		<!--defaultDensity => Default Material Density-->
		<xsd:attribute name="defaultDensity" type="real64" use="required" />
		<!--defaultRecompressionIndex => Recompresion Index-->
		<xsd:attribute name="defaultRecompressionIndex" type="real64" default="0.002" />
		<!--defaultRefPressure => Reference Pressure-->
		<xsd:attribute name="defaultRefPressure" type="real64" default="-1" />
		<!--defaultRefStrainVol => Reference Volumetric Strain-->
		<xsd:attribute name="defaultRefStrainVol" type="real64" default="0" />
		<!--defaultShearModulus => Elastic Shear Modulus Parameter-->
		<xsd:attribute name="defaultShearModulus" type="real64" default="-1" />
		<!--defaultThermalExpansionCoefficient => Default Linear Thermal Expansion Coefficient of the Solid Rock Frame-->
		<xsd:attribute name="defaultThermalExpansionCoefficient" type="real64" default="0" />
		<!--name => A name is required for any non-unique nodes-->
		<xsd:attribute name="name" type="groupName" use="required" />
	</xsd:complexType>
	<xsd:complexType name="ElasticOrthotropicType">
		<!--defaultC11 => Default C11 Component of Voigt Stiffness Tensor-->
		<xsd:attribute name="defaultC11" type="real64" default="-1" />
		<!--defaultC12 => Default C12 Component of Voigt Stiffness Tensor-->
		<xsd:attribute name="defaultC12" type="real64" default="-1" />
		<!--defaultC13 => Default C13 Component of Voigt Stiffness Tensor-->
		<xsd:attribute name="defaultC13" type="real64" default="-1" />
		<!--defaultC22 => Default C22 Component of Voigt Stiffness Tensor-->
		<xsd:attribute name="defaultC22" type="real64" default="-1" />
		<!--defaultC23 => Default C23 Component of Voigt Stiffness Tensor-->
		<xsd:attribute name="defaultC23" type="real64" default="-1" />
		<!--defaultC33 => Default C33 Component of Voigt Stiffness Tensor-->
		<xsd:attribute name="defaultC33" type="real64" default="-1" />
		<!--defaultC44 => Default C44 Component of Voigt Stiffness Tensor-->
		<xsd:attribute name="defaultC44" type="real64" default="-1" />
		<!--defaultC55 => Default C55 Component of Voigt Stiffness Tensor-->
		<xsd:attribute name="defaultC55" type="real64" default="-1" />
		<!--defaultC66 => Default C66 Component of Voigt Stiffness Tensor-->
		<xsd:attribute name="defaultC66" type="real64" default="-1" />
		<!--defaultDensity => Default Material Density-->
		<xsd:attribute name="defaultDensity" type="real64" use="required" />
		<!--defaultE1 => Default Young's Modulus E1-->
		<xsd:attribute name="defaultE1" type="real64" default="-1" />
		<!--defaultE2 => Default Young's Modulus E2-->
		<xsd:attribute name="defaultE2" type="real64" default="-1" />
		<!--defaultE3 => Default Young's Modulus E3-->
		<xsd:attribute name="defaultE3" type="real64" default="-1" />
		<!--defaultG12 => Default Shear Modulus G12-->
		<xsd:attribute name="defaultG12" type="real64" default="-1" />
		<!--defaultG13 => Default Shear Modulus G13-->
		<xsd:attribute name="defaultG13" type="real64" default="-1" />
		<!--defaultG23 => Default Shear Modulus G23-->
		<xsd:attribute name="defaultG23" type="real64" default="-1" />
		<!--defaultNu12 => Default Poission's Ratio Nu12-->
		<xsd:attribute name="defaultNu12" type="real64" default="-1" />
		<!--defaultNu13 => Default Poission's Ratio Nu13-->
		<xsd:attribute name="defaultNu13" type="real64" default="-1" />
		<!--defaultNu23 => Default Poission's Ratio Nu23-->
		<xsd:attribute name="defaultNu23" type="real64" default="-1" />
		<!--defaultThermalExpansionCoefficient => Default Linear Thermal Expansion Coefficient of the Solid Rock Frame-->
		<xsd:attribute name="defaultThermalExpansionCoefficient" type="real64" default="0" />
		<!--name => A name is required for any non-unique nodes-->
		<xsd:attribute name="name" type="groupName" use="required" />
	</xsd:complexType>
	<xsd:complexType name="ElasticTransverseIsotropicType">
		<!--defaultC11 => Default Stiffness Parameter C11-->
		<xsd:attribute name="defaultC11" type="real64" default="-1" />
		<!--defaultC13 => Default Stiffness Parameter C13-->
		<xsd:attribute name="defaultC13" type="real64" default="-1" />
		<!--defaultC33 => Default Stiffness Parameter C33-->
		<xsd:attribute name="defaultC33" type="real64" default="-1" />
		<!--defaultC44 => Default Stiffness Parameter C44-->
		<xsd:attribute name="defaultC44" type="real64" default="-1" />
		<!--defaultC66 => Default Stiffness Parameter C66-->
		<xsd:attribute name="defaultC66" type="real64" default="-1" />
		<!--defaultDensity => Default Material Density-->
		<xsd:attribute name="defaultDensity" type="real64" use="required" />
		<!--defaultPoissonRatioAxialTransverse => Default Axial-Transverse Poisson's Ratio-->
		<xsd:attribute name="defaultPoissonRatioAxialTransverse" type="real64" default="-1" />
		<!--defaultPoissonRatioTransverse => Default Transverse Poisson's Ratio-->
		<xsd:attribute name="defaultPoissonRatioTransverse" type="real64" default="-1" />
		<!--defaultShearModulusAxialTransverse => Default Axial-Transverse Shear Modulus-->
		<xsd:attribute name="defaultShearModulusAxialTransverse" type="real64" default="-1" />
		<!--defaultThermalExpansionCoefficient => Default Linear Thermal Expansion Coefficient of the Solid Rock Frame-->
		<xsd:attribute name="defaultThermalExpansionCoefficient" type="real64" default="0" />
		<!--defaultYoungModulusAxial => Default Axial Young's Modulus-->
		<xsd:attribute name="defaultYoungModulusAxial" type="real64" default="-1" />
		<!--defaultYoungModulusTransverse => Default Transverse Young's Modulus-->
		<xsd:attribute name="defaultYoungModulusTransverse" type="real64" default="-1" />
		<!--name => A name is required for any non-unique nodes-->
		<xsd:attribute name="name" type="groupName" use="required" />
	</xsd:complexType>
	<xsd:complexType name="ExponentialDecayPermeabilityType">
		<!--empiricalConstant => an empirical constant.-->
		<xsd:attribute name="empiricalConstant" type="real64" use="required" />
		<!--initialPermeability =>  initial permeability of the fracture.-->
		<xsd:attribute name="initialPermeability" type="R1Tensor" use="required" />
		<!--name => A name is required for any non-unique nodes-->
		<xsd:attribute name="name" type="groupName" use="required" />
	</xsd:complexType>
	<xsd:complexType name="ExtendedDruckerPragerType">
		<!--defaultBulkModulus => Default Bulk Modulus Parameter-->
		<xsd:attribute name="defaultBulkModulus" type="real64" default="-1" />
		<!--defaultCohesion => Initial cohesion-->
		<xsd:attribute name="defaultCohesion" type="real64" default="0" />
		<!--defaultDensity => Default Material Density-->
		<xsd:attribute name="defaultDensity" type="real64" use="required" />
		<!--defaultDilationRatio => Dilation ratio [0,1] (ratio = tan dilationAngle / tan frictionAngle)-->
		<xsd:attribute name="defaultDilationRatio" type="real64" default="1" />
		<!--defaultHardening => Hardening parameter (hardening rate is faster for smaller values)-->
		<xsd:attribute name="defaultHardening" type="real64" default="0" />
		<!--defaultInitialFrictionAngle => Initial friction angle (degrees)-->
		<xsd:attribute name="defaultInitialFrictionAngle" type="real64" default="30" />
		<!--defaultPoissonRatio => Default Poisson's Ratio-->
		<xsd:attribute name="defaultPoissonRatio" type="real64" default="-1" />
		<!--defaultResidualFrictionAngle => Residual friction angle (degrees)-->
		<xsd:attribute name="defaultResidualFrictionAngle" type="real64" default="30" />
		<!--defaultShearModulus => Default Shear Modulus Parameter-->
		<xsd:attribute name="defaultShearModulus" type="real64" default="-1" />
		<!--defaultThermalExpansionCoefficient => Default Linear Thermal Expansion Coefficient of the Solid Rock Frame-->
		<xsd:attribute name="defaultThermalExpansionCoefficient" type="real64" default="0" />
		<!--defaultYoungModulus => Default Young's Modulus-->
		<xsd:attribute name="defaultYoungModulus" type="real64" default="-1" />
		<!--name => A name is required for any non-unique nodes-->
		<xsd:attribute name="name" type="groupName" use="required" />
	</xsd:complexType>
	<xsd:complexType name="FrictionlessContactType">
		<!--apertureTableName => Name of the aperture table-->
		<xsd:attribute name="apertureTableName" type="groupNameRef" use="required" />
		<!--apertureTolerance => Value to be used to avoid floating point errors in expressions involving aperture. For example in the case of dividing by the actual aperture (not the effective aperture that results from the aperture function) this value may be used to avoid the 1/0 error. Note that this value may have some physical significance in its usage, as it may be used to smooth out highly nonlinear behavior associated with 1/0 in addition to avoiding the 1/0 error.-->
		<xsd:attribute name="apertureTolerance" type="real64" default="1e-09" />
		<!--displacementJumpThreshold => A threshold valued to determine whether a fracture is open or not.-->
		<xsd:attribute name="displacementJumpThreshold" type="real64" default="2.22045e-16" />
		<!--penaltyStiffness => Value of the penetration penalty stiffness. Units of Pressure/length-->
		<xsd:attribute name="penaltyStiffness" type="real64" default="0" />
		<!--shearStiffness => Value of the shear elastic stiffness. Units of Pressure/length-->
		<xsd:attribute name="shearStiffness" type="real64" default="0" />
		<!--name => A name is required for any non-unique nodes-->
		<xsd:attribute name="name" type="groupName" use="required" />
	</xsd:complexType>
	<xsd:complexType name="JFunctionCapillaryPressureType">
		<!--nonWettingIntermediateJFunctionTableName => J-function table (dimensionless) for the pair (non-wetting phase, intermediate phase)
Note that this input is only used for three-phase flow.
If you want to do a two-phase simulation, please use instead wettingNonWettingJFunctionTableName to specify the table names.-->
		<xsd:attribute name="nonWettingIntermediateJFunctionTableName" type="groupNameRef" default="" />
		<!--nonWettingIntermediateSurfaceTension => Surface tension [N/m] for the pair (non-wetting phase, intermediate phase)
If you have a value in [dyne/cm], divide it by 1000 to obtain the value in [N/m]
Note that this input is only used for three-phase flow.
If you want to do a two-phase simulation, please use instead wettingNonWettingSurfaceTension to specify the surface tensions.-->
		<xsd:attribute name="nonWettingIntermediateSurfaceTension" type="real64" default="0" />
		<!--permeabilityDirection => Permeability direction. Options are:
XY - use the average of the permeabilities in the x and y directions,
X - only use the permeability in the x direction,
Y - only use the permeability in the y direction,
Z - only use the permeability in the z direction.-->
		<xsd:attribute name="permeabilityDirection" type="geos_constitutive_JFunctionCapillaryPressure_PermeabilityDirection" use="required" />
		<!--permeabilityExponent => Permeability exponent-->
		<xsd:attribute name="permeabilityExponent" type="real64" default="0.5" />
		<!--phaseNames => List of fluid phases-->
		<xsd:attribute name="phaseNames" type="groupNameRef_array" use="required" />
		<!--porosityExponent => Porosity exponent-->
		<xsd:attribute name="porosityExponent" type="real64" default="0.5" />
		<!--wettingIntermediateJFunctionTableName => J-function table (dimensionless) for the pair (wetting phase, intermediate phase)
Note that this input is only used for three-phase flow.
If you want to do a two-phase simulation, please use instead wettingNonWettingJFunctionTableName to specify the table names.-->
		<xsd:attribute name="wettingIntermediateJFunctionTableName" type="groupNameRef" default="" />
		<!--wettingIntermediateSurfaceTension => Surface tension [N/m] for the pair (wetting phase, intermediate phase)
If you have a value in [dyne/cm], divide it by 1000 to obtain the value in [N/m]
Note that this input is only used for three-phase flow.
If you want to do a two-phase simulation, please use instead wettingNonWettingSurfaceTension to specify the surface tensions.-->
		<xsd:attribute name="wettingIntermediateSurfaceTension" type="real64" default="0" />
		<!--wettingNonWettingJFunctionTableName => J-function table (dimensionless) for the pair (wetting phase, non-wetting phase)
Note that this input is only used for two-phase flow.
If you want to do a three-phase simulation, please use instead wettingIntermediateJFunctionTableName and nonWettingIntermediateJFunctionTableName to specify the table names.-->
		<xsd:attribute name="wettingNonWettingJFunctionTableName" type="groupNameRef" default="" />
		<!--wettingNonWettingSurfaceTension => Surface tension [N/m] for the pair (wetting phase, non-wetting phase)
If you have a value in [dyne/cm], divide it by 1000 to obtain the value in [N/m]
Note that this input is only used for two-phase flow.
If you want to do a three-phase simulation, please use instead wettingIntermediateSurfaceTension and nonWettingIntermediateSurfaceTension to specify the surface tensions.-->
		<xsd:attribute name="wettingNonWettingSurfaceTension" type="real64" default="0" />
		<!--name => A name is required for any non-unique nodes-->
		<xsd:attribute name="name" type="groupName" use="required" />
	</xsd:complexType>
	<xsd:simpleType name="geos_constitutive_JFunctionCapillaryPressure_PermeabilityDirection">
		<xsd:restriction base="xsd:string">
			<xsd:pattern value=".*[\[\]`$].*|XY|X|Y|Z" />
		</xsd:restriction>
	</xsd:simpleType>
	<xsd:complexType name="LinearIsotropicDispersionType">
		<!--longitudinalDispersivity => Longitudinal dispersivity [m]-->
		<xsd:attribute name="longitudinalDispersivity" type="real64" use="required" />
		<!--name => A name is required for any non-unique nodes-->
		<xsd:attribute name="name" type="groupName" use="required" />
	</xsd:complexType>
	<xsd:complexType name="ModifiedCamClayType">
		<!--defaultCslSlope => Slope of the critical state line-->
		<xsd:attribute name="defaultCslSlope" type="real64" default="1" />
		<!--defaultDensity => Default Material Density-->
		<xsd:attribute name="defaultDensity" type="real64" use="required" />
		<!--defaultPreConsolidationPressure => Initial preconsolidation pressure-->
		<xsd:attribute name="defaultPreConsolidationPressure" type="real64" default="-1.5" />
		<!--defaultRecompressionIndex => Recompresion Index-->
		<xsd:attribute name="defaultRecompressionIndex" type="real64" default="0.002" />
		<!--defaultRefPressure => Reference Pressure-->
		<xsd:attribute name="defaultRefPressure" type="real64" default="-1" />
		<!--defaultRefStrainVol => Reference Volumetric Strain-->
		<xsd:attribute name="defaultRefStrainVol" type="real64" default="0" />
		<!--defaultShearModulus => Elastic Shear Modulus Parameter-->
		<xsd:attribute name="defaultShearModulus" type="real64" default="-1" />
		<!--defaultThermalExpansionCoefficient => Default Linear Thermal Expansion Coefficient of the Solid Rock Frame-->
		<xsd:attribute name="defaultThermalExpansionCoefficient" type="real64" default="0" />
		<!--defaultVirginCompressionIndex => Virgin compression index-->
		<xsd:attribute name="defaultVirginCompressionIndex" type="real64" default="0.005" />
		<!--name => A name is required for any non-unique nodes-->
		<xsd:attribute name="name" type="groupName" use="required" />
	</xsd:complexType>
	<xsd:complexType name="MultiPhaseConstantThermalConductivityType">
		<!--phaseNames => List of fluid phases-->
		<xsd:attribute name="phaseNames" type="groupNameRef_array" use="required" />
		<!--thermalConductivityComponents => xx, yy, and zz components of a diagonal thermal conductivity tensor [J/(s.m.K)]-->
		<xsd:attribute name="thermalConductivityComponents" type="R1Tensor" use="required" />
		<!--name => A name is required for any non-unique nodes-->
		<xsd:attribute name="name" type="groupName" use="required" />
	</xsd:complexType>
	<xsd:complexType name="MultiPhaseVolumeWeightedThermalConductivityType">
		<!--phaseNames => List of fluid phases-->
		<xsd:attribute name="phaseNames" type="groupNameRef_array" use="required" />
		<!--phaseThermalConductivity => Phase thermal conductivity [W/(m.K)]-->
		<xsd:attribute name="phaseThermalConductivity" type="real64_array" use="required" />
		<!--rockThermalConductivityComponents => xx, yy, and zz components of a diagonal rock thermal conductivity tensor [W/(m.K)]-->
		<xsd:attribute name="rockThermalConductivityComponents" type="R1Tensor" use="required" />
		<!--name => A name is required for any non-unique nodes-->
		<xsd:attribute name="name" type="groupName" use="required" />
	</xsd:complexType>
	<xsd:complexType name="NullModelType">
		<!--name => A name is required for any non-unique nodes-->
		<xsd:attribute name="name" type="groupName" use="required" />
	</xsd:complexType>
	<xsd:complexType name="ParallelPlatesPermeabilityType">
		<!--transversalPermeability => Default value of the permeability normal to the surface. If not specified the permeability is updated using the cubic law. -->
		<xsd:attribute name="transversalPermeability" type="real64" default="-1" />
		<!--name => A name is required for any non-unique nodes-->
		<xsd:attribute name="name" type="groupName" use="required" />
	</xsd:complexType>
	<xsd:complexType name="ParticleFluidType">
		<!--collisionAlpha => Collision alpha coefficient-->
		<xsd:attribute name="collisionAlpha" type="real64" default="1.27" />
		<!--collisionBeta => Collision beta coefficient-->
		<xsd:attribute name="collisionBeta" type="real64" default="1.5" />
		<!--fluidViscosity => Fluid viscosity-->
		<xsd:attribute name="fluidViscosity" type="real64" default="0.001" />
		<!--hinderedSettlingCoefficient => Hindered settling coefficient-->
		<xsd:attribute name="hinderedSettlingCoefficient" type="real64" default="5.9" />
		<!--isCollisionalSlip => Whether the collisional component of the slip velocity is considered-->
		<xsd:attribute name="isCollisionalSlip" type="integer" default="0" />
		<!--maxProppantConcentration => Max proppant concentration-->
		<xsd:attribute name="maxProppantConcentration" type="real64" default="0.6" />
		<!--particleSettlingModel => Particle settling velocity model. Valid options:
* Stokes
* Intermediate
* Turbulence-->
		<xsd:attribute name="particleSettlingModel" type="geos_constitutive_ParticleSettlingModel" use="required" />
		<!--proppantDensity => Proppant density-->
		<xsd:attribute name="proppantDensity" type="real64" default="1400" />
		<!--proppantDiameter => Proppant diameter-->
		<xsd:attribute name="proppantDiameter" type="real64" default="0.0002" />
		<!--slipConcentration => Slip concentration-->
		<xsd:attribute name="slipConcentration" type="real64" default="0.1" />
		<!--sphericity => Sphericity-->
		<xsd:attribute name="sphericity" type="real64" default="1" />
		<!--name => A name is required for any non-unique nodes-->
		<xsd:attribute name="name" type="groupName" use="required" />
	</xsd:complexType>
	<xsd:simpleType name="geos_constitutive_ParticleSettlingModel">
		<xsd:restriction base="xsd:string">
			<xsd:pattern value=".*[\[\]`$].*|Stokes|Intermediate|Turbulence" />
		</xsd:restriction>
	</xsd:simpleType>
	<xsd:complexType name="PerfectlyPlasticType">
		<!--defaultBulkModulus => Default Bulk Modulus Parameter-->
		<xsd:attribute name="defaultBulkModulus" type="real64" default="-1" />
		<!--defaultDensity => Default Material Density-->
		<xsd:attribute name="defaultDensity" type="real64" use="required" />
		<!--defaultPoissonRatio => Default Poisson's Ratio-->
		<xsd:attribute name="defaultPoissonRatio" type="real64" default="-1" />
		<!--defaultShearModulus => Default Shear Modulus Parameter-->
		<xsd:attribute name="defaultShearModulus" type="real64" default="-1" />
		<!--defaultThermalExpansionCoefficient => Default Linear Thermal Expansion Coefficient of the Solid Rock Frame-->
		<xsd:attribute name="defaultThermalExpansionCoefficient" type="real64" default="0" />
		<!--defaultYieldStress => Default yield stress-->
		<xsd:attribute name="defaultYieldStress" type="real64" default="1.79769e+308" />
		<!--defaultYoungModulus => Default Young's Modulus-->
		<xsd:attribute name="defaultYoungModulus" type="real64" default="-1" />
		<!--name => A name is required for any non-unique nodes-->
		<xsd:attribute name="name" type="groupName" use="required" />
	</xsd:complexType>
	<xsd:complexType name="PermeabilityBaseType">
		<!--name => A name is required for any non-unique nodes-->
		<xsd:attribute name="name" type="groupName" use="required" />
	</xsd:complexType>
	<xsd:complexType name="PorousDelftEggType">
		<!--permeabilityModelName => Name of the permeability model.-->
		<xsd:attribute name="permeabilityModelName" type="groupNameRef" use="required" />
		<!--porosityModelName => Name of the porosity model.-->
		<xsd:attribute name="porosityModelName" type="groupNameRef" use="required" />
		<!--solidInternalEnergyModelName => Name of the solid internal energy model.-->
		<xsd:attribute name="solidInternalEnergyModelName" type="groupNameRef" default="" />
		<!--solidModelName => Name of the solid model.-->
		<xsd:attribute name="solidModelName" type="groupNameRef" use="required" />
		<!--name => A name is required for any non-unique nodes-->
		<xsd:attribute name="name" type="groupName" use="required" />
	</xsd:complexType>
	<xsd:complexType name="PorousDruckerPragerType">
		<!--permeabilityModelName => Name of the permeability model.-->
		<xsd:attribute name="permeabilityModelName" type="groupNameRef" use="required" />
		<!--porosityModelName => Name of the porosity model.-->
		<xsd:attribute name="porosityModelName" type="groupNameRef" use="required" />
		<!--solidInternalEnergyModelName => Name of the solid internal energy model.-->
		<xsd:attribute name="solidInternalEnergyModelName" type="groupNameRef" default="" />
		<!--solidModelName => Name of the solid model.-->
		<xsd:attribute name="solidModelName" type="groupNameRef" use="required" />
		<!--name => A name is required for any non-unique nodes-->
		<xsd:attribute name="name" type="groupName" use="required" />
	</xsd:complexType>
	<xsd:complexType name="PorousElasticIsotropicType">
		<!--permeabilityModelName => Name of the permeability model.-->
		<xsd:attribute name="permeabilityModelName" type="groupNameRef" use="required" />
		<!--porosityModelName => Name of the porosity model.-->
		<xsd:attribute name="porosityModelName" type="groupNameRef" use="required" />
		<!--solidInternalEnergyModelName => Name of the solid internal energy model.-->
		<xsd:attribute name="solidInternalEnergyModelName" type="groupNameRef" default="" />
		<!--solidModelName => Name of the solid model.-->
		<xsd:attribute name="solidModelName" type="groupNameRef" use="required" />
		<!--name => A name is required for any non-unique nodes-->
		<xsd:attribute name="name" type="groupName" use="required" />
	</xsd:complexType>
	<xsd:complexType name="PorousElasticOrthotropicType">
		<!--permeabilityModelName => Name of the permeability model.-->
		<xsd:attribute name="permeabilityModelName" type="groupNameRef" use="required" />
		<!--porosityModelName => Name of the porosity model.-->
		<xsd:attribute name="porosityModelName" type="groupNameRef" use="required" />
		<!--solidInternalEnergyModelName => Name of the solid internal energy model.-->
		<xsd:attribute name="solidInternalEnergyModelName" type="groupNameRef" default="" />
		<!--solidModelName => Name of the solid model.-->
		<xsd:attribute name="solidModelName" type="groupNameRef" use="required" />
		<!--name => A name is required for any non-unique nodes-->
		<xsd:attribute name="name" type="groupName" use="required" />
	</xsd:complexType>
	<xsd:complexType name="PorousElasticTransverseIsotropicType">
		<!--permeabilityModelName => Name of the permeability model.-->
		<xsd:attribute name="permeabilityModelName" type="groupNameRef" use="required" />
		<!--porosityModelName => Name of the porosity model.-->
		<xsd:attribute name="porosityModelName" type="groupNameRef" use="required" />
		<!--solidInternalEnergyModelName => Name of the solid internal energy model.-->
		<xsd:attribute name="solidInternalEnergyModelName" type="groupNameRef" default="" />
		<!--solidModelName => Name of the solid model.-->
		<xsd:attribute name="solidModelName" type="groupNameRef" use="required" />
		<!--name => A name is required for any non-unique nodes-->
		<xsd:attribute name="name" type="groupName" use="required" />
	</xsd:complexType>
	<xsd:complexType name="PorousExtendedDruckerPragerType">
		<!--permeabilityModelName => Name of the permeability model.-->
		<xsd:attribute name="permeabilityModelName" type="groupNameRef" use="required" />
		<!--porosityModelName => Name of the porosity model.-->
		<xsd:attribute name="porosityModelName" type="groupNameRef" use="required" />
		<!--solidInternalEnergyModelName => Name of the solid internal energy model.-->
		<xsd:attribute name="solidInternalEnergyModelName" type="groupNameRef" default="" />
		<!--solidModelName => Name of the solid model.-->
		<xsd:attribute name="solidModelName" type="groupNameRef" use="required" />
		<!--name => A name is required for any non-unique nodes-->
		<xsd:attribute name="name" type="groupName" use="required" />
	</xsd:complexType>
	<xsd:complexType name="PorousModifiedCamClayType">
		<!--permeabilityModelName => Name of the permeability model.-->
		<xsd:attribute name="permeabilityModelName" type="groupNameRef" use="required" />
		<!--porosityModelName => Name of the porosity model.-->
		<xsd:attribute name="porosityModelName" type="groupNameRef" use="required" />
		<!--solidInternalEnergyModelName => Name of the solid internal energy model.-->
		<xsd:attribute name="solidInternalEnergyModelName" type="groupNameRef" default="" />
		<!--solidModelName => Name of the solid model.-->
		<xsd:attribute name="solidModelName" type="groupNameRef" use="required" />
		<!--name => A name is required for any non-unique nodes-->
		<xsd:attribute name="name" type="groupName" use="required" />
	</xsd:complexType>
	<xsd:complexType name="PressurePorosityType">
		<!--compressibility => Solid compressibility-->
		<xsd:attribute name="compressibility" type="real64" use="required" />
		<!--defaultReferencePorosity => Default value of the reference porosity-->
		<xsd:attribute name="defaultReferencePorosity" type="real64" use="required" />
		<!--referencePressure => Reference pressure for solid compressibility-->
		<xsd:attribute name="referencePressure" type="real64" use="required" />
		<!--name => A name is required for any non-unique nodes-->
		<xsd:attribute name="name" type="groupName" use="required" />
	</xsd:complexType>
	<xsd:complexType name="ProppantPermeabilityType">
		<!--maxProppantConcentration => Maximum proppant concentration.-->
		<xsd:attribute name="maxProppantConcentration" type="real64" use="required" />
		<!--proppantDiameter => Proppant diameter.-->
		<xsd:attribute name="proppantDiameter" type="real64" use="required" />
		<!--name => A name is required for any non-unique nodes-->
		<xsd:attribute name="name" type="groupName" use="required" />
	</xsd:complexType>
	<xsd:complexType name="ProppantPorosityType">
		<!--defaultReferencePorosity => Default value of the reference porosity-->
		<xsd:attribute name="defaultReferencePorosity" type="real64" use="required" />
		<!--maxProppantConcentration => Maximum proppant concentration -->
		<xsd:attribute name="maxProppantConcentration" type="real64" use="required" />
		<!--name => A name is required for any non-unique nodes-->
		<xsd:attribute name="name" type="groupName" use="required" />
	</xsd:complexType>
	<xsd:complexType name="ProppantSlurryFluidType">
		<!--componentNames => List of fluid component names-->
		<xsd:attribute name="componentNames" type="string_array" default="{}" />
		<!--compressibility => Fluid compressibility-->
		<xsd:attribute name="compressibility" type="real64" default="0" />
		<!--defaultComponentDensity => Default value for the component density.-->
		<xsd:attribute name="defaultComponentDensity" type="real64_array" default="{0}" />
		<!--defaultComponentViscosity => Default value for the component viscosity.-->
		<xsd:attribute name="defaultComponentViscosity" type="real64_array" default="{0}" />
		<!--defaultCompressibility => Default value for the component compressibility.-->
		<xsd:attribute name="defaultCompressibility" type="real64_array" default="{0}" />
		<!--flowBehaviorIndex => Flow behavior index-->
		<xsd:attribute name="flowBehaviorIndex" type="real64_array" default="{0}" />
		<!--flowConsistencyIndex => Flow consistency index-->
		<xsd:attribute name="flowConsistencyIndex" type="real64_array" default="{0}" />
		<!--maxProppantConcentration => Maximum proppant concentration-->
		<xsd:attribute name="maxProppantConcentration" type="real64" default="0.6" />
		<!--referenceDensity => Reference fluid density-->
		<xsd:attribute name="referenceDensity" type="real64" default="1000" />
		<!--referencePressure => Reference pressure-->
		<xsd:attribute name="referencePressure" type="real64" default="100000" />
		<!--referenceProppantDensity => Reference proppant density-->
		<xsd:attribute name="referenceProppantDensity" type="real64" default="1400" />
		<!--referenceViscosity => Reference fluid viscosity-->
		<xsd:attribute name="referenceViscosity" type="real64" default="0.001" />
		<!--name => A name is required for any non-unique nodes-->
		<xsd:attribute name="name" type="groupName" use="required" />
	</xsd:complexType>
	<xsd:complexType name="ProppantSolidProppantPermeabilityType">
		<!--permeabilityModelName => Name of the permeability model.-->
		<xsd:attribute name="permeabilityModelName" type="groupNameRef" use="required" />
		<!--porosityModelName => Name of the porosity model.-->
		<xsd:attribute name="porosityModelName" type="groupNameRef" use="required" />
		<!--solidInternalEnergyModelName => Name of the solid internal energy model.-->
		<xsd:attribute name="solidInternalEnergyModelName" type="groupNameRef" default="" />
		<!--solidModelName => Name of the solid model.-->
		<xsd:attribute name="solidModelName" type="groupNameRef" use="required" />
		<!--name => A name is required for any non-unique nodes-->
		<xsd:attribute name="name" type="groupName" use="required" />
	</xsd:complexType>
	<xsd:complexType name="ReactiveBrineType">
		<!--checkPVTTablesRanges => Enable (1) or disable (0) an error when the input pressure or temperature of the PVT tables is out of range.-->
		<xsd:attribute name="checkPVTTablesRanges" type="integer" default="1" />
		<!--componentMolarWeight => Component molar weights-->
		<xsd:attribute name="componentMolarWeight" type="real64_array" default="{0}" />
		<!--componentNames => List of component names-->
		<xsd:attribute name="componentNames" type="string_array" default="{}" />
		<!--phaseNames => List of fluid phases-->
		<xsd:attribute name="phaseNames" type="groupNameRef_array" default="{}" />
		<!--phasePVTParaFiles => Names of the files defining the parameters of the viscosity and density models-->
		<xsd:attribute name="phasePVTParaFiles" type="path_array" use="required" />
		<!--name => A name is required for any non-unique nodes-->
		<xsd:attribute name="name" type="groupName" use="required" />
	</xsd:complexType>
	<xsd:complexType name="ReactiveBrineThermalType">
		<!--checkPVTTablesRanges => Enable (1) or disable (0) an error when the input pressure or temperature of the PVT tables is out of range.-->
		<xsd:attribute name="checkPVTTablesRanges" type="integer" default="1" />
		<!--componentMolarWeight => Component molar weights-->
		<xsd:attribute name="componentMolarWeight" type="real64_array" default="{0}" />
		<!--componentNames => List of component names-->
		<xsd:attribute name="componentNames" type="string_array" default="{}" />
		<!--phaseNames => List of fluid phases-->
		<xsd:attribute name="phaseNames" type="groupNameRef_array" default="{}" />
		<!--phasePVTParaFiles => Names of the files defining the parameters of the viscosity and density models-->
		<xsd:attribute name="phasePVTParaFiles" type="path_array" use="required" />
		<!--name => A name is required for any non-unique nodes-->
		<xsd:attribute name="name" type="groupName" use="required" />
	</xsd:complexType>
	<xsd:complexType name="SinglePhaseConstantThermalConductivityType">
		<!--thermalConductivityComponents => xx, yy, and zz components of a diagonal thermal conductivity tensor [J/(s.m.K)]-->
		<xsd:attribute name="thermalConductivityComponents" type="R1Tensor" use="required" />
		<!--name => A name is required for any non-unique nodes-->
		<xsd:attribute name="name" type="groupName" use="required" />
	</xsd:complexType>
	<xsd:complexType name="SlipDependentPermeabilityType">
		<!--initialPermeability =>  initial permeability of the fracture.-->
		<xsd:attribute name="initialPermeability" type="R1Tensor" use="required" />
		<!--maxPermMultiplier => Maximum permeability multiplier.-->
		<xsd:attribute name="maxPermMultiplier" type="real64" use="required" />
		<!--shearDispThreshold => Threshold of shear displacement.-->
		<xsd:attribute name="shearDispThreshold" type="real64" use="required" />
		<!--name => A name is required for any non-unique nodes-->
		<xsd:attribute name="name" type="groupName" use="required" />
	</xsd:complexType>
	<xsd:complexType name="SolidInternalEnergyType">
		<!--referenceInternalEnergy => Internal energy at the reference temperature [J/kg]-->
		<xsd:attribute name="referenceInternalEnergy" type="real64" use="required" />
		<!--referenceTemperature => Reference temperature [K]-->
		<xsd:attribute name="referenceTemperature" type="real64" use="required" />
		<!--volumetricHeatCapacity => Solid volumetric heat capacity [J/(kg.K)]-->
		<xsd:attribute name="volumetricHeatCapacity" type="real64" use="required" />
		<!--name => A name is required for any non-unique nodes-->
		<xsd:attribute name="name" type="groupName" use="required" />
	</xsd:complexType>
	<xsd:complexType name="TableCapillaryPressureType">
		<!--nonWettingIntermediateCapPressureTableName => Capillary pressure table [Pa] for the pair (non-wetting phase, intermediate phase)
Note that this input is only used for three-phase flow.
If you want to do a two-phase simulation, please use instead wettingNonWettingCapPressureTableName to specify the table names-->
		<xsd:attribute name="nonWettingIntermediateCapPressureTableName" type="groupNameRef" default="" />
		<!--phaseNames => List of fluid phases-->
		<xsd:attribute name="phaseNames" type="groupNameRef_array" use="required" />
		<!--wettingIntermediateCapPressureTableName => Capillary pressure table [Pa] for the pair (wetting phase, intermediate phase)
Note that this input is only used for three-phase flow.
If you want to do a two-phase simulation, please use instead wettingNonWettingCapPressureTableName to specify the table names-->
		<xsd:attribute name="wettingIntermediateCapPressureTableName" type="groupNameRef" default="" />
		<!--wettingNonWettingCapPressureTableName => Capillary pressure table [Pa] for the pair (wetting phase, non-wetting phase)
Note that this input is only used for two-phase flow.
If you want to do a three-phase simulation, please use instead wettingIntermediateCapPressureTableName and nonWettingIntermediateCapPressureTableName to specify the table names-->
		<xsd:attribute name="wettingNonWettingCapPressureTableName" type="groupNameRef" default="" />
		<!--name => A name is required for any non-unique nodes-->
		<xsd:attribute name="name" type="groupName" use="required" />
	</xsd:complexType>
	<xsd:complexType name="TableRelativePermeabilityType">
		<!--nonWettingIntermediateRelPermTableNames => List of relative permeability tables for the pair (non-wetting phase, intermediate phase)
The expected format is "{ nonWettingPhaseRelPermTableName, intermediatePhaseRelPermTableName }", in that order
Note that this input is only used for three-phase flow.
If you want to do a two-phase simulation, please use instead wettingNonWettingRelPermTableNames to specify the table names-->
		<xsd:attribute name="nonWettingIntermediateRelPermTableNames" type="groupNameRef_array" default="{}" />
		<!--phaseNames => List of fluid phases-->
		<xsd:attribute name="phaseNames" type="groupNameRef_array" use="required" />
		<!--threePhaseInterpolator => Type of Three phase interpolator.Valid options 
* BAKER
* STONEII-->
		<xsd:attribute name="threePhaseInterpolator" type="geos_constitutive_ThreePhaseInterpolator" default="BAKER" />
		<!--wettingIntermediateRelPermTableNames => List of relative permeability tables for the pair (wetting phase, intermediate phase)
The expected format is "{ wettingPhaseRelPermTableName, intermediatePhaseRelPermTableName }", in that order
Note that this input is only used for three-phase flow.
If you want to do a two-phase simulation, please use instead wettingNonWettingRelPermTableNames to specify the table names-->
		<xsd:attribute name="wettingIntermediateRelPermTableNames" type="groupNameRef_array" default="{}" />
		<!--wettingNonWettingRelPermTableNames => List of relative permeability tables for the pair (wetting phase, non-wetting phase)
The expected format is "{ wettingPhaseRelPermTableName, nonWettingPhaseRelPermTableName }", in that order
Note that this input is only used for two-phase flow.
If you want to do a three-phase simulation, please use instead wettingIntermediateRelPermTableNames and nonWettingIntermediateRelPermTableNames to specify the table names-->
		<xsd:attribute name="wettingNonWettingRelPermTableNames" type="groupNameRef_array" default="{}" />
		<!--name => A name is required for any non-unique nodes-->
		<xsd:attribute name="name" type="groupName" use="required" />
	</xsd:complexType>
	<xsd:simpleType name="geos_constitutive_ThreePhaseInterpolator">
		<xsd:restriction base="xsd:string">
			<xsd:pattern value=".*[\[\]`$].*|BAKER|STONEII" />
		</xsd:restriction>
	</xsd:simpleType>
	<xsd:complexType name="TableRelativePermeabilityHysteresisType">
		<!--drainageNonWettingIntermediateRelPermTableNames => List of drainage relative permeability tables for the pair (non-wetting phase, intermediate phase)
The expected format is "{ nonWettingPhaseRelPermTableName, intermediatePhaseRelPermTableName }", in that order
Note that this input is only used for three-phase flow.
If you want to do a two-phase simulation, please use instead drainageWettingNonWettingRelPermTableNames to specify the table names-->
		<xsd:attribute name="drainageNonWettingIntermediateRelPermTableNames" type="groupNameRef_array" default="{}" />
		<!--drainageWettingIntermediateRelPermTableNames => List of drainage relative permeability tables for the pair (wetting phase, intermediate phase)
The expected format is "{ wettingPhaseRelPermTableName, intermediatePhaseRelPermTableName }", in that order
Note that this input is only used for three-phase flow.
If you want to do a two-phase simulation, please use instead drainageWettingNonWettingRelPermTableNames to specify the table names-->
		<xsd:attribute name="drainageWettingIntermediateRelPermTableNames" type="groupNameRef_array" default="{}" />
		<!--drainageWettingNonWettingRelPermTableNames => List of drainage relative permeability tables for the pair (wetting phase, non-wetting phase)
The expected format is "{ wettingPhaseRelPermTableName, nonWettingPhaseRelPermTableName }", in that order
Note that this input is only used for two-phase flow.
If you want to do a three-phase simulation, please use instead drainageWettingIntermediateRelPermTableNames and drainageNonWettingIntermediateRelPermTableNames to specify the table names-->
		<xsd:attribute name="drainageWettingNonWettingRelPermTableNames" type="groupNameRef_array" default="{}" />
		<!--imbibitionNonWettingRelPermTableName => Imbibition relative permeability table name for the non-wetting phase.
To neglect hysteresis on this phase, just use the same table name for the drainage and imbibition curves-->
		<xsd:attribute name="imbibitionNonWettingRelPermTableName" type="groupNameRef" default="" />
		<!--imbibitionWettingRelPermTableName => Imbibition relative permeability table name for the wetting phase.
To neglect hysteresis on this phase, just use the same table name for the drainage and imbibition curves-->
		<xsd:attribute name="imbibitionWettingRelPermTableName" type="groupNameRef" default="" />
		<!--jerauldParameterA => First parameter (modification parameter) introduced by Jerauld in the Land trapping model (see RTD documentation).-->
		<xsd:attribute name="jerauldParameterA" type="real64" default="0.1" />
		<!--jerauldParameterB => Second parameter introduced by Jerauld in the Land trapping model (see RTD documentation).-->
		<xsd:attribute name="jerauldParameterB" type="real64" default="0" />
		<!--killoughCurvatureParameter => Curvature parameter introduced by Killough for wetting-phase hysteresis (see RTD documentation).-->
		<xsd:attribute name="killoughCurvatureParameter" type="real64" default="1" />
		<!--phaseNames => List of fluid phases-->
		<xsd:attribute name="phaseNames" type="groupNameRef_array" use="required" />
		<!--threePhaseInterpolator => Type of Three phase interpolator.Valid options 
* BAKER
* STONEII-->
		<xsd:attribute name="threePhaseInterpolator" type="geos_constitutive_ThreePhaseInterpolator" default="BAKER" />
		<!--name => A name is required for any non-unique nodes-->
		<xsd:attribute name="name" type="groupName" use="required" />
	</xsd:complexType>
	<xsd:complexType name="ThermalCompressibleSinglePhaseFluidType">
		<!--compressibility => Fluid compressibility-->
		<xsd:attribute name="compressibility" type="real64" default="0" />
		<!--defaultDensity => Default value for density.-->
		<xsd:attribute name="defaultDensity" type="real64" use="required" />
		<!--defaultViscosity => Default value for viscosity.-->
		<xsd:attribute name="defaultViscosity" type="real64" use="required" />
		<!--densityModelType => Type of density model. Valid options:
* exponential
* linear
* quadratic-->
		<xsd:attribute name="densityModelType" type="geos_constitutive_ExponentApproximationType" default="linear" />
		<!--internalEnergyModelType => Type of internal energy model. Valid options:
* exponential
* linear
* quadratic-->
		<xsd:attribute name="internalEnergyModelType" type="geos_constitutive_ExponentApproximationType" default="linear" />
		<!--referenceDensity => Reference fluid density-->
		<xsd:attribute name="referenceDensity" type="real64" default="1000" />
		<!--referenceInternalEnergy => Reference fluid internal energy-->
		<xsd:attribute name="referenceInternalEnergy" type="real64" default="0.001" />
		<!--referencePressure => Reference pressure-->
		<xsd:attribute name="referencePressure" type="real64" default="0" />
		<!--referenceTemperature => Reference temperature-->
		<xsd:attribute name="referenceTemperature" type="real64" default="0" />
		<!--referenceViscosity => Reference fluid viscosity-->
		<xsd:attribute name="referenceViscosity" type="real64" default="0.001" />
		<!--thermalExpansionCoeff => Fluid thermal expansion coefficient. Unit: 1/K-->
		<xsd:attribute name="thermalExpansionCoeff" type="real64" default="0" />
		<!--viscosibility => Fluid viscosity exponential coefficient-->
		<xsd:attribute name="viscosibility" type="real64" default="0" />
		<!--viscosityModelType => Type of viscosity model. Valid options:
* exponential
* linear
* quadratic-->
		<xsd:attribute name="viscosityModelType" type="geos_constitutive_ExponentApproximationType" default="linear" />
		<!--volumetricHeatCapacity => Fluid volumetric heat capacity. Unit: J/kg/K-->
		<xsd:attribute name="volumetricHeatCapacity" type="real64" default="0" />
		<!--name => A name is required for any non-unique nodes-->
		<xsd:attribute name="name" type="groupName" use="required" />
	</xsd:complexType>
	<xsd:complexType name="VanGenuchtenBakerRelativePermeabilityType">
		<!--gasOilRelPermExponentInv => Rel perm power law exponent inverse for the pair (gas phase, oil phase) at residual water saturation
The expected format is "{ gasExp, oilExp }", in that order-->
		<xsd:attribute name="gasOilRelPermExponentInv" type="real64_array" default="{0.5}" />
		<!--gasOilRelPermMaxValue => Maximum rel perm value for the pair (gas phase, oil phase) at residual water saturation
The expected format is "{ gasMax, oilMax }", in that order-->
		<xsd:attribute name="gasOilRelPermMaxValue" type="real64_array" default="{0}" />
		<!--phaseMinVolumeFraction => Minimum volume fraction value for each phase-->
		<xsd:attribute name="phaseMinVolumeFraction" type="real64_array" default="{0}" />
		<!--phaseNames => List of fluid phases-->
		<xsd:attribute name="phaseNames" type="groupNameRef_array" use="required" />
		<!--waterOilRelPermExponentInv => Rel perm power law exponent inverse for the pair (water phase, oil phase) at residual gas saturation
The expected format is "{ waterExp, oilExp }", in that order-->
		<xsd:attribute name="waterOilRelPermExponentInv" type="real64_array" default="{0.5}" />
		<!--waterOilRelPermMaxValue => Maximum rel perm value for the pair (water phase, oil phase) at residual gas saturation
The expected format is "{ waterMax, oilMax }", in that order-->
		<xsd:attribute name="waterOilRelPermMaxValue" type="real64_array" default="{0}" />
		<!--name => A name is required for any non-unique nodes-->
		<xsd:attribute name="name" type="groupName" use="required" />
	</xsd:complexType>
	<xsd:complexType name="VanGenuchtenCapillaryPressureType">
		<!--capPressureEpsilon => Saturation at which the extremum capillary pressure is attained; used to avoid infinite capillary pressure values for saturations close to 0 and 1-->
		<xsd:attribute name="capPressureEpsilon" type="real64" default="1e-06" />
		<!--phaseCapPressureExponentInv => Inverse of capillary power law exponent for each phase-->
		<xsd:attribute name="phaseCapPressureExponentInv" type="real64_array" default="{0.5}" />
		<!--phaseCapPressureMultiplier => Entry pressure value for each phase-->
		<xsd:attribute name="phaseCapPressureMultiplier" type="real64_array" default="{1}" />
		<!--phaseMinVolumeFraction => Minimum volume fraction value for each phase-->
		<xsd:attribute name="phaseMinVolumeFraction" type="real64_array" default="{0}" />
		<!--phaseNames => List of fluid phases-->
		<xsd:attribute name="phaseNames" type="groupNameRef_array" use="required" />
		<!--name => A name is required for any non-unique nodes-->
		<xsd:attribute name="name" type="groupName" use="required" />
	</xsd:complexType>
	<xsd:complexType name="VanGenuchtenStone2RelativePermeabilityType">
		<!--gasOilRelPermExponentInv => Rel perm power law exponent inverse for the pair (gas phase, oil phase) at residual water saturation
The expected format is "{ gasExp, oilExp }", in that order-->
		<xsd:attribute name="gasOilRelPermExponentInv" type="real64_array" default="{0.5}" />
		<!--gasOilRelPermMaxValue => Maximum rel perm value for the pair (gas phase, oil phase) at residual water saturation
The expected format is "{ gasMax, oilMax }", in that order-->
		<xsd:attribute name="gasOilRelPermMaxValue" type="real64_array" default="{0}" />
		<!--phaseMinVolumeFraction => Minimum volume fraction value for each phase-->
		<xsd:attribute name="phaseMinVolumeFraction" type="real64_array" default="{0}" />
		<!--phaseNames => List of fluid phases-->
		<xsd:attribute name="phaseNames" type="groupNameRef_array" use="required" />
		<!--waterOilRelPermExponentInv => Rel perm power law exponent inverse for the pair (water phase, oil phase) at residual gas saturation
The expected format is "{ waterExp, oilExp }", in that order-->
		<xsd:attribute name="waterOilRelPermExponentInv" type="real64_array" default="{0.5}" />
		<!--waterOilRelPermMaxValue => Maximum rel perm value for the pair (water phase, oil phase) at residual gas saturation
The expected format is "{ waterMax, oilMax }", in that order-->
		<xsd:attribute name="waterOilRelPermMaxValue" type="real64_array" default="{0}" />
		<!--name => A name is required for any non-unique nodes-->
		<xsd:attribute name="name" type="groupName" use="required" />
	</xsd:complexType>
	<xsd:complexType name="ViscoDruckerPragerType">
		<!--defaultBulkModulus => Default Bulk Modulus Parameter-->
		<xsd:attribute name="defaultBulkModulus" type="real64" default="-1" />
		<!--defaultCohesion => Initial cohesion-->
		<xsd:attribute name="defaultCohesion" type="real64" default="0" />
		<!--defaultDensity => Default Material Density-->
		<xsd:attribute name="defaultDensity" type="real64" use="required" />
		<!--defaultDilationAngle => Dilation angle (degrees)-->
		<xsd:attribute name="defaultDilationAngle" type="real64" default="30" />
		<!--defaultFrictionAngle => Friction angle (degrees)-->
		<xsd:attribute name="defaultFrictionAngle" type="real64" default="30" />
		<!--defaultHardeningRate => Cohesion hardening/softening rate-->
		<xsd:attribute name="defaultHardeningRate" type="real64" default="0" />
		<!--defaultPoissonRatio => Default Poisson's Ratio-->
		<xsd:attribute name="defaultPoissonRatio" type="real64" default="-1" />
		<!--defaultShearModulus => Default Shear Modulus Parameter-->
		<xsd:attribute name="defaultShearModulus" type="real64" default="-1" />
		<!--defaultThermalExpansionCoefficient => Default Linear Thermal Expansion Coefficient of the Solid Rock Frame-->
		<xsd:attribute name="defaultThermalExpansionCoefficient" type="real64" default="0" />
		<!--defaultYoungModulus => Default Young's Modulus-->
		<xsd:attribute name="defaultYoungModulus" type="real64" default="-1" />
		<!--relaxationTime => Relaxation time-->
		<xsd:attribute name="relaxationTime" type="real64" use="required" />
		<!--name => A name is required for any non-unique nodes-->
		<xsd:attribute name="name" type="groupName" use="required" />
	</xsd:complexType>
	<xsd:complexType name="ViscoExtendedDruckerPragerType">
		<!--defaultBulkModulus => Default Bulk Modulus Parameter-->
		<xsd:attribute name="defaultBulkModulus" type="real64" default="-1" />
		<!--defaultCohesion => Initial cohesion-->
		<xsd:attribute name="defaultCohesion" type="real64" default="0" />
		<!--defaultDensity => Default Material Density-->
		<xsd:attribute name="defaultDensity" type="real64" use="required" />
		<!--defaultDilationRatio => Dilation ratio [0,1] (ratio = tan dilationAngle / tan frictionAngle)-->
		<xsd:attribute name="defaultDilationRatio" type="real64" default="1" />
		<!--defaultHardening => Hardening parameter (hardening rate is faster for smaller values)-->
		<xsd:attribute name="defaultHardening" type="real64" default="0" />
		<!--defaultInitialFrictionAngle => Initial friction angle (degrees)-->
		<xsd:attribute name="defaultInitialFrictionAngle" type="real64" default="30" />
		<!--defaultPoissonRatio => Default Poisson's Ratio-->
		<xsd:attribute name="defaultPoissonRatio" type="real64" default="-1" />
		<!--defaultResidualFrictionAngle => Residual friction angle (degrees)-->
		<xsd:attribute name="defaultResidualFrictionAngle" type="real64" default="30" />
		<!--defaultShearModulus => Default Shear Modulus Parameter-->
		<xsd:attribute name="defaultShearModulus" type="real64" default="-1" />
		<!--defaultThermalExpansionCoefficient => Default Linear Thermal Expansion Coefficient of the Solid Rock Frame-->
		<xsd:attribute name="defaultThermalExpansionCoefficient" type="real64" default="0" />
		<!--defaultYoungModulus => Default Young's Modulus-->
		<xsd:attribute name="defaultYoungModulus" type="real64" default="-1" />
		<!--relaxationTime => Relaxation time-->
		<xsd:attribute name="relaxationTime" type="real64" use="required" />
		<!--name => A name is required for any non-unique nodes-->
		<xsd:attribute name="name" type="groupName" use="required" />
	</xsd:complexType>
	<xsd:complexType name="ViscoModifiedCamClayType">
		<!--defaultCslSlope => Slope of the critical state line-->
		<xsd:attribute name="defaultCslSlope" type="real64" default="1" />
		<!--defaultDensity => Default Material Density-->
		<xsd:attribute name="defaultDensity" type="real64" use="required" />
		<!--defaultPreConsolidationPressure => Initial preconsolidation pressure-->
		<xsd:attribute name="defaultPreConsolidationPressure" type="real64" default="-1.5" />
		<!--defaultRecompressionIndex => Recompresion Index-->
		<xsd:attribute name="defaultRecompressionIndex" type="real64" default="0.002" />
		<!--defaultRefPressure => Reference Pressure-->
		<xsd:attribute name="defaultRefPressure" type="real64" default="-1" />
		<!--defaultRefStrainVol => Reference Volumetric Strain-->
		<xsd:attribute name="defaultRefStrainVol" type="real64" default="0" />
		<!--defaultShearModulus => Elastic Shear Modulus Parameter-->
		<xsd:attribute name="defaultShearModulus" type="real64" default="-1" />
		<!--defaultThermalExpansionCoefficient => Default Linear Thermal Expansion Coefficient of the Solid Rock Frame-->
		<xsd:attribute name="defaultThermalExpansionCoefficient" type="real64" default="0" />
		<!--defaultVirginCompressionIndex => Virgin compression index-->
		<xsd:attribute name="defaultVirginCompressionIndex" type="real64" default="0.005" />
		<!--relaxationTime => Relaxation time-->
		<xsd:attribute name="relaxationTime" type="real64" use="required" />
		<!--name => A name is required for any non-unique nodes-->
		<xsd:attribute name="name" type="groupName" use="required" />
	</xsd:complexType>
	<xsd:complexType name="WillisRichardsPermeabilityType">
		<!--dilationCoefficient => Dilation coefficient (tan of dilation angle).-->
		<xsd:attribute name="dilationCoefficient" type="real64" use="required" />
		<!--maxFracAperture => Maximum fracture aperture at zero contact stress.-->
		<xsd:attribute name="maxFracAperture" type="real64" use="required" />
		<!--refClosureStress => Effective normal stress causes 90% reduction in aperture.-->
		<xsd:attribute name="refClosureStress" type="real64" use="required" />
		<!--name => A name is required for any non-unique nodes-->
		<xsd:attribute name="name" type="groupName" use="required" />
	</xsd:complexType>
	<xsd:complexType name="ElementRegionsType">
		<xsd:choice minOccurs="0" maxOccurs="unbounded">
			<xsd:element name="CellElementRegion" type="CellElementRegionType" />
			<xsd:element name="SurfaceElementRegion" type="SurfaceElementRegionType" />
			<xsd:element name="WellElementRegion" type="WellElementRegionType" />
		</xsd:choice>
	</xsd:complexType>
	<xsd:complexType name="CellElementRegionType">
		<xsd:choice minOccurs="0" maxOccurs="unbounded" />
		<!--cellBlocks => The list of cell-blocks this CellElementRegion contains.
If the source mesh has a data array named as the VTKMesh::regionAttribute value, the list can contain:
  - a list of sub-region(s) (= cell-blocks), each refered as "regionAttribute_elementType" (ie: "1_tetrahedra"),
  - a list of region(s), each refered as "regionAttribute",
  - all ellement of the mesh at once, refered with "all".
If the source mesh has no "regionAttribute" data array, the list can contain:
  - a list of sub-region(s) (= cell-blocks), each refered as "elementType" (ie: "tetrahedra"),
  - all ellement of the mesh at once, refered with "all".
-->
		<xsd:attribute name="cellBlocks" type="groupNameRef_array" use="required" />
		<!--coarseningRatio => (no description available)-->
		<xsd:attribute name="coarseningRatio" type="real64" default="0" />
		<!--materialList => List of materials present in this region-->
		<xsd:attribute name="materialList" type="groupNameRef_array" use="required" />
		<!--meshBody => Mesh body that contains this region-->
		<xsd:attribute name="meshBody" type="groupNameRef" default="" />
		<!--name => A name is required for any non-unique nodes-->
		<xsd:attribute name="name" type="groupName" use="required" />
	</xsd:complexType>
	<xsd:complexType name="SurfaceElementRegionType">
		<xsd:choice minOccurs="0" maxOccurs="unbounded" />
		<!--defaultAperture => The default aperture of newly formed surface elements.-->
		<xsd:attribute name="defaultAperture" type="real64" use="required" />
		<!--faceBlock => The name of the face block in the mesh, or the embedded surface.-->
		<xsd:attribute name="faceBlock" type="groupNameRef" default="FractureSubRegion" />
		<!--materialList => List of materials present in this region-->
		<xsd:attribute name="materialList" type="groupNameRef_array" use="required" />
		<!--meshBody => Mesh body that contains this region-->
		<xsd:attribute name="meshBody" type="groupNameRef" default="" />
		<!--subRegionType => Type of surface element subregion. Valid options: {faceElement, embeddedElement}.-->
		<xsd:attribute name="subRegionType" type="geos_SurfaceElementRegion_SurfaceSubRegionType" default="faceElement" />
		<!--name => A name is required for any non-unique nodes-->
		<xsd:attribute name="name" type="groupName" use="required" />
	</xsd:complexType>
	<xsd:simpleType name="geos_SurfaceElementRegion_SurfaceSubRegionType">
		<xsd:restriction base="xsd:string">
			<xsd:pattern value=".*[\[\]`$].*|faceElement|embeddedElement" />
		</xsd:restriction>
	</xsd:simpleType>
	<xsd:complexType name="WellElementRegionType">
		<xsd:choice minOccurs="0" maxOccurs="unbounded" />
		<!--materialList => List of materials present in this region-->
		<xsd:attribute name="materialList" type="groupNameRef_array" use="required" />
		<!--meshBody => Mesh body that contains this region-->
		<xsd:attribute name="meshBody" type="groupNameRef" default="" />
		<!--name => A name is required for any non-unique nodes-->
		<xsd:attribute name="name" type="groupName" use="required" />
	</xsd:complexType>
	<xsd:complexType name="ParticleRegionsType">
		<xsd:choice minOccurs="0" maxOccurs="unbounded">
			<xsd:element name="ParticleRegion" type="ParticleRegionType" />
		</xsd:choice>
	</xsd:complexType>
	<xsd:complexType name="ParticleRegionType">
		<xsd:choice minOccurs="0" maxOccurs="unbounded" />
		<!--materialList => List of materials present in this region-->
		<xsd:attribute name="materialList" type="string_array" use="required" />
		<!--meshBody => Mesh body that contains this region-->
		<xsd:attribute name="meshBody" type="string" default="" />
		<!--particleBlocks => (no description available)-->
		<xsd:attribute name="particleBlocks" type="string_array" default="{}" />
		<!--name => A name is required for any non-unique nodes-->
		<xsd:attribute name="name" type="groupName" use="required" />
	</xsd:complexType>
	<xsd:complexType name="IncludedType">
		<xsd:choice minOccurs="0" maxOccurs="unbounded">
			<xsd:element name="File" type="FileType" />
		</xsd:choice>
	</xsd:complexType>
	<xsd:complexType name="FileType">
		<!--name => The relative file path.-->
		<xsd:attribute name="name" type="path" use="required" />
	</xsd:complexType>
	<xsd:complexType name="ParametersType">
		<xsd:choice minOccurs="0" maxOccurs="unbounded">
			<xsd:element name="Parameter" type="ParameterType" />
		</xsd:choice>
	</xsd:complexType>
	<xsd:complexType name="ParameterType">
		<!--value => Input parameter definition for the preprocessor-->
		<xsd:attribute name="value" type="string" use="required" />
		<!--name => A name is required for any non-unique nodes-->
		<xsd:attribute name="name" type="groupName" use="required" />
	</xsd:complexType>
	<xsd:complexType name="BenchmarksType">
		<xsd:choice minOccurs="0" maxOccurs="unbounded">
			<xsd:element name="crusher" type="crusherType" maxOccurs="1" />
			<xsd:element name="lassen" type="lassenType" maxOccurs="1" />
			<xsd:element name="quartz" type="quartzType" maxOccurs="1" />
		</xsd:choice>
	</xsd:complexType>
	<xsd:complexType name="crusherType">
		<xsd:choice minOccurs="0" maxOccurs="unbounded">
			<xsd:element name="Run" type="RunType" maxOccurs="1" />
		</xsd:choice>
	</xsd:complexType>
	<xsd:complexType name="RunType">
		<!--args => Any extra command line arguments to pass to GEOSX.-->
		<xsd:attribute name="args" type="string" default="" />
		<!--autoPartition => May be 'Off' or 'On', if 'On' partitioning arguments are created automatically. Default is Off.-->
		<xsd:attribute name="autoPartition" type="string" default="" />
		<!--meshSizes => The target number of elements in the internal mesh (per-process for weak scaling, globally for strong scaling) default doesn't modify the internalMesh.-->
		<xsd:attribute name="meshSizes" type="integer_array" default="{0}" />
		<!--name => The name of this benchmark.-->
		<xsd:attribute name="name" type="string" use="required" />
		<!--nodes => The number of nodes needed to run the base benchmark, default is 1.-->
		<xsd:attribute name="nodes" type="integer" default="0" />
		<!--scaleList => The scales at which to run the problem ( scale * nodes * tasksPerNode ).-->
		<xsd:attribute name="scaleList" type="integer_array" default="{0}" />
		<!--scaling => Whether to run a scaling, and which type of scaling to run.-->
		<xsd:attribute name="scaling" type="string" default="" />
		<!--tasksPerNode => The number of tasks per node to run the benchmark with.-->
		<xsd:attribute name="tasksPerNode" type="integer" use="required" />
		<!--threadsPerTask => The number of threads per task to run the benchmark with.-->
		<xsd:attribute name="threadsPerTask" type="integer" default="0" />
		<!--timeLimit => The time limit of the benchmark.-->
		<xsd:attribute name="timeLimit" type="integer" default="0" />
	</xsd:complexType>
	<xsd:complexType name="lassenType">
		<xsd:choice minOccurs="0" maxOccurs="unbounded">
			<xsd:element name="Run" type="RunType" maxOccurs="1" />
		</xsd:choice>
	</xsd:complexType>
	<xsd:complexType name="quartzType">
		<xsd:choice minOccurs="0" maxOccurs="unbounded">
			<xsd:element name="Run" type="RunType" maxOccurs="1" />
		</xsd:choice>
	</xsd:complexType>
</xsd:schema><|MERGE_RESOLUTION|>--- conflicted
+++ resolved
@@ -1981,11 +1981,8 @@
 		<xsd:attribute name="fieldNames" type="groupNameRef_array" default="{}" />
 		<!--format => Output data format.  Valid options: ``binary``, ``ascii``-->
 		<xsd:attribute name="format" type="geos_vtk_VTKOutputMode" default="binary" />
-<<<<<<< HEAD
-=======
 		<!--levelNames => Names of mesh levels to output.-->
 		<xsd:attribute name="levelNames" type="string_array" default="{}" />
->>>>>>> acbed1a2
 		<!--logLevel => Log level-->
 		<xsd:attribute name="logLevel" type="integer" default="0" />
 		<!--onlyPlotSpecifiedFieldNames => If this flag is equal to 1, then we only plot the fields listed in `fieldNames`. Otherwise, we plot all the fields with the required `plotLevel`, plus the fields listed in `fieldNames`-->
