--- conflicted
+++ resolved
@@ -4186,9 +4186,6 @@
 		<!--name => A name is required for any non-unique nodes-->
 		<xsd:attribute name="name" type="groupName" use="required" />
 	</xsd:complexType>
-<<<<<<< HEAD
-	<xsd:complexType name="CompositionalTwoPhaseFluidType">
-=======
 	<xsd:complexType name="CompositionalTwoPhaseFluidPengRobinsonType">
 		<!--checkPVTTablesRanges => Enable (1) or disable (0) an error when the input pressure or temperature of the PVT tables is out of range.-->
 		<xsd:attribute name="checkPVTTablesRanges" type="integer" default="1" />
@@ -4214,7 +4211,6 @@
 		<xsd:attribute name="name" type="groupName" use="required" />
 	</xsd:complexType>
 	<xsd:complexType name="CompositionalTwoPhaseFluidPengRobinsonLBCType">
->>>>>>> 9134c422
 		<!--checkPVTTablesRanges => Enable (1) or disable (0) an error when the input pressure or temperature of the PVT tables is out of range.-->
 		<xsd:attribute name="checkPVTTablesRanges" type="integer" default="1" />
 		<!--componentAcentricFactor => Component acentric factors-->
@@ -4225,8 +4221,6 @@
 		<xsd:attribute name="componentCriticalPressure" type="real64_array" use="required" />
 		<!--componentCriticalTemperature => Component critical temperatures-->
 		<xsd:attribute name="componentCriticalTemperature" type="real64_array" use="required" />
-<<<<<<< HEAD
-=======
 		<!--componentCriticalVolume => Component critical volumes-->
 		<xsd:attribute name="componentCriticalVolume" type="real64_array" default="{0}" />
 		<!--componentMolarWeight => Component molar weights-->
@@ -4256,7 +4250,6 @@
 		<xsd:attribute name="componentCriticalPressure" type="real64_array" use="required" />
 		<!--componentCriticalTemperature => Component critical temperatures-->
 		<xsd:attribute name="componentCriticalTemperature" type="real64_array" use="required" />
->>>>>>> 9134c422
 		<!--componentMolarWeight => Component molar weights-->
 		<xsd:attribute name="componentMolarWeight" type="real64_array" use="required" />
 		<!--componentNames => List of component names-->
@@ -4265,13 +4258,6 @@
 		<xsd:attribute name="componentVolumeShift" type="real64_array" default="{0}" />
 		<!--constantPhaseViscosity => Constant phase viscosity-->
 		<xsd:attribute name="constantPhaseViscosity" type="real64_array" default="{0}" />
-<<<<<<< HEAD
-		<!--equationsOfState => List of equation of state types for each phase. Valid options:
-* pr
-* srk-->
-		<xsd:attribute name="equationsOfState" type="string_array" use="required" />
-=======
->>>>>>> 9134c422
 		<!--phaseNames => List of fluid phases-->
 		<xsd:attribute name="phaseNames" type="groupNameRef_array" use="required" />
 		<!--name => A name is required for any non-unique nodes-->
