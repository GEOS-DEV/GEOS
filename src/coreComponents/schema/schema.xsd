<?xml version="1.0"?>
<xsd:schema xmlns:xsd="http://www.w3.org/2001/XMLSchema">
	<xsd:annotation>
		<xsd:documentation xml:lang="en">GEOSX Input Schema</xsd:documentation>
	</xsd:annotation>
	<xsd:simpleType name="R1Tensor">
		<xsd:restriction base="xsd:string">
			<xsd:pattern value=".*[\[\]`$].*|\s*\{\s*([+-]?[\d]*([\d]\.?|\.[\d])[\d]*([eE][-+]?[\d]+|\s*),\s*){2}[+-]?[\d]*([\d]\.?|\.[\d])[\d]*([eE][-+]?[\d]+|\s*)\s*\}" />
		</xsd:restriction>
	</xsd:simpleType>
	<xsd:simpleType name="R1Tensor32">
		<xsd:restriction base="xsd:string">
			<xsd:pattern value=".*[\[\]`$].*|\s*\{\s*([+-]?[\d]*([\d]\.?|\.[\d])[\d]*([eE][-+]?[\d]+|\s*),\s*){2}[+-]?[\d]*([\d]\.?|\.[\d])[\d]*([eE][-+]?[\d]+|\s*)\s*\}" />
		</xsd:restriction>
	</xsd:simpleType>
	<xsd:simpleType name="R2SymTensor">
		<xsd:restriction base="xsd:string">
			<xsd:pattern value=".*[\[\]`$].*|\s*\{\s*([+-]?[\d]*([\d]\.?|\.[\d])[\d]*([eE][-+]?[\d]+|\s*),\s*){5}[+-]?[\d]*([\d]\.?|\.[\d])[\d]*([eE][-+]?[\d]+|\s*)\s*\}" />
		</xsd:restriction>
	</xsd:simpleType>
	<xsd:simpleType name="geos_dataRepository_PlotLevel">
		<xsd:restriction base="xsd:string">
			<xsd:pattern value=".*[\[\]`$].*|[+-]?[\d]+" />
		</xsd:restriction>
	</xsd:simpleType>
	<xsd:simpleType name="globalIndex">
		<xsd:restriction base="xsd:string">
			<xsd:pattern value=".*[\[\]`$].*|[+-]?[\d]+" />
		</xsd:restriction>
	</xsd:simpleType>
	<xsd:simpleType name="globalIndex_array">
		<xsd:restriction base="xsd:string">
			<xsd:pattern value=".*[\[\]`$].*|\{\s*(([+-]?[\d]+,\s*)*[+-]?[\d]+)?\s*\}" />
		</xsd:restriction>
	</xsd:simpleType>
	<xsd:simpleType name="globalIndex_array2d">
		<xsd:restriction base="xsd:string">
			<xsd:pattern value=".*[\[\]`$].*|\{\s*(\{\s*(([+-]?[\d]+,\s*)*[+-]?[\d]+)?\s*\},\s*)*\{\s*(([+-]?[\d]+,\s*)*[+-]?[\d]+)?\s*\}\s*\}" />
		</xsd:restriction>
	</xsd:simpleType>
	<xsd:simpleType name="globalIndex_array3d">
		<xsd:restriction base="xsd:string">
			<xsd:pattern value=".*[\[\]`$].*|\{\s*(\{\s*(\{\s*(([+-]?[\d]+,\s*)*[+-]?[\d]+)?\s*\},\s*)*\{\s*(([+-]?[\d]+,\s*)*[+-]?[\d]+)?\s*\}\s*\},\s*)*\{\s*(\{\s*(([+-]?[\d]+,\s*)*[+-]?[\d]+)?\s*\},\s*)*\{\s*(([+-]?[\d]+,\s*)*[+-]?[\d]+)?\s*\}\s*\}\s*\}" />
		</xsd:restriction>
	</xsd:simpleType>
	<xsd:simpleType name="integer">
		<xsd:restriction base="xsd:string">
			<xsd:pattern value=".*[\[\]`$].*|[+-]?[\d]+" />
		</xsd:restriction>
	</xsd:simpleType>
	<xsd:simpleType name="integer_array">
		<xsd:restriction base="xsd:string">
			<xsd:pattern value=".*[\[\]`$].*|\{\s*(([+-]?[\d]+,\s*)*[+-]?[\d]+)?\s*\}" />
		</xsd:restriction>
	</xsd:simpleType>
	<xsd:simpleType name="integer_array2d">
		<xsd:restriction base="xsd:string">
			<xsd:pattern value=".*[\[\]`$].*|\{\s*(\{\s*(([+-]?[\d]+,\s*)*[+-]?[\d]+)?\s*\},\s*)*\{\s*(([+-]?[\d]+,\s*)*[+-]?[\d]+)?\s*\}\s*\}" />
		</xsd:restriction>
	</xsd:simpleType>
	<xsd:simpleType name="integer_array3d">
		<xsd:restriction base="xsd:string">
			<xsd:pattern value=".*[\[\]`$].*|\{\s*(\{\s*(\{\s*(([+-]?[\d]+,\s*)*[+-]?[\d]+)?\s*\},\s*)*\{\s*(([+-]?[\d]+,\s*)*[+-]?[\d]+)?\s*\}\s*\},\s*)*\{\s*(\{\s*(([+-]?[\d]+,\s*)*[+-]?[\d]+)?\s*\},\s*)*\{\s*(([+-]?[\d]+,\s*)*[+-]?[\d]+)?\s*\}\s*\}\s*\}" />
		</xsd:restriction>
	</xsd:simpleType>
	<xsd:simpleType name="localIndex">
		<xsd:restriction base="xsd:string">
			<xsd:pattern value=".*[\[\]`$].*|[+-]?[\d]+" />
		</xsd:restriction>
	</xsd:simpleType>
	<xsd:simpleType name="localIndex_array">
		<xsd:restriction base="xsd:string">
			<xsd:pattern value=".*[\[\]`$].*|\{\s*(([+-]?[\d]+,\s*)*[+-]?[\d]+)?\s*\}" />
		</xsd:restriction>
	</xsd:simpleType>
	<xsd:simpleType name="localIndex_array2d">
		<xsd:restriction base="xsd:string">
			<xsd:pattern value=".*[\[\]`$].*|\{\s*(\{\s*(([+-]?[\d]+,\s*)*[+-]?[\d]+)?\s*\},\s*)*\{\s*(([+-]?[\d]+,\s*)*[+-]?[\d]+)?\s*\}\s*\}" />
		</xsd:restriction>
	</xsd:simpleType>
	<xsd:simpleType name="localIndex_array3d">
		<xsd:restriction base="xsd:string">
			<xsd:pattern value=".*[\[\]`$].*|\{\s*(\{\s*(\{\s*(([+-]?[\d]+,\s*)*[+-]?[\d]+)?\s*\},\s*)*\{\s*(([+-]?[\d]+,\s*)*[+-]?[\d]+)?\s*\}\s*\},\s*)*\{\s*(\{\s*(([+-]?[\d]+,\s*)*[+-]?[\d]+)?\s*\},\s*)*\{\s*(([+-]?[\d]+,\s*)*[+-]?[\d]+)?\s*\}\s*\}\s*\}" />
		</xsd:restriction>
	</xsd:simpleType>
	<xsd:simpleType name="mapPair">
		<xsd:restriction base="xsd:string">
			<xsd:pattern value=".*[\[\]`$].*|[^,\{\}\s]*\s*" />
		</xsd:restriction>
	</xsd:simpleType>
	<xsd:simpleType name="path">
		<xsd:restriction base="xsd:string">
			<xsd:pattern value=".*[\[\]`$].*|[^*?&lt;>\|:&quot;;,\s]*\s*" />
		</xsd:restriction>
	</xsd:simpleType>
	<xsd:simpleType name="path_array">
		<xsd:restriction base="xsd:string">
			<xsd:pattern value=".*[\[\]`$].*|\{\s*(([^*?&lt;>\|:&quot;;,\s]+\s*,\s*)*[^*?&lt;>\|:&quot;;,\s]+\s*)?\s*\}" />
		</xsd:restriction>
	</xsd:simpleType>
	<xsd:simpleType name="real32">
		<xsd:restriction base="xsd:string">
			<xsd:pattern value=".*[\[\]`$].*|[+-]?[\d]*([\d]\.?|\.[\d])[\d]*([eE][-+]?[\d]+|\s*)" />
		</xsd:restriction>
	</xsd:simpleType>
	<xsd:simpleType name="real32_array">
		<xsd:restriction base="xsd:string">
			<xsd:pattern value=".*[\[\]`$].*|\{\s*(([+-]?[\d]*([\d]\.?|\.[\d])[\d]*([eE][-+]?[\d]+|\s*),\s*)*[+-]?[\d]*([\d]\.?|\.[\d])[\d]*([eE][-+]?[\d]+|\s*))?\s*\}" />
		</xsd:restriction>
	</xsd:simpleType>
	<xsd:simpleType name="real32_array2d">
		<xsd:restriction base="xsd:string">
			<xsd:pattern value=".*[\[\]`$].*|\{\s*(\{\s*(([+-]?[\d]*([\d]\.?|\.[\d])[\d]*([eE][-+]?[\d]+|\s*),\s*)*[+-]?[\d]*([\d]\.?|\.[\d])[\d]*([eE][-+]?[\d]+|\s*))?\s*\},\s*)*\{\s*(([+-]?[\d]*([\d]\.?|\.[\d])[\d]*([eE][-+]?[\d]+|\s*),\s*)*[+-]?[\d]*([\d]\.?|\.[\d])[\d]*([eE][-+]?[\d]+|\s*))?\s*\}\s*\}" />
		</xsd:restriction>
	</xsd:simpleType>
	<xsd:simpleType name="real32_array3d">
		<xsd:restriction base="xsd:string">
			<xsd:pattern value=".*[\[\]`$].*|\{\s*(\{\s*(\{\s*(([+-]?[\d]*([\d]\.?|\.[\d])[\d]*([eE][-+]?[\d]+|\s*),\s*)*[+-]?[\d]*([\d]\.?|\.[\d])[\d]*([eE][-+]?[\d]+|\s*))?\s*\},\s*)*\{\s*(([+-]?[\d]*([\d]\.?|\.[\d])[\d]*([eE][-+]?[\d]+|\s*),\s*)*[+-]?[\d]*([\d]\.?|\.[\d])[\d]*([eE][-+]?[\d]+|\s*))?\s*\}\s*\},\s*)*\{\s*(\{\s*(([+-]?[\d]*([\d]\.?|\.[\d])[\d]*([eE][-+]?[\d]+|\s*),\s*)*[+-]?[\d]*([\d]\.?|\.[\d])[\d]*([eE][-+]?[\d]+|\s*))?\s*\},\s*)*\{\s*(([+-]?[\d]*([\d]\.?|\.[\d])[\d]*([eE][-+]?[\d]+|\s*),\s*)*[+-]?[\d]*([\d]\.?|\.[\d])[\d]*([eE][-+]?[\d]+|\s*))?\s*\}\s*\}\s*\}" />
		</xsd:restriction>
	</xsd:simpleType>
	<xsd:simpleType name="real64">
		<xsd:restriction base="xsd:string">
			<xsd:pattern value=".*[\[\]`$].*|[+-]?[\d]*([\d]\.?|\.[\d])[\d]*([eE][-+]?[\d]+|\s*)" />
		</xsd:restriction>
	</xsd:simpleType>
	<xsd:simpleType name="real64_array">
		<xsd:restriction base="xsd:string">
			<xsd:pattern value=".*[\[\]`$].*|\{\s*(([+-]?[\d]*([\d]\.?|\.[\d])[\d]*([eE][-+]?[\d]+|\s*),\s*)*[+-]?[\d]*([\d]\.?|\.[\d])[\d]*([eE][-+]?[\d]+|\s*))?\s*\}" />
		</xsd:restriction>
	</xsd:simpleType>
	<xsd:simpleType name="real64_array2d">
		<xsd:restriction base="xsd:string">
			<xsd:pattern value=".*[\[\]`$].*|\{\s*(\{\s*(([+-]?[\d]*([\d]\.?|\.[\d])[\d]*([eE][-+]?[\d]+|\s*),\s*)*[+-]?[\d]*([\d]\.?|\.[\d])[\d]*([eE][-+]?[\d]+|\s*))?\s*\},\s*)*\{\s*(([+-]?[\d]*([\d]\.?|\.[\d])[\d]*([eE][-+]?[\d]+|\s*),\s*)*[+-]?[\d]*([\d]\.?|\.[\d])[\d]*([eE][-+]?[\d]+|\s*))?\s*\}\s*\}" />
		</xsd:restriction>
	</xsd:simpleType>
	<xsd:simpleType name="real64_array3d">
		<xsd:restriction base="xsd:string">
			<xsd:pattern value=".*[\[\]`$].*|\{\s*(\{\s*(\{\s*(([+-]?[\d]*([\d]\.?|\.[\d])[\d]*([eE][-+]?[\d]+|\s*),\s*)*[+-]?[\d]*([\d]\.?|\.[\d])[\d]*([eE][-+]?[\d]+|\s*))?\s*\},\s*)*\{\s*(([+-]?[\d]*([\d]\.?|\.[\d])[\d]*([eE][-+]?[\d]+|\s*),\s*)*[+-]?[\d]*([\d]\.?|\.[\d])[\d]*([eE][-+]?[\d]+|\s*))?\s*\}\s*\},\s*)*\{\s*(\{\s*(([+-]?[\d]*([\d]\.?|\.[\d])[\d]*([eE][-+]?[\d]+|\s*),\s*)*[+-]?[\d]*([\d]\.?|\.[\d])[\d]*([eE][-+]?[\d]+|\s*))?\s*\},\s*)*\{\s*(([+-]?[\d]*([\d]\.?|\.[\d])[\d]*([eE][-+]?[\d]+|\s*),\s*)*[+-]?[\d]*([\d]\.?|\.[\d])[\d]*([eE][-+]?[\d]+|\s*))?\s*\}\s*\}\s*\}" />
		</xsd:restriction>
	</xsd:simpleType>
	<xsd:simpleType name="real64_array4d">
		<xsd:restriction base="xsd:string">
			<xsd:pattern value=".*[\[\]`$].*|\{\s*(\{\s*(\{\s*(\{\s*(([+-]?[\d]*([\d]\.?|\.[\d])[\d]*([eE][-+]?[\d]+|\s*),\s*)*[+-]?[\d]*([\d]\.?|\.[\d])[\d]*([eE][-+]?[\d]+|\s*))?\s*\},\s*)*\{\s*(([+-]?[\d]*([\d]\.?|\.[\d])[\d]*([eE][-+]?[\d]+|\s*),\s*)*[+-]?[\d]*([\d]\.?|\.[\d])[\d]*([eE][-+]?[\d]+|\s*))?\s*\}\s*\},\s*)*\{\s*(\{\s*(([+-]?[\d]*([\d]\.?|\.[\d])[\d]*([eE][-+]?[\d]+|\s*),\s*)*[+-]?[\d]*([\d]\.?|\.[\d])[\d]*([eE][-+]?[\d]+|\s*))?\s*\},\s*)*\{\s*(([+-]?[\d]*([\d]\.?|\.[\d])[\d]*([eE][-+]?[\d]+|\s*),\s*)*[+-]?[\d]*([\d]\.?|\.[\d])[\d]*([eE][-+]?[\d]+|\s*))?\s*\}\s*\}\s*\},\s*)*\{\s*(\{\s*(\{\s*(([+-]?[\d]*([\d]\.?|\.[\d])[\d]*([eE][-+]?[\d]+|\s*),\s*)*[+-]?[\d]*([\d]\.?|\.[\d])[\d]*([eE][-+]?[\d]+|\s*))?\s*\},\s*)*\{\s*(([+-]?[\d]*([\d]\.?|\.[\d])[\d]*([eE][-+]?[\d]+|\s*),\s*)*[+-]?[\d]*([\d]\.?|\.[\d])[\d]*([eE][-+]?[\d]+|\s*))?\s*\}\s*\},\s*)*\{\s*(\{\s*(([+-]?[\d]*([\d]\.?|\.[\d])[\d]*([eE][-+]?[\d]+|\s*),\s*)*[+-]?[\d]*([\d]\.?|\.[\d])[\d]*([eE][-+]?[\d]+|\s*))?\s*\},\s*)*\{\s*(([+-]?[\d]*([\d]\.?|\.[\d])[\d]*([eE][-+]?[\d]+|\s*),\s*)*[+-]?[\d]*([\d]\.?|\.[\d])[\d]*([eE][-+]?[\d]+|\s*))?\s*\}\s*\}\s*\}\s*\}" />
		</xsd:restriction>
	</xsd:simpleType>
	<xsd:simpleType name="string">
		<xsd:restriction base="xsd:string">
			<xsd:pattern value=".*[\[\]`$].*|[^,\{\}\s]*\s*" />
		</xsd:restriction>
	</xsd:simpleType>
	<xsd:simpleType name="string_array">
		<xsd:restriction base="xsd:string">
			<xsd:pattern value=".*[\[\]`$].*|\{\s*(([^,\{\}\s]+\s*,\s*)*[^,\{\}\s]+\s*)?\s*\}" />
		</xsd:restriction>
	</xsd:simpleType>
	<xsd:element name="Problem" type="ProblemType" />
	<xsd:complexType name="ProblemType">
		<xsd:choice minOccurs="0" maxOccurs="unbounded">
			<xsd:element name="Events" type="EventsType" minOccurs="1" maxOccurs="1">
				<xsd:unique name="EventsHaltEventUniqueName">
					<xsd:selector xpath="HaltEvent" />
					<xsd:field xpath="@name" />
				</xsd:unique>
				<xsd:unique name="EventsPeriodicEventUniqueName">
					<xsd:selector xpath="PeriodicEvent" />
					<xsd:field xpath="@name" />
				</xsd:unique>
				<xsd:unique name="EventsSoloEventUniqueName">
					<xsd:selector xpath="SoloEvent" />
					<xsd:field xpath="@name" />
				</xsd:unique>
			</xsd:element>
			<xsd:element name="FieldSpecifications" type="FieldSpecificationsType" maxOccurs="1">
				<xsd:unique name="FieldSpecificationsAquiferUniqueName">
					<xsd:selector xpath="Aquifer" />
					<xsd:field xpath="@name" />
				</xsd:unique>
				<xsd:unique name="FieldSpecificationsDirichletUniqueName">
					<xsd:selector xpath="Dirichlet" />
					<xsd:field xpath="@name" />
				</xsd:unique>
				<xsd:unique name="FieldSpecificationsFieldSpecificationUniqueName">
					<xsd:selector xpath="FieldSpecification" />
					<xsd:field xpath="@name" />
				</xsd:unique>
				<xsd:unique name="FieldSpecificationsHydrostaticEquilibriumUniqueName">
					<xsd:selector xpath="HydrostaticEquilibrium" />
					<xsd:field xpath="@name" />
				</xsd:unique>
				<xsd:unique name="FieldSpecificationsPMLUniqueName">
					<xsd:selector xpath="PML" />
					<xsd:field xpath="@name" />
				</xsd:unique>
				<xsd:unique name="FieldSpecificationsSourceFluxUniqueName">
					<xsd:selector xpath="SourceFlux" />
					<xsd:field xpath="@name" />
				</xsd:unique>
				<xsd:unique name="FieldSpecificationsTractionUniqueName">
					<xsd:selector xpath="Traction" />
					<xsd:field xpath="@name" />
				</xsd:unique>
			</xsd:element>
			<xsd:element name="Functions" type="FunctionsType" maxOccurs="1">
				<xsd:unique name="FunctionsCompositeFunctionUniqueName">
					<xsd:selector xpath="CompositeFunction" />
					<xsd:field xpath="@name" />
				</xsd:unique>
				<xsd:unique name="FunctionsMultivariableTableFunctionUniqueName">
					<xsd:selector xpath="MultivariableTableFunction" />
					<xsd:field xpath="@name" />
				</xsd:unique>
				<xsd:unique name="FunctionsSymbolicFunctionUniqueName">
					<xsd:selector xpath="SymbolicFunction" />
					<xsd:field xpath="@name" />
				</xsd:unique>
				<xsd:unique name="FunctionsTableFunctionUniqueName">
					<xsd:selector xpath="TableFunction" />
					<xsd:field xpath="@name" />
				</xsd:unique>
			</xsd:element>
			<xsd:element name="Geometry" type="GeometryType" maxOccurs="1">
				<xsd:unique name="GeometryBoxUniqueName">
					<xsd:selector xpath="Box" />
					<xsd:field xpath="@name" />
				</xsd:unique>
				<xsd:unique name="GeometryCustomPolarObjectUniqueName">
					<xsd:selector xpath="CustomPolarObject" />
					<xsd:field xpath="@name" />
				</xsd:unique>
				<xsd:unique name="GeometryCylinderUniqueName">
					<xsd:selector xpath="Cylinder" />
					<xsd:field xpath="@name" />
				</xsd:unique>
				<xsd:unique name="GeometryDiscUniqueName">
					<xsd:selector xpath="Disc" />
					<xsd:field xpath="@name" />
				</xsd:unique>
				<xsd:unique name="GeometryRectangleUniqueName">
					<xsd:selector xpath="Rectangle" />
					<xsd:field xpath="@name" />
				</xsd:unique>
				<xsd:unique name="GeometryThickPlaneUniqueName">
					<xsd:selector xpath="ThickPlane" />
					<xsd:field xpath="@name" />
				</xsd:unique>
			</xsd:element>
			<xsd:element name="Mesh" type="MeshType" minOccurs="1" maxOccurs="1">
				<xsd:unique name="MeshInternalMeshUniqueName">
					<xsd:selector xpath="InternalMesh" />
					<xsd:field xpath="@name" />
				</xsd:unique>
				<xsd:unique name="MeshInternalWellboreUniqueName">
					<xsd:selector xpath="InternalWellbore" />
					<xsd:field xpath="@name" />
				</xsd:unique>
				<xsd:unique name="MeshParticleMeshUniqueName">
					<xsd:selector xpath="ParticleMesh" />
					<xsd:field xpath="@name" />
				</xsd:unique>
				<xsd:unique name="MeshVTKMeshUniqueName">
					<xsd:selector xpath="VTKMesh" />
					<xsd:field xpath="@name" />
				</xsd:unique>
			</xsd:element>
			<xsd:element name="NumericalMethods" type="NumericalMethodsType" maxOccurs="1" />
			<xsd:element name="Outputs" type="OutputsType" minOccurs="1" maxOccurs="1">
				<xsd:unique name="OutputsBlueprintUniqueName">
					<xsd:selector xpath="Blueprint" />
					<xsd:field xpath="@name" />
				</xsd:unique>
				<xsd:unique name="OutputsChomboIOUniqueName">
					<xsd:selector xpath="ChomboIO" />
					<xsd:field xpath="@name" />
				</xsd:unique>
				<xsd:unique name="OutputsPythonUniqueName">
					<xsd:selector xpath="Python" />
					<xsd:field xpath="@name" />
				</xsd:unique>
				<xsd:unique name="OutputsRestartUniqueName">
					<xsd:selector xpath="Restart" />
					<xsd:field xpath="@name" />
				</xsd:unique>
				<xsd:unique name="OutputsSiloUniqueName">
					<xsd:selector xpath="Silo" />
					<xsd:field xpath="@name" />
				</xsd:unique>
				<xsd:unique name="OutputsTimeHistoryUniqueName">
					<xsd:selector xpath="TimeHistory" />
					<xsd:field xpath="@name" />
				</xsd:unique>
				<xsd:unique name="OutputsVTKUniqueName">
					<xsd:selector xpath="VTK" />
					<xsd:field xpath="@name" />
				</xsd:unique>
			</xsd:element>
			<xsd:element name="Solvers" type="SolversType" minOccurs="1" maxOccurs="1">
				<xsd:unique name="SolversAcousticFirstOrderSEMUniqueName">
					<xsd:selector xpath="AcousticFirstOrderSEM" />
					<xsd:field xpath="@name" />
				</xsd:unique>
				<xsd:unique name="SolversAcousticSEMUniqueName">
					<xsd:selector xpath="AcousticSEM" />
					<xsd:field xpath="@name" />
				</xsd:unique>
				<xsd:unique name="SolversCompositionalMultiphaseFVMUniqueName">
					<xsd:selector xpath="CompositionalMultiphaseFVM" />
					<xsd:field xpath="@name" />
				</xsd:unique>
				<xsd:unique name="SolversCompositionalMultiphaseHybridFVMUniqueName">
					<xsd:selector xpath="CompositionalMultiphaseHybridFVM" />
					<xsd:field xpath="@name" />
				</xsd:unique>
				<xsd:unique name="SolversCompositionalMultiphaseReservoirUniqueName">
					<xsd:selector xpath="CompositionalMultiphaseReservoir" />
					<xsd:field xpath="@name" />
				</xsd:unique>
				<xsd:unique name="SolversCompositionalMultiphaseWellUniqueName">
					<xsd:selector xpath="CompositionalMultiphaseWell" />
					<xsd:field xpath="@name" />
				</xsd:unique>
				<xsd:unique name="SolversElasticFirstOrderSEMUniqueName">
					<xsd:selector xpath="ElasticFirstOrderSEM" />
					<xsd:field xpath="@name" />
				</xsd:unique>
				<xsd:unique name="SolversElasticSEMUniqueName">
					<xsd:selector xpath="ElasticSEM" />
					<xsd:field xpath="@name" />
				</xsd:unique>
				<xsd:unique name="SolversEmbeddedSurfaceGeneratorUniqueName">
					<xsd:selector xpath="EmbeddedSurfaceGenerator" />
					<xsd:field xpath="@name" />
				</xsd:unique>
				<xsd:unique name="SolversFlowProppantTransportUniqueName">
					<xsd:selector xpath="FlowProppantTransport" />
					<xsd:field xpath="@name" />
				</xsd:unique>
				<xsd:unique name="SolversHydrofractureUniqueName">
					<xsd:selector xpath="Hydrofracture" />
					<xsd:field xpath="@name" />
				</xsd:unique>
				<xsd:unique name="SolversLagrangianContactUniqueName">
					<xsd:selector xpath="LagrangianContact" />
					<xsd:field xpath="@name" />
				</xsd:unique>
				<xsd:unique name="SolversLaplaceFEMUniqueName">
					<xsd:selector xpath="LaplaceFEM" />
					<xsd:field xpath="@name" />
				</xsd:unique>
				<xsd:unique name="SolversMultiphasePoromechanicsUniqueName">
					<xsd:selector xpath="MultiphasePoromechanics" />
					<xsd:field xpath="@name" />
				</xsd:unique>
				<xsd:unique name="SolversMultiphasePoromechanicsReservoirUniqueName">
					<xsd:selector xpath="MultiphasePoromechanicsReservoir" />
					<xsd:field xpath="@name" />
				</xsd:unique>
				<xsd:unique name="SolversPhaseFieldDamageFEMUniqueName">
					<xsd:selector xpath="PhaseFieldDamageFEM" />
					<xsd:field xpath="@name" />
				</xsd:unique>
				<xsd:unique name="SolversPhaseFieldFractureUniqueName">
					<xsd:selector xpath="PhaseFieldFracture" />
					<xsd:field xpath="@name" />
				</xsd:unique>
				<xsd:unique name="SolversProppantTransportUniqueName">
					<xsd:selector xpath="ProppantTransport" />
					<xsd:field xpath="@name" />
				</xsd:unique>
				<xsd:unique name="SolversReactiveCompositionalMultiphaseOBLUniqueName">
					<xsd:selector xpath="ReactiveCompositionalMultiphaseOBL" />
					<xsd:field xpath="@name" />
				</xsd:unique>
				<xsd:unique name="SolversSinglePhaseFVMUniqueName">
					<xsd:selector xpath="SinglePhaseFVM" />
					<xsd:field xpath="@name" />
				</xsd:unique>
				<xsd:unique name="SolversSinglePhaseHybridFVMUniqueName">
					<xsd:selector xpath="SinglePhaseHybridFVM" />
					<xsd:field xpath="@name" />
				</xsd:unique>
				<xsd:unique name="SolversSinglePhasePoromechanicsUniqueName">
					<xsd:selector xpath="SinglePhasePoromechanics" />
					<xsd:field xpath="@name" />
				</xsd:unique>
				<xsd:unique name="SolversSinglePhasePoromechanicsConformingFracturesUniqueName">
					<xsd:selector xpath="SinglePhasePoromechanicsConformingFractures" />
					<xsd:field xpath="@name" />
				</xsd:unique>
				<xsd:unique name="SolversSinglePhasePoromechanicsEmbeddedFracturesUniqueName">
					<xsd:selector xpath="SinglePhasePoromechanicsEmbeddedFractures" />
					<xsd:field xpath="@name" />
				</xsd:unique>
				<xsd:unique name="SolversSinglePhasePoromechanicsReservoirUniqueName">
					<xsd:selector xpath="SinglePhasePoromechanicsReservoir" />
					<xsd:field xpath="@name" />
				</xsd:unique>
				<xsd:unique name="SolversSinglePhaseProppantFVMUniqueName">
					<xsd:selector xpath="SinglePhaseProppantFVM" />
					<xsd:field xpath="@name" />
				</xsd:unique>
				<xsd:unique name="SolversSinglePhaseReservoirUniqueName">
					<xsd:selector xpath="SinglePhaseReservoir" />
					<xsd:field xpath="@name" />
				</xsd:unique>
				<xsd:unique name="SolversSinglePhaseWellUniqueName">
					<xsd:selector xpath="SinglePhaseWell" />
					<xsd:field xpath="@name" />
				</xsd:unique>
				<xsd:unique name="SolversSolidMechanicsEmbeddedFracturesUniqueName">
					<xsd:selector xpath="SolidMechanicsEmbeddedFractures" />
					<xsd:field xpath="@name" />
				</xsd:unique>
				<xsd:unique name="SolversSolidMechanicsLagrangianSSLEUniqueName">
					<xsd:selector xpath="SolidMechanicsLagrangianSSLE" />
					<xsd:field xpath="@name" />
				</xsd:unique>
				<xsd:unique name="SolversSolidMechanics_LagrangianFEMUniqueName">
					<xsd:selector xpath="SolidMechanics_LagrangianFEM" />
					<xsd:field xpath="@name" />
				</xsd:unique>
				<xsd:unique name="SolversSolidMechanics_MPMUniqueName">
					<xsd:selector xpath="SolidMechanics_MPM" />
					<xsd:field xpath="@name" />
				</xsd:unique>
				<xsd:unique name="SolversSurfaceGeneratorUniqueName">
					<xsd:selector xpath="SurfaceGenerator" />
					<xsd:field xpath="@name" />
				</xsd:unique>
			</xsd:element>
			<xsd:element name="Tasks" type="TasksType" maxOccurs="1">
				<xsd:unique name="TasksCompositionalMultiphaseStatisticsUniqueName">
					<xsd:selector xpath="CompositionalMultiphaseStatistics" />
					<xsd:field xpath="@name" />
				</xsd:unique>
				<xsd:unique name="TasksMultiphasePoromechanicsInitializationUniqueName">
					<xsd:selector xpath="MultiphasePoromechanicsInitialization" />
					<xsd:field xpath="@name" />
				</xsd:unique>
				<xsd:unique name="TasksPVTDriverUniqueName">
					<xsd:selector xpath="PVTDriver" />
					<xsd:field xpath="@name" />
				</xsd:unique>
				<xsd:unique name="TasksPackCollectionUniqueName">
					<xsd:selector xpath="PackCollection" />
					<xsd:field xpath="@name" />
				</xsd:unique>
				<xsd:unique name="TasksReactiveFluidDriverUniqueName">
					<xsd:selector xpath="ReactiveFluidDriver" />
					<xsd:field xpath="@name" />
				</xsd:unique>
				<xsd:unique name="TasksRelpermDriverUniqueName">
					<xsd:selector xpath="RelpermDriver" />
					<xsd:field xpath="@name" />
				</xsd:unique>
				<xsd:unique name="TasksSinglePhasePoromechanicsInitializationUniqueName">
					<xsd:selector xpath="SinglePhasePoromechanicsInitialization" />
					<xsd:field xpath="@name" />
				</xsd:unique>
				<xsd:unique name="TasksSinglePhaseStatisticsUniqueName">
					<xsd:selector xpath="SinglePhaseStatistics" />
					<xsd:field xpath="@name" />
				</xsd:unique>
				<xsd:unique name="TasksSolidMechanicsStateResetUniqueName">
					<xsd:selector xpath="SolidMechanicsStateReset" />
					<xsd:field xpath="@name" />
				</xsd:unique>
				<xsd:unique name="TasksSolidMechanicsStatisticsUniqueName">
					<xsd:selector xpath="SolidMechanicsStatistics" />
					<xsd:field xpath="@name" />
				</xsd:unique>
				<xsd:unique name="TasksTriaxialDriverUniqueName">
					<xsd:selector xpath="TriaxialDriver" />
					<xsd:field xpath="@name" />
				</xsd:unique>
			</xsd:element>
			<xsd:element name="Constitutive" type="ConstitutiveType" maxOccurs="1">
				<xsd:unique name="domainConstitutiveBiotPorosityUniqueName">
					<xsd:selector xpath="BiotPorosity" />
					<xsd:field xpath="@name" />
				</xsd:unique>
				<xsd:unique name="domainConstitutiveBlackOilFluidUniqueName">
					<xsd:selector xpath="BlackOilFluid" />
					<xsd:field xpath="@name" />
				</xsd:unique>
				<xsd:unique name="domainConstitutiveBrooksCoreyBakerRelativePermeabilityUniqueName">
					<xsd:selector xpath="BrooksCoreyBakerRelativePermeability" />
					<xsd:field xpath="@name" />
				</xsd:unique>
				<xsd:unique name="domainConstitutiveBrooksCoreyCapillaryPressureUniqueName">
					<xsd:selector xpath="BrooksCoreyCapillaryPressure" />
					<xsd:field xpath="@name" />
				</xsd:unique>
				<xsd:unique name="domainConstitutiveBrooksCoreyRelativePermeabilityUniqueName">
					<xsd:selector xpath="BrooksCoreyRelativePermeability" />
					<xsd:field xpath="@name" />
				</xsd:unique>
				<xsd:unique name="domainConstitutiveCO2BrineEzrokhiFluidUniqueName">
					<xsd:selector xpath="CO2BrineEzrokhiFluid" />
					<xsd:field xpath="@name" />
				</xsd:unique>
				<xsd:unique name="domainConstitutiveCO2BrineEzrokhiThermalFluidUniqueName">
					<xsd:selector xpath="CO2BrineEzrokhiThermalFluid" />
					<xsd:field xpath="@name" />
				</xsd:unique>
				<xsd:unique name="domainConstitutiveCO2BrinePhillipsFluidUniqueName">
					<xsd:selector xpath="CO2BrinePhillipsFluid" />
					<xsd:field xpath="@name" />
				</xsd:unique>
				<xsd:unique name="domainConstitutiveCO2BrinePhillipsThermalFluidUniqueName">
					<xsd:selector xpath="CO2BrinePhillipsThermalFluid" />
					<xsd:field xpath="@name" />
				</xsd:unique>
				<xsd:unique name="domainConstitutiveCarmanKozenyPermeabilityUniqueName">
					<xsd:selector xpath="CarmanKozenyPermeability" />
					<xsd:field xpath="@name" />
				</xsd:unique>
<<<<<<< HEAD
				<xsd:unique name="ConstitutiveCeramicDamageUniqueName">
					<xsd:selector xpath="CeramicDamage" />
					<xsd:field xpath="@name" />
				</xsd:unique>
				<xsd:unique name="ConstitutiveCompositionalMultiphaseFluidUniqueName">
=======
				<xsd:unique name="domainConstitutiveCompositionalMultiphaseFluidUniqueName">
>>>>>>> 357f6124
					<xsd:selector xpath="CompositionalMultiphaseFluid" />
					<xsd:field xpath="@name" />
				</xsd:unique>
				<xsd:unique name="domainConstitutiveCompressibleSinglePhaseFluidUniqueName">
					<xsd:selector xpath="CompressibleSinglePhaseFluid" />
					<xsd:field xpath="@name" />
				</xsd:unique>
				<xsd:unique name="domainConstitutiveCompressibleSolidCarmanKozenyPermeabilityUniqueName">
					<xsd:selector xpath="CompressibleSolidCarmanKozenyPermeability" />
					<xsd:field xpath="@name" />
				</xsd:unique>
				<xsd:unique name="domainConstitutiveCompressibleSolidConstantPermeabilityUniqueName">
					<xsd:selector xpath="CompressibleSolidConstantPermeability" />
					<xsd:field xpath="@name" />
				</xsd:unique>
				<xsd:unique name="domainConstitutiveCompressibleSolidExponentialDecayPermeabilityUniqueName">
					<xsd:selector xpath="CompressibleSolidExponentialDecayPermeability" />
					<xsd:field xpath="@name" />
				</xsd:unique>
				<xsd:unique name="domainConstitutiveCompressibleSolidParallelPlatesPermeabilityUniqueName">
					<xsd:selector xpath="CompressibleSolidParallelPlatesPermeability" />
					<xsd:field xpath="@name" />
				</xsd:unique>
				<xsd:unique name="domainConstitutiveCompressibleSolidSlipDependentPermeabilityUniqueName">
					<xsd:selector xpath="CompressibleSolidSlipDependentPermeability" />
					<xsd:field xpath="@name" />
				</xsd:unique>
				<xsd:unique name="domainConstitutiveCompressibleSolidWillisRichardsPermeabilityUniqueName">
					<xsd:selector xpath="CompressibleSolidWillisRichardsPermeability" />
					<xsd:field xpath="@name" />
				</xsd:unique>
				<xsd:unique name="domainConstitutiveConstantPermeabilityUniqueName">
					<xsd:selector xpath="ConstantPermeability" />
					<xsd:field xpath="@name" />
				</xsd:unique>
				<xsd:unique name="domainConstitutiveCoulombUniqueName">
					<xsd:selector xpath="Coulomb" />
					<xsd:field xpath="@name" />
				</xsd:unique>
				<xsd:unique name="domainConstitutiveDamageElasticIsotropicUniqueName">
					<xsd:selector xpath="DamageElasticIsotropic" />
					<xsd:field xpath="@name" />
				</xsd:unique>
				<xsd:unique name="domainConstitutiveDamageSpectralElasticIsotropicUniqueName">
					<xsd:selector xpath="DamageSpectralElasticIsotropic" />
					<xsd:field xpath="@name" />
				</xsd:unique>
				<xsd:unique name="domainConstitutiveDamageVolDevElasticIsotropicUniqueName">
					<xsd:selector xpath="DamageVolDevElasticIsotropic" />
					<xsd:field xpath="@name" />
				</xsd:unique>
				<xsd:unique name="domainConstitutiveDeadOilFluidUniqueName">
					<xsd:selector xpath="DeadOilFluid" />
					<xsd:field xpath="@name" />
				</xsd:unique>
				<xsd:unique name="domainConstitutiveDelftEggUniqueName">
					<xsd:selector xpath="DelftEgg" />
					<xsd:field xpath="@name" />
				</xsd:unique>
				<xsd:unique name="domainConstitutiveDruckerPragerUniqueName">
					<xsd:selector xpath="DruckerPrager" />
					<xsd:field xpath="@name" />
				</xsd:unique>
				<xsd:unique name="domainConstitutiveElasticIsotropicUniqueName">
					<xsd:selector xpath="ElasticIsotropic" />
					<xsd:field xpath="@name" />
				</xsd:unique>
				<xsd:unique name="domainConstitutiveElasticIsotropicPressureDependentUniqueName">
					<xsd:selector xpath="ElasticIsotropicPressureDependent" />
					<xsd:field xpath="@name" />
				</xsd:unique>
				<xsd:unique name="domainConstitutiveElasticOrthotropicUniqueName">
					<xsd:selector xpath="ElasticOrthotropic" />
					<xsd:field xpath="@name" />
				</xsd:unique>
				<xsd:unique name="domainConstitutiveElasticTransverseIsotropicUniqueName">
					<xsd:selector xpath="ElasticTransverseIsotropic" />
					<xsd:field xpath="@name" />
				</xsd:unique>
				<xsd:unique name="domainConstitutiveExponentialDecayPermeabilityUniqueName">
					<xsd:selector xpath="ExponentialDecayPermeability" />
					<xsd:field xpath="@name" />
				</xsd:unique>
				<xsd:unique name="domainConstitutiveExtendedDruckerPragerUniqueName">
					<xsd:selector xpath="ExtendedDruckerPrager" />
					<xsd:field xpath="@name" />
				</xsd:unique>
				<xsd:unique name="domainConstitutiveFrictionlessContactUniqueName">
					<xsd:selector xpath="FrictionlessContact" />
					<xsd:field xpath="@name" />
				</xsd:unique>
				<xsd:unique name="domainConstitutiveJFunctionCapillaryPressureUniqueName">
					<xsd:selector xpath="JFunctionCapillaryPressure" />
					<xsd:field xpath="@name" />
				</xsd:unique>
				<xsd:unique name="domainConstitutiveModifiedCamClayUniqueName">
					<xsd:selector xpath="ModifiedCamClay" />
					<xsd:field xpath="@name" />
				</xsd:unique>
				<xsd:unique name="domainConstitutiveMultiPhaseConstantThermalConductivityUniqueName">
					<xsd:selector xpath="MultiPhaseConstantThermalConductivity" />
					<xsd:field xpath="@name" />
				</xsd:unique>
				<xsd:unique name="domainConstitutiveMultiPhaseVolumeWeightedThermalConductivityUniqueName">
					<xsd:selector xpath="MultiPhaseVolumeWeightedThermalConductivity" />
					<xsd:field xpath="@name" />
				</xsd:unique>
				<xsd:unique name="domainConstitutiveNullModelUniqueName">
					<xsd:selector xpath="NullModel" />
					<xsd:field xpath="@name" />
				</xsd:unique>
				<xsd:unique name="domainConstitutiveParallelPlatesPermeabilityUniqueName">
					<xsd:selector xpath="ParallelPlatesPermeability" />
					<xsd:field xpath="@name" />
				</xsd:unique>
				<xsd:unique name="domainConstitutiveParticleFluidUniqueName">
					<xsd:selector xpath="ParticleFluid" />
					<xsd:field xpath="@name" />
				</xsd:unique>
<<<<<<< HEAD
				<xsd:unique name="ConstitutivePerfectlyPlasticUniqueName">
					<xsd:selector xpath="PerfectlyPlastic" />
					<xsd:field xpath="@name" />
				</xsd:unique>
				<xsd:unique name="ConstitutivePermeabilityBaseUniqueName">
=======
				<xsd:unique name="domainConstitutivePermeabilityBaseUniqueName">
>>>>>>> 357f6124
					<xsd:selector xpath="PermeabilityBase" />
					<xsd:field xpath="@name" />
				</xsd:unique>
				<xsd:unique name="domainConstitutivePorousDelftEggUniqueName">
					<xsd:selector xpath="PorousDelftEgg" />
					<xsd:field xpath="@name" />
				</xsd:unique>
				<xsd:unique name="domainConstitutivePorousDruckerPragerUniqueName">
					<xsd:selector xpath="PorousDruckerPrager" />
					<xsd:field xpath="@name" />
				</xsd:unique>
				<xsd:unique name="domainConstitutivePorousElasticIsotropicUniqueName">
					<xsd:selector xpath="PorousElasticIsotropic" />
					<xsd:field xpath="@name" />
				</xsd:unique>
				<xsd:unique name="domainConstitutivePorousElasticOrthotropicUniqueName">
					<xsd:selector xpath="PorousElasticOrthotropic" />
					<xsd:field xpath="@name" />
				</xsd:unique>
				<xsd:unique name="domainConstitutivePorousElasticTransverseIsotropicUniqueName">
					<xsd:selector xpath="PorousElasticTransverseIsotropic" />
					<xsd:field xpath="@name" />
				</xsd:unique>
				<xsd:unique name="domainConstitutivePorousExtendedDruckerPragerUniqueName">
					<xsd:selector xpath="PorousExtendedDruckerPrager" />
					<xsd:field xpath="@name" />
				</xsd:unique>
				<xsd:unique name="domainConstitutivePorousModifiedCamClayUniqueName">
					<xsd:selector xpath="PorousModifiedCamClay" />
					<xsd:field xpath="@name" />
				</xsd:unique>
				<xsd:unique name="domainConstitutivePressurePorosityUniqueName">
					<xsd:selector xpath="PressurePorosity" />
					<xsd:field xpath="@name" />
				</xsd:unique>
				<xsd:unique name="domainConstitutiveProppantPermeabilityUniqueName">
					<xsd:selector xpath="ProppantPermeability" />
					<xsd:field xpath="@name" />
				</xsd:unique>
				<xsd:unique name="domainConstitutiveProppantPorosityUniqueName">
					<xsd:selector xpath="ProppantPorosity" />
					<xsd:field xpath="@name" />
				</xsd:unique>
				<xsd:unique name="domainConstitutiveProppantSlurryFluidUniqueName">
					<xsd:selector xpath="ProppantSlurryFluid" />
					<xsd:field xpath="@name" />
				</xsd:unique>
				<xsd:unique name="domainConstitutiveProppantSolidProppantPermeabilityUniqueName">
					<xsd:selector xpath="ProppantSolidProppantPermeability" />
					<xsd:field xpath="@name" />
				</xsd:unique>
				<xsd:unique name="domainConstitutiveReactiveBrineUniqueName">
					<xsd:selector xpath="ReactiveBrine" />
					<xsd:field xpath="@name" />
				</xsd:unique>
				<xsd:unique name="domainConstitutiveReactiveBrineThermalUniqueName">
					<xsd:selector xpath="ReactiveBrineThermal" />
					<xsd:field xpath="@name" />
				</xsd:unique>
				<xsd:unique name="domainConstitutiveSinglePhaseConstantThermalConductivityUniqueName">
					<xsd:selector xpath="SinglePhaseConstantThermalConductivity" />
					<xsd:field xpath="@name" />
				</xsd:unique>
				<xsd:unique name="domainConstitutiveSlipDependentPermeabilityUniqueName">
					<xsd:selector xpath="SlipDependentPermeability" />
					<xsd:field xpath="@name" />
				</xsd:unique>
				<xsd:unique name="domainConstitutiveSolidInternalEnergyUniqueName">
					<xsd:selector xpath="SolidInternalEnergy" />
					<xsd:field xpath="@name" />
				</xsd:unique>
				<xsd:unique name="domainConstitutiveTableCapillaryPressureUniqueName">
					<xsd:selector xpath="TableCapillaryPressure" />
					<xsd:field xpath="@name" />
				</xsd:unique>
				<xsd:unique name="domainConstitutiveTableRelativePermeabilityUniqueName">
					<xsd:selector xpath="TableRelativePermeability" />
					<xsd:field xpath="@name" />
				</xsd:unique>
				<xsd:unique name="domainConstitutiveTableRelativePermeabilityHysteresisUniqueName">
					<xsd:selector xpath="TableRelativePermeabilityHysteresis" />
					<xsd:field xpath="@name" />
				</xsd:unique>
				<xsd:unique name="domainConstitutiveThermalCompressibleSinglePhaseFluidUniqueName">
					<xsd:selector xpath="ThermalCompressibleSinglePhaseFluid" />
					<xsd:field xpath="@name" />
				</xsd:unique>
				<xsd:unique name="domainConstitutiveVanGenuchtenBakerRelativePermeabilityUniqueName">
					<xsd:selector xpath="VanGenuchtenBakerRelativePermeability" />
					<xsd:field xpath="@name" />
				</xsd:unique>
				<xsd:unique name="domainConstitutiveVanGenuchtenCapillaryPressureUniqueName">
					<xsd:selector xpath="VanGenuchtenCapillaryPressure" />
					<xsd:field xpath="@name" />
				</xsd:unique>
				<xsd:unique name="domainConstitutiveViscoDruckerPragerUniqueName">
					<xsd:selector xpath="ViscoDruckerPrager" />
					<xsd:field xpath="@name" />
				</xsd:unique>
				<xsd:unique name="domainConstitutiveViscoExtendedDruckerPragerUniqueName">
					<xsd:selector xpath="ViscoExtendedDruckerPrager" />
					<xsd:field xpath="@name" />
				</xsd:unique>
				<xsd:unique name="domainConstitutiveViscoModifiedCamClayUniqueName">
					<xsd:selector xpath="ViscoModifiedCamClay" />
					<xsd:field xpath="@name" />
				</xsd:unique>
				<xsd:unique name="domainConstitutiveWillisRichardsPermeabilityUniqueName">
					<xsd:selector xpath="WillisRichardsPermeability" />
					<xsd:field xpath="@name" />
				</xsd:unique>
			</xsd:element>
			<xsd:element name="ElementRegions" type="ElementRegionsType" maxOccurs="1" />
			<xsd:element name="ParticleRegions" type="ParticleRegionsType" maxOccurs="1" />
			<xsd:element name="Included" type="IncludedType" maxOccurs="1">
				<xsd:unique name="IncludedFileUniqueName">
					<xsd:selector xpath="File" />
					<xsd:field xpath="@name" />
				</xsd:unique>
			</xsd:element>
			<xsd:element name="Parameters" type="ParametersType" maxOccurs="1">
				<xsd:unique name="ParametersParameterUniqueName">
					<xsd:selector xpath="Parameter" />
					<xsd:field xpath="@name" />
				</xsd:unique>
			</xsd:element>
			<xsd:element name="Benchmarks" type="BenchmarksType" maxOccurs="1" />
		</xsd:choice>
	</xsd:complexType>
	<xsd:complexType name="EventsType">
		<xsd:choice minOccurs="0" maxOccurs="unbounded">
			<xsd:element name="HaltEvent" type="HaltEventType">
				<xsd:unique name="EventsHaltEventHaltEventUniqueName">
					<xsd:selector xpath="HaltEvent" />
					<xsd:field xpath="@name" />
				</xsd:unique>
				<xsd:unique name="EventsHaltEventPeriodicEventUniqueName">
					<xsd:selector xpath="PeriodicEvent" />
					<xsd:field xpath="@name" />
				</xsd:unique>
				<xsd:unique name="EventsHaltEventSoloEventUniqueName">
					<xsd:selector xpath="SoloEvent" />
					<xsd:field xpath="@name" />
				</xsd:unique>
			</xsd:element>
			<xsd:element name="PeriodicEvent" type="PeriodicEventType">
				<xsd:unique name="EventsPeriodicEventHaltEventUniqueName">
					<xsd:selector xpath="HaltEvent" />
					<xsd:field xpath="@name" />
				</xsd:unique>
				<xsd:unique name="EventsPeriodicEventPeriodicEventUniqueName">
					<xsd:selector xpath="PeriodicEvent" />
					<xsd:field xpath="@name" />
				</xsd:unique>
				<xsd:unique name="EventsPeriodicEventSoloEventUniqueName">
					<xsd:selector xpath="SoloEvent" />
					<xsd:field xpath="@name" />
				</xsd:unique>
			</xsd:element>
			<xsd:element name="SoloEvent" type="SoloEventType">
				<xsd:unique name="EventsSoloEventHaltEventUniqueName">
					<xsd:selector xpath="HaltEvent" />
					<xsd:field xpath="@name" />
				</xsd:unique>
				<xsd:unique name="EventsSoloEventPeriodicEventUniqueName">
					<xsd:selector xpath="PeriodicEvent" />
					<xsd:field xpath="@name" />
				</xsd:unique>
				<xsd:unique name="EventsSoloEventSoloEventUniqueName">
					<xsd:selector xpath="SoloEvent" />
					<xsd:field xpath="@name" />
				</xsd:unique>
			</xsd:element>
		</xsd:choice>
		<!--logLevel => Log level-->
		<xsd:attribute name="logLevel" type="integer" default="0" />
		<!--maxCycle => Maximum simulation cycle for the global event loop.-->
		<xsd:attribute name="maxCycle" type="integer" default="2147483647" />
		<!--maxTime => Maximum simulation time for the global event loop.-->
		<xsd:attribute name="maxTime" type="real64" default="1.79769e+308" />
		<!--minTime => Start simulation time for the global event loop.-->
		<xsd:attribute name="minTime" type="real64" default="0" />
		<!--timeOutputFormat => Format of the time in the GEOS log.-->
		<xsd:attribute name="timeOutputFormat" type="geos_EventManager_TimeOutputFormat" default="seconds" />
	</xsd:complexType>
	<xsd:complexType name="HaltEventType">
		<xsd:choice minOccurs="0" maxOccurs="unbounded">
			<xsd:element name="HaltEvent" type="HaltEventType" />
			<xsd:element name="PeriodicEvent" type="PeriodicEventType" />
			<xsd:element name="SoloEvent" type="SoloEventType" />
		</xsd:choice>
		<!--beginTime => Start time of this event.-->
		<xsd:attribute name="beginTime" type="real64" default="0" />
		<!--endTime => End time of this event.-->
		<xsd:attribute name="endTime" type="real64" default="1e+100" />
		<!--finalDtStretch => Allow the final dt request for this event to grow by this percentage to match the endTime exactly.-->
		<xsd:attribute name="finalDtStretch" type="real64" default="0.001" />
		<!--forceDt => While active, this event will request this timestep value (ignoring any children/targets requests).-->
		<xsd:attribute name="forceDt" type="real64" default="-1" />
		<!--logLevel => Log level-->
		<xsd:attribute name="logLevel" type="integer" default="0" />
		<!--maxEventDt => While active, this event will request a timestep <= this value (depending upon any child/target requests).-->
		<xsd:attribute name="maxEventDt" type="real64" default="-1" />
		<!--maxRuntime => The maximum allowable runtime for the job.-->
		<xsd:attribute name="maxRuntime" type="real64" use="required" />
		<!--target => Name of the object to be executed when the event criteria are met.-->
		<xsd:attribute name="target" type="string" default="" />
		<!--targetExactStartStop => If this option is set, the event will reduce its timestep requests to match any specified beginTime/endTimes exactly.-->
		<xsd:attribute name="targetExactStartStop" type="integer" default="1" />
		<!--name => A name is required for any non-unique nodes-->
		<xsd:attribute name="name" type="string" use="required" />
	</xsd:complexType>
	<xsd:complexType name="PeriodicEventType">
		<xsd:choice minOccurs="0" maxOccurs="unbounded">
			<xsd:element name="HaltEvent" type="HaltEventType" />
			<xsd:element name="PeriodicEvent" type="PeriodicEventType" />
			<xsd:element name="SoloEvent" type="SoloEventType" />
		</xsd:choice>
		<!--beginTime => Start time of this event.-->
		<xsd:attribute name="beginTime" type="real64" default="0" />
		<!--cycleFrequency => Event application frequency (cycle, default)-->
		<xsd:attribute name="cycleFrequency" type="integer" default="1" />
		<!--endTime => End time of this event.-->
		<xsd:attribute name="endTime" type="real64" default="1e+100" />
		<!--finalDtStretch => Allow the final dt request for this event to grow by this percentage to match the endTime exactly.-->
		<xsd:attribute name="finalDtStretch" type="real64" default="0.001" />
		<!--forceDt => While active, this event will request this timestep value (ignoring any children/targets requests).-->
		<xsd:attribute name="forceDt" type="real64" default="-1" />
		<!--function => Name of an optional function to evaluate when the time/cycle criteria are met.If the result is greater than the specified eventThreshold, the function will continue to execute.-->
		<xsd:attribute name="function" type="string" default="" />
		<!--logLevel => Log level-->
		<xsd:attribute name="logLevel" type="integer" default="0" />
		<!--maxEventDt => While active, this event will request a timestep <= this value (depending upon any child/target requests).-->
		<xsd:attribute name="maxEventDt" type="real64" default="-1" />
		<!--object => If the optional function requires an object as an input, specify its path here.-->
		<xsd:attribute name="object" type="string" default="" />
		<!--set => If the optional function is applied to an object, specify the setname to evaluate (default = everything).-->
		<xsd:attribute name="set" type="string" default="" />
		<!--stat => If the optional function is applied to an object, specify the statistic to compare to the eventThreshold.The current options include: min, avg, and max.-->
		<xsd:attribute name="stat" type="integer" default="0" />
		<!--target => Name of the object to be executed when the event criteria are met.-->
		<xsd:attribute name="target" type="string" default="" />
		<!--targetExactStartStop => If this option is set, the event will reduce its timestep requests to match any specified beginTime/endTimes exactly.-->
		<xsd:attribute name="targetExactStartStop" type="integer" default="1" />
		<!--targetExactTimestep => If this option is set, the event will reduce its timestep requests to match the specified timeFrequency perfectly: dt_request = min(dt_request, t_last + time_frequency - time)).-->
		<xsd:attribute name="targetExactTimestep" type="integer" default="1" />
		<!--threshold => If the optional function is used, the event will execute if the value returned by the function exceeds this threshold.-->
		<xsd:attribute name="threshold" type="real64" default="0" />
		<!--timeFrequency => Event application frequency (time).  Note: if this value is specified, it will override any cycle-based behavior.-->
		<xsd:attribute name="timeFrequency" type="real64" default="-1" />
		<!--name => A name is required for any non-unique nodes-->
		<xsd:attribute name="name" type="string" use="required" />
	</xsd:complexType>
	<xsd:complexType name="SoloEventType">
		<xsd:choice minOccurs="0" maxOccurs="unbounded">
			<xsd:element name="HaltEvent" type="HaltEventType" />
			<xsd:element name="PeriodicEvent" type="PeriodicEventType" />
			<xsd:element name="SoloEvent" type="SoloEventType" />
		</xsd:choice>
		<!--beginTime => Start time of this event.-->
		<xsd:attribute name="beginTime" type="real64" default="0" />
		<!--endTime => End time of this event.-->
		<xsd:attribute name="endTime" type="real64" default="1e+100" />
		<!--finalDtStretch => Allow the final dt request for this event to grow by this percentage to match the endTime exactly.-->
		<xsd:attribute name="finalDtStretch" type="real64" default="0.001" />
		<!--forceDt => While active, this event will request this timestep value (ignoring any children/targets requests).-->
		<xsd:attribute name="forceDt" type="real64" default="-1" />
		<!--logLevel => Log level-->
		<xsd:attribute name="logLevel" type="integer" default="0" />
		<!--maxEventDt => While active, this event will request a timestep <= this value (depending upon any child/target requests).-->
		<xsd:attribute name="maxEventDt" type="real64" default="-1" />
		<!--target => Name of the object to be executed when the event criteria are met.-->
		<xsd:attribute name="target" type="string" default="" />
		<!--targetCycle => Targeted cycle to execute the event.-->
		<xsd:attribute name="targetCycle" type="integer" default="-1" />
		<!--targetExactStartStop => If this option is set, the event will reduce its timestep requests to match any specified beginTime/endTimes exactly.-->
		<xsd:attribute name="targetExactStartStop" type="integer" default="1" />
		<!--targetExactTimestep => If this option is set, the event will reduce its timestep requests to match the specified execution time exactly: dt_request = min(dt_request, t_target - time)).-->
		<xsd:attribute name="targetExactTimestep" type="integer" default="1" />
		<!--targetTime => Targeted time to execute the event.-->
		<xsd:attribute name="targetTime" type="real64" default="-1" />
		<!--name => A name is required for any non-unique nodes-->
		<xsd:attribute name="name" type="string" use="required" />
	</xsd:complexType>
	<xsd:simpleType name="geos_EventManager_TimeOutputFormat">
		<xsd:restriction base="xsd:string">
			<xsd:pattern value=".*[\[\]`$].*|seconds|minutes|hours|days|years|full" />
		</xsd:restriction>
	</xsd:simpleType>
	<xsd:complexType name="FieldSpecificationsType">
		<xsd:choice minOccurs="0" maxOccurs="unbounded">
			<xsd:element name="Aquifer" type="AquiferType" />
			<xsd:element name="Dirichlet" type="DirichletType" />
			<xsd:element name="FieldSpecification" type="FieldSpecificationType" />
			<xsd:element name="HydrostaticEquilibrium" type="HydrostaticEquilibriumType" />
			<xsd:element name="PML" type="PMLType" />
			<xsd:element name="SourceFlux" type="SourceFluxType" />
			<xsd:element name="Traction" type="TractionType" />
		</xsd:choice>
	</xsd:complexType>
	<xsd:complexType name="AquiferType">
		<!--allowAllPhasesIntoAquifer => Flag to allow all phases to flow into the aquifer. 
This flag only matters for the configuration in which flow is from reservoir to aquifer. 
    - If the flag is equal to 1, then all phases, including non-aqueous phases, are allowed to flow into the aquifer. 
     - If the flag is equal to 0, then only the water phase is allowed to flow into the aquifer. 
If you are in a configuration in which flow is from reservoir to aquifer and you expect non-aqueous phases to saturate the reservoir cells next to the aquifer, set this flag to 1. 
This keyword is ignored for single-phase flow simulations-->
		<xsd:attribute name="allowAllPhasesIntoAquifer" type="integer" default="0" />
		<!--aquiferAngle => Angle subtended by the aquifer boundary from the center of the reservoir [degress]-->
		<xsd:attribute name="aquiferAngle" type="real64" use="required" />
		<!--aquiferElevation => Aquifer elevation (positive going upward) [m]-->
		<xsd:attribute name="aquiferElevation" type="real64" use="required" />
		<!--aquiferInitialPressure => Aquifer initial pressure [Pa]-->
		<xsd:attribute name="aquiferInitialPressure" type="real64" use="required" />
		<!--aquiferInnerRadius => Aquifer inner radius [m]-->
		<xsd:attribute name="aquiferInnerRadius" type="real64" use="required" />
		<!--aquiferPermeability => Aquifer permeability [m^2]-->
		<xsd:attribute name="aquiferPermeability" type="real64" use="required" />
		<!--aquiferPorosity => Aquifer porosity-->
		<xsd:attribute name="aquiferPorosity" type="real64" use="required" />
		<!--aquiferThickness => Aquifer thickness [m]-->
		<xsd:attribute name="aquiferThickness" type="real64" use="required" />
		<!--aquiferTotalCompressibility => Aquifer total compressibility (rock and fluid) [Pa^-1]-->
		<xsd:attribute name="aquiferTotalCompressibility" type="real64" use="required" />
		<!--aquiferWaterDensity => Aquifer water density [kg.m^-3]-->
		<xsd:attribute name="aquiferWaterDensity" type="real64" use="required" />
		<!--aquiferWaterPhaseComponentFraction => Aquifer water phase component fraction. This keyword is ignored for single-phase flow simulations.-->
		<xsd:attribute name="aquiferWaterPhaseComponentFraction" type="real64_array" default="{0}" />
		<!--aquiferWaterPhaseComponentNames => Aquifer water phase component names. This keyword is ignored for single-phase flow simulations.-->
		<xsd:attribute name="aquiferWaterPhaseComponentNames" type="string_array" default="{}" />
		<!--aquiferWaterViscosity => Aquifer water viscosity [Pa.s]-->
		<xsd:attribute name="aquiferWaterViscosity" type="real64" use="required" />
		<!--bcApplicationTableName => Name of table that specifies the on/off application of the boundary condition.-->
		<xsd:attribute name="bcApplicationTableName" type="string" default="" />
		<!--beginTime => Time at which the boundary condition will start being applied.-->
		<xsd:attribute name="beginTime" type="real64" default="-1e+99" />
		<!--direction => Direction to apply boundary condition to.-->
		<xsd:attribute name="direction" type="R1Tensor" default="{0,0,0}" />
		<!--endTime => Time at which the boundary condition will stop being applied.-->
		<xsd:attribute name="endTime" type="real64" default="1e+99" />
		<!--functionName => Name of function that specifies variation of the boundary condition.-->
		<xsd:attribute name="functionName" type="string" default="" />
		<!--initialCondition => Boundary condition is applied as an initial condition.-->
		<xsd:attribute name="initialCondition" type="integer" default="0" />
		<!--logLevel => Log level-->
		<xsd:attribute name="logLevel" type="integer" default="0" />
		<!--pressureInfluenceFunctionName => Name of the table describing the pressure influence function
. If not provided, we use a default pressure influence function-->
		<xsd:attribute name="pressureInfluenceFunctionName" type="string" default="" />
		<!--scale => Scale factor for value of the boundary condition.-->
		<xsd:attribute name="scale" type="real64" default="0" />
		<!--setNames => Name of sets that boundary condition is applied to.-->
		<xsd:attribute name="setNames" type="string_array" use="required" />
		<!--name => A name is required for any non-unique nodes-->
		<xsd:attribute name="name" type="string" use="required" />
	</xsd:complexType>
	<xsd:complexType name="DirichletType">
		<!--bcApplicationTableName => Name of table that specifies the on/off application of the boundary condition.-->
		<xsd:attribute name="bcApplicationTableName" type="string" default="" />
		<!--beginTime => Time at which the boundary condition will start being applied.-->
		<xsd:attribute name="beginTime" type="real64" default="-1e+99" />
		<!--component => Component of field (if tensor) to apply boundary condition to.-->
		<xsd:attribute name="component" type="integer" default="-1" />
		<!--direction => Direction to apply boundary condition to.-->
		<xsd:attribute name="direction" type="R1Tensor" default="{0,0,0}" />
		<!--endTime => Time at which the boundary condition will stop being applied.-->
		<xsd:attribute name="endTime" type="real64" default="1e+99" />
		<!--fieldName => Name of field that boundary condition is applied to.-->
		<xsd:attribute name="fieldName" type="string" default="" />
		<!--functionName => Name of function that specifies variation of the boundary condition.-->
		<xsd:attribute name="functionName" type="string" default="" />
		<!--initialCondition => Boundary condition is applied as an initial condition.-->
		<xsd:attribute name="initialCondition" type="integer" default="0" />
		<!--logLevel => Log level-->
		<xsd:attribute name="logLevel" type="integer" default="0" />
		<!--objectPath => Path to the target field-->
		<xsd:attribute name="objectPath" type="string" default="" />
		<!--scale => Scale factor for value of the boundary condition.-->
		<xsd:attribute name="scale" type="real64" default="0" />
		<!--setNames => Name of sets that boundary condition is applied to.-->
		<xsd:attribute name="setNames" type="string_array" use="required" />
		<!--name => A name is required for any non-unique nodes-->
		<xsd:attribute name="name" type="string" use="required" />
	</xsd:complexType>
	<xsd:complexType name="FieldSpecificationType">
		<!--bcApplicationTableName => Name of table that specifies the on/off application of the boundary condition.-->
		<xsd:attribute name="bcApplicationTableName" type="string" default="" />
		<!--beginTime => Time at which the boundary condition will start being applied.-->
		<xsd:attribute name="beginTime" type="real64" default="-1e+99" />
		<!--component => Component of field (if tensor) to apply boundary condition to.-->
		<xsd:attribute name="component" type="integer" default="-1" />
		<!--direction => Direction to apply boundary condition to.-->
		<xsd:attribute name="direction" type="R1Tensor" default="{0,0,0}" />
		<!--endTime => Time at which the boundary condition will stop being applied.-->
		<xsd:attribute name="endTime" type="real64" default="1e+99" />
		<!--fieldName => Name of field that boundary condition is applied to.-->
		<xsd:attribute name="fieldName" type="string" default="" />
		<!--functionName => Name of function that specifies variation of the boundary condition.-->
		<xsd:attribute name="functionName" type="string" default="" />
		<!--initialCondition => Boundary condition is applied as an initial condition.-->
		<xsd:attribute name="initialCondition" type="integer" default="0" />
		<!--logLevel => Log level-->
		<xsd:attribute name="logLevel" type="integer" default="0" />
		<!--objectPath => Path to the target field-->
		<xsd:attribute name="objectPath" type="string" default="" />
		<!--scale => Scale factor for value of the boundary condition.-->
		<xsd:attribute name="scale" type="real64" default="0" />
		<!--setNames => Name of sets that boundary condition is applied to.-->
		<xsd:attribute name="setNames" type="string_array" use="required" />
		<!--name => A name is required for any non-unique nodes-->
		<xsd:attribute name="name" type="string" use="required" />
	</xsd:complexType>
	<xsd:complexType name="HydrostaticEquilibriumType">
		<!--bcApplicationTableName => Name of table that specifies the on/off application of the boundary condition.-->
		<xsd:attribute name="bcApplicationTableName" type="string" default="" />
		<!--beginTime => Time at which the boundary condition will start being applied.-->
		<xsd:attribute name="beginTime" type="real64" default="-1e+99" />
		<!--componentFractionVsElevationTableNames => Names of the tables specifying the (component fraction vs elevation) relationship for each component-->
		<xsd:attribute name="componentFractionVsElevationTableNames" type="string_array" default="{}" />
		<!--componentNames => Names of the fluid components-->
		<xsd:attribute name="componentNames" type="string_array" default="{}" />
		<!--datumElevation => Datum elevation [m]-->
		<xsd:attribute name="datumElevation" type="real64" use="required" />
		<!--datumPressure => Datum pressure [Pa]-->
		<xsd:attribute name="datumPressure" type="real64" use="required" />
		<!--direction => Direction to apply boundary condition to.-->
		<xsd:attribute name="direction" type="R1Tensor" default="{0,0,0}" />
		<!--elevationIncrementInHydrostaticPressureTable => Elevation increment [m] in the hydrostatic pressure table constructed internally-->
		<xsd:attribute name="elevationIncrementInHydrostaticPressureTable" type="real64" default="0.6096" />
		<!--endTime => Time at which the boundary condition will stop being applied.-->
		<xsd:attribute name="endTime" type="real64" default="1e+99" />
		<!--equilibrationTolerance => Tolerance in the fixed-point iteration scheme used for hydrostatic initialization-->
		<xsd:attribute name="equilibrationTolerance" type="real64" default="0.001" />
		<!--functionName => Name of function that specifies variation of the boundary condition.-->
		<xsd:attribute name="functionName" type="string" default="" />
		<!--initialPhaseName => Name of the phase initially saturating the reservoir-->
		<xsd:attribute name="initialPhaseName" type="string" default="" />
		<!--logLevel => Log level-->
		<xsd:attribute name="logLevel" type="integer" default="0" />
		<!--maxNumberOfEquilibrationIterations => Maximum number of equilibration iterations-->
		<xsd:attribute name="maxNumberOfEquilibrationIterations" type="integer" default="5" />
		<!--objectPath => Path to the target field-->
		<xsd:attribute name="objectPath" type="string" default="" />
		<!--scale => Scale factor for value of the boundary condition.-->
		<xsd:attribute name="scale" type="real64" default="0" />
		<!--temperatureVsElevationTableName => Name of the table specifying the (temperature [K] vs elevation) relationship-->
		<xsd:attribute name="temperatureVsElevationTableName" type="string" default="" />
		<!--name => A name is required for any non-unique nodes-->
		<xsd:attribute name="name" type="string" use="required" />
	</xsd:complexType>
	<xsd:complexType name="PMLType">
		<!--bcApplicationTableName => Name of table that specifies the on/off application of the boundary condition.-->
		<xsd:attribute name="bcApplicationTableName" type="string" default="" />
		<!--beginTime => Time at which the boundary condition will start being applied.-->
		<xsd:attribute name="beginTime" type="real64" default="-1e+99" />
		<!--component => Component of field (if tensor) to apply boundary condition to.-->
		<xsd:attribute name="component" type="integer" default="-1" />
		<!--direction => Direction to apply boundary condition to.-->
		<xsd:attribute name="direction" type="R1Tensor" default="{0,0,0}" />
		<!--endTime => Time at which the boundary condition will stop being applied.-->
		<xsd:attribute name="endTime" type="real64" default="1e+99" />
		<!--functionName => Name of function that specifies variation of the boundary condition.-->
		<xsd:attribute name="functionName" type="string" default="" />
		<!--logLevel => Log level-->
		<xsd:attribute name="logLevel" type="integer" default="0" />
		<!--objectPath => Path to the target field-->
		<xsd:attribute name="objectPath" type="string" default="" />
		<!--reflectivity => Desired reflectivity of the PML region, used to compute the damping profile-->
		<xsd:attribute name="reflectivity" type="real32" default="0.001" />
		<!--scale => Scale factor for value of the boundary condition.-->
		<xsd:attribute name="scale" type="real64" default="0" />
		<!--setNames => Name of sets that boundary condition is applied to.-->
		<xsd:attribute name="setNames" type="string_array" use="required" />
		<!--thicknessMaxXYZ => Thickness of the PML region, at right, back, and bottom sides, used to compute the damping profile-->
		<xsd:attribute name="thicknessMaxXYZ" type="R1Tensor32" default="{-1,-1,-1}" />
		<!--thicknessMinXYZ => Thickness of the PML region, at left, front, and top sides, used to compute the damping profile-->
		<xsd:attribute name="thicknessMinXYZ" type="R1Tensor32" default="{-1,-1,-1}" />
		<!--waveSpeedMaxXYZ => Wave speed in the PML, at right, back, and bottom sides, used to compute the damping profile-->
		<xsd:attribute name="waveSpeedMaxXYZ" type="R1Tensor32" default="{-1,-1,-1}" />
		<!--waveSpeedMinXYZ => Wave speed in the PML, at left, front, and top sides, used to compute the damping profile-->
		<xsd:attribute name="waveSpeedMinXYZ" type="R1Tensor32" default="{-1,-1,-1}" />
		<!--xMax => Maximum (x,y,z) coordinates of the inner PML boundaries-->
		<xsd:attribute name="xMax" type="R1Tensor32" default="{3.40282e+38,3.40282e+38,3.40282e+38}" />
		<!--xMin => Minimum (x,y,z) coordinates of the inner PML boundaries-->
		<xsd:attribute name="xMin" type="R1Tensor32" default="{-3.40282e+38,-3.40282e+38,-3.40282e+38}" />
		<!--name => A name is required for any non-unique nodes-->
		<xsd:attribute name="name" type="string" use="required" />
	</xsd:complexType>
	<xsd:complexType name="SourceFluxType">
		<!--bcApplicationTableName => Name of table that specifies the on/off application of the boundary condition.-->
		<xsd:attribute name="bcApplicationTableName" type="string" default="" />
		<!--beginTime => Time at which the boundary condition will start being applied.-->
		<xsd:attribute name="beginTime" type="real64" default="-1e+99" />
		<!--component => Component of field (if tensor) to apply boundary condition to.-->
		<xsd:attribute name="component" type="integer" default="-1" />
		<!--direction => Direction to apply boundary condition to.-->
		<xsd:attribute name="direction" type="R1Tensor" default="{0,0,0}" />
		<!--endTime => Time at which the boundary condition will stop being applied.-->
		<xsd:attribute name="endTime" type="real64" default="1e+99" />
		<!--functionName => Name of function that specifies variation of the boundary condition.-->
		<xsd:attribute name="functionName" type="string" default="" />
		<!--initialCondition => Boundary condition is applied as an initial condition.-->
		<xsd:attribute name="initialCondition" type="integer" default="0" />
		<!--logLevel => Log level-->
		<xsd:attribute name="logLevel" type="integer" default="0" />
		<!--objectPath => Path to the target field-->
		<xsd:attribute name="objectPath" type="string" default="" />
		<!--scale => Scale factor for value of the boundary condition.-->
		<xsd:attribute name="scale" type="real64" default="0" />
		<!--setNames => Name of sets that boundary condition is applied to.-->
		<xsd:attribute name="setNames" type="string_array" use="required" />
		<!--name => A name is required for any non-unique nodes-->
		<xsd:attribute name="name" type="string" use="required" />
	</xsd:complexType>
	<xsd:complexType name="TractionType">
		<!--bcApplicationTableName => Name of table that specifies the on/off application of the boundary condition.-->
		<xsd:attribute name="bcApplicationTableName" type="string" default="" />
		<!--beginTime => Time at which the boundary condition will start being applied.-->
		<xsd:attribute name="beginTime" type="real64" default="-1e+99" />
		<!--direction => Direction to apply boundary condition to.-->
		<xsd:attribute name="direction" type="R1Tensor" default="{0,0,0}" />
		<!--endTime => Time at which the boundary condition will stop being applied.-->
		<xsd:attribute name="endTime" type="real64" default="1e+99" />
		<!--functionName => Name of function that specifies variation of the boundary condition.-->
		<xsd:attribute name="functionName" type="string" default="" />
		<!--initialCondition => Boundary condition is applied as an initial condition.-->
		<xsd:attribute name="initialCondition" type="integer" default="0" />
		<!--inputStress => Input stress for tractionType = stress-->
		<xsd:attribute name="inputStress" type="R2SymTensor" default="{0,0,0,0,0,0}" />
		<!--logLevel => Log level-->
		<xsd:attribute name="logLevel" type="integer" default="0" />
		<!--objectPath => Path to the target field-->
		<xsd:attribute name="objectPath" type="string" default="" />
		<!--scale => Scale factor for value of the boundary condition.-->
		<xsd:attribute name="scale" type="real64" default="0" />
		<!--setNames => Name of sets that boundary condition is applied to.-->
		<xsd:attribute name="setNames" type="string_array" use="required" />
		<!--tractionType => Type of traction boundary condition. Options are:
vector - traction is applied to the faces as specified from the scale and direction,
normal - traction is applied to the faces as a pressure specified from the product of scale and the outward face normal,
stress - traction is applied to the faces as specified by the inner product of input stress and face normal.-->
		<xsd:attribute name="tractionType" type="geos_TractionBoundaryCondition_TractionType" default="vector" />
		<!--name => A name is required for any non-unique nodes-->
		<xsd:attribute name="name" type="string" use="required" />
	</xsd:complexType>
	<xsd:simpleType name="geos_TractionBoundaryCondition_TractionType">
		<xsd:restriction base="xsd:string">
			<xsd:pattern value=".*[\[\]`$].*|vector|normal|stress" />
		</xsd:restriction>
	</xsd:simpleType>
	<xsd:complexType name="FunctionsType">
		<xsd:choice minOccurs="0" maxOccurs="unbounded">
			<xsd:element name="CompositeFunction" type="CompositeFunctionType" />
			<xsd:element name="MultivariableTableFunction" type="MultivariableTableFunctionType" />
			<xsd:element name="SymbolicFunction" type="SymbolicFunctionType" />
			<xsd:element name="TableFunction" type="TableFunctionType" />
		</xsd:choice>
	</xsd:complexType>
	<xsd:complexType name="CompositeFunctionType">
		<!--expression => Composite math expression-->
		<xsd:attribute name="expression" type="string" default="" />
		<!--functionNames => List of source functions. The order must match the variableNames argument.-->
		<xsd:attribute name="functionNames" type="string_array" default="{}" />
		<!--inputVarNames => Name of fields are input to function.-->
		<xsd:attribute name="inputVarNames" type="string_array" default="{}" />
		<!--variableNames => List of variables in expression-->
		<xsd:attribute name="variableNames" type="string_array" default="{}" />
		<!--name => A name is required for any non-unique nodes-->
		<xsd:attribute name="name" type="string" use="required" />
	</xsd:complexType>
	<xsd:complexType name="MultivariableTableFunctionType">
		<!--inputVarNames => Name of fields are input to function.-->
		<xsd:attribute name="inputVarNames" type="string_array" default="{}" />
		<!--name => A name is required for any non-unique nodes-->
		<xsd:attribute name="name" type="string" use="required" />
	</xsd:complexType>
	<xsd:complexType name="SymbolicFunctionType">
		<!--expression => Symbolic math expression-->
		<xsd:attribute name="expression" type="string" use="required" />
		<!--inputVarNames => Name of fields are input to function.-->
		<xsd:attribute name="inputVarNames" type="string_array" default="{}" />
		<!--variableNames => List of variables in expression.  The order must match the evaluate argument-->
		<xsd:attribute name="variableNames" type="string_array" use="required" />
		<!--name => A name is required for any non-unique nodes-->
		<xsd:attribute name="name" type="string" use="required" />
	</xsd:complexType>
	<xsd:complexType name="TableFunctionType">
		<!--coordinateFiles => List of coordinate file names for ND Table-->
		<xsd:attribute name="coordinateFiles" type="path_array" default="{}" />
		<!--coordinates => Coordinates inputs for 1D tables-->
		<xsd:attribute name="coordinates" type="real64_array" default="{0}" />
		<!--inputVarNames => Name of fields are input to function.-->
		<xsd:attribute name="inputVarNames" type="string_array" default="{}" />
		<!--interpolation => Interpolation method. Valid options:
* linear
* nearest
* upper
* lower-->
		<xsd:attribute name="interpolation" type="geos_TableFunction_InterpolationType" default="linear" />
		<!--values => Values for 1D tables-->
		<xsd:attribute name="values" type="real64_array" default="{0}" />
		<!--voxelFile => Voxel file name for ND Table-->
		<xsd:attribute name="voxelFile" type="path" default="" />
		<!--name => A name is required for any non-unique nodes-->
		<xsd:attribute name="name" type="string" use="required" />
	</xsd:complexType>
	<xsd:simpleType name="geos_TableFunction_InterpolationType">
		<xsd:restriction base="xsd:string">
			<xsd:pattern value=".*[\[\]`$].*|linear|nearest|upper|lower" />
		</xsd:restriction>
	</xsd:simpleType>
	<xsd:complexType name="GeometryType">
		<xsd:choice minOccurs="0" maxOccurs="unbounded">
			<xsd:element name="Box" type="BoxType" />
			<xsd:element name="CustomPolarObject" type="CustomPolarObjectType" />
			<xsd:element name="Cylinder" type="CylinderType" />
			<xsd:element name="Disc" type="DiscType" />
			<xsd:element name="Rectangle" type="RectangleType" />
			<xsd:element name="ThickPlane" type="ThickPlaneType" />
		</xsd:choice>
	</xsd:complexType>
	<xsd:complexType name="BoxType">
		<!--strike => The strike angle of the box-->
		<xsd:attribute name="strike" type="real64" default="-90" />
		<!--xMax => Maximum (x,y,z) coordinates of the box-->
		<xsd:attribute name="xMax" type="R1Tensor" use="required" />
		<!--xMin => Minimum (x,y,z) coordinates of the box-->
		<xsd:attribute name="xMin" type="R1Tensor" use="required" />
		<!--name => A name is required for any non-unique nodes-->
		<xsd:attribute name="name" type="string" use="required" />
	</xsd:complexType>
	<xsd:complexType name="CustomPolarObjectType">
		<!--center => (x,y,z) coordinates of the center of the CustomPolarObject-->
		<xsd:attribute name="center" type="R1Tensor" use="required" />
		<!--coefficients => Coefficients of the CustomPolarObject function relating the localradius to the angle theta.-->
		<xsd:attribute name="coefficients" type="real64_array" use="required" />
		<!--lengthVector => Tangent vector defining the orthonormal basis along with the normal.-->
		<xsd:attribute name="lengthVector" type="R1Tensor" use="required" />
		<!--normal => Normal (n_x,n_y,n_z) to the plane (will be normalized automatically)-->
		<xsd:attribute name="normal" type="R1Tensor" use="required" />
		<!--tolerance => Tolerance to determine if a point sits on the CustomPolarObject or not. It is relative to the maximum dimension of the CustomPolarObject.-->
		<xsd:attribute name="tolerance" type="real64" default="1e-05" />
		<!--widthVector => Tangent vector defining the orthonormal basis along with the normal.-->
		<xsd:attribute name="widthVector" type="R1Tensor" use="required" />
		<!--name => A name is required for any non-unique nodes-->
		<xsd:attribute name="name" type="string" use="required" />
	</xsd:complexType>
	<xsd:complexType name="CylinderType">
		<!--firstFaceCenter => Center point of the first face of the cylinder-->
		<xsd:attribute name="firstFaceCenter" type="R1Tensor" use="required" />
		<!--innerRadius => Inner radius of the annulus-->
		<xsd:attribute name="innerRadius" type="real64" default="-1" />
		<!--outerRadius => Outer radius of the cylinder-->
		<xsd:attribute name="outerRadius" type="real64" use="required" />
		<!--secondFaceCenter => Center point of the second face of the cylinder-->
		<xsd:attribute name="secondFaceCenter" type="R1Tensor" use="required" />
		<!--name => A name is required for any non-unique nodes-->
		<xsd:attribute name="name" type="string" use="required" />
	</xsd:complexType>
	<xsd:complexType name="DiscType">
		<!--center => (x,y,z) coordinates of the center of the disc-->
		<xsd:attribute name="center" type="R1Tensor" use="required" />
		<!--lengthVector => Tangent vector defining the orthonormal basis along with the normal.-->
		<xsd:attribute name="lengthVector" type="R1Tensor" use="required" />
		<!--normal => Normal (n_x,n_y,n_z) to the plane (will be normalized automatically)-->
		<xsd:attribute name="normal" type="R1Tensor" use="required" />
		<!--radius => Radius of the disc.-->
		<xsd:attribute name="radius" type="real64" use="required" />
		<!--tolerance => Tolerance to determine if a point sits on the disc or not. It is relative to the maximum dimension of the disc.-->
		<xsd:attribute name="tolerance" type="real64" default="1e-05" />
		<!--widthVector => Tangent vector defining the orthonormal basis along with the normal.-->
		<xsd:attribute name="widthVector" type="R1Tensor" use="required" />
		<!--name => A name is required for any non-unique nodes-->
		<xsd:attribute name="name" type="string" use="required" />
	</xsd:complexType>
	<xsd:complexType name="RectangleType">
		<!--dimensions => Length and width of the bounded plane-->
		<xsd:attribute name="dimensions" type="real64_array" use="required" />
		<!--lengthVector => Tangent vector defining the orthonormal basis along with the normal.-->
		<xsd:attribute name="lengthVector" type="R1Tensor" use="required" />
		<!--normal => Normal (n_x,n_y,n_z) to the plane (will be normalized automatically)-->
		<xsd:attribute name="normal" type="R1Tensor" use="required" />
		<!--origin => Origin point (x,y,z) of the plane (basically, any point on the plane)-->
		<xsd:attribute name="origin" type="R1Tensor" use="required" />
		<!--tolerance => Tolerance to determine if a point sits on the plane or not. It is relative to the maximum dimension of the plane.-->
		<xsd:attribute name="tolerance" type="real64" default="1e-05" />
		<!--widthVector => Tangent vector defining the orthonormal basis along with the normal.-->
		<xsd:attribute name="widthVector" type="R1Tensor" use="required" />
		<!--name => A name is required for any non-unique nodes-->
		<xsd:attribute name="name" type="string" use="required" />
	</xsd:complexType>
	<xsd:complexType name="ThickPlaneType">
		<!--normal => Normal (n_x,n_y,n_z) to the plane (will be normalized automatically)-->
		<xsd:attribute name="normal" type="R1Tensor" use="required" />
		<!--origin => Origin point (x,y,z) of the plane (basically, any point on the plane)-->
		<xsd:attribute name="origin" type="R1Tensor" use="required" />
		<!--thickness => The total thickness of the plane (with half to each side)-->
		<xsd:attribute name="thickness" type="real64" use="required" />
		<!--name => A name is required for any non-unique nodes-->
		<xsd:attribute name="name" type="string" use="required" />
	</xsd:complexType>
	<xsd:complexType name="MeshType">
		<xsd:choice minOccurs="0" maxOccurs="unbounded">
			<xsd:element name="InternalMesh" type="InternalMeshType">
				<xsd:unique name="MeshInternalMeshInternalWellUniqueName">
					<xsd:selector xpath="InternalWell" />
					<xsd:field xpath="@name" />
				</xsd:unique>
			</xsd:element>
			<xsd:element name="InternalWellbore" type="InternalWellboreType">
				<xsd:unique name="MeshInternalWellboreInternalWellUniqueName">
					<xsd:selector xpath="InternalWell" />
					<xsd:field xpath="@name" />
				</xsd:unique>
			</xsd:element>
			<xsd:element name="VTKMesh" type="VTKMeshType">
				<xsd:unique name="MeshVTKMeshInternalWellUniqueName">
					<xsd:selector xpath="InternalWell" />
					<xsd:field xpath="@name" />
				</xsd:unique>
			</xsd:element>
<<<<<<< HEAD
			<xsd:element name="InternalWellbore" type="InternalWellboreType" />
			<xsd:element name="ParticleMesh" type="ParticleMeshType" />
			<xsd:element name="VTKMesh" type="VTKMeshType" />
=======
>>>>>>> 357f6124
		</xsd:choice>
	</xsd:complexType>
	<xsd:complexType name="InternalMeshType">
		<xsd:choice minOccurs="0" maxOccurs="unbounded">
			<xsd:element name="InternalWell" type="InternalWellType">
				<xsd:unique name="MeshInternalMeshInternalWellPerforationUniqueName">
					<xsd:selector xpath="Perforation" />
					<xsd:field xpath="@name" />
				</xsd:unique>
			</xsd:element>
		</xsd:choice>
		<!--cellBlockNames => Names of each mesh block-->
		<xsd:attribute name="cellBlockNames" type="string_array" use="required" />
		<!--elementTypes => Element types of each mesh block-->
		<xsd:attribute name="elementTypes" type="string_array" use="required" />
		<!--nx => Number of elements in the x-direction within each mesh block-->
		<xsd:attribute name="nx" type="integer_array" use="required" />
		<!--ny => Number of elements in the y-direction within each mesh block-->
		<xsd:attribute name="ny" type="integer_array" use="required" />
		<!--nz => Number of elements in the z-direction within each mesh block-->
		<xsd:attribute name="nz" type="integer_array" use="required" />
		<!--positionTolerance => A position tolerance to verify if a node belong to a nodeset-->
		<xsd:attribute name="positionTolerance" type="real64" default="1e-10" />
		<!--trianglePattern => Pattern by which to decompose the hex mesh into wedges-->
		<xsd:attribute name="trianglePattern" type="integer" default="0" />
		<!--xBias => Bias of element sizes in the x-direction within each mesh block (dx_left=(1+b)*L/N, dx_right=(1-b)*L/N)-->
		<xsd:attribute name="xBias" type="real64_array" default="{1}" />
		<!--xCoords => x-coordinates of each mesh block vertex-->
		<xsd:attribute name="xCoords" type="real64_array" use="required" />
		<!--yBias => Bias of element sizes in the y-direction within each mesh block (dy_left=(1+b)*L/N, dx_right=(1-b)*L/N)-->
		<xsd:attribute name="yBias" type="real64_array" default="{1}" />
		<!--yCoords => y-coordinates of each mesh block vertex-->
		<xsd:attribute name="yCoords" type="real64_array" use="required" />
		<!--zBias => Bias of element sizes in the z-direction within each mesh block (dz_left=(1+b)*L/N, dz_right=(1-b)*L/N)-->
		<xsd:attribute name="zBias" type="real64_array" default="{1}" />
		<!--zCoords => z-coordinates of each mesh block vertex-->
		<xsd:attribute name="zCoords" type="real64_array" use="required" />
		<!--name => A name is required for any non-unique nodes-->
		<xsd:attribute name="name" type="string" use="required" />
	</xsd:complexType>
	<xsd:complexType name="InternalWellType">
		<xsd:choice minOccurs="0" maxOccurs="unbounded">
			<xsd:element name="Perforation" type="PerforationType" />
		</xsd:choice>
		<!--logLevel => Log level-->
		<xsd:attribute name="logLevel" type="integer" default="0" />
		<!--minElementLength => Minimum length of a well element, computed as (segment length / number of elements per segment ) [m]-->
		<xsd:attribute name="minElementLength" type="real64" default="0.001" />
		<!--minSegmentLength => Minimum length of a well segment [m]-->
		<xsd:attribute name="minSegmentLength" type="real64" default="0.01" />
		<!--numElementsPerSegment => Number of well elements per polyline segment-->
		<xsd:attribute name="numElementsPerSegment" type="integer" use="required" />
		<!--polylineNodeCoords => Physical coordinates of the well polyline nodes-->
		<xsd:attribute name="polylineNodeCoords" type="real64_array2d" use="required" />
		<!--polylineSegmentConn => Connectivity of the polyline segments-->
		<xsd:attribute name="polylineSegmentConn" type="globalIndex_array2d" use="required" />
		<!--radius => Radius of the well [m]-->
		<xsd:attribute name="radius" type="real64" use="required" />
		<!--wellControlsName => Name of the set of constraints associated with this well-->
		<xsd:attribute name="wellControlsName" type="string" use="required" />
		<!--wellRegionName => Name of the well element region-->
		<xsd:attribute name="wellRegionName" type="string" use="required" />
		<!--name => A name is required for any non-unique nodes-->
		<xsd:attribute name="name" type="string" use="required" />
	</xsd:complexType>
	<xsd:complexType name="PerforationType">
		<!--distanceFromHead => Linear distance from well head to the perforation-->
		<xsd:attribute name="distanceFromHead" type="real64" use="required" />
		<!--transmissibility => Perforation transmissibility-->
		<xsd:attribute name="transmissibility" type="real64" default="-1" />
		<!--name => A name is required for any non-unique nodes-->
		<xsd:attribute name="name" type="string" use="required" />
	</xsd:complexType>
	<xsd:complexType name="InternalWellboreType">
		<xsd:choice minOccurs="0" maxOccurs="unbounded">
			<xsd:element name="InternalWell" type="InternalWellType">
				<xsd:unique name="MeshInternalWellboreInternalWellPerforationUniqueName">
					<xsd:selector xpath="Perforation" />
					<xsd:field xpath="@name" />
				</xsd:unique>
			</xsd:element>
		</xsd:choice>
		<!--autoSpaceRadialElems => Automatically set number and spacing of elements in the radial direction. This overrides the values of nr!Value in each block indicates factor to scale the radial increment.Larger numbers indicate larger radial elements.-->
		<xsd:attribute name="autoSpaceRadialElems" type="real64_array" default="{-1}" />
		<!--cartesianMappingInnerRadius => If using a Cartesian aligned outer boundary, this is inner radius at which to start the mapping.-->
		<xsd:attribute name="cartesianMappingInnerRadius" type="real64" default="1e+99" />
		<!--cellBlockNames => Names of each mesh block-->
		<xsd:attribute name="cellBlockNames" type="string_array" use="required" />
		<!--elementTypes => Element types of each mesh block-->
		<xsd:attribute name="elementTypes" type="string_array" use="required" />
		<!--hardRadialCoords => Sets the radial spacing to specified values-->
		<xsd:attribute name="hardRadialCoords" type="real64_array" default="{0}" />
		<!--nr => Number of elements in the radial direction-->
		<xsd:attribute name="nr" type="integer_array" use="required" />
		<!--nt => Number of elements in the tangent direction-->
		<xsd:attribute name="nt" type="integer_array" use="required" />
		<!--nz => Number of elements in the z-direction within each mesh block-->
		<xsd:attribute name="nz" type="integer_array" use="required" />
		<!--positionTolerance => A position tolerance to verify if a node belong to a nodeset-->
		<xsd:attribute name="positionTolerance" type="real64" default="1e-10" />
		<!--rBias => Bias of element sizes in the radial direction-->
		<xsd:attribute name="rBias" type="real64_array" default="{-0.8}" />
		<!--radius => Wellbore radius-->
		<xsd:attribute name="radius" type="real64_array" use="required" />
		<!--theta => Tangent angle defining geometry size: 90 for quarter, 180 for half and 360 for full wellbore geometry-->
		<xsd:attribute name="theta" type="real64_array" use="required" />
		<!--trajectory => Coordinates defining the wellbore trajectory-->
		<xsd:attribute name="trajectory" type="real64_array2d" default="{{0}}" />
		<!--trianglePattern => Pattern by which to decompose the hex mesh into wedges-->
		<xsd:attribute name="trianglePattern" type="integer" default="0" />
		<!--useCartesianOuterBoundary => Enforce a Cartesian aligned outer boundary on the outer block starting with the radial block specified in this value-->
		<xsd:attribute name="useCartesianOuterBoundary" type="integer" default="1000000" />
		<!--xBias => Bias of element sizes in the x-direction within each mesh block (dx_left=(1+b)*L/N, dx_right=(1-b)*L/N)-->
		<xsd:attribute name="xBias" type="real64_array" default="{1}" />
		<!--yBias => Bias of element sizes in the y-direction within each mesh block (dy_left=(1+b)*L/N, dx_right=(1-b)*L/N)-->
		<xsd:attribute name="yBias" type="real64_array" default="{1}" />
		<!--zBias => Bias of element sizes in the z-direction within each mesh block (dz_left=(1+b)*L/N, dz_right=(1-b)*L/N)-->
		<xsd:attribute name="zBias" type="real64_array" default="{1}" />
		<!--zCoords => z-coordinates of each mesh block vertex-->
		<xsd:attribute name="zCoords" type="real64_array" use="required" />
		<!--name => A name is required for any non-unique nodes-->
		<xsd:attribute name="name" type="string" use="required" />
	</xsd:complexType>
	<xsd:complexType name="ParticleMeshType">
		<!--headerFile => path to the header file-->
		<xsd:attribute name="headerFile" type="path" use="required" />
		<!--particleBlockNames => Names of each particle block-->
		<xsd:attribute name="particleBlockNames" type="string_array" use="required" />
		<!--particleFile => path to the particle file-->
		<xsd:attribute name="particleFile" type="path" use="required" />
		<!--particleTypes => Particle types of each particle block-->
		<xsd:attribute name="particleTypes" type="string_array" use="required" />
		<!--name => A name is required for any non-unique nodes-->
		<xsd:attribute name="name" type="string" use="required" />
	</xsd:complexType>
	<xsd:complexType name="VTKMeshType">
		<xsd:choice minOccurs="0" maxOccurs="unbounded">
			<xsd:element name="InternalWell" type="InternalWellType">
				<xsd:unique name="MeshVTKMeshInternalWellPerforationUniqueName">
					<xsd:selector xpath="Perforation" />
					<xsd:field xpath="@name" />
				</xsd:unique>
			</xsd:element>
		</xsd:choice>
		<!--faceBlocks => For multi-block files, names of the face mesh block.-->
		<xsd:attribute name="faceBlocks" type="string_array" default="{}" />
		<!--fieldNamesInGEOSX => Names of the volumic fields in GEOSX to import into-->
		<xsd:attribute name="fieldNamesInGEOSX" type="string_array" default="{}" />
		<!--fieldsToImport => Volumic fields to be imported from the external mesh file-->
		<xsd:attribute name="fieldsToImport" type="string_array" default="{}" />
		<!--file => Path to the mesh file-->
		<xsd:attribute name="file" type="path" use="required" />
		<!--logLevel => Log level-->
		<xsd:attribute name="logLevel" type="integer" default="0" />
		<!--mainBlockName => For multi-block files, name of the 3d mesh block.-->
		<xsd:attribute name="mainBlockName" type="string" default="main" />
		<!--nodesetNames => Names of the VTK nodesets to import-->
		<xsd:attribute name="nodesetNames" type="string_array" default="{}" />
		<!--partitionMethod => Method (library) used to partition the mesh-->
		<xsd:attribute name="partitionMethod" type="geos_vtk_PartitionMethod" default="parmetis" />
		<!--partitionRefinement => Number of partitioning refinement iterations (defaults to 1, recommended value).A value of 0 disables graph partitioning and keeps simple kd-tree partitions (not recommended). Values higher than 1 may lead to slightly improved partitioning, but yield diminishing returns.-->
		<xsd:attribute name="partitionRefinement" type="integer" default="1" />
		<!--regionAttribute => Name of the VTK cell attribute to use as region marker-->
		<xsd:attribute name="regionAttribute" type="string" default="attribute" />
		<!--scale => Scale the coordinates of the vertices by given scale factors (after translation)-->
		<xsd:attribute name="scale" type="R1Tensor" default="{1,1,1}" />
		<!--surfacicFieldsInGEOSX => Names of the surfacic fields in GEOSX to import into-->
		<xsd:attribute name="surfacicFieldsInGEOSX" type="string_array" default="{}" />
		<!--surfacicFieldsToImport => Surfacic fields to be imported from the external mesh file-->
		<xsd:attribute name="surfacicFieldsToImport" type="string_array" default="{}" />
		<!--translate => Translate the coordinates of the vertices by a given vector (prior to scaling)-->
		<xsd:attribute name="translate" type="R1Tensor" default="{0,0,0}" />
		<!--useGlobalIds => Controls the use of global IDs in the input file for cells and points. If set to 0 (default value), the GlobalId arrays in the input mesh are used if available, and generated otherwise. If set to a negative value, the GlobalId arrays in the input mesh are not used, and generated global Ids are automatically generated. If set to a positive value, the GlobalId arrays in the input mesh are used and required, and the simulation aborts if they are not available-->
		<xsd:attribute name="useGlobalIds" type="integer" default="0" />
		<!--name => A name is required for any non-unique nodes-->
		<xsd:attribute name="name" type="string" use="required" />
	</xsd:complexType>
	<xsd:simpleType name="geos_vtk_PartitionMethod">
		<xsd:restriction base="xsd:string">
			<xsd:pattern value=".*[\[\]`$].*|parmetis|ptscotch" />
		</xsd:restriction>
	</xsd:simpleType>
	<xsd:complexType name="NumericalMethodsType">
		<xsd:choice minOccurs="0" maxOccurs="unbounded">
			<xsd:element name="FiniteElements" type="FiniteElementsType" maxOccurs="1">
				<xsd:unique name="NumericalMethodsFiniteElementsFiniteElementSpaceUniqueName">
					<xsd:selector xpath="FiniteElementSpace" />
					<xsd:field xpath="@name" />
				</xsd:unique>
			</xsd:element>
			<xsd:element name="FiniteVolume" type="FiniteVolumeType" maxOccurs="1">
				<xsd:unique name="NumericalMethodsFiniteVolumeHybridMimeticDiscretizationUniqueName">
					<xsd:selector xpath="HybridMimeticDiscretization" />
					<xsd:field xpath="@name" />
				</xsd:unique>
				<xsd:unique name="NumericalMethodsFiniteVolumeTwoPointFluxApproximationUniqueName">
					<xsd:selector xpath="TwoPointFluxApproximation" />
					<xsd:field xpath="@name" />
				</xsd:unique>
			</xsd:element>
		</xsd:choice>
	</xsd:complexType>
	<xsd:complexType name="FiniteElementsType">
		<xsd:choice minOccurs="0" maxOccurs="unbounded">
			<xsd:element name="FiniteElementSpace" type="FiniteElementSpaceType" />
			<xsd:element name="LinearSolverParameters" type="LinearSolverParametersType" maxOccurs="1" />
			<xsd:element name="NonlinearSolverParameters" type="NonlinearSolverParametersType" maxOccurs="1" />
		</xsd:choice>
	</xsd:complexType>
	<xsd:complexType name="FiniteElementSpaceType">
		<!--formulation => Specifier to indicate any specialized formuations. For instance, one of the many enhanced assumed strain methods of the Hexahedron parent shape would be indicated here-->
		<xsd:attribute name="formulation" type="string" default="default" />
		<!--order => The order of the finite element basis.-->
		<xsd:attribute name="order" type="integer" use="required" />
		<!--useVirtualElements => Specifier to indicate whether to force the use of VEM-->
		<xsd:attribute name="useVirtualElements" type="integer" default="0" />
		<!--name => A name is required for any non-unique nodes-->
		<xsd:attribute name="name" type="string" use="required" />
	</xsd:complexType>
	<xsd:complexType name="LinearSolverParametersType">
		<!--amgAggressiveCoarseningLevels => AMG number of levels for aggressive coarsening-->
		<xsd:attribute name="amgAggressiveCoarseningLevels" type="integer" default="0" />
		<!--amgAggressiveCoarseningPaths => AMG number of paths for aggressive coarsening-->
		<xsd:attribute name="amgAggressiveCoarseningPaths" type="integer" default="1" />
		<!--amgAggressiveInterpType => AMG aggressive interpolation algorithm. Available options are: ``default|extendedIStage2|standardStage2|extendedStage2|multipass|modifiedExtended|modifiedExtendedI|modifiedExtendedE|modifiedMultipass``-->
		<xsd:attribute name="amgAggressiveInterpType" type="geos_LinearSolverParameters_AMG_AggInterpType" default="multipass" />
		<!--amgCoarseSolver => AMG coarsest level solver/smoother type. Available options are: ``default|jacobi|l1jacobi|fgs|sgs|l1sgs|chebyshev|direct|bgs``-->
		<xsd:attribute name="amgCoarseSolver" type="geos_LinearSolverParameters_AMG_CoarseType" default="direct" />
		<!--amgCoarseningType => AMG coarsening algorithm. Available options are: ``default|CLJP|RugeStueben|Falgout|PMIS|HMIS``-->
		<xsd:attribute name="amgCoarseningType" type="geos_LinearSolverParameters_AMG_CoarseningType" default="HMIS" />
		<!--amgInterpolationMaxNonZeros => AMG interpolation maximum number of nonzeros per row-->
		<xsd:attribute name="amgInterpolationMaxNonZeros" type="integer" default="4" />
		<!--amgInterpolationType => AMG interpolation algorithm. Available options are: ``default|modifiedClassical|direct|multipass|extendedI|standard|extended|directBAMG|modifiedExtended|modifiedExtendedI|modifiedExtendedE``-->
		<xsd:attribute name="amgInterpolationType" type="geos_LinearSolverParameters_AMG_InterpType" default="extendedI" />
		<!--amgNullSpaceType => AMG near null space approximation. Available options are:``constantModes|rigidBodyModes``-->
		<xsd:attribute name="amgNullSpaceType" type="geos_LinearSolverParameters_AMG_NullSpaceType" default="constantModes" />
		<!--amgNumFunctions => AMG number of functions-->
		<xsd:attribute name="amgNumFunctions" type="integer" default="1" />
		<!--amgNumSweeps => AMG smoother sweeps-->
		<xsd:attribute name="amgNumSweeps" type="integer" default="1" />
		<!--amgRelaxWeight => AMG relaxation factor for the smoother-->
		<xsd:attribute name="amgRelaxWeight" type="real64" default="1" />
		<!--amgSeparateComponents => AMG apply separate component filter for multi-variable problems-->
		<xsd:attribute name="amgSeparateComponents" type="integer" default="0" />
		<!--amgSmootherType => AMG smoother type. Available options are: ``default|jacobi|l1jacobi|fgs|bgs|sgs|l1sgs|chebyshev|ilu0|ilut|ic0|ict``-->
		<xsd:attribute name="amgSmootherType" type="geos_LinearSolverParameters_AMG_SmootherType" default="l1sgs" />
		<!--amgThreshold => AMG strength-of-connection threshold-->
		<xsd:attribute name="amgThreshold" type="real64" default="0" />
		<!--directCheckResidual => Whether to check the linear system solution residual-->
		<xsd:attribute name="directCheckResidual" type="integer" default="0" />
		<!--directColPerm => How to permute the columns. Available options are: ``none|MMD_AtplusA|MMD_AtA|colAMD|metis|parmetis``-->
		<xsd:attribute name="directColPerm" type="geos_LinearSolverParameters_Direct_ColPerm" default="metis" />
		<!--directEquil => Whether to scale the rows and columns of the matrix-->
		<xsd:attribute name="directEquil" type="integer" default="1" />
		<!--directIterRef => Whether to perform iterative refinement-->
		<xsd:attribute name="directIterRef" type="integer" default="1" />
		<!--directParallel => Whether to use a parallel solver (instead of a serial one)-->
		<xsd:attribute name="directParallel" type="integer" default="1" />
		<!--directReplTinyPivot => Whether to replace tiny pivots by sqrt(epsilon)*norm(A)-->
		<xsd:attribute name="directReplTinyPivot" type="integer" default="1" />
		<!--directRowPerm => How to permute the rows. Available options are: ``none|mc64``-->
		<xsd:attribute name="directRowPerm" type="geos_LinearSolverParameters_Direct_RowPerm" default="mc64" />
		<!--iluFill => ILU(K) fill factor-->
		<xsd:attribute name="iluFill" type="integer" default="0" />
		<!--iluThreshold => ILU(T) threshold factor-->
		<xsd:attribute name="iluThreshold" type="real64" default="0" />
		<!--krylovAdaptiveTol => Use Eisenstat-Walker adaptive linear tolerance-->
		<xsd:attribute name="krylovAdaptiveTol" type="integer" default="0" />
		<!--krylovMaxIter => Maximum iterations allowed for an iterative solver-->
		<xsd:attribute name="krylovMaxIter" type="integer" default="200" />
		<!--krylovMaxRestart => Maximum iterations before restart (GMRES only)-->
		<xsd:attribute name="krylovMaxRestart" type="integer" default="200" />
		<!--krylovTol => Relative convergence tolerance of the iterative method
If the method converges, the iterative solution :math:`\mathsf{x}_k` is such that
the relative residual norm satisfies:
:math:`\left\lVert \mathsf{b} - \mathsf{A} \mathsf{x}_k \right\rVert_2` < ``krylovTol`` * :math:`\left\lVert\mathsf{b}\right\rVert_2`-->
		<xsd:attribute name="krylovTol" type="real64" default="1e-06" />
		<!--krylovWeakestTol => Weakest-allowed tolerance for adaptive method-->
		<xsd:attribute name="krylovWeakestTol" type="real64" default="0.001" />
		<!--logLevel => Log level-->
		<xsd:attribute name="logLevel" type="integer" default="0" />
		<!--preconditionerType => Preconditioner type. Available options are: ``none|jacobi|l1jacobi|fgs|sgs|l1sgs|chebyshev|iluk|ilut|icc|ict|amg|mgr|block|direct|bgs``-->
		<xsd:attribute name="preconditionerType" type="geos_LinearSolverParameters_PreconditionerType" default="iluk" />
		<!--solverType => Linear solver type. Available options are: ``direct|cg|gmres|fgmres|bicgstab|preconditioner``-->
		<xsd:attribute name="solverType" type="geos_LinearSolverParameters_SolverType" default="direct" />
		<!--stopIfError => Whether to stop the simulation if the linear solver reports an error-->
		<xsd:attribute name="stopIfError" type="integer" default="1" />
	</xsd:complexType>
	<xsd:simpleType name="geos_LinearSolverParameters_AMG_AggInterpType">
		<xsd:restriction base="xsd:string">
			<xsd:pattern value=".*[\[\]`$].*|default|extendedIStage2|standardStage2|extendedStage2|multipass|modifiedExtended|modifiedExtendedI|modifiedExtendedE|modifiedMultipass" />
		</xsd:restriction>
	</xsd:simpleType>
	<xsd:simpleType name="geos_LinearSolverParameters_AMG_CoarseType">
		<xsd:restriction base="xsd:string">
			<xsd:pattern value=".*[\[\]`$].*|default|jacobi|l1jacobi|fgs|sgs|l1sgs|chebyshev|direct|bgs" />
		</xsd:restriction>
	</xsd:simpleType>
	<xsd:simpleType name="geos_LinearSolverParameters_AMG_CoarseningType">
		<xsd:restriction base="xsd:string">
			<xsd:pattern value=".*[\[\]`$].*|default|CLJP|RugeStueben|Falgout|PMIS|HMIS" />
		</xsd:restriction>
	</xsd:simpleType>
	<xsd:simpleType name="geos_LinearSolverParameters_AMG_InterpType">
		<xsd:restriction base="xsd:string">
			<xsd:pattern value=".*[\[\]`$].*|default|modifiedClassical|direct|multipass|extendedI|standard|extended|directBAMG|modifiedExtended|modifiedExtendedI|modifiedExtendedE" />
		</xsd:restriction>
	</xsd:simpleType>
	<xsd:simpleType name="geos_LinearSolverParameters_AMG_NullSpaceType">
		<xsd:restriction base="xsd:string">
			<xsd:pattern value=".*[\[\]`$].*|constantModes|rigidBodyModes" />
		</xsd:restriction>
	</xsd:simpleType>
	<xsd:simpleType name="geos_LinearSolverParameters_AMG_SmootherType">
		<xsd:restriction base="xsd:string">
			<xsd:pattern value=".*[\[\]`$].*|default|jacobi|l1jacobi|fgs|bgs|sgs|l1sgs|chebyshev|ilu0|ilut|ic0|ict" />
		</xsd:restriction>
	</xsd:simpleType>
	<xsd:simpleType name="geos_LinearSolverParameters_Direct_ColPerm">
		<xsd:restriction base="xsd:string">
			<xsd:pattern value=".*[\[\]`$].*|none|MMD_AtplusA|MMD_AtA|colAMD|metis|parmetis" />
		</xsd:restriction>
	</xsd:simpleType>
	<xsd:simpleType name="geos_LinearSolverParameters_Direct_RowPerm">
		<xsd:restriction base="xsd:string">
			<xsd:pattern value=".*[\[\]`$].*|none|mc64" />
		</xsd:restriction>
	</xsd:simpleType>
	<xsd:simpleType name="geos_LinearSolverParameters_PreconditionerType">
		<xsd:restriction base="xsd:string">
			<xsd:pattern value=".*[\[\]`$].*|none|jacobi|l1jacobi|fgs|sgs|l1sgs|chebyshev|iluk|ilut|icc|ict|amg|mgr|block|direct|bgs" />
		</xsd:restriction>
	</xsd:simpleType>
	<xsd:simpleType name="geos_LinearSolverParameters_SolverType">
		<xsd:restriction base="xsd:string">
			<xsd:pattern value=".*[\[\]`$].*|direct|cg|gmres|fgmres|bicgstab|preconditioner" />
		</xsd:restriction>
	</xsd:simpleType>
	<xsd:complexType name="NonlinearSolverParametersType">
		<!--allowNonConverged => Allow non-converged solution to be accepted. (i.e. exit from the Newton loop without achieving the desired tolerance)-->
		<xsd:attribute name="allowNonConverged" type="integer" default="0" />
		<!--couplingType => Type of coupling. Valid options:
* FullyImplicit
* Sequential-->
		<xsd:attribute name="couplingType" type="geos_NonlinearSolverParameters_CouplingType" default="FullyImplicit" />
		<!--lineSearchAction => How the line search is to be used. Options are: 
 * None    - Do not use line search.
* Attempt - Use line search. Allow exit from line search without achieving smaller residual than starting residual.
* Require - Use line search. If smaller residual than starting resdual is not achieved, cut time step.-->
		<xsd:attribute name="lineSearchAction" type="geos_NonlinearSolverParameters_LineSearchAction" default="Attempt" />
		<!--lineSearchCutFactor => Line search cut factor. For instance, a value of 0.5 will result in the effective application of the last solution by a factor of (0.5, 0.25, 0.125, ...)-->
		<xsd:attribute name="lineSearchCutFactor" type="real64" default="0.5" />
		<!--lineSearchInterpolationType => Strategy to cut the solution update during the line search. Options are: 
 * Linear
* Parabolic-->
		<xsd:attribute name="lineSearchInterpolationType" type="geos_NonlinearSolverParameters_LineSearchInterpolationType" default="Linear" />
		<!--lineSearchMaxCuts => Maximum number of line search cuts.-->
		<xsd:attribute name="lineSearchMaxCuts" type="integer" default="4" />
		<!--logLevel => Log level-->
		<xsd:attribute name="logLevel" type="integer" default="0" />
		<!--maxAllowedResidualNorm => Maximum value of residual norm that is allowed in a Newton loop-->
		<xsd:attribute name="maxAllowedResidualNorm" type="real64" default="1e+09" />
		<!--maxNumConfigurationAttempts => Max number of times that the configuration can be changed-->
		<xsd:attribute name="maxNumConfigurationAttempts" type="integer" default="10" />
		<!--maxSubSteps => Maximum number of time sub-steps allowed for the solver-->
		<xsd:attribute name="maxSubSteps" type="integer" default="10" />
		<!--maxTimeStepCuts => Max number of time step cuts-->
		<xsd:attribute name="maxTimeStepCuts" type="integer" default="2" />
		<!--newtonMaxIter => Maximum number of iterations that are allowed in a Newton loop.-->
		<xsd:attribute name="newtonMaxIter" type="integer" default="5" />
		<!--newtonMinIter => Minimum number of iterations that are required before exiting the Newton loop.-->
		<xsd:attribute name="newtonMinIter" type="integer" default="1" />
		<!--newtonTol => The required tolerance in order to exit the Newton iteration loop.-->
		<xsd:attribute name="newtonTol" type="real64" default="1e-06" />
		<!--sequentialConvergenceCriterion => Criterion used to check outer-loop convergence in sequential schemes. Valid options:
* ResidualNorm
* NumberOfNonlinearIterations-->
		<xsd:attribute name="sequentialConvergenceCriterion" type="geos_NonlinearSolverParameters_SequentialConvergenceCriterion" default="ResidualNorm" />
		<!--subcycling => Flag to decide whether to iterate between sequentially coupled solvers or not.-->
		<xsd:attribute name="subcycling" type="integer" default="0" />
		<!--timeStepCutFactor => Factor by which the time step will be cut if a timestep cut is required.-->
		<xsd:attribute name="timeStepCutFactor" type="real64" default="0.5" />
		<!--timeStepDecreaseFactor => Factor by which the time step is decreased when the number of Newton iterations is large.-->
		<xsd:attribute name="timeStepDecreaseFactor" type="real64" default="0.5" />
		<!--timeStepDecreaseIterLimit => Fraction of the max Newton iterations above which the solver asks for the time-step to be decreased for the next time step.-->
		<xsd:attribute name="timeStepDecreaseIterLimit" type="real64" default="0.7" />
		<!--timeStepIncreaseFactor => Factor by which the time step is increased when the number of Newton iterations is small.-->
		<xsd:attribute name="timeStepIncreaseFactor" type="real64" default="2" />
		<!--timeStepIncreaseIterLimit => Fraction of the max Newton iterations below which the solver asks for the time-step to be increased for the next time step.-->
		<xsd:attribute name="timeStepIncreaseIterLimit" type="real64" default="0.4" />
		<!--normType => Norm used by the flow solver to check nonlinear convergence. Valid options:
* Linfinity
* L2-->
		<xsd:attribute name="normType" type="geos_solverBaseKernels_NormType" default="Linfinity" />
	</xsd:complexType>
	<xsd:simpleType name="geos_NonlinearSolverParameters_CouplingType">
		<xsd:restriction base="xsd:string">
			<xsd:pattern value=".*[\[\]`$].*|FullyImplicit|Sequential" />
		</xsd:restriction>
	</xsd:simpleType>
	<xsd:simpleType name="geos_NonlinearSolverParameters_LineSearchAction">
		<xsd:restriction base="xsd:string">
			<xsd:pattern value=".*[\[\]`$].*|None|Attempt|Require" />
		</xsd:restriction>
	</xsd:simpleType>
	<xsd:simpleType name="geos_NonlinearSolverParameters_LineSearchInterpolationType">
		<xsd:restriction base="xsd:string">
			<xsd:pattern value=".*[\[\]`$].*|Linear|Parabolic" />
		</xsd:restriction>
	</xsd:simpleType>
	<xsd:simpleType name="geos_NonlinearSolverParameters_SequentialConvergenceCriterion">
		<xsd:restriction base="xsd:string">
			<xsd:pattern value=".*[\[\]`$].*|ResidualNorm|NumberOfNonlinearIterations" />
		</xsd:restriction>
	</xsd:simpleType>
	<xsd:complexType name="FiniteVolumeType">
		<xsd:choice minOccurs="0" maxOccurs="unbounded">
			<xsd:element name="HybridMimeticDiscretization" type="HybridMimeticDiscretizationType" />
			<xsd:element name="TwoPointFluxApproximation" type="TwoPointFluxApproximationType" />
		</xsd:choice>
	</xsd:complexType>
	<xsd:complexType name="HybridMimeticDiscretizationType">
		<!--innerProductType => Type of inner product used in the hybrid FVM solver-->
		<xsd:attribute name="innerProductType" type="string" use="required" />
		<!--name => A name is required for any non-unique nodes-->
		<xsd:attribute name="name" type="string" use="required" />
	</xsd:complexType>
	<xsd:complexType name="TwoPointFluxApproximationType">
		<!--areaRelTol => Relative tolerance for area calculations.-->
		<xsd:attribute name="areaRelTol" type="real64" default="1e-08" />
		<!--meanPermCoefficient => (no description available)-->
		<xsd:attribute name="meanPermCoefficient" type="real64" default="1" />
		<!--upwindingScheme => Type of upwinding scheme. Valid options:
* PPU
* C1PPU-->
		<xsd:attribute name="upwindingScheme" type="geos_UpwindingScheme" default="PPU" />
		<!--usePEDFM => (no description available)-->
		<xsd:attribute name="usePEDFM" type="integer" default="0" />
		<!--name => A name is required for any non-unique nodes-->
		<xsd:attribute name="name" type="string" use="required" />
	</xsd:complexType>
	<xsd:simpleType name="geos_UpwindingScheme">
		<xsd:restriction base="xsd:string">
			<xsd:pattern value=".*[\[\]`$].*|PPU|C1PPU" />
		</xsd:restriction>
	</xsd:simpleType>
	<xsd:complexType name="OutputsType">
		<xsd:choice minOccurs="0" maxOccurs="unbounded">
			<xsd:element name="Blueprint" type="BlueprintType" />
			<xsd:element name="ChomboIO" type="ChomboIOType" />
			<xsd:element name="Python" type="PythonType" />
			<xsd:element name="Restart" type="RestartType" />
			<xsd:element name="Silo" type="SiloType" />
			<xsd:element name="TimeHistory" type="TimeHistoryType" />
			<xsd:element name="VTK" type="VTKType" />
		</xsd:choice>
	</xsd:complexType>
	<xsd:complexType name="BlueprintType">
		<!--childDirectory => Child directory path-->
		<xsd:attribute name="childDirectory" type="string" default="" />
		<!--outputFullQuadratureData => If true writes out data associated with every quadrature point.-->
		<xsd:attribute name="outputFullQuadratureData" type="integer" default="0" />
		<!--parallelThreads => Number of plot files.-->
		<xsd:attribute name="parallelThreads" type="integer" default="1" />
		<!--plotLevel => Determines which fields to write.-->
		<xsd:attribute name="plotLevel" type="geos_dataRepository_PlotLevel" default="1" />
		<!--name => A name is required for any non-unique nodes-->
		<xsd:attribute name="name" type="string" use="required" />
	</xsd:complexType>
	<xsd:complexType name="ChomboIOType">
		<!--beginCycle => Cycle at which the coupling will commence.-->
		<xsd:attribute name="beginCycle" type="real64" use="required" />
		<!--childDirectory => Child directory path-->
		<xsd:attribute name="childDirectory" type="string" default="" />
		<!--inputPath => Path at which the chombo to geosx file will be written.-->
		<xsd:attribute name="inputPath" type="string" default="/INVALID_INPUT_PATH" />
		<!--outputPath => Path at which the geosx to chombo file will be written.-->
		<xsd:attribute name="outputPath" type="string" use="required" />
		<!--parallelThreads => Number of plot files.-->
		<xsd:attribute name="parallelThreads" type="integer" default="1" />
		<!--useChomboPressures => True iff geosx should use the pressures chombo writes out.-->
		<xsd:attribute name="useChomboPressures" type="integer" default="0" />
		<!--waitForInput => True iff geosx should wait for chombo to write out a file. When true the inputPath must be set.-->
		<xsd:attribute name="waitForInput" type="integer" use="required" />
		<!--name => A name is required for any non-unique nodes-->
		<xsd:attribute name="name" type="string" use="required" />
	</xsd:complexType>
	<xsd:complexType name="PythonType">
		<!--childDirectory => Child directory path-->
		<xsd:attribute name="childDirectory" type="string" default="" />
		<!--parallelThreads => Number of plot files.-->
		<xsd:attribute name="parallelThreads" type="integer" default="1" />
		<!--name => A name is required for any non-unique nodes-->
		<xsd:attribute name="name" type="string" use="required" />
	</xsd:complexType>
	<xsd:complexType name="RestartType">
		<!--childDirectory => Child directory path-->
		<xsd:attribute name="childDirectory" type="string" default="" />
		<!--parallelThreads => Number of plot files.-->
		<xsd:attribute name="parallelThreads" type="integer" default="1" />
		<!--name => A name is required for any non-unique nodes-->
		<xsd:attribute name="name" type="string" use="required" />
	</xsd:complexType>
	<xsd:complexType name="SiloType">
		<!--childDirectory => Child directory path-->
		<xsd:attribute name="childDirectory" type="string" default="" />
		<!--fieldNames => Names of the fields to output. If this attribute is specified, GEOSX outputs all (and only) the fields specified by the user, regardless of their plotLevel-->
		<xsd:attribute name="fieldNames" type="string_array" default="{}" />
		<!--onlyPlotSpecifiedFieldNames => If this flag is equal to 1, then we only plot the fields listed in `fieldNames`. Otherwise, we plot all the fields with the required `plotLevel`, plus the fields listed in `fieldNames`-->
		<xsd:attribute name="onlyPlotSpecifiedFieldNames" type="integer" default="0" />
		<!--parallelThreads => Number of plot files.-->
		<xsd:attribute name="parallelThreads" type="integer" default="1" />
		<!--plotFileRoot => (no description available)-->
		<xsd:attribute name="plotFileRoot" type="string" default="plot" />
		<!--plotLevel => (no description available)-->
		<xsd:attribute name="plotLevel" type="integer" default="1" />
		<!--writeCellElementMesh => (no description available)-->
		<xsd:attribute name="writeCellElementMesh" type="integer" default="1" />
		<!--writeEdgeMesh => (no description available)-->
		<xsd:attribute name="writeEdgeMesh" type="integer" default="0" />
		<!--writeFEMFaces => (no description available)-->
		<xsd:attribute name="writeFEMFaces" type="integer" default="0" />
		<!--writeFaceElementMesh => (no description available)-->
		<xsd:attribute name="writeFaceElementMesh" type="integer" default="1" />
		<!--name => A name is required for any non-unique nodes-->
		<xsd:attribute name="name" type="string" use="required" />
	</xsd:complexType>
	<xsd:complexType name="TimeHistoryType">
		<!--childDirectory => Child directory path-->
		<xsd:attribute name="childDirectory" type="string" default="" />
		<!--filename => The filename to which to write time history output.-->
		<xsd:attribute name="filename" type="string" default="TimeHistory" />
		<!--format => The output file format for time history output.-->
		<xsd:attribute name="format" type="string" default="hdf" />
		<!--parallelThreads => Number of plot files.-->
		<xsd:attribute name="parallelThreads" type="integer" default="1" />
		<!--sources => A list of collectors from which to collect and output time history information.-->
		<xsd:attribute name="sources" type="string_array" use="required" />
		<!--name => A name is required for any non-unique nodes-->
		<xsd:attribute name="name" type="string" use="required" />
	</xsd:complexType>
	<xsd:complexType name="VTKType">
		<!--childDirectory => Child directory path-->
		<xsd:attribute name="childDirectory" type="string" default="" />
		<!--fieldNames => Names of the fields to output. If this attribute is specified, GEOSX outputs all the fields specified by the user, regardless of their `plotLevel`-->
		<xsd:attribute name="fieldNames" type="string_array" default="{}" />
		<!--format => Output data format.  Valid options: ``binary``, ``ascii``-->
		<xsd:attribute name="format" type="geos_vtk_VTKOutputMode" default="binary" />
		<!--onlyPlotSpecifiedFieldNames => If this flag is equal to 1, then we only plot the fields listed in `fieldNames`. Otherwise, we plot all the fields with the required `plotLevel`, plus the fields listed in `fieldNames`-->
		<xsd:attribute name="onlyPlotSpecifiedFieldNames" type="integer" default="0" />
		<!--outputRegionType => Output region types.  Valid options: ``cell``, ``well``, ``surface``, ``particle``, ``all``-->
		<xsd:attribute name="outputRegionType" type="geos_vtk_VTKRegionTypes" default="all" />
		<!--parallelThreads => Number of plot files.-->
		<xsd:attribute name="parallelThreads" type="integer" default="1" />
		<!--plotFileRoot => Name of the root file for this output.-->
		<xsd:attribute name="plotFileRoot" type="string" default="VTK" />
		<!--plotLevel => Level detail plot. Only fields with lower of equal plot level will be output.-->
		<xsd:attribute name="plotLevel" type="integer" default="1" />
		<!--writeFEMFaces => (no description available)-->
		<xsd:attribute name="writeFEMFaces" type="integer" default="0" />
		<!--writeGhostCells => Should the vtk files contain the ghost cells or not.-->
		<xsd:attribute name="writeGhostCells" type="integer" default="0" />
		<!--name => A name is required for any non-unique nodes-->
		<xsd:attribute name="name" type="string" use="required" />
	</xsd:complexType>
	<xsd:simpleType name="geos_vtk_VTKOutputMode">
		<xsd:restriction base="xsd:string">
			<xsd:pattern value=".*[\[\]`$].*|binary|ascii" />
		</xsd:restriction>
	</xsd:simpleType>
	<xsd:simpleType name="geos_vtk_VTKRegionTypes">
		<xsd:restriction base="xsd:string">
			<xsd:pattern value=".*[\[\]`$].*|cell|well|surface|particle|all" />
		</xsd:restriction>
	</xsd:simpleType>
	<xsd:complexType name="SolversType">
		<xsd:choice minOccurs="0" maxOccurs="unbounded">
			<xsd:element name="AcousticFirstOrderSEM" type="AcousticFirstOrderSEMType" />
			<xsd:element name="AcousticSEM" type="AcousticSEMType" />
			<xsd:element name="CompositionalMultiphaseFVM" type="CompositionalMultiphaseFVMType" />
			<xsd:element name="CompositionalMultiphaseHybridFVM" type="CompositionalMultiphaseHybridFVMType" />
			<xsd:element name="CompositionalMultiphaseReservoir" type="CompositionalMultiphaseReservoirType" />
			<xsd:element name="CompositionalMultiphaseWell" type="CompositionalMultiphaseWellType">
				<xsd:unique name="SolversCompositionalMultiphaseWellWellControlsUniqueName">
					<xsd:selector xpath="WellControls" />
					<xsd:field xpath="@name" />
				</xsd:unique>
			</xsd:element>
			<xsd:element name="ElasticFirstOrderSEM" type="ElasticFirstOrderSEMType" />
			<xsd:element name="ElasticSEM" type="ElasticSEMType" />
			<xsd:element name="EmbeddedSurfaceGenerator" type="EmbeddedSurfaceGeneratorType" />
			<xsd:element name="FlowProppantTransport" type="FlowProppantTransportType" />
			<xsd:element name="Hydrofracture" type="HydrofractureType" />
			<xsd:element name="LagrangianContact" type="LagrangianContactType" />
			<xsd:element name="LaplaceFEM" type="LaplaceFEMType" />
			<xsd:element name="MultiphasePoromechanics" type="MultiphasePoromechanicsType" />
			<xsd:element name="MultiphasePoromechanicsReservoir" type="MultiphasePoromechanicsReservoirType" />
			<xsd:element name="PhaseFieldDamageFEM" type="PhaseFieldDamageFEMType" />
			<xsd:element name="PhaseFieldFracture" type="PhaseFieldFractureType" />
			<xsd:element name="ProppantTransport" type="ProppantTransportType" />
			<xsd:element name="ReactiveCompositionalMultiphaseOBL" type="ReactiveCompositionalMultiphaseOBLType" />
			<xsd:element name="SinglePhaseFVM" type="SinglePhaseFVMType" />
			<xsd:element name="SinglePhaseHybridFVM" type="SinglePhaseHybridFVMType" />
			<xsd:element name="SinglePhasePoromechanics" type="SinglePhasePoromechanicsType" />
			<xsd:element name="SinglePhasePoromechanicsConformingFractures" type="SinglePhasePoromechanicsConformingFracturesType" />
			<xsd:element name="SinglePhasePoromechanicsEmbeddedFractures" type="SinglePhasePoromechanicsEmbeddedFracturesType" />
			<xsd:element name="SinglePhasePoromechanicsReservoir" type="SinglePhasePoromechanicsReservoirType" />
			<xsd:element name="SinglePhaseProppantFVM" type="SinglePhaseProppantFVMType" />
			<xsd:element name="SinglePhaseReservoir" type="SinglePhaseReservoirType" />
			<xsd:element name="SinglePhaseWell" type="SinglePhaseWellType">
				<xsd:unique name="SolversSinglePhaseWellWellControlsUniqueName">
					<xsd:selector xpath="WellControls" />
					<xsd:field xpath="@name" />
				</xsd:unique>
			</xsd:element>
			<xsd:element name="SolidMechanicsEmbeddedFractures" type="SolidMechanicsEmbeddedFracturesType" />
			<xsd:element name="SolidMechanicsLagrangianSSLE" type="SolidMechanicsLagrangianSSLEType" />
			<xsd:element name="SolidMechanics_LagrangianFEM" type="SolidMechanics_LagrangianFEMType" />
			<xsd:element name="SolidMechanics_MPM" type="SolidMechanics_MPMType" />
			<xsd:element name="SurfaceGenerator" type="SurfaceGeneratorType" />
		</xsd:choice>
		<!--gravityVector => Gravity vector used in the physics solvers-->
		<xsd:attribute name="gravityVector" type="R1Tensor" default="{0,0,-9.81}" />
	</xsd:complexType>
	<xsd:complexType name="AcousticFirstOrderSEMType">
		<xsd:choice minOccurs="0" maxOccurs="unbounded">
			<xsd:element name="LinearSolverParameters" type="LinearSolverParametersType" maxOccurs="1" />
			<xsd:element name="NonlinearSolverParameters" type="NonlinearSolverParametersType" maxOccurs="1" />
		</xsd:choice>
		<!--cflFactor => Factor to apply to the `CFL condition <http://en.wikipedia.org/wiki/Courant-Friedrichs-Lewy_condition>`_ when calculating the maximum allowable time step. Values should be in the interval (0,1] -->
		<xsd:attribute name="cflFactor" type="real64" default="0.5" />
		<!--discretization => Name of discretization object (defined in the :ref:`NumericalMethodsManager`) to use for this solver. For instance, if this is a Finite Element Solver, the name of a :ref:`FiniteElement` should be specified. If this is a Finite Volume Method, the name of a :ref:`FiniteVolume` discretization should be specified.-->
		<xsd:attribute name="discretization" type="string" use="required" />
		<!--dtSeismoTrace => Time step for output pressure at receivers-->
		<xsd:attribute name="dtSeismoTrace" type="real64" default="0" />
		<!--enableLifo => Set to 1 to enable LIFO storage feature-->
		<xsd:attribute name="enableLifo" type="integer" default="0" />
		<!--forward => Set to 1 to compute forward propagation-->
		<xsd:attribute name="forward" type="integer" default="1" />
		<!--initialDt => Initial time-step value required by the solver to the event manager.-->
		<xsd:attribute name="initialDt" type="real64" default="1e+99" />
		<!--lifoOnDevice => Set the capacity of the lifo device storage (if negative, opposite of percentage of remaining memory)-->
		<xsd:attribute name="lifoOnDevice" type="integer" default="-80" />
		<!--lifoOnHost => Set the capacity of the lifo host storage (if negative, opposite of percentage of remaining memory)-->
		<xsd:attribute name="lifoOnHost" type="integer" default="-80" />
		<!--lifoSize => Set the capacity of the lifo storage (should be the total number of buffers to store in the LIFO)-->
		<xsd:attribute name="lifoSize" type="integer" default="2147483647" />
		<!--linearDASGeometry => Geometry parameters for a linear DAS fiber (dip, azimuth, gauge length)-->
		<xsd:attribute name="linearDASGeometry" type="real64_array2d" default="{{0}}" />
		<!--logLevel => Log level-->
		<xsd:attribute name="logLevel" type="integer" default="0" />
		<!--outputSeismoTrace => Flag that indicates if we write the seismo trace in a file .txt, 0 no output, 1 otherwise-->
		<xsd:attribute name="outputSeismoTrace" type="integer" default="0" />
		<!--receiverCoordinates => Coordinates (x,y,z) of the receivers-->
		<xsd:attribute name="receiverCoordinates" type="real64_array2d" use="required" />
		<!--rickerOrder => Flag that indicates the order of the Ricker to be used o, 1 or 2. Order 2 by default-->
		<xsd:attribute name="rickerOrder" type="integer" default="2" />
		<!--saveFields => Set to 1 to save fields during forward and restore them during backward-->
		<xsd:attribute name="saveFields" type="integer" default="0" />
		<!--shotIndex => Set the current shot for temporary files-->
		<xsd:attribute name="shotIndex" type="integer" default="0" />
		<!--sourceCoordinates => Coordinates (x,y,z) of the sources-->
		<xsd:attribute name="sourceCoordinates" type="real64_array2d" use="required" />
		<!--targetRegions => Allowable regions that the solver may be applied to. Note that this does not indicate that the solver will be applied to these regions, only that allocation will occur such that the solver may be applied to these regions. The decision about what regions this solver will beapplied to rests in the EventManager.-->
		<xsd:attribute name="targetRegions" type="string_array" use="required" />
		<!--timeSourceFrequency => Central frequency for the time source-->
		<xsd:attribute name="timeSourceFrequency" type="real32" use="required" />
		<!--name => A name is required for any non-unique nodes-->
		<xsd:attribute name="name" type="string" use="required" />
	</xsd:complexType>
	<xsd:complexType name="AcousticSEMType">
		<xsd:choice minOccurs="0" maxOccurs="unbounded">
			<xsd:element name="LinearSolverParameters" type="LinearSolverParametersType" maxOccurs="1" />
			<xsd:element name="NonlinearSolverParameters" type="NonlinearSolverParametersType" maxOccurs="1" />
		</xsd:choice>
		<!--cflFactor => Factor to apply to the `CFL condition <http://en.wikipedia.org/wiki/Courant-Friedrichs-Lewy_condition>`_ when calculating the maximum allowable time step. Values should be in the interval (0,1] -->
		<xsd:attribute name="cflFactor" type="real64" default="0.5" />
		<!--discretization => Name of discretization object (defined in the :ref:`NumericalMethodsManager`) to use for this solver. For instance, if this is a Finite Element Solver, the name of a :ref:`FiniteElement` should be specified. If this is a Finite Volume Method, the name of a :ref:`FiniteVolume` discretization should be specified.-->
		<xsd:attribute name="discretization" type="string" use="required" />
		<!--dtSeismoTrace => Time step for output pressure at receivers-->
		<xsd:attribute name="dtSeismoTrace" type="real64" default="0" />
		<!--enableLifo => Set to 1 to enable LIFO storage feature-->
		<xsd:attribute name="enableLifo" type="integer" default="0" />
		<!--forward => Set to 1 to compute forward propagation-->
		<xsd:attribute name="forward" type="integer" default="1" />
		<!--initialDt => Initial time-step value required by the solver to the event manager.-->
		<xsd:attribute name="initialDt" type="real64" default="1e+99" />
		<!--lifoOnDevice => Set the capacity of the lifo device storage (if negative, opposite of percentage of remaining memory)-->
		<xsd:attribute name="lifoOnDevice" type="integer" default="-80" />
		<!--lifoOnHost => Set the capacity of the lifo host storage (if negative, opposite of percentage of remaining memory)-->
		<xsd:attribute name="lifoOnHost" type="integer" default="-80" />
		<!--lifoSize => Set the capacity of the lifo storage (should be the total number of buffers to store in the LIFO)-->
		<xsd:attribute name="lifoSize" type="integer" default="2147483647" />
		<!--linearDASGeometry => Geometry parameters for a linear DAS fiber (dip, azimuth, gauge length)-->
		<xsd:attribute name="linearDASGeometry" type="real64_array2d" default="{{0}}" />
		<!--logLevel => Log level-->
		<xsd:attribute name="logLevel" type="integer" default="0" />
		<!--outputSeismoTrace => Flag that indicates if we write the seismo trace in a file .txt, 0 no output, 1 otherwise-->
		<xsd:attribute name="outputSeismoTrace" type="integer" default="0" />
		<!--receiverCoordinates => Coordinates (x,y,z) of the receivers-->
		<xsd:attribute name="receiverCoordinates" type="real64_array2d" use="required" />
		<!--rickerOrder => Flag that indicates the order of the Ricker to be used o, 1 or 2. Order 2 by default-->
		<xsd:attribute name="rickerOrder" type="integer" default="2" />
		<!--saveFields => Set to 1 to save fields during forward and restore them during backward-->
		<xsd:attribute name="saveFields" type="integer" default="0" />
		<!--shotIndex => Set the current shot for temporary files-->
		<xsd:attribute name="shotIndex" type="integer" default="0" />
		<!--sourceCoordinates => Coordinates (x,y,z) of the sources-->
		<xsd:attribute name="sourceCoordinates" type="real64_array2d" use="required" />
		<!--targetRegions => Allowable regions that the solver may be applied to. Note that this does not indicate that the solver will be applied to these regions, only that allocation will occur such that the solver may be applied to these regions. The decision about what regions this solver will beapplied to rests in the EventManager.-->
		<xsd:attribute name="targetRegions" type="string_array" use="required" />
		<!--timeSourceFrequency => Central frequency for the time source-->
		<xsd:attribute name="timeSourceFrequency" type="real32" use="required" />
		<!--name => A name is required for any non-unique nodes-->
		<xsd:attribute name="name" type="string" use="required" />
	</xsd:complexType>
	<xsd:complexType name="CompositionalMultiphaseFVMType">
		<xsd:choice minOccurs="0" maxOccurs="unbounded">
			<xsd:element name="LinearSolverParameters" type="LinearSolverParametersType" maxOccurs="1" />
			<xsd:element name="NonlinearSolverParameters" type="NonlinearSolverParametersType" maxOccurs="1" />
		</xsd:choice>
		<!--allowLocalCompDensityChopping => Flag indicating whether local (cell-wise) chopping of negative compositions is allowed-->
		<xsd:attribute name="allowLocalCompDensityChopping" type="integer" default="1" />
		<!--cflFactor => Factor to apply to the `CFL condition <http://en.wikipedia.org/wiki/Courant-Friedrichs-Lewy_condition>`_ when calculating the maximum allowable time step. Values should be in the interval (0,1] -->
		<xsd:attribute name="cflFactor" type="real64" default="0.5" />
		<!--discretization => Name of discretization object (defined in the :ref:`NumericalMethodsManager`) to use for this solver. For instance, if this is a Finite Element Solver, the name of a :ref:`FiniteElement` should be specified. If this is a Finite Volume Method, the name of a :ref:`FiniteVolume` discretization should be specified.-->
		<xsd:attribute name="discretization" type="string" use="required" />
		<!--initialDt => Initial time-step value required by the solver to the event manager.-->
		<xsd:attribute name="initialDt" type="real64" default="1e+99" />
		<!--isThermal => Flag indicating whether the problem is thermal or not.-->
		<xsd:attribute name="isThermal" type="integer" default="0" />
		<!--logLevel => Log level-->
		<xsd:attribute name="logLevel" type="integer" default="0" />
		<!--maxCompFractionChange => Maximum (absolute) change in a component fraction in a Newton iteration-->
		<xsd:attribute name="maxCompFractionChange" type="real64" default="0.5" />
		<!--maxRelativePressureChange => Maximum (relative) change in pressure in a Newton iteration (expected value between 0 and 1)-->
		<xsd:attribute name="maxRelativePressureChange" type="real64" default="0.5" />
		<!--maxRelativeTemperatureChange => Maximum (relative) change in temperature in a Newton iteration (expected value between 0 and 1)-->
		<xsd:attribute name="maxRelativeTemperatureChange" type="real64" default="0.5" />
		<!--scalingType => Solution scaling type.Valid options:
* Global
* Local-->
		<xsd:attribute name="scalingType" type="geos_CompositionalMultiphaseFVM_ScalingType" default="Global" />
		<!--solutionChangeScalingFactor => Damping factor for solution change targets-->
		<xsd:attribute name="solutionChangeScalingFactor" type="real64" default="0.5" />
		<!--targetPhaseVolFractionChangeInTimeStep => Target (absolute) change in phase volume fraction in a time step-->
		<xsd:attribute name="targetPhaseVolFractionChangeInTimeStep" type="real64" default="0.2" />
		<!--targetRegions => Allowable regions that the solver may be applied to. Note that this does not indicate that the solver will be applied to these regions, only that allocation will occur such that the solver may be applied to these regions. The decision about what regions this solver will beapplied to rests in the EventManager.-->
		<xsd:attribute name="targetRegions" type="string_array" use="required" />
		<!--targetRelativePressureChangeInTimeStep => Target (relative) change in pressure in a time step (expected value between 0 and 1)-->
		<xsd:attribute name="targetRelativePressureChangeInTimeStep" type="real64" default="0.2" />
		<!--targetRelativeTemperatureChangeInTimeStep => Target (relative) change in temperature in a time step (expected value between 0 and 1)-->
		<xsd:attribute name="targetRelativeTemperatureChangeInTimeStep" type="real64" default="0.2" />
		<!--temperature => Temperature-->
		<xsd:attribute name="temperature" type="real64" use="required" />
		<!--useMass => Use mass formulation instead of molar-->
		<xsd:attribute name="useMass" type="integer" default="0" />
		<!--name => A name is required for any non-unique nodes-->
		<xsd:attribute name="name" type="string" use="required" />
	</xsd:complexType>
	<xsd:simpleType name="geos_solverBaseKernels_NormType">
		<xsd:restriction base="xsd:string">
			<xsd:pattern value=".*[\[\]`$].*|Linfinity|L2" />
		</xsd:restriction>
	</xsd:simpleType>
	<xsd:simpleType name="geos_CompositionalMultiphaseFVM_ScalingType">
		<xsd:restriction base="xsd:string">
			<xsd:pattern value=".*[\[\]`$].*|Global|Local" />
		</xsd:restriction>
	</xsd:simpleType>
	<xsd:complexType name="CompositionalMultiphaseHybridFVMType">
		<xsd:choice minOccurs="0" maxOccurs="unbounded">
			<xsd:element name="LinearSolverParameters" type="LinearSolverParametersType" maxOccurs="1" />
			<xsd:element name="NonlinearSolverParameters" type="NonlinearSolverParametersType" maxOccurs="1" />
		</xsd:choice>
		<!--allowLocalCompDensityChopping => Flag indicating whether local (cell-wise) chopping of negative compositions is allowed-->
		<xsd:attribute name="allowLocalCompDensityChopping" type="integer" default="1" />
		<!--cflFactor => Factor to apply to the `CFL condition <http://en.wikipedia.org/wiki/Courant-Friedrichs-Lewy_condition>`_ when calculating the maximum allowable time step. Values should be in the interval (0,1] -->
		<xsd:attribute name="cflFactor" type="real64" default="0.5" />
		<!--discretization => Name of discretization object (defined in the :ref:`NumericalMethodsManager`) to use for this solver. For instance, if this is a Finite Element Solver, the name of a :ref:`FiniteElement` should be specified. If this is a Finite Volume Method, the name of a :ref:`FiniteVolume` discretization should be specified.-->
		<xsd:attribute name="discretization" type="string" use="required" />
		<!--initialDt => Initial time-step value required by the solver to the event manager.-->
		<xsd:attribute name="initialDt" type="real64" default="1e+99" />
		<!--isThermal => Flag indicating whether the problem is thermal or not.-->
		<xsd:attribute name="isThermal" type="integer" default="0" />
		<!--logLevel => Log level-->
		<xsd:attribute name="logLevel" type="integer" default="0" />
		<!--maxCompFractionChange => Maximum (absolute) change in a component fraction in a Newton iteration-->
		<xsd:attribute name="maxCompFractionChange" type="real64" default="0.5" />
		<!--maxRelativePressureChange => Maximum (relative) change in pressure in a Newton iteration (expected value between 0 and 1)-->
		<xsd:attribute name="maxRelativePressureChange" type="real64" default="0.5" />
		<!--maxRelativeTemperatureChange => Maximum (relative) change in temperature in a Newton iteration (expected value between 0 and 1)-->
		<xsd:attribute name="maxRelativeTemperatureChange" type="real64" default="0.5" />
		<!--solutionChangeScalingFactor => Damping factor for solution change targets-->
		<xsd:attribute name="solutionChangeScalingFactor" type="real64" default="0.5" />
		<!--targetPhaseVolFractionChangeInTimeStep => Target (absolute) change in phase volume fraction in a time step-->
		<xsd:attribute name="targetPhaseVolFractionChangeInTimeStep" type="real64" default="0.2" />
		<!--targetRegions => Allowable regions that the solver may be applied to. Note that this does not indicate that the solver will be applied to these regions, only that allocation will occur such that the solver may be applied to these regions. The decision about what regions this solver will beapplied to rests in the EventManager.-->
		<xsd:attribute name="targetRegions" type="string_array" use="required" />
		<!--targetRelativePressureChangeInTimeStep => Target (relative) change in pressure in a time step (expected value between 0 and 1)-->
		<xsd:attribute name="targetRelativePressureChangeInTimeStep" type="real64" default="0.2" />
		<!--targetRelativeTemperatureChangeInTimeStep => Target (relative) change in temperature in a time step (expected value between 0 and 1)-->
		<xsd:attribute name="targetRelativeTemperatureChangeInTimeStep" type="real64" default="0.2" />
		<!--temperature => Temperature-->
		<xsd:attribute name="temperature" type="real64" use="required" />
		<!--useMass => Use mass formulation instead of molar-->
		<xsd:attribute name="useMass" type="integer" default="0" />
		<!--name => A name is required for any non-unique nodes-->
		<xsd:attribute name="name" type="string" use="required" />
	</xsd:complexType>
	<xsd:complexType name="CompositionalMultiphaseReservoirType">
		<xsd:choice minOccurs="0" maxOccurs="unbounded">
			<xsd:element name="LinearSolverParameters" type="LinearSolverParametersType" maxOccurs="1" />
			<xsd:element name="NonlinearSolverParameters" type="NonlinearSolverParametersType" maxOccurs="1" />
		</xsd:choice>
		<!--cflFactor => Factor to apply to the `CFL condition <http://en.wikipedia.org/wiki/Courant-Friedrichs-Lewy_condition>`_ when calculating the maximum allowable time step. Values should be in the interval (0,1] -->
		<xsd:attribute name="cflFactor" type="real64" default="0.5" />
		<!--flowSolverName => Name of the flow solver used by the coupled solver-->
		<xsd:attribute name="flowSolverName" type="string" use="required" />
		<!--initialDt => Initial time-step value required by the solver to the event manager.-->
		<xsd:attribute name="initialDt" type="real64" default="1e+99" />
		<!--logLevel => Log level-->
		<xsd:attribute name="logLevel" type="integer" default="0" />
		<!--targetRegions => Allowable regions that the solver may be applied to. Note that this does not indicate that the solver will be applied to these regions, only that allocation will occur such that the solver may be applied to these regions. The decision about what regions this solver will beapplied to rests in the EventManager.-->
		<xsd:attribute name="targetRegions" type="string_array" use="required" />
		<!--wellSolverName => Name of the well solver used by the coupled solver-->
		<xsd:attribute name="wellSolverName" type="string" use="required" />
		<!--name => A name is required for any non-unique nodes-->
		<xsd:attribute name="name" type="string" use="required" />
	</xsd:complexType>
	<xsd:complexType name="CompositionalMultiphaseWellType">
		<xsd:choice minOccurs="0" maxOccurs="unbounded">
			<xsd:element name="LinearSolverParameters" type="LinearSolverParametersType" maxOccurs="1" />
			<xsd:element name="NonlinearSolverParameters" type="NonlinearSolverParametersType" maxOccurs="1" />
			<xsd:element name="WellControls" type="WellControlsType" />
		</xsd:choice>
		<!--allowLocalCompDensityChopping => Flag indicating whether local (cell-wise) chopping of negative compositions is allowed-->
		<xsd:attribute name="allowLocalCompDensityChopping" type="integer" default="1" />
		<!--cflFactor => Factor to apply to the `CFL condition <http://en.wikipedia.org/wiki/Courant-Friedrichs-Lewy_condition>`_ when calculating the maximum allowable time step. Values should be in the interval (0,1] -->
		<xsd:attribute name="cflFactor" type="real64" default="0.5" />
		<!--initialDt => Initial time-step value required by the solver to the event manager.-->
		<xsd:attribute name="initialDt" type="real64" default="1e+99" />
		<!--logLevel => Log level-->
		<xsd:attribute name="logLevel" type="integer" default="0" />
		<!--maxCompFractionChange => Maximum (absolute) change in a component fraction between two Newton iterations-->
		<xsd:attribute name="maxCompFractionChange" type="real64" default="1" />
		<!--maxRelativePressureChange => Maximum (relative) change in pressure between two Newton iterations (recommended with rate control)-->
		<xsd:attribute name="maxRelativePressureChange" type="real64" default="1" />
		<!--targetRegions => Allowable regions that the solver may be applied to. Note that this does not indicate that the solver will be applied to these regions, only that allocation will occur such that the solver may be applied to these regions. The decision about what regions this solver will beapplied to rests in the EventManager.-->
		<xsd:attribute name="targetRegions" type="string_array" use="required" />
		<!--useMass => Use mass formulation instead of molar-->
		<xsd:attribute name="useMass" type="integer" default="0" />
		<!--name => A name is required for any non-unique nodes-->
		<xsd:attribute name="name" type="string" use="required" />
	</xsd:complexType>
	<xsd:complexType name="WellControlsType">
		<!--control => Well control. Valid options:
* BHP
* phaseVolRate
* totalVolRate
* uninitialized-->
		<xsd:attribute name="control" type="geos_WellControls_Control" use="required" />
		<!--enableCrossflow => Flag to enable crossflow. Currently only supported for injectors: 
 - If the flag is set to 1, both reservoir-to-well flow and well-to-reservoir flow are allowed at the perforations. 
 - If the flag is set to 0, we only allow well-to-reservoir flow at the perforations.-->
		<xsd:attribute name="enableCrossflow" type="integer" default="1" />
		<!--initialPressureCoefficient => Tuning coefficient for the initial well pressure of rate-controlled wells: 
 - Injector pressure at reference depth initialized as: (1+initialPressureCoefficient)*reservoirPressureAtClosestPerforation + density*g*( zRef - zPerf ) 
 - Producer pressure at reference depth initialized as: (1-initialPressureCoefficient)*reservoirPressureAtClosestPerforation + density*g*( zRef - zPerf ) -->
		<xsd:attribute name="initialPressureCoefficient" type="real64" default="0.1" />
		<!--injectionStream => Global component densities of the injection stream [moles/m^3 or kg/m^3]-->
		<xsd:attribute name="injectionStream" type="real64_array" default="{-1}" />
		<!--injectionTemperature => Temperature of the injection stream [K]-->
		<xsd:attribute name="injectionTemperature" type="real64" default="-1" />
		<!--logLevel => Log level-->
		<xsd:attribute name="logLevel" type="integer" default="0" />
		<!--referenceElevation => Reference elevation where BHP control is enforced [m]-->
		<xsd:attribute name="referenceElevation" type="real64" use="required" />
		<!--statusTableName => Name of the well status table when the status of the well is a time dependent function. 
If the status function evaluates to a positive value at the current time, the well will be open otherwise the well will be shut.-->
		<xsd:attribute name="statusTableName" type="string" default="" />
		<!--surfacePressure => Surface pressure used to compute volumetric rates when surface conditions are used [Pa]-->
		<xsd:attribute name="surfacePressure" type="real64" default="0" />
		<!--surfaceTemperature => Surface temperature used to compute volumetric rates when surface conditions are used [K]-->
		<xsd:attribute name="surfaceTemperature" type="real64" default="0" />
		<!--targetBHP => Target bottom-hole pressure [Pa]-->
		<xsd:attribute name="targetBHP" type="real64" default="0" />
		<!--targetBHPTableName => Name of the BHP table when the rate is a time dependent function-->
		<xsd:attribute name="targetBHPTableName" type="string" default="" />
		<!--targetPhaseName => Name of the target phase-->
		<xsd:attribute name="targetPhaseName" type="string" default="" />
		<!--targetPhaseRate => Target phase volumetric rate (if useSurfaceConditions: [surface m^3/s]; else [reservoir m^3/s])-->
		<xsd:attribute name="targetPhaseRate" type="real64" default="0" />
		<!--targetPhaseRateTableName => Name of the phase rate table when the rate is a time dependent function-->
		<xsd:attribute name="targetPhaseRateTableName" type="string" default="" />
		<!--targetTotalRate => Target total volumetric rate (if useSurfaceConditions: [surface m^3/s]; else [reservoir m^3/s])-->
		<xsd:attribute name="targetTotalRate" type="real64" default="0" />
		<!--targetTotalRateTableName => Name of the total rate table when the rate is a time dependent function-->
		<xsd:attribute name="targetTotalRateTableName" type="string" default="" />
		<!--type => Well type. Valid options:
* producer
* injector-->
		<xsd:attribute name="type" type="geos_WellControls_Type" use="required" />
		<!--useSurfaceConditions => Flag to specify whether rates are checked at surface or reservoir conditions.
Equal to 1 for surface conditions, and to 0 for reservoir conditions-->
		<xsd:attribute name="useSurfaceConditions" type="integer" default="0" />
		<!--name => A name is required for any non-unique nodes-->
		<xsd:attribute name="name" type="string" use="required" />
	</xsd:complexType>
	<xsd:simpleType name="geos_WellControls_Control">
		<xsd:restriction base="xsd:string">
			<xsd:pattern value=".*[\[\]`$].*|BHP|phaseVolRate|totalVolRate|uninitialized" />
		</xsd:restriction>
	</xsd:simpleType>
	<xsd:simpleType name="geos_WellControls_Type">
		<xsd:restriction base="xsd:string">
			<xsd:pattern value=".*[\[\]`$].*|producer|injector" />
		</xsd:restriction>
	</xsd:simpleType>
	<xsd:complexType name="ElasticFirstOrderSEMType">
		<xsd:choice minOccurs="0" maxOccurs="unbounded">
			<xsd:element name="LinearSolverParameters" type="LinearSolverParametersType" maxOccurs="1" />
			<xsd:element name="NonlinearSolverParameters" type="NonlinearSolverParametersType" maxOccurs="1" />
		</xsd:choice>
		<!--cflFactor => Factor to apply to the `CFL condition <http://en.wikipedia.org/wiki/Courant-Friedrichs-Lewy_condition>`_ when calculating the maximum allowable time step. Values should be in the interval (0,1] -->
		<xsd:attribute name="cflFactor" type="real64" default="0.5" />
		<!--discretization => Name of discretization object (defined in the :ref:`NumericalMethodsManager`) to use for this solver. For instance, if this is a Finite Element Solver, the name of a :ref:`FiniteElement` should be specified. If this is a Finite Volume Method, the name of a :ref:`FiniteVolume` discretization should be specified.-->
		<xsd:attribute name="discretization" type="string" use="required" />
		<!--dtSeismoTrace => Time step for output pressure at receivers-->
		<xsd:attribute name="dtSeismoTrace" type="real64" default="0" />
		<!--enableLifo => Set to 1 to enable LIFO storage feature-->
		<xsd:attribute name="enableLifo" type="integer" default="0" />
		<!--forward => Set to 1 to compute forward propagation-->
		<xsd:attribute name="forward" type="integer" default="1" />
		<!--initialDt => Initial time-step value required by the solver to the event manager.-->
		<xsd:attribute name="initialDt" type="real64" default="1e+99" />
		<!--lifoOnDevice => Set the capacity of the lifo device storage (if negative, opposite of percentage of remaining memory)-->
		<xsd:attribute name="lifoOnDevice" type="integer" default="-80" />
		<!--lifoOnHost => Set the capacity of the lifo host storage (if negative, opposite of percentage of remaining memory)-->
		<xsd:attribute name="lifoOnHost" type="integer" default="-80" />
		<!--lifoSize => Set the capacity of the lifo storage (should be the total number of buffers to store in the LIFO)-->
		<xsd:attribute name="lifoSize" type="integer" default="2147483647" />
		<!--linearDASGeometry => Geometry parameters for a linear DAS fiber (dip, azimuth, gauge length)-->
		<xsd:attribute name="linearDASGeometry" type="real64_array2d" default="{{0}}" />
		<!--logLevel => Log level-->
		<xsd:attribute name="logLevel" type="integer" default="0" />
		<!--outputSeismoTrace => Flag that indicates if we write the seismo trace in a file .txt, 0 no output, 1 otherwise-->
		<xsd:attribute name="outputSeismoTrace" type="integer" default="0" />
		<!--receiverCoordinates => Coordinates (x,y,z) of the receivers-->
		<xsd:attribute name="receiverCoordinates" type="real64_array2d" use="required" />
		<!--rickerOrder => Flag that indicates the order of the Ricker to be used o, 1 or 2. Order 2 by default-->
		<xsd:attribute name="rickerOrder" type="integer" default="2" />
		<!--saveFields => Set to 1 to save fields during forward and restore them during backward-->
		<xsd:attribute name="saveFields" type="integer" default="0" />
		<!--shotIndex => Set the current shot for temporary files-->
		<xsd:attribute name="shotIndex" type="integer" default="0" />
		<!--sourceCoordinates => Coordinates (x,y,z) of the sources-->
		<xsd:attribute name="sourceCoordinates" type="real64_array2d" use="required" />
		<!--targetRegions => Allowable regions that the solver may be applied to. Note that this does not indicate that the solver will be applied to these regions, only that allocation will occur such that the solver may be applied to these regions. The decision about what regions this solver will beapplied to rests in the EventManager.-->
		<xsd:attribute name="targetRegions" type="string_array" use="required" />
		<!--timeSourceFrequency => Central frequency for the time source-->
		<xsd:attribute name="timeSourceFrequency" type="real32" use="required" />
		<!--name => A name is required for any non-unique nodes-->
		<xsd:attribute name="name" type="string" use="required" />
	</xsd:complexType>
	<xsd:complexType name="ElasticSEMType">
		<xsd:choice minOccurs="0" maxOccurs="unbounded">
			<xsd:element name="LinearSolverParameters" type="LinearSolverParametersType" maxOccurs="1" />
			<xsd:element name="NonlinearSolverParameters" type="NonlinearSolverParametersType" maxOccurs="1" />
		</xsd:choice>
		<!--cflFactor => Factor to apply to the `CFL condition <http://en.wikipedia.org/wiki/Courant-Friedrichs-Lewy_condition>`_ when calculating the maximum allowable time step. Values should be in the interval (0,1] -->
		<xsd:attribute name="cflFactor" type="real64" default="0.5" />
		<!--discretization => Name of discretization object (defined in the :ref:`NumericalMethodsManager`) to use for this solver. For instance, if this is a Finite Element Solver, the name of a :ref:`FiniteElement` should be specified. If this is a Finite Volume Method, the name of a :ref:`FiniteVolume` discretization should be specified.-->
		<xsd:attribute name="discretization" type="string" use="required" />
		<!--dtSeismoTrace => Time step for output pressure at receivers-->
		<xsd:attribute name="dtSeismoTrace" type="real64" default="0" />
		<!--enableLifo => Set to 1 to enable LIFO storage feature-->
		<xsd:attribute name="enableLifo" type="integer" default="0" />
		<!--forward => Set to 1 to compute forward propagation-->
		<xsd:attribute name="forward" type="integer" default="1" />
		<!--initialDt => Initial time-step value required by the solver to the event manager.-->
		<xsd:attribute name="initialDt" type="real64" default="1e+99" />
		<!--lifoOnDevice => Set the capacity of the lifo device storage (if negative, opposite of percentage of remaining memory)-->
		<xsd:attribute name="lifoOnDevice" type="integer" default="-80" />
		<!--lifoOnHost => Set the capacity of the lifo host storage (if negative, opposite of percentage of remaining memory)-->
		<xsd:attribute name="lifoOnHost" type="integer" default="-80" />
		<!--lifoSize => Set the capacity of the lifo storage (should be the total number of buffers to store in the LIFO)-->
		<xsd:attribute name="lifoSize" type="integer" default="2147483647" />
		<!--linearDASGeometry => Geometry parameters for a linear DAS fiber (dip, azimuth, gauge length)-->
		<xsd:attribute name="linearDASGeometry" type="real64_array2d" default="{{0}}" />
		<!--logLevel => Log level-->
		<xsd:attribute name="logLevel" type="integer" default="0" />
		<!--outputSeismoTrace => Flag that indicates if we write the seismo trace in a file .txt, 0 no output, 1 otherwise-->
		<xsd:attribute name="outputSeismoTrace" type="integer" default="0" />
		<!--receiverCoordinates => Coordinates (x,y,z) of the receivers-->
		<xsd:attribute name="receiverCoordinates" type="real64_array2d" use="required" />
		<!--rickerOrder => Flag that indicates the order of the Ricker to be used o, 1 or 2. Order 2 by default-->
		<xsd:attribute name="rickerOrder" type="integer" default="2" />
		<!--saveFields => Set to 1 to save fields during forward and restore them during backward-->
		<xsd:attribute name="saveFields" type="integer" default="0" />
		<!--shotIndex => Set the current shot for temporary files-->
		<xsd:attribute name="shotIndex" type="integer" default="0" />
		<!--sourceCoordinates => Coordinates (x,y,z) of the sources-->
		<xsd:attribute name="sourceCoordinates" type="real64_array2d" use="required" />
		<!--sourceForce => Force of the source: 3 real values for a vector source, and 6 real values for a tensor source (in Voigt notation).The default value is { 0, 0, 0 } (no net force).-->
		<xsd:attribute name="sourceForce" type="R1Tensor" default="{0,0,0}" />
		<!--sourceMoment => Moment of the source: 6 real values describing a symmetric tensor in Voigt notation.The default value is { 1, 1, 1, 0, 0, 0 } (diagonal moment, corresponding to a pure explosion).-->
		<xsd:attribute name="sourceMoment" type="R2SymTensor" default="{1,1,1,0,0,0}" />
		<!--targetRegions => Allowable regions that the solver may be applied to. Note that this does not indicate that the solver will be applied to these regions, only that allocation will occur such that the solver may be applied to these regions. The decision about what regions this solver will beapplied to rests in the EventManager.-->
		<xsd:attribute name="targetRegions" type="string_array" use="required" />
		<!--timeSourceFrequency => Central frequency for the time source-->
		<xsd:attribute name="timeSourceFrequency" type="real32" use="required" />
		<!--name => A name is required for any non-unique nodes-->
		<xsd:attribute name="name" type="string" use="required" />
	</xsd:complexType>
	<xsd:complexType name="EmbeddedSurfaceGeneratorType">
		<xsd:choice minOccurs="0" maxOccurs="unbounded">
			<xsd:element name="LinearSolverParameters" type="LinearSolverParametersType" maxOccurs="1" />
			<xsd:element name="NonlinearSolverParameters" type="NonlinearSolverParametersType" maxOccurs="1" />
		</xsd:choice>
		<!--cflFactor => Factor to apply to the `CFL condition <http://en.wikipedia.org/wiki/Courant-Friedrichs-Lewy_condition>`_ when calculating the maximum allowable time step. Values should be in the interval (0,1] -->
		<xsd:attribute name="cflFactor" type="real64" default="0.5" />
		<!--discretization => Name of discretization object (defined in the :ref:`NumericalMethodsManager`) to use for this solver. For instance, if this is a Finite Element Solver, the name of a :ref:`FiniteElement` should be specified. If this is a Finite Volume Method, the name of a :ref:`FiniteVolume` discretization should be specified.-->
		<xsd:attribute name="discretization" type="string" use="required" />
		<!--fractureRegion => (no description available)-->
		<xsd:attribute name="fractureRegion" type="string" default="FractureRegion" />
		<!--initialDt => Initial time-step value required by the solver to the event manager.-->
		<xsd:attribute name="initialDt" type="real64" default="1e+99" />
		<!--logLevel => Log level-->
		<xsd:attribute name="logLevel" type="integer" default="0" />
		<!--mpiCommOrder => Flag to enable MPI consistent communication ordering-->
		<xsd:attribute name="mpiCommOrder" type="integer" default="0" />
		<!--targetObjects => List of geometric objects that will be used to initialized the embedded surfaces/fractures.-->
		<xsd:attribute name="targetObjects" type="string_array" use="required" />
		<!--targetRegions => Allowable regions that the solver may be applied to. Note that this does not indicate that the solver will be applied to these regions, only that allocation will occur such that the solver may be applied to these regions. The decision about what regions this solver will beapplied to rests in the EventManager.-->
		<xsd:attribute name="targetRegions" type="string_array" use="required" />
		<!--name => A name is required for any non-unique nodes-->
		<xsd:attribute name="name" type="string" use="required" />
	</xsd:complexType>
	<xsd:complexType name="FlowProppantTransportType">
		<xsd:choice minOccurs="0" maxOccurs="unbounded">
			<xsd:element name="LinearSolverParameters" type="LinearSolverParametersType" maxOccurs="1" />
			<xsd:element name="NonlinearSolverParameters" type="NonlinearSolverParametersType" maxOccurs="1" />
		</xsd:choice>
		<!--cflFactor => Factor to apply to the `CFL condition <http://en.wikipedia.org/wiki/Courant-Friedrichs-Lewy_condition>`_ when calculating the maximum allowable time step. Values should be in the interval (0,1] -->
		<xsd:attribute name="cflFactor" type="real64" default="0.5" />
		<!--flowSolverName => Name of the flow solver used by the coupled solver-->
		<xsd:attribute name="flowSolverName" type="string" use="required" />
		<!--initialDt => Initial time-step value required by the solver to the event manager.-->
		<xsd:attribute name="initialDt" type="real64" default="1e+99" />
		<!--logLevel => Log level-->
		<xsd:attribute name="logLevel" type="integer" default="0" />
		<!--proppantSolverName => Name of the proppant solver used by the coupled solver-->
		<xsd:attribute name="proppantSolverName" type="string" use="required" />
		<!--targetRegions => Allowable regions that the solver may be applied to. Note that this does not indicate that the solver will be applied to these regions, only that allocation will occur such that the solver may be applied to these regions. The decision about what regions this solver will beapplied to rests in the EventManager.-->
		<xsd:attribute name="targetRegions" type="string_array" use="required" />
		<!--name => A name is required for any non-unique nodes-->
		<xsd:attribute name="name" type="string" use="required" />
	</xsd:complexType>
	<xsd:complexType name="HydrofractureType">
		<xsd:choice minOccurs="0" maxOccurs="unbounded">
			<xsd:element name="LinearSolverParameters" type="LinearSolverParametersType" maxOccurs="1" />
			<xsd:element name="NonlinearSolverParameters" type="NonlinearSolverParametersType" maxOccurs="1" />
		</xsd:choice>
		<!--cflFactor => Factor to apply to the `CFL condition <http://en.wikipedia.org/wiki/Courant-Friedrichs-Lewy_condition>`_ when calculating the maximum allowable time step. Values should be in the interval (0,1] -->
		<xsd:attribute name="cflFactor" type="real64" default="0.5" />
		<!--contactRelationName => Name of contact relation to enforce constraints on fracture boundary.-->
		<xsd:attribute name="contactRelationName" type="string" use="required" />
		<!--flowSolverName => Name of the flow solver used by the coupled solver-->
		<xsd:attribute name="flowSolverName" type="string" use="required" />
		<!--initialDt => Initial time-step value required by the solver to the event manager.-->
		<xsd:attribute name="initialDt" type="real64" default="1e+99" />
		<!--isMatrixPoroelastic => (no description available)-->
		<xsd:attribute name="isMatrixPoroelastic" type="integer" default="0" />
		<!--isThermal => Flag indicating whether the problem is thermal or not. Set isThermal="1" to enable the thermal coupling-->
		<xsd:attribute name="isThermal" type="integer" default="0" />
		<!--logLevel => Log level-->
		<xsd:attribute name="logLevel" type="integer" default="0" />
		<!--maxNumResolves => Value to indicate how many resolves may be executed to perform surface generation after the execution of flow and mechanics solver. -->
		<xsd:attribute name="maxNumResolves" type="integer" default="10" />
		<!--solidSolverName => Name of the solid solver used by the coupled solver-->
		<xsd:attribute name="solidSolverName" type="string" use="required" />
		<!--surfaceGeneratorName => Name of the surface generator to use in the hydrofracture solver-->
		<xsd:attribute name="surfaceGeneratorName" type="string" use="required" />
		<!--targetRegions => Allowable regions that the solver may be applied to. Note that this does not indicate that the solver will be applied to these regions, only that allocation will occur such that the solver may be applied to these regions. The decision about what regions this solver will beapplied to rests in the EventManager.-->
		<xsd:attribute name="targetRegions" type="string_array" use="required" />
		<!--name => A name is required for any non-unique nodes-->
		<xsd:attribute name="name" type="string" use="required" />
	</xsd:complexType>
	<xsd:complexType name="LagrangianContactType">
		<xsd:choice minOccurs="0" maxOccurs="unbounded">
			<xsd:element name="LinearSolverParameters" type="LinearSolverParametersType" maxOccurs="1" />
			<xsd:element name="NonlinearSolverParameters" type="NonlinearSolverParametersType" maxOccurs="1" />
		</xsd:choice>
		<!--cflFactor => Factor to apply to the `CFL condition <http://en.wikipedia.org/wiki/Courant-Friedrichs-Lewy_condition>`_ when calculating the maximum allowable time step. Values should be in the interval (0,1] -->
		<xsd:attribute name="cflFactor" type="real64" default="0.5" />
		<!--contactRelationName => Name of contact relation to enforce constraints on fracture boundary.-->
		<xsd:attribute name="contactRelationName" type="string" use="required" />
		<!--discretization => Name of discretization object (defined in the :ref:`NumericalMethodsManager`) to use for this solver. For instance, if this is a Finite Element Solver, the name of a :ref:`FiniteElement` should be specified. If this is a Finite Volume Method, the name of a :ref:`FiniteVolume` discretization should be specified.-->
		<xsd:attribute name="discretization" type="string" use="required" />
		<!--fractureRegionName => Name of the fracture region.-->
		<xsd:attribute name="fractureRegionName" type="string" use="required" />
		<!--initialDt => Initial time-step value required by the solver to the event manager.-->
		<xsd:attribute name="initialDt" type="real64" default="1e+99" />
		<!--logLevel => Log level-->
		<xsd:attribute name="logLevel" type="integer" default="0" />
		<!--solidSolverName => Name of the solid mechanics solver in the rock matrix-->
		<xsd:attribute name="solidSolverName" type="string" use="required" />
		<!--stabilizationName => Name of the stabilization to use in the lagrangian contact solver-->
		<xsd:attribute name="stabilizationName" type="string" use="required" />
		<!--targetRegions => Allowable regions that the solver may be applied to. Note that this does not indicate that the solver will be applied to these regions, only that allocation will occur such that the solver may be applied to these regions. The decision about what regions this solver will beapplied to rests in the EventManager.-->
		<xsd:attribute name="targetRegions" type="string_array" use="required" />
		<!--name => A name is required for any non-unique nodes-->
		<xsd:attribute name="name" type="string" use="required" />
	</xsd:complexType>
	<xsd:complexType name="LaplaceFEMType">
		<xsd:choice minOccurs="0" maxOccurs="unbounded">
			<xsd:element name="LinearSolverParameters" type="LinearSolverParametersType" maxOccurs="1" />
			<xsd:element name="NonlinearSolverParameters" type="NonlinearSolverParametersType" maxOccurs="1" />
		</xsd:choice>
		<!--cflFactor => Factor to apply to the `CFL condition <http://en.wikipedia.org/wiki/Courant-Friedrichs-Lewy_condition>`_ when calculating the maximum allowable time step. Values should be in the interval (0,1] -->
		<xsd:attribute name="cflFactor" type="real64" default="0.5" />
		<!--discretization => Name of discretization object (defined in the :ref:`NumericalMethodsManager`) to use for this solver. For instance, if this is a Finite Element Solver, the name of a :ref:`FiniteElement` should be specified. If this is a Finite Volume Method, the name of a :ref:`FiniteVolume` discretization should be specified.-->
		<xsd:attribute name="discretization" type="string" use="required" />
		<!--fieldName => Name of field variable-->
		<xsd:attribute name="fieldName" type="string" use="required" />
		<!--initialDt => Initial time-step value required by the solver to the event manager.-->
		<xsd:attribute name="initialDt" type="real64" default="1e+99" />
		<!--logLevel => Log level-->
		<xsd:attribute name="logLevel" type="integer" default="0" />
		<!--targetRegions => Allowable regions that the solver may be applied to. Note that this does not indicate that the solver will be applied to these regions, only that allocation will occur such that the solver may be applied to these regions. The decision about what regions this solver will beapplied to rests in the EventManager.-->
		<xsd:attribute name="targetRegions" type="string_array" use="required" />
		<!--timeIntegrationOption => Time integration method. Options are:
* SteadyState
* ImplicitTransient-->
		<xsd:attribute name="timeIntegrationOption" type="geos_LaplaceBaseH1_TimeIntegrationOption" use="required" />
		<!--name => A name is required for any non-unique nodes-->
		<xsd:attribute name="name" type="string" use="required" />
	</xsd:complexType>
	<xsd:simpleType name="geos_LaplaceBaseH1_TimeIntegrationOption">
		<xsd:restriction base="xsd:string">
			<xsd:pattern value=".*[\[\]`$].*|SteadyState|ImplicitTransient" />
		</xsd:restriction>
	</xsd:simpleType>
	<xsd:complexType name="MultiphasePoromechanicsType">
		<xsd:choice minOccurs="0" maxOccurs="unbounded">
			<xsd:element name="LinearSolverParameters" type="LinearSolverParametersType" maxOccurs="1" />
			<xsd:element name="NonlinearSolverParameters" type="NonlinearSolverParametersType" maxOccurs="1" />
		</xsd:choice>
		<!--cflFactor => Factor to apply to the `CFL condition <http://en.wikipedia.org/wiki/Courant-Friedrichs-Lewy_condition>`_ when calculating the maximum allowable time step. Values should be in the interval (0,1] -->
		<xsd:attribute name="cflFactor" type="real64" default="0.5" />
		<!--flowSolverName => Name of the flow solver used by the coupled solver-->
		<xsd:attribute name="flowSolverName" type="string" use="required" />
		<!--initialDt => Initial time-step value required by the solver to the event manager.-->
		<xsd:attribute name="initialDt" type="real64" default="1e+99" />
		<!--isThermal => Flag indicating whether the problem is thermal or not. Set isThermal="1" to enable the thermal coupling-->
		<xsd:attribute name="isThermal" type="integer" default="0" />
		<!--logLevel => Log level-->
		<xsd:attribute name="logLevel" type="integer" default="0" />
		<!--solidSolverName => Name of the solid solver used by the coupled solver-->
		<xsd:attribute name="solidSolverName" type="string" use="required" />
		<!--stabilizationMultiplier => Constant multiplier of stabilization strength.-->
		<xsd:attribute name="stabilizationMultiplier" type="real64" default="1" />
		<!--stabilizationRegionNames => Regions where stabilization is applied.-->
		<xsd:attribute name="stabilizationRegionNames" type="string_array" default="{}" />
		<!--stabilizationType => Stabilization type. Options are:
None - Add no stabilization to mass equation,
Global - Add stabilization to all faces,
Local - Add stabilization only to interiors of macro elements.-->
		<xsd:attribute name="stabilizationType" type="geos_MultiphasePoromechanics_StabilizationType" default="None" />
		<!--targetRegions => Allowable regions that the solver may be applied to. Note that this does not indicate that the solver will be applied to these regions, only that allocation will occur such that the solver may be applied to these regions. The decision about what regions this solver will beapplied to rests in the EventManager.-->
		<xsd:attribute name="targetRegions" type="string_array" use="required" />
		<!--name => A name is required for any non-unique nodes-->
		<xsd:attribute name="name" type="string" use="required" />
	</xsd:complexType>
	<xsd:simpleType name="geos_MultiphasePoromechanics_StabilizationType">
		<xsd:restriction base="xsd:string">
			<xsd:pattern value=".*[\[\]`$].*|None|Global|Local" />
		</xsd:restriction>
	</xsd:simpleType>
	<xsd:complexType name="MultiphasePoromechanicsReservoirType">
		<xsd:choice minOccurs="0" maxOccurs="unbounded">
			<xsd:element name="LinearSolverParameters" type="LinearSolverParametersType" maxOccurs="1" />
			<xsd:element name="NonlinearSolverParameters" type="NonlinearSolverParametersType" maxOccurs="1" />
		</xsd:choice>
		<!--cflFactor => Factor to apply to the `CFL condition <http://en.wikipedia.org/wiki/Courant-Friedrichs-Lewy_condition>`_ when calculating the maximum allowable time step. Values should be in the interval (0,1] -->
		<xsd:attribute name="cflFactor" type="real64" default="0.5" />
		<!--initialDt => Initial time-step value required by the solver to the event manager.-->
		<xsd:attribute name="initialDt" type="real64" default="1e+99" />
		<!--logLevel => Log level-->
		<xsd:attribute name="logLevel" type="integer" default="0" />
		<!--poromechanicsSolverName => Name of the poromechanics solver used by the coupled solver-->
		<xsd:attribute name="poromechanicsSolverName" type="string" use="required" />
		<!--targetRegions => Allowable regions that the solver may be applied to. Note that this does not indicate that the solver will be applied to these regions, only that allocation will occur such that the solver may be applied to these regions. The decision about what regions this solver will beapplied to rests in the EventManager.-->
		<xsd:attribute name="targetRegions" type="string_array" use="required" />
		<!--wellSolverName => Name of the well solver used by the coupled solver-->
		<xsd:attribute name="wellSolverName" type="string" use="required" />
		<!--name => A name is required for any non-unique nodes-->
		<xsd:attribute name="name" type="string" use="required" />
	</xsd:complexType>
	<xsd:complexType name="PhaseFieldDamageFEMType">
		<xsd:choice minOccurs="0" maxOccurs="unbounded">
			<xsd:element name="LinearSolverParameters" type="LinearSolverParametersType" maxOccurs="1" />
			<xsd:element name="NonlinearSolverParameters" type="NonlinearSolverParametersType" maxOccurs="1" />
		</xsd:choice>
		<!--cflFactor => Factor to apply to the `CFL condition <http://en.wikipedia.org/wiki/Courant-Friedrichs-Lewy_condition>`_ when calculating the maximum allowable time step. Values should be in the interval (0,1] -->
		<xsd:attribute name="cflFactor" type="real64" default="0.5" />
		<!--damageUpperBound => The upper bound of the damage-->
		<xsd:attribute name="damageUpperBound" type="real64" default="1.5" />
		<!--discretization => Name of discretization object (defined in the :ref:`NumericalMethodsManager`) to use for this solver. For instance, if this is a Finite Element Solver, the name of a :ref:`FiniteElement` should be specified. If this is a Finite Volume Method, the name of a :ref:`FiniteVolume` discretization should be specified.-->
		<xsd:attribute name="discretization" type="string" use="required" />
		<!--fieldName => name of field variable-->
		<xsd:attribute name="fieldName" type="string" use="required" />
		<!--initialDt => Initial time-step value required by the solver to the event manager.-->
		<xsd:attribute name="initialDt" type="real64" default="1e+99" />
		<!--irreversibilityFlag => The flag to indicate whether to apply the irreversibility constraint-->
		<xsd:attribute name="irreversibilityFlag" type="integer" default="0" />
		<!--localDissipation => Type of local dissipation function. Can be Linear or Quadratic-->
		<xsd:attribute name="localDissipation" type="string" use="required" />
		<!--logLevel => Log level-->
		<xsd:attribute name="logLevel" type="integer" default="0" />
		<!--targetRegions => Allowable regions that the solver may be applied to. Note that this does not indicate that the solver will be applied to these regions, only that allocation will occur such that the solver may be applied to these regions. The decision about what regions this solver will beapplied to rests in the EventManager.-->
		<xsd:attribute name="targetRegions" type="string_array" use="required" />
		<!--timeIntegrationOption => option for default time integration method-->
		<xsd:attribute name="timeIntegrationOption" type="string" use="required" />
		<!--name => A name is required for any non-unique nodes-->
		<xsd:attribute name="name" type="string" use="required" />
	</xsd:complexType>
	<xsd:complexType name="PhaseFieldFractureType">
		<xsd:choice minOccurs="0" maxOccurs="unbounded">
			<xsd:element name="LinearSolverParameters" type="LinearSolverParametersType" maxOccurs="1" />
			<xsd:element name="NonlinearSolverParameters" type="NonlinearSolverParametersType" maxOccurs="1" />
		</xsd:choice>
		<!--cflFactor => Factor to apply to the `CFL condition <http://en.wikipedia.org/wiki/Courant-Friedrichs-Lewy_condition>`_ when calculating the maximum allowable time step. Values should be in the interval (0,1] -->
		<xsd:attribute name="cflFactor" type="real64" default="0.5" />
		<!--damageSolverName => Name of the damage solver used by the coupled solver-->
		<xsd:attribute name="damageSolverName" type="string" use="required" />
		<!--initialDt => Initial time-step value required by the solver to the event manager.-->
		<xsd:attribute name="initialDt" type="real64" default="1e+99" />
		<!--logLevel => Log level-->
		<xsd:attribute name="logLevel" type="integer" default="0" />
		<!--solidSolverName => Name of the solid solver used by the coupled solver-->
		<xsd:attribute name="solidSolverName" type="string" use="required" />
		<!--targetRegions => Allowable regions that the solver may be applied to. Note that this does not indicate that the solver will be applied to these regions, only that allocation will occur such that the solver may be applied to these regions. The decision about what regions this solver will beapplied to rests in the EventManager.-->
		<xsd:attribute name="targetRegions" type="string_array" use="required" />
		<!--name => A name is required for any non-unique nodes-->
		<xsd:attribute name="name" type="string" use="required" />
	</xsd:complexType>
	<xsd:complexType name="ProppantTransportType">
		<xsd:choice minOccurs="0" maxOccurs="unbounded">
			<xsd:element name="LinearSolverParameters" type="LinearSolverParametersType" maxOccurs="1" />
			<xsd:element name="NonlinearSolverParameters" type="NonlinearSolverParametersType" maxOccurs="1" />
		</xsd:choice>
		<!--bridgingFactor => Bridging factor used for bridging/screen-out calculation-->
		<xsd:attribute name="bridgingFactor" type="real64" default="0" />
		<!--cflFactor => Factor to apply to the `CFL condition <http://en.wikipedia.org/wiki/Courant-Friedrichs-Lewy_condition>`_ when calculating the maximum allowable time step. Values should be in the interval (0,1] -->
		<xsd:attribute name="cflFactor" type="real64" default="0.5" />
		<!--criticalShieldsNumber => Critical Shields number-->
		<xsd:attribute name="criticalShieldsNumber" type="real64" default="0" />
		<!--discretization => Name of discretization object (defined in the :ref:`NumericalMethodsManager`) to use for this solver. For instance, if this is a Finite Element Solver, the name of a :ref:`FiniteElement` should be specified. If this is a Finite Volume Method, the name of a :ref:`FiniteVolume` discretization should be specified.-->
		<xsd:attribute name="discretization" type="string" use="required" />
		<!--frictionCoefficient => Friction coefficient-->
		<xsd:attribute name="frictionCoefficient" type="real64" default="0.03" />
		<!--initialDt => Initial time-step value required by the solver to the event manager.-->
		<xsd:attribute name="initialDt" type="real64" default="1e+99" />
		<!--isThermal => Flag indicating whether the problem is thermal or not.-->
		<xsd:attribute name="isThermal" type="integer" default="0" />
		<!--logLevel => Log level-->
		<xsd:attribute name="logLevel" type="integer" default="0" />
		<!--maxProppantConcentration => Maximum proppant concentration-->
		<xsd:attribute name="maxProppantConcentration" type="real64" default="0.6" />
		<!--proppantDensity => Proppant density-->
		<xsd:attribute name="proppantDensity" type="real64" default="2500" />
		<!--proppantDiameter => Proppant diameter-->
		<xsd:attribute name="proppantDiameter" type="real64" default="0.0004" />
		<!--targetRegions => Allowable regions that the solver may be applied to. Note that this does not indicate that the solver will be applied to these regions, only that allocation will occur such that the solver may be applied to these regions. The decision about what regions this solver will beapplied to rests in the EventManager.-->
		<xsd:attribute name="targetRegions" type="string_array" use="required" />
		<!--updateProppantPacking => Flag that enables/disables proppant-packing update-->
		<xsd:attribute name="updateProppantPacking" type="integer" default="0" />
		<!--name => A name is required for any non-unique nodes-->
		<xsd:attribute name="name" type="string" use="required" />
	</xsd:complexType>
	<xsd:complexType name="ReactiveCompositionalMultiphaseOBLType">
		<xsd:choice minOccurs="0" maxOccurs="unbounded">
			<xsd:element name="LinearSolverParameters" type="LinearSolverParametersType" maxOccurs="1" />
			<xsd:element name="NonlinearSolverParameters" type="NonlinearSolverParametersType" maxOccurs="1" />
		</xsd:choice>
		<!--OBLOperatorsTableFile => File containing OBL operator values-->
		<xsd:attribute name="OBLOperatorsTableFile" type="path" use="required" />
		<!--allowLocalOBLChopping => Allow keeping solution within OBL limits-->
		<xsd:attribute name="allowLocalOBLChopping" type="integer" default="1" />
		<!--cflFactor => Factor to apply to the `CFL condition <http://en.wikipedia.org/wiki/Courant-Friedrichs-Lewy_condition>`_ when calculating the maximum allowable time step. Values should be in the interval (0,1] -->
		<xsd:attribute name="cflFactor" type="real64" default="0.5" />
		<!--componentNames => List of component names-->
		<xsd:attribute name="componentNames" type="string_array" default="{}" />
		<!--discretization => Name of discretization object (defined in the :ref:`NumericalMethodsManager`) to use for this solver. For instance, if this is a Finite Element Solver, the name of a :ref:`FiniteElement` should be specified. If this is a Finite Volume Method, the name of a :ref:`FiniteVolume` discretization should be specified.-->
		<xsd:attribute name="discretization" type="string" use="required" />
		<!--enableEnergyBalance => Enable energy balance calculation and temperature degree of freedom-->
		<xsd:attribute name="enableEnergyBalance" type="integer" use="required" />
		<!--initialDt => Initial time-step value required by the solver to the event manager.-->
		<xsd:attribute name="initialDt" type="real64" default="1e+99" />
		<!--isThermal => Flag indicating whether the problem is thermal or not.-->
		<xsd:attribute name="isThermal" type="integer" default="0" />
		<!--logLevel => Log level-->
		<xsd:attribute name="logLevel" type="integer" default="0" />
		<!--maxCompFractionChange => Maximum (absolute) change in a component fraction between two Newton iterations-->
		<xsd:attribute name="maxCompFractionChange" type="real64" default="1" />
		<!--numComponents => Number of components-->
		<xsd:attribute name="numComponents" type="integer" use="required" />
		<!--numPhases => Number of phases-->
		<xsd:attribute name="numPhases" type="integer" use="required" />
		<!--phaseNames => List of fluid phases-->
		<xsd:attribute name="phaseNames" type="string_array" default="{}" />
		<!--targetRegions => Allowable regions that the solver may be applied to. Note that this does not indicate that the solver will be applied to these regions, only that allocation will occur such that the solver may be applied to these regions. The decision about what regions this solver will beapplied to rests in the EventManager.-->
		<xsd:attribute name="targetRegions" type="string_array" use="required" />
		<!--transMultExp => Exponent of dynamic transmissibility multiplier-->
		<xsd:attribute name="transMultExp" type="real64" default="1" />
		<!--useDARTSL2Norm => Use L2 norm calculation similar to one used DARTS-->
		<xsd:attribute name="useDARTSL2Norm" type="integer" default="1" />
		<!--name => A name is required for any non-unique nodes-->
		<xsd:attribute name="name" type="string" use="required" />
	</xsd:complexType>
	<xsd:complexType name="SinglePhaseFVMType">
		<xsd:choice minOccurs="0" maxOccurs="unbounded">
			<xsd:element name="LinearSolverParameters" type="LinearSolverParametersType" maxOccurs="1" />
			<xsd:element name="NonlinearSolverParameters" type="NonlinearSolverParametersType" maxOccurs="1" />
		</xsd:choice>
		<!--cflFactor => Factor to apply to the `CFL condition <http://en.wikipedia.org/wiki/Courant-Friedrichs-Lewy_condition>`_ when calculating the maximum allowable time step. Values should be in the interval (0,1] -->
		<xsd:attribute name="cflFactor" type="real64" default="0.5" />
		<!--discretization => Name of discretization object (defined in the :ref:`NumericalMethodsManager`) to use for this solver. For instance, if this is a Finite Element Solver, the name of a :ref:`FiniteElement` should be specified. If this is a Finite Volume Method, the name of a :ref:`FiniteVolume` discretization should be specified.-->
		<xsd:attribute name="discretization" type="string" use="required" />
		<!--initialDt => Initial time-step value required by the solver to the event manager.-->
		<xsd:attribute name="initialDt" type="real64" default="1e+99" />
		<!--isThermal => Flag indicating whether the problem is thermal or not.-->
		<xsd:attribute name="isThermal" type="integer" default="0" />
		<!--logLevel => Log level-->
		<xsd:attribute name="logLevel" type="integer" default="0" />
		<!--targetRegions => Allowable regions that the solver may be applied to. Note that this does not indicate that the solver will be applied to these regions, only that allocation will occur such that the solver may be applied to these regions. The decision about what regions this solver will beapplied to rests in the EventManager.-->
		<xsd:attribute name="targetRegions" type="string_array" use="required" />
		<!--temperature => Temperature-->
		<xsd:attribute name="temperature" type="real64" default="0" />
		<!--name => A name is required for any non-unique nodes-->
		<xsd:attribute name="name" type="string" use="required" />
	</xsd:complexType>
	<xsd:complexType name="SinglePhaseHybridFVMType">
		<xsd:choice minOccurs="0" maxOccurs="unbounded">
			<xsd:element name="LinearSolverParameters" type="LinearSolverParametersType" maxOccurs="1" />
			<xsd:element name="NonlinearSolverParameters" type="NonlinearSolverParametersType" maxOccurs="1" />
		</xsd:choice>
		<!--cflFactor => Factor to apply to the `CFL condition <http://en.wikipedia.org/wiki/Courant-Friedrichs-Lewy_condition>`_ when calculating the maximum allowable time step. Values should be in the interval (0,1] -->
		<xsd:attribute name="cflFactor" type="real64" default="0.5" />
		<!--discretization => Name of discretization object (defined in the :ref:`NumericalMethodsManager`) to use for this solver. For instance, if this is a Finite Element Solver, the name of a :ref:`FiniteElement` should be specified. If this is a Finite Volume Method, the name of a :ref:`FiniteVolume` discretization should be specified.-->
		<xsd:attribute name="discretization" type="string" use="required" />
		<!--initialDt => Initial time-step value required by the solver to the event manager.-->
		<xsd:attribute name="initialDt" type="real64" default="1e+99" />
		<!--isThermal => Flag indicating whether the problem is thermal or not.-->
		<xsd:attribute name="isThermal" type="integer" default="0" />
		<!--logLevel => Log level-->
		<xsd:attribute name="logLevel" type="integer" default="0" />
		<!--targetRegions => Allowable regions that the solver may be applied to. Note that this does not indicate that the solver will be applied to these regions, only that allocation will occur such that the solver may be applied to these regions. The decision about what regions this solver will beapplied to rests in the EventManager.-->
		<xsd:attribute name="targetRegions" type="string_array" use="required" />
		<!--temperature => Temperature-->
		<xsd:attribute name="temperature" type="real64" default="0" />
		<!--name => A name is required for any non-unique nodes-->
		<xsd:attribute name="name" type="string" use="required" />
	</xsd:complexType>
	<xsd:complexType name="SinglePhasePoromechanicsType">
		<xsd:choice minOccurs="0" maxOccurs="unbounded">
			<xsd:element name="LinearSolverParameters" type="LinearSolverParametersType" maxOccurs="1" />
			<xsd:element name="NonlinearSolverParameters" type="NonlinearSolverParametersType" maxOccurs="1" />
		</xsd:choice>
		<!--cflFactor => Factor to apply to the `CFL condition <http://en.wikipedia.org/wiki/Courant-Friedrichs-Lewy_condition>`_ when calculating the maximum allowable time step. Values should be in the interval (0,1] -->
		<xsd:attribute name="cflFactor" type="real64" default="0.5" />
		<!--flowSolverName => Name of the flow solver used by the coupled solver-->
		<xsd:attribute name="flowSolverName" type="string" use="required" />
		<!--initialDt => Initial time-step value required by the solver to the event manager.-->
		<xsd:attribute name="initialDt" type="real64" default="1e+99" />
		<!--isThermal => Flag indicating whether the problem is thermal or not. Set isThermal="1" to enable the thermal coupling-->
		<xsd:attribute name="isThermal" type="integer" default="0" />
		<!--logLevel => Log level-->
		<xsd:attribute name="logLevel" type="integer" default="0" />
		<!--solidSolverName => Name of the solid solver used by the coupled solver-->
		<xsd:attribute name="solidSolverName" type="string" use="required" />
		<!--targetRegions => Allowable regions that the solver may be applied to. Note that this does not indicate that the solver will be applied to these regions, only that allocation will occur such that the solver may be applied to these regions. The decision about what regions this solver will beapplied to rests in the EventManager.-->
		<xsd:attribute name="targetRegions" type="string_array" use="required" />
		<!--name => A name is required for any non-unique nodes-->
		<xsd:attribute name="name" type="string" use="required" />
	</xsd:complexType>
	<xsd:complexType name="SinglePhasePoromechanicsConformingFracturesType">
		<xsd:choice minOccurs="0" maxOccurs="unbounded">
			<xsd:element name="LinearSolverParameters" type="LinearSolverParametersType" maxOccurs="1" />
			<xsd:element name="NonlinearSolverParameters" type="NonlinearSolverParametersType" maxOccurs="1" />
		</xsd:choice>
		<!--LagrangianContactSolverName => Name of the LagrangianContact solver used by the coupled solver-->
		<xsd:attribute name="LagrangianContactSolverName" type="string" use="required" />
		<!--cflFactor => Factor to apply to the `CFL condition <http://en.wikipedia.org/wiki/Courant-Friedrichs-Lewy_condition>`_ when calculating the maximum allowable time step. Values should be in the interval (0,1] -->
		<xsd:attribute name="cflFactor" type="real64" default="0.5" />
		<!--initialDt => Initial time-step value required by the solver to the event manager.-->
		<xsd:attribute name="initialDt" type="real64" default="1e+99" />
		<!--isThermal => Flag indicating whether the problem is thermal or not. Set isThermal="1" to enable the thermal coupling-->
		<xsd:attribute name="isThermal" type="integer" default="0" />
		<!--logLevel => Log level-->
		<xsd:attribute name="logLevel" type="integer" default="0" />
		<!--poromechanicsSolverName => Name of the poromechanics solver used by the coupled solver-->
		<xsd:attribute name="poromechanicsSolverName" type="string" use="required" />
		<!--targetRegions => Allowable regions that the solver may be applied to. Note that this does not indicate that the solver will be applied to these regions, only that allocation will occur such that the solver may be applied to these regions. The decision about what regions this solver will beapplied to rests in the EventManager.-->
		<xsd:attribute name="targetRegions" type="string_array" use="required" />
		<!--name => A name is required for any non-unique nodes-->
		<xsd:attribute name="name" type="string" use="required" />
	</xsd:complexType>
	<xsd:complexType name="SinglePhasePoromechanicsEmbeddedFracturesType">
		<xsd:choice minOccurs="0" maxOccurs="unbounded">
			<xsd:element name="LinearSolverParameters" type="LinearSolverParametersType" maxOccurs="1" />
			<xsd:element name="NonlinearSolverParameters" type="NonlinearSolverParametersType" maxOccurs="1" />
		</xsd:choice>
		<!--cflFactor => Factor to apply to the `CFL condition <http://en.wikipedia.org/wiki/Courant-Friedrichs-Lewy_condition>`_ when calculating the maximum allowable time step. Values should be in the interval (0,1] -->
		<xsd:attribute name="cflFactor" type="real64" default="0.5" />
		<!--flowSolverName => Name of the flow solver used by the coupled solver-->
		<xsd:attribute name="flowSolverName" type="string" use="required" />
		<!--fracturesSolverName => Name of the fractures solver to use in the fractured poroelastic solver-->
		<xsd:attribute name="fracturesSolverName" type="string" use="required" />
		<!--initialDt => Initial time-step value required by the solver to the event manager.-->
		<xsd:attribute name="initialDt" type="real64" default="1e+99" />
		<!--isThermal => Flag indicating whether the problem is thermal or not. Set isThermal="1" to enable the thermal coupling-->
		<xsd:attribute name="isThermal" type="integer" default="0" />
		<!--logLevel => Log level-->
		<xsd:attribute name="logLevel" type="integer" default="0" />
		<!--solidSolverName => Name of the solid solver used by the coupled solver-->
		<xsd:attribute name="solidSolverName" type="string" use="required" />
		<!--targetRegions => Allowable regions that the solver may be applied to. Note that this does not indicate that the solver will be applied to these regions, only that allocation will occur such that the solver may be applied to these regions. The decision about what regions this solver will beapplied to rests in the EventManager.-->
		<xsd:attribute name="targetRegions" type="string_array" use="required" />
		<!--name => A name is required for any non-unique nodes-->
		<xsd:attribute name="name" type="string" use="required" />
	</xsd:complexType>
	<xsd:complexType name="SinglePhasePoromechanicsReservoirType">
		<xsd:choice minOccurs="0" maxOccurs="unbounded">
			<xsd:element name="LinearSolverParameters" type="LinearSolverParametersType" maxOccurs="1" />
			<xsd:element name="NonlinearSolverParameters" type="NonlinearSolverParametersType" maxOccurs="1" />
		</xsd:choice>
		<!--cflFactor => Factor to apply to the `CFL condition <http://en.wikipedia.org/wiki/Courant-Friedrichs-Lewy_condition>`_ when calculating the maximum allowable time step. Values should be in the interval (0,1] -->
		<xsd:attribute name="cflFactor" type="real64" default="0.5" />
		<!--initialDt => Initial time-step value required by the solver to the event manager.-->
		<xsd:attribute name="initialDt" type="real64" default="1e+99" />
		<!--logLevel => Log level-->
		<xsd:attribute name="logLevel" type="integer" default="0" />
		<!--poromechanicsSolverName => Name of the poromechanics solver used by the coupled solver-->
		<xsd:attribute name="poromechanicsSolverName" type="string" use="required" />
		<!--targetRegions => Allowable regions that the solver may be applied to. Note that this does not indicate that the solver will be applied to these regions, only that allocation will occur such that the solver may be applied to these regions. The decision about what regions this solver will beapplied to rests in the EventManager.-->
		<xsd:attribute name="targetRegions" type="string_array" use="required" />
		<!--wellSolverName => Name of the well solver used by the coupled solver-->
		<xsd:attribute name="wellSolverName" type="string" use="required" />
		<!--name => A name is required for any non-unique nodes-->
		<xsd:attribute name="name" type="string" use="required" />
	</xsd:complexType>
	<xsd:complexType name="SinglePhaseProppantFVMType">
		<xsd:choice minOccurs="0" maxOccurs="unbounded">
			<xsd:element name="LinearSolverParameters" type="LinearSolverParametersType" maxOccurs="1" />
			<xsd:element name="NonlinearSolverParameters" type="NonlinearSolverParametersType" maxOccurs="1" />
		</xsd:choice>
		<!--cflFactor => Factor to apply to the `CFL condition <http://en.wikipedia.org/wiki/Courant-Friedrichs-Lewy_condition>`_ when calculating the maximum allowable time step. Values should be in the interval (0,1] -->
		<xsd:attribute name="cflFactor" type="real64" default="0.5" />
		<!--discretization => Name of discretization object (defined in the :ref:`NumericalMethodsManager`) to use for this solver. For instance, if this is a Finite Element Solver, the name of a :ref:`FiniteElement` should be specified. If this is a Finite Volume Method, the name of a :ref:`FiniteVolume` discretization should be specified.-->
		<xsd:attribute name="discretization" type="string" use="required" />
		<!--initialDt => Initial time-step value required by the solver to the event manager.-->
		<xsd:attribute name="initialDt" type="real64" default="1e+99" />
		<!--isThermal => Flag indicating whether the problem is thermal or not.-->
		<xsd:attribute name="isThermal" type="integer" default="0" />
		<!--logLevel => Log level-->
		<xsd:attribute name="logLevel" type="integer" default="0" />
		<!--targetRegions => Allowable regions that the solver may be applied to. Note that this does not indicate that the solver will be applied to these regions, only that allocation will occur such that the solver may be applied to these regions. The decision about what regions this solver will beapplied to rests in the EventManager.-->
		<xsd:attribute name="targetRegions" type="string_array" use="required" />
		<!--temperature => Temperature-->
		<xsd:attribute name="temperature" type="real64" default="0" />
		<!--name => A name is required for any non-unique nodes-->
		<xsd:attribute name="name" type="string" use="required" />
	</xsd:complexType>
	<xsd:complexType name="SinglePhaseReservoirType">
		<xsd:choice minOccurs="0" maxOccurs="unbounded">
			<xsd:element name="LinearSolverParameters" type="LinearSolverParametersType" maxOccurs="1" />
			<xsd:element name="NonlinearSolverParameters" type="NonlinearSolverParametersType" maxOccurs="1" />
		</xsd:choice>
		<!--cflFactor => Factor to apply to the `CFL condition <http://en.wikipedia.org/wiki/Courant-Friedrichs-Lewy_condition>`_ when calculating the maximum allowable time step. Values should be in the interval (0,1] -->
		<xsd:attribute name="cflFactor" type="real64" default="0.5" />
		<!--flowSolverName => Name of the flow solver used by the coupled solver-->
		<xsd:attribute name="flowSolverName" type="string" use="required" />
		<!--initialDt => Initial time-step value required by the solver to the event manager.-->
		<xsd:attribute name="initialDt" type="real64" default="1e+99" />
		<!--logLevel => Log level-->
		<xsd:attribute name="logLevel" type="integer" default="0" />
		<!--targetRegions => Allowable regions that the solver may be applied to. Note that this does not indicate that the solver will be applied to these regions, only that allocation will occur such that the solver may be applied to these regions. The decision about what regions this solver will beapplied to rests in the EventManager.-->
		<xsd:attribute name="targetRegions" type="string_array" use="required" />
		<!--wellSolverName => Name of the well solver used by the coupled solver-->
		<xsd:attribute name="wellSolverName" type="string" use="required" />
		<!--name => A name is required for any non-unique nodes-->
		<xsd:attribute name="name" type="string" use="required" />
	</xsd:complexType>
	<xsd:complexType name="SinglePhaseWellType">
		<xsd:choice minOccurs="0" maxOccurs="unbounded">
			<xsd:element name="LinearSolverParameters" type="LinearSolverParametersType" maxOccurs="1" />
			<xsd:element name="NonlinearSolverParameters" type="NonlinearSolverParametersType" maxOccurs="1" />
			<xsd:element name="WellControls" type="WellControlsType" />
		</xsd:choice>
		<!--cflFactor => Factor to apply to the `CFL condition <http://en.wikipedia.org/wiki/Courant-Friedrichs-Lewy_condition>`_ when calculating the maximum allowable time step. Values should be in the interval (0,1] -->
		<xsd:attribute name="cflFactor" type="real64" default="0.5" />
		<!--initialDt => Initial time-step value required by the solver to the event manager.-->
		<xsd:attribute name="initialDt" type="real64" default="1e+99" />
		<!--logLevel => Log level-->
		<xsd:attribute name="logLevel" type="integer" default="0" />
		<!--targetRegions => Allowable regions that the solver may be applied to. Note that this does not indicate that the solver will be applied to these regions, only that allocation will occur such that the solver may be applied to these regions. The decision about what regions this solver will beapplied to rests in the EventManager.-->
		<xsd:attribute name="targetRegions" type="string_array" use="required" />
		<!--name => A name is required for any non-unique nodes-->
		<xsd:attribute name="name" type="string" use="required" />
	</xsd:complexType>
	<xsd:complexType name="SolidMechanicsEmbeddedFracturesType">
		<xsd:choice minOccurs="0" maxOccurs="unbounded">
			<xsd:element name="LinearSolverParameters" type="LinearSolverParametersType" maxOccurs="1" />
			<xsd:element name="NonlinearSolverParameters" type="NonlinearSolverParametersType" maxOccurs="1" />
		</xsd:choice>
		<!--cflFactor => Factor to apply to the `CFL condition <http://en.wikipedia.org/wiki/Courant-Friedrichs-Lewy_condition>`_ when calculating the maximum allowable time step. Values should be in the interval (0,1] -->
		<xsd:attribute name="cflFactor" type="real64" default="0.5" />
		<!--contactRelationName => Name of contact relation to enforce constraints on fracture boundary.-->
		<xsd:attribute name="contactRelationName" type="string" use="required" />
		<!--fractureRegionName => Name of the fracture region.-->
		<xsd:attribute name="fractureRegionName" type="string" use="required" />
		<!--initialDt => Initial time-step value required by the solver to the event manager.-->
		<xsd:attribute name="initialDt" type="real64" default="1e+99" />
		<!--logLevel => Log level-->
		<xsd:attribute name="logLevel" type="integer" default="0" />
		<!--solidSolverName => Name of the solid mechanics solver in the rock matrix-->
		<xsd:attribute name="solidSolverName" type="string" use="required" />
		<!--targetRegions => Allowable regions that the solver may be applied to. Note that this does not indicate that the solver will be applied to these regions, only that allocation will occur such that the solver may be applied to these regions. The decision about what regions this solver will beapplied to rests in the EventManager.-->
		<xsd:attribute name="targetRegions" type="string_array" use="required" />
		<!--useStaticCondensation => Defines whether to use static condensation or not.-->
		<xsd:attribute name="useStaticCondensation" type="integer" default="0" />
		<!--name => A name is required for any non-unique nodes-->
		<xsd:attribute name="name" type="string" use="required" />
	</xsd:complexType>
	<xsd:complexType name="SolidMechanicsLagrangianSSLEType">
		<xsd:choice minOccurs="0" maxOccurs="unbounded">
			<xsd:element name="LinearSolverParameters" type="LinearSolverParametersType" maxOccurs="1" />
			<xsd:element name="NonlinearSolverParameters" type="NonlinearSolverParametersType" maxOccurs="1" />
		</xsd:choice>
		<!--cflFactor => Factor to apply to the `CFL condition <http://en.wikipedia.org/wiki/Courant-Friedrichs-Lewy_condition>`_ when calculating the maximum allowable time step. Values should be in the interval (0,1] -->
		<xsd:attribute name="cflFactor" type="real64" default="0.5" />
		<!--contactRelationName => Name of contact relation to enforce constraints on fracture boundary.-->
		<xsd:attribute name="contactRelationName" type="string" default="NOCONTACT" />
		<!--discretization => Name of discretization object (defined in the :ref:`NumericalMethodsManager`) to use for this solver. For instance, if this is a Finite Element Solver, the name of a :ref:`FiniteElement` should be specified. If this is a Finite Volume Method, the name of a :ref:`FiniteVolume` discretization should be specified.-->
		<xsd:attribute name="discretization" type="string" use="required" />
		<!--initialDt => Initial time-step value required by the solver to the event manager.-->
		<xsd:attribute name="initialDt" type="real64" default="1e+99" />
		<!--logLevel => Log level-->
		<xsd:attribute name="logLevel" type="integer" default="0" />
		<!--massDamping => Value of mass based damping coefficient. -->
		<xsd:attribute name="massDamping" type="real64" default="0" />
		<!--maxNumResolves => Value to indicate how many resolves may be executed after some other event is executed. For example, if a SurfaceGenerator is specified, it will be executed after the mechanics solve. However if a new surface is generated, then the mechanics solve must be executed again due to the change in topology.-->
		<xsd:attribute name="maxNumResolves" type="integer" default="10" />
		<!--newmarkBeta => Value of :math:`\beta` in the Newmark Method for Implicit Dynamic time integration option. This should be pow(newmarkGamma+0.5,2.0)/4.0 unless you know what you are doing.-->
		<xsd:attribute name="newmarkBeta" type="real64" default="0.25" />
		<!--newmarkGamma => Value of :math:`\gamma` in the Newmark Method for Implicit Dynamic time integration option-->
		<xsd:attribute name="newmarkGamma" type="real64" default="0.5" />
		<!--stiffnessDamping => Value of stiffness based damping coefficient. -->
		<xsd:attribute name="stiffnessDamping" type="real64" default="0" />
		<!--strainTheory => Indicates whether or not to use `Infinitesimal Strain Theory <https://en.wikipedia.org/wiki/Infinitesimal_strain_theory>`_, or `Finite Strain Theory <https://en.wikipedia.org/wiki/Finite_strain_theory>`_. Valid Inputs are:
 0 - Infinitesimal Strain 
 1 - Finite Strain-->
		<xsd:attribute name="strainTheory" type="integer" default="0" />
		<!--targetRegions => Allowable regions that the solver may be applied to. Note that this does not indicate that the solver will be applied to these regions, only that allocation will occur such that the solver may be applied to these regions. The decision about what regions this solver will beapplied to rests in the EventManager.-->
		<xsd:attribute name="targetRegions" type="string_array" use="required" />
		<!--timeIntegrationOption => Time integration method. Options are:
* QuasiStatic
* ImplicitDynamic
* ExplicitDynamic-->
		<xsd:attribute name="timeIntegrationOption" type="geos_SolidMechanicsLagrangianFEM_TimeIntegrationOption" default="ExplicitDynamic" />
		<!--name => A name is required for any non-unique nodes-->
		<xsd:attribute name="name" type="string" use="required" />
	</xsd:complexType>
	<xsd:simpleType name="geos_SolidMechanicsLagrangianFEM_TimeIntegrationOption">
		<xsd:restriction base="xsd:string">
			<xsd:pattern value=".*[\[\]`$].*|QuasiStatic|ImplicitDynamic|ExplicitDynamic" />
		</xsd:restriction>
	</xsd:simpleType>
	<xsd:complexType name="SolidMechanics_LagrangianFEMType">
		<xsd:choice minOccurs="0" maxOccurs="unbounded">
			<xsd:element name="LinearSolverParameters" type="LinearSolverParametersType" maxOccurs="1" />
			<xsd:element name="NonlinearSolverParameters" type="NonlinearSolverParametersType" maxOccurs="1" />
		</xsd:choice>
		<!--cflFactor => Factor to apply to the `CFL condition <http://en.wikipedia.org/wiki/Courant-Friedrichs-Lewy_condition>`_ when calculating the maximum allowable time step. Values should be in the interval (0,1] -->
		<xsd:attribute name="cflFactor" type="real64" default="0.5" />
		<!--contactRelationName => Name of contact relation to enforce constraints on fracture boundary.-->
		<xsd:attribute name="contactRelationName" type="string" default="NOCONTACT" />
		<!--discretization => Name of discretization object (defined in the :ref:`NumericalMethodsManager`) to use for this solver. For instance, if this is a Finite Element Solver, the name of a :ref:`FiniteElement` should be specified. If this is a Finite Volume Method, the name of a :ref:`FiniteVolume` discretization should be specified.-->
		<xsd:attribute name="discretization" type="string" use="required" />
		<!--initialDt => Initial time-step value required by the solver to the event manager.-->
		<xsd:attribute name="initialDt" type="real64" default="1e+99" />
		<!--logLevel => Log level-->
		<xsd:attribute name="logLevel" type="integer" default="0" />
		<!--massDamping => Value of mass based damping coefficient. -->
		<xsd:attribute name="massDamping" type="real64" default="0" />
		<!--maxNumResolves => Value to indicate how many resolves may be executed after some other event is executed. For example, if a SurfaceGenerator is specified, it will be executed after the mechanics solve. However if a new surface is generated, then the mechanics solve must be executed again due to the change in topology.-->
		<xsd:attribute name="maxNumResolves" type="integer" default="10" />
		<!--newmarkBeta => Value of :math:`\beta` in the Newmark Method for Implicit Dynamic time integration option. This should be pow(newmarkGamma+0.5,2.0)/4.0 unless you know what you are doing.-->
		<xsd:attribute name="newmarkBeta" type="real64" default="0.25" />
		<!--newmarkGamma => Value of :math:`\gamma` in the Newmark Method for Implicit Dynamic time integration option-->
		<xsd:attribute name="newmarkGamma" type="real64" default="0.5" />
		<!--stiffnessDamping => Value of stiffness based damping coefficient. -->
		<xsd:attribute name="stiffnessDamping" type="real64" default="0" />
		<!--strainTheory => Indicates whether or not to use `Infinitesimal Strain Theory <https://en.wikipedia.org/wiki/Infinitesimal_strain_theory>`_, or `Finite Strain Theory <https://en.wikipedia.org/wiki/Finite_strain_theory>`_. Valid Inputs are:
 0 - Infinitesimal Strain 
 1 - Finite Strain-->
		<xsd:attribute name="strainTheory" type="integer" default="0" />
		<!--targetRegions => Allowable regions that the solver may be applied to. Note that this does not indicate that the solver will be applied to these regions, only that allocation will occur such that the solver may be applied to these regions. The decision about what regions this solver will beapplied to rests in the EventManager.-->
		<xsd:attribute name="targetRegions" type="string_array" use="required" />
		<!--timeIntegrationOption => Time integration method. Options are:
* QuasiStatic
* ImplicitDynamic
* ExplicitDynamic-->
		<xsd:attribute name="timeIntegrationOption" type="geos_SolidMechanicsLagrangianFEM_TimeIntegrationOption" default="ExplicitDynamic" />
		<!--name => A name is required for any non-unique nodes-->
		<xsd:attribute name="name" type="string" use="required" />
	</xsd:complexType>
	<xsd:complexType name="SolidMechanics_MPMType">
		<xsd:choice minOccurs="0" maxOccurs="unbounded">
			<xsd:element name="LinearSolverParameters" type="LinearSolverParametersType" maxOccurs="1" />
			<xsd:element name="NonlinearSolverParameters" type="NonlinearSolverParametersType" maxOccurs="1" />
		</xsd:choice>
		<!--boundaryConditionTypes => Boundary conditions on x-, x+, y-, y+, z- and z+ faces. Options are:
* Outflow
* Symmetry-->
		<xsd:attribute name="boundaryConditionTypes" type="integer_array" default="{0}" />
		<!--boxAverageHistory => Flag for whether to output box average history-->
		<xsd:attribute name="boxAverageHistory" type="integer" default="0" />
		<!--cflFactor => Factor to apply to the `CFL condition <http://en.wikipedia.org/wiki/Courant-Friedrichs-Lewy_condition>`_ when calculating the maximum allowable time step. Values should be in the interval (0,1] -->
		<xsd:attribute name="cflFactor" type="real64" default="0.5" />
		<!--contactGapCorrection => Flag for mitigating contact gaps-->
		<xsd:attribute name="contactGapCorrection" type="integer" default="0" />
		<!--cpdiDomainScaling => Option for CPDI domain scaling-->
		<xsd:attribute name="cpdiDomainScaling" type="integer" default="0" />
		<!--damageFieldPartitioning => Flag for using the gradient of the particle damage field to partition material into separate velocity fields-->
		<xsd:attribute name="damageFieldPartitioning" type="integer" default="0" />
		<!--discretization => Name of discretization object (defined in the :ref:`NumericalMethodsManager`) to use for this solver. For instance, if this is a Finite Element Solver, the name of a :ref:`FiniteElement` should be specified. If this is a Finite Volume Method, the name of a :ref:`FiniteVolume` discretization should be specified.-->
		<xsd:attribute name="discretization" type="string" use="required" />
		<!--fTableInterpType => The type of F table interpolation. Options are 0 (linear), 1 (cosine), 2 (quintic polynomial).-->
		<xsd:attribute name="fTableInterpType" type="integer" default="0" />
		<!--fTablePath => Path to f-table-->
		<xsd:attribute name="fTablePath" type="path" default="" />
		<!--frictionCoefficient => Coefficient of friction, currently assumed to be the same everywhere-->
		<xsd:attribute name="frictionCoefficient" type="real64" default="0" />
		<!--initialDt => Initial time-step value required by the solver to the event manager.-->
		<xsd:attribute name="initialDt" type="real64" default="1e+99" />
		<!--logLevel => Log level-->
		<xsd:attribute name="logLevel" type="integer" default="0" />
		<!--needsNeighborList => Flag for whether to construct neighbor list-->
		<xsd:attribute name="needsNeighborList" type="integer" default="0" />
		<!--neighborRadius => Neighbor radius for SPH-type calculations-->
		<xsd:attribute name="neighborRadius" type="real64" default="-1" />
		<!--planeStrain => Flag for performing plane strain calculations-->
		<xsd:attribute name="planeStrain" type="integer" default="0" />
		<!--prescribedBcTable => Flag for whether to have time-dependent boundary condition types-->
		<xsd:attribute name="prescribedBcTable" type="integer" default="0" />
		<!--prescribedBoundaryFTable => Flag for whether to have time-dependent boundary conditions described by a global background grid F-->
		<xsd:attribute name="prescribedBoundaryFTable" type="integer" default="0" />
		<!--reactionHistory => Flag for whether to output face reaction history-->
		<xsd:attribute name="reactionHistory" type="integer" default="0" />
		<!--separabilityMinDamage => Damage threshold for field separability-->
		<xsd:attribute name="separabilityMinDamage" type="real64" default="0.5" />
		<!--solverProfiling => Flag for timing subroutines in the solver-->
		<xsd:attribute name="solverProfiling" type="integer" default="0" />
		<!--surfaceDetection => Flag for automatic surface detection on the 1st cycle-->
		<xsd:attribute name="surfaceDetection" type="integer" default="0" />
		<!--targetRegions => Allowable regions that the solver may be applied to. Note that this does not indicate that the solver will be applied to these regions, only that allocation will occur such that the solver may be applied to these regions. The decision about what regions this solver will beapplied to rests in the EventManager.-->
		<xsd:attribute name="targetRegions" type="string_array" use="required" />
		<!--timeIntegrationOption => Time integration method. Options are:
* QuasiStatic
* ImplicitDynamic
* ExplicitDynamic-->
		<xsd:attribute name="timeIntegrationOption" type="geos_SolidMechanicsMPM_TimeIntegrationOption" default="ExplicitDynamic" />
		<!--treatFullyDamagedAsSingleField => Whether to consolidate fully damaged fields into a single field. Nice for modeling damaged mush.-->
		<xsd:attribute name="treatFullyDamagedAsSingleField" type="integer" default="1" />
		<!--useDamageAsSurfaceFlag => Indicates whether particle damage at the beginning of the simulation should be interpreted as a surface flag-->
		<xsd:attribute name="useDamageAsSurfaceFlag" type="integer" default="0" />
		<!--name => A name is required for any non-unique nodes-->
		<xsd:attribute name="name" type="string" use="required" />
	</xsd:complexType>
	<xsd:simpleType name="geos_SolidMechanicsMPM_TimeIntegrationOption">
		<xsd:restriction base="xsd:string">
			<xsd:pattern value=".*[\[\]`$].*|QuasiStatic|ImplicitDynamic|ExplicitDynamic" />
		</xsd:restriction>
	</xsd:simpleType>
	<xsd:complexType name="SurfaceGeneratorType">
		<xsd:choice minOccurs="0" maxOccurs="unbounded">
			<xsd:element name="LinearSolverParameters" type="LinearSolverParametersType" maxOccurs="1" />
			<xsd:element name="NonlinearSolverParameters" type="NonlinearSolverParametersType" maxOccurs="1" />
		</xsd:choice>
		<!--cflFactor => Factor to apply to the `CFL condition <http://en.wikipedia.org/wiki/Courant-Friedrichs-Lewy_condition>`_ when calculating the maximum allowable time step. Values should be in the interval (0,1] -->
		<xsd:attribute name="cflFactor" type="real64" default="0.5" />
		<!--fractureRegion => (no description available)-->
		<xsd:attribute name="fractureRegion" type="string" default="Fracture" />
		<!--initialDt => Initial time-step value required by the solver to the event manager.-->
		<xsd:attribute name="initialDt" type="real64" default="1e+99" />
		<!--logLevel => Log level-->
		<xsd:attribute name="logLevel" type="integer" default="0" />
		<!--mpiCommOrder => Flag to enable MPI consistent communication ordering-->
		<xsd:attribute name="mpiCommOrder" type="integer" default="0" />
		<!--nodeBasedSIF => Flag for choosing between node or edge based criteria: 1 for node based criterion-->
		<xsd:attribute name="nodeBasedSIF" type="integer" default="0" />
		<!--rockToughness => Rock toughness of the solid material-->
		<xsd:attribute name="rockToughness" type="real64" use="required" />
		<!--targetRegions => Allowable regions that the solver may be applied to. Note that this does not indicate that the solver will be applied to these regions, only that allocation will occur such that the solver may be applied to these regions. The decision about what regions this solver will beapplied to rests in the EventManager.-->
		<xsd:attribute name="targetRegions" type="string_array" use="required" />
		<!--name => A name is required for any non-unique nodes-->
		<xsd:attribute name="name" type="string" use="required" />
	</xsd:complexType>
	<xsd:complexType name="TasksType">
		<xsd:choice minOccurs="0" maxOccurs="unbounded">
			<xsd:element name="CompositionalMultiphaseStatistics" type="CompositionalMultiphaseStatisticsType" />
			<xsd:element name="MultiphasePoromechanicsInitialization" type="MultiphasePoromechanicsInitializationType" />
			<xsd:element name="PVTDriver" type="PVTDriverType" />
			<xsd:element name="PackCollection" type="PackCollectionType" />
			<xsd:element name="ReactiveFluidDriver" type="ReactiveFluidDriverType" />
			<xsd:element name="RelpermDriver" type="RelpermDriverType" />
			<xsd:element name="SinglePhasePoromechanicsInitialization" type="SinglePhasePoromechanicsInitializationType" />
			<xsd:element name="SinglePhaseStatistics" type="SinglePhaseStatisticsType" />
			<xsd:element name="SolidMechanicsStateReset" type="SolidMechanicsStateResetType" />
			<xsd:element name="SolidMechanicsStatistics" type="SolidMechanicsStatisticsType" />
			<xsd:element name="TriaxialDriver" type="TriaxialDriverType" />
		</xsd:choice>
	</xsd:complexType>
	<xsd:complexType name="CompositionalMultiphaseStatisticsType">
		<!--computeCFLNumbers => Flag to decide whether CFL numbers are computed or not-->
		<xsd:attribute name="computeCFLNumbers" type="integer" default="0" />
		<!--computeRegionStatistics => Flag to decide whether region statistics are computed or not-->
		<xsd:attribute name="computeRegionStatistics" type="integer" default="1" />
		<!--flowSolverName => Name of the flow solver-->
		<xsd:attribute name="flowSolverName" type="string" use="required" />
		<!--logLevel => Log level-->
		<xsd:attribute name="logLevel" type="integer" default="0" />
		<!--relpermThreshold => Flag to decide whether a phase is considered mobile (when the relperm is above the threshold) or immobile (when the relperm is below the threshold) in metric 2-->
		<xsd:attribute name="relpermThreshold" type="real64" default="1e-06" />
		<!--name => A name is required for any non-unique nodes-->
		<xsd:attribute name="name" type="string" use="required" />
	</xsd:complexType>
	<xsd:complexType name="MultiphasePoromechanicsInitializationType">
		<!--logLevel => Log level-->
		<xsd:attribute name="logLevel" type="integer" default="0" />
		<!--performStressInitialization => Flag to indicate that the solver is going to perform stress initialization-->
		<xsd:attribute name="performStressInitialization" type="integer" use="required" />
		<!--poromechanicsSolverName => Name of the poromechanics solver-->
		<xsd:attribute name="poromechanicsSolverName" type="string" use="required" />
		<!--name => A name is required for any non-unique nodes-->
		<xsd:attribute name="name" type="string" use="required" />
	</xsd:complexType>
	<xsd:complexType name="PVTDriverType">
		<!--baseline => Baseline file-->
		<xsd:attribute name="baseline" type="path" default="none" />
		<!--feedComposition => Feed composition array [mol fraction]-->
		<xsd:attribute name="feedComposition" type="real64_array" use="required" />
		<!--fluid => Fluid to test-->
		<xsd:attribute name="fluid" type="string" use="required" />
		<!--logLevel => Log level-->
		<xsd:attribute name="logLevel" type="integer" default="0" />
		<!--output => Output file-->
		<xsd:attribute name="output" type="string" default="none" />
		<!--pressureControl => Function controlling pressure time history-->
		<xsd:attribute name="pressureControl" type="string" use="required" />
		<!--steps => Number of load steps to take-->
		<xsd:attribute name="steps" type="integer" use="required" />
		<!--temperatureControl => Function controlling temperature time history-->
		<xsd:attribute name="temperatureControl" type="string" use="required" />
		<!--name => A name is required for any non-unique nodes-->
		<xsd:attribute name="name" type="string" use="required" />
	</xsd:complexType>
	<xsd:complexType name="PackCollectionType">
		<!--disableCoordCollection => Whether or not to create coordinate meta-collectors if collected objects are mesh objects.-->
		<xsd:attribute name="disableCoordCollection" type="integer" default="0" />
		<!--fieldName => The name of the (packable) field associated with the specified object to retrieve data from-->
		<xsd:attribute name="fieldName" type="string" use="required" />
		<!--objectPath => The name of the object from which to retrieve field values.-->
		<xsd:attribute name="objectPath" type="string" use="required" />
		<!--onlyOnSetChange => Whether or not to only collect when the collected sets of indices change in any way.-->
		<xsd:attribute name="onlyOnSetChange" type="integer" default="0" />
		<!--setNames => The set(s) for which to retrieve data.-->
		<xsd:attribute name="setNames" type="string_array" default="{}" />
		<!--name => A name is required for any non-unique nodes-->
		<xsd:attribute name="name" type="string" use="required" />
	</xsd:complexType>
	<xsd:complexType name="ReactiveFluidDriverType">
		<!--baseline => Baseline file-->
		<xsd:attribute name="baseline" type="path" default="none" />
		<!--feedComposition => Feed composition array: total concentration of the primary species -->
		<xsd:attribute name="feedComposition" type="real64_array" use="required" />
		<!--fluid => Fluid to test-->
		<xsd:attribute name="fluid" type="string" use="required" />
		<!--logLevel => Log level-->
		<xsd:attribute name="logLevel" type="integer" default="0" />
		<!--output => Output file-->
		<xsd:attribute name="output" type="string" default="none" />
		<!--pressureControl => Function controlling pressure time history-->
		<xsd:attribute name="pressureControl" type="string" use="required" />
		<!--steps => Number of load steps to take-->
		<xsd:attribute name="steps" type="integer" use="required" />
		<!--temperatureControl => Function controlling temperature time history-->
		<xsd:attribute name="temperatureControl" type="string" use="required" />
		<!--name => A name is required for any non-unique nodes-->
		<xsd:attribute name="name" type="string" use="required" />
	</xsd:complexType>
	<xsd:complexType name="RelpermDriverType">
		<!--baseline => Baseline file-->
		<xsd:attribute name="baseline" type="path" default="none" />
		<!--logLevel => Log level-->
		<xsd:attribute name="logLevel" type="integer" default="0" />
		<!--output => Output file-->
		<xsd:attribute name="output" type="string" default="none" />
		<!--relperm => Relperm model to test-->
		<xsd:attribute name="relperm" type="string" use="required" />
		<!--steps => Number of saturation steps to take-->
		<xsd:attribute name="steps" type="integer" use="required" />
		<!--name => A name is required for any non-unique nodes-->
		<xsd:attribute name="name" type="string" use="required" />
	</xsd:complexType>
	<xsd:complexType name="SinglePhasePoromechanicsInitializationType">
		<!--logLevel => Log level-->
		<xsd:attribute name="logLevel" type="integer" default="0" />
		<!--performStressInitialization => Flag to indicate that the solver is going to perform stress initialization-->
		<xsd:attribute name="performStressInitialization" type="integer" use="required" />
		<!--poromechanicsSolverName => Name of the poromechanics solver-->
		<xsd:attribute name="poromechanicsSolverName" type="string" use="required" />
		<!--name => A name is required for any non-unique nodes-->
		<xsd:attribute name="name" type="string" use="required" />
	</xsd:complexType>
	<xsd:complexType name="SinglePhaseStatisticsType">
		<!--flowSolverName => Name of the flow solver-->
		<xsd:attribute name="flowSolverName" type="string" use="required" />
		<!--logLevel => Log level-->
		<xsd:attribute name="logLevel" type="integer" default="0" />
		<!--name => A name is required for any non-unique nodes-->
		<xsd:attribute name="name" type="string" use="required" />
	</xsd:complexType>
	<xsd:complexType name="SolidMechanicsStateResetType">
		<!--disableInelasticity => Flag to enable/disable inelastic behavior-->
		<xsd:attribute name="disableInelasticity" type="integer" default="0" />
		<!--logLevel => Log level-->
		<xsd:attribute name="logLevel" type="integer" default="0" />
		<!--resetDisplacements => Flag to reset displacements (and velocities)-->
		<xsd:attribute name="resetDisplacements" type="integer" default="1" />
		<!--solidSolverName => Name of the solid mechanics solver-->
		<xsd:attribute name="solidSolverName" type="string" use="required" />
		<!--name => A name is required for any non-unique nodes-->
		<xsd:attribute name="name" type="string" use="required" />
	</xsd:complexType>
	<xsd:complexType name="SolidMechanicsStatisticsType">
		<!--logLevel => Log level-->
		<xsd:attribute name="logLevel" type="integer" default="0" />
		<!--solidSolverName => Name of the solid solver-->
		<xsd:attribute name="solidSolverName" type="string" use="required" />
		<!--name => A name is required for any non-unique nodes-->
		<xsd:attribute name="name" type="string" use="required" />
	</xsd:complexType>
	<xsd:complexType name="TriaxialDriverType">
		<!--axialControl => Function controlling axial stress or strain (depending on test mode)-->
		<xsd:attribute name="axialControl" type="string" use="required" />
		<!--baseline => Baseline file-->
		<xsd:attribute name="baseline" type="path" default="none" />
		<!--initialStress => Initial stress (scalar used to set an isotropic stress state)-->
		<xsd:attribute name="initialStress" type="real64" use="required" />
		<!--logLevel => Log level-->
		<xsd:attribute name="logLevel" type="integer" default="0" />
		<!--material => Solid material to test-->
		<xsd:attribute name="material" type="string" use="required" />
		<!--mode => Test mode [stressControl, strainControl, mixedControl]-->
		<xsd:attribute name="mode" type="string" use="required" />
		<!--output => Output file-->
		<xsd:attribute name="output" type="string" default="none" />
		<!--radialControl => Function controlling radial stress or strain (depending on test mode)-->
		<xsd:attribute name="radialControl" type="string" use="required" />
		<!--steps => Number of load steps to take-->
		<xsd:attribute name="steps" type="integer" use="required" />
		<!--name => A name is required for any non-unique nodes-->
		<xsd:attribute name="name" type="string" use="required" />
	</xsd:complexType>
	<xsd:complexType name="ConstitutiveType">
		<xsd:choice minOccurs="0" maxOccurs="unbounded">
			<xsd:element name="BiotPorosity" type="BiotPorosityType" />
			<xsd:element name="BlackOilFluid" type="BlackOilFluidType" />
			<xsd:element name="BrooksCoreyBakerRelativePermeability" type="BrooksCoreyBakerRelativePermeabilityType" />
			<xsd:element name="BrooksCoreyCapillaryPressure" type="BrooksCoreyCapillaryPressureType" />
			<xsd:element name="BrooksCoreyRelativePermeability" type="BrooksCoreyRelativePermeabilityType" />
			<xsd:element name="CO2BrineEzrokhiFluid" type="CO2BrineEzrokhiFluidType" />
			<xsd:element name="CO2BrineEzrokhiThermalFluid" type="CO2BrineEzrokhiThermalFluidType" />
			<xsd:element name="CO2BrinePhillipsFluid" type="CO2BrinePhillipsFluidType" />
			<xsd:element name="CO2BrinePhillipsThermalFluid" type="CO2BrinePhillipsThermalFluidType" />
			<xsd:element name="CarmanKozenyPermeability" type="CarmanKozenyPermeabilityType" />
			<xsd:element name="CeramicDamage" type="CeramicDamageType" />
			<xsd:element name="CompositionalMultiphaseFluid" type="CompositionalMultiphaseFluidType" />
			<xsd:element name="CompressibleSinglePhaseFluid" type="CompressibleSinglePhaseFluidType" />
			<xsd:element name="CompressibleSolidCarmanKozenyPermeability" type="CompressibleSolidCarmanKozenyPermeabilityType" />
			<xsd:element name="CompressibleSolidConstantPermeability" type="CompressibleSolidConstantPermeabilityType" />
			<xsd:element name="CompressibleSolidExponentialDecayPermeability" type="CompressibleSolidExponentialDecayPermeabilityType" />
			<xsd:element name="CompressibleSolidParallelPlatesPermeability" type="CompressibleSolidParallelPlatesPermeabilityType" />
			<xsd:element name="CompressibleSolidSlipDependentPermeability" type="CompressibleSolidSlipDependentPermeabilityType" />
			<xsd:element name="CompressibleSolidWillisRichardsPermeability" type="CompressibleSolidWillisRichardsPermeabilityType" />
			<xsd:element name="ConstantPermeability" type="ConstantPermeabilityType" />
			<xsd:element name="Coulomb" type="CoulombType" />
			<xsd:element name="DamageElasticIsotropic" type="DamageElasticIsotropicType" />
			<xsd:element name="DamageSpectralElasticIsotropic" type="DamageSpectralElasticIsotropicType" />
			<xsd:element name="DamageVolDevElasticIsotropic" type="DamageVolDevElasticIsotropicType" />
			<xsd:element name="DeadOilFluid" type="DeadOilFluidType" />
			<xsd:element name="DelftEgg" type="DelftEggType" />
			<xsd:element name="DruckerPrager" type="DruckerPragerType" />
			<xsd:element name="ElasticIsotropic" type="ElasticIsotropicType" />
			<xsd:element name="ElasticIsotropicPressureDependent" type="ElasticIsotropicPressureDependentType" />
			<xsd:element name="ElasticOrthotropic" type="ElasticOrthotropicType" />
			<xsd:element name="ElasticTransverseIsotropic" type="ElasticTransverseIsotropicType" />
			<xsd:element name="ExponentialDecayPermeability" type="ExponentialDecayPermeabilityType" />
			<xsd:element name="ExtendedDruckerPrager" type="ExtendedDruckerPragerType" />
			<xsd:element name="FrictionlessContact" type="FrictionlessContactType" />
			<xsd:element name="JFunctionCapillaryPressure" type="JFunctionCapillaryPressureType" />
			<xsd:element name="ModifiedCamClay" type="ModifiedCamClayType" />
			<xsd:element name="MultiPhaseConstantThermalConductivity" type="MultiPhaseConstantThermalConductivityType" />
			<xsd:element name="MultiPhaseVolumeWeightedThermalConductivity" type="MultiPhaseVolumeWeightedThermalConductivityType" />
			<xsd:element name="NullModel" type="NullModelType" />
			<xsd:element name="ParallelPlatesPermeability" type="ParallelPlatesPermeabilityType" />
			<xsd:element name="ParticleFluid" type="ParticleFluidType" />
			<xsd:element name="PerfectlyPlastic" type="PerfectlyPlasticType" />
			<xsd:element name="PermeabilityBase" type="PermeabilityBaseType" />
			<xsd:element name="PorousDelftEgg" type="PorousDelftEggType" />
			<xsd:element name="PorousDruckerPrager" type="PorousDruckerPragerType" />
			<xsd:element name="PorousElasticIsotropic" type="PorousElasticIsotropicType" />
			<xsd:element name="PorousElasticOrthotropic" type="PorousElasticOrthotropicType" />
			<xsd:element name="PorousElasticTransverseIsotropic" type="PorousElasticTransverseIsotropicType" />
			<xsd:element name="PorousExtendedDruckerPrager" type="PorousExtendedDruckerPragerType" />
			<xsd:element name="PorousModifiedCamClay" type="PorousModifiedCamClayType" />
			<xsd:element name="PressurePorosity" type="PressurePorosityType" />
			<xsd:element name="ProppantPermeability" type="ProppantPermeabilityType" />
			<xsd:element name="ProppantPorosity" type="ProppantPorosityType" />
			<xsd:element name="ProppantSlurryFluid" type="ProppantSlurryFluidType" />
			<xsd:element name="ProppantSolidProppantPermeability" type="ProppantSolidProppantPermeabilityType" />
			<xsd:element name="ReactiveBrine" type="ReactiveBrineType" />
			<xsd:element name="ReactiveBrineThermal" type="ReactiveBrineThermalType" />
			<xsd:element name="SinglePhaseConstantThermalConductivity" type="SinglePhaseConstantThermalConductivityType" />
			<xsd:element name="SlipDependentPermeability" type="SlipDependentPermeabilityType" />
			<xsd:element name="SolidInternalEnergy" type="SolidInternalEnergyType" />
			<xsd:element name="TableCapillaryPressure" type="TableCapillaryPressureType" />
			<xsd:element name="TableRelativePermeability" type="TableRelativePermeabilityType" />
			<xsd:element name="TableRelativePermeabilityHysteresis" type="TableRelativePermeabilityHysteresisType" />
			<xsd:element name="ThermalCompressibleSinglePhaseFluid" type="ThermalCompressibleSinglePhaseFluidType" />
			<xsd:element name="VanGenuchtenBakerRelativePermeability" type="VanGenuchtenBakerRelativePermeabilityType" />
			<xsd:element name="VanGenuchtenCapillaryPressure" type="VanGenuchtenCapillaryPressureType" />
			<xsd:element name="ViscoDruckerPrager" type="ViscoDruckerPragerType" />
			<xsd:element name="ViscoExtendedDruckerPrager" type="ViscoExtendedDruckerPragerType" />
			<xsd:element name="ViscoModifiedCamClay" type="ViscoModifiedCamClayType" />
			<xsd:element name="WillisRichardsPermeability" type="WillisRichardsPermeabilityType" />
		</xsd:choice>
	</xsd:complexType>
	<xsd:complexType name="BiotPorosityType">
		<!--defaultReferencePorosity => Default value of the reference porosity-->
		<xsd:attribute name="defaultReferencePorosity" type="real64" use="required" />
		<!--defaultThermalExpansionCoefficient => Default thermal expansion coefficient-->
		<xsd:attribute name="defaultThermalExpansionCoefficient" type="real64" default="0" />
		<!--grainBulkModulus => Grain bulk modulus-->
		<xsd:attribute name="grainBulkModulus" type="real64" use="required" />
		<!--name => A name is required for any non-unique nodes-->
		<xsd:attribute name="name" type="string" use="required" />
	</xsd:complexType>
	<xsd:complexType name="BlackOilFluidType">
		<!--componentMolarWeight => Component molar weights-->
		<xsd:attribute name="componentMolarWeight" type="real64_array" use="required" />
		<!--componentNames => List of component names-->
		<xsd:attribute name="componentNames" type="string_array" default="{}" />
		<!--hydrocarbonFormationVolFactorTableNames => List of formation volume factor TableFunction names from the Functions block. 
The user must provide one TableFunction per hydrocarbon phase, in the order provided in "phaseNames". 
For instance, if "oil" is before "gas" in "phaseNames", the table order should be: oilTableName, gasTableName-->
		<xsd:attribute name="hydrocarbonFormationVolFactorTableNames" type="string_array" default="{}" />
		<!--hydrocarbonViscosityTableNames => List of viscosity TableFunction names from the Functions block. 
The user must provide one TableFunction per hydrocarbon phase, in the order provided in "phaseNames". 
For instance, if "oil" is before "gas" in "phaseNames", the table order should be: oilTableName, gasTableName-->
		<xsd:attribute name="hydrocarbonViscosityTableNames" type="string_array" default="{}" />
		<!--phaseNames => List of fluid phases-->
		<xsd:attribute name="phaseNames" type="string_array" use="required" />
		<!--surfaceDensities => List of surface mass densities for each phase-->
		<xsd:attribute name="surfaceDensities" type="real64_array" use="required" />
		<!--tableFiles => List of filenames with input PVT tables (one per phase)-->
		<xsd:attribute name="tableFiles" type="path_array" default="{}" />
		<!--waterCompressibility => Water compressibility-->
		<xsd:attribute name="waterCompressibility" type="real64" default="0" />
		<!--waterFormationVolumeFactor => Water formation volume factor-->
		<xsd:attribute name="waterFormationVolumeFactor" type="real64" default="0" />
		<!--waterReferencePressure => Water reference pressure-->
		<xsd:attribute name="waterReferencePressure" type="real64" default="0" />
		<!--waterViscosity => Water viscosity-->
		<xsd:attribute name="waterViscosity" type="real64" default="0" />
		<!--name => A name is required for any non-unique nodes-->
		<xsd:attribute name="name" type="string" use="required" />
	</xsd:complexType>
	<xsd:complexType name="BrooksCoreyBakerRelativePermeabilityType">
		<!--gasOilRelPermExponent => Rel perm power law exponent for the pair (gas phase, oil phase) at residual water saturation
The expected format is "{ gasExp, oilExp }", in that order-->
		<xsd:attribute name="gasOilRelPermExponent" type="real64_array" default="{1}" />
		<!--gasOilRelPermMaxValue => Maximum rel perm value for the pair (gas phase, oil phase) at residual water saturation
The expected format is "{ gasMax, oilMax }", in that order-->
		<xsd:attribute name="gasOilRelPermMaxValue" type="real64_array" default="{0}" />
		<!--phaseMinVolumeFraction => Minimum volume fraction value for each phase-->
		<xsd:attribute name="phaseMinVolumeFraction" type="real64_array" default="{0}" />
		<!--phaseNames => List of fluid phases-->
		<xsd:attribute name="phaseNames" type="string_array" use="required" />
		<!--waterOilRelPermExponent => Rel perm power law exponent for the pair (water phase, oil phase) at residual gas saturation
The expected format is "{ waterExp, oilExp }", in that order-->
		<xsd:attribute name="waterOilRelPermExponent" type="real64_array" default="{1}" />
		<!--waterOilRelPermMaxValue => Maximum rel perm value for the pair (water phase, oil phase) at residual gas saturation
The expected format is "{ waterMax, oilMax }", in that order-->
		<xsd:attribute name="waterOilRelPermMaxValue" type="real64_array" default="{0}" />
		<!--name => A name is required for any non-unique nodes-->
		<xsd:attribute name="name" type="string" use="required" />
	</xsd:complexType>
	<xsd:complexType name="BrooksCoreyCapillaryPressureType">
		<!--capPressureEpsilon => Wetting-phase saturation at which the max cap. pressure is attained; used to avoid infinite cap. pressure values for saturations close to zero-->
		<xsd:attribute name="capPressureEpsilon" type="real64" default="1e-06" />
		<!--phaseCapPressureExponentInv => Inverse of capillary power law exponent for each phase-->
		<xsd:attribute name="phaseCapPressureExponentInv" type="real64_array" default="{2}" />
		<!--phaseEntryPressure => Entry pressure value for each phase-->
		<xsd:attribute name="phaseEntryPressure" type="real64_array" default="{1}" />
		<!--phaseMinVolumeFraction => Minimum volume fraction value for each phase-->
		<xsd:attribute name="phaseMinVolumeFraction" type="real64_array" default="{0}" />
		<!--phaseNames => List of fluid phases-->
		<xsd:attribute name="phaseNames" type="string_array" use="required" />
		<!--name => A name is required for any non-unique nodes-->
		<xsd:attribute name="name" type="string" use="required" />
	</xsd:complexType>
	<xsd:complexType name="BrooksCoreyRelativePermeabilityType">
		<!--phaseMinVolumeFraction => Minimum volume fraction value for each phase-->
		<xsd:attribute name="phaseMinVolumeFraction" type="real64_array" default="{0}" />
		<!--phaseNames => List of fluid phases-->
		<xsd:attribute name="phaseNames" type="string_array" use="required" />
		<!--phaseRelPermExponent => Minimum relative permeability power law exponent for each phase-->
		<xsd:attribute name="phaseRelPermExponent" type="real64_array" default="{1}" />
		<!--phaseRelPermMaxValue => Maximum relative permeability value for each phase-->
		<xsd:attribute name="phaseRelPermMaxValue" type="real64_array" default="{0}" />
		<!--name => A name is required for any non-unique nodes-->
		<xsd:attribute name="name" type="string" use="required" />
	</xsd:complexType>
	<xsd:complexType name="CO2BrineEzrokhiFluidType">
		<!--componentMolarWeight => Component molar weights-->
		<xsd:attribute name="componentMolarWeight" type="real64_array" default="{0}" />
		<!--componentNames => List of component names-->
		<xsd:attribute name="componentNames" type="string_array" default="{}" />
		<!--flashModelParaFile => Name of the file defining the parameters of the flash model-->
		<xsd:attribute name="flashModelParaFile" type="path" use="required" />
		<!--phaseNames => List of fluid phases-->
		<xsd:attribute name="phaseNames" type="string_array" default="{}" />
		<!--phasePVTParaFiles => Names of the files defining the parameters of the viscosity and density models-->
		<xsd:attribute name="phasePVTParaFiles" type="path_array" use="required" />
		<!--name => A name is required for any non-unique nodes-->
		<xsd:attribute name="name" type="string" use="required" />
	</xsd:complexType>
	<xsd:complexType name="CO2BrineEzrokhiThermalFluidType">
		<!--componentMolarWeight => Component molar weights-->
		<xsd:attribute name="componentMolarWeight" type="real64_array" default="{0}" />
		<!--componentNames => List of component names-->
		<xsd:attribute name="componentNames" type="string_array" default="{}" />
		<!--flashModelParaFile => Name of the file defining the parameters of the flash model-->
		<xsd:attribute name="flashModelParaFile" type="path" use="required" />
		<!--phaseNames => List of fluid phases-->
		<xsd:attribute name="phaseNames" type="string_array" default="{}" />
		<!--phasePVTParaFiles => Names of the files defining the parameters of the viscosity and density models-->
		<xsd:attribute name="phasePVTParaFiles" type="path_array" use="required" />
		<!--name => A name is required for any non-unique nodes-->
		<xsd:attribute name="name" type="string" use="required" />
	</xsd:complexType>
	<xsd:complexType name="CO2BrinePhillipsFluidType">
		<!--componentMolarWeight => Component molar weights-->
		<xsd:attribute name="componentMolarWeight" type="real64_array" default="{0}" />
		<!--componentNames => List of component names-->
		<xsd:attribute name="componentNames" type="string_array" default="{}" />
		<!--flashModelParaFile => Name of the file defining the parameters of the flash model-->
		<xsd:attribute name="flashModelParaFile" type="path" use="required" />
		<!--phaseNames => List of fluid phases-->
		<xsd:attribute name="phaseNames" type="string_array" default="{}" />
		<!--phasePVTParaFiles => Names of the files defining the parameters of the viscosity and density models-->
		<xsd:attribute name="phasePVTParaFiles" type="path_array" use="required" />
		<!--name => A name is required for any non-unique nodes-->
		<xsd:attribute name="name" type="string" use="required" />
	</xsd:complexType>
	<xsd:complexType name="CO2BrinePhillipsThermalFluidType">
		<!--componentMolarWeight => Component molar weights-->
		<xsd:attribute name="componentMolarWeight" type="real64_array" default="{0}" />
		<!--componentNames => List of component names-->
		<xsd:attribute name="componentNames" type="string_array" default="{}" />
		<!--flashModelParaFile => Name of the file defining the parameters of the flash model-->
		<xsd:attribute name="flashModelParaFile" type="path" use="required" />
		<!--phaseNames => List of fluid phases-->
		<xsd:attribute name="phaseNames" type="string_array" default="{}" />
		<!--phasePVTParaFiles => Names of the files defining the parameters of the viscosity and density models-->
		<xsd:attribute name="phasePVTParaFiles" type="path_array" use="required" />
		<!--name => A name is required for any non-unique nodes-->
		<xsd:attribute name="name" type="string" use="required" />
	</xsd:complexType>
	<xsd:complexType name="CarmanKozenyPermeabilityType">
		<!--anisotropy => Anisotropy factors for three permeability components.-->
		<xsd:attribute name="anisotropy" type="R1Tensor" default="{1,1,1}" />
		<!--particleDiameter => Diameter of the spherical particles.-->
		<xsd:attribute name="particleDiameter" type="real64" use="required" />
		<!--sphericity => Sphericity of the particles.-->
		<xsd:attribute name="sphericity" type="real64" use="required" />
		<!--name => A name is required for any non-unique nodes-->
		<xsd:attribute name="name" type="string" use="required" />
	</xsd:complexType>
	<xsd:complexType name="CeramicDamageType">
		<!--compressiveStrength => Compressive strength-->
		<xsd:attribute name="compressiveStrength" type="real64" use="required" />
		<!--crackSpeed => Crack speed-->
		<xsd:attribute name="crackSpeed" type="real64" use="required" />
		<!--defaultBulkModulus => Default Bulk Modulus Parameter-->
		<xsd:attribute name="defaultBulkModulus" type="real64" default="-1" />
		<!--defaultDensity => Default Material Density-->
		<xsd:attribute name="defaultDensity" type="real64" use="required" />
		<!--defaultPoissonRatio => Default Poisson's Ratio-->
		<xsd:attribute name="defaultPoissonRatio" type="real64" default="-1" />
		<!--defaultShearModulus => Default Shear Modulus Parameter-->
		<xsd:attribute name="defaultShearModulus" type="real64" default="-1" />
		<!--defaultThermalExpansionCoefficient => Default Linear Thermal Expansion Coefficient of the Solid Rock Frame-->
		<xsd:attribute name="defaultThermalExpansionCoefficient" type="real64" default="0" />
		<!--defaultYoungModulus => Default Young's Modulus-->
		<xsd:attribute name="defaultYoungModulus" type="real64" default="-1" />
		<!--maximumStrength => Maximum theoretical strength-->
		<xsd:attribute name="maximumStrength" type="real64" use="required" />
		<!--tensileStrength => Tensile strength-->
		<xsd:attribute name="tensileStrength" type="real64" use="required" />
		<!--name => A name is required for any non-unique nodes-->
		<xsd:attribute name="name" type="string" use="required" />
	</xsd:complexType>
	<xsd:complexType name="CompositionalMultiphaseFluidType">
		<!--componentAcentricFactor => Component acentric factors-->
		<xsd:attribute name="componentAcentricFactor" type="real64_array" use="required" />
		<!--componentBinaryCoeff => Table of binary interaction coefficients-->
		<xsd:attribute name="componentBinaryCoeff" type="real64_array2d" default="{{0}}" />
		<!--componentCriticalPressure => Component critical pressures-->
		<xsd:attribute name="componentCriticalPressure" type="real64_array" use="required" />
		<!--componentCriticalTemperature => Component critical temperatures-->
		<xsd:attribute name="componentCriticalTemperature" type="real64_array" use="required" />
		<!--componentMolarWeight => Component molar weights-->
		<xsd:attribute name="componentMolarWeight" type="real64_array" use="required" />
		<!--componentNames => List of component names-->
		<xsd:attribute name="componentNames" type="string_array" use="required" />
		<!--componentVolumeShift => Component volume shifts-->
		<xsd:attribute name="componentVolumeShift" type="real64_array" default="{0}" />
		<!--equationsOfState => List of equation of state types for each phase-->
		<xsd:attribute name="equationsOfState" type="string_array" use="required" />
		<!--phaseNames => List of fluid phases-->
		<xsd:attribute name="phaseNames" type="string_array" use="required" />
		<!--name => A name is required for any non-unique nodes-->
		<xsd:attribute name="name" type="string" use="required" />
	</xsd:complexType>
	<xsd:complexType name="CompressibleSinglePhaseFluidType">
		<!--compressibility => Fluid compressibility-->
		<xsd:attribute name="compressibility" type="real64" default="0" />
		<!--defaultDensity => Default value for density.-->
		<xsd:attribute name="defaultDensity" type="real64" use="required" />
		<!--defaultViscosity => Default value for viscosity.-->
		<xsd:attribute name="defaultViscosity" type="real64" use="required" />
		<!--densityModelType => Type of density model. Valid options:
* exponential
* linear
* quadratic-->
		<xsd:attribute name="densityModelType" type="geos_constitutive_ExponentApproximationType" default="linear" />
		<!--referenceDensity => Reference fluid density-->
		<xsd:attribute name="referenceDensity" type="real64" default="1000" />
		<!--referencePressure => Reference pressure-->
		<xsd:attribute name="referencePressure" type="real64" default="0" />
		<!--referenceViscosity => Reference fluid viscosity-->
		<xsd:attribute name="referenceViscosity" type="real64" default="0.001" />
		<!--viscosibility => Fluid viscosity exponential coefficient-->
		<xsd:attribute name="viscosibility" type="real64" default="0" />
		<!--viscosityModelType => Type of viscosity model. Valid options:
* exponential
* linear
* quadratic-->
		<xsd:attribute name="viscosityModelType" type="geos_constitutive_ExponentApproximationType" default="linear" />
		<!--name => A name is required for any non-unique nodes-->
		<xsd:attribute name="name" type="string" use="required" />
	</xsd:complexType>
	<xsd:simpleType name="geos_constitutive_ExponentApproximationType">
		<xsd:restriction base="xsd:string">
			<xsd:pattern value=".*[\[\]`$].*|exponential|linear|quadratic" />
		</xsd:restriction>
	</xsd:simpleType>
	<xsd:complexType name="CompressibleSolidCarmanKozenyPermeabilityType">
		<!--permeabilityModelName => Name of the permeability model.-->
		<xsd:attribute name="permeabilityModelName" type="string" use="required" />
		<!--porosityModelName => Name of the porosity model.-->
		<xsd:attribute name="porosityModelName" type="string" use="required" />
		<!--solidInternalEnergyModelName => Name of the solid internal energy model.-->
		<xsd:attribute name="solidInternalEnergyModelName" type="string" default="" />
		<!--solidModelName => Name of the solid model.-->
		<xsd:attribute name="solidModelName" type="string" use="required" />
		<!--name => A name is required for any non-unique nodes-->
		<xsd:attribute name="name" type="string" use="required" />
	</xsd:complexType>
	<xsd:complexType name="CompressibleSolidConstantPermeabilityType">
		<!--permeabilityModelName => Name of the permeability model.-->
		<xsd:attribute name="permeabilityModelName" type="string" use="required" />
		<!--porosityModelName => Name of the porosity model.-->
		<xsd:attribute name="porosityModelName" type="string" use="required" />
		<!--solidInternalEnergyModelName => Name of the solid internal energy model.-->
		<xsd:attribute name="solidInternalEnergyModelName" type="string" default="" />
		<!--solidModelName => Name of the solid model.-->
		<xsd:attribute name="solidModelName" type="string" use="required" />
		<!--name => A name is required for any non-unique nodes-->
		<xsd:attribute name="name" type="string" use="required" />
	</xsd:complexType>
	<xsd:complexType name="CompressibleSolidExponentialDecayPermeabilityType">
		<!--permeabilityModelName => Name of the permeability model.-->
		<xsd:attribute name="permeabilityModelName" type="string" use="required" />
		<!--porosityModelName => Name of the porosity model.-->
		<xsd:attribute name="porosityModelName" type="string" use="required" />
		<!--solidInternalEnergyModelName => Name of the solid internal energy model.-->
		<xsd:attribute name="solidInternalEnergyModelName" type="string" default="" />
		<!--solidModelName => Name of the solid model.-->
		<xsd:attribute name="solidModelName" type="string" use="required" />
		<!--name => A name is required for any non-unique nodes-->
		<xsd:attribute name="name" type="string" use="required" />
	</xsd:complexType>
	<xsd:complexType name="CompressibleSolidParallelPlatesPermeabilityType">
		<!--permeabilityModelName => Name of the permeability model.-->
		<xsd:attribute name="permeabilityModelName" type="string" use="required" />
		<!--porosityModelName => Name of the porosity model.-->
		<xsd:attribute name="porosityModelName" type="string" use="required" />
		<!--solidInternalEnergyModelName => Name of the solid internal energy model.-->
		<xsd:attribute name="solidInternalEnergyModelName" type="string" default="" />
		<!--solidModelName => Name of the solid model.-->
		<xsd:attribute name="solidModelName" type="string" use="required" />
		<!--name => A name is required for any non-unique nodes-->
		<xsd:attribute name="name" type="string" use="required" />
	</xsd:complexType>
	<xsd:complexType name="CompressibleSolidSlipDependentPermeabilityType">
		<!--permeabilityModelName => Name of the permeability model.-->
		<xsd:attribute name="permeabilityModelName" type="string" use="required" />
		<!--porosityModelName => Name of the porosity model.-->
		<xsd:attribute name="porosityModelName" type="string" use="required" />
		<!--solidInternalEnergyModelName => Name of the solid internal energy model.-->
		<xsd:attribute name="solidInternalEnergyModelName" type="string" default="" />
		<!--solidModelName => Name of the solid model.-->
		<xsd:attribute name="solidModelName" type="string" use="required" />
		<!--name => A name is required for any non-unique nodes-->
		<xsd:attribute name="name" type="string" use="required" />
	</xsd:complexType>
	<xsd:complexType name="CompressibleSolidWillisRichardsPermeabilityType">
		<!--permeabilityModelName => Name of the permeability model.-->
		<xsd:attribute name="permeabilityModelName" type="string" use="required" />
		<!--porosityModelName => Name of the porosity model.-->
		<xsd:attribute name="porosityModelName" type="string" use="required" />
		<!--solidInternalEnergyModelName => Name of the solid internal energy model.-->
		<xsd:attribute name="solidInternalEnergyModelName" type="string" default="" />
		<!--solidModelName => Name of the solid model.-->
		<xsd:attribute name="solidModelName" type="string" use="required" />
		<!--name => A name is required for any non-unique nodes-->
		<xsd:attribute name="name" type="string" use="required" />
	</xsd:complexType>
	<xsd:complexType name="ConstantPermeabilityType">
		<!--permeabilityComponents => xx, yy and zz components of a diagonal permeability tensor.-->
		<xsd:attribute name="permeabilityComponents" type="R1Tensor" use="required" />
		<!--name => A name is required for any non-unique nodes-->
		<xsd:attribute name="name" type="string" use="required" />
	</xsd:complexType>
	<xsd:complexType name="CoulombType">
		<!--apertureTableName => Name of the aperture table-->
		<xsd:attribute name="apertureTableName" type="string" use="required" />
		<!--apertureTolerance => Value to be used to avoid floating point errors in expressions involving aperture. For example in the case of dividing by the actual aperture (not the effective aperture that results from the aperture function) this value may be used to avoid the 1/0 error. Note that this value may have some physical significance in its usage, as it may be used to smooth out highly nonlinear behavior associated with 1/0 in addition to avoiding the 1/0 error.-->
		<xsd:attribute name="apertureTolerance" type="real64" default="1e-09" />
		<!--cohesion => Cohesion-->
		<xsd:attribute name="cohesion" type="real64" use="required" />
		<!--displacementJumpThreshold => A threshold valued to determine whether a fracture is open or not.-->
		<xsd:attribute name="displacementJumpThreshold" type="real64" default="2.22045e-16" />
		<!--frictionCoefficient => Friction coefficient-->
		<xsd:attribute name="frictionCoefficient" type="real64" use="required" />
		<!--penaltyStiffness => Value of the penetration penalty stiffness. Units of Pressure/length-->
		<xsd:attribute name="penaltyStiffness" type="real64" default="0" />
		<!--shearStiffness => Value of the shear elastic stiffness. Units of Pressure/length-->
		<xsd:attribute name="shearStiffness" type="real64" default="0" />
		<!--name => A name is required for any non-unique nodes-->
		<xsd:attribute name="name" type="string" use="required" />
	</xsd:complexType>
	<xsd:complexType name="DamageElasticIsotropicType">
		<!--compressiveStrength => Compressive strength from the uniaxial compression test-->
		<xsd:attribute name="compressiveStrength" type="real64" default="0" />
		<!--criticalFractureEnergy => Critical fracture energy-->
		<xsd:attribute name="criticalFractureEnergy" type="real64" use="required" />
		<!--criticalStrainEnergy => Critical stress in a 1d tension test-->
		<xsd:attribute name="criticalStrainEnergy" type="real64" use="required" />
		<!--defaultBulkModulus => Default Bulk Modulus Parameter-->
		<xsd:attribute name="defaultBulkModulus" type="real64" default="-1" />
		<!--defaultDensity => Default Material Density-->
		<xsd:attribute name="defaultDensity" type="real64" use="required" />
		<!--defaultPoissonRatio => Default Poisson's Ratio-->
		<xsd:attribute name="defaultPoissonRatio" type="real64" default="-1" />
		<!--defaultShearModulus => Default Shear Modulus Parameter-->
		<xsd:attribute name="defaultShearModulus" type="real64" default="-1" />
		<!--defaultThermalExpansionCoefficient => Default Linear Thermal Expansion Coefficient of the Solid Rock Frame-->
		<xsd:attribute name="defaultThermalExpansionCoefficient" type="real64" default="0" />
		<!--defaultYoungModulus => Default Young's Modulus-->
		<xsd:attribute name="defaultYoungModulus" type="real64" default="-1" />
		<!--degradationLowerLimit => The lower limit of the degradation function-->
		<xsd:attribute name="degradationLowerLimit" type="real64" default="0" />
		<!--deltaCoefficient => Coefficient in the calculation of the external driving force-->
		<xsd:attribute name="deltaCoefficient" type="real64" default="-1" />
		<!--extDrivingForceFlag => Whether to have external driving force. Can be 0 or 1-->
		<xsd:attribute name="extDrivingForceFlag" type="integer" default="0" />
		<!--lengthScale => Length scale l in the phase-field equation-->
		<xsd:attribute name="lengthScale" type="real64" use="required" />
		<!--tensileStrength => Tensile strength from the uniaxial tension test-->
		<xsd:attribute name="tensileStrength" type="real64" default="0" />
		<!--name => A name is required for any non-unique nodes-->
		<xsd:attribute name="name" type="string" use="required" />
	</xsd:complexType>
	<xsd:complexType name="DamageSpectralElasticIsotropicType">
		<!--compressiveStrength => Compressive strength from the uniaxial compression test-->
		<xsd:attribute name="compressiveStrength" type="real64" default="0" />
		<!--criticalFractureEnergy => Critical fracture energy-->
		<xsd:attribute name="criticalFractureEnergy" type="real64" use="required" />
		<!--criticalStrainEnergy => Critical stress in a 1d tension test-->
		<xsd:attribute name="criticalStrainEnergy" type="real64" use="required" />
		<!--defaultBulkModulus => Default Bulk Modulus Parameter-->
		<xsd:attribute name="defaultBulkModulus" type="real64" default="-1" />
		<!--defaultDensity => Default Material Density-->
		<xsd:attribute name="defaultDensity" type="real64" use="required" />
		<!--defaultPoissonRatio => Default Poisson's Ratio-->
		<xsd:attribute name="defaultPoissonRatio" type="real64" default="-1" />
		<!--defaultShearModulus => Default Shear Modulus Parameter-->
		<xsd:attribute name="defaultShearModulus" type="real64" default="-1" />
		<!--defaultThermalExpansionCoefficient => Default Linear Thermal Expansion Coefficient of the Solid Rock Frame-->
		<xsd:attribute name="defaultThermalExpansionCoefficient" type="real64" default="0" />
		<!--defaultYoungModulus => Default Young's Modulus-->
		<xsd:attribute name="defaultYoungModulus" type="real64" default="-1" />
		<!--degradationLowerLimit => The lower limit of the degradation function-->
		<xsd:attribute name="degradationLowerLimit" type="real64" default="0" />
		<!--deltaCoefficient => Coefficient in the calculation of the external driving force-->
		<xsd:attribute name="deltaCoefficient" type="real64" default="-1" />
		<!--extDrivingForceFlag => Whether to have external driving force. Can be 0 or 1-->
		<xsd:attribute name="extDrivingForceFlag" type="integer" default="0" />
		<!--lengthScale => Length scale l in the phase-field equation-->
		<xsd:attribute name="lengthScale" type="real64" use="required" />
		<!--tensileStrength => Tensile strength from the uniaxial tension test-->
		<xsd:attribute name="tensileStrength" type="real64" default="0" />
		<!--name => A name is required for any non-unique nodes-->
		<xsd:attribute name="name" type="string" use="required" />
	</xsd:complexType>
	<xsd:complexType name="DamageVolDevElasticIsotropicType">
		<!--compressiveStrength => Compressive strength from the uniaxial compression test-->
		<xsd:attribute name="compressiveStrength" type="real64" default="0" />
		<!--criticalFractureEnergy => Critical fracture energy-->
		<xsd:attribute name="criticalFractureEnergy" type="real64" use="required" />
		<!--criticalStrainEnergy => Critical stress in a 1d tension test-->
		<xsd:attribute name="criticalStrainEnergy" type="real64" use="required" />
		<!--defaultBulkModulus => Default Bulk Modulus Parameter-->
		<xsd:attribute name="defaultBulkModulus" type="real64" default="-1" />
		<!--defaultDensity => Default Material Density-->
		<xsd:attribute name="defaultDensity" type="real64" use="required" />
		<!--defaultPoissonRatio => Default Poisson's Ratio-->
		<xsd:attribute name="defaultPoissonRatio" type="real64" default="-1" />
		<!--defaultShearModulus => Default Shear Modulus Parameter-->
		<xsd:attribute name="defaultShearModulus" type="real64" default="-1" />
		<!--defaultThermalExpansionCoefficient => Default Linear Thermal Expansion Coefficient of the Solid Rock Frame-->
		<xsd:attribute name="defaultThermalExpansionCoefficient" type="real64" default="0" />
		<!--defaultYoungModulus => Default Young's Modulus-->
		<xsd:attribute name="defaultYoungModulus" type="real64" default="-1" />
		<!--degradationLowerLimit => The lower limit of the degradation function-->
		<xsd:attribute name="degradationLowerLimit" type="real64" default="0" />
		<!--deltaCoefficient => Coefficient in the calculation of the external driving force-->
		<xsd:attribute name="deltaCoefficient" type="real64" default="-1" />
		<!--extDrivingForceFlag => Whether to have external driving force. Can be 0 or 1-->
		<xsd:attribute name="extDrivingForceFlag" type="integer" default="0" />
		<!--lengthScale => Length scale l in the phase-field equation-->
		<xsd:attribute name="lengthScale" type="real64" use="required" />
		<!--tensileStrength => Tensile strength from the uniaxial tension test-->
		<xsd:attribute name="tensileStrength" type="real64" default="0" />
		<!--name => A name is required for any non-unique nodes-->
		<xsd:attribute name="name" type="string" use="required" />
	</xsd:complexType>
	<xsd:complexType name="DeadOilFluidType">
		<!--componentMolarWeight => Component molar weights-->
		<xsd:attribute name="componentMolarWeight" type="real64_array" use="required" />
		<!--componentNames => List of component names-->
		<xsd:attribute name="componentNames" type="string_array" default="{}" />
		<!--hydrocarbonFormationVolFactorTableNames => List of formation volume factor TableFunction names from the Functions block. 
The user must provide one TableFunction per hydrocarbon phase, in the order provided in "phaseNames". 
For instance, if "oil" is before "gas" in "phaseNames", the table order should be: oilTableName, gasTableName-->
		<xsd:attribute name="hydrocarbonFormationVolFactorTableNames" type="string_array" default="{}" />
		<!--hydrocarbonViscosityTableNames => List of viscosity TableFunction names from the Functions block. 
The user must provide one TableFunction per hydrocarbon phase, in the order provided in "phaseNames". 
For instance, if "oil" is before "gas" in "phaseNames", the table order should be: oilTableName, gasTableName-->
		<xsd:attribute name="hydrocarbonViscosityTableNames" type="string_array" default="{}" />
		<!--phaseNames => List of fluid phases-->
		<xsd:attribute name="phaseNames" type="string_array" use="required" />
		<!--surfaceDensities => List of surface mass densities for each phase-->
		<xsd:attribute name="surfaceDensities" type="real64_array" use="required" />
		<!--tableFiles => List of filenames with input PVT tables (one per phase)-->
		<xsd:attribute name="tableFiles" type="path_array" default="{}" />
		<!--waterCompressibility => Water compressibility-->
		<xsd:attribute name="waterCompressibility" type="real64" default="0" />
		<!--waterFormationVolumeFactor => Water formation volume factor-->
		<xsd:attribute name="waterFormationVolumeFactor" type="real64" default="0" />
		<!--waterReferencePressure => Water reference pressure-->
		<xsd:attribute name="waterReferencePressure" type="real64" default="0" />
		<!--waterViscosity => Water viscosity-->
		<xsd:attribute name="waterViscosity" type="real64" default="0" />
		<!--name => A name is required for any non-unique nodes-->
		<xsd:attribute name="name" type="string" use="required" />
	</xsd:complexType>
	<xsd:complexType name="DelftEggType">
		<!--defaultBulkModulus => Default Bulk Modulus Parameter-->
		<xsd:attribute name="defaultBulkModulus" type="real64" default="-1" />
		<!--defaultCslSlope => Slope of the critical state line-->
		<xsd:attribute name="defaultCslSlope" type="real64" default="1" />
		<!--defaultDensity => Default Material Density-->
		<xsd:attribute name="defaultDensity" type="real64" use="required" />
		<!--defaultPoissonRatio => Default Poisson's Ratio-->
		<xsd:attribute name="defaultPoissonRatio" type="real64" default="-1" />
		<!--defaultPreConsolidationPressure => Initial preconsolidation pressure-->
		<xsd:attribute name="defaultPreConsolidationPressure" type="real64" default="-1.5" />
		<!--defaultRecompressionIndex => Recompresion Index-->
		<xsd:attribute name="defaultRecompressionIndex" type="real64" default="0.002" />
		<!--defaultShapeParameter => Shape parameter for the yield surface-->
		<xsd:attribute name="defaultShapeParameter" type="real64" default="1" />
		<!--defaultShearModulus => Default Shear Modulus Parameter-->
		<xsd:attribute name="defaultShearModulus" type="real64" default="-1" />
		<!--defaultThermalExpansionCoefficient => Default Linear Thermal Expansion Coefficient of the Solid Rock Frame-->
		<xsd:attribute name="defaultThermalExpansionCoefficient" type="real64" default="0" />
		<!--defaultVirginCompressionIndex => Virgin compression index-->
		<xsd:attribute name="defaultVirginCompressionIndex" type="real64" default="0.005" />
		<!--defaultYoungModulus => Default Young's Modulus-->
		<xsd:attribute name="defaultYoungModulus" type="real64" default="-1" />
		<!--name => A name is required for any non-unique nodes-->
		<xsd:attribute name="name" type="string" use="required" />
	</xsd:complexType>
	<xsd:complexType name="DruckerPragerType">
		<!--defaultBulkModulus => Default Bulk Modulus Parameter-->
		<xsd:attribute name="defaultBulkModulus" type="real64" default="-1" />
		<!--defaultCohesion => Initial cohesion-->
		<xsd:attribute name="defaultCohesion" type="real64" default="0" />
		<!--defaultDensity => Default Material Density-->
		<xsd:attribute name="defaultDensity" type="real64" use="required" />
		<!--defaultDilationAngle => Dilation angle (degrees)-->
		<xsd:attribute name="defaultDilationAngle" type="real64" default="30" />
		<!--defaultFrictionAngle => Friction angle (degrees)-->
		<xsd:attribute name="defaultFrictionAngle" type="real64" default="30" />
		<!--defaultHardeningRate => Cohesion hardening/softening rate-->
		<xsd:attribute name="defaultHardeningRate" type="real64" default="0" />
		<!--defaultPoissonRatio => Default Poisson's Ratio-->
		<xsd:attribute name="defaultPoissonRatio" type="real64" default="-1" />
		<!--defaultShearModulus => Default Shear Modulus Parameter-->
		<xsd:attribute name="defaultShearModulus" type="real64" default="-1" />
		<!--defaultThermalExpansionCoefficient => Default Linear Thermal Expansion Coefficient of the Solid Rock Frame-->
		<xsd:attribute name="defaultThermalExpansionCoefficient" type="real64" default="0" />
		<!--defaultYoungModulus => Default Young's Modulus-->
		<xsd:attribute name="defaultYoungModulus" type="real64" default="-1" />
		<!--name => A name is required for any non-unique nodes-->
		<xsd:attribute name="name" type="string" use="required" />
	</xsd:complexType>
	<xsd:complexType name="ElasticIsotropicType">
		<!--defaultBulkModulus => Default Bulk Modulus Parameter-->
		<xsd:attribute name="defaultBulkModulus" type="real64" default="-1" />
		<!--defaultDensity => Default Material Density-->
		<xsd:attribute name="defaultDensity" type="real64" use="required" />
		<!--defaultPoissonRatio => Default Poisson's Ratio-->
		<xsd:attribute name="defaultPoissonRatio" type="real64" default="-1" />
		<!--defaultShearModulus => Default Shear Modulus Parameter-->
		<xsd:attribute name="defaultShearModulus" type="real64" default="-1" />
		<!--defaultThermalExpansionCoefficient => Default Linear Thermal Expansion Coefficient of the Solid Rock Frame-->
		<xsd:attribute name="defaultThermalExpansionCoefficient" type="real64" default="0" />
		<!--defaultYoungModulus => Default Young's Modulus-->
		<xsd:attribute name="defaultYoungModulus" type="real64" default="-1" />
		<!--name => A name is required for any non-unique nodes-->
		<xsd:attribute name="name" type="string" use="required" />
	</xsd:complexType>
	<xsd:complexType name="ElasticIsotropicPressureDependentType">
		<!--defaultDensity => Default Material Density-->
		<xsd:attribute name="defaultDensity" type="real64" use="required" />
		<!--defaultRecompressionIndex => Recompresion Index-->
		<xsd:attribute name="defaultRecompressionIndex" type="real64" default="0.002" />
		<!--defaultRefPressure => Reference Pressure-->
		<xsd:attribute name="defaultRefPressure" type="real64" default="-1" />
		<!--defaultRefStrainVol => Reference Volumetric Strain-->
		<xsd:attribute name="defaultRefStrainVol" type="real64" default="0" />
		<!--defaultShearModulus => Elastic Shear Modulus Parameter-->
		<xsd:attribute name="defaultShearModulus" type="real64" default="-1" />
		<!--defaultThermalExpansionCoefficient => Default Linear Thermal Expansion Coefficient of the Solid Rock Frame-->
		<xsd:attribute name="defaultThermalExpansionCoefficient" type="real64" default="0" />
		<!--name => A name is required for any non-unique nodes-->
		<xsd:attribute name="name" type="string" use="required" />
	</xsd:complexType>
	<xsd:complexType name="ElasticOrthotropicType">
		<!--defaultC11 => Default C11 Component of Voigt Stiffness Tensor-->
		<xsd:attribute name="defaultC11" type="real64" default="-1" />
		<!--defaultC12 => Default C12 Component of Voigt Stiffness Tensor-->
		<xsd:attribute name="defaultC12" type="real64" default="-1" />
		<!--defaultC13 => Default C13 Component of Voigt Stiffness Tensor-->
		<xsd:attribute name="defaultC13" type="real64" default="-1" />
		<!--defaultC22 => Default C22 Component of Voigt Stiffness Tensor-->
		<xsd:attribute name="defaultC22" type="real64" default="-1" />
		<!--defaultC23 => Default C23 Component of Voigt Stiffness Tensor-->
		<xsd:attribute name="defaultC23" type="real64" default="-1" />
		<!--defaultC33 => Default C33 Component of Voigt Stiffness Tensor-->
		<xsd:attribute name="defaultC33" type="real64" default="-1" />
		<!--defaultC44 => Default C44 Component of Voigt Stiffness Tensor-->
		<xsd:attribute name="defaultC44" type="real64" default="-1" />
		<!--defaultC55 => Default C55 Component of Voigt Stiffness Tensor-->
		<xsd:attribute name="defaultC55" type="real64" default="-1" />
		<!--defaultC66 => Default C66 Component of Voigt Stiffness Tensor-->
		<xsd:attribute name="defaultC66" type="real64" default="-1" />
		<!--defaultDensity => Default Material Density-->
		<xsd:attribute name="defaultDensity" type="real64" use="required" />
		<!--defaultE1 => Default Young's Modulus E1-->
		<xsd:attribute name="defaultE1" type="real64" default="-1" />
		<!--defaultE2 => Default Young's Modulus E2-->
		<xsd:attribute name="defaultE2" type="real64" default="-1" />
		<!--defaultE3 => Default Young's Modulus E3-->
		<xsd:attribute name="defaultE3" type="real64" default="-1" />
		<!--defaultG12 => Default Shear Modulus G12-->
		<xsd:attribute name="defaultG12" type="real64" default="-1" />
		<!--defaultG13 => Default Shear Modulus G13-->
		<xsd:attribute name="defaultG13" type="real64" default="-1" />
		<!--defaultG23 => Default Shear Modulus G23-->
		<xsd:attribute name="defaultG23" type="real64" default="-1" />
		<!--defaultNu12 => Default Poission's Ratio Nu12-->
		<xsd:attribute name="defaultNu12" type="real64" default="-1" />
		<!--defaultNu13 => Default Poission's Ratio Nu13-->
		<xsd:attribute name="defaultNu13" type="real64" default="-1" />
		<!--defaultNu23 => Default Poission's Ratio Nu23-->
		<xsd:attribute name="defaultNu23" type="real64" default="-1" />
		<!--defaultThermalExpansionCoefficient => Default Linear Thermal Expansion Coefficient of the Solid Rock Frame-->
		<xsd:attribute name="defaultThermalExpansionCoefficient" type="real64" default="0" />
		<!--name => A name is required for any non-unique nodes-->
		<xsd:attribute name="name" type="string" use="required" />
	</xsd:complexType>
	<xsd:complexType name="ElasticTransverseIsotropicType">
		<!--defaultC11 => Default Stiffness Parameter C11-->
		<xsd:attribute name="defaultC11" type="real64" default="-1" />
		<!--defaultC13 => Default Stiffness Parameter C13-->
		<xsd:attribute name="defaultC13" type="real64" default="-1" />
		<!--defaultC33 => Default Stiffness Parameter C33-->
		<xsd:attribute name="defaultC33" type="real64" default="-1" />
		<!--defaultC44 => Default Stiffness Parameter C44-->
		<xsd:attribute name="defaultC44" type="real64" default="-1" />
		<!--defaultC66 => Default Stiffness Parameter C66-->
		<xsd:attribute name="defaultC66" type="real64" default="-1" />
		<!--defaultDensity => Default Material Density-->
		<xsd:attribute name="defaultDensity" type="real64" use="required" />
		<!--defaultPoissonRatioAxialTransverse => Default Axial-Transverse Poisson's Ratio-->
		<xsd:attribute name="defaultPoissonRatioAxialTransverse" type="real64" default="-1" />
		<!--defaultPoissonRatioTransverse => Default Transverse Poisson's Ratio-->
		<xsd:attribute name="defaultPoissonRatioTransverse" type="real64" default="-1" />
		<!--defaultShearModulusAxialTransverse => Default Axial-Transverse Shear Modulus-->
		<xsd:attribute name="defaultShearModulusAxialTransverse" type="real64" default="-1" />
		<!--defaultThermalExpansionCoefficient => Default Linear Thermal Expansion Coefficient of the Solid Rock Frame-->
		<xsd:attribute name="defaultThermalExpansionCoefficient" type="real64" default="0" />
		<!--defaultYoungModulusAxial => Default Axial Young's Modulus-->
		<xsd:attribute name="defaultYoungModulusAxial" type="real64" default="-1" />
		<!--defaultYoungModulusTransverse => Default Transverse Young's Modulus-->
		<xsd:attribute name="defaultYoungModulusTransverse" type="real64" default="-1" />
		<!--name => A name is required for any non-unique nodes-->
		<xsd:attribute name="name" type="string" use="required" />
	</xsd:complexType>
	<xsd:complexType name="ExponentialDecayPermeabilityType">
		<!--empiricalConstant => an empirical constant.-->
		<xsd:attribute name="empiricalConstant" type="real64" use="required" />
		<!--initialPermeability =>  initial permeability of the fracture.-->
		<xsd:attribute name="initialPermeability" type="R1Tensor" use="required" />
		<!--name => A name is required for any non-unique nodes-->
		<xsd:attribute name="name" type="string" use="required" />
	</xsd:complexType>
	<xsd:complexType name="ExtendedDruckerPragerType">
		<!--defaultBulkModulus => Default Bulk Modulus Parameter-->
		<xsd:attribute name="defaultBulkModulus" type="real64" default="-1" />
		<!--defaultCohesion => Initial cohesion-->
		<xsd:attribute name="defaultCohesion" type="real64" default="0" />
		<!--defaultDensity => Default Material Density-->
		<xsd:attribute name="defaultDensity" type="real64" use="required" />
		<!--defaultDilationRatio => Dilation ratio [0,1] (ratio = tan dilationAngle / tan frictionAngle)-->
		<xsd:attribute name="defaultDilationRatio" type="real64" default="1" />
		<!--defaultHardening => Hardening parameter (hardening rate is faster for smaller values)-->
		<xsd:attribute name="defaultHardening" type="real64" default="0" />
		<!--defaultInitialFrictionAngle => Initial friction angle (degrees)-->
		<xsd:attribute name="defaultInitialFrictionAngle" type="real64" default="30" />
		<!--defaultPoissonRatio => Default Poisson's Ratio-->
		<xsd:attribute name="defaultPoissonRatio" type="real64" default="-1" />
		<!--defaultResidualFrictionAngle => Residual friction angle (degrees)-->
		<xsd:attribute name="defaultResidualFrictionAngle" type="real64" default="30" />
		<!--defaultShearModulus => Default Shear Modulus Parameter-->
		<xsd:attribute name="defaultShearModulus" type="real64" default="-1" />
		<!--defaultThermalExpansionCoefficient => Default Linear Thermal Expansion Coefficient of the Solid Rock Frame-->
		<xsd:attribute name="defaultThermalExpansionCoefficient" type="real64" default="0" />
		<!--defaultYoungModulus => Default Young's Modulus-->
		<xsd:attribute name="defaultYoungModulus" type="real64" default="-1" />
		<!--name => A name is required for any non-unique nodes-->
		<xsd:attribute name="name" type="string" use="required" />
	</xsd:complexType>
	<xsd:complexType name="FrictionlessContactType">
		<!--apertureTableName => Name of the aperture table-->
		<xsd:attribute name="apertureTableName" type="string" use="required" />
		<!--apertureTolerance => Value to be used to avoid floating point errors in expressions involving aperture. For example in the case of dividing by the actual aperture (not the effective aperture that results from the aperture function) this value may be used to avoid the 1/0 error. Note that this value may have some physical significance in its usage, as it may be used to smooth out highly nonlinear behavior associated with 1/0 in addition to avoiding the 1/0 error.-->
		<xsd:attribute name="apertureTolerance" type="real64" default="1e-09" />
		<!--displacementJumpThreshold => A threshold valued to determine whether a fracture is open or not.-->
		<xsd:attribute name="displacementJumpThreshold" type="real64" default="2.22045e-16" />
		<!--penaltyStiffness => Value of the penetration penalty stiffness. Units of Pressure/length-->
		<xsd:attribute name="penaltyStiffness" type="real64" default="0" />
		<!--shearStiffness => Value of the shear elastic stiffness. Units of Pressure/length-->
		<xsd:attribute name="shearStiffness" type="real64" default="0" />
		<!--name => A name is required for any non-unique nodes-->
		<xsd:attribute name="name" type="string" use="required" />
	</xsd:complexType>
	<xsd:complexType name="JFunctionCapillaryPressureType">
		<!--nonWettingIntermediateJFunctionTableName => J-function table (dimensionless) for the pair (non-wetting phase, intermediate phase)
Note that this input is only used for three-phase flow.
If you want to do a two-phase simulation, please use instead wettingNonWettingJFunctionTableName to specify the table names.-->
		<xsd:attribute name="nonWettingIntermediateJFunctionTableName" type="string" default="" />
		<!--nonWettingIntermediateSurfaceTension => Surface tension [N/m] for the pair (non-wetting phase, intermediate phase)
If you have a value in [dyne/cm], divide it by 1000 to obtain the value in [N/m]
Note that this input is only used for three-phase flow.
If you want to do a two-phase simulation, please use instead wettingNonWettingSurfaceTension to specify the surface tensions.-->
		<xsd:attribute name="nonWettingIntermediateSurfaceTension" type="real64" default="0" />
		<!--permeabilityDirection => Permeability direction. Options are:
XY - use the average of the permeabilities in the x and y directions,
X - only use the permeability in the x direction,
Y - only use the permeability in the y direction,
Z - only use the permeability in the z direction.-->
		<xsd:attribute name="permeabilityDirection" type="geos_constitutive_JFunctionCapillaryPressure_PermeabilityDirection" use="required" />
		<!--permeabilityExponent => Permeability exponent-->
		<xsd:attribute name="permeabilityExponent" type="real64" default="0.5" />
		<!--phaseNames => List of fluid phases-->
		<xsd:attribute name="phaseNames" type="string_array" use="required" />
		<!--porosityExponent => Porosity exponent-->
		<xsd:attribute name="porosityExponent" type="real64" default="0.5" />
		<!--wettingIntermediateJFunctionTableName => J-function table (dimensionless) for the pair (wetting phase, intermediate phase)
Note that this input is only used for three-phase flow.
If you want to do a two-phase simulation, please use instead wettingNonWettingJFunctionTableName to specify the table names.-->
		<xsd:attribute name="wettingIntermediateJFunctionTableName" type="string" default="" />
		<!--wettingIntermediateSurfaceTension => Surface tension [N/m] for the pair (wetting phase, intermediate phase)
If you have a value in [dyne/cm], divide it by 1000 to obtain the value in [N/m]
Note that this input is only used for three-phase flow.
If you want to do a two-phase simulation, please use instead wettingNonWettingSurfaceTension to specify the surface tensions.-->
		<xsd:attribute name="wettingIntermediateSurfaceTension" type="real64" default="0" />
		<!--wettingNonWettingJFunctionTableName => J-function table (dimensionless) for the pair (wetting phase, non-wetting phase)
Note that this input is only used for two-phase flow.
If you want to do a three-phase simulation, please use instead wettingIntermediateJFunctionTableName and nonWettingIntermediateJFunctionTableName to specify the table names.-->
		<xsd:attribute name="wettingNonWettingJFunctionTableName" type="string" default="" />
		<!--wettingNonWettingSurfaceTension => Surface tension [N/m] for the pair (wetting phase, non-wetting phase)
If you have a value in [dyne/cm], divide it by 1000 to obtain the value in [N/m]
Note that this input is only used for two-phase flow.
If you want to do a three-phase simulation, please use instead wettingIntermediateSurfaceTension and nonWettingIntermediateSurfaceTension to specify the surface tensions.-->
		<xsd:attribute name="wettingNonWettingSurfaceTension" type="real64" default="0" />
		<!--name => A name is required for any non-unique nodes-->
		<xsd:attribute name="name" type="string" use="required" />
	</xsd:complexType>
	<xsd:simpleType name="geos_constitutive_JFunctionCapillaryPressure_PermeabilityDirection">
		<xsd:restriction base="xsd:string">
			<xsd:pattern value=".*[\[\]`$].*|XY|X|Y|Z" />
		</xsd:restriction>
	</xsd:simpleType>
	<xsd:complexType name="ModifiedCamClayType">
		<!--defaultCslSlope => Slope of the critical state line-->
		<xsd:attribute name="defaultCslSlope" type="real64" default="1" />
		<!--defaultDensity => Default Material Density-->
		<xsd:attribute name="defaultDensity" type="real64" use="required" />
		<!--defaultPreConsolidationPressure => Initial preconsolidation pressure-->
		<xsd:attribute name="defaultPreConsolidationPressure" type="real64" default="-1.5" />
		<!--defaultRecompressionIndex => Recompresion Index-->
		<xsd:attribute name="defaultRecompressionIndex" type="real64" default="0.002" />
		<!--defaultRefPressure => Reference Pressure-->
		<xsd:attribute name="defaultRefPressure" type="real64" default="-1" />
		<!--defaultRefStrainVol => Reference Volumetric Strain-->
		<xsd:attribute name="defaultRefStrainVol" type="real64" default="0" />
		<!--defaultShearModulus => Elastic Shear Modulus Parameter-->
		<xsd:attribute name="defaultShearModulus" type="real64" default="-1" />
		<!--defaultThermalExpansionCoefficient => Default Linear Thermal Expansion Coefficient of the Solid Rock Frame-->
		<xsd:attribute name="defaultThermalExpansionCoefficient" type="real64" default="0" />
		<!--defaultVirginCompressionIndex => Virgin compression index-->
		<xsd:attribute name="defaultVirginCompressionIndex" type="real64" default="0.005" />
		<!--name => A name is required for any non-unique nodes-->
		<xsd:attribute name="name" type="string" use="required" />
	</xsd:complexType>
	<xsd:complexType name="MultiPhaseConstantThermalConductivityType">
		<!--phaseNames => List of fluid phases-->
		<xsd:attribute name="phaseNames" type="string_array" use="required" />
		<!--thermalConductivityComponents => xx, yy, and zz components of a diagonal thermal conductivity tensor [J/(s.m.K)]-->
		<xsd:attribute name="thermalConductivityComponents" type="R1Tensor" use="required" />
		<!--name => A name is required for any non-unique nodes-->
		<xsd:attribute name="name" type="string" use="required" />
	</xsd:complexType>
	<xsd:complexType name="MultiPhaseVolumeWeightedThermalConductivityType">
		<!--phaseNames => List of fluid phases-->
		<xsd:attribute name="phaseNames" type="string_array" use="required" />
		<!--phaseThermalConductivity => Phase thermal conductivity [W/(m.K)]-->
		<xsd:attribute name="phaseThermalConductivity" type="real64_array" use="required" />
		<!--rockThermalConductivityComponents => xx, yy, and zz components of a diagonal rock thermal conductivity tensor [W/(m.K)]-->
		<xsd:attribute name="rockThermalConductivityComponents" type="R1Tensor" use="required" />
		<!--name => A name is required for any non-unique nodes-->
		<xsd:attribute name="name" type="string" use="required" />
	</xsd:complexType>
	<xsd:complexType name="NullModelType">
		<!--name => A name is required for any non-unique nodes-->
		<xsd:attribute name="name" type="string" use="required" />
	</xsd:complexType>
	<xsd:complexType name="ParallelPlatesPermeabilityType">
		<!--name => A name is required for any non-unique nodes-->
		<xsd:attribute name="name" type="string" use="required" />
	</xsd:complexType>
	<xsd:complexType name="ParticleFluidType">
		<!--collisionAlpha => Collision alpha coefficient-->
		<xsd:attribute name="collisionAlpha" type="real64" default="1.27" />
		<!--collisionBeta => Collision beta coefficient-->
		<xsd:attribute name="collisionBeta" type="real64" default="1.5" />
		<!--fluidViscosity => Fluid viscosity-->
		<xsd:attribute name="fluidViscosity" type="real64" default="0.001" />
		<!--hinderedSettlingCoefficient => Hindered settling coefficient-->
		<xsd:attribute name="hinderedSettlingCoefficient" type="real64" default="5.9" />
		<!--isCollisionalSlip => Whether the collisional component of the slip velocity is considered-->
		<xsd:attribute name="isCollisionalSlip" type="integer" default="0" />
		<!--maxProppantConcentration => Max proppant concentration-->
		<xsd:attribute name="maxProppantConcentration" type="real64" default="0.6" />
		<!--particleSettlingModel => Particle settling velocity model. Valid options:
* Stokes
* Intermediate
* Turbulence-->
		<xsd:attribute name="particleSettlingModel" type="geos_constitutive_ParticleSettlingModel" use="required" />
		<!--proppantDensity => Proppant density-->
		<xsd:attribute name="proppantDensity" type="real64" default="1400" />
		<!--proppantDiameter => Proppant diameter-->
		<xsd:attribute name="proppantDiameter" type="real64" default="0.0002" />
		<!--slipConcentration => Slip concentration-->
		<xsd:attribute name="slipConcentration" type="real64" default="0.1" />
		<!--sphericity => Sphericity-->
		<xsd:attribute name="sphericity" type="real64" default="1" />
		<!--name => A name is required for any non-unique nodes-->
		<xsd:attribute name="name" type="string" use="required" />
	</xsd:complexType>
	<xsd:simpleType name="geos_constitutive_ParticleSettlingModel">
		<xsd:restriction base="xsd:string">
			<xsd:pattern value=".*[\[\]`$].*|Stokes|Intermediate|Turbulence" />
		</xsd:restriction>
	</xsd:simpleType>
	<xsd:complexType name="PerfectlyPlasticType">
		<!--defaultBulkModulus => Default Bulk Modulus Parameter-->
		<xsd:attribute name="defaultBulkModulus" type="real64" default="-1" />
		<!--defaultDensity => Default Material Density-->
		<xsd:attribute name="defaultDensity" type="real64" use="required" />
		<!--defaultPoissonRatio => Default Poisson's Ratio-->
		<xsd:attribute name="defaultPoissonRatio" type="real64" default="-1" />
		<!--defaultShearModulus => Default Shear Modulus Parameter-->
		<xsd:attribute name="defaultShearModulus" type="real64" default="-1" />
		<!--defaultThermalExpansionCoefficient => Default Linear Thermal Expansion Coefficient of the Solid Rock Frame-->
		<xsd:attribute name="defaultThermalExpansionCoefficient" type="real64" default="0" />
		<!--defaultYieldStress => Default yield stress-->
		<xsd:attribute name="defaultYieldStress" type="real64" default="1.79769e+308" />
		<!--defaultYoungModulus => Default Young's Modulus-->
		<xsd:attribute name="defaultYoungModulus" type="real64" default="-1" />
		<!--name => A name is required for any non-unique nodes-->
		<xsd:attribute name="name" type="string" use="required" />
	</xsd:complexType>
	<xsd:complexType name="PermeabilityBaseType">
		<!--name => A name is required for any non-unique nodes-->
		<xsd:attribute name="name" type="string" use="required" />
	</xsd:complexType>
	<xsd:complexType name="PorousDelftEggType">
		<!--permeabilityModelName => Name of the permeability model.-->
		<xsd:attribute name="permeabilityModelName" type="string" use="required" />
		<!--porosityModelName => Name of the porosity model.-->
		<xsd:attribute name="porosityModelName" type="string" use="required" />
		<!--solidInternalEnergyModelName => Name of the solid internal energy model.-->
		<xsd:attribute name="solidInternalEnergyModelName" type="string" default="" />
		<!--solidModelName => Name of the solid model.-->
		<xsd:attribute name="solidModelName" type="string" use="required" />
		<!--name => A name is required for any non-unique nodes-->
		<xsd:attribute name="name" type="string" use="required" />
	</xsd:complexType>
	<xsd:complexType name="PorousDruckerPragerType">
		<!--permeabilityModelName => Name of the permeability model.-->
		<xsd:attribute name="permeabilityModelName" type="string" use="required" />
		<!--porosityModelName => Name of the porosity model.-->
		<xsd:attribute name="porosityModelName" type="string" use="required" />
		<!--solidInternalEnergyModelName => Name of the solid internal energy model.-->
		<xsd:attribute name="solidInternalEnergyModelName" type="string" default="" />
		<!--solidModelName => Name of the solid model.-->
		<xsd:attribute name="solidModelName" type="string" use="required" />
		<!--name => A name is required for any non-unique nodes-->
		<xsd:attribute name="name" type="string" use="required" />
	</xsd:complexType>
	<xsd:complexType name="PorousElasticIsotropicType">
		<!--permeabilityModelName => Name of the permeability model.-->
		<xsd:attribute name="permeabilityModelName" type="string" use="required" />
		<!--porosityModelName => Name of the porosity model.-->
		<xsd:attribute name="porosityModelName" type="string" use="required" />
		<!--solidInternalEnergyModelName => Name of the solid internal energy model.-->
		<xsd:attribute name="solidInternalEnergyModelName" type="string" default="" />
		<!--solidModelName => Name of the solid model.-->
		<xsd:attribute name="solidModelName" type="string" use="required" />
		<!--name => A name is required for any non-unique nodes-->
		<xsd:attribute name="name" type="string" use="required" />
	</xsd:complexType>
	<xsd:complexType name="PorousElasticOrthotropicType">
		<!--permeabilityModelName => Name of the permeability model.-->
		<xsd:attribute name="permeabilityModelName" type="string" use="required" />
		<!--porosityModelName => Name of the porosity model.-->
		<xsd:attribute name="porosityModelName" type="string" use="required" />
		<!--solidInternalEnergyModelName => Name of the solid internal energy model.-->
		<xsd:attribute name="solidInternalEnergyModelName" type="string" default="" />
		<!--solidModelName => Name of the solid model.-->
		<xsd:attribute name="solidModelName" type="string" use="required" />
		<!--name => A name is required for any non-unique nodes-->
		<xsd:attribute name="name" type="string" use="required" />
	</xsd:complexType>
	<xsd:complexType name="PorousElasticTransverseIsotropicType">
		<!--permeabilityModelName => Name of the permeability model.-->
		<xsd:attribute name="permeabilityModelName" type="string" use="required" />
		<!--porosityModelName => Name of the porosity model.-->
		<xsd:attribute name="porosityModelName" type="string" use="required" />
		<!--solidInternalEnergyModelName => Name of the solid internal energy model.-->
		<xsd:attribute name="solidInternalEnergyModelName" type="string" default="" />
		<!--solidModelName => Name of the solid model.-->
		<xsd:attribute name="solidModelName" type="string" use="required" />
		<!--name => A name is required for any non-unique nodes-->
		<xsd:attribute name="name" type="string" use="required" />
	</xsd:complexType>
	<xsd:complexType name="PorousExtendedDruckerPragerType">
		<!--permeabilityModelName => Name of the permeability model.-->
		<xsd:attribute name="permeabilityModelName" type="string" use="required" />
		<!--porosityModelName => Name of the porosity model.-->
		<xsd:attribute name="porosityModelName" type="string" use="required" />
		<!--solidInternalEnergyModelName => Name of the solid internal energy model.-->
		<xsd:attribute name="solidInternalEnergyModelName" type="string" default="" />
		<!--solidModelName => Name of the solid model.-->
		<xsd:attribute name="solidModelName" type="string" use="required" />
		<!--name => A name is required for any non-unique nodes-->
		<xsd:attribute name="name" type="string" use="required" />
	</xsd:complexType>
	<xsd:complexType name="PorousModifiedCamClayType">
		<!--permeabilityModelName => Name of the permeability model.-->
		<xsd:attribute name="permeabilityModelName" type="string" use="required" />
		<!--porosityModelName => Name of the porosity model.-->
		<xsd:attribute name="porosityModelName" type="string" use="required" />
		<!--solidInternalEnergyModelName => Name of the solid internal energy model.-->
		<xsd:attribute name="solidInternalEnergyModelName" type="string" default="" />
		<!--solidModelName => Name of the solid model.-->
		<xsd:attribute name="solidModelName" type="string" use="required" />
		<!--name => A name is required for any non-unique nodes-->
		<xsd:attribute name="name" type="string" use="required" />
	</xsd:complexType>
	<xsd:complexType name="PressurePorosityType">
		<!--compressibility => Solid compressibility-->
		<xsd:attribute name="compressibility" type="real64" use="required" />
		<!--defaultReferencePorosity => Default value of the reference porosity-->
		<xsd:attribute name="defaultReferencePorosity" type="real64" use="required" />
		<!--referencePressure => Reference pressure for solid compressibility-->
		<xsd:attribute name="referencePressure" type="real64" use="required" />
		<!--name => A name is required for any non-unique nodes-->
		<xsd:attribute name="name" type="string" use="required" />
	</xsd:complexType>
	<xsd:complexType name="ProppantPermeabilityType">
		<!--maxProppantConcentration => Maximum proppant concentration.-->
		<xsd:attribute name="maxProppantConcentration" type="real64" use="required" />
		<!--proppantDiameter => Proppant diameter.-->
		<xsd:attribute name="proppantDiameter" type="real64" use="required" />
		<!--name => A name is required for any non-unique nodes-->
		<xsd:attribute name="name" type="string" use="required" />
	</xsd:complexType>
	<xsd:complexType name="ProppantPorosityType">
		<!--defaultReferencePorosity => Default value of the reference porosity-->
		<xsd:attribute name="defaultReferencePorosity" type="real64" use="required" />
		<!--maxProppantConcentration => Maximum proppant concentration -->
		<xsd:attribute name="maxProppantConcentration" type="real64" use="required" />
		<!--name => A name is required for any non-unique nodes-->
		<xsd:attribute name="name" type="string" use="required" />
	</xsd:complexType>
	<xsd:complexType name="ProppantSlurryFluidType">
		<!--componentNames => List of fluid component names-->
		<xsd:attribute name="componentNames" type="string_array" default="{}" />
		<!--compressibility => Fluid compressibility-->
		<xsd:attribute name="compressibility" type="real64" default="0" />
		<!--defaultComponentDensity => Default value for the component density.-->
		<xsd:attribute name="defaultComponentDensity" type="real64_array" default="{0}" />
		<!--defaultComponentViscosity => Default value for the component viscosity.-->
		<xsd:attribute name="defaultComponentViscosity" type="real64_array" default="{0}" />
		<!--defaultCompressibility => Default value for the component compressibility.-->
		<xsd:attribute name="defaultCompressibility" type="real64_array" default="{0}" />
		<!--flowBehaviorIndex => Flow behavior index-->
		<xsd:attribute name="flowBehaviorIndex" type="real64_array" default="{0}" />
		<!--flowConsistencyIndex => Flow consistency index-->
		<xsd:attribute name="flowConsistencyIndex" type="real64_array" default="{0}" />
		<!--maxProppantConcentration => Maximum proppant concentration-->
		<xsd:attribute name="maxProppantConcentration" type="real64" default="0.6" />
		<!--referenceDensity => Reference fluid density-->
		<xsd:attribute name="referenceDensity" type="real64" default="1000" />
		<!--referencePressure => Reference pressure-->
		<xsd:attribute name="referencePressure" type="real64" default="100000" />
		<!--referenceProppantDensity => Reference proppant density-->
		<xsd:attribute name="referenceProppantDensity" type="real64" default="1400" />
		<!--referenceViscosity => Reference fluid viscosity-->
		<xsd:attribute name="referenceViscosity" type="real64" default="0.001" />
		<!--name => A name is required for any non-unique nodes-->
		<xsd:attribute name="name" type="string" use="required" />
	</xsd:complexType>
	<xsd:complexType name="ProppantSolidProppantPermeabilityType">
		<!--permeabilityModelName => Name of the permeability model.-->
		<xsd:attribute name="permeabilityModelName" type="string" use="required" />
		<!--porosityModelName => Name of the porosity model.-->
		<xsd:attribute name="porosityModelName" type="string" use="required" />
		<!--solidInternalEnergyModelName => Name of the solid internal energy model.-->
		<xsd:attribute name="solidInternalEnergyModelName" type="string" default="" />
		<!--solidModelName => Name of the solid model.-->
		<xsd:attribute name="solidModelName" type="string" use="required" />
		<!--name => A name is required for any non-unique nodes-->
		<xsd:attribute name="name" type="string" use="required" />
	</xsd:complexType>
	<xsd:complexType name="ReactiveBrineType">
		<!--componentMolarWeight => Component molar weights-->
		<xsd:attribute name="componentMolarWeight" type="real64_array" default="{0}" />
		<!--componentNames => List of component names-->
		<xsd:attribute name="componentNames" type="string_array" default="{}" />
		<!--phaseNames => List of fluid phases-->
		<xsd:attribute name="phaseNames" type="string_array" default="{}" />
		<!--phasePVTParaFiles => Names of the files defining the parameters of the viscosity and density models-->
		<xsd:attribute name="phasePVTParaFiles" type="path_array" use="required" />
		<!--name => A name is required for any non-unique nodes-->
		<xsd:attribute name="name" type="string" use="required" />
	</xsd:complexType>
	<xsd:complexType name="ReactiveBrineThermalType">
		<!--componentMolarWeight => Component molar weights-->
		<xsd:attribute name="componentMolarWeight" type="real64_array" default="{0}" />
		<!--componentNames => List of component names-->
		<xsd:attribute name="componentNames" type="string_array" default="{}" />
		<!--phaseNames => List of fluid phases-->
		<xsd:attribute name="phaseNames" type="string_array" default="{}" />
		<!--phasePVTParaFiles => Names of the files defining the parameters of the viscosity and density models-->
		<xsd:attribute name="phasePVTParaFiles" type="path_array" use="required" />
		<!--name => A name is required for any non-unique nodes-->
		<xsd:attribute name="name" type="string" use="required" />
	</xsd:complexType>
	<xsd:complexType name="SinglePhaseConstantThermalConductivityType">
		<!--thermalConductivityComponents => xx, yy, and zz components of a diagonal thermal conductivity tensor [J/(s.m.K)]-->
		<xsd:attribute name="thermalConductivityComponents" type="R1Tensor" use="required" />
		<!--name => A name is required for any non-unique nodes-->
		<xsd:attribute name="name" type="string" use="required" />
	</xsd:complexType>
	<xsd:complexType name="SlipDependentPermeabilityType">
		<!--initialPermeability =>  initial permeability of the fracture.-->
		<xsd:attribute name="initialPermeability" type="R1Tensor" use="required" />
		<!--maxPermMultiplier => Maximum permeability multiplier.-->
		<xsd:attribute name="maxPermMultiplier" type="real64" use="required" />
		<!--shearDispThreshold => Threshold of shear displacement.-->
		<xsd:attribute name="shearDispThreshold" type="real64" use="required" />
		<!--name => A name is required for any non-unique nodes-->
		<xsd:attribute name="name" type="string" use="required" />
	</xsd:complexType>
	<xsd:complexType name="SolidInternalEnergyType">
		<!--referenceInternalEnergy => Internal energy at the reference temperature [J/kg]-->
		<xsd:attribute name="referenceInternalEnergy" type="real64" use="required" />
		<!--referenceTemperature => Reference temperature [K]-->
		<xsd:attribute name="referenceTemperature" type="real64" use="required" />
		<!--volumetricHeatCapacity => Solid volumetric heat capacity [J/(kg.K)]-->
		<xsd:attribute name="volumetricHeatCapacity" type="real64" use="required" />
		<!--name => A name is required for any non-unique nodes-->
		<xsd:attribute name="name" type="string" use="required" />
	</xsd:complexType>
	<xsd:complexType name="TableCapillaryPressureType">
		<!--nonWettingIntermediateCapPressureTableName => Capillary pressure table [Pa] for the pair (non-wetting phase, intermediate phase)
Note that this input is only used for three-phase flow.
If you want to do a two-phase simulation, please use instead wettingNonWettingCapPressureTableName to specify the table names-->
		<xsd:attribute name="nonWettingIntermediateCapPressureTableName" type="string" default="" />
		<!--phaseNames => List of fluid phases-->
		<xsd:attribute name="phaseNames" type="string_array" use="required" />
		<!--wettingIntermediateCapPressureTableName => Capillary pressure table [Pa] for the pair (wetting phase, intermediate phase)
Note that this input is only used for three-phase flow.
If you want to do a two-phase simulation, please use instead wettingNonWettingCapPressureTableName to specify the table names-->
		<xsd:attribute name="wettingIntermediateCapPressureTableName" type="string" default="" />
		<!--wettingNonWettingCapPressureTableName => Capillary pressure table [Pa] for the pair (wetting phase, non-wetting phase)
Note that this input is only used for two-phase flow.
If you want to do a three-phase simulation, please use instead wettingIntermediateCapPressureTableName and nonWettingIntermediateCapPressureTableName to specify the table names-->
		<xsd:attribute name="wettingNonWettingCapPressureTableName" type="string" default="" />
		<!--name => A name is required for any non-unique nodes-->
		<xsd:attribute name="name" type="string" use="required" />
	</xsd:complexType>
	<xsd:complexType name="TableRelativePermeabilityType">
		<!--nonWettingIntermediateRelPermTableNames => List of relative permeability tables for the pair (non-wetting phase, intermediate phase)
The expected format is "{ nonWettingPhaseRelPermTableName, intermediatePhaseRelPermTableName }", in that order
Note that this input is only used for three-phase flow.
If you want to do a two-phase simulation, please use instead wettingNonWettingRelPermTableNames to specify the table names-->
		<xsd:attribute name="nonWettingIntermediateRelPermTableNames" type="string_array" default="{}" />
		<!--phaseNames => List of fluid phases-->
		<xsd:attribute name="phaseNames" type="string_array" use="required" />
		<!--wettingIntermediateRelPermTableNames => List of relative permeability tables for the pair (wetting phase, intermediate phase)
The expected format is "{ wettingPhaseRelPermTableName, intermediatePhaseRelPermTableName }", in that order
Note that this input is only used for three-phase flow.
If you want to do a two-phase simulation, please use instead wettingNonWettingRelPermTableNames to specify the table names-->
		<xsd:attribute name="wettingIntermediateRelPermTableNames" type="string_array" default="{}" />
		<!--wettingNonWettingRelPermTableNames => List of relative permeability tables for the pair (wetting phase, non-wetting phase)
The expected format is "{ wettingPhaseRelPermTableName, nonWettingPhaseRelPermTableName }", in that order
Note that this input is only used for two-phase flow.
If you want to do a three-phase simulation, please use instead wettingIntermediateRelPermTableNames and nonWettingIntermediateRelPermTableNames to specify the table names-->
		<xsd:attribute name="wettingNonWettingRelPermTableNames" type="string_array" default="{}" />
		<!--name => A name is required for any non-unique nodes-->
		<xsd:attribute name="name" type="string" use="required" />
	</xsd:complexType>
	<xsd:complexType name="TableRelativePermeabilityHysteresisType">
		<!--drainageNonWettingIntermediateRelPermTableNames => List of drainage relative permeability tables for the pair (non-wetting phase, intermediate phase)
The expected format is "{ nonWettingPhaseRelPermTableName, intermediatePhaseRelPermTableName }", in that order
Note that this input is only used for three-phase flow.
If you want to do a two-phase simulation, please use instead drainageWettingNonWettingRelPermTableNames to specify the table names-->
		<xsd:attribute name="drainageNonWettingIntermediateRelPermTableNames" type="string_array" default="{}" />
		<!--drainageWettingIntermediateRelPermTableNames => List of drainage relative permeability tables for the pair (wetting phase, intermediate phase)
The expected format is "{ wettingPhaseRelPermTableName, intermediatePhaseRelPermTableName }", in that order
Note that this input is only used for three-phase flow.
If you want to do a two-phase simulation, please use instead drainageWettingNonWettingRelPermTableNames to specify the table names-->
		<xsd:attribute name="drainageWettingIntermediateRelPermTableNames" type="string_array" default="{}" />
		<!--drainageWettingNonWettingRelPermTableNames => List of drainage relative permeability tables for the pair (wetting phase, non-wetting phase)
The expected format is "{ wettingPhaseRelPermTableName, nonWettingPhaseRelPermTableName }", in that order
Note that this input is only used for two-phase flow.
If you want to do a three-phase simulation, please use instead drainageWettingIntermediateRelPermTableNames and drainageNonWettingIntermediateRelPermTableNames to specify the table names-->
		<xsd:attribute name="drainageWettingNonWettingRelPermTableNames" type="string_array" default="{}" />
		<!--imbibitionNonWettingRelPermTableName => Imbibition relative permeability table name for the non-wetting phase.
To neglect hysteresis on this phase, just use the same table name for the drainage and imbibition curves-->
		<xsd:attribute name="imbibitionNonWettingRelPermTableName" type="string" default="" />
		<!--imbibitionWettingRelPermTableName => Imbibition relative permeability table name for the wetting phase.
To neglect hysteresis on this phase, just use the same table name for the drainage and imbibition curves-->
		<xsd:attribute name="imbibitionWettingRelPermTableName" type="string" default="" />
		<!--jerauldParameterA => First parameter (modification parameter) introduced by Jerauld in the Land trapping model (see RTD documentation).-->
		<xsd:attribute name="jerauldParameterA" type="real64" default="0.1" />
		<!--jerauldParameterB => Second parameter introduced by Jerauld in the Land trapping model (see RTD documentation).-->
		<xsd:attribute name="jerauldParameterB" type="real64" default="0" />
		<!--killoughCurvatureParameter => Curvature parameter introduced by Killough for wetting-phase hysteresis (see RTD documentation).-->
		<xsd:attribute name="killoughCurvatureParameter" type="real64" default="1" />
		<!--phaseNames => List of fluid phases-->
		<xsd:attribute name="phaseNames" type="string_array" use="required" />
		<!--name => A name is required for any non-unique nodes-->
		<xsd:attribute name="name" type="string" use="required" />
	</xsd:complexType>
	<xsd:complexType name="ThermalCompressibleSinglePhaseFluidType">
		<!--compressibility => Fluid compressibility-->
		<xsd:attribute name="compressibility" type="real64" default="0" />
		<!--defaultDensity => Default value for density.-->
		<xsd:attribute name="defaultDensity" type="real64" use="required" />
		<!--defaultViscosity => Default value for viscosity.-->
		<xsd:attribute name="defaultViscosity" type="real64" use="required" />
		<!--densityModelType => Type of density model. Valid options:
* exponential
* linear
* quadratic-->
		<xsd:attribute name="densityModelType" type="geos_constitutive_ExponentApproximationType" default="linear" />
		<!--internalEnergyModelType => Type of internal energy model. Valid options:
* exponential
* linear
* quadratic-->
		<xsd:attribute name="internalEnergyModelType" type="geos_constitutive_ExponentApproximationType" default="linear" />
		<!--referenceDensity => Reference fluid density-->
		<xsd:attribute name="referenceDensity" type="real64" default="1000" />
		<!--referenceInternalEnergy => Reference fluid internal energy-->
		<xsd:attribute name="referenceInternalEnergy" type="real64" default="0.001" />
		<!--referencePressure => Reference pressure-->
		<xsd:attribute name="referencePressure" type="real64" default="0" />
		<!--referenceTemperature => Reference temperature-->
		<xsd:attribute name="referenceTemperature" type="real64" default="0" />
		<!--referenceViscosity => Reference fluid viscosity-->
		<xsd:attribute name="referenceViscosity" type="real64" default="0.001" />
		<!--thermalExpansionCoeff => Fluid thermal expansion coefficient. Unit: 1/K-->
		<xsd:attribute name="thermalExpansionCoeff" type="real64" default="0" />
		<!--viscosibility => Fluid viscosity exponential coefficient-->
		<xsd:attribute name="viscosibility" type="real64" default="0" />
		<!--viscosityModelType => Type of viscosity model. Valid options:
* exponential
* linear
* quadratic-->
		<xsd:attribute name="viscosityModelType" type="geos_constitutive_ExponentApproximationType" default="linear" />
		<!--volumetricHeatCapacity => Fluid volumetric heat capacity. Unit: J/kg/K-->
		<xsd:attribute name="volumetricHeatCapacity" type="real64" default="0" />
		<!--name => A name is required for any non-unique nodes-->
		<xsd:attribute name="name" type="string" use="required" />
	</xsd:complexType>
	<xsd:complexType name="VanGenuchtenBakerRelativePermeabilityType">
		<!--gasOilRelPermExponentInv => Rel perm power law exponent inverse for the pair (gas phase, oil phase) at residual water saturation
The expected format is "{ gasExp, oilExp }", in that order-->
		<xsd:attribute name="gasOilRelPermExponentInv" type="real64_array" default="{0.5}" />
		<!--gasOilRelPermMaxValue => Maximum rel perm value for the pair (gas phase, oil phase) at residual water saturation
The expected format is "{ gasMax, oilMax }", in that order-->
		<xsd:attribute name="gasOilRelPermMaxValue" type="real64_array" default="{0}" />
		<!--phaseMinVolumeFraction => Minimum volume fraction value for each phase-->
		<xsd:attribute name="phaseMinVolumeFraction" type="real64_array" default="{0}" />
		<!--phaseNames => List of fluid phases-->
		<xsd:attribute name="phaseNames" type="string_array" use="required" />
		<!--waterOilRelPermExponentInv => Rel perm power law exponent inverse for the pair (water phase, oil phase) at residual gas saturation
The expected format is "{ waterExp, oilExp }", in that order-->
		<xsd:attribute name="waterOilRelPermExponentInv" type="real64_array" default="{0.5}" />
		<!--waterOilRelPermMaxValue => Maximum rel perm value for the pair (water phase, oil phase) at residual gas saturation
The expected format is "{ waterMax, oilMax }", in that order-->
		<xsd:attribute name="waterOilRelPermMaxValue" type="real64_array" default="{0}" />
		<!--name => A name is required for any non-unique nodes-->
		<xsd:attribute name="name" type="string" use="required" />
	</xsd:complexType>
	<xsd:complexType name="VanGenuchtenCapillaryPressureType">
		<!--capPressureEpsilon => Saturation at which the extremum capillary pressure is attained; used to avoid infinite capillary pressure values for saturations close to 0 and 1-->
		<xsd:attribute name="capPressureEpsilon" type="real64" default="1e-06" />
		<!--phaseCapPressureExponentInv => Inverse of capillary power law exponent for each phase-->
		<xsd:attribute name="phaseCapPressureExponentInv" type="real64_array" default="{0.5}" />
		<!--phaseCapPressureMultiplier => Entry pressure value for each phase-->
		<xsd:attribute name="phaseCapPressureMultiplier" type="real64_array" default="{1}" />
		<!--phaseMinVolumeFraction => Minimum volume fraction value for each phase-->
		<xsd:attribute name="phaseMinVolumeFraction" type="real64_array" default="{0}" />
		<!--phaseNames => List of fluid phases-->
		<xsd:attribute name="phaseNames" type="string_array" use="required" />
		<!--name => A name is required for any non-unique nodes-->
		<xsd:attribute name="name" type="string" use="required" />
	</xsd:complexType>
	<xsd:complexType name="ViscoDruckerPragerType">
		<!--defaultBulkModulus => Default Bulk Modulus Parameter-->
		<xsd:attribute name="defaultBulkModulus" type="real64" default="-1" />
		<!--defaultCohesion => Initial cohesion-->
		<xsd:attribute name="defaultCohesion" type="real64" default="0" />
		<!--defaultDensity => Default Material Density-->
		<xsd:attribute name="defaultDensity" type="real64" use="required" />
		<!--defaultDilationAngle => Dilation angle (degrees)-->
		<xsd:attribute name="defaultDilationAngle" type="real64" default="30" />
		<!--defaultFrictionAngle => Friction angle (degrees)-->
		<xsd:attribute name="defaultFrictionAngle" type="real64" default="30" />
		<!--defaultHardeningRate => Cohesion hardening/softening rate-->
		<xsd:attribute name="defaultHardeningRate" type="real64" default="0" />
		<!--defaultPoissonRatio => Default Poisson's Ratio-->
		<xsd:attribute name="defaultPoissonRatio" type="real64" default="-1" />
		<!--defaultShearModulus => Default Shear Modulus Parameter-->
		<xsd:attribute name="defaultShearModulus" type="real64" default="-1" />
		<!--defaultThermalExpansionCoefficient => Default Linear Thermal Expansion Coefficient of the Solid Rock Frame-->
		<xsd:attribute name="defaultThermalExpansionCoefficient" type="real64" default="0" />
		<!--defaultYoungModulus => Default Young's Modulus-->
		<xsd:attribute name="defaultYoungModulus" type="real64" default="-1" />
		<!--relaxationTime => Relaxation time-->
		<xsd:attribute name="relaxationTime" type="real64" use="required" />
		<!--name => A name is required for any non-unique nodes-->
		<xsd:attribute name="name" type="string" use="required" />
	</xsd:complexType>
	<xsd:complexType name="ViscoExtendedDruckerPragerType">
		<!--defaultBulkModulus => Default Bulk Modulus Parameter-->
		<xsd:attribute name="defaultBulkModulus" type="real64" default="-1" />
		<!--defaultCohesion => Initial cohesion-->
		<xsd:attribute name="defaultCohesion" type="real64" default="0" />
		<!--defaultDensity => Default Material Density-->
		<xsd:attribute name="defaultDensity" type="real64" use="required" />
		<!--defaultDilationRatio => Dilation ratio [0,1] (ratio = tan dilationAngle / tan frictionAngle)-->
		<xsd:attribute name="defaultDilationRatio" type="real64" default="1" />
		<!--defaultHardening => Hardening parameter (hardening rate is faster for smaller values)-->
		<xsd:attribute name="defaultHardening" type="real64" default="0" />
		<!--defaultInitialFrictionAngle => Initial friction angle (degrees)-->
		<xsd:attribute name="defaultInitialFrictionAngle" type="real64" default="30" />
		<!--defaultPoissonRatio => Default Poisson's Ratio-->
		<xsd:attribute name="defaultPoissonRatio" type="real64" default="-1" />
		<!--defaultResidualFrictionAngle => Residual friction angle (degrees)-->
		<xsd:attribute name="defaultResidualFrictionAngle" type="real64" default="30" />
		<!--defaultShearModulus => Default Shear Modulus Parameter-->
		<xsd:attribute name="defaultShearModulus" type="real64" default="-1" />
		<!--defaultThermalExpansionCoefficient => Default Linear Thermal Expansion Coefficient of the Solid Rock Frame-->
		<xsd:attribute name="defaultThermalExpansionCoefficient" type="real64" default="0" />
		<!--defaultYoungModulus => Default Young's Modulus-->
		<xsd:attribute name="defaultYoungModulus" type="real64" default="-1" />
		<!--relaxationTime => Relaxation time-->
		<xsd:attribute name="relaxationTime" type="real64" use="required" />
		<!--name => A name is required for any non-unique nodes-->
		<xsd:attribute name="name" type="string" use="required" />
	</xsd:complexType>
	<xsd:complexType name="ViscoModifiedCamClayType">
		<!--defaultCslSlope => Slope of the critical state line-->
		<xsd:attribute name="defaultCslSlope" type="real64" default="1" />
		<!--defaultDensity => Default Material Density-->
		<xsd:attribute name="defaultDensity" type="real64" use="required" />
		<!--defaultPreConsolidationPressure => Initial preconsolidation pressure-->
		<xsd:attribute name="defaultPreConsolidationPressure" type="real64" default="-1.5" />
		<!--defaultRecompressionIndex => Recompresion Index-->
		<xsd:attribute name="defaultRecompressionIndex" type="real64" default="0.002" />
		<!--defaultRefPressure => Reference Pressure-->
		<xsd:attribute name="defaultRefPressure" type="real64" default="-1" />
		<!--defaultRefStrainVol => Reference Volumetric Strain-->
		<xsd:attribute name="defaultRefStrainVol" type="real64" default="0" />
		<!--defaultShearModulus => Elastic Shear Modulus Parameter-->
		<xsd:attribute name="defaultShearModulus" type="real64" default="-1" />
		<!--defaultThermalExpansionCoefficient => Default Linear Thermal Expansion Coefficient of the Solid Rock Frame-->
		<xsd:attribute name="defaultThermalExpansionCoefficient" type="real64" default="0" />
		<!--defaultVirginCompressionIndex => Virgin compression index-->
		<xsd:attribute name="defaultVirginCompressionIndex" type="real64" default="0.005" />
		<!--relaxationTime => Relaxation time-->
		<xsd:attribute name="relaxationTime" type="real64" use="required" />
		<!--name => A name is required for any non-unique nodes-->
		<xsd:attribute name="name" type="string" use="required" />
	</xsd:complexType>
	<xsd:complexType name="WillisRichardsPermeabilityType">
		<!--dilationCoefficient => Dilation coefficient (tan of dilation angle).-->
		<xsd:attribute name="dilationCoefficient" type="real64" use="required" />
		<!--maxFracAperture => Maximum fracture aperture at zero contact stress.-->
		<xsd:attribute name="maxFracAperture" type="real64" use="required" />
		<!--refClosureStress => Effective normal stress causes 90% reduction in aperture.-->
		<xsd:attribute name="refClosureStress" type="real64" use="required" />
		<!--name => A name is required for any non-unique nodes-->
		<xsd:attribute name="name" type="string" use="required" />
	</xsd:complexType>
	<xsd:complexType name="ElementRegionsType">
		<xsd:choice minOccurs="0" maxOccurs="unbounded">
			<xsd:element name="CellElementRegion" type="CellElementRegionType" />
			<xsd:element name="SurfaceElementRegion" type="SurfaceElementRegionType" />
			<xsd:element name="WellElementRegion" type="WellElementRegionType" />
		</xsd:choice>
	</xsd:complexType>
	<xsd:complexType name="CellElementRegionType">
		<xsd:choice minOccurs="0" maxOccurs="unbounded" />
		<!--cellBlocks => (no description available)-->
		<xsd:attribute name="cellBlocks" type="string_array" default="{}" />
		<!--coarseningRatio => (no description available)-->
		<xsd:attribute name="coarseningRatio" type="real64" default="0" />
		<!--materialList => List of materials present in this region-->
		<xsd:attribute name="materialList" type="string_array" use="required" />
		<!--meshBody => Mesh body that contains this region-->
		<xsd:attribute name="meshBody" type="string" default="" />
		<!--name => A name is required for any non-unique nodes-->
		<xsd:attribute name="name" type="string" use="required" />
	</xsd:complexType>
	<xsd:complexType name="SurfaceElementRegionType">
		<xsd:choice minOccurs="0" maxOccurs="unbounded" />
		<!--defaultAperture => The default aperture of newly formed surface elements.-->
		<xsd:attribute name="defaultAperture" type="real64" use="required" />
		<!--faceBlock => The name of the face block in the mesh, or the embedded surface.-->
		<xsd:attribute name="faceBlock" type="string" default="FractureSubRegion" />
		<!--materialList => List of materials present in this region-->
		<xsd:attribute name="materialList" type="string_array" use="required" />
		<!--meshBody => Mesh body that contains this region-->
		<xsd:attribute name="meshBody" type="string" default="" />
		<!--subRegionType => Type of surface element subregion. Valid options: {faceElement, embeddedElement}.-->
		<xsd:attribute name="subRegionType" type="geos_SurfaceElementRegion_SurfaceSubRegionType" default="faceElement" />
		<!--name => A name is required for any non-unique nodes-->
		<xsd:attribute name="name" type="string" use="required" />
	</xsd:complexType>
	<xsd:simpleType name="geos_SurfaceElementRegion_SurfaceSubRegionType">
		<xsd:restriction base="xsd:string">
			<xsd:pattern value=".*[\[\]`$].*|faceElement|embeddedElement" />
		</xsd:restriction>
	</xsd:simpleType>
	<xsd:complexType name="WellElementRegionType">
		<xsd:choice minOccurs="0" maxOccurs="unbounded" />
		<!--materialList => List of materials present in this region-->
		<xsd:attribute name="materialList" type="string_array" use="required" />
		<!--meshBody => Mesh body that contains this region-->
		<xsd:attribute name="meshBody" type="string" default="" />
		<!--name => A name is required for any non-unique nodes-->
		<xsd:attribute name="name" type="string" use="required" />
	</xsd:complexType>
	<xsd:complexType name="ParticleRegionsType">
		<xsd:choice minOccurs="0" maxOccurs="unbounded">
			<xsd:element name="ParticleRegion" type="ParticleRegionType" />
		</xsd:choice>
	</xsd:complexType>
	<xsd:complexType name="ParticleRegionType">
		<xsd:choice minOccurs="0" maxOccurs="unbounded" />
		<!--materialList => List of materials present in this region-->
		<xsd:attribute name="materialList" type="string_array" use="required" />
		<!--meshBody => Mesh body that contains this region-->
		<xsd:attribute name="meshBody" type="string" default="" />
		<!--particleBlocks => (no description available)-->
		<xsd:attribute name="particleBlocks" type="string_array" default="{}" />
		<!--name => A name is required for any non-unique nodes-->
		<xsd:attribute name="name" type="string" use="required" />
	</xsd:complexType>
	<xsd:complexType name="IncludedType">
		<xsd:choice minOccurs="0" maxOccurs="unbounded">
			<xsd:element name="File" type="FileType" />
		</xsd:choice>
	</xsd:complexType>
	<xsd:complexType name="FileType">
		<!--name => A name is required for any non-unique nodes-->
		<xsd:attribute name="name" type="string" use="required" />
	</xsd:complexType>
	<xsd:complexType name="ParametersType">
		<xsd:choice minOccurs="0" maxOccurs="unbounded">
			<xsd:element name="Parameter" type="ParameterType" />
		</xsd:choice>
	</xsd:complexType>
	<xsd:complexType name="ParameterType">
		<!--value => Input parameter definition for the preprocessor-->
		<xsd:attribute name="value" type="string" use="required" />
		<!--name => A name is required for any non-unique nodes-->
		<xsd:attribute name="name" type="string" use="required" />
	</xsd:complexType>
	<xsd:complexType name="BenchmarksType">
		<xsd:choice minOccurs="0" maxOccurs="unbounded">
			<xsd:element name="crusher" type="crusherType" maxOccurs="1" />
			<xsd:element name="lassen" type="lassenType" maxOccurs="1" />
			<xsd:element name="quartz" type="quartzType" maxOccurs="1" />
		</xsd:choice>
	</xsd:complexType>
	<xsd:complexType name="crusherType">
		<xsd:choice minOccurs="0" maxOccurs="unbounded">
			<xsd:element name="Run" type="RunType" maxOccurs="1" />
		</xsd:choice>
	</xsd:complexType>
	<xsd:complexType name="RunType">
		<!--args => Any extra command line arguments to pass to GEOSX.-->
		<xsd:attribute name="args" type="string" default="" />
		<!--autoPartition => May be 'Off' or 'On', if 'On' partitioning arguments are created automatically. Default is Off.-->
		<xsd:attribute name="autoPartition" type="string" default="" />
		<!--meshSizes => The target number of elements in the internal mesh (per-process for weak scaling, globally for strong scaling) default doesn't modify the internalMesh.-->
		<xsd:attribute name="meshSizes" type="integer_array" default="{0}" />
		<!--name => The name of this benchmark.-->
		<xsd:attribute name="name" type="string" use="required" />
		<!--nodes => The number of nodes needed to run the base benchmark, default is 1.-->
		<xsd:attribute name="nodes" type="integer" default="0" />
		<!--scaleList => The scales at which to run the problem ( scale * nodes * tasksPerNode ).-->
		<xsd:attribute name="scaleList" type="integer_array" default="{0}" />
		<!--scaling => Whether to run a scaling, and which type of scaling to run.-->
		<xsd:attribute name="scaling" type="string" default="" />
		<!--tasksPerNode => The number of tasks per node to run the benchmark with.-->
		<xsd:attribute name="tasksPerNode" type="integer" use="required" />
		<!--threadsPerTask => The number of threads per task to run the benchmark with.-->
		<xsd:attribute name="threadsPerTask" type="integer" default="0" />
		<!--timeLimit => The time limit of the benchmark.-->
		<xsd:attribute name="timeLimit" type="integer" default="0" />
	</xsd:complexType>
	<xsd:complexType name="lassenType">
		<xsd:choice minOccurs="0" maxOccurs="unbounded">
			<xsd:element name="Run" type="RunType" maxOccurs="1" />
		</xsd:choice>
	</xsd:complexType>
	<xsd:complexType name="quartzType">
		<xsd:choice minOccurs="0" maxOccurs="unbounded">
			<xsd:element name="Run" type="RunType" maxOccurs="1" />
		</xsd:choice>
	</xsd:complexType>
</xsd:schema><|MERGE_RESOLUTION|>--- conflicted
+++ resolved
@@ -514,15 +514,11 @@
 					<xsd:selector xpath="CarmanKozenyPermeability" />
 					<xsd:field xpath="@name" />
 				</xsd:unique>
-<<<<<<< HEAD
 				<xsd:unique name="ConstitutiveCeramicDamageUniqueName">
 					<xsd:selector xpath="CeramicDamage" />
 					<xsd:field xpath="@name" />
 				</xsd:unique>
-				<xsd:unique name="ConstitutiveCompositionalMultiphaseFluidUniqueName">
-=======
 				<xsd:unique name="domainConstitutiveCompositionalMultiphaseFluidUniqueName">
->>>>>>> 357f6124
 					<xsd:selector xpath="CompositionalMultiphaseFluid" />
 					<xsd:field xpath="@name" />
 				</xsd:unique>
@@ -642,15 +638,11 @@
 					<xsd:selector xpath="ParticleFluid" />
 					<xsd:field xpath="@name" />
 				</xsd:unique>
-<<<<<<< HEAD
 				<xsd:unique name="ConstitutivePerfectlyPlasticUniqueName">
 					<xsd:selector xpath="PerfectlyPlastic" />
 					<xsd:field xpath="@name" />
 				</xsd:unique>
-				<xsd:unique name="ConstitutivePermeabilityBaseUniqueName">
-=======
 				<xsd:unique name="domainConstitutivePermeabilityBaseUniqueName">
->>>>>>> 357f6124
 					<xsd:selector xpath="PermeabilityBase" />
 					<xsd:field xpath="@name" />
 				</xsd:unique>
@@ -1372,12 +1364,9 @@
 					<xsd:field xpath="@name" />
 				</xsd:unique>
 			</xsd:element>
-<<<<<<< HEAD
 			<xsd:element name="InternalWellbore" type="InternalWellboreType" />
 			<xsd:element name="ParticleMesh" type="ParticleMeshType" />
 			<xsd:element name="VTKMesh" type="VTKMeshType" />
-=======
->>>>>>> 357f6124
 		</xsd:choice>
 	</xsd:complexType>
 	<xsd:complexType name="InternalMeshType">
