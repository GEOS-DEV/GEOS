--- conflicted
+++ resolved
@@ -1926,13 +1926,7 @@
 		</xsd:choice>
 		<!--cflFactor => Factor to apply to the `CFL condition <http://en.wikipedia.org/wiki/Courant-Friedrichs-Lewy_condition>`_ when calculating the maximum allowable time step. Values should be in the interval (0,1] -->
 		<xsd:attribute name="cflFactor" type="real64" default="0.5" />
-<<<<<<< HEAD
-		<!--discretization => Name of discretization object (defined in the :ref:`NumericalMethodsManager`) to use for this solver. For instance, if this is a Finite Element Solver, the name of a :ref:`FiniteElement` should be specified. If this is a Finite Volume Method, the name of a :ref:`FiniteVolume` discretization should be specified.-->
-		<xsd:attribute name="discretization" type="string" use="required" />
-		<!--flowSolverName => Name of the flow solver to use in the flowProppantTransport solver-->
-=======
 		<!--flowSolverName => Name of the flow solver used by the coupled solver-->
->>>>>>> 14e30d15
 		<xsd:attribute name="flowSolverName" type="string" use="required" />
 		<!--initialDt => Initial time-step value required by the solver to the event manager.-->
 		<xsd:attribute name="initialDt" type="real64" default="1e+99" />
