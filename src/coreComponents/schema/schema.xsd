<?xml version="1.0"?>
<xsd:schema xmlns:xsd="http://www.w3.org/2001/XMLSchema">
	<xsd:annotation>
		<xsd:documentation xml:lang="en">GEOSX Input Schema</xsd:documentation>
	</xsd:annotation>
	<xsd:simpleType name="R1Tensor">
		<xsd:restriction base="xsd:string">
			<xsd:pattern value=".*[\[\]`$].*|\s*\{\s*([+-]?[\d]*([\d]\.?|\.[\d])[\d]*([eE][-+]?[\d]+|\s*),\s*){2}[+-]?[\d]*([\d]\.?|\.[\d])[\d]*([eE][-+]?[\d]+|\s*)\s*\}" />
		</xsd:restriction>
	</xsd:simpleType>
	<xsd:simpleType name="R2SymTensor">
		<xsd:restriction base="xsd:string">
			<xsd:pattern value=".*[\[\]`$].*|\s*\{\s*([+-]?[\d]*([\d]\.?|\.[\d])[\d]*([eE][-+]?[\d]+|\s*),\s*){5}[+-]?[\d]*([\d]\.?|\.[\d])[\d]*([eE][-+]?[\d]+|\s*)\s*\}" />
		</xsd:restriction>
	</xsd:simpleType>
	<xsd:simpleType name="geosx_dataRepository_PlotLevel">
		<xsd:restriction base="xsd:string">
			<xsd:pattern value=".*[\[\]`$].*|[+-]?[\d]+" />
		</xsd:restriction>
	</xsd:simpleType>
	<xsd:simpleType name="globalIndex">
		<xsd:restriction base="xsd:string">
			<xsd:pattern value=".*[\[\]`$].*|[+-]?[\d]+" />
		</xsd:restriction>
	</xsd:simpleType>
	<xsd:simpleType name="globalIndex_array">
		<xsd:restriction base="xsd:string">
			<xsd:pattern value=".*[\[\]`$].*|\{\s*(([+-]?[\d]+,\s*)*[+-]?[\d]+)?\s*\}" />
		</xsd:restriction>
	</xsd:simpleType>
	<xsd:simpleType name="globalIndex_array2d">
		<xsd:restriction base="xsd:string">
			<xsd:pattern value=".*[\[\]`$].*|\{\s*(\{\s*(([+-]?[\d]+,\s*)*[+-]?[\d]+)?\s*\},\s*)*\{\s*(([+-]?[\d]+,\s*)*[+-]?[\d]+)?\s*\}\s*\}" />
		</xsd:restriction>
	</xsd:simpleType>
	<xsd:simpleType name="globalIndex_array3d">
		<xsd:restriction base="xsd:string">
			<xsd:pattern value=".*[\[\]`$].*|\{\s*(\{\s*(\{\s*(([+-]?[\d]+,\s*)*[+-]?[\d]+)?\s*\},\s*)*\{\s*(([+-]?[\d]+,\s*)*[+-]?[\d]+)?\s*\}\s*\},\s*)*\{\s*(\{\s*(([+-]?[\d]+,\s*)*[+-]?[\d]+)?\s*\},\s*)*\{\s*(([+-]?[\d]+,\s*)*[+-]?[\d]+)?\s*\}\s*\}\s*\}" />
		</xsd:restriction>
	</xsd:simpleType>
	<xsd:simpleType name="integer">
		<xsd:restriction base="xsd:string">
			<xsd:pattern value=".*[\[\]`$].*|[+-]?[\d]+" />
		</xsd:restriction>
	</xsd:simpleType>
	<xsd:simpleType name="integer_array">
		<xsd:restriction base="xsd:string">
			<xsd:pattern value=".*[\[\]`$].*|\{\s*(([+-]?[\d]+,\s*)*[+-]?[\d]+)?\s*\}" />
		</xsd:restriction>
	</xsd:simpleType>
	<xsd:simpleType name="integer_array2d">
		<xsd:restriction base="xsd:string">
			<xsd:pattern value=".*[\[\]`$].*|\{\s*(\{\s*(([+-]?[\d]+,\s*)*[+-]?[\d]+)?\s*\},\s*)*\{\s*(([+-]?[\d]+,\s*)*[+-]?[\d]+)?\s*\}\s*\}" />
		</xsd:restriction>
	</xsd:simpleType>
	<xsd:simpleType name="integer_array3d">
		<xsd:restriction base="xsd:string">
			<xsd:pattern value=".*[\[\]`$].*|\{\s*(\{\s*(\{\s*(([+-]?[\d]+,\s*)*[+-]?[\d]+)?\s*\},\s*)*\{\s*(([+-]?[\d]+,\s*)*[+-]?[\d]+)?\s*\}\s*\},\s*)*\{\s*(\{\s*(([+-]?[\d]+,\s*)*[+-]?[\d]+)?\s*\},\s*)*\{\s*(([+-]?[\d]+,\s*)*[+-]?[\d]+)?\s*\}\s*\}\s*\}" />
		</xsd:restriction>
	</xsd:simpleType>
	<xsd:simpleType name="localIndex">
		<xsd:restriction base="xsd:string">
			<xsd:pattern value=".*[\[\]`$].*|[+-]?[\d]+" />
		</xsd:restriction>
	</xsd:simpleType>
	<xsd:simpleType name="localIndex_array">
		<xsd:restriction base="xsd:string">
			<xsd:pattern value=".*[\[\]`$].*|\{\s*(([+-]?[\d]+,\s*)*[+-]?[\d]+)?\s*\}" />
		</xsd:restriction>
	</xsd:simpleType>
	<xsd:simpleType name="localIndex_array2d">
		<xsd:restriction base="xsd:string">
			<xsd:pattern value=".*[\[\]`$].*|\{\s*(\{\s*(([+-]?[\d]+,\s*)*[+-]?[\d]+)?\s*\},\s*)*\{\s*(([+-]?[\d]+,\s*)*[+-]?[\d]+)?\s*\}\s*\}" />
		</xsd:restriction>
	</xsd:simpleType>
	<xsd:simpleType name="localIndex_array3d">
		<xsd:restriction base="xsd:string">
			<xsd:pattern value=".*[\[\]`$].*|\{\s*(\{\s*(\{\s*(([+-]?[\d]+,\s*)*[+-]?[\d]+)?\s*\},\s*)*\{\s*(([+-]?[\d]+,\s*)*[+-]?[\d]+)?\s*\}\s*\},\s*)*\{\s*(\{\s*(([+-]?[\d]+,\s*)*[+-]?[\d]+)?\s*\},\s*)*\{\s*(([+-]?[\d]+,\s*)*[+-]?[\d]+)?\s*\}\s*\}\s*\}" />
		</xsd:restriction>
	</xsd:simpleType>
	<xsd:simpleType name="mapPair">
		<xsd:restriction base="xsd:string">
			<xsd:pattern value=".*[\[\]`$].*|[^,\{\}]*" />
		</xsd:restriction>
	</xsd:simpleType>
	<xsd:simpleType name="path">
		<xsd:restriction base="xsd:string">
			<xsd:pattern value=".*[\[\]`$].*|[^,\{\}]*" />
		</xsd:restriction>
	</xsd:simpleType>
	<xsd:simpleType name="path_array">
		<xsd:restriction base="xsd:string">
			<xsd:pattern value=".*[\[\]`$].*|\{\s*(([^,\{\}]*,\s*)*[^,\{\}]*)?\s*\}" />
		</xsd:restriction>
	</xsd:simpleType>
	<xsd:simpleType name="real32">
		<xsd:restriction base="xsd:string">
			<xsd:pattern value=".*[\[\]`$].*|[+-]?[\d]*([\d]\.?|\.[\d])[\d]*([eE][-+]?[\d]+|\s*)" />
		</xsd:restriction>
	</xsd:simpleType>
	<xsd:simpleType name="real32_array">
		<xsd:restriction base="xsd:string">
			<xsd:pattern value=".*[\[\]`$].*|\{\s*(([+-]?[\d]*([\d]\.?|\.[\d])[\d]*([eE][-+]?[\d]+|\s*),\s*)*[+-]?[\d]*([\d]\.?|\.[\d])[\d]*([eE][-+]?[\d]+|\s*))?\s*\}" />
		</xsd:restriction>
	</xsd:simpleType>
	<xsd:simpleType name="real32_array2d">
		<xsd:restriction base="xsd:string">
			<xsd:pattern value=".*[\[\]`$].*|\{\s*(\{\s*(([+-]?[\d]*([\d]\.?|\.[\d])[\d]*([eE][-+]?[\d]+|\s*),\s*)*[+-]?[\d]*([\d]\.?|\.[\d])[\d]*([eE][-+]?[\d]+|\s*))?\s*\},\s*)*\{\s*(([+-]?[\d]*([\d]\.?|\.[\d])[\d]*([eE][-+]?[\d]+|\s*),\s*)*[+-]?[\d]*([\d]\.?|\.[\d])[\d]*([eE][-+]?[\d]+|\s*))?\s*\}\s*\}" />
		</xsd:restriction>
	</xsd:simpleType>
	<xsd:simpleType name="real32_array3d">
		<xsd:restriction base="xsd:string">
			<xsd:pattern value=".*[\[\]`$].*|\{\s*(\{\s*(\{\s*(([+-]?[\d]*([\d]\.?|\.[\d])[\d]*([eE][-+]?[\d]+|\s*),\s*)*[+-]?[\d]*([\d]\.?|\.[\d])[\d]*([eE][-+]?[\d]+|\s*))?\s*\},\s*)*\{\s*(([+-]?[\d]*([\d]\.?|\.[\d])[\d]*([eE][-+]?[\d]+|\s*),\s*)*[+-]?[\d]*([\d]\.?|\.[\d])[\d]*([eE][-+]?[\d]+|\s*))?\s*\}\s*\},\s*)*\{\s*(\{\s*(([+-]?[\d]*([\d]\.?|\.[\d])[\d]*([eE][-+]?[\d]+|\s*),\s*)*[+-]?[\d]*([\d]\.?|\.[\d])[\d]*([eE][-+]?[\d]+|\s*))?\s*\},\s*)*\{\s*(([+-]?[\d]*([\d]\.?|\.[\d])[\d]*([eE][-+]?[\d]+|\s*),\s*)*[+-]?[\d]*([\d]\.?|\.[\d])[\d]*([eE][-+]?[\d]+|\s*))?\s*\}\s*\}\s*\}" />
		</xsd:restriction>
	</xsd:simpleType>
	<xsd:simpleType name="real64">
		<xsd:restriction base="xsd:string">
			<xsd:pattern value=".*[\[\]`$].*|[+-]?[\d]*([\d]\.?|\.[\d])[\d]*([eE][-+]?[\d]+|\s*)" />
		</xsd:restriction>
	</xsd:simpleType>
	<xsd:simpleType name="real64_array">
		<xsd:restriction base="xsd:string">
			<xsd:pattern value=".*[\[\]`$].*|\{\s*(([+-]?[\d]*([\d]\.?|\.[\d])[\d]*([eE][-+]?[\d]+|\s*),\s*)*[+-]?[\d]*([\d]\.?|\.[\d])[\d]*([eE][-+]?[\d]+|\s*))?\s*\}" />
		</xsd:restriction>
	</xsd:simpleType>
	<xsd:simpleType name="real64_array2d">
		<xsd:restriction base="xsd:string">
			<xsd:pattern value=".*[\[\]`$].*|\{\s*(\{\s*(([+-]?[\d]*([\d]\.?|\.[\d])[\d]*([eE][-+]?[\d]+|\s*),\s*)*[+-]?[\d]*([\d]\.?|\.[\d])[\d]*([eE][-+]?[\d]+|\s*))?\s*\},\s*)*\{\s*(([+-]?[\d]*([\d]\.?|\.[\d])[\d]*([eE][-+]?[\d]+|\s*),\s*)*[+-]?[\d]*([\d]\.?|\.[\d])[\d]*([eE][-+]?[\d]+|\s*))?\s*\}\s*\}" />
		</xsd:restriction>
	</xsd:simpleType>
	<xsd:simpleType name="real64_array3d">
		<xsd:restriction base="xsd:string">
			<xsd:pattern value=".*[\[\]`$].*|\{\s*(\{\s*(\{\s*(([+-]?[\d]*([\d]\.?|\.[\d])[\d]*([eE][-+]?[\d]+|\s*),\s*)*[+-]?[\d]*([\d]\.?|\.[\d])[\d]*([eE][-+]?[\d]+|\s*))?\s*\},\s*)*\{\s*(([+-]?[\d]*([\d]\.?|\.[\d])[\d]*([eE][-+]?[\d]+|\s*),\s*)*[+-]?[\d]*([\d]\.?|\.[\d])[\d]*([eE][-+]?[\d]+|\s*))?\s*\}\s*\},\s*)*\{\s*(\{\s*(([+-]?[\d]*([\d]\.?|\.[\d])[\d]*([eE][-+]?[\d]+|\s*),\s*)*[+-]?[\d]*([\d]\.?|\.[\d])[\d]*([eE][-+]?[\d]+|\s*))?\s*\},\s*)*\{\s*(([+-]?[\d]*([\d]\.?|\.[\d])[\d]*([eE][-+]?[\d]+|\s*),\s*)*[+-]?[\d]*([\d]\.?|\.[\d])[\d]*([eE][-+]?[\d]+|\s*))?\s*\}\s*\}\s*\}" />
		</xsd:restriction>
	</xsd:simpleType>
	<xsd:simpleType name="real64_array4d">
		<xsd:restriction base="xsd:string">
			<xsd:pattern value=".*[\[\]`$].*|\{\s*(\{\s*(\{\s*(\{\s*(([+-]?[\d]*([\d]\.?|\.[\d])[\d]*([eE][-+]?[\d]+|\s*),\s*)*[+-]?[\d]*([\d]\.?|\.[\d])[\d]*([eE][-+]?[\d]+|\s*))?\s*\},\s*)*\{\s*(([+-]?[\d]*([\d]\.?|\.[\d])[\d]*([eE][-+]?[\d]+|\s*),\s*)*[+-]?[\d]*([\d]\.?|\.[\d])[\d]*([eE][-+]?[\d]+|\s*))?\s*\}\s*\},\s*)*\{\s*(\{\s*(([+-]?[\d]*([\d]\.?|\.[\d])[\d]*([eE][-+]?[\d]+|\s*),\s*)*[+-]?[\d]*([\d]\.?|\.[\d])[\d]*([eE][-+]?[\d]+|\s*))?\s*\},\s*)*\{\s*(([+-]?[\d]*([\d]\.?|\.[\d])[\d]*([eE][-+]?[\d]+|\s*),\s*)*[+-]?[\d]*([\d]\.?|\.[\d])[\d]*([eE][-+]?[\d]+|\s*))?\s*\}\s*\}\s*\},\s*)*\{\s*(\{\s*(\{\s*(([+-]?[\d]*([\d]\.?|\.[\d])[\d]*([eE][-+]?[\d]+|\s*),\s*)*[+-]?[\d]*([\d]\.?|\.[\d])[\d]*([eE][-+]?[\d]+|\s*))?\s*\},\s*)*\{\s*(([+-]?[\d]*([\d]\.?|\.[\d])[\d]*([eE][-+]?[\d]+|\s*),\s*)*[+-]?[\d]*([\d]\.?|\.[\d])[\d]*([eE][-+]?[\d]+|\s*))?\s*\}\s*\},\s*)*\{\s*(\{\s*(([+-]?[\d]*([\d]\.?|\.[\d])[\d]*([eE][-+]?[\d]+|\s*),\s*)*[+-]?[\d]*([\d]\.?|\.[\d])[\d]*([eE][-+]?[\d]+|\s*))?\s*\},\s*)*\{\s*(([+-]?[\d]*([\d]\.?|\.[\d])[\d]*([eE][-+]?[\d]+|\s*),\s*)*[+-]?[\d]*([\d]\.?|\.[\d])[\d]*([eE][-+]?[\d]+|\s*))?\s*\}\s*\}\s*\}\s*\}" />
		</xsd:restriction>
	</xsd:simpleType>
	<xsd:simpleType name="string">
		<xsd:restriction base="xsd:string">
			<xsd:pattern value=".*[\[\]`$].*|[^,\{\}]*" />
		</xsd:restriction>
	</xsd:simpleType>
	<xsd:simpleType name="string_array">
		<xsd:restriction base="xsd:string">
			<xsd:pattern value=".*[\[\]`$].*|\{\s*(([^,\{\}]*,\s*)*[^,\{\}]*)?\s*\}" />
		</xsd:restriction>
	</xsd:simpleType>
	<xsd:element name="Problem" type="ProblemType" />
	<xsd:complexType name="ProblemType">
		<xsd:choice minOccurs="0" maxOccurs="unbounded">
			<xsd:element name="Events" type="EventsType" minOccurs="1" maxOccurs="1" />
			<xsd:element name="FieldSpecifications" type="FieldSpecificationsType" maxOccurs="1" />
			<xsd:element name="Functions" type="FunctionsType" maxOccurs="1" />
			<xsd:element name="Geometry" type="GeometryType" maxOccurs="1" />
			<xsd:element name="Mesh" type="MeshType" minOccurs="1" maxOccurs="1" />
			<xsd:element name="NumericalMethods" type="NumericalMethodsType" maxOccurs="1" />
			<xsd:element name="Outputs" type="OutputsType" minOccurs="1" maxOccurs="1" />
			<xsd:element name="Solvers" type="SolversType" minOccurs="1" maxOccurs="1" />
			<xsd:element name="Tasks" type="TasksType" maxOccurs="1" />
			<xsd:element name="Constitutive" type="ConstitutiveType" maxOccurs="1" />
			<xsd:element name="ElementRegions" type="ElementRegionsType" maxOccurs="1" />
			<xsd:element name="Included" type="IncludedType" maxOccurs="1" />
			<xsd:element name="Parameters" type="ParametersType" maxOccurs="1" />
			<xsd:element name="Benchmarks" type="BenchmarksType" maxOccurs="1" />
		</xsd:choice>
	</xsd:complexType>
	<xsd:complexType name="EventsType">
		<xsd:choice minOccurs="0" maxOccurs="unbounded">
			<xsd:element name="HaltEvent" type="HaltEventType" />
			<xsd:element name="PeriodicEvent" type="PeriodicEventType" />
			<xsd:element name="SoloEvent" type="SoloEventType" />
		</xsd:choice>
		<!--logLevel => Log level-->
		<xsd:attribute name="logLevel" type="integer" default="0" />
		<!--maxCycle => Maximum simulation cycle for the global event loop.-->
		<xsd:attribute name="maxCycle" type="integer" default="2147483647" />
		<!--maxTime => Maximum simulation time for the global event loop.-->
		<xsd:attribute name="maxTime" type="real64" default="1.79769e+308" />
	</xsd:complexType>
	<xsd:complexType name="HaltEventType">
		<xsd:choice minOccurs="0" maxOccurs="unbounded">
			<xsd:element name="HaltEvent" type="HaltEventType" />
			<xsd:element name="PeriodicEvent" type="PeriodicEventType" />
			<xsd:element name="SoloEvent" type="SoloEventType" />
		</xsd:choice>
		<!--beginTime => Start time of this event.-->
		<xsd:attribute name="beginTime" type="real64" default="0" />
		<!--endTime => End time of this event.-->
		<xsd:attribute name="endTime" type="real64" default="1e+100" />
		<!--finalDtStretch => Allow the final dt request for this event to grow by this percentage to match the endTime exactly.-->
		<xsd:attribute name="finalDtStretch" type="real64" default="0.001" />
		<!--forceDt => While active, this event will request this timestep value (ignoring any children/targets requests).-->
		<xsd:attribute name="forceDt" type="real64" default="-1" />
		<!--logLevel => Log level-->
		<xsd:attribute name="logLevel" type="integer" default="0" />
		<!--maxEventDt => While active, this event will request a timestep <= this value (depending upon any child/target requests).-->
		<xsd:attribute name="maxEventDt" type="real64" default="-1" />
		<!--maxRuntime => The maximum allowable runtime for the job.-->
		<xsd:attribute name="maxRuntime" type="real64" use="required" />
		<!--target => Name of the object to be executed when the event criteria are met.-->
		<xsd:attribute name="target" type="string" default="" />
		<!--targetExactStartStop => If this option is set, the event will reduce its timestep requests to match any specified beginTime/endTimes exactly.-->
		<xsd:attribute name="targetExactStartStop" type="integer" default="1" />
		<!--name => A name is required for any non-unique nodes-->
		<xsd:attribute name="name" type="string" use="required" />
	</xsd:complexType>
	<xsd:complexType name="PeriodicEventType">
		<xsd:choice minOccurs="0" maxOccurs="unbounded">
			<xsd:element name="HaltEvent" type="HaltEventType" />
			<xsd:element name="PeriodicEvent" type="PeriodicEventType" />
			<xsd:element name="SoloEvent" type="SoloEventType" />
		</xsd:choice>
		<!--beginTime => Start time of this event.-->
		<xsd:attribute name="beginTime" type="real64" default="0" />
		<!--cycleFrequency => Event application frequency (cycle, default)-->
		<xsd:attribute name="cycleFrequency" type="integer" default="1" />
		<!--endTime => End time of this event.-->
		<xsd:attribute name="endTime" type="real64" default="1e+100" />
		<!--finalDtStretch => Allow the final dt request for this event to grow by this percentage to match the endTime exactly.-->
		<xsd:attribute name="finalDtStretch" type="real64" default="0.001" />
		<!--forceDt => While active, this event will request this timestep value (ignoring any children/targets requests).-->
		<xsd:attribute name="forceDt" type="real64" default="-1" />
		<!--function => Name of an optional function to evaluate when the time/cycle criteria are met.If the result is greater than the specified eventThreshold, the function will continue to execute.-->
		<xsd:attribute name="function" type="string" default="" />
		<!--logLevel => Log level-->
		<xsd:attribute name="logLevel" type="integer" default="0" />
		<!--maxEventDt => While active, this event will request a timestep <= this value (depending upon any child/target requests).-->
		<xsd:attribute name="maxEventDt" type="real64" default="-1" />
		<!--object => If the optional function requires an object as an input, specify its path here.-->
		<xsd:attribute name="object" type="string" default="" />
		<!--set => If the optional function is applied to an object, specify the setname to evaluate (default = everything).-->
		<xsd:attribute name="set" type="string" default="" />
		<!--stat => If the optional function is applied to an object, specify the statistic to compare to the eventThreshold.The current options include: min, avg, and max.-->
		<xsd:attribute name="stat" type="integer" default="0" />
		<!--target => Name of the object to be executed when the event criteria are met.-->
		<xsd:attribute name="target" type="string" default="" />
		<!--targetExactStartStop => If this option is set, the event will reduce its timestep requests to match any specified beginTime/endTimes exactly.-->
		<xsd:attribute name="targetExactStartStop" type="integer" default="1" />
		<!--targetExactTimestep => If this option is set, the event will reduce its timestep requests to match the specified timeFrequency perfectly: dt_request = min(dt_request, t_last + time_frequency - time)).-->
		<xsd:attribute name="targetExactTimestep" type="integer" default="1" />
		<!--threshold => If the optional function is used, the event will execute if the value returned by the function exceeds this threshold.-->
		<xsd:attribute name="threshold" type="real64" default="0" />
		<!--timeFrequency => Event application frequency (time).  Note: if this value is specified, it will override any cycle-based behavior.-->
		<xsd:attribute name="timeFrequency" type="real64" default="-1" />
		<!--name => A name is required for any non-unique nodes-->
		<xsd:attribute name="name" type="string" use="required" />
	</xsd:complexType>
	<xsd:complexType name="SoloEventType">
		<xsd:choice minOccurs="0" maxOccurs="unbounded">
			<xsd:element name="HaltEvent" type="HaltEventType" />
			<xsd:element name="PeriodicEvent" type="PeriodicEventType" />
			<xsd:element name="SoloEvent" type="SoloEventType" />
		</xsd:choice>
		<!--beginTime => Start time of this event.-->
		<xsd:attribute name="beginTime" type="real64" default="0" />
		<!--endTime => End time of this event.-->
		<xsd:attribute name="endTime" type="real64" default="1e+100" />
		<!--finalDtStretch => Allow the final dt request for this event to grow by this percentage to match the endTime exactly.-->
		<xsd:attribute name="finalDtStretch" type="real64" default="0.001" />
		<!--forceDt => While active, this event will request this timestep value (ignoring any children/targets requests).-->
		<xsd:attribute name="forceDt" type="real64" default="-1" />
		<!--logLevel => Log level-->
		<xsd:attribute name="logLevel" type="integer" default="0" />
		<!--maxEventDt => While active, this event will request a timestep <= this value (depending upon any child/target requests).-->
		<xsd:attribute name="maxEventDt" type="real64" default="-1" />
		<!--target => Name of the object to be executed when the event criteria are met.-->
		<xsd:attribute name="target" type="string" default="" />
		<!--targetCycle => Targeted cycle to execute the event.-->
		<xsd:attribute name="targetCycle" type="integer" default="-1" />
		<!--targetExactStartStop => If this option is set, the event will reduce its timestep requests to match any specified beginTime/endTimes exactly.-->
		<xsd:attribute name="targetExactStartStop" type="integer" default="1" />
		<!--targetExactTimestep => If this option is set, the event will reduce its timestep requests to match the specified execution time exactly: dt_request = min(dt_request, t_target - time)).-->
		<xsd:attribute name="targetExactTimestep" type="integer" default="1" />
		<!--targetTime => Targeted time to execute the event.-->
		<xsd:attribute name="targetTime" type="real64" default="-1" />
		<!--name => A name is required for any non-unique nodes-->
		<xsd:attribute name="name" type="string" use="required" />
	</xsd:complexType>
	<xsd:complexType name="FieldSpecificationsType">
		<xsd:choice minOccurs="0" maxOccurs="unbounded">
			<xsd:element name="Aquifer" type="AquiferType" />
			<xsd:element name="Dirichlet" type="DirichletType" />
			<xsd:element name="FieldSpecification" type="FieldSpecificationType" />
			<xsd:element name="HydrostaticEquilibrium" type="HydrostaticEquilibriumType" />
			<xsd:element name="SourceFlux" type="SourceFluxType" />
			<xsd:element name="Traction" type="TractionType" />
		</xsd:choice>
	</xsd:complexType>
	<xsd:complexType name="AquiferType">
		<!--allowAllPhasesIntoAquifer => Flag to allow all phases to flow into the aquifer. 
This flag only matters for the configuration in which flow is from reservoir to aquifer. 
    - If the flag is equal to 1, then all phases, including non-aqueous phases, are allowed to flow into the aquifer. 
     - If the flag is equal to 0, then only the water phase is allowed to flow into the aquifer. 
If you are in a configuration in which flow is from reservoir to aquifer and you expect non-aqueous phases to saturate the reservoir cells next to the aquifer, set this flag to 1. 
This keyword is ignored for single-phase flow simulations-->
		<xsd:attribute name="allowAllPhasesIntoAquifer" type="integer" default="0" />
		<!--aquiferAngle => Angle subtended by the aquifer boundary from the center of the reservoir [degress]-->
		<xsd:attribute name="aquiferAngle" type="real64" use="required" />
		<!--aquiferElevation => Aquifer elevation (positive going upward) [m]-->
		<xsd:attribute name="aquiferElevation" type="real64" use="required" />
		<!--aquiferInitialPressure => Aquifer initial pressure [Pa]-->
		<xsd:attribute name="aquiferInitialPressure" type="real64" use="required" />
		<!--aquiferInnerRadius => Aquifer inner radius [m]-->
		<xsd:attribute name="aquiferInnerRadius" type="real64" use="required" />
		<!--aquiferPermeability => Aquifer permeability [m^2]-->
		<xsd:attribute name="aquiferPermeability" type="real64" use="required" />
		<!--aquiferPorosity => Aquifer porosity-->
		<xsd:attribute name="aquiferPorosity" type="real64" use="required" />
		<!--aquiferThickness => Aquifer thickness [m]-->
		<xsd:attribute name="aquiferThickness" type="real64" use="required" />
		<!--aquiferTotalCompressibility => Aquifer total compressibility (rock and fluid) [Pa^-1]-->
		<xsd:attribute name="aquiferTotalCompressibility" type="real64" use="required" />
		<!--aquiferWaterDensity => Aquifer water density [kg.m^-3]-->
		<xsd:attribute name="aquiferWaterDensity" type="real64" use="required" />
		<!--aquiferWaterPhaseComponentFraction => Aquifer water phase component fraction. This keyword is ignored for single-phase flow simulations.-->
		<xsd:attribute name="aquiferWaterPhaseComponentFraction" type="real64_array" default="{0}" />
		<!--aquiferWaterPhaseComponentNames => Aquifer water phase component names. This keyword is ignored for single-phase flow simulations.-->
		<xsd:attribute name="aquiferWaterPhaseComponentNames" type="string_array" default="{}" />
		<!--aquiferWaterViscosity => Aquifer water viscosity [Pa.s]-->
		<xsd:attribute name="aquiferWaterViscosity" type="real64" use="required" />
		<!--bcApplicationTableName => Name of table that specifies the on/off application of the boundary condition.-->
		<xsd:attribute name="bcApplicationTableName" type="string" default="" />
		<!--beginTime => Time at which the boundary condition will start being applied.-->
		<xsd:attribute name="beginTime" type="real64" default="-1e+99" />
		<!--direction => Direction to apply boundary condition to.-->
		<xsd:attribute name="direction" type="R1Tensor" default="{0,0,0}" />
		<!--endTime => Time at which the boundary condition will stop being applied.-->
		<xsd:attribute name="endTime" type="real64" default="1e+99" />
		<!--functionName => Name of function that specifies variation of the boundary condition.-->
		<xsd:attribute name="functionName" type="string" default="" />
		<!--initialCondition => Boundary condition is applied as an initial condition.-->
		<xsd:attribute name="initialCondition" type="integer" default="0" />
		<!--pressureInfluenceFunctionName => Name of the table describing the pressure influence function
. If not provided, we use a default pressure influence function-->
		<xsd:attribute name="pressureInfluenceFunctionName" type="string" default="" />
		<!--scale => Scale factor for value of the boundary condition.-->
		<xsd:attribute name="scale" type="real64" default="0" />
		<!--setNames => Name of sets that boundary condition is applied to.-->
		<xsd:attribute name="setNames" type="string_array" use="required" />
		<!--name => A name is required for any non-unique nodes-->
		<xsd:attribute name="name" type="string" use="required" />
	</xsd:complexType>
	<xsd:complexType name="DirichletType">
		<!--bcApplicationTableName => Name of table that specifies the on/off application of the boundary condition.-->
		<xsd:attribute name="bcApplicationTableName" type="string" default="" />
		<!--beginTime => Time at which the boundary condition will start being applied.-->
		<xsd:attribute name="beginTime" type="real64" default="-1e+99" />
		<!--component => Component of field (if tensor) to apply boundary condition to.-->
		<xsd:attribute name="component" type="integer" default="-1" />
		<!--direction => Direction to apply boundary condition to.-->
		<xsd:attribute name="direction" type="R1Tensor" default="{0,0,0}" />
		<!--endTime => Time at which the boundary condition will stop being applied.-->
		<xsd:attribute name="endTime" type="real64" default="1e+99" />
		<!--fieldName => Name of field that boundary condition is applied to.-->
		<xsd:attribute name="fieldName" type="string" default="" />
		<!--functionName => Name of function that specifies variation of the boundary condition.-->
		<xsd:attribute name="functionName" type="string" default="" />
		<!--initialCondition => Boundary condition is applied as an initial condition.-->
		<xsd:attribute name="initialCondition" type="integer" default="0" />
		<!--objectPath => Path to the target field-->
		<xsd:attribute name="objectPath" type="string" default="" />
		<!--scale => Scale factor for value of the boundary condition.-->
		<xsd:attribute name="scale" type="real64" default="0" />
		<!--setNames => Name of sets that boundary condition is applied to.-->
		<xsd:attribute name="setNames" type="string_array" use="required" />
		<!--name => A name is required for any non-unique nodes-->
		<xsd:attribute name="name" type="string" use="required" />
	</xsd:complexType>
	<xsd:complexType name="FieldSpecificationType">
		<!--bcApplicationTableName => Name of table that specifies the on/off application of the boundary condition.-->
		<xsd:attribute name="bcApplicationTableName" type="string" default="" />
		<!--beginTime => Time at which the boundary condition will start being applied.-->
		<xsd:attribute name="beginTime" type="real64" default="-1e+99" />
		<!--component => Component of field (if tensor) to apply boundary condition to.-->
		<xsd:attribute name="component" type="integer" default="-1" />
		<!--direction => Direction to apply boundary condition to.-->
		<xsd:attribute name="direction" type="R1Tensor" default="{0,0,0}" />
		<!--endTime => Time at which the boundary condition will stop being applied.-->
		<xsd:attribute name="endTime" type="real64" default="1e+99" />
		<!--fieldName => Name of field that boundary condition is applied to.-->
		<xsd:attribute name="fieldName" type="string" default="" />
		<!--functionName => Name of function that specifies variation of the boundary condition.-->
		<xsd:attribute name="functionName" type="string" default="" />
		<!--initialCondition => Boundary condition is applied as an initial condition.-->
		<xsd:attribute name="initialCondition" type="integer" default="0" />
		<!--objectPath => Path to the target field-->
		<xsd:attribute name="objectPath" type="string" default="" />
		<!--scale => Scale factor for value of the boundary condition.-->
		<xsd:attribute name="scale" type="real64" default="0" />
		<!--setNames => Name of sets that boundary condition is applied to.-->
		<xsd:attribute name="setNames" type="string_array" use="required" />
		<!--name => A name is required for any non-unique nodes-->
		<xsd:attribute name="name" type="string" use="required" />
	</xsd:complexType>
	<xsd:complexType name="HydrostaticEquilibriumType">
		<!--bcApplicationTableName => Name of table that specifies the on/off application of the boundary condition.-->
		<xsd:attribute name="bcApplicationTableName" type="string" default="" />
		<!--beginTime => Time at which the boundary condition will start being applied.-->
		<xsd:attribute name="beginTime" type="real64" default="-1e+99" />
		<!--componentFractionVsElevationTableNames => Names of the tables specifying the (component fraction vs elevation) relationship for each component-->
		<xsd:attribute name="componentFractionVsElevationTableNames" type="string_array" default="{}" />
		<!--componentNames => Names of the fluid components-->
		<xsd:attribute name="componentNames" type="string_array" default="{}" />
		<!--datumElevation => Datum elevation [m]-->
		<xsd:attribute name="datumElevation" type="real64" use="required" />
		<!--datumPressure => Datum pressure [Pa]-->
		<xsd:attribute name="datumPressure" type="real64" use="required" />
		<!--direction => Direction to apply boundary condition to.-->
		<xsd:attribute name="direction" type="R1Tensor" default="{0,0,0}" />
		<!--elevationIncrementInHydrostaticPressureTable => Elevation increment [m] in the hydrostatic pressure table constructed internally-->
		<xsd:attribute name="elevationIncrementInHydrostaticPressureTable" type="real64" default="0.6096" />
		<!--endTime => Time at which the boundary condition will stop being applied.-->
		<xsd:attribute name="endTime" type="real64" default="1e+99" />
		<!--equilibrationTolerance => Tolerance in the fixed-point iteration scheme used for hydrostatic initialization-->
		<xsd:attribute name="equilibrationTolerance" type="real64" default="0.001" />
		<!--functionName => Name of function that specifies variation of the boundary condition.-->
		<xsd:attribute name="functionName" type="string" default="" />
		<!--initialPhaseName => Name of the phase initially saturating the reservoir-->
		<xsd:attribute name="initialPhaseName" type="string" default="" />
		<!--maxNumberOfEquilibrationIterations => Maximum number of equilibration iterations-->
		<xsd:attribute name="maxNumberOfEquilibrationIterations" type="integer" default="5" />
		<!--objectPath => Path to the target field-->
		<xsd:attribute name="objectPath" type="string" default="" />
		<!--scale => Scale factor for value of the boundary condition.-->
		<xsd:attribute name="scale" type="real64" default="0" />
		<!--temperatureVsElevationTableName => Name of the table specifying the (temperature [K] vs elevation) relationship-->
		<xsd:attribute name="temperatureVsElevationTableName" type="string" default="" />
		<!--name => A name is required for any non-unique nodes-->
		<xsd:attribute name="name" type="string" use="required" />
	</xsd:complexType>
	<xsd:complexType name="SourceFluxType">
		<!--bcApplicationTableName => Name of table that specifies the on/off application of the boundary condition.-->
		<xsd:attribute name="bcApplicationTableName" type="string" default="" />
		<!--beginTime => Time at which the boundary condition will start being applied.-->
		<xsd:attribute name="beginTime" type="real64" default="-1e+99" />
		<!--component => Component of field (if tensor) to apply boundary condition to.-->
		<xsd:attribute name="component" type="integer" default="-1" />
		<!--direction => Direction to apply boundary condition to.-->
		<xsd:attribute name="direction" type="R1Tensor" default="{0,0,0}" />
		<!--endTime => Time at which the boundary condition will stop being applied.-->
		<xsd:attribute name="endTime" type="real64" default="1e+99" />
		<!--fieldName => Name of field that boundary condition is applied to.-->
		<xsd:attribute name="fieldName" type="string" default="" />
		<!--functionName => Name of function that specifies variation of the boundary condition.-->
		<xsd:attribute name="functionName" type="string" default="" />
		<!--initialCondition => Boundary condition is applied as an initial condition.-->
		<xsd:attribute name="initialCondition" type="integer" default="0" />
		<!--objectPath => Path to the target field-->
		<xsd:attribute name="objectPath" type="string" default="" />
		<!--scale => Scale factor for value of the boundary condition.-->
		<xsd:attribute name="scale" type="real64" default="0" />
		<!--setNames => Name of sets that boundary condition is applied to.-->
		<xsd:attribute name="setNames" type="string_array" use="required" />
		<!--name => A name is required for any non-unique nodes-->
		<xsd:attribute name="name" type="string" use="required" />
	</xsd:complexType>
	<xsd:complexType name="TractionType">
		<!--bcApplicationTableName => Name of table that specifies the on/off application of the boundary condition.-->
		<xsd:attribute name="bcApplicationTableName" type="string" default="" />
		<!--beginTime => Time at which the boundary condition will start being applied.-->
		<xsd:attribute name="beginTime" type="real64" default="-1e+99" />
		<!--direction => Direction to apply boundary condition to.-->
		<xsd:attribute name="direction" type="R1Tensor" default="{0,0,0}" />
		<!--endTime => Time at which the boundary condition will stop being applied.-->
		<xsd:attribute name="endTime" type="real64" default="1e+99" />
		<!--functionName => Name of function that specifies variation of the boundary condition.-->
		<xsd:attribute name="functionName" type="string" default="" />
		<!--initialCondition => Boundary condition is applied as an initial condition.-->
		<xsd:attribute name="initialCondition" type="integer" default="0" />
		<!--inputStress => Input stress for tractionType = stress-->
		<xsd:attribute name="inputStress" type="R2SymTensor" default="{0,0,0,0,0,0}" />
		<!--objectPath => Path to the target field-->
		<xsd:attribute name="objectPath" type="string" default="" />
		<!--scale => Scale factor for value of the boundary condition.-->
		<xsd:attribute name="scale" type="real64" default="0" />
		<!--setNames => Name of sets that boundary condition is applied to.-->
		<xsd:attribute name="setNames" type="string_array" use="required" />
		<!--tractionType => Type of traction boundary condition. Options are:
vector - traction is applied to the faces as specified from the scale and direction,
normal - traction is applied to the faces as a pressure specified from the product of scale and the outward face normal,
stress - traction is applied to the faces as specified by the inner product of input stress and face normal.-->
		<xsd:attribute name="tractionType" type="geosx_TractionBoundaryCondition_TractionType" default="vector" />
		<!--name => A name is required for any non-unique nodes-->
		<xsd:attribute name="name" type="string" use="required" />
	</xsd:complexType>
	<xsd:simpleType name="geosx_TractionBoundaryCondition_TractionType">
		<xsd:restriction base="xsd:string">
			<xsd:pattern value=".*[\[\]`$].*|vector|normal|stress" />
		</xsd:restriction>
	</xsd:simpleType>
	<xsd:complexType name="FunctionsType">
		<xsd:choice minOccurs="0" maxOccurs="unbounded">
			<xsd:element name="CompositeFunction" type="CompositeFunctionType" />
			<xsd:element name="SymbolicFunction" type="SymbolicFunctionType" />
			<xsd:element name="TableFunction" type="TableFunctionType" />
		</xsd:choice>
	</xsd:complexType>
	<xsd:complexType name="CompositeFunctionType">
		<!--expression => Composite math expression-->
		<xsd:attribute name="expression" type="string" default="" />
		<!--functionNames => List of source functions. The order must match the variableNames argument.-->
		<xsd:attribute name="functionNames" type="string_array" default="{}" />
		<!--inputVarNames => Name of fields are input to function.-->
		<xsd:attribute name="inputVarNames" type="string_array" default="{}" />
		<!--variableNames => List of variables in expression-->
		<xsd:attribute name="variableNames" type="string_array" default="{}" />
		<!--name => A name is required for any non-unique nodes-->
		<xsd:attribute name="name" type="string" use="required" />
	</xsd:complexType>
	<xsd:complexType name="SymbolicFunctionType">
		<!--expression => Symbolic math expression-->
		<xsd:attribute name="expression" type="string" use="required" />
		<!--inputVarNames => Name of fields are input to function.-->
		<xsd:attribute name="inputVarNames" type="string_array" default="{}" />
		<!--variableNames => List of variables in expression.  The order must match the evaluate argument-->
		<xsd:attribute name="variableNames" type="string_array" use="required" />
		<!--name => A name is required for any non-unique nodes-->
		<xsd:attribute name="name" type="string" use="required" />
	</xsd:complexType>
	<xsd:complexType name="TableFunctionType">
		<!--coordinateFiles => List of coordinate file names for ND Table-->
		<xsd:attribute name="coordinateFiles" type="path_array" default="{}" />
		<!--coordinates => Coordinates inputs for 1D tables-->
		<xsd:attribute name="coordinates" type="real64_array" default="{0}" />
		<!--inputVarNames => Name of fields are input to function.-->
		<xsd:attribute name="inputVarNames" type="string_array" default="{}" />
		<!--interpolation => Interpolation method. Valid options:
* linear
* nearest
* upper
* lower-->
		<xsd:attribute name="interpolation" type="geosx_TableFunction_InterpolationType" default="linear" />
		<!--values => Values for 1D tables-->
		<xsd:attribute name="values" type="real64_array" default="{0}" />
		<!--voxelFile => Voxel file name for ND Table-->
		<xsd:attribute name="voxelFile" type="path" default="" />
		<!--name => A name is required for any non-unique nodes-->
		<xsd:attribute name="name" type="string" use="required" />
	</xsd:complexType>
	<xsd:simpleType name="geosx_TableFunction_InterpolationType">
		<xsd:restriction base="xsd:string">
			<xsd:pattern value=".*[\[\]`$].*|linear|nearest|upper|lower" />
		</xsd:restriction>
	</xsd:simpleType>
	<xsd:complexType name="GeometryType">
		<xsd:choice minOccurs="0" maxOccurs="unbounded">
			<xsd:element name="BoundedPlane" type="BoundedPlaneType" />
			<xsd:element name="Box" type="BoxType" />
			<xsd:element name="Cylinder" type="CylinderType" />
			<xsd:element name="ThickPlane" type="ThickPlaneType" />
		</xsd:choice>
	</xsd:complexType>
	<xsd:complexType name="BoundedPlaneType">
		<!--dimensions => Length and width of the bounded plane-->
		<xsd:attribute name="dimensions" type="real64_array" use="required" />
		<!--lengthVector => Tangent vector defining the orthonormal basis along with the normal.-->
		<xsd:attribute name="lengthVector" type="R1Tensor" use="required" />
		<!--normal => Normal (n_x,n_y,n_z) to the plane (will be normalized automatically)-->
		<xsd:attribute name="normal" type="R1Tensor" use="required" />
		<!--origin => Origin point (x,y,z) of the plane (basically, any point on the plane)-->
		<xsd:attribute name="origin" type="R1Tensor" use="required" />
		<!--tolerance => Tolerance to determine if a point sits on the plane or not. It is relative to the maximum dimension of the plane.-->
		<xsd:attribute name="tolerance" type="real64" default="1e-05" />
		<!--widthVector => Tangent vector defining the orthonormal basis along with the normal.-->
		<xsd:attribute name="widthVector" type="R1Tensor" use="required" />
		<!--name => A name is required for any non-unique nodes-->
		<xsd:attribute name="name" type="string" use="required" />
	</xsd:complexType>
	<xsd:complexType name="BoxType">
		<!--strike => The strike angle of the box-->
		<xsd:attribute name="strike" type="real64" default="-90" />
		<!--xMax => Maximum (x,y,z) coordinates of the box-->
		<xsd:attribute name="xMax" type="R1Tensor" use="required" />
		<!--xMin => Minimum (x,y,z) coordinates of the box-->
		<xsd:attribute name="xMin" type="R1Tensor" use="required" />
		<!--name => A name is required for any non-unique nodes-->
		<xsd:attribute name="name" type="string" use="required" />
	</xsd:complexType>
	<xsd:complexType name="CylinderType">
		<!--innerRadius => Inner radius of the anulus-->
		<xsd:attribute name="innerRadius" type="real64" default="-1" />
		<!--point1 => Center point of one (upper or lower) face of the cylinder-->
		<xsd:attribute name="point1" type="R1Tensor" use="required" />
		<!--point2 => Center point of the other face of the cylinder-->
		<xsd:attribute name="point2" type="R1Tensor" use="required" />
		<!--radius => Radius of the cylinder-->
		<xsd:attribute name="radius" type="real64" use="required" />
		<!--name => A name is required for any non-unique nodes-->
		<xsd:attribute name="name" type="string" use="required" />
	</xsd:complexType>
	<xsd:complexType name="ThickPlaneType">
		<!--normal => Normal (n_x,n_y,n_z) to the plane (will be normalized automatically)-->
		<xsd:attribute name="normal" type="R1Tensor" use="required" />
		<!--origin => Origin point (x,y,z) of the plane (basically, any point on the plane)-->
		<xsd:attribute name="origin" type="R1Tensor" use="required" />
		<!--thickness => The total thickness of the plane (with half to each side)-->
		<xsd:attribute name="thickness" type="real64" use="required" />
		<!--name => A name is required for any non-unique nodes-->
		<xsd:attribute name="name" type="string" use="required" />
	</xsd:complexType>
	<xsd:complexType name="MeshType">
		<xsd:choice minOccurs="0" maxOccurs="unbounded">
			<xsd:element name="InternalMesh" type="InternalMeshType" />
			<xsd:element name="InternalWell" type="InternalWellType" />
			<xsd:element name="InternalWellbore" type="InternalWellboreType" />
			<xsd:element name="PAMELAMeshGenerator" type="PAMELAMeshGeneratorType" />
		</xsd:choice>
	</xsd:complexType>
	<xsd:complexType name="InternalMeshType">
		<!--cellBlockNames => Names of each mesh block-->
		<xsd:attribute name="cellBlockNames" type="string_array" use="required" />
		<!--elementTypes => Element types of each mesh block-->
		<xsd:attribute name="elementTypes" type="string_array" use="required" />
		<!--nx => Number of elements in the x-direction within each mesh block-->
		<xsd:attribute name="nx" type="integer_array" use="required" />
		<!--ny => Number of elements in the y-direction within each mesh block-->
		<xsd:attribute name="ny" type="integer_array" use="required" />
		<!--nz => Number of elements in the z-direction within each mesh block-->
		<xsd:attribute name="nz" type="integer_array" use="required" />
		<!--positionTolerance => A position tolerance to verify if a node belong to a nodeset-->
		<xsd:attribute name="positionTolerance" type="real64" default="1e-10" />
		<!--trianglePattern => Pattern by which to decompose the hex mesh into prisms (more explanation required)-->
		<xsd:attribute name="trianglePattern" type="integer" default="0" />
		<!--xBias => Bias of element sizes in the x-direction within each mesh block (dx_left=(1+b)*L/N, dx_right=(1-b)*L/N)-->
		<xsd:attribute name="xBias" type="real64_array" default="{1}" />
		<!--xCoords => x-coordinates of each mesh block vertex-->
		<xsd:attribute name="xCoords" type="real64_array" use="required" />
		<!--yBias => Bias of element sizes in the y-direction within each mesh block (dy_left=(1+b)*L/N, dx_right=(1-b)*L/N)-->
		<xsd:attribute name="yBias" type="real64_array" default="{1}" />
		<!--yCoords => y-coordinates of each mesh block vertex-->
		<xsd:attribute name="yCoords" type="real64_array" use="required" />
		<!--zBias => Bias of element sizes in the z-direction within each mesh block (dz_left=(1+b)*L/N, dz_right=(1-b)*L/N)-->
		<xsd:attribute name="zBias" type="real64_array" default="{1}" />
		<!--zCoords => z-coordinates of each mesh block vertex-->
		<xsd:attribute name="zCoords" type="real64_array" use="required" />
		<!--name => A name is required for any non-unique nodes-->
		<xsd:attribute name="name" type="string" use="required" />
	</xsd:complexType>
	<xsd:complexType name="InternalWellType">
		<xsd:choice minOccurs="0" maxOccurs="unbounded">
			<xsd:element name="Perforation" type="PerforationType" />
		</xsd:choice>
		<!--logLevel => Log level-->
		<xsd:attribute name="logLevel" type="integer" default="0" />
		<!--meshName => Name of the reservoir mesh associated with this well-->
		<xsd:attribute name="meshName" type="string" use="required" />
		<!--numElementsPerSegment => Number of well elements per polyline segment-->
		<xsd:attribute name="numElementsPerSegment" type="integer" use="required" />
		<!--polylineNodeCoords => Physical coordinates of the well polyline nodes-->
		<xsd:attribute name="polylineNodeCoords" type="real64_array2d" use="required" />
		<!--polylineSegmentConn => Connectivity of the polyline segments-->
		<xsd:attribute name="polylineSegmentConn" type="globalIndex_array2d" use="required" />
		<!--radius => Radius of the well-->
		<xsd:attribute name="radius" type="real64" use="required" />
		<!--wellControlsName => Name of the set of constraints associated with this well-->
		<xsd:attribute name="wellControlsName" type="string" use="required" />
		<!--wellRegionName => Name of the well element region-->
		<xsd:attribute name="wellRegionName" type="string" use="required" />
		<!--name => A name is required for any non-unique nodes-->
		<xsd:attribute name="name" type="string" use="required" />
	</xsd:complexType>
	<xsd:complexType name="PerforationType">
		<!--distanceFromHead => Linear distance from well head to the perforation-->
		<xsd:attribute name="distanceFromHead" type="real64" use="required" />
		<!--transmissibility => Perforation transmissibility-->
		<xsd:attribute name="transmissibility" type="real64" default="-1" />
		<!--name => A name is required for any non-unique nodes-->
		<xsd:attribute name="name" type="string" use="required" />
	</xsd:complexType>
	<xsd:complexType name="InternalWellboreType">
		<!--autoSpaceRadialElems => Automatically set number and spacing of elements in the radial direction. This overrides the values of nr!Value in each block indicates factor to scale the radial increment.Larger numbers indicate larger radial elements.-->
		<xsd:attribute name="autoSpaceRadialElems" type="real64_array" default="{-1}" />
		<!--cartesianMappingInnerRadius => If using a Cartesian aligned outer boundary, this is inner radius at which to start the mapping.-->
		<xsd:attribute name="cartesianMappingInnerRadius" type="real64" default="1e+99" />
		<!--cellBlockNames => Names of each mesh block-->
		<xsd:attribute name="cellBlockNames" type="string_array" use="required" />
		<!--elementTypes => Element types of each mesh block-->
		<xsd:attribute name="elementTypes" type="string_array" use="required" />
		<!--hardRadialCoords => Sets the radial spacing to specified values-->
		<xsd:attribute name="hardRadialCoords" type="real64_array" default="{0}" />
		<!--nr => Number of elements in the radial direction-->
		<xsd:attribute name="nr" type="integer_array" use="required" />
		<!--nt => Number of elements in the tangent direction-->
		<xsd:attribute name="nt" type="integer_array" use="required" />
		<!--nz => Number of elements in the z-direction within each mesh block-->
		<xsd:attribute name="nz" type="integer_array" use="required" />
		<!--positionTolerance => A position tolerance to verify if a node belong to a nodeset-->
		<xsd:attribute name="positionTolerance" type="real64" default="1e-10" />
		<!--rBias => Bias of element sizes in the radial direction-->
		<xsd:attribute name="rBias" type="real64_array" default="{-0.8}" />
		<!--radius => Wellbore radius-->
		<xsd:attribute name="radius" type="real64_array" use="required" />
		<!--theta => Tangent angle defining geometry size: 90 for quarter, 180 for half and 360 for full wellbore geometry-->
		<xsd:attribute name="theta" type="real64_array" use="required" />
		<!--trajectory => Coordinates defining the wellbore trajectory-->
		<xsd:attribute name="trajectory" type="real64_array2d" default="{{0}}" />
		<!--trianglePattern => Pattern by which to decompose the hex mesh into prisms (more explanation required)-->
		<xsd:attribute name="trianglePattern" type="integer" default="0" />
		<!--useCartesianOuterBoundary => Enforce a Cartesian aligned outer boundary on the outer block starting with the radial block specified in this value-->
		<xsd:attribute name="useCartesianOuterBoundary" type="integer" default="1000000" />
		<!--xBias => Bias of element sizes in the x-direction within each mesh block (dx_left=(1+b)*L/N, dx_right=(1-b)*L/N)-->
		<xsd:attribute name="xBias" type="real64_array" default="{1}" />
		<!--yBias => Bias of element sizes in the y-direction within each mesh block (dy_left=(1+b)*L/N, dx_right=(1-b)*L/N)-->
		<xsd:attribute name="yBias" type="real64_array" default="{1}" />
		<!--zBias => Bias of element sizes in the z-direction within each mesh block (dz_left=(1+b)*L/N, dz_right=(1-b)*L/N)-->
		<xsd:attribute name="zBias" type="real64_array" default="{1}" />
		<!--zCoords => z-coordinates of each mesh block vertex-->
		<xsd:attribute name="zCoords" type="real64_array" use="required" />
		<!--name => A name is required for any non-unique nodes-->
		<xsd:attribute name="name" type="string" use="required" />
	</xsd:complexType>
	<xsd:complexType name="PAMELAMeshGeneratorType">
		<!--fieldNamesInGEOSX => Name of the fields within GEOSX-->
		<xsd:attribute name="fieldNamesInGEOSX" type="string_array" default="{}" />
		<!--fieldsToImport => Fields to be imported from the external mesh file-->
		<xsd:attribute name="fieldsToImport" type="string_array" default="{}" />
		<!--file => path to the mesh file-->
		<xsd:attribute name="file" type="path" use="required" />
		<!--reverseZ => 0 : Z coordinate is upward, 1 : Z coordinate is downward-->
		<xsd:attribute name="reverseZ" type="integer" default="0" />
		<!--scale => Scale the coordinates of the vertices-->
		<xsd:attribute name="scale" type="real64" default="1" />
		<!--name => A name is required for any non-unique nodes-->
		<xsd:attribute name="name" type="string" use="required" />
	</xsd:complexType>
	<xsd:complexType name="NumericalMethodsType">
		<xsd:choice minOccurs="0" maxOccurs="unbounded">
			<xsd:element name="FiniteElements" type="FiniteElementsType" maxOccurs="1" />
			<xsd:element name="FiniteVolume" type="FiniteVolumeType" maxOccurs="1" />
		</xsd:choice>
	</xsd:complexType>
	<xsd:complexType name="FiniteElementsType">
		<xsd:choice minOccurs="0" maxOccurs="unbounded">
			<xsd:element name="FiniteElementSpace" type="FiniteElementSpaceType" />
			<xsd:element name="LinearSolverParameters" type="LinearSolverParametersType" maxOccurs="1" />
			<xsd:element name="NonlinearSolverParameters" type="NonlinearSolverParametersType" maxOccurs="1" />
		</xsd:choice>
	</xsd:complexType>
	<xsd:complexType name="FiniteElementSpaceType">
		<!--formulation => Specifier to indicate any specialized formuations. For instance, one of the many enhanced assumed strain methods of the Hexahedron parent shape would be indicated here-->
		<xsd:attribute name="formulation" type="string" default="default" />
		<!--order => The order of the finite element basis.-->
		<xsd:attribute name="order" type="integer" use="required" />
		<!--name => A name is required for any non-unique nodes-->
		<xsd:attribute name="name" type="string" use="required" />
	</xsd:complexType>
	<xsd:complexType name="LinearSolverParametersType">
		<!--amgAggresiveCoarseningLevels => AMG number levels for aggressive coarsening 
Available options are: TODO-->
		<xsd:attribute name="amgAggresiveCoarseningLevels" type="integer" default="0" />
		<!--amgCoarseSolver => AMG coarsest level solver/smoother type. Available options are: ``default|jacobi|l1jacobi|fgs|sgs|l1sgs|chebyshev|direct|bgs``-->
		<xsd:attribute name="amgCoarseSolver" type="geosx_LinearSolverParameters_AMG_CoarseType" default="direct" />
		<!--amgCoarseningType => AMG coarsening algorithm
Available options are: TODO-->
		<xsd:attribute name="amgCoarseningType" type="string" default="HMIS" />
		<!--amgInterpolationType => AMG interpolation algorithm
Available options are: TODO-->
		<xsd:attribute name="amgInterpolationType" type="integer" default="6" />
		<!--amgNullSpaceType => AMG near null space approximation. Available options are:``constantModes|rigidBodyModes``-->
		<xsd:attribute name="amgNullSpaceType" type="geosx_LinearSolverParameters_AMG_NullSpaceType" default="constantModes" />
		<!--amgNumFunctions => AMG number of functions
Available options are: TODO-->
		<xsd:attribute name="amgNumFunctions" type="integer" default="1" />
		<!--amgNumSweeps => AMG smoother sweeps-->
		<xsd:attribute name="amgNumSweeps" type="integer" default="2" />
		<!--amgSmootherType => AMG smoother type. Available options are: ``default|jacobi|l1jacobi|fgs|bgs|sgs|l1sgs|chebyshev|ilu0|ilut|ic0|ict``-->
		<xsd:attribute name="amgSmootherType" type="geosx_LinearSolverParameters_AMG_SmootherType" default="fgs" />
		<!--amgThreshold => AMG strength-of-connection threshold-->
		<xsd:attribute name="amgThreshold" type="real64" default="0" />
		<!--directCheckResidual => Whether to check the linear system solution residual-->
		<xsd:attribute name="directCheckResidual" type="integer" default="0" />
		<!--directColPerm => How to permute the columns. Available options are: ``none|MMD_AtplusA|MMD_AtA|colAMD|metis|parmetis``-->
		<xsd:attribute name="directColPerm" type="geosx_LinearSolverParameters_Direct_ColPerm" default="metis" />
		<!--directEquil => Whether to scale the rows and columns of the matrix-->
		<xsd:attribute name="directEquil" type="integer" default="1" />
		<!--directIterRef => Whether to perform iterative refinement-->
		<xsd:attribute name="directIterRef" type="integer" default="1" />
		<!--directParallel => Whether to use a parallel solver (instead of a serial one)-->
		<xsd:attribute name="directParallel" type="integer" default="1" />
		<!--directReplTinyPivot => Whether to replace tiny pivots by sqrt(epsilon)*norm(A)-->
		<xsd:attribute name="directReplTinyPivot" type="integer" default="1" />
		<!--directRowPerm => How to permute the rows. Available options are: ``none|mc64``-->
		<xsd:attribute name="directRowPerm" type="geosx_LinearSolverParameters_Direct_RowPerm" default="mc64" />
		<!--iluFill => ILU(K) fill factor-->
		<xsd:attribute name="iluFill" type="integer" default="0" />
		<!--iluThreshold => ILU(T) threshold factor-->
		<xsd:attribute name="iluThreshold" type="real64" default="0" />
		<!--krylovAdaptiveTol => Use Eisenstat-Walker adaptive linear tolerance-->
		<xsd:attribute name="krylovAdaptiveTol" type="integer" default="0" />
		<!--krylovMaxIter => Maximum iterations allowed for an iterative solver-->
		<xsd:attribute name="krylovMaxIter" type="integer" default="200" />
		<!--krylovMaxRestart => Maximum iterations before restart (GMRES only)-->
		<xsd:attribute name="krylovMaxRestart" type="integer" default="200" />
		<!--krylovTol => Relative convergence tolerance of the iterative method
If the method converges, the iterative solution :math:`\mathsf{x}_k` is such that
the relative residual norm satisfies:
:math:`\left\lVert \mathsf{b} - \mathsf{A} \mathsf{x}_k \right\rVert_2` < ``krylovTol`` * :math:`\left\lVert\mathsf{b}\right\rVert_2`-->
		<xsd:attribute name="krylovTol" type="real64" default="1e-06" />
		<!--krylovWeakestTol => Weakest-allowed tolerance for adaptive method-->
		<xsd:attribute name="krylovWeakestTol" type="real64" default="0.001" />
		<!--logLevel => Log level-->
		<xsd:attribute name="logLevel" type="integer" default="0" />
		<!--preconditionerType => Preconditioner type. Available options are: ``none|jacobi|l1jacobi|fgs|sgs|l1sgs|chebyshev|iluk|ilut|icc|ict|amg|mgr|block|block_fs|direct|bgs``-->
		<xsd:attribute name="preconditionerType" type="geosx_LinearSolverParameters_PreconditionerType" default="iluk" />
		<!--solverType => Linear solver type. Available options are: ``direct|cg|gmres|fgmres|bicgstab|preconditioner``-->
		<xsd:attribute name="solverType" type="geosx_LinearSolverParameters_SolverType" default="direct" />
		<!--stopIfError => Whether to stop the simulation if the linear solver reports an error-->
		<xsd:attribute name="stopIfError" type="integer" default="1" />
	</xsd:complexType>
	<xsd:simpleType name="geosx_LinearSolverParameters_AMG_CoarseType">
		<xsd:restriction base="xsd:string">
			<xsd:pattern value=".*[\[\]`$].*|default|jacobi|l1jacobi|fgs|sgs|l1sgs|chebyshev|direct|bgs" />
		</xsd:restriction>
	</xsd:simpleType>
	<xsd:simpleType name="geosx_LinearSolverParameters_AMG_NullSpaceType">
		<xsd:restriction base="xsd:string">
			<xsd:pattern value=".*[\[\]`$].*|constantModes|rigidBodyModes" />
		</xsd:restriction>
	</xsd:simpleType>
	<xsd:simpleType name="geosx_LinearSolverParameters_AMG_SmootherType">
		<xsd:restriction base="xsd:string">
			<xsd:pattern value=".*[\[\]`$].*|default|jacobi|l1jacobi|fgs|bgs|sgs|l1sgs|chebyshev|ilu0|ilut|ic0|ict" />
		</xsd:restriction>
	</xsd:simpleType>
	<xsd:simpleType name="geosx_LinearSolverParameters_Direct_ColPerm">
		<xsd:restriction base="xsd:string">
			<xsd:pattern value=".*[\[\]`$].*|none|MMD_AtplusA|MMD_AtA|colAMD|metis|parmetis" />
		</xsd:restriction>
	</xsd:simpleType>
	<xsd:simpleType name="geosx_LinearSolverParameters_Direct_RowPerm">
		<xsd:restriction base="xsd:string">
			<xsd:pattern value=".*[\[\]`$].*|none|mc64" />
		</xsd:restriction>
	</xsd:simpleType>
	<xsd:simpleType name="geosx_LinearSolverParameters_PreconditionerType">
		<xsd:restriction base="xsd:string">
			<xsd:pattern value=".*[\[\]`$].*|none|jacobi|l1jacobi|fgs|sgs|l1sgs|chebyshev|iluk|ilut|icc|ict|amg|mgr|block|block_fs|direct|bgs" />
		</xsd:restriction>
	</xsd:simpleType>
	<xsd:simpleType name="geosx_LinearSolverParameters_SolverType">
		<xsd:restriction base="xsd:string">
			<xsd:pattern value=".*[\[\]`$].*|direct|cg|gmres|fgmres|bicgstab|preconditioner" />
		</xsd:restriction>
	</xsd:simpleType>
	<xsd:complexType name="NonlinearSolverParametersType">
		<!--allowNonConverged => Allow non-converged solution to be accepted. (i.e. exit from the Newton loop without achieving the desired tolerance)-->
		<xsd:attribute name="allowNonConverged" type="integer" default="0" />
		<!--dtCutIterLimit => Fraction of the Max Newton iterations above which the solver asks for the time-step to be cut for the next dt.-->
		<xsd:attribute name="dtCutIterLimit" type="real64" default="0.7" />
		<!--dtIncIterLimit => Fraction of the Max Newton iterations below which the solver asks for the time-step to be doubled for the next dt.-->
		<xsd:attribute name="dtIncIterLimit" type="real64" default="0.4" />
		<!--lineSearchAction => How the line search is to be used. Options are: 
 * None    - Do not use line search.
* Attempt - Use line search. Allow exit from line search without achieving smaller residual than starting residual.
* Require - Use line search. If smaller residual than starting resdual is not achieved, cut time step.-->
		<xsd:attribute name="lineSearchAction" type="geosx_NonlinearSolverParameters_LineSearchAction" default="Attempt" />
		<!--lineSearchCutFactor => Line search cut factor. For instance, a value of 0.5 will result in the effective application of the last solution by a factor of (0.5, 0.25, 0.125, ...)-->
		<xsd:attribute name="lineSearchCutFactor" type="real64" default="0.5" />
		<!--lineSearchMaxCuts => Maximum number of line search cuts.-->
		<xsd:attribute name="lineSearchMaxCuts" type="integer" default="4" />
		<!--logLevel => Log level-->
		<xsd:attribute name="logLevel" type="integer" default="0" />
		<!--maxSubSteps => Maximum number of time sub-steps allowed for the solver-->
		<xsd:attribute name="maxSubSteps" type="integer" default="10" />
		<!--maxTimeStepCuts => Max number of time step cuts-->
		<xsd:attribute name="maxTimeStepCuts" type="integer" default="2" />
		<!--newtonMaxIter => Maximum number of iterations that are allowed in a Newton loop.-->
		<xsd:attribute name="newtonMaxIter" type="integer" default="5" />
		<!--newtonMinIter => Minimum number of iterations that are required before exiting the Newton loop.-->
		<xsd:attribute name="newtonMinIter" type="integer" default="1" />
		<!--newtonTol => The required tolerance in order to exit the Newton iteration loop.-->
		<xsd:attribute name="newtonTol" type="real64" default="1e-06" />
		<!--timestepCutFactor => Factor by which the time step will be cut if a timestep cut is required.-->
		<xsd:attribute name="timestepCutFactor" type="real64" default="0.5" />
	</xsd:complexType>
	<xsd:simpleType name="geosx_NonlinearSolverParameters_LineSearchAction">
		<xsd:restriction base="xsd:string">
			<xsd:pattern value=".*[\[\]`$].*|None|Attempt|Require" />
		</xsd:restriction>
	</xsd:simpleType>
	<xsd:complexType name="FiniteVolumeType">
		<xsd:choice minOccurs="0" maxOccurs="unbounded">
			<xsd:element name="HybridMimeticDiscretization" type="HybridMimeticDiscretizationType" />
			<xsd:element name="TwoPointFluxApproximation" type="TwoPointFluxApproximationType" />
		</xsd:choice>
	</xsd:complexType>
	<xsd:complexType name="HybridMimeticDiscretizationType">
		<!--coefficientName => Name of coefficient field-->
		<xsd:attribute name="coefficientName" type="string" use="required" />
		<!--innerProductType => Type of inner product used in the hybrid FVM solver-->
		<xsd:attribute name="innerProductType" type="string" use="required" />
		<!--name => A name is required for any non-unique nodes-->
		<xsd:attribute name="name" type="string" use="required" />
	</xsd:complexType>
	<xsd:complexType name="TwoPointFluxApproximationType">
		<!--areaRelTol => Relative tolerance for area calculations.-->
		<xsd:attribute name="areaRelTol" type="real64" default="1e-08" />
		<!--coefficientModelNames => List of constitutive models that contain the coefficient used to build the stencil-->
		<xsd:attribute name="coefficientModelNames" type="string_array" default="{}" />
		<!--coefficientName => Name of coefficient field-->
		<xsd:attribute name="coefficientName" type="string" use="required" />
		<!--fieldName => Name of primary solution field-->
		<xsd:attribute name="fieldName" type="string" use="required" />
		<!--meanPermCoefficient => (no description available)-->
		<xsd:attribute name="meanPermCoefficient" type="real64" default="1" />
		<!--targetRegions => List of regions to build the stencil for-->
		<xsd:attribute name="targetRegions" type="string_array" default="{}" />
		<!--usePEDFM => (no description available)-->
		<xsd:attribute name="usePEDFM" type="integer" default="0" />
		<!--name => A name is required for any non-unique nodes-->
		<xsd:attribute name="name" type="string" use="required" />
	</xsd:complexType>
	<xsd:complexType name="OutputsType">
		<xsd:choice minOccurs="0" maxOccurs="unbounded">
			<xsd:element name="Blueprint" type="BlueprintType" />
			<xsd:element name="ChomboIO" type="ChomboIOType" />
			<xsd:element name="Python" type="PythonType" />
			<xsd:element name="Restart" type="RestartType" />
			<xsd:element name="Silo" type="SiloType" />
			<xsd:element name="TimeHistory" type="TimeHistoryType" />
			<xsd:element name="VTK" type="VTKType" />
		</xsd:choice>
	</xsd:complexType>
	<xsd:complexType name="BlueprintType">
		<!--childDirectory => Child directory path-->
		<xsd:attribute name="childDirectory" type="string" default="" />
		<!--outputFullQuadratureData => If true writes out data associated with every quadrature point.-->
		<xsd:attribute name="outputFullQuadratureData" type="integer" default="0" />
		<!--parallelThreads => Number of plot files.-->
		<xsd:attribute name="parallelThreads" type="integer" default="1" />
		<!--plotLevel => Determines which fields to write.-->
		<xsd:attribute name="plotLevel" type="geosx_dataRepository_PlotLevel" default="1" />
		<!--name => A name is required for any non-unique nodes-->
		<xsd:attribute name="name" type="string" use="required" />
	</xsd:complexType>
	<xsd:complexType name="ChomboIOType">
		<!--beginCycle => Cycle at which the coupling will commence.-->
		<xsd:attribute name="beginCycle" type="real64" use="required" />
		<!--childDirectory => Child directory path-->
		<xsd:attribute name="childDirectory" type="string" default="" />
		<!--inputPath => Path at which the chombo to geosx file will be written.-->
		<xsd:attribute name="inputPath" type="string" default="/INVALID_INPUT_PATH" />
		<!--outputPath => Path at which the geosx to chombo file will be written.-->
		<xsd:attribute name="outputPath" type="string" use="required" />
		<!--parallelThreads => Number of plot files.-->
		<xsd:attribute name="parallelThreads" type="integer" default="1" />
		<!--useChomboPressures => True iff geosx should use the pressures chombo writes out.-->
		<xsd:attribute name="useChomboPressures" type="integer" default="0" />
		<!--waitForInput => True iff geosx should wait for chombo to write out a file. When true the inputPath must be set.-->
		<xsd:attribute name="waitForInput" type="integer" use="required" />
		<!--name => A name is required for any non-unique nodes-->
		<xsd:attribute name="name" type="string" use="required" />
	</xsd:complexType>
	<xsd:complexType name="PythonType">
		<!--childDirectory => Child directory path-->
		<xsd:attribute name="childDirectory" type="string" default="" />
		<!--parallelThreads => Number of plot files.-->
		<xsd:attribute name="parallelThreads" type="integer" default="1" />
		<!--name => A name is required for any non-unique nodes-->
		<xsd:attribute name="name" type="string" use="required" />
	</xsd:complexType>
	<xsd:complexType name="RestartType">
		<!--childDirectory => Child directory path-->
		<xsd:attribute name="childDirectory" type="string" default="" />
		<!--parallelThreads => Number of plot files.-->
		<xsd:attribute name="parallelThreads" type="integer" default="1" />
		<!--name => A name is required for any non-unique nodes-->
		<xsd:attribute name="name" type="string" use="required" />
	</xsd:complexType>
	<xsd:complexType name="SiloType">
		<!--childDirectory => Child directory path-->
		<xsd:attribute name="childDirectory" type="string" default="" />
		<!--parallelThreads => Number of plot files.-->
		<xsd:attribute name="parallelThreads" type="integer" default="1" />
		<!--plotFileRoot => (no description available)-->
		<xsd:attribute name="plotFileRoot" type="string" default="plot" />
		<!--plotLevel => (no description available)-->
		<xsd:attribute name="plotLevel" type="integer" default="1" />
		<!--writeCellElementMesh => (no description available)-->
		<xsd:attribute name="writeCellElementMesh" type="integer" default="1" />
		<!--writeEdgeMesh => (no description available)-->
		<xsd:attribute name="writeEdgeMesh" type="integer" default="0" />
		<!--writeFEMFaces => (no description available)-->
		<xsd:attribute name="writeFEMFaces" type="integer" default="0" />
		<!--writeFaceElementMesh => (no description available)-->
		<xsd:attribute name="writeFaceElementMesh" type="integer" default="1" />
		<!--name => A name is required for any non-unique nodes-->
		<xsd:attribute name="name" type="string" use="required" />
	</xsd:complexType>
	<xsd:complexType name="TimeHistoryType">
		<!--childDirectory => Child directory path-->
		<xsd:attribute name="childDirectory" type="string" default="" />
		<!--filename => The filename to which to write time history output.-->
		<xsd:attribute name="filename" type="string" default="TimeHistory" />
		<!--format => The output file format for time history output.-->
		<xsd:attribute name="format" type="string" default="hdf" />
		<!--parallelThreads => Number of plot files.-->
		<xsd:attribute name="parallelThreads" type="integer" default="1" />
		<!--sources => A list of collectors from which to collect and output time history information.-->
		<xsd:attribute name="sources" type="string_array" use="required" />
		<!--name => A name is required for any non-unique nodes-->
		<xsd:attribute name="name" type="string" use="required" />
	</xsd:complexType>
	<xsd:complexType name="VTKType">
		<!--childDirectory => Child directory path-->
		<xsd:attribute name="childDirectory" type="string" default="" />
		<!--parallelThreads => Number of plot files.-->
		<xsd:attribute name="parallelThreads" type="integer" default="1" />
		<!--plotFileRoot => Name of the root file for this output.-->
		<xsd:attribute name="plotFileRoot" type="string" default="VTK" />
		<!--plotLevel => Level detail plot. Only fields with lower of equal plot level will be output.-->
		<xsd:attribute name="plotLevel" type="integer" default="1" />
		<!--writeBinaryData => Output the data in binary format-->
		<xsd:attribute name="writeBinaryData" type="integer" default="1" />
		<!--writeFEMFaces => (no description available)-->
		<xsd:attribute name="writeFEMFaces" type="integer" default="0" />
		<!--name => A name is required for any non-unique nodes-->
		<xsd:attribute name="name" type="string" use="required" />
	</xsd:complexType>
	<xsd:complexType name="SolversType">
		<xsd:choice minOccurs="0" maxOccurs="unbounded">
			<xsd:element name="AcousticSEM" type="AcousticSEMType" />
			<xsd:element name="CompositionalMultiphaseFVM" type="CompositionalMultiphaseFVMType" />
			<xsd:element name="CompositionalMultiphaseHybridFVM" type="CompositionalMultiphaseHybridFVMType" />
			<xsd:element name="CompositionalMultiphaseReservoir" type="CompositionalMultiphaseReservoirType" />
			<xsd:element name="CompositionalMultiphaseWell" type="CompositionalMultiphaseWellType" />
			<xsd:element name="EmbeddedSurfaceGenerator" type="EmbeddedSurfaceGeneratorType" />
			<xsd:element name="FlowProppantTransport" type="FlowProppantTransportType" />
			<xsd:element name="Hydrofracture" type="HydrofractureType" />
			<xsd:element name="LagrangianContact" type="LagrangianContactType" />
			<xsd:element name="LagrangianContactWithFlow" type="LagrangianContactWithFlowType" />
			<xsd:element name="LaplaceFEM" type="LaplaceFEMType" />
			<xsd:element name="LaplaceVEM" type="LaplaceVEMType" />
			<xsd:element name="MultiphasePoromechanics" type="MultiphasePoromechanicsType" />
			<xsd:element name="PhaseFieldDamageFEM" type="PhaseFieldDamageFEMType" />
			<xsd:element name="PhaseFieldFracture" type="PhaseFieldFractureType" />
			<xsd:element name="ProppantTransport" type="ProppantTransportType" />
			<xsd:element name="SinglePhaseFVM" type="SinglePhaseFVMType" />
			<xsd:element name="SinglePhaseHybridFVM" type="SinglePhaseHybridFVMType" />
			<xsd:element name="SinglePhasePoromechanics" type="SinglePhasePoromechanicsType" />
			<xsd:element name="SinglePhasePoromechanicsEmbeddedFractures" type="SinglePhasePoromechanicsEmbeddedFracturesType" />
			<xsd:element name="SinglePhasePoromechanicsLagrangianContact" type="SinglePhasePoromechanicsLagrangianContactType" />
			<xsd:element name="SinglePhaseProppantFVM" type="SinglePhaseProppantFVMType" />
			<xsd:element name="SinglePhaseReservoir" type="SinglePhaseReservoirType" />
			<xsd:element name="SinglePhaseWell" type="SinglePhaseWellType" />
			<xsd:element name="SolidMechanicsEmbeddedFractures" type="SolidMechanicsEmbeddedFracturesType" />
			<xsd:element name="SolidMechanicsLagrangianSSLE" type="SolidMechanicsLagrangianSSLEType" />
			<xsd:element name="SolidMechanics_LagrangianFEM" type="SolidMechanics_LagrangianFEMType" />
			<xsd:element name="SurfaceGenerator" type="SurfaceGeneratorType" />
		</xsd:choice>
		<!--gravityVector => Gravity vector used in the physics solvers-->
		<xsd:attribute name="gravityVector" type="R1Tensor" default="{0,0,-9.81}" />
	</xsd:complexType>
	<xsd:complexType name="AcousticSEMType">
		<xsd:choice minOccurs="0" maxOccurs="unbounded">
			<xsd:element name="LinearSolverParameters" type="LinearSolverParametersType" maxOccurs="1" />
			<xsd:element name="NonlinearSolverParameters" type="NonlinearSolverParametersType" maxOccurs="1" />
		</xsd:choice>
		<!--cflFactor => Factor to apply to the `CFL condition <http://en.wikipedia.org/wiki/Courant-Friedrichs-Lewy_condition>`_ when calculating the maximum allowable time step. Values should be in the interval (0,1] -->
		<xsd:attribute name="cflFactor" type="real64" default="0.5" />
		<!--discretization => Name of discretization object (defined in the :ref:`NumericalMethodsManager`) to use for this solver. For instance, if this is a Finite Element Solver, the name of a :ref:`FiniteElement` should be specified. If this is a Finite Volume Method, the name of a :ref:`FiniteVolume` discretization should be specified.-->
		<xsd:attribute name="discretization" type="string" use="required" />
		<!--initialDt => Initial time-step value required by the solver to the event manager.-->
		<xsd:attribute name="initialDt" type="real64" default="1e+99" />
		<!--logLevel => Log level-->
		<xsd:attribute name="logLevel" type="integer" default="0" />
		<!--outputSeismoTrace => Flag that indicates if we write the sismo trace in a file .txt, 0 no output, 1 otherwise-->
		<xsd:attribute name="outputSeismoTrace" type="localIndex" default="0" />
		<!--receiverCoordinates => Coordinates (x,y,z) of the receivers-->
		<xsd:attribute name="receiverCoordinates" type="real64_array2d" use="required" />
		<!--rickerOrder => Flag that indicates the order of the Ricker to be used o, 1 or 2. Order 2 by default-->
		<xsd:attribute name="rickerOrder" type="localIndex" default="2" />
		<!--sourceCoordinates => Coordinates (x,y,z) of the sources-->
		<xsd:attribute name="sourceCoordinates" type="real64_array2d" use="required" />
		<!--targetRegions => Allowable regions that the solver may be applied to. Note that this does not indicate that the solver will be applied to these regions, only that allocation will occur such that the solver may be applied to these regions. The decision about what regions this solver will beapplied to rests in the EventManager.-->
		<xsd:attribute name="targetRegions" type="string_array" use="required" />
		<!--timeSourceFrequency => Central frequency for the time source-->
		<xsd:attribute name="timeSourceFrequency" type="real64" use="required" />
		<!--name => A name is required for any non-unique nodes-->
		<xsd:attribute name="name" type="string" use="required" />
	</xsd:complexType>
	<xsd:complexType name="CompositionalMultiphaseFVMType">
		<xsd:choice minOccurs="0" maxOccurs="unbounded">
			<xsd:element name="LinearSolverParameters" type="LinearSolverParametersType" maxOccurs="1" />
			<xsd:element name="NonlinearSolverParameters" type="NonlinearSolverParametersType" maxOccurs="1" />
		</xsd:choice>
		<!--allowLocalCompDensityChopping => Flag indicating whether local (cell-wise) chopping of negative compositions is allowed-->
		<xsd:attribute name="allowLocalCompDensityChopping" type="integer" default="1" />
		<!--capPressureNames => Name of the capillary pressure constitutive model to use-->
		<xsd:attribute name="capPressureNames" type="string_array" default="{}" />
		<!--cflFactor => Factor to apply to the `CFL condition <http://en.wikipedia.org/wiki/Courant-Friedrichs-Lewy_condition>`_ when calculating the maximum allowable time step. Values should be in the interval (0,1] -->
		<xsd:attribute name="cflFactor" type="real64" default="0.5" />
		<!--computeCFLNumbers => Flag indicating whether CFL numbers are computed or not-->
		<xsd:attribute name="computeCFLNumbers" type="integer" default="0" />
		<!--discretization => Name of discretization object to use for this solver.-->
		<xsd:attribute name="discretization" type="string" use="required" />
		<!--fluidNames => Names of fluid constitutive models for each region.-->
		<xsd:attribute name="fluidNames" type="string_array" use="required" />
		<!--initialDt => Initial time-step value required by the solver to the event manager.-->
		<xsd:attribute name="initialDt" type="real64" default="1e+99" />
		<!--inputFluxEstimate => Initial estimate of the input flux used only for residual scaling. This should be essentially equivalent to the input flux * dt.-->
		<xsd:attribute name="inputFluxEstimate" type="real64" default="1" />
		<!--logLevel => Log level-->
		<xsd:attribute name="logLevel" type="integer" default="0" />
		<!--maxCompFractionChange => Maximum (absolute) change in a component fraction between two Newton iterations-->
		<xsd:attribute name="maxCompFractionChange" type="real64" default="1" />
		<!--permeabilityNames => Names of permeability constitutive models for each region.-->
		<xsd:attribute name="permeabilityNames" type="string_array" use="required" />
		<!--relPermNames => Name of the relative permeability constitutive model to use-->
		<xsd:attribute name="relPermNames" type="string_array" use="required" />
		<!--solidNames => Names of solid constitutive models for each region.-->
		<xsd:attribute name="solidNames" type="string_array" use="required" />
		<!--targetRegions => Allowable regions that the solver may be applied to. Note that this does not indicate that the solver will be applied to these regions, only that allocation will occur such that the solver may be applied to these regions. The decision about what regions this solver will beapplied to rests in the EventManager.-->
		<xsd:attribute name="targetRegions" type="string_array" use="required" />
		<!--temperature => Temperature-->
		<xsd:attribute name="temperature" type="real64" use="required" />
		<!--useMass => Use mass formulation instead of molar-->
		<xsd:attribute name="useMass" type="integer" default="0" />
		<!--name => A name is required for any non-unique nodes-->
		<xsd:attribute name="name" type="string" use="required" />
	</xsd:complexType>
	<xsd:complexType name="CompositionalMultiphaseHybridFVMType">
		<xsd:choice minOccurs="0" maxOccurs="unbounded">
			<xsd:element name="LinearSolverParameters" type="LinearSolverParametersType" maxOccurs="1" />
			<xsd:element name="NonlinearSolverParameters" type="NonlinearSolverParametersType" maxOccurs="1" />
		</xsd:choice>
		<!--allowLocalCompDensityChopping => Flag indicating whether local (cell-wise) chopping of negative compositions is allowed-->
		<xsd:attribute name="allowLocalCompDensityChopping" type="integer" default="1" />
		<!--capPressureNames => Name of the capillary pressure constitutive model to use-->
		<xsd:attribute name="capPressureNames" type="string_array" default="{}" />
		<!--cflFactor => Factor to apply to the `CFL condition <http://en.wikipedia.org/wiki/Courant-Friedrichs-Lewy_condition>`_ when calculating the maximum allowable time step. Values should be in the interval (0,1] -->
		<xsd:attribute name="cflFactor" type="real64" default="0.5" />
		<!--computeCFLNumbers => Flag indicating whether CFL numbers are computed or not-->
		<xsd:attribute name="computeCFLNumbers" type="integer" default="0" />
		<!--discretization => Name of discretization object to use for this solver.-->
		<xsd:attribute name="discretization" type="string" use="required" />
		<!--fluidNames => Names of fluid constitutive models for each region.-->
		<xsd:attribute name="fluidNames" type="string_array" use="required" />
		<!--initialDt => Initial time-step value required by the solver to the event manager.-->
		<xsd:attribute name="initialDt" type="real64" default="1e+99" />
		<!--inputFluxEstimate => Initial estimate of the input flux used only for residual scaling. This should be essentially equivalent to the input flux * dt.-->
		<xsd:attribute name="inputFluxEstimate" type="real64" default="1" />
		<!--logLevel => Log level-->
		<xsd:attribute name="logLevel" type="integer" default="0" />
		<!--maxCompFractionChange => Maximum (absolute) change in a component fraction between two Newton iterations-->
		<xsd:attribute name="maxCompFractionChange" type="real64" default="1" />
		<!--maxRelativePressureChange => Maximum (relative) change in (face) pressure between two Newton iterations-->
		<xsd:attribute name="maxRelativePressureChange" type="real64" default="1" />
		<!--permeabilityNames => Names of permeability constitutive models for each region.-->
		<xsd:attribute name="permeabilityNames" type="string_array" use="required" />
		<!--relPermNames => Name of the relative permeability constitutive model to use-->
		<xsd:attribute name="relPermNames" type="string_array" use="required" />
		<!--solidNames => Names of solid constitutive models for each region.-->
		<xsd:attribute name="solidNames" type="string_array" use="required" />
		<!--targetRegions => Allowable regions that the solver may be applied to. Note that this does not indicate that the solver will be applied to these regions, only that allocation will occur such that the solver may be applied to these regions. The decision about what regions this solver will beapplied to rests in the EventManager.-->
		<xsd:attribute name="targetRegions" type="string_array" use="required" />
		<!--temperature => Temperature-->
		<xsd:attribute name="temperature" type="real64" use="required" />
		<!--useMass => Use mass formulation instead of molar-->
		<xsd:attribute name="useMass" type="integer" default="0" />
		<!--name => A name is required for any non-unique nodes-->
		<xsd:attribute name="name" type="string" use="required" />
	</xsd:complexType>
	<xsd:complexType name="CompositionalMultiphaseReservoirType">
		<xsd:choice minOccurs="0" maxOccurs="unbounded">
			<xsd:element name="LinearSolverParameters" type="LinearSolverParametersType" maxOccurs="1" />
			<xsd:element name="NonlinearSolverParameters" type="NonlinearSolverParametersType" maxOccurs="1" />
		</xsd:choice>
		<!--cflFactor => Factor to apply to the `CFL condition <http://en.wikipedia.org/wiki/Courant-Friedrichs-Lewy_condition>`_ when calculating the maximum allowable time step. Values should be in the interval (0,1] -->
		<xsd:attribute name="cflFactor" type="real64" default="0.5" />
		<!--flowSolverName => Name of the flow solver to use in the reservoir-well system solver-->
		<xsd:attribute name="flowSolverName" type="string" use="required" />
		<!--initialDt => Initial time-step value required by the solver to the event manager.-->
		<xsd:attribute name="initialDt" type="real64" default="1e+99" />
		<!--logLevel => Log level-->
		<xsd:attribute name="logLevel" type="integer" default="0" />
		<!--targetRegions => Allowable regions that the solver may be applied to. Note that this does not indicate that the solver will be applied to these regions, only that allocation will occur such that the solver may be applied to these regions. The decision about what regions this solver will beapplied to rests in the EventManager.-->
		<xsd:attribute name="targetRegions" type="string_array" use="required" />
		<!--wellSolverName => Name of the well solver to use in the reservoir-well system solver-->
		<xsd:attribute name="wellSolverName" type="string" use="required" />
		<!--name => A name is required for any non-unique nodes-->
		<xsd:attribute name="name" type="string" use="required" />
	</xsd:complexType>
	<xsd:complexType name="CompositionalMultiphaseWellType">
		<xsd:choice minOccurs="0" maxOccurs="unbounded">
			<xsd:element name="LinearSolverParameters" type="LinearSolverParametersType" maxOccurs="1" />
			<xsd:element name="NonlinearSolverParameters" type="NonlinearSolverParametersType" maxOccurs="1" />
			<xsd:element name="WellControls" type="WellControlsType" />
		</xsd:choice>
		<!--allowLocalCompDensityChopping => Flag indicating whether local (cell-wise) chopping of negative compositions is allowed-->
		<xsd:attribute name="allowLocalCompDensityChopping" type="integer" default="1" />
		<!--cflFactor => Factor to apply to the `CFL condition <http://en.wikipedia.org/wiki/Courant-Friedrichs-Lewy_condition>`_ when calculating the maximum allowable time step. Values should be in the interval (0,1] -->
		<xsd:attribute name="cflFactor" type="real64" default="0.5" />
		<!--fluidNames => Name of fluid constitutive object to use for this solver.-->
		<xsd:attribute name="fluidNames" type="string_array" use="required" />
		<!--initialDt => Initial time-step value required by the solver to the event manager.-->
		<xsd:attribute name="initialDt" type="real64" default="1e+99" />
		<!--logLevel => Log level-->
		<xsd:attribute name="logLevel" type="integer" default="0" />
		<!--maxCompFractionChange => Maximum (absolute) change in a component fraction between two Newton iterations-->
		<xsd:attribute name="maxCompFractionChange" type="real64" default="1" />
		<!--maxRelativePressureChange => Maximum (relative) change in pressure between two Newton iterations (recommended with rate control)-->
		<xsd:attribute name="maxRelativePressureChange" type="real64" default="1" />
		<!--relPermNames => Names of relative permeability constitutive models to use-->
		<xsd:attribute name="relPermNames" type="string_array" use="required" />
		<!--targetRegions => Allowable regions that the solver may be applied to. Note that this does not indicate that the solver will be applied to these regions, only that allocation will occur such that the solver may be applied to these regions. The decision about what regions this solver will beapplied to rests in the EventManager.-->
		<xsd:attribute name="targetRegions" type="string_array" use="required" />
		<!--useMass => Use mass formulation instead of molar-->
		<xsd:attribute name="useMass" type="integer" default="0" />
		<!--name => A name is required for any non-unique nodes-->
		<xsd:attribute name="name" type="string" use="required" />
	</xsd:complexType>
	<xsd:complexType name="WellControlsType">
		<!--control => Well control. Valid options:
* BHP
* phaseVolRate
* totalVolRate-->
		<xsd:attribute name="control" type="geosx_WellControls_Control" use="required" />
		<!--injectionStream => Global component densities of the injection stream-->
		<xsd:attribute name="injectionStream" type="real64_array" default="{-1}" />
		<!--injectionTemperature => Temperature of the injection stream-->
		<xsd:attribute name="injectionTemperature" type="real64" default="-1" />
		<!--referenceElevation => Reference elevation where BHP control is enforced-->
		<xsd:attribute name="referenceElevation" type="real64" use="required" />
		<!--surfacePressure => Surface pressure used to compute volumetric rates when surface conditions are used-->
		<xsd:attribute name="surfacePressure" type="real64" default="0" />
		<!--surfaceTemperature => Surface temperature used to compute volumetric rates when surface conditions are used-->
		<xsd:attribute name="surfaceTemperature" type="real64" default="0" />
		<!--targetBHP => Target bottom-hole pressure-->
		<xsd:attribute name="targetBHP" type="real64" default="-1" />
		<!--targetBHPTableName => Name of the BHP table when the rate is a time dependent function-->
		<xsd:attribute name="targetBHPTableName" type="string" default="" />
		<!--targetPhaseName => Name of the target phase-->
		<xsd:attribute name="targetPhaseName" type="string" default="" />
		<!--targetPhaseRate => Target phase volumetric rate-->
		<xsd:attribute name="targetPhaseRate" type="real64" default="0" />
		<!--targetPhaseRateTableName => Name of the phase rate table when the rate is a time dependent function-->
		<xsd:attribute name="targetPhaseRateTableName" type="string" default="" />
		<!--targetTotalRate => Target total volumetric rate-->
		<xsd:attribute name="targetTotalRate" type="real64" default="0" />
		<!--targetTotalRateTableName => Name of the total rate table when the rate is a time dependent function-->
		<xsd:attribute name="targetTotalRateTableName" type="string" default="" />
		<!--type => Well type. Valid options:
* producer
* injector-->
		<xsd:attribute name="type" type="geosx_WellControls_Type" use="required" />
		<!--useSurfaceConditions => Flag to specify whether rates are checked at surface or reservoir conditions.
Equal to 1 for surface conditions, and to 0 for reservoir conditions-->
		<xsd:attribute name="useSurfaceConditions" type="integer" default="0" />
		<!--name => A name is required for any non-unique nodes-->
		<xsd:attribute name="name" type="string" use="required" />
	</xsd:complexType>
	<xsd:simpleType name="geosx_WellControls_Control">
		<xsd:restriction base="xsd:string">
			<xsd:pattern value=".*[\[\]`$].*|BHP|phaseVolRate|totalVolRate" />
		</xsd:restriction>
	</xsd:simpleType>
	<xsd:simpleType name="geosx_WellControls_Type">
		<xsd:restriction base="xsd:string">
			<xsd:pattern value=".*[\[\]`$].*|producer|injector" />
		</xsd:restriction>
	</xsd:simpleType>
	<xsd:complexType name="EmbeddedSurfaceGeneratorType">
		<xsd:choice minOccurs="0" maxOccurs="unbounded">
			<xsd:element name="LinearSolverParameters" type="LinearSolverParametersType" maxOccurs="1" />
			<xsd:element name="NonlinearSolverParameters" type="NonlinearSolverParametersType" maxOccurs="1" />
		</xsd:choice>
		<!--cflFactor => Factor to apply to the `CFL condition <http://en.wikipedia.org/wiki/Courant-Friedrichs-Lewy_condition>`_ when calculating the maximum allowable time step. Values should be in the interval (0,1] -->
		<xsd:attribute name="cflFactor" type="real64" default="0.5" />
		<!--fractureRegion => (no description available)-->
		<xsd:attribute name="fractureRegion" type="string" default="FractureRegion" />
		<!--initialDt => Initial time-step value required by the solver to the event manager.-->
		<xsd:attribute name="initialDt" type="real64" default="1e+99" />
		<!--logLevel => Log level-->
		<xsd:attribute name="logLevel" type="integer" default="0" />
		<!--mpiCommOrder => Flag to enable MPI consistent communication ordering-->
		<xsd:attribute name="mpiCommOrder" type="integer" default="0" />
		<!--solidMaterialNames => Name of the solid material used in solid mechanic solver-->
		<xsd:attribute name="solidMaterialNames" type="string_array" use="required" />
		<!--targetRegions => Allowable regions that the solver may be applied to. Note that this does not indicate that the solver will be applied to these regions, only that allocation will occur such that the solver may be applied to these regions. The decision about what regions this solver will beapplied to rests in the EventManager.-->
		<xsd:attribute name="targetRegions" type="string_array" use="required" />
		<!--name => A name is required for any non-unique nodes-->
		<xsd:attribute name="name" type="string" use="required" />
	</xsd:complexType>
	<xsd:complexType name="FlowProppantTransportType">
		<xsd:choice minOccurs="0" maxOccurs="unbounded">
			<xsd:element name="LinearSolverParameters" type="LinearSolverParametersType" maxOccurs="1" />
			<xsd:element name="NonlinearSolverParameters" type="NonlinearSolverParametersType" maxOccurs="1" />
		</xsd:choice>
		<!--cflFactor => Factor to apply to the `CFL condition <http://en.wikipedia.org/wiki/Courant-Friedrichs-Lewy_condition>`_ when calculating the maximum allowable time step. Values should be in the interval (0,1] -->
		<xsd:attribute name="cflFactor" type="real64" default="0.5" />
		<!--flowSolverName => Name of the flow solver to use in the flowProppantTransport solver-->
		<xsd:attribute name="flowSolverName" type="string" use="required" />
		<!--initialDt => Initial time-step value required by the solver to the event manager.-->
		<xsd:attribute name="initialDt" type="real64" default="1e+99" />
		<!--logLevel => Log level-->
		<xsd:attribute name="logLevel" type="integer" default="0" />
		<!--proppantSolverName => Name of the proppant transport solver to use in the flowProppantTransport solver-->
		<xsd:attribute name="proppantSolverName" type="string" use="required" />
		<!--targetRegions => Allowable regions that the solver may be applied to. Note that this does not indicate that the solver will be applied to these regions, only that allocation will occur such that the solver may be applied to these regions. The decision about what regions this solver will beapplied to rests in the EventManager.-->
		<xsd:attribute name="targetRegions" type="string_array" use="required" />
		<!--name => A name is required for any non-unique nodes-->
		<xsd:attribute name="name" type="string" use="required" />
	</xsd:complexType>
	<xsd:complexType name="HydrofractureType">
		<xsd:choice minOccurs="0" maxOccurs="unbounded">
			<xsd:element name="LinearSolverParameters" type="LinearSolverParametersType" maxOccurs="1" />
			<xsd:element name="NonlinearSolverParameters" type="NonlinearSolverParametersType" maxOccurs="1" />
		</xsd:choice>
		<!--cflFactor => Factor to apply to the `CFL condition <http://en.wikipedia.org/wiki/Courant-Friedrichs-Lewy_condition>`_ when calculating the maximum allowable time step. Values should be in the interval (0,1] -->
		<xsd:attribute name="cflFactor" type="real64" default="0.5" />
		<!--contactRelationName => Name of contact relation to enforce constraints on fracture boundary.-->
		<xsd:attribute name="contactRelationName" type="string" use="required" />
		<!--couplingTypeOption => Coupling method. Valid options:
* FIM
* SIM_FixedStress-->
		<xsd:attribute name="couplingTypeOption" type="geosx_HydrofractureSolver_CouplingTypeOption" use="required" />
		<!--discretization => Name of discretization object (defined in the :ref:`NumericalMethodsManager`) to use for this solver. For instance, if this is a Finite Element Solver, the name of a :ref:`FiniteElement` should be specified. If this is a Finite Volume Method, the name of a :ref:`FiniteVolume` discretization should be specified.-->
		<xsd:attribute name="discretization" type="string" use="required" />
		<!--fluidSolverName => Name of the fluid mechanics solver to use in the poromechanics solver-->
		<xsd:attribute name="fluidSolverName" type="string" use="required" />
		<!--initialDt => Initial time-step value required by the solver to the event manager.-->
		<xsd:attribute name="initialDt" type="real64" default="1e+99" />
		<!--logLevel => Log level-->
		<xsd:attribute name="logLevel" type="integer" default="0" />
		<!--maxNumResolves => Value to indicate how many resolves may be executed to perform surface generation after the execution of flow and mechanics solver. -->
		<xsd:attribute name="maxNumResolves" type="integer" default="10" />
		<!--porousMaterialNames => The name of the material that should be used in the constitutive updates-->
		<xsd:attribute name="porousMaterialNames" type="string_array" use="required" />
		<!--solidSolverName => Name of the solid mechanics solver to use in the poromechanics solver-->
		<xsd:attribute name="solidSolverName" type="string" use="required" />
		<!--surfaceGeneratorName => Name of the surface generator to use in the hydrofracture solver-->
		<xsd:attribute name="surfaceGeneratorName" type="string" use="required" />
		<!--targetRegions => Allowable regions that the solver may be applied to. Note that this does not indicate that the solver will be applied to these regions, only that allocation will occur such that the solver may be applied to these regions. The decision about what regions this solver will beapplied to rests in the EventManager.-->
		<xsd:attribute name="targetRegions" type="string_array" use="required" />
		<!--name => A name is required for any non-unique nodes-->
		<xsd:attribute name="name" type="string" use="required" />
	</xsd:complexType>
	<xsd:simpleType name="geosx_HydrofractureSolver_CouplingTypeOption">
		<xsd:restriction base="xsd:string">
			<xsd:pattern value=".*[\[\]`$].*|FIM|SIM_FixedStress" />
		</xsd:restriction>
	</xsd:simpleType>
	<xsd:complexType name="LagrangianContactType">
		<xsd:choice minOccurs="0" maxOccurs="unbounded">
			<xsd:element name="LinearSolverParameters" type="LinearSolverParametersType" maxOccurs="1" />
			<xsd:element name="NonlinearSolverParameters" type="NonlinearSolverParametersType" maxOccurs="1" />
		</xsd:choice>
		<!--activeSetMaxIter => Maximum number of iteration for the active set strategy in the lagrangian contact solver-->
		<xsd:attribute name="activeSetMaxIter" type="integer" default="10" />
		<!--cflFactor => Factor to apply to the `CFL condition <http://en.wikipedia.org/wiki/Courant-Friedrichs-Lewy_condition>`_ when calculating the maximum allowable time step. Values should be in the interval (0,1] -->
		<xsd:attribute name="cflFactor" type="real64" default="0.5" />
		<!--contactRelationName => Name of the constitutive law used for fracture elements-->
		<xsd:attribute name="contactRelationName" type="string" use="required" />
		<!--initialDt => Initial time-step value required by the solver to the event manager.-->
		<xsd:attribute name="initialDt" type="real64" default="1e+99" />
		<!--logLevel => Log level-->
		<xsd:attribute name="logLevel" type="integer" default="0" />
		<!--solidSolverName => Name of the solid mechanics solver to use in the lagrangian contact solver-->
		<xsd:attribute name="solidSolverName" type="string" use="required" />
		<!--stabilizationName => Name of the stabilization to use in the lagrangian contact solver-->
		<xsd:attribute name="stabilizationName" type="string" use="required" />
		<!--targetRegions => Allowable regions that the solver may be applied to. Note that this does not indicate that the solver will be applied to these regions, only that allocation will occur such that the solver may be applied to these regions. The decision about what regions this solver will beapplied to rests in the EventManager.-->
		<xsd:attribute name="targetRegions" type="string_array" use="required" />
		<!--name => A name is required for any non-unique nodes-->
		<xsd:attribute name="name" type="string" use="required" />
	</xsd:complexType>
	<xsd:complexType name="LagrangianContactWithFlowType">
		<xsd:choice minOccurs="0" maxOccurs="unbounded">
			<xsd:element name="LinearSolverParameters" type="LinearSolverParametersType" maxOccurs="1" />
			<xsd:element name="NonlinearSolverParameters" type="NonlinearSolverParametersType" maxOccurs="1" />
		</xsd:choice>
		<!--cflFactor => Factor to apply to the `CFL condition <http://en.wikipedia.org/wiki/Courant-Friedrichs-Lewy_condition>`_ when calculating the maximum allowable time step. Values should be in the interval (0,1] -->
		<xsd:attribute name="cflFactor" type="real64" default="0.5" />
		<!--contactSolverName => Name of the contact solid mechanics solver to use in the contact with flow solver-->
		<xsd:attribute name="contactSolverName" type="string" use="required" />
		<!--flowSolverName => Name of the flow mechanics solver to use in the contact with flow solver-->
		<xsd:attribute name="flowSolverName" type="string" use="required" />
		<!--fluidSolverName => Name of the fluid mechanics solver to use in the poromechanics solver-->
		<xsd:attribute name="fluidSolverName" type="string" use="required" />
		<!--initialDt => Initial time-step value required by the solver to the event manager.-->
		<xsd:attribute name="initialDt" type="real64" default="1e+99" />
		<!--logLevel => Log level-->
		<xsd:attribute name="logLevel" type="integer" default="0" />
		<!--porousMaterialNames => The name of the material that should be used in the constitutive updates-->
		<xsd:attribute name="porousMaterialNames" type="string_array" use="required" />
		<!--solidSolverName => Name of the solid mechanics solver to use in the poromechanics solver-->
		<xsd:attribute name="solidSolverName" type="string" use="required" />
		<!--stabilizationName => Name of the stabilization to use in the lagrangian contact with flow solver-->
		<xsd:attribute name="stabilizationName" type="string" use="required" />
		<!--targetRegions => Allowable regions that the solver may be applied to. Note that this does not indicate that the solver will be applied to these regions, only that allocation will occur such that the solver may be applied to these regions. The decision about what regions this solver will beapplied to rests in the EventManager.-->
		<xsd:attribute name="targetRegions" type="string_array" use="required" />
		<!--name => A name is required for any non-unique nodes-->
		<xsd:attribute name="name" type="string" use="required" />
	</xsd:complexType>
	<xsd:complexType name="LaplaceFEMType">
		<xsd:choice minOccurs="0" maxOccurs="unbounded">
			<xsd:element name="LinearSolverParameters" type="LinearSolverParametersType" maxOccurs="1" />
			<xsd:element name="NonlinearSolverParameters" type="NonlinearSolverParametersType" maxOccurs="1" />
		</xsd:choice>
		<!--cflFactor => Factor to apply to the `CFL condition <http://en.wikipedia.org/wiki/Courant-Friedrichs-Lewy_condition>`_ when calculating the maximum allowable time step. Values should be in the interval (0,1] -->
		<xsd:attribute name="cflFactor" type="real64" default="0.5" />
		<!--discretization => Name of discretization object (defined in the :ref:`NumericalMethodsManager`) to use for this solver. For instance, if this is a Finite Element Solver, the name of a :ref:`FiniteElement` should be specified. If this is a Finite Volume Method, the name of a :ref:`FiniteVolume` discretization should be specified.-->
		<xsd:attribute name="discretization" type="string" use="required" />
		<!--fieldName => Name of field variable-->
		<xsd:attribute name="fieldName" type="string" use="required" />
		<!--initialDt => Initial time-step value required by the solver to the event manager.-->
		<xsd:attribute name="initialDt" type="real64" default="1e+99" />
		<!--logLevel => Log level-->
		<xsd:attribute name="logLevel" type="integer" default="0" />
		<!--targetRegions => Allowable regions that the solver may be applied to. Note that this does not indicate that the solver will be applied to these regions, only that allocation will occur such that the solver may be applied to these regions. The decision about what regions this solver will beapplied to rests in the EventManager.-->
		<xsd:attribute name="targetRegions" type="string_array" use="required" />
		<!--timeIntegrationOption => Time integration method. Options are:
* SteadyState
* ImplicitTransient-->
		<xsd:attribute name="timeIntegrationOption" type="geosx_LaplaceBaseH1_TimeIntegrationOption" use="required" />
		<!--name => A name is required for any non-unique nodes-->
		<xsd:attribute name="name" type="string" use="required" />
	</xsd:complexType>
	<xsd:simpleType name="geosx_LaplaceBaseH1_TimeIntegrationOption">
		<xsd:restriction base="xsd:string">
			<xsd:pattern value=".*[\[\]`$].*|SteadyState|ImplicitTransient" />
		</xsd:restriction>
	</xsd:simpleType>
	<xsd:complexType name="LaplaceVEMType">
		<xsd:choice minOccurs="0" maxOccurs="unbounded">
			<xsd:element name="LinearSolverParameters" type="LinearSolverParametersType" maxOccurs="1" />
			<xsd:element name="NonlinearSolverParameters" type="NonlinearSolverParametersType" maxOccurs="1" />
		</xsd:choice>
		<!--cflFactor => Factor to apply to the `CFL condition <http://en.wikipedia.org/wiki/Courant-Friedrichs-Lewy_condition>`_ when calculating the maximum allowable time step. Values should be in the interval (0,1] -->
		<xsd:attribute name="cflFactor" type="real64" default="0.5" />
		<!--discretization => Name of discretization object (defined in the :ref:`NumericalMethodsManager`) to use for this solver. For instance, if this is a Finite Element Solver, the name of a :ref:`FiniteElement` should be specified. If this is a Finite Volume Method, the name of a :ref:`FiniteVolume` discretization should be specified.-->
		<xsd:attribute name="discretization" type="string" use="required" />
		<!--fieldName => Name of field variable-->
		<xsd:attribute name="fieldName" type="string" use="required" />
		<!--initialDt => Initial time-step value required by the solver to the event manager.-->
		<xsd:attribute name="initialDt" type="real64" default="1e+99" />
		<!--logLevel => Log level-->
		<xsd:attribute name="logLevel" type="integer" default="0" />
		<!--targetRegions => Allowable regions that the solver may be applied to. Note that this does not indicate that the solver will be applied to these regions, only that allocation will occur such that the solver may be applied to these regions. The decision about what regions this solver will beapplied to rests in the EventManager.-->
		<xsd:attribute name="targetRegions" type="string_array" use="required" />
		<!--timeIntegrationOption => Time integration method. Options are:
* SteadyState
* ImplicitTransient-->
		<xsd:attribute name="timeIntegrationOption" type="geosx_LaplaceBaseH1_TimeIntegrationOption" use="required" />
		<!--name => A name is required for any non-unique nodes-->
		<xsd:attribute name="name" type="string" use="required" />
	</xsd:complexType>
	<xsd:complexType name="MultiphasePoromechanicsType">
		<xsd:choice minOccurs="0" maxOccurs="unbounded">
			<xsd:element name="LinearSolverParameters" type="LinearSolverParametersType" maxOccurs="1" />
			<xsd:element name="NonlinearSolverParameters" type="NonlinearSolverParametersType" maxOccurs="1" />
		</xsd:choice>
		<!--cflFactor => Factor to apply to the `CFL condition <http://en.wikipedia.org/wiki/Courant-Friedrichs-Lewy_condition>`_ when calculating the maximum allowable time step. Values should be in the interval (0,1] -->
		<xsd:attribute name="cflFactor" type="real64" default="0.5" />
		<!--discretization => Name of discretization object (defined in the :ref:`NumericalMethodsManager`) to use for this solver. For instance, if this is a Finite Element Solver, the name of a :ref:`FiniteElement` should be specified. If this is a Finite Volume Method, the name of a :ref:`FiniteVolume` discretization should be specified.-->
		<xsd:attribute name="discretization" type="string" use="required" />
		<!--fluidSolverName => Name of the fluid mechanics solver to use in the poroelastic solver-->
		<xsd:attribute name="fluidSolverName" type="string" use="required" />
		<!--initialDt => Initial time-step value required by the solver to the event manager.-->
		<xsd:attribute name="initialDt" type="real64" default="1e+99" />
		<!--logLevel => Log level-->
		<xsd:attribute name="logLevel" type="integer" default="0" />
		<!--porousMaterialNames => The name of the material that should be used in the constitutive updates-->
		<xsd:attribute name="porousMaterialNames" type="string_array" use="required" />
		<!--solidSolverName => Name of the solid mechanics solver to use in the poroelastic solver-->
		<xsd:attribute name="solidSolverName" type="string" use="required" />
		<!--targetRegions => Allowable regions that the solver may be applied to. Note that this does not indicate that the solver will be applied to these regions, only that allocation will occur such that the solver may be applied to these regions. The decision about what regions this solver will beapplied to rests in the EventManager.-->
		<xsd:attribute name="targetRegions" type="string_array" use="required" />
		<!--name => A name is required for any non-unique nodes-->
		<xsd:attribute name="name" type="string" use="required" />
	</xsd:complexType>
	<xsd:complexType name="PhaseFieldDamageFEMType">
		<xsd:choice minOccurs="0" maxOccurs="unbounded">
			<xsd:element name="LinearSolverParameters" type="LinearSolverParametersType" maxOccurs="1" />
			<xsd:element name="NonlinearSolverParameters" type="NonlinearSolverParametersType" maxOccurs="1" />
		</xsd:choice>
		<!--cflFactor => Factor to apply to the `CFL condition <http://en.wikipedia.org/wiki/Courant-Friedrichs-Lewy_condition>`_ when calculating the maximum allowable time step. Values should be in the interval (0,1] -->
		<xsd:attribute name="cflFactor" type="real64" default="0.5" />
		<!--discretization => Name of discretization object (defined in the :ref:`NumericalMethodsManager`) to use for this solver. For instance, if this is a Finite Element Solver, the name of a :ref:`FiniteElement` should be specified. If this is a Finite Volume Method, the name of a :ref:`FiniteVolume` discretization should be specified.-->
		<xsd:attribute name="discretization" type="string" use="required" />
		<!--fieldName => name of field variable-->
		<xsd:attribute name="fieldName" type="string" use="required" />
		<!--initialDt => Initial time-step value required by the solver to the event manager.-->
		<xsd:attribute name="initialDt" type="real64" default="1e+99" />
		<!--localDissipation => Type of local dissipation function. Can be Linear or Quadratic-->
		<xsd:attribute name="localDissipation" type="string" use="required" />
		<!--logLevel => Log level-->
		<xsd:attribute name="logLevel" type="integer" default="0" />
		<!--solidMaterialNames => name of solid constitutive model-->
		<xsd:attribute name="solidMaterialNames" type="string_array" use="required" />
		<!--targetRegions => Allowable regions that the solver may be applied to. Note that this does not indicate that the solver will be applied to these regions, only that allocation will occur such that the solver may be applied to these regions. The decision about what regions this solver will beapplied to rests in the EventManager.-->
		<xsd:attribute name="targetRegions" type="string_array" use="required" />
		<!--timeIntegrationOption => option for default time integration method-->
		<xsd:attribute name="timeIntegrationOption" type="string" use="required" />
		<!--name => A name is required for any non-unique nodes-->
		<xsd:attribute name="name" type="string" use="required" />
	</xsd:complexType>
	<xsd:complexType name="PhaseFieldFractureType">
		<xsd:choice minOccurs="0" maxOccurs="unbounded">
			<xsd:element name="LinearSolverParameters" type="LinearSolverParametersType" maxOccurs="1" />
			<xsd:element name="NonlinearSolverParameters" type="NonlinearSolverParametersType" maxOccurs="1" />
		</xsd:choice>
		<!--cflFactor => Factor to apply to the `CFL condition <http://en.wikipedia.org/wiki/Courant-Friedrichs-Lewy_condition>`_ when calculating the maximum allowable time step. Values should be in the interval (0,1] -->
		<xsd:attribute name="cflFactor" type="real64" default="0.5" />
		<!--couplingTypeOption => Coupling option. Valid options:
* FixedStress
* TightlyCoupled-->
		<xsd:attribute name="couplingTypeOption" type="geosx_PhaseFieldFractureSolver_CouplingTypeOption" use="required" />
		<!--damageSolverName => Name of the damage mechanics solver to use in the PhaseFieldFracture solver-->
		<xsd:attribute name="damageSolverName" type="string" use="required" />
		<!--discretization => Name of discretization object (defined in the :ref:`NumericalMethodsManager`) to use for this solver. For instance, if this is a Finite Element Solver, the name of a :ref:`FiniteElement` should be specified. If this is a Finite Volume Method, the name of a :ref:`FiniteVolume` discretization should be specified.-->
		<xsd:attribute name="discretization" type="string" use="required" />
		<!--initialDt => Initial time-step value required by the solver to the event manager.-->
		<xsd:attribute name="initialDt" type="real64" default="1e+99" />
		<!--logLevel => Log level-->
		<xsd:attribute name="logLevel" type="integer" default="0" />
		<!--solidSolverName => Name of the solid mechanics solver to use in the PhaseFieldFracture solver-->
		<xsd:attribute name="solidSolverName" type="string" use="required" />
		<!--subcycling => turn on subcycling on each load step-->
		<xsd:attribute name="subcycling" type="integer" use="required" />
		<!--targetRegions => Allowable regions that the solver may be applied to. Note that this does not indicate that the solver will be applied to these regions, only that allocation will occur such that the solver may be applied to these regions. The decision about what regions this solver will beapplied to rests in the EventManager.-->
		<xsd:attribute name="targetRegions" type="string_array" use="required" />
		<!--name => A name is required for any non-unique nodes-->
		<xsd:attribute name="name" type="string" use="required" />
	</xsd:complexType>
	<xsd:simpleType name="geosx_PhaseFieldFractureSolver_CouplingTypeOption">
		<xsd:restriction base="xsd:string">
			<xsd:pattern value=".*[\[\]`$].*|FixedStress|TightlyCoupled" />
		</xsd:restriction>
	</xsd:simpleType>
	<xsd:complexType name="ProppantTransportType">
		<xsd:choice minOccurs="0" maxOccurs="unbounded">
			<xsd:element name="LinearSolverParameters" type="LinearSolverParametersType" maxOccurs="1" />
			<xsd:element name="NonlinearSolverParameters" type="NonlinearSolverParametersType" maxOccurs="1" />
		</xsd:choice>
		<!--bridgingFactor => Bridging factor used for bridging/screen-out calculation-->
		<xsd:attribute name="bridgingFactor" type="real64" default="0" />
		<!--cflFactor => Factor to apply to the `CFL condition <http://en.wikipedia.org/wiki/Courant-Friedrichs-Lewy_condition>`_ when calculating the maximum allowable time step. Values should be in the interval (0,1] -->
		<xsd:attribute name="cflFactor" type="real64" default="0.5" />
		<!--criticalShieldsNumber => Critical Shields number-->
		<xsd:attribute name="criticalShieldsNumber" type="real64" default="0" />
		<!--discretization => Name of discretization object to use for this solver.-->
		<xsd:attribute name="discretization" type="string" use="required" />
		<!--fluidNames => Names of fluid constitutive models for each region.-->
		<xsd:attribute name="fluidNames" type="string_array" use="required" />
		<!--frictionCoefficient => Friction coefficient-->
		<xsd:attribute name="frictionCoefficient" type="real64" default="0.03" />
		<!--initialDt => Initial time-step value required by the solver to the event manager.-->
		<xsd:attribute name="initialDt" type="real64" default="1e+99" />
		<!--inputFluxEstimate => Initial estimate of the input flux used only for residual scaling. This should be essentially equivalent to the input flux * dt.-->
		<xsd:attribute name="inputFluxEstimate" type="real64" default="1" />
		<!--logLevel => Log level-->
		<xsd:attribute name="logLevel" type="integer" default="0" />
		<!--maxProppantConcentration => Maximum proppant concentration-->
		<xsd:attribute name="maxProppantConcentration" type="real64" default="0.6" />
		<!--permeabilityNames => Names of permeability constitutive models for each region.-->
		<xsd:attribute name="permeabilityNames" type="string_array" use="required" />
		<!--proppantDensity => Proppant density-->
		<xsd:attribute name="proppantDensity" type="real64" default="2500" />
		<!--proppantDiameter => Proppant diameter-->
		<xsd:attribute name="proppantDiameter" type="real64" default="0.0004" />
		<!--proppantNames => Name of proppant constitutive object to use for this solver.-->
		<xsd:attribute name="proppantNames" type="string_array" use="required" />
		<!--solidNames => Names of solid constitutive models for each region.-->
		<xsd:attribute name="solidNames" type="string_array" use="required" />
		<!--targetRegions => Allowable regions that the solver may be applied to. Note that this does not indicate that the solver will be applied to these regions, only that allocation will occur such that the solver may be applied to these regions. The decision about what regions this solver will beapplied to rests in the EventManager.-->
		<xsd:attribute name="targetRegions" type="string_array" use="required" />
		<!--updateProppantPacking => Flag that enables/disables proppant-packing update-->
		<xsd:attribute name="updateProppantPacking" type="integer" default="0" />
		<!--name => A name is required for any non-unique nodes-->
		<xsd:attribute name="name" type="string" use="required" />
	</xsd:complexType>
	<xsd:complexType name="SinglePhaseFVMType">
		<xsd:choice minOccurs="0" maxOccurs="unbounded">
			<xsd:element name="LinearSolverParameters" type="LinearSolverParametersType" maxOccurs="1" />
			<xsd:element name="NonlinearSolverParameters" type="NonlinearSolverParametersType" maxOccurs="1" />
		</xsd:choice>
		<!--cflFactor => Factor to apply to the `CFL condition <http://en.wikipedia.org/wiki/Courant-Friedrichs-Lewy_condition>`_ when calculating the maximum allowable time step. Values should be in the interval (0,1] -->
		<xsd:attribute name="cflFactor" type="real64" default="0.5" />
		<!--discretization => Name of discretization object to use for this solver.-->
		<xsd:attribute name="discretization" type="string" use="required" />
		<!--fluidNames => Names of fluid constitutive models for each region.-->
		<xsd:attribute name="fluidNames" type="string_array" use="required" />
		<!--initialDt => Initial time-step value required by the solver to the event manager.-->
		<xsd:attribute name="initialDt" type="real64" default="1e+99" />
		<!--inputFluxEstimate => Initial estimate of the input flux used only for residual scaling. This should be essentially equivalent to the input flux * dt.-->
		<xsd:attribute name="inputFluxEstimate" type="real64" default="1" />
		<!--logLevel => Log level-->
		<xsd:attribute name="logLevel" type="integer" default="0" />
		<!--permeabilityNames => Names of permeability constitutive models for each region.-->
		<xsd:attribute name="permeabilityNames" type="string_array" use="required" />
		<!--solidNames => Names of solid constitutive models for each region.-->
		<xsd:attribute name="solidNames" type="string_array" use="required" />
		<!--targetRegions => Allowable regions that the solver may be applied to. Note that this does not indicate that the solver will be applied to these regions, only that allocation will occur such that the solver may be applied to these regions. The decision about what regions this solver will beapplied to rests in the EventManager.-->
		<xsd:attribute name="targetRegions" type="string_array" use="required" />
		<!--name => A name is required for any non-unique nodes-->
		<xsd:attribute name="name" type="string" use="required" />
	</xsd:complexType>
	<xsd:complexType name="SinglePhaseHybridFVMType">
		<xsd:choice minOccurs="0" maxOccurs="unbounded">
			<xsd:element name="LinearSolverParameters" type="LinearSolverParametersType" maxOccurs="1" />
			<xsd:element name="NonlinearSolverParameters" type="NonlinearSolverParametersType" maxOccurs="1" />
		</xsd:choice>
		<!--cflFactor => Factor to apply to the `CFL condition <http://en.wikipedia.org/wiki/Courant-Friedrichs-Lewy_condition>`_ when calculating the maximum allowable time step. Values should be in the interval (0,1] -->
		<xsd:attribute name="cflFactor" type="real64" default="0.5" />
		<!--discretization => Name of discretization object to use for this solver.-->
		<xsd:attribute name="discretization" type="string" use="required" />
		<!--fluidNames => Names of fluid constitutive models for each region.-->
		<xsd:attribute name="fluidNames" type="string_array" use="required" />
		<!--initialDt => Initial time-step value required by the solver to the event manager.-->
		<xsd:attribute name="initialDt" type="real64" default="1e+99" />
		<!--inputFluxEstimate => Initial estimate of the input flux used only for residual scaling. This should be essentially equivalent to the input flux * dt.-->
		<xsd:attribute name="inputFluxEstimate" type="real64" default="1" />
		<!--logLevel => Log level-->
		<xsd:attribute name="logLevel" type="integer" default="0" />
		<!--permeabilityNames => Names of permeability constitutive models for each region.-->
		<xsd:attribute name="permeabilityNames" type="string_array" use="required" />
		<!--solidNames => Names of solid constitutive models for each region.-->
		<xsd:attribute name="solidNames" type="string_array" use="required" />
		<!--targetRegions => Allowable regions that the solver may be applied to. Note that this does not indicate that the solver will be applied to these regions, only that allocation will occur such that the solver may be applied to these regions. The decision about what regions this solver will beapplied to rests in the EventManager.-->
		<xsd:attribute name="targetRegions" type="string_array" use="required" />
		<!--name => A name is required for any non-unique nodes-->
		<xsd:attribute name="name" type="string" use="required" />
	</xsd:complexType>
	<xsd:complexType name="SinglePhasePoromechanicsType">
		<xsd:choice minOccurs="0" maxOccurs="unbounded">
			<xsd:element name="LinearSolverParameters" type="LinearSolverParametersType" maxOccurs="1" />
			<xsd:element name="NonlinearSolverParameters" type="NonlinearSolverParametersType" maxOccurs="1" />
		</xsd:choice>
		<!--cflFactor => Factor to apply to the `CFL condition <http://en.wikipedia.org/wiki/Courant-Friedrichs-Lewy_condition>`_ when calculating the maximum allowable time step. Values should be in the interval (0,1] -->
		<xsd:attribute name="cflFactor" type="real64" default="0.5" />
		<!--discretization => Name of discretization object (defined in the :ref:`NumericalMethodsManager`) to use for this solver. For instance, if this is a Finite Element Solver, the name of a :ref:`FiniteElement` should be specified. If this is a Finite Volume Method, the name of a :ref:`FiniteVolume` discretization should be specified.-->
		<xsd:attribute name="discretization" type="string" use="required" />
		<!--fluidSolverName => Name of the fluid mechanics solver to use in the poromechanics solver-->
		<xsd:attribute name="fluidSolverName" type="string" use="required" />
		<!--initialDt => Initial time-step value required by the solver to the event manager.-->
		<xsd:attribute name="initialDt" type="real64" default="1e+99" />
		<!--logLevel => Log level-->
		<xsd:attribute name="logLevel" type="integer" default="0" />
		<!--porousMaterialNames => The name of the material that should be used in the constitutive updates-->
		<xsd:attribute name="porousMaterialNames" type="string_array" use="required" />
		<!--solidSolverName => Name of the solid mechanics solver to use in the poromechanics solver-->
		<xsd:attribute name="solidSolverName" type="string" use="required" />
		<!--targetRegions => Allowable regions that the solver may be applied to. Note that this does not indicate that the solver will be applied to these regions, only that allocation will occur such that the solver may be applied to these regions. The decision about what regions this solver will beapplied to rests in the EventManager.-->
		<xsd:attribute name="targetRegions" type="string_array" use="required" />
		<!--name => A name is required for any non-unique nodes-->
		<xsd:attribute name="name" type="string" use="required" />
	</xsd:complexType>
	<xsd:complexType name="SinglePhasePoromechanicsEmbeddedFracturesType">
		<xsd:choice minOccurs="0" maxOccurs="unbounded">
			<xsd:element name="LinearSolverParameters" type="LinearSolverParametersType" maxOccurs="1" />
			<xsd:element name="NonlinearSolverParameters" type="NonlinearSolverParametersType" maxOccurs="1" />
		</xsd:choice>
		<!--cflFactor => Factor to apply to the `CFL condition <http://en.wikipedia.org/wiki/Courant-Friedrichs-Lewy_condition>`_ when calculating the maximum allowable time step. Values should be in the interval (0,1] -->
		<xsd:attribute name="cflFactor" type="real64" default="0.5" />
		<!--fluidSolverName => Name of the fluid mechanics solver to use in the poromechanics solver-->
		<xsd:attribute name="fluidSolverName" type="string" use="required" />
		<!--fracturesSolverName => Name of the fractures solver to use in the fractured poroelastic solver-->
		<xsd:attribute name="fracturesSolverName" type="string" use="required" />
		<!--initialDt => Initial time-step value required by the solver to the event manager.-->
		<xsd:attribute name="initialDt" type="real64" default="1e+99" />
		<!--logLevel => Log level-->
		<xsd:attribute name="logLevel" type="integer" default="0" />
		<!--porousMaterialNames => The name of the material that should be used in the constitutive updates-->
		<xsd:attribute name="porousMaterialNames" type="string_array" use="required" />
		<!--solidSolverName => Name of the solid mechanics solver to use in the poromechanics solver-->
		<xsd:attribute name="solidSolverName" type="string" use="required" />
		<!--targetRegions => Allowable regions that the solver may be applied to. Note that this does not indicate that the solver will be applied to these regions, only that allocation will occur such that the solver may be applied to these regions. The decision about what regions this solver will beapplied to rests in the EventManager.-->
		<xsd:attribute name="targetRegions" type="string_array" use="required" />
		<!--name => A name is required for any non-unique nodes-->
		<xsd:attribute name="name" type="string" use="required" />
	</xsd:complexType>
	<xsd:complexType name="SinglePhasePoromechanicsLagrangianContactType">
		<xsd:choice minOccurs="0" maxOccurs="unbounded">
			<xsd:element name="LinearSolverParameters" type="LinearSolverParametersType" maxOccurs="1" />
			<xsd:element name="NonlinearSolverParameters" type="NonlinearSolverParametersType" maxOccurs="1" />
		</xsd:choice>
		<!--cflFactor => Factor to apply to the `CFL condition <http://en.wikipedia.org/wiki/Courant-Friedrichs-Lewy_condition>`_ when calculating the maximum allowable time step. Values should be in the interval (0,1] -->
		<xsd:attribute name="cflFactor" type="real64" default="0.5" />
		<!--contactFlowSolverName => Name of the contact mechanics and flow solver to use in the poromechanics solver-->
		<xsd:attribute name="contactFlowSolverName" type="string" use="required" />
		<!--contactSolverName => Name of the contact mechanics solver to use in the poromechanics solver-->
		<xsd:attribute name="contactSolverName" type="string" use="required" />
		<!--discretization => Name of discretization object (defined in the :ref:`NumericalMethodsManager`) to use for this solver. For instance, if this is a Finite Element Solver, the name of a :ref:`FiniteElement` should be specified. If this is a Finite Volume Method, the name of a :ref:`FiniteVolume` discretization should be specified.-->
		<xsd:attribute name="discretization" type="string" use="required" />
		<!--fluidSolverName => Name of the fluid mechanics solver to use in the poromechanics solver-->
		<xsd:attribute name="fluidSolverName" type="string" use="required" />
		<!--initialDt => Initial time-step value required by the solver to the event manager.-->
		<xsd:attribute name="initialDt" type="real64" default="1e+99" />
		<!--logLevel => Log level-->
		<xsd:attribute name="logLevel" type="integer" default="0" />
		<!--porousMaterialNames => The name of the material that should be used in the constitutive updates-->
		<xsd:attribute name="porousMaterialNames" type="string_array" use="required" />
		<!--targetRegions => Allowable regions that the solver may be applied to. Note that this does not indicate that the solver will be applied to these regions, only that allocation will occur such that the solver may be applied to these regions. The decision about what regions this solver will beapplied to rests in the EventManager.-->
		<xsd:attribute name="targetRegions" type="string_array" use="required" />
		<!--name => A name is required for any non-unique nodes-->
		<xsd:attribute name="name" type="string" use="required" />
	</xsd:complexType>
	<xsd:complexType name="SinglePhaseProppantFVMType">
		<xsd:choice minOccurs="0" maxOccurs="unbounded">
			<xsd:element name="LinearSolverParameters" type="LinearSolverParametersType" maxOccurs="1" />
			<xsd:element name="NonlinearSolverParameters" type="NonlinearSolverParametersType" maxOccurs="1" />
		</xsd:choice>
		<!--cflFactor => Factor to apply to the `CFL condition <http://en.wikipedia.org/wiki/Courant-Friedrichs-Lewy_condition>`_ when calculating the maximum allowable time step. Values should be in the interval (0,1] -->
		<xsd:attribute name="cflFactor" type="real64" default="0.5" />
		<!--discretization => Name of discretization object to use for this solver.-->
		<xsd:attribute name="discretization" type="string" use="required" />
		<!--fluidNames => Names of fluid constitutive models for each region.-->
		<xsd:attribute name="fluidNames" type="string_array" use="required" />
		<!--initialDt => Initial time-step value required by the solver to the event manager.-->
		<xsd:attribute name="initialDt" type="real64" default="1e+99" />
		<!--inputFluxEstimate => Initial estimate of the input flux used only for residual scaling. This should be essentially equivalent to the input flux * dt.-->
		<xsd:attribute name="inputFluxEstimate" type="real64" default="1" />
		<!--logLevel => Log level-->
		<xsd:attribute name="logLevel" type="integer" default="0" />
		<!--permeabilityNames => Names of permeability constitutive models for each region.-->
		<xsd:attribute name="permeabilityNames" type="string_array" use="required" />
		<!--solidNames => Names of solid constitutive models for each region.-->
		<xsd:attribute name="solidNames" type="string_array" use="required" />
		<!--targetRegions => Allowable regions that the solver may be applied to. Note that this does not indicate that the solver will be applied to these regions, only that allocation will occur such that the solver may be applied to these regions. The decision about what regions this solver will beapplied to rests in the EventManager.-->
		<xsd:attribute name="targetRegions" type="string_array" use="required" />
		<!--name => A name is required for any non-unique nodes-->
		<xsd:attribute name="name" type="string" use="required" />
	</xsd:complexType>
	<xsd:complexType name="SinglePhaseReservoirType">
		<xsd:choice minOccurs="0" maxOccurs="unbounded">
			<xsd:element name="LinearSolverParameters" type="LinearSolverParametersType" maxOccurs="1" />
			<xsd:element name="NonlinearSolverParameters" type="NonlinearSolverParametersType" maxOccurs="1" />
		</xsd:choice>
		<!--cflFactor => Factor to apply to the `CFL condition <http://en.wikipedia.org/wiki/Courant-Friedrichs-Lewy_condition>`_ when calculating the maximum allowable time step. Values should be in the interval (0,1] -->
		<xsd:attribute name="cflFactor" type="real64" default="0.5" />
		<!--flowSolverName => Name of the flow solver to use in the reservoir-well system solver-->
		<xsd:attribute name="flowSolverName" type="string" use="required" />
		<!--initialDt => Initial time-step value required by the solver to the event manager.-->
		<xsd:attribute name="initialDt" type="real64" default="1e+99" />
		<!--logLevel => Log level-->
		<xsd:attribute name="logLevel" type="integer" default="0" />
		<!--targetRegions => Allowable regions that the solver may be applied to. Note that this does not indicate that the solver will be applied to these regions, only that allocation will occur such that the solver may be applied to these regions. The decision about what regions this solver will beapplied to rests in the EventManager.-->
		<xsd:attribute name="targetRegions" type="string_array" use="required" />
		<!--wellSolverName => Name of the well solver to use in the reservoir-well system solver-->
		<xsd:attribute name="wellSolverName" type="string" use="required" />
		<!--name => A name is required for any non-unique nodes-->
		<xsd:attribute name="name" type="string" use="required" />
	</xsd:complexType>
	<xsd:complexType name="SinglePhaseWellType">
		<xsd:choice minOccurs="0" maxOccurs="unbounded">
			<xsd:element name="LinearSolverParameters" type="LinearSolverParametersType" maxOccurs="1" />
			<xsd:element name="NonlinearSolverParameters" type="NonlinearSolverParametersType" maxOccurs="1" />
			<xsd:element name="WellControls" type="WellControlsType" />
		</xsd:choice>
		<!--cflFactor => Factor to apply to the `CFL condition <http://en.wikipedia.org/wiki/Courant-Friedrichs-Lewy_condition>`_ when calculating the maximum allowable time step. Values should be in the interval (0,1] -->
		<xsd:attribute name="cflFactor" type="real64" default="0.5" />
		<!--fluidNames => Name of fluid constitutive object to use for this solver.-->
		<xsd:attribute name="fluidNames" type="string_array" use="required" />
		<!--initialDt => Initial time-step value required by the solver to the event manager.-->
		<xsd:attribute name="initialDt" type="real64" default="1e+99" />
		<!--logLevel => Log level-->
		<xsd:attribute name="logLevel" type="integer" default="0" />
		<!--targetRegions => Allowable regions that the solver may be applied to. Note that this does not indicate that the solver will be applied to these regions, only that allocation will occur such that the solver may be applied to these regions. The decision about what regions this solver will beapplied to rests in the EventManager.-->
		<xsd:attribute name="targetRegions" type="string_array" use="required" />
		<!--name => A name is required for any non-unique nodes-->
		<xsd:attribute name="name" type="string" use="required" />
	</xsd:complexType>
	<xsd:complexType name="SolidMechanicsEmbeddedFracturesType">
		<xsd:choice minOccurs="0" maxOccurs="unbounded">
			<xsd:element name="LinearSolverParameters" type="LinearSolverParametersType" maxOccurs="1" />
			<xsd:element name="NonlinearSolverParameters" type="NonlinearSolverParametersType" maxOccurs="1" />
		</xsd:choice>
		<!--cflFactor => Factor to apply to the `CFL condition <http://en.wikipedia.org/wiki/Courant-Friedrichs-Lewy_condition>`_ when calculating the maximum allowable time step. Values should be in the interval (0,1] -->
		<xsd:attribute name="cflFactor" type="real64" default="0.5" />
		<!--contactRelationName => Name of contact relation to enforce constraints on fracture boundary.-->
		<xsd:attribute name="contactRelationName" type="string" use="required" />
		<!--fractureRegionName => Name of the fracture region.-->
		<xsd:attribute name="fractureRegionName" type="string" use="required" />
		<!--initialDt => Initial time-step value required by the solver to the event manager.-->
		<xsd:attribute name="initialDt" type="real64" default="1e+99" />
		<!--logLevel => Log level-->
		<xsd:attribute name="logLevel" type="integer" default="0" />
		<!--solidSolverName => Name of the solid mechanics solver in the rock matrix-->
		<xsd:attribute name="solidSolverName" type="string" use="required" />
		<!--targetRegions => Allowable regions that the solver may be applied to. Note that this does not indicate that the solver will be applied to these regions, only that allocation will occur such that the solver may be applied to these regions. The decision about what regions this solver will beapplied to rests in the EventManager.-->
		<xsd:attribute name="targetRegions" type="string_array" use="required" />
		<!--name => A name is required for any non-unique nodes-->
		<xsd:attribute name="name" type="string" use="required" />
	</xsd:complexType>
	<xsd:complexType name="SolidMechanicsLagrangianSSLEType">
		<xsd:choice minOccurs="0" maxOccurs="unbounded">
			<xsd:element name="LinearSolverParameters" type="LinearSolverParametersType" maxOccurs="1" />
			<xsd:element name="NonlinearSolverParameters" type="NonlinearSolverParametersType" maxOccurs="1" />
		</xsd:choice>
		<!--cflFactor => Factor to apply to the `CFL condition <http://en.wikipedia.org/wiki/Courant-Friedrichs-Lewy_condition>`_ when calculating the maximum allowable time step. Values should be in the interval (0,1] -->
		<xsd:attribute name="cflFactor" type="real64" default="0.5" />
		<!--contactRelationName => Name of contact relation to enforce constraints on fracture boundary.-->
		<xsd:attribute name="contactRelationName" type="string" default="NOCONTACT" />
		<!--discretization => Name of discretization object (defined in the :ref:`NumericalMethodsManager`) to use for this solver. For instance, if this is a Finite Element Solver, the name of a :ref:`FiniteElement` should be specified. If this is a Finite Volume Method, the name of a :ref:`FiniteVolume` discretization should be specified.-->
		<xsd:attribute name="discretization" type="string" use="required" />
		<!--initialDt => Initial time-step value required by the solver to the event manager.-->
		<xsd:attribute name="initialDt" type="real64" default="1e+99" />
		<!--logLevel => Log level-->
		<xsd:attribute name="logLevel" type="integer" default="0" />
		<!--massDamping => Value of mass based damping coefficient. -->
		<xsd:attribute name="massDamping" type="real64" default="0" />
		<!--maxNumResolves => Value to indicate how many resolves may be executed after some other event is executed. For example, if a SurfaceGenerator is specified, it will be executed after the mechanics solve. However if a new surface is generated, then the mechanics solve must be executed again due to the change in topology.-->
		<xsd:attribute name="maxNumResolves" type="integer" default="10" />
		<!--newmarkBeta => Value of :math:`\beta` in the Newmark Method for Implicit Dynamic time integration option. This should be pow(newmarkGamma+0.5,2.0)/4.0 unless you know what you are doing.-->
		<xsd:attribute name="newmarkBeta" type="real64" default="0.25" />
		<!--newmarkGamma => Value of :math:`\gamma` in the Newmark Method for Implicit Dynamic time integration option-->
		<xsd:attribute name="newmarkGamma" type="real64" default="0.5" />
		<!--solidMaterialNames => The name of the material that should be used in the constitutive updates-->
		<xsd:attribute name="solidMaterialNames" type="string_array" use="required" />
		<!--stiffnessDamping => Value of stiffness based damping coefficient. -->
		<xsd:attribute name="stiffnessDamping" type="real64" default="0" />
		<!--strainTheory => Indicates whether or not to use `Infinitesimal Strain Theory <https://en.wikipedia.org/wiki/Infinitesimal_strain_theory>`_, or `Finite Strain Theory <https://en.wikipedia.org/wiki/Finite_strain_theory>`_. Valid Inputs are:
 0 - Infinitesimal Strain 
 1 - Finite Strain-->
		<xsd:attribute name="strainTheory" type="integer" default="0" />
		<!--targetRegions => Allowable regions that the solver may be applied to. Note that this does not indicate that the solver will be applied to these regions, only that allocation will occur such that the solver may be applied to these regions. The decision about what regions this solver will beapplied to rests in the EventManager.-->
		<xsd:attribute name="targetRegions" type="string_array" use="required" />
		<!--timeIntegrationOption => Time integration method. Options are:
* QuasiStatic
* ImplicitDynamic
* ExplicitDynamic-->
		<xsd:attribute name="timeIntegrationOption" type="geosx_SolidMechanicsLagrangianFEM_TimeIntegrationOption" default="ExplicitDynamic" />
		<!--useVelocityForQS => Flag to indicate the use of the incremental displacement from the previous step as an initial estimate for the incremental displacement of the current step.-->
		<xsd:attribute name="useVelocityForQS" type="integer" default="0" />
		<!--name => A name is required for any non-unique nodes-->
		<xsd:attribute name="name" type="string" use="required" />
	</xsd:complexType>
	<xsd:simpleType name="geosx_SolidMechanicsLagrangianFEM_TimeIntegrationOption">
		<xsd:restriction base="xsd:string">
			<xsd:pattern value=".*[\[\]`$].*|QuasiStatic|ImplicitDynamic|ExplicitDynamic" />
		</xsd:restriction>
	</xsd:simpleType>
	<xsd:complexType name="SolidMechanics_LagrangianFEMType">
		<xsd:choice minOccurs="0" maxOccurs="unbounded">
			<xsd:element name="LinearSolverParameters" type="LinearSolverParametersType" maxOccurs="1" />
			<xsd:element name="NonlinearSolverParameters" type="NonlinearSolverParametersType" maxOccurs="1" />
		</xsd:choice>
		<!--cflFactor => Factor to apply to the `CFL condition <http://en.wikipedia.org/wiki/Courant-Friedrichs-Lewy_condition>`_ when calculating the maximum allowable time step. Values should be in the interval (0,1] -->
		<xsd:attribute name="cflFactor" type="real64" default="0.5" />
		<!--contactRelationName => Name of contact relation to enforce constraints on fracture boundary.-->
		<xsd:attribute name="contactRelationName" type="string" default="NOCONTACT" />
		<!--discretization => Name of discretization object (defined in the :ref:`NumericalMethodsManager`) to use for this solver. For instance, if this is a Finite Element Solver, the name of a :ref:`FiniteElement` should be specified. If this is a Finite Volume Method, the name of a :ref:`FiniteVolume` discretization should be specified.-->
		<xsd:attribute name="discretization" type="string" use="required" />
		<!--initialDt => Initial time-step value required by the solver to the event manager.-->
		<xsd:attribute name="initialDt" type="real64" default="1e+99" />
		<!--logLevel => Log level-->
		<xsd:attribute name="logLevel" type="integer" default="0" />
		<!--massDamping => Value of mass based damping coefficient. -->
		<xsd:attribute name="massDamping" type="real64" default="0" />
		<!--maxNumResolves => Value to indicate how many resolves may be executed after some other event is executed. For example, if a SurfaceGenerator is specified, it will be executed after the mechanics solve. However if a new surface is generated, then the mechanics solve must be executed again due to the change in topology.-->
		<xsd:attribute name="maxNumResolves" type="integer" default="10" />
		<!--newmarkBeta => Value of :math:`\beta` in the Newmark Method for Implicit Dynamic time integration option. This should be pow(newmarkGamma+0.5,2.0)/4.0 unless you know what you are doing.-->
		<xsd:attribute name="newmarkBeta" type="real64" default="0.25" />
		<!--newmarkGamma => Value of :math:`\gamma` in the Newmark Method for Implicit Dynamic time integration option-->
		<xsd:attribute name="newmarkGamma" type="real64" default="0.5" />
		<!--solidMaterialNames => The name of the material that should be used in the constitutive updates-->
		<xsd:attribute name="solidMaterialNames" type="string_array" use="required" />
		<!--stiffnessDamping => Value of stiffness based damping coefficient. -->
		<xsd:attribute name="stiffnessDamping" type="real64" default="0" />
		<!--strainTheory => Indicates whether or not to use `Infinitesimal Strain Theory <https://en.wikipedia.org/wiki/Infinitesimal_strain_theory>`_, or `Finite Strain Theory <https://en.wikipedia.org/wiki/Finite_strain_theory>`_. Valid Inputs are:
 0 - Infinitesimal Strain 
 1 - Finite Strain-->
		<xsd:attribute name="strainTheory" type="integer" default="0" />
		<!--targetRegions => Allowable regions that the solver may be applied to. Note that this does not indicate that the solver will be applied to these regions, only that allocation will occur such that the solver may be applied to these regions. The decision about what regions this solver will beapplied to rests in the EventManager.-->
		<xsd:attribute name="targetRegions" type="string_array" use="required" />
		<!--timeIntegrationOption => Time integration method. Options are:
* QuasiStatic
* ImplicitDynamic
* ExplicitDynamic-->
		<xsd:attribute name="timeIntegrationOption" type="geosx_SolidMechanicsLagrangianFEM_TimeIntegrationOption" default="ExplicitDynamic" />
		<!--useVelocityForQS => Flag to indicate the use of the incremental displacement from the previous step as an initial estimate for the incremental displacement of the current step.-->
		<xsd:attribute name="useVelocityForQS" type="integer" default="0" />
		<!--name => A name is required for any non-unique nodes-->
		<xsd:attribute name="name" type="string" use="required" />
	</xsd:complexType>
	<xsd:complexType name="SurfaceGeneratorType">
		<xsd:choice minOccurs="0" maxOccurs="unbounded">
			<xsd:element name="LinearSolverParameters" type="LinearSolverParametersType" maxOccurs="1" />
			<xsd:element name="NonlinearSolverParameters" type="NonlinearSolverParametersType" maxOccurs="1" />
		</xsd:choice>
		<!--cflFactor => Factor to apply to the `CFL condition <http://en.wikipedia.org/wiki/Courant-Friedrichs-Lewy_condition>`_ when calculating the maximum allowable time step. Values should be in the interval (0,1] -->
		<xsd:attribute name="cflFactor" type="real64" default="0.5" />
		<!--fractureRegion => (no description available)-->
		<xsd:attribute name="fractureRegion" type="string" default="Fracture" />
		<!--initialDt => Initial time-step value required by the solver to the event manager.-->
		<xsd:attribute name="initialDt" type="real64" default="1e+99" />
		<!--logLevel => Log level-->
		<xsd:attribute name="logLevel" type="integer" default="0" />
		<!--mpiCommOrder => Flag to enable MPI consistent communication ordering-->
		<xsd:attribute name="mpiCommOrder" type="integer" default="0" />
		<!--nodeBasedSIF => Flag for choosing between node or edge based criteria: 1 for node based criterion-->
		<xsd:attribute name="nodeBasedSIF" type="integer" default="0" />
		<!--rockToughness => Rock toughness of the solid material-->
		<xsd:attribute name="rockToughness" type="real64" use="required" />
		<!--solidMaterialNames => Name of the solid material used in solid mechanic solver-->
		<xsd:attribute name="solidMaterialNames" type="string_array" use="required" />
		<!--targetRegions => Allowable regions that the solver may be applied to. Note that this does not indicate that the solver will be applied to these regions, only that allocation will occur such that the solver may be applied to these regions. The decision about what regions this solver will beapplied to rests in the EventManager.-->
		<xsd:attribute name="targetRegions" type="string_array" use="required" />
		<!--name => A name is required for any non-unique nodes-->
		<xsd:attribute name="name" type="string" use="required" />
	</xsd:complexType>
	<xsd:complexType name="TasksType">
		<xsd:choice minOccurs="0" maxOccurs="unbounded">
			<xsd:element name="PackCollection" type="PackCollectionType" />
			<xsd:element name="TriaxialDriver" type="TriaxialDriverType" />
		</xsd:choice>
	</xsd:complexType>
	<xsd:complexType name="PackCollectionType">
		<!--fieldName => The name of the (packable) field associated with the specified object to retrieve data from-->
		<xsd:attribute name="fieldName" type="string" use="required" />
		<!--objectPath => The name of the object from which to retrieve field values.-->
		<xsd:attribute name="objectPath" type="string" use="required" />
		<!--onlyOnSetChange => Whether or not to only collect when the collected sets of indices change in any way.-->
		<xsd:attribute name="onlyOnSetChange" type="localIndex" default="0" />
		<!--setNames => The set(s) for which to retrieve data.-->
		<xsd:attribute name="setNames" type="string_array" default="{}" />
		<!--name => A name is required for any non-unique nodes-->
		<xsd:attribute name="name" type="string" use="required" />
	</xsd:complexType>
	<xsd:complexType name="TriaxialDriverType">
		<!--axialControl => Function controlling axial stress or strain (depending on test mode)-->
		<xsd:attribute name="axialControl" type="string" use="required" />
		<!--baseline => Baseline file-->
		<xsd:attribute name="baseline" type="path" default="none" />
		<!--initialStress => Initial stress (scalar used to set an isotropic stress state)-->
		<xsd:attribute name="initialStress" type="real64" use="required" />
		<!--logLevel => Log level-->
		<xsd:attribute name="logLevel" type="integer" default="0" />
		<!--material => Solid material to test-->
		<xsd:attribute name="material" type="string" use="required" />
		<!--mode => Test mode [stressControl, strainControl, mixedControl]-->
		<xsd:attribute name="mode" type="string" use="required" />
		<!--output => Output file-->
		<xsd:attribute name="output" type="string" default="none" />
		<!--radialControl => Function controlling radial stress or strain (depending on test mode)-->
		<xsd:attribute name="radialControl" type="string" use="required" />
		<!--steps => Number of load steps to take-->
		<xsd:attribute name="steps" type="integer" use="required" />
		<!--name => A name is required for any non-unique nodes-->
		<xsd:attribute name="name" type="string" use="required" />
	</xsd:complexType>
	<xsd:complexType name="ConstitutiveType">
		<xsd:choice minOccurs="0" maxOccurs="unbounded">
			<xsd:element name="BiotPorosity" type="BiotPorosityType" />
			<xsd:element name="BlackOilFluid" type="BlackOilFluidType" />
			<xsd:element name="BrooksCoreyBakerRelativePermeability" type="BrooksCoreyBakerRelativePermeabilityType" />
			<xsd:element name="BrooksCoreyCapillaryPressure" type="BrooksCoreyCapillaryPressureType" />
			<xsd:element name="BrooksCoreyRelativePermeability" type="BrooksCoreyRelativePermeabilityType" />
			<xsd:element name="CO2BrineEzrokhiFluid" type="CO2BrineEzrokhiFluidType" />
			<xsd:element name="CO2BrinePhillipsFluid" type="CO2BrinePhillipsFluidType" />
			<xsd:element name="CarmanKozenyPermeability" type="CarmanKozenyPermeabilityType" />
			<xsd:element name="CompositionalMultiphaseFluid" type="CompositionalMultiphaseFluidType" />
			<xsd:element name="CompressibleSinglePhaseFluid" type="CompressibleSinglePhaseFluidType" />
			<xsd:element name="CompressibleSolidCarmanKozenyPermeability" type="CompressibleSolidCarmanKozenyPermeabilityType" />
			<xsd:element name="CompressibleSolidConstantPermeability" type="CompressibleSolidConstantPermeabilityType" />
			<xsd:element name="CompressibleSolidConstantPlusParallelPlatesPermeability" type="CompressibleSolidConstantPlusParallelPlatesPermeabilityType" />
			<xsd:element name="CompressibleSolidParallelPlatesPermeability" type="CompressibleSolidParallelPlatesPermeabilityType" />
			<xsd:element name="ConstantPermeability" type="ConstantPermeabilityType" />
			<xsd:element name="ConstantPlusParallelPlatesPermeability" type="ConstantPlusParallelPlatesPermeabilityType" />
			<xsd:element name="Contact" type="ContactType" />
			<xsd:element name="Coulomb" type="CoulombType" />
			<xsd:element name="DamageElasticIsotropic" type="DamageElasticIsotropicType" />
			<xsd:element name="DamageSpectralElasticIsotropic" type="DamageSpectralElasticIsotropicType" />
			<xsd:element name="DamageVolDevElasticIsotropic" type="DamageVolDevElasticIsotropicType" />
			<xsd:element name="DeadOilFluid" type="DeadOilFluidType" />
			<xsd:element name="DelftEgg" type="DelftEggType" />
			<xsd:element name="DruckerPrager" type="DruckerPragerType" />
			<xsd:element name="ElasticIsotropic" type="ElasticIsotropicType" />
			<xsd:element name="ElasticIsotropicPressureDependent" type="ElasticIsotropicPressureDependentType" />
			<xsd:element name="ElasticOrthotropic" type="ElasticOrthotropicType" />
			<xsd:element name="ElasticTransverseIsotropic" type="ElasticTransverseIsotropicType" />
			<xsd:element name="ExtendedDruckerPrager" type="ExtendedDruckerPragerType" />
			<xsd:element name="ModifiedCamClay" type="ModifiedCamClayType" />
			<xsd:element name="NullModel" type="NullModelType" />
			<xsd:element name="ParallelPlatesPermeability" type="ParallelPlatesPermeabilityType" />
			<xsd:element name="ParticleFluid" type="ParticleFluidType" />
			<xsd:element name="PermeabilityBase" type="PermeabilityBaseType" />
			<xsd:element name="PorousDruckerPrager" type="PorousDruckerPragerType" />
			<xsd:element name="PorousElasticIsotropic" type="PorousElasticIsotropicType" />
			<xsd:element name="PorousElasticOrthotropic" type="PorousElasticOrthotropicType" />
			<xsd:element name="PorousElasticTransverseIsotropic" type="PorousElasticTransverseIsotropicType" />
			<xsd:element name="PorousExtendedDruckerPrager" type="PorousExtendedDruckerPragerType" />
			<xsd:element name="PressurePorosity" type="PressurePorosityType" />
			<xsd:element name="ProppantPermeability" type="ProppantPermeabilityType" />
			<xsd:element name="ProppantPorosity" type="ProppantPorosityType" />
			<xsd:element name="ProppantSlurryFluid" type="ProppantSlurryFluidType" />
			<xsd:element name="ProppantSolidProppantPermeability" type="ProppantSolidProppantPermeabilityType" />
			<xsd:element name="StrainDependentPermeability" type="StrainDependentPermeabilityType" />
			<xsd:element name="TableCapillaryPressure" type="TableCapillaryPressureType" />
			<xsd:element name="TableRelativePermeability" type="TableRelativePermeabilityType" />
			<xsd:element name="VanGenuchtenBakerRelativePermeability" type="VanGenuchtenBakerRelativePermeabilityType" />
			<xsd:element name="VanGenuchtenCapillaryPressure" type="VanGenuchtenCapillaryPressureType" />
		</xsd:choice>
	</xsd:complexType>
	<xsd:complexType name="BiotPorosityType">
		<!--defaultReferencePorosity => Default value of the reference porosity-->
		<xsd:attribute name="defaultReferencePorosity" type="real64" use="required" />
		<!--grainBulkModulus => Grain bulk modulus-->
		<xsd:attribute name="grainBulkModulus" type="real64" use="required" />
		<!--name => A name is required for any non-unique nodes-->
		<xsd:attribute name="name" type="string" use="required" />
	</xsd:complexType>
	<xsd:complexType name="BlackOilFluidType">
		<!--componentMolarWeight => Component molar weights-->
		<xsd:attribute name="componentMolarWeight" type="real64_array" use="required" />
		<!--componentNames => List of component names-->
		<xsd:attribute name="componentNames" type="string_array" default="{}" />
		<!--hydrocarbonFormationVolFactorTableNames => List of formation volume factor TableFunction names from the Functions block. 
The user must provide one TableFunction per hydrocarbon phase, in the order provided in "phaseNames". 
For instance, if "oil" is before "gas" in "phaseNames", the table order should be: oilTableName, gasTableName-->
		<xsd:attribute name="hydrocarbonFormationVolFactorTableNames" type="string_array" default="{}" />
		<!--hydrocarbonViscosityTableNames => List of viscosity TableFunction names from the Functions block. 
The user must provide one TableFunction per hydrocarbon phase, in the order provided in "phaseNames". 
For instance, if "oil" is before "gas" in "phaseNames", the table order should be: oilTableName, gasTableName-->
		<xsd:attribute name="hydrocarbonViscosityTableNames" type="string_array" default="{}" />
		<!--phaseNames => List of fluid phases-->
		<xsd:attribute name="phaseNames" type="string_array" use="required" />
		<!--surfaceDensities => List of surface mass densities for each phase-->
		<xsd:attribute name="surfaceDensities" type="real64_array" use="required" />
		<!--tableFiles => List of filenames with input PVT tables (one per phase)-->
		<xsd:attribute name="tableFiles" type="path_array" default="{}" />
		<!--waterCompressibility => Water compressibility-->
		<xsd:attribute name="waterCompressibility" type="real64" default="0" />
		<!--waterFormationVolumeFactor => Water formation volume factor-->
		<xsd:attribute name="waterFormationVolumeFactor" type="real64" default="0" />
		<!--waterReferencePressure => Water reference pressure-->
		<xsd:attribute name="waterReferencePressure" type="real64" default="0" />
		<!--waterViscosity => Water viscosity-->
		<xsd:attribute name="waterViscosity" type="real64" default="0" />
		<!--name => A name is required for any non-unique nodes-->
		<xsd:attribute name="name" type="string" use="required" />
	</xsd:complexType>
	<xsd:complexType name="BrooksCoreyBakerRelativePermeabilityType">
		<!--gasOilRelPermExponent => Rel perm power law exponent for the pair (gas phase, oil phase) at residual water saturation
The expected format is "{ gasExp, oilExp }", in that order-->
		<xsd:attribute name="gasOilRelPermExponent" type="real64_array" default="{1}" />
		<!--gasOilRelPermMaxValue => Maximum rel perm value for the pair (gas phase, oil phase) at residual water saturation
The expected format is "{ gasMax, oilMax }", in that order-->
		<xsd:attribute name="gasOilRelPermMaxValue" type="real64_array" default="{0}" />
		<!--phaseMinVolumeFraction => Minimum volume fraction value for each phase-->
		<xsd:attribute name="phaseMinVolumeFraction" type="real64_array" default="{0}" />
		<!--phaseNames => List of fluid phases-->
		<xsd:attribute name="phaseNames" type="string_array" use="required" />
		<!--waterOilRelPermExponent => Rel perm power law exponent for the pair (water phase, oil phase) at residual gas saturation
The expected format is "{ waterExp, oilExp }", in that order-->
		<xsd:attribute name="waterOilRelPermExponent" type="real64_array" default="{1}" />
		<!--waterOilRelPermMaxValue => Maximum rel perm value for the pair (water phase, oil phase) at residual gas saturation
The expected format is "{ waterMax, oilMax }", in that order-->
		<xsd:attribute name="waterOilRelPermMaxValue" type="real64_array" default="{0}" />
		<!--name => A name is required for any non-unique nodes-->
		<xsd:attribute name="name" type="string" use="required" />
	</xsd:complexType>
	<xsd:complexType name="BrooksCoreyCapillaryPressureType">
		<!--capPressureEpsilon => Wetting-phase saturation at which the max cap. pressure is attained; used to avoid infinite cap. pressure values for saturations close to zero-->
		<xsd:attribute name="capPressureEpsilon" type="real64" default="1e-06" />
		<!--phaseCapPressureExponentInv => Inverse of capillary power law exponent for each phase-->
		<xsd:attribute name="phaseCapPressureExponentInv" type="real64_array" default="{2}" />
		<!--phaseEntryPressure => Entry pressure value for each phase-->
		<xsd:attribute name="phaseEntryPressure" type="real64_array" default="{1}" />
		<!--phaseMinVolumeFraction => Minimum volume fraction value for each phase-->
		<xsd:attribute name="phaseMinVolumeFraction" type="real64_array" default="{0}" />
		<!--phaseNames => List of fluid phases-->
		<xsd:attribute name="phaseNames" type="string_array" use="required" />
		<!--name => A name is required for any non-unique nodes-->
		<xsd:attribute name="name" type="string" use="required" />
	</xsd:complexType>
	<xsd:complexType name="BrooksCoreyRelativePermeabilityType">
		<!--phaseMinVolumeFraction => Minimum volume fraction value for each phase-->
		<xsd:attribute name="phaseMinVolumeFraction" type="real64_array" default="{0}" />
		<!--phaseNames => List of fluid phases-->
		<xsd:attribute name="phaseNames" type="string_array" use="required" />
		<!--phaseRelPermExponent => Minimum relative permeability power law exponent for each phase-->
		<xsd:attribute name="phaseRelPermExponent" type="real64_array" default="{1}" />
		<!--phaseRelPermMaxValue => Maximum relative permeability value for each phase-->
		<xsd:attribute name="phaseRelPermMaxValue" type="real64_array" default="{0}" />
		<!--name => A name is required for any non-unique nodes-->
		<xsd:attribute name="name" type="string" use="required" />
	</xsd:complexType>
	<xsd:complexType name="CO2BrineEzrokhiFluidType">
		<!--componentMolarWeight => Component molar weights-->
		<xsd:attribute name="componentMolarWeight" type="real64_array" default="{0}" />
		<!--componentNames => List of component names-->
		<xsd:attribute name="componentNames" type="string_array" default="{}" />
		<!--flashModelParaFile => Name of the file defining the parameters of the flash model-->
		<xsd:attribute name="flashModelParaFile" type="path" use="required" />
		<!--phaseNames => List of fluid phases-->
		<xsd:attribute name="phaseNames" type="string_array" default="{}" />
		<!--phasePVTParaFiles => Names of the files defining the parameters of the viscosity and density models-->
		<xsd:attribute name="phasePVTParaFiles" type="path_array" use="required" />
		<!--name => A name is required for any non-unique nodes-->
		<xsd:attribute name="name" type="string" use="required" />
	</xsd:complexType>
	<xsd:complexType name="CO2BrinePhillipsFluidType">
		<!--componentMolarWeight => Component molar weights-->
		<xsd:attribute name="componentMolarWeight" type="real64_array" default="{0}" />
		<!--componentNames => List of component names-->
		<xsd:attribute name="componentNames" type="string_array" default="{}" />
		<!--flashModelParaFile => Name of the file defining the parameters of the flash model-->
		<xsd:attribute name="flashModelParaFile" type="path" use="required" />
		<!--phaseNames => List of fluid phases-->
		<xsd:attribute name="phaseNames" type="string_array" default="{}" />
		<!--phasePVTParaFiles => Names of the files defining the parameters of the viscosity and density models-->
		<xsd:attribute name="phasePVTParaFiles" type="path_array" use="required" />
		<!--name => A name is required for any non-unique nodes-->
		<xsd:attribute name="name" type="string" use="required" />
	</xsd:complexType>
	<xsd:complexType name="CarmanKozenyPermeabilityType">
		<!--particleDiameter => Diameter of the spherical particles.-->
		<xsd:attribute name="particleDiameter" type="real64" use="required" />
		<!--sphericity => Sphericity of the particles.-->
		<xsd:attribute name="sphericity" type="real64" use="required" />
		<!--name => A name is required for any non-unique nodes-->
		<xsd:attribute name="name" type="string" use="required" />
	</xsd:complexType>
	<xsd:complexType name="CompositionalMultiphaseFluidType">
		<!--componentAcentricFactor => Component acentric factors-->
		<xsd:attribute name="componentAcentricFactor" type="real64_array" use="required" />
		<!--componentBinaryCoeff => Table of binary interaction coefficients-->
		<xsd:attribute name="componentBinaryCoeff" type="real64_array2d" default="{{0}}" />
		<!--componentCriticalPressure => Component critical pressures-->
		<xsd:attribute name="componentCriticalPressure" type="real64_array" use="required" />
		<!--componentCriticalTemperature => Component critical temperatures-->
		<xsd:attribute name="componentCriticalTemperature" type="real64_array" use="required" />
		<!--componentMolarWeight => Component molar weights-->
		<xsd:attribute name="componentMolarWeight" type="real64_array" use="required" />
		<!--componentNames => List of component names-->
		<xsd:attribute name="componentNames" type="string_array" use="required" />
		<!--componentVolumeShift => Component volume shifts-->
		<xsd:attribute name="componentVolumeShift" type="real64_array" default="{0}" />
		<!--equationsOfState => List of equation of state types for each phase-->
		<xsd:attribute name="equationsOfState" type="string_array" use="required" />
		<!--phaseNames => List of fluid phases-->
		<xsd:attribute name="phaseNames" type="string_array" use="required" />
		<!--name => A name is required for any non-unique nodes-->
		<xsd:attribute name="name" type="string" use="required" />
	</xsd:complexType>
	<xsd:complexType name="CompressibleSinglePhaseFluidType">
		<!--compressibility => Fluid compressibility-->
		<xsd:attribute name="compressibility" type="real64" default="0" />
		<!--defaultDensity => Default value for density.-->
		<xsd:attribute name="defaultDensity" type="real64" use="required" />
		<!--defaultViscosity => Default value for viscosity.-->
		<xsd:attribute name="defaultViscosity" type="real64" use="required" />
		<!--densityModelType => Type of density model. Valid options:
* exponential
* linear
* quadratic-->
		<xsd:attribute name="densityModelType" type="geosx_constitutive_ExponentApproximationType" default="linear" />
		<!--referenceDensity => Reference fluid density-->
		<xsd:attribute name="referenceDensity" type="real64" default="1000" />
		<!--referencePressure => Reference pressure-->
		<xsd:attribute name="referencePressure" type="real64" default="0" />
		<!--referenceViscosity => Reference fluid viscosity-->
		<xsd:attribute name="referenceViscosity" type="real64" default="0.001" />
		<!--viscosibility => Fluid viscosity exponential coefficient-->
		<xsd:attribute name="viscosibility" type="real64" default="0" />
		<!--viscosityModelType => Type of viscosity model. Valid options:
* exponential
* linear
* quadratic-->
		<xsd:attribute name="viscosityModelType" type="geosx_constitutive_ExponentApproximationType" default="linear" />
		<!--name => A name is required for any non-unique nodes-->
		<xsd:attribute name="name" type="string" use="required" />
	</xsd:complexType>
	<xsd:simpleType name="geosx_constitutive_ExponentApproximationType">
		<xsd:restriction base="xsd:string">
			<xsd:pattern value=".*[\[\]`$].*|exponential|linear|quadratic" />
		</xsd:restriction>
	</xsd:simpleType>
	<xsd:complexType name="CompressibleSolidCarmanKozenyPermeabilityType">
		<!--permeabilityModelName => Name of the permeability model.-->
		<xsd:attribute name="permeabilityModelName" type="string" use="required" />
		<!--porosityModelName => Name of the porosity model.-->
		<xsd:attribute name="porosityModelName" type="string" use="required" />
		<!--solidInternalEnergyModelName => Name of the solid internal energy model.-->
		<xsd:attribute name="solidInternalEnergyModelName" type="string" default="" />
		<!--solidModelName => Name of the solid model.-->
		<xsd:attribute name="solidModelName" type="string" use="required" />
		<!--name => A name is required for any non-unique nodes-->
		<xsd:attribute name="name" type="string" use="required" />
	</xsd:complexType>
	<xsd:complexType name="CompressibleSolidConstantPermeabilityType">
		<!--permeabilityModelName => Name of the permeability model.-->
		<xsd:attribute name="permeabilityModelName" type="string" use="required" />
		<!--porosityModelName => Name of the porosity model.-->
		<xsd:attribute name="porosityModelName" type="string" use="required" />
		<!--solidInternalEnergyModelName => Name of the solid internal energy model.-->
		<xsd:attribute name="solidInternalEnergyModelName" type="string" default="" />
<<<<<<< HEAD
		<!--solidModelName => Name of the solid model.-->
		<xsd:attribute name="solidModelName" type="string" use="required" />
		<!--name => A name is required for any non-unique nodes-->
		<xsd:attribute name="name" type="string" use="required" />
	</xsd:complexType>
	<xsd:complexType name="CompressibleSolidConstantPlusParallelPlatesPermeabilityType">
		<!--permeabilityModelName => Name of the permeability model.-->
		<xsd:attribute name="permeabilityModelName" type="string" use="required" />
		<!--porosityModelName => Name of the porosity model.-->
		<xsd:attribute name="porosityModelName" type="string" use="required" />
		<!--solidInternalEnergyModelName => Name of the solid internal energy model.-->
		<xsd:attribute name="solidInternalEnergyModelName" type="string" default="" />
=======
>>>>>>> aac65e9b
		<!--solidModelName => Name of the solid model.-->
		<xsd:attribute name="solidModelName" type="string" use="required" />
		<!--name => A name is required for any non-unique nodes-->
		<xsd:attribute name="name" type="string" use="required" />
	</xsd:complexType>
	<xsd:complexType name="CompressibleSolidParallelPlatesPermeabilityType">
		<!--permeabilityModelName => Name of the permeability model.-->
		<xsd:attribute name="permeabilityModelName" type="string" use="required" />
		<!--porosityModelName => Name of the porosity model.-->
		<xsd:attribute name="porosityModelName" type="string" use="required" />
		<!--solidInternalEnergyModelName => Name of the solid internal energy model.-->
		<xsd:attribute name="solidInternalEnergyModelName" type="string" default="" />
		<!--solidModelName => Name of the solid model.-->
		<xsd:attribute name="solidModelName" type="string" use="required" />
		<!--name => A name is required for any non-unique nodes-->
		<xsd:attribute name="name" type="string" use="required" />
	</xsd:complexType>
	<xsd:complexType name="ConstantPermeabilityType">
		<!--permeabilityComponents => xx, yy and zz components of a diagonal permeability tensor.-->
		<xsd:attribute name="permeabilityComponents" type="R1Tensor" use="required" />
		<!--name => A name is required for any non-unique nodes-->
		<xsd:attribute name="name" type="string" use="required" />
	</xsd:complexType>
	<xsd:complexType name="ConstantPlusParallelPlatesPermeabilityType">
		<!--defaultConductivity => Value of the default conductivity C_{f,0} for the fracture.-->
		<xsd:attribute name="defaultConductivity" type="real64" use="required" />
		<!--name => A name is required for any non-unique nodes-->
		<xsd:attribute name="name" type="string" use="required" />
	</xsd:complexType>
	<xsd:complexType name="ContactType">
		<!--apertureTableName => Name of the aperture table-->
		<xsd:attribute name="apertureTableName" type="string" use="required" />
		<!--apertureTolerance => Value to be used to avoid floating point errors in expressions involving aperture. For example in the case of dividing by the actual aperture (not the effective aperture that results from the aperture function) this value may be used to avoid the 1/0 error. Note that this value may have some physical significance in its usage, as it may be used to smooth out highly nonlinear behavior associated with 1/0 in addition to avoiding the 1/0 error.-->
		<xsd:attribute name="apertureTolerance" type="real64" default="1e-09" />
		<!--penaltyStiffness => Value of the penetration penalty stiffness. Units of Pressure/length-->
		<xsd:attribute name="penaltyStiffness" type="real64" default="0" />
		<!--name => A name is required for any non-unique nodes-->
		<xsd:attribute name="name" type="string" use="required" />
	</xsd:complexType>
	<xsd:complexType name="CoulombType">
		<!--cohesion => Cohesion-->
		<xsd:attribute name="cohesion" type="real64" use="required" />
		<!--frictionAngle => Friction angle (in radians)-->
		<xsd:attribute name="frictionAngle" type="real64" default="-1" />
		<!--frictionCoefficient => Friction coefficient-->
		<xsd:attribute name="frictionCoefficient" type="real64" default="-1" />
		<!--penaltyStiffness => Value of the penetration penalty stiffness. Units of Pressure/length-->
		<xsd:attribute name="penaltyStiffness" type="real64" default="0" />
		<!--name => A name is required for any non-unique nodes-->
		<xsd:attribute name="name" type="string" use="required" />
	</xsd:complexType>
	<xsd:complexType name="DamageElasticIsotropicType">
		<!--criticalFractureEnergy => Critical fracture energy-->
		<xsd:attribute name="criticalFractureEnergy" type="real64" use="required" />
		<!--criticalStrainEnergy => Critical stress in a 1d tension test-->
		<xsd:attribute name="criticalStrainEnergy" type="real64" use="required" />
		<!--defaultBulkModulus => Default Bulk Modulus Parameter-->
		<xsd:attribute name="defaultBulkModulus" type="real64" default="-1" />
		<!--defaultDensity => Default Material Density-->
		<xsd:attribute name="defaultDensity" type="real64" use="required" />
		<!--defaultPoissonRatio => Default Poisson's Ratio-->
		<xsd:attribute name="defaultPoissonRatio" type="real64" default="-1" />
		<!--defaultShearModulus => Default Shear Modulus Parameter-->
		<xsd:attribute name="defaultShearModulus" type="real64" default="-1" />
		<!--defaultYoungModulus => Default Young's Modulus-->
		<xsd:attribute name="defaultYoungModulus" type="real64" default="-1" />
		<!--lengthScale => Length scale l in the phase-field equation-->
		<xsd:attribute name="lengthScale" type="real64" use="required" />
		<!--name => A name is required for any non-unique nodes-->
		<xsd:attribute name="name" type="string" use="required" />
	</xsd:complexType>
	<xsd:complexType name="DamageSpectralElasticIsotropicType">
		<!--criticalFractureEnergy => Critical fracture energy-->
		<xsd:attribute name="criticalFractureEnergy" type="real64" use="required" />
		<!--criticalStrainEnergy => Critical stress in a 1d tension test-->
		<xsd:attribute name="criticalStrainEnergy" type="real64" use="required" />
		<!--defaultBulkModulus => Default Bulk Modulus Parameter-->
		<xsd:attribute name="defaultBulkModulus" type="real64" default="-1" />
		<!--defaultDensity => Default Material Density-->
		<xsd:attribute name="defaultDensity" type="real64" use="required" />
		<!--defaultPoissonRatio => Default Poisson's Ratio-->
		<xsd:attribute name="defaultPoissonRatio" type="real64" default="-1" />
		<!--defaultShearModulus => Default Shear Modulus Parameter-->
		<xsd:attribute name="defaultShearModulus" type="real64" default="-1" />
		<!--defaultYoungModulus => Default Young's Modulus-->
		<xsd:attribute name="defaultYoungModulus" type="real64" default="-1" />
		<!--lengthScale => Length scale l in the phase-field equation-->
		<xsd:attribute name="lengthScale" type="real64" use="required" />
		<!--name => A name is required for any non-unique nodes-->
		<xsd:attribute name="name" type="string" use="required" />
	</xsd:complexType>
	<xsd:complexType name="DamageVolDevElasticIsotropicType">
		<!--criticalFractureEnergy => Critical fracture energy-->
		<xsd:attribute name="criticalFractureEnergy" type="real64" use="required" />
		<!--criticalStrainEnergy => Critical stress in a 1d tension test-->
		<xsd:attribute name="criticalStrainEnergy" type="real64" use="required" />
		<!--defaultBulkModulus => Default Bulk Modulus Parameter-->
		<xsd:attribute name="defaultBulkModulus" type="real64" default="-1" />
		<!--defaultDensity => Default Material Density-->
		<xsd:attribute name="defaultDensity" type="real64" use="required" />
		<!--defaultPoissonRatio => Default Poisson's Ratio-->
		<xsd:attribute name="defaultPoissonRatio" type="real64" default="-1" />
		<!--defaultShearModulus => Default Shear Modulus Parameter-->
		<xsd:attribute name="defaultShearModulus" type="real64" default="-1" />
		<!--defaultYoungModulus => Default Young's Modulus-->
		<xsd:attribute name="defaultYoungModulus" type="real64" default="-1" />
		<!--lengthScale => Length scale l in the phase-field equation-->
		<xsd:attribute name="lengthScale" type="real64" use="required" />
		<!--name => A name is required for any non-unique nodes-->
		<xsd:attribute name="name" type="string" use="required" />
	</xsd:complexType>
	<xsd:complexType name="DeadOilFluidType">
		<!--componentMolarWeight => Component molar weights-->
		<xsd:attribute name="componentMolarWeight" type="real64_array" use="required" />
		<!--componentNames => List of component names-->
		<xsd:attribute name="componentNames" type="string_array" default="{}" />
		<!--hydrocarbonFormationVolFactorTableNames => List of formation volume factor TableFunction names from the Functions block. 
The user must provide one TableFunction per hydrocarbon phase, in the order provided in "phaseNames". 
For instance, if "oil" is before "gas" in "phaseNames", the table order should be: oilTableName, gasTableName-->
		<xsd:attribute name="hydrocarbonFormationVolFactorTableNames" type="string_array" default="{}" />
		<!--hydrocarbonViscosityTableNames => List of viscosity TableFunction names from the Functions block. 
The user must provide one TableFunction per hydrocarbon phase, in the order provided in "phaseNames". 
For instance, if "oil" is before "gas" in "phaseNames", the table order should be: oilTableName, gasTableName-->
		<xsd:attribute name="hydrocarbonViscosityTableNames" type="string_array" default="{}" />
		<!--phaseNames => List of fluid phases-->
		<xsd:attribute name="phaseNames" type="string_array" use="required" />
		<!--surfaceDensities => List of surface mass densities for each phase-->
		<xsd:attribute name="surfaceDensities" type="real64_array" use="required" />
		<!--tableFiles => List of filenames with input PVT tables (one per phase)-->
		<xsd:attribute name="tableFiles" type="path_array" default="{}" />
		<!--waterCompressibility => Water compressibility-->
		<xsd:attribute name="waterCompressibility" type="real64" default="0" />
		<!--waterFormationVolumeFactor => Water formation volume factor-->
		<xsd:attribute name="waterFormationVolumeFactor" type="real64" default="0" />
		<!--waterReferencePressure => Water reference pressure-->
		<xsd:attribute name="waterReferencePressure" type="real64" default="0" />
		<!--waterViscosity => Water viscosity-->
		<xsd:attribute name="waterViscosity" type="real64" default="0" />
		<!--name => A name is required for any non-unique nodes-->
		<xsd:attribute name="name" type="string" use="required" />
	</xsd:complexType>
	<xsd:complexType name="DelftEggType">
		<!--defaultBulkModulus => Default Bulk Modulus Parameter-->
		<xsd:attribute name="defaultBulkModulus" type="real64" default="-1" />
		<!--defaultCslSlope => Slope of the critical state line-->
		<xsd:attribute name="defaultCslSlope" type="real64" default="1" />
		<!--defaultDensity => Default Material Density-->
		<xsd:attribute name="defaultDensity" type="real64" use="required" />
		<!--defaultPoissonRatio => Default Poisson's Ratio-->
		<xsd:attribute name="defaultPoissonRatio" type="real64" default="-1" />
		<!--defaultPreConsolidationPressure => Initial preconsolidation pressure-->
		<xsd:attribute name="defaultPreConsolidationPressure" type="real64" default="-1.5" />
		<!--defaultRecompressionIndex => Recompresion Index-->
		<xsd:attribute name="defaultRecompressionIndex" type="real64" default="0.002" />
		<!--defaultShapeParameter => Shape parameter for the yield surface-->
		<xsd:attribute name="defaultShapeParameter" type="real64" default="1" />
		<!--defaultShearModulus => Default Shear Modulus Parameter-->
		<xsd:attribute name="defaultShearModulus" type="real64" default="-1" />
		<!--defaultVirginCompressionIndex => Virgin compression index-->
		<xsd:attribute name="defaultVirginCompressionIndex" type="real64" default="0.005" />
		<!--defaultYoungModulus => Default Young's Modulus-->
		<xsd:attribute name="defaultYoungModulus" type="real64" default="-1" />
		<!--name => A name is required for any non-unique nodes-->
		<xsd:attribute name="name" type="string" use="required" />
	</xsd:complexType>
	<xsd:complexType name="DruckerPragerType">
		<!--defaultBulkModulus => Default Bulk Modulus Parameter-->
		<xsd:attribute name="defaultBulkModulus" type="real64" default="-1" />
		<!--defaultCohesion => Initial cohesion-->
		<xsd:attribute name="defaultCohesion" type="real64" default="0" />
		<!--defaultDensity => Default Material Density-->
		<xsd:attribute name="defaultDensity" type="real64" use="required" />
		<!--defaultDilationAngle => Dilation angle (degrees)-->
		<xsd:attribute name="defaultDilationAngle" type="real64" default="30" />
		<!--defaultFrictionAngle => Friction angle (degrees)-->
		<xsd:attribute name="defaultFrictionAngle" type="real64" default="30" />
		<!--defaultHardeningRate => Cohesion hardening/softening rate-->
		<xsd:attribute name="defaultHardeningRate" type="real64" default="0" />
		<!--defaultPoissonRatio => Default Poisson's Ratio-->
		<xsd:attribute name="defaultPoissonRatio" type="real64" default="-1" />
		<!--defaultShearModulus => Default Shear Modulus Parameter-->
		<xsd:attribute name="defaultShearModulus" type="real64" default="-1" />
		<!--defaultYoungModulus => Default Young's Modulus-->
		<xsd:attribute name="defaultYoungModulus" type="real64" default="-1" />
		<!--name => A name is required for any non-unique nodes-->
		<xsd:attribute name="name" type="string" use="required" />
	</xsd:complexType>
	<xsd:complexType name="ElasticIsotropicType">
		<!--defaultBulkModulus => Default Bulk Modulus Parameter-->
		<xsd:attribute name="defaultBulkModulus" type="real64" default="-1" />
		<!--defaultDensity => Default Material Density-->
		<xsd:attribute name="defaultDensity" type="real64" use="required" />
		<!--defaultPoissonRatio => Default Poisson's Ratio-->
		<xsd:attribute name="defaultPoissonRatio" type="real64" default="-1" />
		<!--defaultShearModulus => Default Shear Modulus Parameter-->
		<xsd:attribute name="defaultShearModulus" type="real64" default="-1" />
		<!--defaultYoungModulus => Default Young's Modulus-->
		<xsd:attribute name="defaultYoungModulus" type="real64" default="-1" />
		<!--name => A name is required for any non-unique nodes-->
		<xsd:attribute name="name" type="string" use="required" />
	</xsd:complexType>
	<xsd:complexType name="ElasticIsotropicPressureDependentType">
		<!--defaultDensity => Default Material Density-->
		<xsd:attribute name="defaultDensity" type="real64" use="required" />
		<!--defaultRecompressionIndex => Recompresion Index-->
		<xsd:attribute name="defaultRecompressionIndex" type="real64" default="0.002" />
		<!--defaultRefPressure => Reference Pressure-->
		<xsd:attribute name="defaultRefPressure" type="real64" default="-1" />
		<!--defaultRefStrainVol => Reference Volumetric Strain-->
		<xsd:attribute name="defaultRefStrainVol" type="real64" default="0" />
		<!--defaultShearModulus => Elastic Shear Modulus Parameter-->
		<xsd:attribute name="defaultShearModulus" type="real64" default="-1" />
		<!--name => A name is required for any non-unique nodes-->
		<xsd:attribute name="name" type="string" use="required" />
	</xsd:complexType>
	<xsd:complexType name="ElasticOrthotropicType">
		<!--defaultC11 => Default C11 Component of Voigt Stiffness Tensor-->
		<xsd:attribute name="defaultC11" type="real64" default="-1" />
		<!--defaultC12 => Default C12 Component of Voigt Stiffness Tensor-->
		<xsd:attribute name="defaultC12" type="real64" default="-1" />
		<!--defaultC13 => Default C13 Component of Voigt Stiffness Tensor-->
		<xsd:attribute name="defaultC13" type="real64" default="-1" />
		<!--defaultC22 => Default C22 Component of Voigt Stiffness Tensor-->
		<xsd:attribute name="defaultC22" type="real64" default="-1" />
		<!--defaultC23 => Default C23 Component of Voigt Stiffness Tensor-->
		<xsd:attribute name="defaultC23" type="real64" default="-1" />
		<!--defaultC33 => Default C33 Component of Voigt Stiffness Tensor-->
		<xsd:attribute name="defaultC33" type="real64" default="-1" />
		<!--defaultC44 => Default C44 Component of Voigt Stiffness Tensor-->
		<xsd:attribute name="defaultC44" type="real64" default="-1" />
		<!--defaultC55 => Default C55 Component of Voigt Stiffness Tensor-->
		<xsd:attribute name="defaultC55" type="real64" default="-1" />
		<!--defaultC66 => Default C66 Component of Voigt Stiffness Tensor-->
		<xsd:attribute name="defaultC66" type="real64" default="-1" />
		<!--defaultDensity => Default Material Density-->
		<xsd:attribute name="defaultDensity" type="real64" use="required" />
		<!--defaultE1 => Default Young's Modulus E1-->
		<xsd:attribute name="defaultE1" type="real64" default="-1" />
		<!--defaultE2 => Default Young's Modulus E2-->
		<xsd:attribute name="defaultE2" type="real64" default="-1" />
		<!--defaultE3 => Default Young's Modulus E3-->
		<xsd:attribute name="defaultE3" type="real64" default="-1" />
		<!--defaultG12 => Default Shear Modulus G12-->
		<xsd:attribute name="defaultG12" type="real64" default="-1" />
		<!--defaultG13 => Default Shear Modulus G13-->
		<xsd:attribute name="defaultG13" type="real64" default="-1" />
		<!--defaultG23 => Default Shear Modulus G23-->
		<xsd:attribute name="defaultG23" type="real64" default="-1" />
		<!--defaultNu12 => Default Poission's Ratio Nu12-->
		<xsd:attribute name="defaultNu12" type="real64" default="-1" />
		<!--defaultNu13 => Default Poission's Ratio Nu13-->
		<xsd:attribute name="defaultNu13" type="real64" default="-1" />
		<!--defaultNu23 => Default Poission's Ratio Nu23-->
		<xsd:attribute name="defaultNu23" type="real64" default="-1" />
		<!--name => A name is required for any non-unique nodes-->
		<xsd:attribute name="name" type="string" use="required" />
	</xsd:complexType>
	<xsd:complexType name="ElasticTransverseIsotropicType">
		<!--defaultC11 => Default Stiffness Parameter C11-->
		<xsd:attribute name="defaultC11" type="real64" default="-1" />
		<!--defaultC13 => Default Stiffness Parameter C13-->
		<xsd:attribute name="defaultC13" type="real64" default="-1" />
		<!--defaultC33 => Default Stiffness Parameter C33-->
		<xsd:attribute name="defaultC33" type="real64" default="-1" />
		<!--defaultC44 => Default Stiffness Parameter C44-->
		<xsd:attribute name="defaultC44" type="real64" default="-1" />
		<!--defaultC66 => Default Stiffness Parameter C66-->
		<xsd:attribute name="defaultC66" type="real64" default="-1" />
		<!--defaultDensity => Default Material Density-->
		<xsd:attribute name="defaultDensity" type="real64" use="required" />
		<!--defaultPoissonRatioAxialTransverse => Default Axial-Transverse Poisson's Ratio-->
		<xsd:attribute name="defaultPoissonRatioAxialTransverse" type="real64" default="-1" />
		<!--defaultPoissonRatioTransverse => Default Transverse Poisson's Ratio-->
		<xsd:attribute name="defaultPoissonRatioTransverse" type="real64" default="-1" />
		<!--defaultShearModulusAxialTransverse => Default Axial-Transverse Shear Modulus-->
		<xsd:attribute name="defaultShearModulusAxialTransverse" type="real64" default="-1" />
		<!--defaultYoungModulusAxial => Default Axial Young's Modulus-->
		<xsd:attribute name="defaultYoungModulusAxial" type="real64" default="-1" />
		<!--defaultYoungModulusTransverse => Default Transverse Young's Modulus-->
		<xsd:attribute name="defaultYoungModulusTransverse" type="real64" default="-1" />
		<!--name => A name is required for any non-unique nodes-->
		<xsd:attribute name="name" type="string" use="required" />
	</xsd:complexType>
	<xsd:complexType name="ExtendedDruckerPragerType">
		<!--defaultBulkModulus => Default Bulk Modulus Parameter-->
		<xsd:attribute name="defaultBulkModulus" type="real64" default="-1" />
		<!--defaultCohesion => Initial cohesion-->
		<xsd:attribute name="defaultCohesion" type="real64" default="0" />
		<!--defaultDensity => Default Material Density-->
		<xsd:attribute name="defaultDensity" type="real64" use="required" />
		<!--defaultDilationRatio => Dilation ratio [0,1] (ratio = tan dilationAngle / tan frictionAngle)-->
		<xsd:attribute name="defaultDilationRatio" type="real64" default="1" />
		<!--defaultHardening => Hardening parameter (hardening rate is faster for smaller values)-->
		<xsd:attribute name="defaultHardening" type="real64" default="0" />
		<!--defaultInitialFrictionAngle => Initial friction angle (degrees)-->
		<xsd:attribute name="defaultInitialFrictionAngle" type="real64" default="30" />
		<!--defaultPoissonRatio => Default Poisson's Ratio-->
		<xsd:attribute name="defaultPoissonRatio" type="real64" default="-1" />
		<!--defaultResidualFrictionAngle => Residual friction angle (degrees)-->
		<xsd:attribute name="defaultResidualFrictionAngle" type="real64" default="30" />
		<!--defaultShearModulus => Default Shear Modulus Parameter-->
		<xsd:attribute name="defaultShearModulus" type="real64" default="-1" />
		<!--defaultYoungModulus => Default Young's Modulus-->
		<xsd:attribute name="defaultYoungModulus" type="real64" default="-1" />
		<!--name => A name is required for any non-unique nodes-->
		<xsd:attribute name="name" type="string" use="required" />
	</xsd:complexType>
	<xsd:complexType name="ModifiedCamClayType">
		<!--defaultCslSlope => Slope of the critical state line-->
		<xsd:attribute name="defaultCslSlope" type="real64" default="1" />
		<!--defaultDensity => Default Material Density-->
		<xsd:attribute name="defaultDensity" type="real64" use="required" />
		<!--defaultPreConsolidationPressure => Initial preconsolidation pressure-->
		<xsd:attribute name="defaultPreConsolidationPressure" type="real64" default="-1.5" />
		<!--defaultRecompressionIndex => Recompresion Index-->
		<xsd:attribute name="defaultRecompressionIndex" type="real64" default="0.002" />
		<!--defaultRefPressure => Reference Pressure-->
		<xsd:attribute name="defaultRefPressure" type="real64" default="-1" />
		<!--defaultRefStrainVol => Reference Volumetric Strain-->
		<xsd:attribute name="defaultRefStrainVol" type="real64" default="0" />
		<!--defaultShearModulus => Elastic Shear Modulus Parameter-->
		<xsd:attribute name="defaultShearModulus" type="real64" default="-1" />
		<!--defaultVirginCompressionIndex => Virgin compression index-->
		<xsd:attribute name="defaultVirginCompressionIndex" type="real64" default="0.005" />
		<!--name => A name is required for any non-unique nodes-->
		<xsd:attribute name="name" type="string" use="required" />
	</xsd:complexType>
	<xsd:complexType name="NullModelType">
		<!--name => A name is required for any non-unique nodes-->
		<xsd:attribute name="name" type="string" use="required" />
	</xsd:complexType>
	<xsd:complexType name="ParallelPlatesPermeabilityType">
		<!--name => A name is required for any non-unique nodes-->
		<xsd:attribute name="name" type="string" use="required" />
	</xsd:complexType>
	<xsd:complexType name="ParticleFluidType">
		<!--collisionAlpha => Collision alpha coefficient-->
		<xsd:attribute name="collisionAlpha" type="real64" default="1.27" />
		<!--collisionBeta => Collision beta coefficient-->
		<xsd:attribute name="collisionBeta" type="real64" default="1.5" />
		<!--fluidViscosity => Fluid viscosity-->
		<xsd:attribute name="fluidViscosity" type="real64" default="0.001" />
		<!--hinderedSettlingCoefficient => Hindered settling coefficient-->
		<xsd:attribute name="hinderedSettlingCoefficient" type="real64" default="5.9" />
		<!--isCollisionalSlip => Whether the collisional component of the slip velocity is considered-->
		<xsd:attribute name="isCollisionalSlip" type="integer" default="0" />
		<!--maxProppantConcentration => Max proppant concentration-->
		<xsd:attribute name="maxProppantConcentration" type="real64" default="0.6" />
		<!--particleSettlingModel => Particle settling velocity model. Valid options:
* Stokes
* Intermediate
* Turbulence-->
		<xsd:attribute name="particleSettlingModel" type="geosx_constitutive_ParticleSettlingModel" use="required" />
		<!--proppantDensity => Proppant density-->
		<xsd:attribute name="proppantDensity" type="real64" default="1400" />
		<!--proppantDiameter => Proppant diameter-->
		<xsd:attribute name="proppantDiameter" type="real64" default="0.0002" />
		<!--slipConcentration => Slip concentration-->
		<xsd:attribute name="slipConcentration" type="real64" default="0.1" />
		<!--sphericity => Sphericity-->
		<xsd:attribute name="sphericity" type="real64" default="1" />
		<!--name => A name is required for any non-unique nodes-->
		<xsd:attribute name="name" type="string" use="required" />
	</xsd:complexType>
	<xsd:simpleType name="geosx_constitutive_ParticleSettlingModel">
		<xsd:restriction base="xsd:string">
			<xsd:pattern value=".*[\[\]`$].*|Stokes|Intermediate|Turbulence" />
		</xsd:restriction>
	</xsd:simpleType>
	<xsd:complexType name="PermeabilityBaseType">
		<!--name => A name is required for any non-unique nodes-->
		<xsd:attribute name="name" type="string" use="required" />
	</xsd:complexType>
	<xsd:complexType name="PorousDruckerPragerType">
		<!--permeabilityModelName => Name of the permeability model.-->
		<xsd:attribute name="permeabilityModelName" type="string" use="required" />
		<!--porosityModelName => Name of the porosity model.-->
		<xsd:attribute name="porosityModelName" type="string" use="required" />
		<!--solidInternalEnergyModelName => Name of the solid internal energy model.-->
		<xsd:attribute name="solidInternalEnergyModelName" type="string" default="" />
		<!--solidModelName => Name of the solid model.-->
		<xsd:attribute name="solidModelName" type="string" use="required" />
		<!--name => A name is required for any non-unique nodes-->
		<xsd:attribute name="name" type="string" use="required" />
	</xsd:complexType>
	<xsd:complexType name="PorousElasticIsotropicType">
		<!--permeabilityModelName => Name of the permeability model.-->
		<xsd:attribute name="permeabilityModelName" type="string" use="required" />
		<!--porosityModelName => Name of the porosity model.-->
		<xsd:attribute name="porosityModelName" type="string" use="required" />
		<!--solidInternalEnergyModelName => Name of the solid internal energy model.-->
		<xsd:attribute name="solidInternalEnergyModelName" type="string" default="" />
		<!--solidModelName => Name of the solid model.-->
		<xsd:attribute name="solidModelName" type="string" use="required" />
		<!--name => A name is required for any non-unique nodes-->
		<xsd:attribute name="name" type="string" use="required" />
	</xsd:complexType>
	<xsd:complexType name="PorousElasticOrthotropicType">
		<!--permeabilityModelName => Name of the permeability model.-->
		<xsd:attribute name="permeabilityModelName" type="string" use="required" />
		<!--porosityModelName => Name of the porosity model.-->
		<xsd:attribute name="porosityModelName" type="string" use="required" />
		<!--solidInternalEnergyModelName => Name of the solid internal energy model.-->
		<xsd:attribute name="solidInternalEnergyModelName" type="string" default="" />
		<!--solidModelName => Name of the solid model.-->
		<xsd:attribute name="solidModelName" type="string" use="required" />
		<!--name => A name is required for any non-unique nodes-->
		<xsd:attribute name="name" type="string" use="required" />
	</xsd:complexType>
	<xsd:complexType name="PorousElasticTransverseIsotropicType">
		<!--permeabilityModelName => Name of the permeability model.-->
		<xsd:attribute name="permeabilityModelName" type="string" use="required" />
		<!--porosityModelName => Name of the porosity model.-->
		<xsd:attribute name="porosityModelName" type="string" use="required" />
		<!--solidInternalEnergyModelName => Name of the solid internal energy model.-->
		<xsd:attribute name="solidInternalEnergyModelName" type="string" default="" />
		<!--solidModelName => Name of the solid model.-->
		<xsd:attribute name="solidModelName" type="string" use="required" />
		<!--name => A name is required for any non-unique nodes-->
		<xsd:attribute name="name" type="string" use="required" />
	</xsd:complexType>
	<xsd:complexType name="PorousExtendedDruckerPragerType">
		<!--permeabilityModelName => Name of the permeability model.-->
		<xsd:attribute name="permeabilityModelName" type="string" use="required" />
		<!--porosityModelName => Name of the porosity model.-->
		<xsd:attribute name="porosityModelName" type="string" use="required" />
		<!--solidInternalEnergyModelName => Name of the solid internal energy model.-->
		<xsd:attribute name="solidInternalEnergyModelName" type="string" default="" />
		<!--solidModelName => Name of the solid model.-->
		<xsd:attribute name="solidModelName" type="string" use="required" />
		<!--name => A name is required for any non-unique nodes-->
		<xsd:attribute name="name" type="string" use="required" />
	</xsd:complexType>
	<xsd:complexType name="PressurePorosityType">
		<!--compressibility => Solid compressibility-->
		<xsd:attribute name="compressibility" type="real64" use="required" />
		<!--defaultReferencePorosity => Default value of the reference porosity-->
		<xsd:attribute name="defaultReferencePorosity" type="real64" use="required" />
		<!--referencePressure => Reference pressure for solid compressibility-->
		<xsd:attribute name="referencePressure" type="real64" use="required" />
		<!--name => A name is required for any non-unique nodes-->
		<xsd:attribute name="name" type="string" use="required" />
	</xsd:complexType>
	<xsd:complexType name="ProppantPermeabilityType">
		<!--maxProppantConcentration => Maximum proppant concentration.-->
		<xsd:attribute name="maxProppantConcentration" type="real64" use="required" />
		<!--proppantDiameter => Proppant diameter.-->
		<xsd:attribute name="proppantDiameter" type="real64" use="required" />
		<!--name => A name is required for any non-unique nodes-->
		<xsd:attribute name="name" type="string" use="required" />
	</xsd:complexType>
	<xsd:complexType name="ProppantPorosityType">
		<!--defaultReferencePorosity => Default value of the reference porosity-->
		<xsd:attribute name="defaultReferencePorosity" type="real64" use="required" />
		<!--maxProppantConcentration => Maximum proppant concentration -->
		<xsd:attribute name="maxProppantConcentration" type="real64" use="required" />
		<!--name => A name is required for any non-unique nodes-->
		<xsd:attribute name="name" type="string" use="required" />
	</xsd:complexType>
	<xsd:complexType name="ProppantSlurryFluidType">
		<!--componentNames => List of fluid component names-->
		<xsd:attribute name="componentNames" type="string_array" default="{}" />
		<!--compressibility => Fluid compressibility-->
		<xsd:attribute name="compressibility" type="real64" default="0" />
		<!--defaultCompressibility => Default value for compressibility.-->
		<xsd:attribute name="defaultCompressibility" type="real64_array" default="{0}" />
		<!--defaultDensity => Default value for density.-->
		<xsd:attribute name="defaultDensity" type="real64_array" default="{0}" />
		<!--defaultViscosity => Default value for viscosity.-->
		<xsd:attribute name="defaultViscosity" type="real64_array" default="{0}" />
		<!--flowBehaviorIndex => Flow behavior index-->
		<xsd:attribute name="flowBehaviorIndex" type="real64_array" default="{0}" />
		<!--flowConsistencyIndex => Flow consistency index-->
		<xsd:attribute name="flowConsistencyIndex" type="real64_array" default="{0}" />
		<!--maxProppantConcentration => Maximum proppant concentration-->
		<xsd:attribute name="maxProppantConcentration" type="real64" default="0.6" />
		<!--referenceDensity => Reference fluid density-->
		<xsd:attribute name="referenceDensity" type="real64" default="1000" />
		<!--referencePressure => Reference pressure-->
		<xsd:attribute name="referencePressure" type="real64" default="100000" />
		<!--referenceProppantDensity => Reference proppant density-->
		<xsd:attribute name="referenceProppantDensity" type="real64" default="1400" />
		<!--referenceViscosity => Reference fluid viscosity-->
		<xsd:attribute name="referenceViscosity" type="real64" default="0.001" />
		<!--name => A name is required for any non-unique nodes-->
		<xsd:attribute name="name" type="string" use="required" />
	</xsd:complexType>
	<xsd:complexType name="ProppantSolidProppantPermeabilityType">
		<!--permeabilityModelName => Name of the permeability model.-->
		<xsd:attribute name="permeabilityModelName" type="string" use="required" />
		<!--porosityModelName => Name of the porosity model.-->
		<xsd:attribute name="porosityModelName" type="string" use="required" />
		<!--solidInternalEnergyModelName => Name of the solid internal energy model.-->
		<xsd:attribute name="solidInternalEnergyModelName" type="string" default="" />
		<!--solidModelName => Name of the solid model.-->
		<xsd:attribute name="solidModelName" type="string" use="required" />
		<!--name => A name is required for any non-unique nodes-->
		<xsd:attribute name="name" type="string" use="required" />
	</xsd:complexType>
	<xsd:complexType name="StrainDependentPermeabilityType">
		<!--name => A name is required for any non-unique nodes-->
		<xsd:attribute name="name" type="string" use="required" />
	</xsd:complexType>
	<xsd:complexType name="TableCapillaryPressureType">
		<!--nonWettingIntermediateCapPressureTableName => Capillary pressure table for the pair (non-wetting phase, intermediate phase)
Note that this input is only used for three-phase flow.
If you want to do a two-phase simulation, please use instead wettingNonWettingCapPressureTableName to specify the table names-->
		<xsd:attribute name="nonWettingIntermediateCapPressureTableName" type="string" default="" />
		<!--phaseNames => List of fluid phases-->
		<xsd:attribute name="phaseNames" type="string_array" use="required" />
		<!--wettingIntermediateCapPressureTableName => Capillary pressure table for the pair (wetting phase, intermediate phase)
Note that this input is only used for three-phase flow.
If you want to do a two-phase simulation, please use instead wettingNonWettingCapPressureTableName to specify the table names-->
		<xsd:attribute name="wettingIntermediateCapPressureTableName" type="string" default="" />
		<!--wettingNonWettingCapPressureTableName => Capillary pressure table for the pair (wetting phase, non-wetting phase)
Note that this input is only used for two-phase flow.
If you want to do a three-phase simulation, please use instead wettingIntermediateCapPressureTableName and nonWettingIntermediateCapPressureTableName to specify the table names-->
		<xsd:attribute name="wettingNonWettingCapPressureTableName" type="string" default="" />
		<!--name => A name is required for any non-unique nodes-->
		<xsd:attribute name="name" type="string" use="required" />
	</xsd:complexType>
	<xsd:complexType name="TableRelativePermeabilityType">
		<!--nonWettingIntermediateRelPermTableNames => List of relative permeability tables for the pair (non-wetting phase, intermediate phase)
The expected format is "{ nonWettingPhaseRelPermTableName, intermediatePhaseRelPermTableName }", in that order
Note that this input is only used for three-phase flow.
If you want to do a two-phase simulation, please use instead wettingNonWettingRelPermTableNames to specify the table names-->
		<xsd:attribute name="nonWettingIntermediateRelPermTableNames" type="string_array" default="{}" />
		<!--phaseNames => List of fluid phases-->
		<xsd:attribute name="phaseNames" type="string_array" use="required" />
		<!--wettingIntermediateRelPermTableNames => List of relative permeability tables for the pair (wetting phase, intermediate phase)
The expected format is "{ wettingPhaseRelPermTableName, intermediatePhaseRelPermTableName }", in that order
Note that this input is only used for three-phase flow.
If you want to do a two-phase simulation, please use instead wettingNonWettingRelPermTableNames to specify the table names-->
		<xsd:attribute name="wettingIntermediateRelPermTableNames" type="string_array" default="{}" />
		<!--wettingNonWettingRelPermTableNames => List of relative permeability tables for the pair (wetting phase, non-wetting phase)
The expected format is "{ wettingPhaseRelPermTableName, nonWettingPhaseRelPermTableName }", in that order
Note that this input is only used for two-phase flow.
If you want to do a three-phase simulation, please use instead wettingIntermediateRelPermTableNames and nonWettingIntermediateRelPermTableNames to specify the table names-->
		<xsd:attribute name="wettingNonWettingRelPermTableNames" type="string_array" default="{}" />
		<!--name => A name is required for any non-unique nodes-->
		<xsd:attribute name="name" type="string" use="required" />
	</xsd:complexType>
	<xsd:complexType name="VanGenuchtenBakerRelativePermeabilityType">
		<!--gasOilRelPermExponentInv => Rel perm power law exponent inverse for the pair (gas phase, oil phase) at residual water saturation
The expected format is "{ gasExp, oilExp }", in that order-->
		<xsd:attribute name="gasOilRelPermExponentInv" type="real64_array" default="{0.5}" />
		<!--gasOilRelPermMaxValue => Maximum rel perm value for the pair (gas phase, oil phase) at residual water saturation
The expected format is "{ gasMax, oilMax }", in that order-->
		<xsd:attribute name="gasOilRelPermMaxValue" type="real64_array" default="{0}" />
		<!--phaseMinVolumeFraction => Minimum volume fraction value for each phase-->
		<xsd:attribute name="phaseMinVolumeFraction" type="real64_array" default="{0}" />
		<!--phaseNames => List of fluid phases-->
		<xsd:attribute name="phaseNames" type="string_array" use="required" />
		<!--waterOilRelPermExponentInv => Rel perm power law exponent inverse for the pair (water phase, oil phase) at residual gas saturation
The expected format is "{ waterExp, oilExp }", in that order-->
		<xsd:attribute name="waterOilRelPermExponentInv" type="real64_array" default="{0.5}" />
		<!--waterOilRelPermMaxValue => Maximum rel perm value for the pair (water phase, oil phase) at residual gas saturation
The expected format is "{ waterMax, oilMax }", in that order-->
		<xsd:attribute name="waterOilRelPermMaxValue" type="real64_array" default="{0}" />
		<!--name => A name is required for any non-unique nodes-->
		<xsd:attribute name="name" type="string" use="required" />
	</xsd:complexType>
	<xsd:complexType name="VanGenuchtenCapillaryPressureType">
		<!--capPressureEpsilon => Saturation at which the extremum capillary pressure is attained; used to avoid infinite capillary pressure values for saturations close to 0 and 1-->
		<xsd:attribute name="capPressureEpsilon" type="real64" default="1e-06" />
		<!--phaseCapPressureExponentInv => Inverse of capillary power law exponent for each phase-->
		<xsd:attribute name="phaseCapPressureExponentInv" type="real64_array" default="{0.5}" />
		<!--phaseCapPressureMultiplier => Entry pressure value for each phase-->
		<xsd:attribute name="phaseCapPressureMultiplier" type="real64_array" default="{1}" />
		<!--phaseMinVolumeFraction => Minimum volume fraction value for each phase-->
		<xsd:attribute name="phaseMinVolumeFraction" type="real64_array" default="{0}" />
		<!--phaseNames => List of fluid phases-->
		<xsd:attribute name="phaseNames" type="string_array" use="required" />
		<!--name => A name is required for any non-unique nodes-->
		<xsd:attribute name="name" type="string" use="required" />
	</xsd:complexType>
	<xsd:complexType name="ElementRegionsType">
		<xsd:choice minOccurs="0" maxOccurs="unbounded">
			<xsd:element name="CellElementRegion" type="CellElementRegionType" />
			<xsd:element name="SurfaceElementRegion" type="SurfaceElementRegionType" />
			<xsd:element name="WellElementRegion" type="WellElementRegionType" />
		</xsd:choice>
	</xsd:complexType>
	<xsd:complexType name="CellElementRegionType">
		<xsd:choice minOccurs="0" maxOccurs="unbounded" />
		<!--cellBlocks => (no description available)-->
		<xsd:attribute name="cellBlocks" type="string_array" default="{}" />
		<!--coarseningRatio => (no description available)-->
		<xsd:attribute name="coarseningRatio" type="real64" default="0" />
		<!--materialList => List of materials present in this region-->
		<xsd:attribute name="materialList" type="string_array" use="required" />
		<!--name => A name is required for any non-unique nodes-->
		<xsd:attribute name="name" type="string" use="required" />
	</xsd:complexType>
	<xsd:complexType name="SurfaceElementRegionType">
		<xsd:choice minOccurs="0" maxOccurs="unbounded" />
		<!--defaultAperture => The default aperture of newly formed surface elements.-->
		<xsd:attribute name="defaultAperture" type="real64" use="required" />
		<!--materialList => List of materials present in this region-->
		<xsd:attribute name="materialList" type="string_array" use="required" />
		<!--subRegionType => Type of surface element subregion. Valid options:
* faceElement
* embeddedElement-->
		<xsd:attribute name="subRegionType" type="geosx_SurfaceElementRegion_SurfaceSubRegionType" default="faceElement" />
		<!--name => A name is required for any non-unique nodes-->
		<xsd:attribute name="name" type="string" use="required" />
	</xsd:complexType>
	<xsd:simpleType name="geosx_SurfaceElementRegion_SurfaceSubRegionType">
		<xsd:restriction base="xsd:string">
			<xsd:pattern value=".*[\[\]`$].*|faceElement|embeddedElement" />
		</xsd:restriction>
	</xsd:simpleType>
	<xsd:complexType name="WellElementRegionType">
		<xsd:choice minOccurs="0" maxOccurs="unbounded" />
		<!--materialList => List of materials present in this region-->
		<xsd:attribute name="materialList" type="string_array" use="required" />
		<!--name => A name is required for any non-unique nodes-->
		<xsd:attribute name="name" type="string" use="required" />
	</xsd:complexType>
	<xsd:complexType name="IncludedType">
		<xsd:choice minOccurs="0" maxOccurs="unbounded">
			<xsd:element name="File" type="FileType" />
		</xsd:choice>
	</xsd:complexType>
	<xsd:complexType name="FileType">
		<!--name => A name is required for any non-unique nodes-->
		<xsd:attribute name="name" type="string" use="required" />
	</xsd:complexType>
	<xsd:complexType name="ParametersType">
		<xsd:choice minOccurs="0" maxOccurs="unbounded">
			<xsd:element name="Parameter" type="ParameterType" />
		</xsd:choice>
	</xsd:complexType>
	<xsd:complexType name="ParameterType">
		<!--value => Input parameter definition for the preprocessor-->
		<xsd:attribute name="value" type="string" use="required" />
		<!--name => A name is required for any non-unique nodes-->
		<xsd:attribute name="name" type="string" use="required" />
	</xsd:complexType>
	<xsd:complexType name="BenchmarksType">
		<xsd:choice minOccurs="0" maxOccurs="unbounded">
			<xsd:element name="lassen" type="lassenType" maxOccurs="1" />
			<xsd:element name="quartz" type="quartzType" maxOccurs="1" />
		</xsd:choice>
	</xsd:complexType>
	<xsd:complexType name="lassenType">
		<xsd:choice minOccurs="0" maxOccurs="unbounded">
			<xsd:element name="Run" type="RunType" maxOccurs="1" />
		</xsd:choice>
	</xsd:complexType>
	<xsd:complexType name="RunType">
		<!--args => Any extra command line arguments to pass to GEOSX.-->
		<xsd:attribute name="args" type="string" default="" />
		<!--autoPartition => May be 'Off' or 'On', if 'On' partitioning arguments are created automatically. Default is Off.-->
		<xsd:attribute name="autoPartition" type="string" default="" />
		<!--name => The name of this benchmark.-->
		<xsd:attribute name="name" type="string" use="required" />
		<!--nodes => The number of nodes needed to run the benchmark.-->
		<xsd:attribute name="nodes" type="integer" use="required" />
		<!--strongScaling => Repeat the benchmark N times, scaling the number of nodes in the benchmark by these values.-->
		<xsd:attribute name="strongScaling" type="integer_array" default="{0}" />
		<!--tasksPerNode => The number of tasks per node to run the benchmark with.-->
		<xsd:attribute name="tasksPerNode" type="integer" use="required" />
		<!--threadsPerTask => The number of threads per task to run the benchmark with.-->
		<xsd:attribute name="threadsPerTask" type="integer" default="0" />
		<!--timeLimit => The time limit of the benchmark.-->
		<xsd:attribute name="timeLimit" type="integer" default="0" />
	</xsd:complexType>
	<xsd:complexType name="quartzType">
		<xsd:choice minOccurs="0" maxOccurs="unbounded">
			<xsd:element name="Run" type="RunType" maxOccurs="1" />
		</xsd:choice>
	</xsd:complexType>
</xsd:schema><|MERGE_RESOLUTION|>--- conflicted
+++ resolved
@@ -2191,7 +2191,6 @@
 		<xsd:attribute name="porosityModelName" type="string" use="required" />
 		<!--solidInternalEnergyModelName => Name of the solid internal energy model.-->
 		<xsd:attribute name="solidInternalEnergyModelName" type="string" default="" />
-<<<<<<< HEAD
 		<!--solidModelName => Name of the solid model.-->
 		<xsd:attribute name="solidModelName" type="string" use="required" />
 		<!--name => A name is required for any non-unique nodes-->
@@ -2204,8 +2203,6 @@
 		<xsd:attribute name="porosityModelName" type="string" use="required" />
 		<!--solidInternalEnergyModelName => Name of the solid internal energy model.-->
 		<xsd:attribute name="solidInternalEnergyModelName" type="string" default="" />
-=======
->>>>>>> aac65e9b
 		<!--solidModelName => Name of the solid model.-->
 		<xsd:attribute name="solidModelName" type="string" use="required" />
 		<!--name => A name is required for any non-unique nodes-->
