--- conflicted
+++ resolved
@@ -626,13 +626,9 @@
 			<xsd:element name="InternalMesh" type="InternalMeshType" />
 			<xsd:element name="InternalWell" type="InternalWellType" />
 			<xsd:element name="InternalWellbore" type="InternalWellboreType" />
-<<<<<<< HEAD
-			<xsd:element name="PAMELAMeshGenerator" type="PAMELAMeshGeneratorType" />
 			<xsd:element name="ParticleMesh" type="ParticleMeshType" />
-=======
 			<xsd:element name="PAMELAMesh" type="PAMELAMeshType" />
 			<xsd:element name="VTKMesh" type="VTKMeshType" />
->>>>>>> bb16d72e
 		</xsd:choice>
 	</xsd:complexType>
 	<xsd:complexType name="InternalMeshType">
@@ -1144,11 +1140,7 @@
 		<xsd:attribute name="initialDt" type="real64" default="1e+99" />
 		<!--logLevel => Log level-->
 		<xsd:attribute name="logLevel" type="integer" default="0" />
-<<<<<<< HEAD
-		<!--outputSeismoTrace => Flag that indicates if we write the sismo trace in a file .txt, 0 no output, 1 otherwise-->
-=======
 		<!--outputSeismoTrace => Flag that indicates if we write the seismo trace in a file .txt, 0 no output, 1 otherwise-->
->>>>>>> bb16d72e
 		<xsd:attribute name="outputSeismoTrace" type="integer" default="0" />
 		<!--receiverCoordinates => Coordinates (x,y,z) of the receivers-->
 		<xsd:attribute name="receiverCoordinates" type="real64_array2d" use="required" />
@@ -2990,7 +2982,6 @@
 		<xsd:attribute name="materialList" type="string_array" use="required" />
 		<!--meshBody => Mesh body that contains this region-->
 		<xsd:attribute name="meshBody" type="string" default="" />
-<<<<<<< HEAD
 		<!--name => A name is required for any non-unique nodes-->
 		<xsd:attribute name="name" type="string" use="required" />
 	</xsd:complexType>
@@ -3007,8 +2998,6 @@
 		<xsd:attribute name="meshBody" type="string" default="" />
 		<!--particleBlocks => (no description available)-->
 		<xsd:attribute name="particleBlocks" type="string_array" default="{}" />
-=======
->>>>>>> bb16d72e
 		<!--name => A name is required for any non-unique nodes-->
 		<xsd:attribute name="name" type="string" use="required" />
 	</xsd:complexType>
