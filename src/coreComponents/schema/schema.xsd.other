--- conflicted
+++ resolved
@@ -379,12 +379,8 @@
 	<xsd:complexType name="TwoPointFluxApproximationType">
 		<!--cellStencil => (no description available)-->
 		<xsd:attribute name="cellStencil" type="geosx_CellElementStencilTPFA" />
-		<!--edfmStencil => (no description available)-->
-		<xsd:attribute name="edfmStencil" type="geosx_EmbeddedSurfaceToCellStencil" />
-		<!--faceElementToCellStencil => (no description available)-->
-		<xsd:attribute name="faceElementToCellStencil" type="geosx_EmbeddedSurfaceToCellStencil" />
 		<!--fractureStencil => (no description available)-->
-		<xsd:attribute name="fractureStencil" type="geosx_SurfaceElementStencil" />
+		<xsd:attribute name="fractureStencil" type="geosx_FaceElementStencil" />
 	</xsd:complexType>
 	<xsd:complexType name="OutputsType">
 		<xsd:choice minOccurs="0" maxOccurs="unbounded">
@@ -755,13 +751,9 @@
 			<xsd:element name="CO2BrineFluid" type="CO2BrineFluidType" />
 			<xsd:element name="CarmanKozenyPermeability" type="CarmanKozenyPermeabilityType" />
 			<xsd:element name="CompositionalMultiphaseFluid" type="CompositionalMultiphaseFluidType" />
-			<xsd:element name="CompressibleRock" type="CompressibleRockType" />
 			<xsd:element name="CompressibleSinglePhaseFluid" type="CompressibleSinglePhaseFluidType" />
-<<<<<<< HEAD
-=======
 			<xsd:element name="CompressibleSolidPressurePorosityCarmanKozenyPermeability" type="CompressibleSolidPressurePorosityCarmanKozenyPermeabilityType" />
 			<xsd:element name="CompressibleSolidPressurePorosityConstantPermeability" type="CompressibleSolidPressurePorosityConstantPermeabilityType" />
->>>>>>> 496f5b28
 			<xsd:element name="ConstantPermeability" type="ConstantPermeabilityType" />
 			<xsd:element name="Contact" type="ContactType" />
 			<xsd:element name="Coulomb" type="CoulombType" />
@@ -777,10 +769,6 @@
 			<xsd:element name="ParallelPlatesPermeability" type="ParallelPlatesPermeabilityType" />
 			<xsd:element name="ParticleFluid" type="ParticleFluidType" />
 			<xsd:element name="PermeabilityBase" type="PermeabilityBaseType" />
-<<<<<<< HEAD
-			<xsd:element name="ProppantSlurryFluid" type="ProppantSlurryFluidType" />
-			<xsd:element name="RockBase" type="RockBaseType" />
-=======
 			<xsd:element name="PoreVolumeCompressibleSolid" type="PoreVolumeCompressibleSolidType" />
 			<xsd:element name="PoroDruckerPrager" type="PoroDruckerPragerType" />
 			<xsd:element name="PoroElasticIsotropic" type="PoroElasticIsotropicType" />
@@ -792,7 +780,6 @@
 			<xsd:element name="PorousExtendedDruckerPrager" type="PorousExtendedDruckerPragerType" />
 			<xsd:element name="PressurePorosity" type="PressurePorosityType" />
 			<xsd:element name="ProppantSlurryFluid" type="ProppantSlurryFluidType" />
->>>>>>> 496f5b28
 			<xsd:element name="StrainDependentPermeability" type="StrainDependentPermeabilityType" />
 			<xsd:element name="TableRelativePermeability" type="TableRelativePermeabilityType" />
 			<xsd:element name="VanGenuchtenBakerRelativePermeability" type="VanGenuchtenBakerRelativePermeabilityType" />
@@ -953,19 +940,11 @@
 	</xsd:complexType>
 	<xsd:complexType name="CarmanKozenyPermeabilityType">
 		<!--dPerm_dPorosity => (no description available)-->
-<<<<<<< HEAD
-		<xsd:attribute name="dPerm_dPorosity" type="real64_array3d" />
-		<!--dPerm_dPressure =>  dPerm_dPressure of the rock.-->
-		<xsd:attribute name="dPerm_dPressure" type="real64_array3d" />
-		<!--permeability =>  permeability of the rock.-->
-		<xsd:attribute name="permeability" type="real64_array3d" />
-=======
 		<xsd:attribute name="dPerm_dPorosity" type="real64_array2d" />
 		<!--dPerm_dPressure =>  dPerm_dPressure of the rock.-->
 		<xsd:attribute name="dPerm_dPressure" type="real64_array2d" />
 		<!--permeability =>  permeability of the rock.-->
 		<xsd:attribute name="permeability" type="real64_array2d" />
->>>>>>> 496f5b28
 	</xsd:complexType>
 	<xsd:complexType name="CompositionalMultiphaseFluidType">
 		<!--dPhaseCompFraction_dGlobalCompFraction => (no description available)-->
@@ -1019,16 +998,6 @@
 		<!--useMass => (no description available)-->
 		<xsd:attribute name="useMass" type="integer" />
 	</xsd:complexType>
-	<xsd:complexType name="CompressibleRockType">
-		<!--dPorosity_dPressure => (no description available)-->
-		<xsd:attribute name="dPorosity_dPressure" type="real64_array2d" />
-		<!--oldPorosity => (no description available)-->
-		<xsd:attribute name="oldPorosity" type="real64_array2d" />
-		<!--porosity => (no description available)-->
-		<xsd:attribute name="porosity" type="real64_array2d" />
-		<!--referencePorosity => (no description available)-->
-		<xsd:attribute name="referencePorosity" type="real64_array" />
-	</xsd:complexType>
 	<xsd:complexType name="CompressibleSinglePhaseFluidType">
 		<!--dDensity_dPressure => (no description available)-->
 		<xsd:attribute name="dDensity_dPressure" type="real64_array2d" />
@@ -1039,13 +1008,6 @@
 		<!--viscosity => (no description available)-->
 		<xsd:attribute name="viscosity" type="real64_array2d" />
 	</xsd:complexType>
-<<<<<<< HEAD
-	<xsd:complexType name="ConstantPermeabilityType">
-		<!--dPerm_dPressure =>  dPerm_dPressure of the rock.-->
-		<xsd:attribute name="dPerm_dPressure" type="real64_array3d" />
-		<!--permeability =>  permeability of the rock.-->
-		<xsd:attribute name="permeability" type="real64_array3d" />
-=======
 	<xsd:complexType name="CompressibleSolidPressurePorosityCarmanKozenyPermeabilityType" />
 	<xsd:complexType name="CompressibleSolidPressurePorosityConstantPermeabilityType" />
 	<xsd:complexType name="ConstantPermeabilityType">
@@ -1053,7 +1015,6 @@
 		<xsd:attribute name="dPerm_dPressure" type="real64_array2d" />
 		<!--permeability =>  permeability of the rock.-->
 		<xsd:attribute name="permeability" type="real64_array2d" />
->>>>>>> 496f5b28
 	</xsd:complexType>
 	<xsd:complexType name="ContactType">
 		<xsd:choice minOccurs="0" maxOccurs="1">
@@ -1068,20 +1029,12 @@
 	<xsd:complexType name="DamageElasticIsotropicType">
 		<!--bulkModulus => Elastic Bulk Modulus Field-->
 		<xsd:attribute name="bulkModulus" type="real64_array" />
-		<!--dPorosity_dPressure => (no description available)-->
-		<xsd:attribute name="dPorosity_dPressure" type="real64_array2d" />
 		<!--damage => Material Damage Variable-->
 		<xsd:attribute name="damage" type="real64_array2d" />
-		<!--grainDensity => Grain density-->
-		<xsd:attribute name="grainDensity" type="real64_array2d" />
-		<!--oldPorosity => (no description available)-->
-		<xsd:attribute name="oldPorosity" type="real64_array2d" />
+		<!--density => Material Density-->
+		<xsd:attribute name="density" type="real64_array2d" />
 		<!--oldStress => Previous Material Stress-->
 		<xsd:attribute name="oldStress" type="real64_array3d" />
-		<!--porosity => (no description available)-->
-		<xsd:attribute name="porosity" type="real64_array2d" />
-		<!--referencePorosity => (no description available)-->
-		<xsd:attribute name="referencePorosity" type="real64_array" />
 		<!--shearModulus => Elastic Shear Modulus-->
 		<xsd:attribute name="shearModulus" type="real64_array" />
 		<!--strainEnergyDensity => Strain Energy Density-->
@@ -1092,20 +1045,12 @@
 	<xsd:complexType name="DamageSpectralElasticIsotropicType">
 		<!--bulkModulus => Elastic Bulk Modulus Field-->
 		<xsd:attribute name="bulkModulus" type="real64_array" />
-		<!--dPorosity_dPressure => (no description available)-->
-		<xsd:attribute name="dPorosity_dPressure" type="real64_array2d" />
 		<!--damage => Material Damage Variable-->
 		<xsd:attribute name="damage" type="real64_array2d" />
-		<!--grainDensity => Grain density-->
-		<xsd:attribute name="grainDensity" type="real64_array2d" />
-		<!--oldPorosity => (no description available)-->
-		<xsd:attribute name="oldPorosity" type="real64_array2d" />
+		<!--density => Material Density-->
+		<xsd:attribute name="density" type="real64_array2d" />
 		<!--oldStress => Previous Material Stress-->
 		<xsd:attribute name="oldStress" type="real64_array3d" />
-		<!--porosity => (no description available)-->
-		<xsd:attribute name="porosity" type="real64_array2d" />
-		<!--referencePorosity => (no description available)-->
-		<xsd:attribute name="referencePorosity" type="real64_array" />
 		<!--shearModulus => Elastic Shear Modulus-->
 		<xsd:attribute name="shearModulus" type="real64_array" />
 		<!--strainEnergyDensity => Strain Energy Density-->
@@ -1116,20 +1061,12 @@
 	<xsd:complexType name="DamageVolDevElasticIsotropicType">
 		<!--bulkModulus => Elastic Bulk Modulus Field-->
 		<xsd:attribute name="bulkModulus" type="real64_array" />
-		<!--dPorosity_dPressure => (no description available)-->
-		<xsd:attribute name="dPorosity_dPressure" type="real64_array2d" />
 		<!--damage => Material Damage Variable-->
 		<xsd:attribute name="damage" type="real64_array2d" />
-		<!--grainDensity => Grain density-->
-		<xsd:attribute name="grainDensity" type="real64_array2d" />
-		<!--oldPorosity => (no description available)-->
-		<xsd:attribute name="oldPorosity" type="real64_array2d" />
+		<!--density => Material Density-->
+		<xsd:attribute name="density" type="real64_array2d" />
 		<!--oldStress => Previous Material Stress-->
 		<xsd:attribute name="oldStress" type="real64_array3d" />
-		<!--porosity => (no description available)-->
-		<xsd:attribute name="porosity" type="real64_array2d" />
-		<!--referencePorosity => (no description available)-->
-		<xsd:attribute name="referencePorosity" type="real64_array" />
 		<!--shearModulus => Elastic Shear Modulus-->
 		<xsd:attribute name="shearModulus" type="real64_array" />
 		<!--strainEnergyDensity => Strain Energy Density-->
@@ -1194,26 +1131,18 @@
 		<xsd:attribute name="bulkModulus" type="real64_array" />
 		<!--cohesion => New cohesion state-->
 		<xsd:attribute name="cohesion" type="real64_array2d" />
-		<!--dPorosity_dPressure => (no description available)-->
-		<xsd:attribute name="dPorosity_dPressure" type="real64_array2d" />
+		<!--density => Material Density-->
+		<xsd:attribute name="density" type="real64_array2d" />
 		<!--dilation => Plastic potential slope-->
 		<xsd:attribute name="dilation" type="real64_array" />
 		<!--friction => Yield surface slope-->
 		<xsd:attribute name="friction" type="real64_array" />
-		<!--grainDensity => Grain density-->
-		<xsd:attribute name="grainDensity" type="real64_array2d" />
 		<!--hardening => Hardening rate-->
 		<xsd:attribute name="hardening" type="real64_array" />
 		<!--oldCohesion => Old cohesion state-->
 		<xsd:attribute name="oldCohesion" type="real64_array2d" />
-		<!--oldPorosity => (no description available)-->
-		<xsd:attribute name="oldPorosity" type="real64_array2d" />
 		<!--oldStress => Previous Material Stress-->
 		<xsd:attribute name="oldStress" type="real64_array3d" />
-		<!--porosity => (no description available)-->
-		<xsd:attribute name="porosity" type="real64_array2d" />
-		<!--referencePorosity => (no description available)-->
-		<xsd:attribute name="referencePorosity" type="real64_array" />
 		<!--shearModulus => Elastic Shear Modulus-->
 		<xsd:attribute name="shearModulus" type="real64_array" />
 		<!--stress => Current Material Stress-->
@@ -1222,18 +1151,10 @@
 	<xsd:complexType name="ElasticIsotropicType">
 		<!--bulkModulus => Elastic Bulk Modulus Field-->
 		<xsd:attribute name="bulkModulus" type="real64_array" />
-		<!--dPorosity_dPressure => (no description available)-->
-		<xsd:attribute name="dPorosity_dPressure" type="real64_array2d" />
-		<!--grainDensity => Grain density-->
-		<xsd:attribute name="grainDensity" type="real64_array2d" />
-		<!--oldPorosity => (no description available)-->
-		<xsd:attribute name="oldPorosity" type="real64_array2d" />
+		<!--density => Material Density-->
+		<xsd:attribute name="density" type="real64_array2d" />
 		<!--oldStress => Previous Material Stress-->
 		<xsd:attribute name="oldStress" type="real64_array3d" />
-		<!--porosity => (no description available)-->
-		<xsd:attribute name="porosity" type="real64_array2d" />
-		<!--referencePorosity => (no description available)-->
-		<xsd:attribute name="referencePorosity" type="real64_array" />
 		<!--shearModulus => Elastic Shear Modulus-->
 		<xsd:attribute name="shearModulus" type="real64_array" />
 		<!--stress => Current Material Stress-->
@@ -1250,46 +1171,30 @@
 		<xsd:attribute name="c44" type="real64_array" />
 		<!--c66 => Elastic Bulk Modulus Field-->
 		<xsd:attribute name="c66" type="real64_array" />
-		<!--dPorosity_dPressure => (no description available)-->
-		<xsd:attribute name="dPorosity_dPressure" type="real64_array2d" />
-		<!--grainDensity => Grain density-->
-		<xsd:attribute name="grainDensity" type="real64_array2d" />
-		<!--oldPorosity => (no description available)-->
-		<xsd:attribute name="oldPorosity" type="real64_array2d" />
+		<!--density => Material Density-->
+		<xsd:attribute name="density" type="real64_array2d" />
 		<!--oldStress => Previous Material Stress-->
 		<xsd:attribute name="oldStress" type="real64_array3d" />
-		<!--porosity => (no description available)-->
-		<xsd:attribute name="porosity" type="real64_array2d" />
-		<!--referencePorosity => (no description available)-->
-		<xsd:attribute name="referencePorosity" type="real64_array" />
 		<!--stress => Current Material Stress-->
 		<xsd:attribute name="stress" type="real64_array3d" />
 	</xsd:complexType>
 	<xsd:complexType name="ExtendedDruckerPragerType">
 		<!--bulkModulus => Elastic Bulk Modulus Field-->
 		<xsd:attribute name="bulkModulus" type="real64_array" />
-		<!--dPorosity_dPressure => (no description available)-->
-		<xsd:attribute name="dPorosity_dPressure" type="real64_array2d" />
+		<!--density => Material Density-->
+		<xsd:attribute name="density" type="real64_array2d" />
 		<!--dilationRatio => Plastic potential slope ratio-->
 		<xsd:attribute name="dilationRatio" type="real64_array" />
-		<!--grainDensity => Grain density-->
-		<xsd:attribute name="grainDensity" type="real64_array2d" />
 		<!--hardening => Hardening parameter-->
 		<xsd:attribute name="hardening" type="real64_array" />
 		<!--initialFriction => Initial yield surface slope-->
 		<xsd:attribute name="initialFriction" type="real64_array" />
-		<!--oldPorosity => (no description available)-->
-		<xsd:attribute name="oldPorosity" type="real64_array2d" />
 		<!--oldStateVariable => Old equivalent plastic shear strain-->
 		<xsd:attribute name="oldStateVariable" type="real64_array2d" />
 		<!--oldStress => Previous Material Stress-->
 		<xsd:attribute name="oldStress" type="real64_array3d" />
-		<!--porosity => (no description available)-->
-		<xsd:attribute name="porosity" type="real64_array2d" />
 		<!--pressureIntercept => Pressure point at cone vertex-->
 		<xsd:attribute name="pressureIntercept" type="real64_array" />
-		<!--referencePorosity => (no description available)-->
-		<xsd:attribute name="referencePorosity" type="real64_array" />
 		<!--residualFriction => Residual yield surface slope-->
 		<xsd:attribute name="residualFriction" type="real64_array" />
 		<!--shearModulus => Elastic Shear Modulus-->
@@ -1302,19 +1207,11 @@
 	<xsd:complexType name="NullModelType" />
 	<xsd:complexType name="ParallelPlatesPermeabilityType">
 		<!--dPerm_dAperture => (no description available)-->
-<<<<<<< HEAD
-		<xsd:attribute name="dPerm_dAperture" type="real64_array3d" />
-		<!--dPerm_dPressure =>  dPerm_dPressure of the rock.-->
-		<xsd:attribute name="dPerm_dPressure" type="real64_array3d" />
-		<!--permeability =>  permeability of the rock.-->
-		<xsd:attribute name="permeability" type="real64_array3d" />
-=======
 		<xsd:attribute name="dPerm_dAperture" type="real64_array2d" />
 		<!--dPerm_dPressure =>  dPerm_dPressure of the rock.-->
 		<xsd:attribute name="dPerm_dPressure" type="real64_array2d" />
 		<!--permeability =>  permeability of the rock.-->
 		<xsd:attribute name="permeability" type="real64_array2d" />
->>>>>>> 496f5b28
 	</xsd:complexType>
 	<xsd:complexType name="ParticleFluidType">
 		<!--collisionFactor => (no description available)-->
@@ -1334,11 +1231,6 @@
 	</xsd:complexType>
 	<xsd:complexType name="PermeabilityBaseType">
 		<!--dPerm_dPressure =>  dPerm_dPressure of the rock.-->
-<<<<<<< HEAD
-		<xsd:attribute name="dPerm_dPressure" type="real64_array3d" />
-		<!--permeability =>  permeability of the rock.-->
-		<xsd:attribute name="permeability" type="real64_array3d" />
-=======
 		<xsd:attribute name="dPerm_dPressure" type="real64_array2d" />
 		<!--permeability =>  permeability of the rock.-->
 		<xsd:attribute name="permeability" type="real64_array2d" />
@@ -1442,7 +1334,6 @@
 		<xsd:attribute name="stateVariable" type="real64_array2d" />
 		<!--stress => Current Material Stress-->
 		<xsd:attribute name="stress" type="real64_array3d" />
->>>>>>> 496f5b28
 	</xsd:complexType>
 	<xsd:complexType name="PorousDruckerPragerType" />
 	<xsd:complexType name="PorousElasticIsotropicType" />
@@ -1494,31 +1385,11 @@
 		<!--viscosity => (no description available)-->
 		<xsd:attribute name="viscosity" type="real64_array2d" />
 	</xsd:complexType>
-<<<<<<< HEAD
-	<xsd:complexType name="RockBaseType">
-		<!--dPorosity_dPressure => (no description available)-->
-		<xsd:attribute name="dPorosity_dPressure" type="real64_array2d" />
-		<!--grainDensity => Grain density-->
-		<xsd:attribute name="grainDensity" type="real64_array2d" />
-		<!--oldPorosity => (no description available)-->
-		<xsd:attribute name="oldPorosity" type="real64_array2d" />
-		<!--porosity => (no description available)-->
-		<xsd:attribute name="porosity" type="real64_array2d" />
-		<!--referencePorosity => (no description available)-->
-		<xsd:attribute name="referencePorosity" type="real64_array" />
-	</xsd:complexType>
-	<xsd:complexType name="StrainDependentPermeabilityType">
-		<!--dPerm_dPressure =>  dPerm_dPressure of the rock.-->
-		<xsd:attribute name="dPerm_dPressure" type="real64_array3d" />
-		<!--permeability =>  permeability of the rock.-->
-		<xsd:attribute name="permeability" type="real64_array3d" />
-=======
 	<xsd:complexType name="StrainDependentPermeabilityType">
 		<!--dPerm_dPressure =>  dPerm_dPressure of the rock.-->
 		<xsd:attribute name="dPerm_dPressure" type="real64_array2d" />
 		<!--permeability =>  permeability of the rock.-->
 		<xsd:attribute name="permeability" type="real64_array2d" />
->>>>>>> 496f5b28
 	</xsd:complexType>
 	<xsd:complexType name="TableRelativePermeabilityType">
 		<!--dPhaseRelPerm_dPhaseVolFraction => (no description available)-->
