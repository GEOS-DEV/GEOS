--- conflicted
+++ resolved
@@ -475,11 +475,7 @@
 			<xsd:element name="LinearSolverParameters" type="LinearSolverParametersType" maxOccurs="1" />
 			<xsd:element name="NonlinearSolverParameters" type="NonlinearSolverParametersType" maxOccurs="1" />
 		</xsd:choice>
-<<<<<<< HEAD
 		<!--indexSeismoTrace => Count for output pressure at receivers-->
-=======
-                <!--indexSeismoTrace => Count for output pressure at receivers-->
->>>>>>> 8ff5ccf3
 		<xsd:attribute name="indexSeismoTrace" type="localIndex" />
 		<!--maxStableDt => Value of the Maximum Stable Timestep for this solver.-->
 		<xsd:attribute name="maxStableDt" type="real64" />
