--- conflicted
+++ resolved
@@ -53,8 +53,6 @@
 /// Subdivide string by delimiters
 string_array Tokenize( std::string const & str, std::string const & delimiters );
 
-<<<<<<< HEAD
-
 /**
  * @brief Retuns a string containing a padded value
  * @param[in] value to be padded
@@ -67,10 +65,6 @@
   paddedStringStream << std::setfill( '0' ) << std::setw( size ) << value;
   return paddedStringStream.str();
 }
-=======
-string EncodeBase64( unsigned char const * const bytes,
-                     integer dataSize );
->>>>>>> 3d5cf8eb
 
 }
 }
