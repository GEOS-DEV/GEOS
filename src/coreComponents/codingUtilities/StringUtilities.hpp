/*
 * ------------------------------------------------------------------------------------------------------------
 * SPDX-License-Identifier: LGPL-2.1-only
 *
 * Copyright (c) 2018-2020 Lawrence Livermore National Security LLC
 * Copyright (c) 2018-2020 The Board of Trustees of the Leland Stanford Junior University
 * Copyright (c) 2018-2020 TotalEnergies
 * Copyright (c) 2019-     GEOSX Contributors
 * All rights reserved
 *
 * See top level LICENSE, COPYRIGHT, CONTRIBUTORS, NOTICE, and ACKNOWLEDGEMENTS files for details.
 * ------------------------------------------------------------------------------------------------------------
 */

/**
 * @file StringUtilities.hpp
 */

#ifndef GEOS_CODINGUTILITIES_STRINGUTILITIES_HPP_
#define GEOS_CODINGUTILITIES_STRINGUTILITIES_HPP_

#include "common/DataTypes.hpp"

#include <iomanip>
#include <sstream>

namespace geos
{
namespace stringutilities
{

/**
 * @brief Return a copy of the string in lower case.
 * @param input The input string which is not modified.
 * @return A new string instance.
 */
string toLower( string const & input );

/**
 * @brief Join strings or other printable objects with a delimiter.
 * @tparam IT   type of iterator into the range of objects to join
 * @tparam S    type of delimiter, usually char, char const * or string
 * @param first iterator to start of the range
 * @param last  iterator past-the-end of the range
 * @param delim delimiter used to glue together strings
 * @return a string containing input values concatenated with a delimiter
 */
template< typename IT, typename S = char >
string join( IT first, IT last, S const & delim = S() )
{
  if( first == last )
  {
    return {};
  }
  std::ostringstream oss;
  oss << *first;
  while( ++first != last )
  {
    oss << delim << *first;
  }
  return oss.str();
}

/**
 * @brief Join strings or other printable objects with a delimiter.
 * @tparam CONTAINER type of container to join
 * @tparam S    type of delimiter, usually char, char const * or string
 * @param container container to join
 * @param delim delimiter used to glue together strings
 * @return a string containing input values concatenated with a delimiter
 */
template< typename CONTAINER, typename S = char >
string join( CONTAINER const & cont, S const & delim = S() )
{
  return join( std::begin( cont ), std::end( cont ), delim );
}

/**
 * @brief Concatenate variadic arguments into a string with a delimiter.
 * @tparam S type of delimiter (printable to std::ostringstream)
 * @tparam T type of first argument (printable to std::ostringstream)
 * @tparam Ts types of remaining arguments (printable to std::ostringstream)
 * @param delim delimiter
 * @param v first value
 * @param vs remaining values
 * @return string containing concatenated printed arguments
 */
template< typename S = char, typename T, typename ... Ts >
string concat( S const & delim, T const & v, Ts const & ... vs )
{
  std::ostringstream oss;
  oss << v;
  // Use array initializer and comma trick to get "fold expression" pre C++-17
  using expander = int[];
  (void) expander{ 0, ( void ( oss << delim << vs ), 0) ... };
  return oss.str();
}

/**
 * @brief Subdivide the string in substrings by the specified delimiters.
 * @tparam CONTAINER The templated class of the results container (std::vector by default).
 * @param str The string to subdivide.
 * @param delimiters String that contains the list of possible delimiters.
 * @param treatConsecutiveDelimAsOne If enabled, consecutive delimiters will be treated as one.
 *                                   If not enabled, consecutive delimiters will result in empty entries.
 * @param preTrimStr If enabled, delimiters at the borders of the string will be ignored.
 *                   If not enabled, those delimiters will result in in empty entries.
 * @return The container of the divided substrings.
 */
template< template< class ... > class CONTAINER = std::vector >
CONTAINER< string > tokenize( string const & str,
                              string const & delimiters,
                              bool const treatConsecutiveDelimAsOne = true,
                              bool const preTrimStr = false )
{
  CONTAINER< string > tokens;
  string::size_type tokenBegin, tokenEnd, strEnd;

  if( preTrimStr )
  {
    tokenBegin = str.find_first_not_of( delimiters );
    strEnd = str.find_last_not_of( delimiters ) + 1;
  }
  else
  {
    tokenBegin = 0;
    strEnd = str.size();
  }

  while( ( ( tokenEnd = str.find_first_of( delimiters, tokenBegin ) ) < strEnd ) && tokenBegin < strEnd )
  {
    tokens.emplace_back( str.substr( tokenBegin, tokenEnd - tokenBegin ) );
    tokenBegin = !treatConsecutiveDelimAsOne ? tokenEnd + 1 : str.find_first_not_of( delimiters, tokenEnd );
  }

  if( tokenBegin < strEnd )
  {
    tokens.emplace_back( str.substr( tokenBegin, strEnd-tokenBegin ));
  }
  else if( !preTrimStr && str.find_first_of( delimiters, strEnd - 1 ) != string::npos )
  {
    tokens.emplace_back( "" );
  }

  return tokens;
}

/**
 * @brief Subdivide the string in substrings by whitespaces separators (see std::isspace()).
 *        Do not create any empty substrings.
 * @tparam CONTAINER The templated class of the results container (std::vector by default).
 * @param str The string to subdivide.
 * @return CONTAINER< string > The list of the subdivided substrings (std::vector< string > for instance).
 */
template< template< class ... > class CONTAINER = std::vector >
CONTAINER< string > tokenizeBySpaces( string const & str )
{
  return tokenize< CONTAINER >( str, " \f\n\r\t\v", true, true );
}

/**
 * @brief Trim the string
 * @param[in] str the string to trim
 * @param[in] charsToRemove the list of characters to remove
 * @return the trimmed string
 */
string_view trim( string_view str,
                  string_view charsToRemove );

/**
 * @brief Trim the string so it does not starts nor ends with any whitespaces
 * @param[in] str the string to trim
 * @return the trimmed string
 */
string_view trimSpaces( string_view str );

/**
 * @brief Search for a string in the line, and return the line truncated before the string
 * @param[in] str the line to truncate
 * @param[in] strToRemove the string to search for in the line
 * @return the new (truncated) string
 */
string removeStringAndFollowingContent( string const & str,
                                        string const & strToRemove );

/**
 * @brief Take a string, and return a array1d with the cast values
 * @tparam T the type to which the string will be cast
 * @param[in] str the string to turn into an array1d
 * @return the array1d that stores the cast values
 */
template< typename T >
array1d< T > fromStringToArray( string const & str )
{
  array1d< T > v;
  T sub;

  std::istringstream iss( str );
  while( iss >> sub )
  {
    v.emplace_back( sub );
  }
  return v;
}

/**
 * @brief Take a numerical value and convert/scale it to a string with a metric
 *  prefix. i.e. Kilo, Mega, Giga, Tera, Peta, Exa
 *
 * @tparam T Type of the value to be converted
 * @param value The value to be converted
 * @return String containging the scaled value.
 */
template< typename T >
string toMetricPrefixString( T const & value );

/**
 * @brief Compute the length of a constant string at compile-time.
 */
// TODO c++17: this function is to remove in favor of std::string_view
constexpr size_t cstrlen( char const * const str )
{
  if( str )
  {
    char const * ptr = str;
    for(; *ptr != '\0'; ++ptr )
    {}
    return ptr - str;
  }
  else
  {
    return 0;
  }
}

/**
 * @return true if the string starts with the prefix.
 * @param str The string to compare
 * @param prefix A prefix we want to know if the string starts with.
 */
constexpr bool startsWith( std::string_view str, std::string_view prefix )
{
  return str.size() >= prefix.size() &&
         str.compare( 0, prefix.size(), prefix ) == 0;
}

/**
 * @return true if the string ends with the suffix.
 * @param str The string to compare
 * @param suffix A suffix we want to know if the string ends with.
 */
constexpr bool endsWith( std::string_view str, std::string_view suffix )
{
  return str.size() >= suffix.size() &&
         str.compare( str.size()-suffix.size(), suffix.size(), suffix ) == 0;
}

<<<<<<< HEAD
template<typename T>
std::ostream& operator<<(std::ostream& os,  std::optional<T> const& t)  
{
  if (t) os << t.value();
=======
template< typename T >
std::ostream & operator<<( std::ostream & os, std::optional< T > const & t )
{
  if( t )
  {
    os << t.value();
  }
>>>>>>> 8678fc00
  return os;
}

} // namespace stringutilities
} // namespace geos

#endif /* GEOS_CODINGUTILITIES_STRINGUTILITIES_HPP_ */<|MERGE_RESOLUTION|>--- conflicted
+++ resolved
@@ -255,12 +255,6 @@
          str.compare( str.size()-suffix.size(), suffix.size(), suffix ) == 0;
 }
 
-<<<<<<< HEAD
-template<typename T>
-std::ostream& operator<<(std::ostream& os,  std::optional<T> const& t)  
-{
-  if (t) os << t.value();
-=======
 template< typename T >
 std::ostream & operator<<( std::ostream & os, std::optional< T > const & t )
 {
@@ -268,7 +262,6 @@
   {
     os << t.value();
   }
->>>>>>> 8678fc00
   return os;
 }
 
