--- conflicted
+++ resolved
@@ -26,14 +26,11 @@
   m_rows.push_back( row );
 }
 
-<<<<<<< HEAD
-=======
 void TableData::clear()
 {
   m_rows.clear();
 }
 
->>>>>>> 1d4bdb44
 std::vector< std::vector< string > > & TableData::getTableDataRows()
 {
   return m_rows;
@@ -41,19 +38,11 @@
 
 std::set< real64 > const & TableData2D::getColumns() const
 {
-<<<<<<< HEAD
-  return columns;
-}
-std::set< real64 > const & TableData2D::getRows() const
-{
-  return rows;
-=======
   return m_columns;
 }
 std::set< real64 > const & TableData2D::getRows() const
 {
   return m_rows;
->>>>>>> 1d4bdb44
 }
 
 TableData TableData2D::buildTableData() const
