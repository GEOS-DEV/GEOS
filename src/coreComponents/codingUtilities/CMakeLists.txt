#
# Specify all headers
#
set( codingUtilities_headers
<<<<<<< HEAD
     EnumStrings.hpp
     EnumBimap.hpp
=======
     RTTypes.hpp
>>>>>>> 9ab5f99a
     Parsing.hpp
     SFINAE_Macros.hpp
     UnitTestUtilities.hpp
     Utilities.hpp
     traits.hpp
   )

#
# Specify all sources
#
set( codingUtilities_sources
     Parsing.cpp
     RTTypes.cpp
   )

set( dependencyList ${parallelDeps} common fast_float )

blt_add_library( NAME       codingUtilities
                 SOURCES    ${codingUtilities_sources}
                 HEADERS    ${codingUtilities_headers}
                 DEPENDS_ON ${dependencyList}
                 OBJECT     ${GEOS_BUILD_OBJ_LIBS}
               )

# Avoid compiling with nvcc which sometimes crashes on fast_float
set_source_files_properties( Parsing.cpp PROPERTIES LANGUAGE CXX )

target_include_directories( codingUtilities PUBLIC ${CMAKE_SOURCE_DIR}/coreComponents )


if( GEOS_ENABLE_TESTS )
  add_subdirectory(tests)
endif( )<|MERGE_RESOLUTION|>--- conflicted
+++ resolved
@@ -2,12 +2,8 @@
 # Specify all headers
 #
 set( codingUtilities_headers
-<<<<<<< HEAD
-     EnumStrings.hpp
+     RTTypes.hpp
      EnumBimap.hpp
-=======
-     RTTypes.hpp
->>>>>>> 9ab5f99a
      Parsing.hpp
      SFINAE_Macros.hpp
      UnitTestUtilities.hpp
