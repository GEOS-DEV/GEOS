--- conflicted
+++ resolved
@@ -24,64 +24,49 @@
 namespace geosx
 {
 
-<<<<<<< HEAD
-template< typename T >
-GEOSX_HOST_DEVICE
-GEOSX_FORCE_INLINE
- void CopyGlobalToLocal(arraySlice1d<localIndex const> const & globalToLocalRelation,
-=======
 template< typename T, int UNIT_STRIDE_DIM >
-inline void CopyGlobalToLocal(arraySlice1d< localIndex const, UNIT_STRIDE_DIM> const & globalToLocalRelation,
->>>>>>> 31a9db3e
-                              arraySlice1d< T const> const& globalField1,
-                              arraySlice1d< T const> const& globalField2,
-                              arraySlice1d< T > const & localField1,
-                              arraySlice1d< T > const & localField2,
-                              localIndex const N)
-{
-  for( localIndex a=0 ; a<N ; ++a )
-  {
-    localField1[a] = globalField1[ globalToLocalRelation[a] ];
-    localField2[a] = globalField2[ globalToLocalRelation[a] ];
-  }
-}
-
-<<<<<<< HEAD
-template< localIndex N, typename T >
-GEOSX_HOST_DEVICE
-GEOSX_FORCE_INLINE
- void CopyGlobalToLocal(arraySlice1d<localIndex const > const & globalToLocalRelation,
-=======
+GEOSX_HOST_DEVICE
+GEOSX_FORCE_INLINE
+void CopyGlobalToLocal( arraySlice1d< localIndex const, UNIT_STRIDE_DIM> const & globalToLocalRelation,
+                        arraySlice1d< T const> const& globalField1,
+                        arraySlice1d< T const> const& globalField2,
+                        arraySlice1d< T > const & localField1,
+                        arraySlice1d< T > const & localField2,
+                        localIndex const N )
+{
+  for( localIndex a=0 ; a<N ; ++a )
+  {
+    localField1[a] = globalField1[ globalToLocalRelation[a] ];
+    localField2[a] = globalField2[ globalToLocalRelation[a] ];
+  }
+}
+
 template< localIndex N, typename T, int UNIT_STRIDE_DIM >
-inline void CopyGlobalToLocal(arraySlice1d< localIndex const, UNIT_STRIDE_DIM > const & globalToLocalRelation,
->>>>>>> 31a9db3e
-                              arraySlice1d< T const > const & globalField1,
-                              arraySlice1d< T const > const & globalField2,
-                              T * const restrict localField1,
-                              T * const restrict localField2 )
-{
-  for( localIndex a=0 ; a<N ; ++a )
-  {
-    localField1[a] = globalField1[ globalToLocalRelation[a] ];
-    localField2[a] = globalField2[ globalToLocalRelation[a] ];
-  }
-}
-
-<<<<<<< HEAD
-template< localIndex N, typename T >
-GEOSX_HOST_DEVICE
-GEOSX_FORCE_INLINE
- void CopyGlobalToLocal(arraySlice1d<localIndex> const & globalToLocalRelation,
-=======
+GEOSX_HOST_DEVICE
+GEOSX_FORCE_INLINE
+void CopyGlobalToLocal( arraySlice1d< localIndex const, UNIT_STRIDE_DIM > const & globalToLocalRelation,
+                        arraySlice1d< T const > const & globalField1,
+                        arraySlice1d< T const > const & globalField2,
+                        T * const restrict localField1,
+                        T * const restrict localField2 )
+{
+  for( localIndex a=0 ; a<N ; ++a )
+  {
+    localField1[a] = globalField1[ globalToLocalRelation[a] ];
+    localField2[a] = globalField2[ globalToLocalRelation[a] ];
+  }
+}
+
 template< localIndex N, typename T, int UNIT_STRIDE_DIM >
-inline void CopyGlobalToLocal(arraySlice1d< localIndex, UNIT_STRIDE_DIM > const & globalToLocalRelation,
->>>>>>> 31a9db3e
-                              arraySlice1d< T > const & globalField1,
-                              arraySlice1d< T > const & globalField2,
-                              arraySlice1d< T > const & globalField3,
-                              T * const restrict localField1,
-                              T * const restrict localField2,
-                              T * const restrict localField3 )
+GEOSX_HOST_DEVICE
+GEOSX_FORCE_INLINE
+void CopyGlobalToLocal( arraySlice1d< localIndex, UNIT_STRIDE_DIM > const & globalToLocalRelation,
+                        arraySlice1d< T > const & globalField1,
+                        arraySlice1d< T > const & globalField2,
+                        arraySlice1d< T > const & globalField3,
+                        T * const restrict localField1,
+                        T * const restrict localField2,
+                        T * const restrict localField3 )
 {
   for( localIndex a=0 ; a<N ; ++a )
   {
@@ -91,23 +76,18 @@
   }
 }
 
-<<<<<<< HEAD
-template< int N, typename T >
-GEOSX_HOST_DEVICE
-GEOSX_FORCE_INLINE
- void CopyGlobalToLocal(arraySlice1d<localIndex const> const & globalToLocalRelation,
-=======
 template< int N, typename T, int UNIT_STRIDE_DIM >
-inline void CopyGlobalToLocal(arraySlice1d< localIndex const, UNIT_STRIDE_DIM > const & globalToLocalRelation,
->>>>>>> 31a9db3e
-                              arraySlice1d< T const > const & globalField1,
-                              arraySlice1d< T const > const & globalField2,
-                              arraySlice1d< T const > const & globalField3,
-                              arraySlice1d< T const > const & globalField4,
-                              T * const localField1,
-                              T * const localField2,
-                              T * const localField3,
-                              T * const localField4 )
+GEOSX_HOST_DEVICE
+GEOSX_FORCE_INLINE
+void CopyGlobalToLocal( arraySlice1d< localIndex const, UNIT_STRIDE_DIM > const & globalToLocalRelation,
+                        arraySlice1d< T const > const & globalField1,
+                        arraySlice1d< T const > const & globalField2,
+                        arraySlice1d< T const > const & globalField3,
+                        arraySlice1d< T const > const & globalField4,
+                        T * const localField1,
+                        T * const localField2,
+                        T * const localField3,
+                        T * const localField4 )
 {
   for( localIndex a=0 ; a<N ; ++a )
   {
