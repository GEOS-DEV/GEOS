/*
 * ------------------------------------------------------------------------------------------------------------
 * SPDX-License-Identifier: LGPL-2.1-only
 *
 * Copyright (c) 2018-2020 Lawrence Livermore National Security LLC
 * Copyright (c) 2018-2020 The Board of Trustees of the Leland Stanford Junior University
 * Copyright (c) 2018-2020 TotalEnergies
 * Copyright (c) 2019-     GEOSX Contributors
 * All rights reserved
 *
 * See top level LICENSE, COPYRIGHT, CONTRIBUTORS, NOTICE, and ACKNOWLEDGEMENTS files for details.
 * ------------------------------------------------------------------------------------------------------------
 */

/**
 * @file Utilities.hpp
 */

#ifndef GEOS_CODINGUTILITIES_UTILITIES_H_
#define GEOS_CODINGUTILITIES_UTILITIES_H_

#include "codingUtilities/StringUtilities.hpp"
#include "common/DataTypes.hpp"
#include "LvArray/src/limits.hpp"

namespace geos
{

/**
 * @brief Compare two real values with a tolerance.
 * @tparam type of real value
 * @param val1 first value
 * @param val2 second value
 * @param relTol relative tolerance for comparison
 * @return @p true if @p val1 and @p val2 are within tolerance of each other
 */
template< typename T >
GEOS_FORCE_INLINE GEOS_HOST_DEVICE constexpr
bool isEqual( T const val1, T const val2, T const relTol = 0.0 )
{
  T const absTol = ( relTol > 10 * LvArray::NumericLimits< T >::epsilon ) ? relTol * ( fabs( val1 ) + fabs( val2 ) ) * 0.5 : 0.0;
  return ( val2 - absTol ) <= val1 && val1 <= ( val2 + absTol );
}

/**
 * @brief Test if a real value is (almost) zero.
 * @tparam T type of real value
 * @param val the value to test
 * @param tol absolute tolerance for comparison
 * @return @p true if @p val is within @p tol of zero
 */
template< typename T >
GEOS_FORCE_INLINE GEOS_HOST_DEVICE constexpr
bool isZero( T const val, T const tol = LvArray::NumericLimits< T >::epsilon )
{
  return -tol <= val && val <= tol;
}

template< typename T >
GEOS_FORCE_INLINE GEOS_HOST_DEVICE constexpr
bool isOdd( T x )
{
  static_assert( std::is_integral< T >::value, "Not meaningful for non-integral types" );
  return (x & 1);
}

template< typename T >
GEOS_FORCE_INLINE GEOS_HOST_DEVICE constexpr
bool isEven( T x )
{
  return !isOdd( x );
}

template< typename T1, typename T2, typename SORTED >
T2 & stlMapLookup( mapBase< T1, T2, SORTED > & Map, const T1 & key )
{
  typename mapBase< T1, T2, SORTED >::iterator MapIter = Map.find( key );
  GEOS_ERROR_IF( MapIter==Map.end(), "Key not found: " << key );
  return MapIter->second;
}


template< typename T1, typename T2, typename SORTED >
const T2 & stlMapLookup( const mapBase< T1, T2, SORTED > & Map, const T1 & key )
{
  return (stlMapLookup( const_cast< mapBase< T1, T2, SORTED > & >(Map), key ));
}

template< typename T1, typename T2, typename SORTED, typename LAMBDA >
bool executeOnMapValue( mapBase< T1, T2, SORTED > const & Map, const T1 & key, LAMBDA && lambda )
{
  bool rval = false;
  typename mapBase< T1, T2, SORTED >::const_iterator MapIter = Map.find( key );
  if( MapIter!=Map.end() )
  {
    rval = true;
    lambda( MapIter->second );
  }

  return rval;
}

template< typename T_KEY, typename T_VALUE, typename SORTED >
T_VALUE softMapLookup( mapBase< T_KEY, T_VALUE, SORTED > const & theMap,
                       T_KEY const & key,
                       T_VALUE const failValue )
{
  T_VALUE rvalue;
  typename mapBase< T_KEY, T_VALUE, SORTED >::const_iterator iter = theMap.find( key );
  if( iter==theMap.end() )
  {
    rvalue = failValue;
  }
  else
  {
    rvalue = iter->second;
  }
  return rvalue;
}

/**
 * @brief Call a user function on sub-ranges of repeating values.
 * @tparam ITER type of range iterator
 * @tparam FUNC type of user function
 * @tparam COMP type of comparison function
 * @param first iterator to start of the input range
 * @param last iterator past the end of the input range
 * @param func the function to call, must be callable with a pair of iterators
 *
 * User function will be called once per consecutive group of equal values, as defined
 * by @p comp, with a pair of iterators to the beginning and past the end of each group.
 * For example, given an input [1,1,2,2,2,3,3,1], @p func will be called with iterators
 * to sub-ranges [1,1], [2,2,2], [3,3], [1].
 *
 * @note @p comp is an equality comparison, not a less-than type predicate used in sorting.
 *       For a range sorted with some predicate P, one can use comp(x,y) = !(P(x,y) || P(y,x)),
 *       but in most cases default value (std::equal_to<>) should be fine.
 */
template< typename ITER, typename FUNC, typename COMP = std::equal_to<> >
void forEqualRanges( ITER first, ITER const last, FUNC && func, COMP && comp = {} )
{
  using R = typename std::iterator_traits< ITER >::reference;
  while( first != last )
  {
    R curr = *first;
    auto const pred = [&]( R v ) { return comp( curr, v ); };
    ITER const next = std::find_if_not( std::next( first ), last, pred );
    func( first, next );
    first = next;
  }
}

/**
 * @brief Execute a user function on unique values in a range.
 * @tparam ITER type of range iterator
 * @tparam FUNC type of user function
 * @tparam COMP type of comparison function
 * @param first iterator to start of the range
 * @param last iterator past the end of the range
 * @param func the function to call, must be callable with value and size (as int)
 *
 * User function will be called once per consecutive group of equal values, as defined
 * by @p comp, with a reference to one of the values from each group and the group size.
 * If the range is (partially) ordered w.r.t. to a predicate compatible with @p comp,
 * the function will be called once per unique value in the entire range.
 * For example, given an input [a,a,b,b,b,c,c,a], @p func will be called with
 * (a,2), (b,3), (c,2), (a,1), where a,b,c will be references to one of the
 * corresponding elements in the input (which one exactly is unspecified).
 *
 * @note @p comp is an equality comparison, not a less-than type predicate used in sorting.
 *       For a range sorted with some predicate P, one can use comp(x,y) = !(P(x,y) || P(y,x)),
 *       but in most cases default value (std::equal_to<>) should be fine.
 */
template< typename ITER, typename FUNC, typename COMP = std::equal_to<> >
void forUniqueValues( ITER first, ITER const last, FUNC && func, COMP && comp = {} )
{
  auto const f = [&func]( ITER r_first, ITER r_last )
  {
    func( *r_first, std::distance( r_first, r_last ) );
  };
  forEqualRanges( first, last, f, std::forward< COMP >( comp ) );
}

/**
 * @brief Perform lookup in a map of options and throw a user-friendly exception if not found.
 * @tparam KEY map key type
 * @tparam VAL map value type
 * @tparam SORTED whether map is ordered or unordered
 * @param map the option map
 * @param option the lookep key
 * @param optionName name of the option to use in exception error message
 * @param contextName name of the lookup context (e.g. the data repository group)
 */
template< typename KEY, typename VAL, typename SORTED >
VAL findOption( mapBase< KEY, VAL, SORTED > const & map,
                KEY const & option,
                string const & optionName,
                string const & contextName )
{
  auto const iter = map.find( option );
  GEOS_THROW_IF( iter == map.end(),
                 GEOS_FMT( "{}: unsupported option '{}' for {}.\nSupported options are: {}",
                           contextName, option, optionName, stringutilities::join( mapKeys( map ), ", " ) ),
                 InputError );
  return iter->second;
}

/**
 * @brief Extract the keys from the given map.
 * @tparam MAP Type of the considered map.
 * @tparam C Type of the container holding the keys.
 * @param[in] map The map from which keys will be extracted.
 * @return The container with the keys.
 */
template< template< typename ... > class C = std::vector, typename MAP >
C< typename MAP::key_type > mapKeys( MAP const & map )
{
  C< typename MAP::key_type > keys;
  auto transformer = []( auto const & p ) { return p.first; };
  auto inserter = std::inserter( keys, keys.end() );
  std::transform( map.begin(), map.end(), inserter, transformer );
  return keys;
}

namespace internal
{
template< class F, class ... Ts, std::size_t ... Is >
void forEachArgInTuple( std::tuple< Ts ... > const & tuple, F && func, std::index_sequence< Is ... > )
{
  using expander = int[];
  (void) expander { 0, ( (void)func( std::get< Is >( tuple ), std::integral_constant< size_t, Is >{} ), 0 )... };
}

template< class F, class ... Ts, std::size_t ... Is >
void forEachArgInTuple( std::tuple< Ts ... > & tuple, F && func, std::index_sequence< Is ... > )
{
  using expander = int[];
  (void) expander { 0, ( (void)func( std::get< Is >( tuple ), std::integral_constant< size_t, Is >{} ), 0 )... };
}

}

/**
 * @brief Visit every element in a tuple applying a function.
 * @tparam F type of function
 * @tparam Ts types of tuple elements
 * @param tuple the target tuple
 * @param func the function to apply
 *
 * The function will be called with a reference to the tuple element and
 * a compile-time (std::integral_constant) index of the tuple element.
 */
template< class F, class ... Ts >
void forEachArgInTuple( std::tuple< Ts ... > const & tuple, F && func )
{
  internal::forEachArgInTuple( tuple, std::forward< F >( func ), std::make_index_sequence< sizeof...( Ts ) >() );
}

/**
 * @brief Visit every element in a tuple applying a function.
 * @tparam F type of function
 * @tparam Ts types of tuple elements
 * @param tuple the target tuple
 * @param func the function to apply
 *
 * The function will be called with a reference to the tuple element and
 * a compile-time (std::integral_constant) index of the tuple element.
 */
template< class F, class ... Ts >
void forEachArgInTuple( std::tuple< Ts ... > & tuple, F && func )
{
  internal::forEachArgInTuple( tuple, std::forward< F >( func ), std::make_index_sequence< sizeof...( Ts ) >() );
}

/**
 * @brief Utility function to convert the value of an enumerator to its underlying type (integer).
 * @tparam ENUMERATION the type of the enumeration
 * @param[in] value the value of the enumerator
 * @return the integer conversion of @p value
 */
template< typename ENUMERATION >
constexpr std::underlying_type_t< ENUMERATION > toUnderlying( ENUMERATION const value )
{
  return static_cast< std::underlying_type_t< ENUMERATION > >( value );
}

/**
 * @brief Utility function to convert a pointer to an enumeration to a pointer to its underlying type (integer).
 * @tparam ENUMERATION the type of the enumeration
 * @param[in] enumPtr the pointer to the enumeration
 * @return the pointer to the enumeration underlying type
 */
template< typename ENUMERATION >
std::underlying_type_t< ENUMERATION > * toUnderlyingPtr( ENUMERATION * const enumPtr )
{
  return reinterpret_cast< std::underlying_type_t< ENUMERATION > * >( enumPtr );
}

// The code below should work with any subscriptable vector/matrix types

/**
 * @brief Utility function to copy a vector into another vector
 * @tparam VEC1 the type of the source vector
 * @tparam VEC2 the type of the destination vector
 * @param[in] N the number of values to copy
 * @param[in] v1 the source vector
 * @param[out] v2 the destination vector
 * @param[in] offset the first index of v2 at which we start copying values
 */
template< typename VEC1, typename VEC2 >
<<<<<<< HEAD
GEOSX_HOST_DEVICE
GEOSX_FORCE_INLINE
=======
GEOS_HOST_DEVICE
>>>>>>> 478ff4e8
void copy( integer const N,
           VEC1 const & v1,
           VEC2 const & v2,
           integer const offset = 0 )
{
  for( integer i = 0; i < N; ++i )
  {
    v2[offset+i] = v1[i];
  }
}

/**
 * @brief Utility function to apply the chain rule to compute df_dx as a function of df_dy and dy_dx
 * @tparam MATRIX the type of the matrix of derivatives
 * @tparam VEC1 the type of the source vector
 * @tparam VEC2 the type of the destination vector
 * @param[in] N the number of derivative values
 * @param[in] dy_dx the matrix of derivatives of y(x) wrt x
 * @param[in] df_dy the derivatives of f wrt y
 * @param[out] df_dx the computed derivatives of f wrt x
 * @param[in] firstDerivativeOffset the first derivative offset in df_dy
 */
template< typename MATRIX, typename VEC1, typename VEC2 >
<<<<<<< HEAD
GEOSX_HOST_DEVICE
GEOSX_FORCE_INLINE
=======
GEOS_HOST_DEVICE
>>>>>>> 478ff4e8
void applyChainRule( integer const N,
                     MATRIX const & dy_dx,
                     VEC1 const & df_dy,
                     VEC2 && df_dx,
                     integer const firstDerivativeOffset = 0 )
{
  // this could use some dense linear algebra
  for( integer i = 0; i < N; ++i )
  {
    df_dx[i] = 0.0;
    for( integer j = 0; j < N; ++j )
    {
      df_dx[i] += df_dy[firstDerivativeOffset+j] * dy_dx[j][i];
    }
  }
}

/**
 * @brief Utility function to apply the chain rule to compute df_dxy in place
 * @tparam MATRIX the type of the matrix of derivatives
 * @tparam VEC1 the type of the source vector
 * @tparam VEC2 the type of the utility vector
 * @param[in] N the number of derivative values
 * @param[in] dy_dx the matrix of derivatives of y(x) wrt x
 * @param[out] df_dxy the derivatives of f wrt y
 * @param[out] work utility array
 * @param[in] offset the first derivative offset in df_dy
 */
template< typename MATRIX, typename VEC1, typename VEC2 >
<<<<<<< HEAD
GEOSX_HOST_DEVICE
GEOSX_FORCE_INLINE
=======
GEOS_HOST_DEVICE
>>>>>>> 478ff4e8
void applyChainRuleInPlace( integer const N,
                            MATRIX const & dy_dx,
                            VEC1 && df_dxy,
                            VEC2 && work,
                            integer const firstDeriv = 0 )
{
  applyChainRule( N, dy_dx, df_dxy, work, firstDeriv );
  copy( N, work, df_dxy, firstDeriv );
}

/**
 * @brief Internal struct to provide no-op defaults used in the inclusion
 *   of lambda functions into kernel component functions.
 * @struct NoOpFunc
 */
struct NoOpFunc
{
  template< typename ... Ts >
  GEOS_HOST_DEVICE
  constexpr void
  operator()( Ts && ... ) const {}
};


} // namespace geos

#endif /* GEOS_CODINGUTILITIES_UTILITIES_H_ */<|MERGE_RESOLUTION|>--- conflicted
+++ resolved
@@ -308,12 +308,8 @@
  * @param[in] offset the first index of v2 at which we start copying values
  */
 template< typename VEC1, typename VEC2 >
-<<<<<<< HEAD
-GEOSX_HOST_DEVICE
-GEOSX_FORCE_INLINE
-=======
 GEOS_HOST_DEVICE
->>>>>>> 478ff4e8
+GEOS_FORCE_INLINE
 void copy( integer const N,
            VEC1 const & v1,
            VEC2 const & v2,
@@ -337,12 +333,8 @@
  * @param[in] firstDerivativeOffset the first derivative offset in df_dy
  */
 template< typename MATRIX, typename VEC1, typename VEC2 >
-<<<<<<< HEAD
-GEOSX_HOST_DEVICE
-GEOSX_FORCE_INLINE
-=======
 GEOS_HOST_DEVICE
->>>>>>> 478ff4e8
+GEOS_FORCE_INLINE
 void applyChainRule( integer const N,
                      MATRIX const & dy_dx,
                      VEC1 const & df_dy,
@@ -372,12 +364,8 @@
  * @param[in] offset the first derivative offset in df_dy
  */
 template< typename MATRIX, typename VEC1, typename VEC2 >
-<<<<<<< HEAD
-GEOSX_HOST_DEVICE
-GEOSX_FORCE_INLINE
-=======
 GEOS_HOST_DEVICE
->>>>>>> 478ff4e8
+GEOS_FORCE_INLINE
 void applyChainRuleInPlace( integer const N,
                             MATRIX const & dy_dx,
                             VEC1 && df_dxy,
