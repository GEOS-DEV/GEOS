--- conflicted
+++ resolved
@@ -83,7 +83,6 @@
   return tokens;
 }
 
-<<<<<<< HEAD
 /**
  * String tokenizing function using a character sequence,
  * ie. Tokenize "1.0000 HPO4-- +1.0000 Cu++" with " +" gives {"1.0000
@@ -135,53 +134,6 @@
       tokens.push_back( str.substr( pos ));
   }
   return tokens;
-=======
-integer FindBase64StringLength( integer dataSize )
-{
-  integer base64StringLength = (dataSize * 8) / 6;
-  while( base64StringLength % 4 )
-  {
-    base64StringLength++;
-  }
-  return base64StringLength;
-}
-
-static const std::string base64Chars = "ABCDEFGHIJKLMNOPQRSTUVWXYZ"
-                                       "abcdefghijklmnopqrstuvwxyz"
-                                       "0123456789+/";
-
-string EncodeBase64( unsigned char const * const bytes,
-                     integer dataSize )
-{
-  string output;
-  output.reserve( FindBase64StringLength( dataSize ) );
-  integer val = 0;
-  integer valB = -6;
-  integer size = 0;
-
-  for( integer i = 0; i < dataSize; i++ )
-  {
-    val = ( val << 8 ) + bytes[i];
-    valB += 8;
-    while( valB >= 0 )
-    {
-      output.push_back( base64Chars[ ( val>>valB ) &0x3F ] );  //0x3f is the Hexadecimal for 63
-      ++size;
-      valB -= 6;
-    }
-  }
-  if( valB > -6 )
-  {
-    output.push_back( base64Chars[ ( ( val << 8 ) >> ( valB + 8 ) ) &0x3F ] );
-    ++size;
-  }
-  while( size % 4 )
-  {
-    output.push_back( '=' );
-    ++size;
-  }
-  return output;
->>>>>>> 3d5cf8eb
 }
 
 }
