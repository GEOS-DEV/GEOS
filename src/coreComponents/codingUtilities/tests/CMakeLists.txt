--- conflicted
+++ resolved
@@ -3,10 +3,6 @@
      testGeosxTraits.cpp
      testStringUtilities.cpp
      testParsing.cpp
-<<<<<<< HEAD
-     testTable.cpp
-=======
->>>>>>> 46a6abe4
      testUtilities.cpp )
 
 set( dependencyList gtest codingUtilities ${parallelDeps} )
