/*
 *~~~~~~~~~~~~~~~~~~~~~~~~~~~~~~~~~~~~~~~~~~~~~~~~~~~~~~~~~~~~~~~~~~~~~~~~~~~
 * Copyright (c) 2018, Lawrence Livermore National Security, LLC.
 *
 * Produced at the Lawrence Livermore National Laboratory
 *
 * LLNL-CODE-746361
 *
 * All rights reserved. See COPYRIGHT for details.
 *
 * This file is part of the GEOSX Simulation Framework.
 *
 * GEOSX is a free software; you can redistribute it and/or modify it under
 * the terms of the GNU Lesser General Public License (as published by the
 * Free Software Foundation) version 2.1 dated February 1999.
 *~~~~~~~~~~~~~~~~~~~~~~~~~~~~~~~~~~~~~~~~~~~~~~~~~~~~~~~~~~~~~~~~~~~~~~~~~~~
 */

#ifndef __GEOS_RAJA_POLICY__HPP
#define __GEOS_RAJA_POLICY__HPP

#include "RAJA/RAJA.hpp"
#include "RAJA/util/defines.hpp"
#include "RAJA/index/RangeSegment.hpp"

#if defined(RAJA_ENABLE_CUDA)
typedef RAJA::cuda_exec<256> elemPolicy;
typedef RAJA::cuda_exec<256> onePointPolicy;

typedef RAJA::cuda_exec<256> memSetPolicy;
typedef RAJA::cuda_exec<256> computeForcePolicy;

typedef RAJA::cuda_exec<256> quadraturePolicy;
typedef RAJA::atomic::cuda_atomic atomicPolicy;

typedef RAJA::omp_parallel_for_exec parallelHostPolicy;

#elif defined(GEOSX_USE_OPENMP)
typedef RAJA::omp_parallel_for_exec elemPolicy;
typedef RAJA::omp_parallel_for_exec onePointPolicy;

typedef RAJA::omp_parallel_for_exec memSetPolicy;
typedef RAJA::omp_parallel_for_exec computeForcePolicy;

typedef RAJA::omp_parallel_for_exec quadraturePolicy;
typedef RAJA::atomic::omp_atomic atomicPolicy;

typedef RAJA::loop_exec stencilPolicy;
typedef RAJA::omp_reduce_ordered reducePolicy;

typedef RAJA::omp_parallel_for_exec parallelHostPolicy;

#else
typedef RAJA::loop_exec elemPolicy;
typedef RAJA::loop_exec onePointPolicy;

typedef RAJA::loop_exec memSetPolicy;
typedef RAJA::loop_exec computeForcePolicy;

typedef RAJA::seq_exec quadraturePolicy;
typedef RAJA::atomic::seq_atomic atomicPolicy;

typedef RAJA::loop_exec stencilPolicy;
typedef RAJA::seq_reduce reducePolicy;

typedef RAJA::loop_exec parallelHostPolicy;

#endif

#if defined(RAJA_ENABLE_CUDA)
#define GEOSX_LAMBDA [=] RAJA_DEVICE
#else
#define GEOSX_LAMBDA [&]
#endif

namespace geosx
{  

//Alias to RAJA reduction operators
template< typename POLICY, typename T >
using ReduceSum = RAJA::ReduceSum<POLICY, T>;
<<<<<<< HEAD

template< typename POLICY, typename T >
using ReduceMin = RAJA::ReduceMin<POLICY, T>;

template< typename POLICY, typename T >
using ReduceMax = RAJA::ReduceMax<POLICY, T>;

=======
  
>>>>>>> d6ee63c7
//
template<typename POLICY=atomicPolicy, typename T>
RAJA_INLINE void atomicAdd(T *acc, T value)
{
  RAJA::atomic::atomicAdd<POLICY>(acc, value);
}

//RAJA wrapper for loops over ranges - local index
template<class POLICY=elemPolicy, typename LAMBDA=void>
RAJA_INLINE void forall_in_range(const localIndex begin, const localIndex end, LAMBDA && body)
{
  RAJA::forall<POLICY>(RAJA::TypedRangeSegment<localIndex>(begin, end), body);
}

//RAJA wrapper for loops over ranges - local index
template<class POLICY=elemPolicy, typename LAMBDA=void>
RAJA_INLINE void forall_in_range(const globalIndex begin, const globalIndex end, LAMBDA && body)
{
  RAJA::forall<POLICY>(RAJA::TypedRangeSegment<globalIndex>(begin, end), body);
}

//RAJA wrapper for loops over sets
template<class POLICY=elemPolicy, typename T, typename LAMBDA=void>
RAJA_INLINE void forall_in_set(const T * const indexList, const localIndex len, LAMBDA && body)
{
  RAJA::forall<POLICY>(RAJA::TypedListSegment<T>(indexList, len, RAJA::Unowned), body);
}

}
  
#endif<|MERGE_RESOLUTION|>--- conflicted
+++ resolved
@@ -79,7 +79,6 @@
 //Alias to RAJA reduction operators
 template< typename POLICY, typename T >
 using ReduceSum = RAJA::ReduceSum<POLICY, T>;
-<<<<<<< HEAD
 
 template< typename POLICY, typename T >
 using ReduceMin = RAJA::ReduceMin<POLICY, T>;
@@ -87,9 +86,6 @@
 template< typename POLICY, typename T >
 using ReduceMax = RAJA::ReduceMax<POLICY, T>;
 
-=======
-  
->>>>>>> d6ee63c7
 //
 template<typename POLICY=atomicPolicy, typename T>
 RAJA_INLINE void atomicAdd(T *acc, T value)
