/*
 * ------------------------------------------------------------------------------------------------------------
 * SPDX-License-Identifier: LGPL-2.1-only
 *
 * Copyright (c) 2016-2024 Lawrence Livermore National Security LLC
 * Copyright (c) 2018-2024 Total, S.A
 * Copyright (c) 2018-2024 The Board of Trustees of the Leland Stanford Junior University
 * Copyright (c) 2023-2024 Chevron
 * Copyright (c) 2019-     GEOS/GEOSX Contributors
 * All rights reserved
 *
 * See top level LICENSE, COPYRIGHT, CONTRIBUTORS, NOTICE, and ACKNOWLEDGEMENTS files for details.
 * ------------------------------------------------------------------------------------------------------------
 */

/**
 * @file TableFunction.cpp
 */

#include "TableFunction.hpp"
#include "codingUtilities/Parsing.hpp"
#include "common/DataTypes.hpp"

#include <algorithm>

namespace geos
{

using namespace dataRepository;

TableFunction::TableFunction( const string & name,
                              Group * const parent ):
  FunctionBase( name, parent ),
  m_interpolationMethod( InterpolationType::Linear ),
  m_valueUnit( units::Unknown ),
  m_kernelWrapper( createKernelWrapper() )
{
  registerWrapper( viewKeyStruct::coordinatesString(), &m_tableCoordinates1D ).
    setInputFlag( InputFlags::OPTIONAL ).
    setDescription( "Coordinates inputs for 1D tables" );

  registerWrapper( viewKeyStruct::valuesString(), &m_values ).
    setInputFlag( InputFlags::OPTIONAL ).
    setDescription( "Values for 1D tables" );

  registerWrapper( viewKeyStruct::coordinateFilesString(), &m_coordinateFiles ).
    setInputFlag( InputFlags::OPTIONAL ).
    setRestartFlags( RestartFlags::NO_WRITE ).
    setDescription( "List of coordinate file names for ND Table" );

  registerWrapper( viewKeyStruct::voxelFileString(), &m_voxelFile ).
    setInputFlag( InputFlags::OPTIONAL ).
    setRestartFlags( RestartFlags::NO_WRITE ).
    setDescription( "Voxel file name for ND Table" );

  registerWrapper( viewKeyStruct::interpolationString(), &m_interpolationMethod ).
    setInputFlag( InputFlags::OPTIONAL ).
    setDescription( "Interpolation method. Valid options:\n* " + EnumStrings< InterpolationType >::concat( "\n* " ) ).
    setApplyDefaultValue( m_interpolationMethod );
}

void TableFunction::readFile( string const & filename, array1d< real64 > & target )
{
  auto const skipped = []( char const c ){ return std::isspace( c ) || c == ','; };
  try
  {
    parseFile( filename, target, skipped );
  }
  catch( std::runtime_error const & e )
  {
    GEOS_THROW( GEOS_FMT( "{} {}: {}", catalogName(), getDataContext(), e.what() ), InputError );
  }
}

void TableFunction::setInterpolationMethod( InterpolationType const method )
{
  m_interpolationMethod = method;
  reInitializeFunction();
}

void TableFunction::setTableCoordinates( array1d< real64_array > const & coordinates,
                                         std::vector< units::Unit > const & dimUnits )
{
  m_dimUnits = dimUnits;
  m_coordinates.resize( 0 );
  for( localIndex i = 0; i < coordinates.size(); ++i )
  {
    for( localIndex j = 1; j < coordinates[i].size(); ++j )
    {
      GEOS_THROW_IF( coordinates[i][j] - coordinates[i][j-1] <= 0,
                     GEOS_FMT( "{} {}: coordinates must be strictly increasing, but axis {} is not",
                               catalogName(), getDataContext(), i ),
                     InputError );
    }
    m_coordinates.appendArray( coordinates[i].begin(), coordinates[i].end() );
  }
  reInitializeFunction();
}

void TableFunction::setTableValues( real64_array values, units::Unit unit )
{
  m_values = std::move( values );
  m_valueUnit = unit;
  reInitializeFunction();
}

void TableFunction::initializeFunction()
{
  // Read in data
  if( m_coordinates.size() > 0 )
  {
    // This function appears to be already initialized
    // Apparently, this can be called multiple times during unit tests?
  }
  else if( m_coordinateFiles.empty() )
  {
    // 1D Table
    m_coordinates.appendArray( m_tableCoordinates1D.begin(), m_tableCoordinates1D.end() );
    GEOS_THROW_IF_NE_MSG( m_tableCoordinates1D.size(), m_values.size(),
                          GEOS_FMT( "{} {}: 1D table function coordinates and values must have the same length",
                                    catalogName(), getDataContext() ),
                          InputError );
  }
  else
  {
    array1d< real64 > tmp;
    localIndex numValues = 1;
    for( localIndex ii = 0; ii < m_coordinateFiles.size(); ++ii )
    {
      tmp.clear();
      readFile( m_coordinateFiles[ii], tmp );
      m_coordinates.appendArray( tmp.begin(), tmp.end() );
      numValues *= tmp.size();
    }
    // ND Table
    m_values.reserve( numValues );
    readFile( m_voxelFile, m_values );
  }

  reInitializeFunction();
}

void TableFunction::reInitializeFunction()
{
  // Setup index increment (assume data is in Fortran array order)
  localIndex increment = 1;
  for( localIndex ii = 0; ii < m_coordinates.size(); ++ii )
  {
    increment *= m_coordinates.sizeOfArray( ii );
    for( localIndex j = 1; j < m_coordinates[ii].size(); ++j )
    {
      GEOS_THROW_IF( m_coordinates[ii][j] - m_coordinates[ii][j-1] <= 0,
                     GEOS_FMT( "{} {}: coordinates must be strictly increasing, but axis {} is not",
                               catalogName(), getDataContext(), ii ),
                     InputError );
    }
  }
  if( m_coordinates.size() > 0 && !m_values.empty() ) // coordinates and values have been set
  {
    GEOS_THROW_IF_NE_MSG( increment, m_values.size(),
                          GEOS_FMT( "{} {}: number of values does not match total number of table coordinates",
                                    catalogName(), getDataContext() ),
                          InputError );
  }

  // Create the kernel wrapper
  m_kernelWrapper = createKernelWrapper();
}

void TableFunction::checkCoord( real64 const coord, localIndex const dim ) const
{
  GEOS_THROW_IF( dim >= m_coordinates.size() || dim < 0,
                 GEOS_FMT( "{}: The {} dimension ( no. {} ) doesn't exist in the table.",
                           getDataContext(), units::getDescription( getDimUnit( dim ) ), dim ),
                 SimulationError );
  real64 const lowerBound = m_coordinates[dim][0];
  real64 const upperBound = m_coordinates[dim][m_coordinates.sizeOfArray( dim ) - 1];
  GEOS_THROW_IF( coord > upperBound || coord < lowerBound,
                 GEOS_FMT( "{}: Requested {} is out of the table bounds ( lower bound: {} -> upper bound: {} ).",
                           getDataContext(),
                           units::formatValue( coord, getDimUnit( dim ) ),
                           units::formatValue( lowerBound, getDimUnit( dim ) ),
                           units::formatValue( upperBound, getDimUnit( dim ) ) ),
                 SimulationError );
}

TableFunction::KernelWrapper TableFunction::createKernelWrapper() const
{
  return { m_interpolationMethod,
           m_coordinates.toViewConst(),
           m_values.toViewConst() };
}

real64 TableFunction::evaluate( real64 const * const input ) const
{
  return m_kernelWrapper.compute( input );
}

TableFunction::KernelWrapper::KernelWrapper( InterpolationType const interpolationMethod,
                                             ArrayOfArraysView< real64 const > const & coordinates,
                                             arrayView1d< real64 const > const & values )
  :
  m_interpolationMethod( interpolationMethod ),
  m_coordinates( coordinates ),
  m_values( values )
{}

/**
 * @brief Retrieve all data headers from a table function
 * @param formatterStream The stream who contains the csv table string
 * @param tableFunction The table function to be process
 * @param numDimensions Numbers of axes in the table
 * @param valueUnit The table unit value
 */
void collectHeaders( std::ostringstream & formatterStream,
                     TableFunction const & tableFunction,
                     integer const numDimensions,
                     units::Unit const valueUnit )
{
  for( integer d = 0; d < numDimensions; d++ )
  {
    formatterStream << units::getDescription( tableFunction.getDimUnit( d )) << ",";
  }
  formatterStream << units::getDescription( valueUnit ) << "\n";
}

/**
 * @brief Retrieve all data values
 * @param formatterStream  The stream who contains the csv table string
 * @param numDimensions Numbers of axes in the table
 * @param coordinates The tables axis values
 * @param values The table values to be retrived
 */
void collectValues( std::ostringstream & formatterStream,
                    integer const numDimensions,
                    ArrayOfArraysView< real64 const > const coordinates,
                    arrayView1d< real64 const > const values )
{
  // prepare dividers
  std::vector< integer > div( numDimensions );
  div[0] = 1;
  for( integer d = 1; d < numDimensions; d++ )
  {
    div[d] = div[d-1] * coordinates[d-1].size();
  }
  // loop through all the values
  for( integer v = 0; v < values.size(); v++ )
  {
    // find coords indices
    std::vector< integer > idx( numDimensions );
    integer r = v;
    for( integer d = numDimensions-1; d >= 0; d-- )
    {
      idx[d] = r / div[d];
      r = r % div[d];
    }
    // finally print out in right order
    for( integer d = 0; d < numDimensions; d++ )
    {
      arraySlice1d< real64 const > const coords = coordinates[d];
      formatterStream << coords[idx[d]] << ",";
    }
    formatterStream << values[v] << "\n";
  }
}

<<<<<<< HEAD
=======
void TableFunction::outputPVTTableData( OutputOptions const pvtOutputOpts ) const
{
  if( pvtOutputOpts.writeInLog &&  this->numDimensions() <= 2 )
  {
    TableTextFormatter textFormatter;
    GEOS_LOG_RANK_0( textFormatter.toString( *this ));
  }
  if( pvtOutputOpts.writeCSV || ( pvtOutputOpts.writeInLog && this->numDimensions() >= 3 ) )
  {
    string const filename = this->getName();
    std::ofstream logStream( joinPath( FunctionBase::getOutputDirectory(), filename + ".csv" ) );
    GEOS_LOG_RANK_0( GEOS_FMT( "CSV Generated to {}/{}.csv \n",
                               FunctionBase::getOutputDirectory(),
                               filename ));
    TableCSVFormatter csvFormatter;
    logStream << csvFormatter.toString( *this );
  }
}

>>>>>>> 0db85bed
template<>
string TableCSVFormatter::toString< TableFunction >( TableFunction const & tableFunction ) const
{
  ArrayOfArraysView< real64 const > const coordinates = tableFunction.getCoordinates();
  arrayView1d< real64 const > const values = tableFunction.getValues();
  units::Unit const valueUnit = tableFunction.getValueUnit();
  std::ostringstream formatterStream;

  integer const numDimensions = LvArray::integerConversion< integer >( coordinates.size() );
  if( numDimensions != 2 )
  {
    collectHeaders( formatterStream, tableFunction, numDimensions, valueUnit );
    collectValues( formatterStream, numDimensions, coordinates, values );
  }
  else
  {
    TableData2D tableData2D;
    TableData2D::TableDataHolder tableConverted;
    tableConverted = tableData2D.convertTable2D( values,
                                                 valueUnit,
                                                 coordinates,
                                                 units::getDescription( tableFunction.getDimUnit( 0 ) ),
                                                 units::getDescription( tableFunction.getDimUnit( 1 ) ) );

    TableLayout tableLayout( tableConverted.headerNames );

    TableCSVFormatter csvFormat( tableLayout );
    formatterStream << csvFormat.headerToString() << csvFormat.dataToString( tableConverted.tableData );
  }
  return formatterStream.str();
}

template<>
string TableTextFormatter::toString< TableFunction >( TableFunction const & tableFunction ) const
{
  ArrayOfArraysView< real64 const > coordinates = tableFunction.getCoordinates();
  units::Unit const valueUnit = tableFunction.getValueUnit();
  arrayView1d< real64 const > const values = tableFunction.getValues();
  integer const numDimensions = LvArray::integerConversion< integer >( coordinates.size() );
  string const filename = tableFunction.getName();
  string logOutput;

  GEOS_LOG_RANK_0( GEOS_FMT( "Values in the table are represented by : {}", units::getDescription( valueUnit )));

  if( numDimensions == 1 )
  {
    TableData tableData;
    arraySlice1d< real64 const > const coords = coordinates[0];
    for( integer idx = 0; idx < values.size(); idx++ )
    {
      tableData.addRow( coords[idx], values[idx] );
    }

<<<<<<< HEAD
    TableLayout const tableLayout( std::vector< std::string >{
=======
    TableLayout const tableLayout( {
>>>>>>> 0db85bed
        string( units::getDescription( tableFunction.getDimUnit( 0 ))),
        string( units::getDescription( valueUnit ))
      }, filename );

    TableTextFormatter const logTable( tableLayout );
    logOutput = logTable.toString( tableData );
  }
  else if( numDimensions == 2 )
  {
    integer const nX = coordinates[0].size();
    integer const nY = coordinates[1].size();
    if( nX * nY <= 500 )
    {
      TableData2D tableData2D;
      TableData2D::TableDataHolder tableConverted;
      tableConverted = tableData2D.convertTable2D( values,
                                                   valueUnit,
                                                   coordinates,
                                                   units::getDescription( tableFunction.getDimUnit( 0 ) ),
                                                   units::getDescription( tableFunction.getDimUnit( 1 ) ));

<<<<<<< HEAD
      TableLayout tableLayout( tableConverted.headerNames );
      tableLayout.setTitle( filename );
=======
      TableLayout tableLayout( tableConverted.headerNames, filename );
>>>>>>> 0db85bed

      TableTextFormatter const table2DLog( tableLayout );
      logOutput =  table2DLog.toString( tableConverted.tableData );
    }
    else
    {
      string log = GEOS_FMT( "The {} PVT table exceeding 500 rows.\nTo visualize the tables, go to the generated csv \n", filename );
<<<<<<< HEAD
      TableLayout tableLayoutInfos( TableLayout::ColumnParam{{log}, TableLayout::Alignment::left} );
      tableLayoutInfos.setTitle( filename );

=======
      TableLayout const tableLayoutInfos( {TableLayout::ColumnParam{{log}, TableLayout::Alignment::left}}, filename );
>>>>>>> 0db85bed
      TableTextFormatter const tableLog( tableLayoutInfos );
      logOutput = tableLog.layoutToString();
    }
  }
  return logOutput;
}

REGISTER_CATALOG_ENTRY( FunctionBase, TableFunction, string const &, Group * const )

} // end of namespace geos<|MERGE_RESOLUTION|>--- conflicted
+++ resolved
@@ -264,8 +264,6 @@
   }
 }
 
-<<<<<<< HEAD
-=======
 void TableFunction::outputPVTTableData( OutputOptions const pvtOutputOpts ) const
 {
   if( pvtOutputOpts.writeInLog &&  this->numDimensions() <= 2 )
@@ -285,7 +283,6 @@
   }
 }
 
->>>>>>> 0db85bed
 template<>
 string TableCSVFormatter::toString< TableFunction >( TableFunction const & tableFunction ) const
 {
@@ -339,11 +336,7 @@
       tableData.addRow( coords[idx], values[idx] );
     }
 
-<<<<<<< HEAD
-    TableLayout const tableLayout( std::vector< std::string >{
-=======
     TableLayout const tableLayout( {
->>>>>>> 0db85bed
         string( units::getDescription( tableFunction.getDimUnit( 0 ))),
         string( units::getDescription( valueUnit ))
       }, filename );
@@ -365,12 +358,7 @@
                                                    units::getDescription( tableFunction.getDimUnit( 0 ) ),
                                                    units::getDescription( tableFunction.getDimUnit( 1 ) ));
 
-<<<<<<< HEAD
-      TableLayout tableLayout( tableConverted.headerNames );
-      tableLayout.setTitle( filename );
-=======
       TableLayout tableLayout( tableConverted.headerNames, filename );
->>>>>>> 0db85bed
 
       TableTextFormatter const table2DLog( tableLayout );
       logOutput =  table2DLog.toString( tableConverted.tableData );
@@ -378,13 +366,7 @@
     else
     {
       string log = GEOS_FMT( "The {} PVT table exceeding 500 rows.\nTo visualize the tables, go to the generated csv \n", filename );
-<<<<<<< HEAD
-      TableLayout tableLayoutInfos( TableLayout::ColumnParam{{log}, TableLayout::Alignment::left} );
-      tableLayoutInfos.setTitle( filename );
-
-=======
       TableLayout const tableLayoutInfos( {TableLayout::ColumnParam{{log}, TableLayout::Alignment::left}}, filename );
->>>>>>> 0db85bed
       TableTextFormatter const tableLog( tableLayoutInfos );
       logOutput = tableLog.layoutToString();
     }
