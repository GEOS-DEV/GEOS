--- conflicted
+++ resolved
@@ -808,17 +808,11 @@
 			<xsd:element name="Hydrofracture" type="HydrofractureType" />
 			<xsd:element name="LaplaceFEM" type="LaplaceFEMType" />
 			<xsd:element name="Poroelastic" type="PoroelasticType" />
-<<<<<<< HEAD
-			<xsd:element name="SinglePhaseFVM" type="SinglePhaseFVMType" />
-			<xsd:element name="SinglePhaseHybridFVM" type="SinglePhaseHybridFVMType" />
-			<xsd:element name="SinglePhaseReservoir" type="SinglePhaseReservoirType" />
-=======
 			<xsd:element name="ProppantTransport" type="ProppantTransportType" />
-			<xsd:element name="Reservoir" type="ReservoirType" />
 			<xsd:element name="SinglePhaseFVM" type="SinglePhaseFVMType" />
 			<xsd:element name="SinglePhaseHybridFVM" type="SinglePhaseHybridFVMType" />
 			<xsd:element name="SinglePhaseProppantFVM" type="SinglePhaseProppantFVMType" />
->>>>>>> 7144ba31
+			<xsd:element name="SinglePhaseReservoir" type="SinglePhaseReservoirType" />
 			<xsd:element name="SinglePhaseWell" type="SinglePhaseWellType" />
 			<xsd:element name="SolidMechanicsLagrangianSSLE" type="SolidMechanicsLagrangianSSLEType" />
 			<xsd:element name="SolidMechanics_LagrangianFEM" type="SolidMechanics_LagrangianFEMType" />
@@ -1042,9 +1036,6 @@
 		<!--name => A name is required for any non-unique nodes-->
 		<xsd:attribute name="name" type="string" use="required" />
 	</xsd:complexType>
-<<<<<<< HEAD
-	<xsd:complexType name="SinglePhaseFVMType">
-=======
 	<xsd:complexType name="ProppantTransportType">
 		<xsd:choice minOccurs="0" maxOccurs="unbounded">
 			<xsd:element name="NonlinearSolverParameters" type="NonlinearSolverParametersType" maxOccurs="1" />
@@ -1087,8 +1078,7 @@
 		<!--name => A name is required for any non-unique nodes-->
 		<xsd:attribute name="name" type="string" use="required" />
 	</xsd:complexType>
-	<xsd:complexType name="ReservoirType">
->>>>>>> 7144ba31
+	<xsd:complexType name="SinglePhaseFVMType">
 		<xsd:choice minOccurs="0" maxOccurs="unbounded">
 			<xsd:element name="NonlinearSolverParameters" type="NonlinearSolverParametersType" maxOccurs="1" />
 			<xsd:element name="SystemSolverParameters" type="SystemSolverParametersType" maxOccurs="1" />
@@ -1105,6 +1095,8 @@
 		<xsd:attribute name="inputFluxEstimate" type="real64" default="1" />
 		<!--logLevel => Log level-->
 		<xsd:attribute name="logLevel" type="integer" default="0" />
+		<!--meanPermCoeff => Coefficient to move between harmonic mean (1.0) and arithmetic mean (0.0) for the calculation of permeability between elements.-->
+		<xsd:attribute name="meanPermCoeff" type="real64" default="1" />
 		<!--solidName => Name of solid constitutive object to use for this solver-->
 		<xsd:attribute name="solidName" type="string" use="required" />
 		<!--targetRegions => Allowable regions that the solver may be applied to. Note that this does not indicate that the solver will be applied to these regions, only that allocation will occur such that the solver may be applied to these regions. The decision about what regions this solver will beapplied to rests in the EventManager.-->
@@ -1138,32 +1130,6 @@
 		<!--name => A name is required for any non-unique nodes-->
 		<xsd:attribute name="name" type="string" use="required" />
 	</xsd:complexType>
-	<xsd:complexType name="SinglePhaseReservoirType">
-		<xsd:choice minOccurs="0" maxOccurs="unbounded">
-			<xsd:element name="NonlinearSolverParameters" type="NonlinearSolverParametersType" maxOccurs="1" />
-			<xsd:element name="SystemSolverParameters" type="SystemSolverParametersType" maxOccurs="1" />
-		</xsd:choice>
-		<!--cflFactor => Factor to apply to the `CFL condition <http://en.wikipedia.org/wiki/Courant-Friedrichs-Lewy_condition>`_ when calculating the maximum allowable time step. Values should be in the interval (0,1] -->
-		<xsd:attribute name="cflFactor" type="real64" default="0.5" />
-		<!--discretization => Name of discretization object (defined in the :ref:`NumericalMethodsManager`) to use for this solver. For instance, if this is a Finite Element Solver, the name of a :ref:`FiniteElement` should be specified. If this is a Finite Volume Method, the name of a :ref:`FiniteVolume` discretization should be specified.-->
-		<xsd:attribute name="discretization" type="string" default="none" />
-		<!--flowSolverName => Name of the flow solver to use in the reservoir-well system solver-->
-		<xsd:attribute name="flowSolverName" type="string" use="required" />
-		<!--initialDt => Initial time-step value required by the solver to the event manager.-->
-		<xsd:attribute name="initialDt" type="real64" default="1e+99" />
-		<!--logLevel => Log level-->
-		<xsd:attribute name="logLevel" type="integer" default="0" />
-<<<<<<< HEAD
-=======
-		<!--meanPermCoeff => Coefficient to move between harmonic mean (1.0) and arithmetic mean (0.0) for the calculation of permeability between elements.-->
-		<xsd:attribute name="meanPermCoeff" type="real64" default="1" />
-		<!--solidName => Name of solid constitutive object to use for this solver-->
-		<xsd:attribute name="solidName" type="string" use="required" />
-		<!--targetRegions => Allowable regions that the solver may be applied to. Note that this does not indicate that the solver will be applied to these regions, only that allocation will occur such that the solver may be applied to these regions. The decision about what regions this solver will beapplied to rests in the EventManager.-->
-		<xsd:attribute name="targetRegions" type="string_array" use="required" />
-		<!--name => A name is required for any non-unique nodes-->
-		<xsd:attribute name="name" type="string" use="required" />
-	</xsd:complexType>
 	<xsd:complexType name="SinglePhaseProppantFVMType">
 		<xsd:choice minOccurs="0" maxOccurs="unbounded">
 			<xsd:element name="NonlinearSolverParameters" type="NonlinearSolverParametersType" maxOccurs="1" />
@@ -1185,7 +1151,26 @@
 		<xsd:attribute name="meanPermCoeff" type="real64" default="1" />
 		<!--solidName => Name of solid constitutive object to use for this solver-->
 		<xsd:attribute name="solidName" type="string" use="required" />
->>>>>>> 7144ba31
+		<!--targetRegions => Allowable regions that the solver may be applied to. Note that this does not indicate that the solver will be applied to these regions, only that allocation will occur such that the solver may be applied to these regions. The decision about what regions this solver will beapplied to rests in the EventManager.-->
+		<xsd:attribute name="targetRegions" type="string_array" use="required" />
+		<!--name => A name is required for any non-unique nodes-->
+		<xsd:attribute name="name" type="string" use="required" />
+	</xsd:complexType>
+	<xsd:complexType name="SinglePhaseReservoirType">
+		<xsd:choice minOccurs="0" maxOccurs="unbounded">
+			<xsd:element name="NonlinearSolverParameters" type="NonlinearSolverParametersType" maxOccurs="1" />
+			<xsd:element name="SystemSolverParameters" type="SystemSolverParametersType" maxOccurs="1" />
+		</xsd:choice>
+		<!--cflFactor => Factor to apply to the `CFL condition <http://en.wikipedia.org/wiki/Courant-Friedrichs-Lewy_condition>`_ when calculating the maximum allowable time step. Values should be in the interval (0,1] -->
+		<xsd:attribute name="cflFactor" type="real64" default="0.5" />
+		<!--discretization => Name of discretization object (defined in the :ref:`NumericalMethodsManager`) to use for this solver. For instance, if this is a Finite Element Solver, the name of a :ref:`FiniteElement` should be specified. If this is a Finite Volume Method, the name of a :ref:`FiniteVolume` discretization should be specified.-->
+		<xsd:attribute name="discretization" type="string" default="none" />
+		<!--flowSolverName => Name of the flow solver to use in the reservoir-well system solver-->
+		<xsd:attribute name="flowSolverName" type="string" use="required" />
+		<!--initialDt => Initial time-step value required by the solver to the event manager.-->
+		<xsd:attribute name="initialDt" type="real64" default="1e+99" />
+		<!--logLevel => Log level-->
+		<xsd:attribute name="logLevel" type="integer" default="0" />
 		<!--targetRegions => Allowable regions that the solver may be applied to. Note that this does not indicate that the solver will be applied to these regions, only that allocation will occur such that the solver may be applied to these regions. The decision about what regions this solver will beapplied to rests in the EventManager.-->
 		<xsd:attribute name="targetRegions" type="string_array" use="required" />
 		<!--wellSolverName => Name of the well solver to use in the reservoir-well system solver-->
