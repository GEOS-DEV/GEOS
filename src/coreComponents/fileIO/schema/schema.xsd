<?xml version="1.0"?>
<xsd:schema xmlns:xsd="http://www.w3.org/2001/XMLSchema">
	<xsd:annotation>
		<xsd:documentation xml:lang="en">GEOSX Input Schema</xsd:documentation>
	</xsd:annotation>
	<xsd:simpleType name="string">
		<xsd:restriction base="xsd:string">
			<xsd:pattern value="[a-zA-Z0-9_,\(\)+-/\*]*" />
		</xsd:restriction>
	</xsd:simpleType>
	<xsd:simpleType name="real32_array3d">
		<xsd:restriction base="xsd:string">
			<xsd:pattern value="[a-zA-Z0-9_,\(\)+-/\* \n]*" />
		</xsd:restriction>
	</xsd:simpleType>
	<xsd:simpleType name="globalIndex_array3d">
		<xsd:restriction base="xsd:string">
			<xsd:pattern value="[a-zA-Z0-9_,\(\)+-/\* \n]*" />
		</xsd:restriction>
	</xsd:simpleType>
	<xsd:simpleType name="real64_array3d">
		<xsd:restriction base="xsd:string">
			<xsd:pattern value="[a-zA-Z0-9_,\(\)+-/\* \n]*" />
		</xsd:restriction>
	</xsd:simpleType>
	<xsd:simpleType name="r2_array2d">
		<xsd:restriction base="xsd:string">
			<xsd:pattern value="[a-zA-Z0-9_,\(\)+-/\* \n]*" />
		</xsd:restriction>
	</xsd:simpleType>
	<xsd:simpleType name="mapPair_array">
		<xsd:restriction base="xsd:string">
			<xsd:pattern value="(([a-zA-Z0-9_,\(\)+-/\*]*,? )*)?[a-zA-Z0-9_,\(\)+-/\*]*" />
		</xsd:restriction>
	</xsd:simpleType>
	<xsd:simpleType name="integer_array3d">
		<xsd:restriction base="xsd:string">
			<xsd:pattern value="[a-zA-Z0-9_,\(\)+-/\* \n]*" />
		</xsd:restriction>
	</xsd:simpleType>
	<xsd:simpleType name="r1_array2d">
		<xsd:restriction base="xsd:string">
			<xsd:pattern value="[a-zA-Z0-9_,\(\)+-/\* \n]*" />
		</xsd:restriction>
	</xsd:simpleType>
	<xsd:simpleType name="string_array">
		<xsd:restriction base="xsd:string">
			<xsd:pattern value="(([a-zA-Z0-9_,\(\)+-/\*]*,? )*)?[a-zA-Z0-9_,\(\)+-/\*]*" />
		</xsd:restriction>
	</xsd:simpleType>
	<xsd:simpleType name="localIndex_array3d">
		<xsd:restriction base="xsd:string">
			<xsd:pattern value="[a-zA-Z0-9_,\(\)+-/\* \n]*" />
		</xsd:restriction>
	</xsd:simpleType>
	<xsd:simpleType name="real64_array2d">
		<xsd:restriction base="xsd:string">
			<xsd:pattern value="[a-zA-Z0-9_,\(\)+-/\* \n]*" />
		</xsd:restriction>
	</xsd:simpleType>
	<xsd:simpleType name="mapPair">
		<xsd:restriction base="xsd:string">
			<xsd:pattern value="[a-zA-Z0-9_,\(\)+-/\*]*" />
		</xsd:restriction>
	</xsd:simpleType>
	<xsd:simpleType name="real32_array2d">
		<xsd:restriction base="xsd:string">
			<xsd:pattern value="[a-zA-Z0-9_,\(\)+-/\* \n]*" />
		</xsd:restriction>
	</xsd:simpleType>
	<xsd:simpleType name="r2Sym_array2d">
		<xsd:restriction base="xsd:string">
			<xsd:pattern value="[a-zA-Z0-9_,\(\)+-/\* \n]*" />
		</xsd:restriction>
	</xsd:simpleType>
	<xsd:simpleType name="globalIndex_array2d">
		<xsd:restriction base="xsd:string">
			<xsd:pattern value="[a-zA-Z0-9_,\(\)+-/\* \n]*" />
		</xsd:restriction>
	</xsd:simpleType>
	<xsd:simpleType name="localIndex_array2d">
		<xsd:restriction base="xsd:string">
			<xsd:pattern value="[a-zA-Z0-9_,\(\)+-/\* \n]*" />
		</xsd:restriction>
	</xsd:simpleType>
	<xsd:simpleType name="integer_array2d">
		<xsd:restriction base="xsd:string">
			<xsd:pattern value="[a-zA-Z0-9_,\(\)+-/\* \n]*" />
		</xsd:restriction>
	</xsd:simpleType>
	<xsd:simpleType name="r2Sym_array">
		<xsd:restriction base="xsd:string">
			<xsd:pattern value="(([+-]?[0-9]*\.?([0-9]*)?[eE]?[-+]?([0-9]*)?,? [+-]?[0-9]*\.?([0-9]*)?[eE]?[-+]?([0-9]*)?,? [+-]?[0-9]*\.?([0-9]*)?[eE]?[-+]?([0-9]*)?,? [+-]?[0-9]*\.?([0-9]*)?[eE]?[-+]?([0-9]*)?,? [+-]?[0-9]*\.?([0-9]*)?[eE]?[-+]?([0-9]*)?,? [+-]?[0-9]*\.?([0-9]*)?[eE]?[-+]?([0-9]*)?; )*)?[+-]?[0-9]*\.?([0-9]*)?[eE]?[-+]?([0-9]*)?,? [+-]?[0-9]*\.?([0-9]*)?[eE]?[-+]?([0-9]*)?,? [+-]?[0-9]*\.?([0-9]*)?[eE]?[-+]?([0-9]*)?,? [+-]?[0-9]*\.?([0-9]*)?[eE]?[-+]?([0-9]*)?,? [+-]?[0-9]*\.?([0-9]*)?[eE]?[-+]?([0-9]*)?,? [+-]?[0-9]*\.?([0-9]*)?[eE]?[-+]?([0-9]*)?" />
		</xsd:restriction>
	</xsd:simpleType>
	<xsd:simpleType name="r1_array">
		<xsd:restriction base="xsd:string">
			<xsd:pattern value="(([+-]?[0-9]*\.?([0-9]*)?[eE]?[-+]?([0-9]*)?,? [+-]?[0-9]*\.?([0-9]*)?[eE]?[-+]?([0-9]*)?,? [+-]?[0-9]*\.?([0-9]*)?[eE]?[-+]?([0-9]*)?; )*)?[+-]?[0-9]*\.?([0-9]*)?[eE]?[-+]?([0-9]*)?,? [+-]?[0-9]*\.?([0-9]*)?[eE]?[-+]?([0-9]*)?,? [+-]?[0-9]*\.?([0-9]*)?[eE]?[-+]?([0-9]*)?" />
		</xsd:restriction>
	</xsd:simpleType>
	<xsd:simpleType name="real32_array">
		<xsd:restriction base="xsd:string">
			<xsd:pattern value="(([+-]?[0-9]*\.?([0-9]*)?[eE]?[-+]?([0-9]*)?,? )*)?[+-]?[0-9]*\.?([0-9]*)?[eE]?[-+]?([0-9]*)?" />
		</xsd:restriction>
	</xsd:simpleType>
	<xsd:simpleType name="r2_array">
		<xsd:restriction base="xsd:string">
			<xsd:pattern value="(([+-]?[0-9]*\.?([0-9]*)?[eE]?[-+]?([0-9]*)?,? [+-]?[0-9]*\.?([0-9]*)?[eE]?[-+]?([0-9]*)?,? [+-]?[0-9]*\.?([0-9]*)?[eE]?[-+]?([0-9]*)?,? [+-]?[0-9]*\.?([0-9]*)?[eE]?[-+]?([0-9]*)?,? [+-]?[0-9]*\.?([0-9]*)?[eE]?[-+]?([0-9]*)?,? [+-]?[0-9]*\.?([0-9]*)?[eE]?[-+]?([0-9]*)?,? [+-]?[0-9]*\.?([0-9]*)?[eE]?[-+]?([0-9]*)?,? [+-]?[0-9]*\.?([0-9]*)?[eE]?[-+]?([0-9]*)?,? [+-]?[0-9]*\.?([0-9]*)?[eE]?[-+]?([0-9]*)?; )*)?[+-]?[0-9]*\.?([0-9]*)?[eE]?[-+]?([0-9]*)?,? [+-]?[0-9]*\.?([0-9]*)?[eE]?[-+]?([0-9]*)?,? [+-]?[0-9]*\.?([0-9]*)?[eE]?[-+]?([0-9]*)?,? [+-]?[0-9]*\.?([0-9]*)?[eE]?[-+]?([0-9]*)?,? [+-]?[0-9]*\.?([0-9]*)?[eE]?[-+]?([0-9]*)?,? [+-]?[0-9]*\.?([0-9]*)?[eE]?[-+]?([0-9]*)?,? [+-]?[0-9]*\.?([0-9]*)?[eE]?[-+]?([0-9]*)?,? [+-]?[0-9]*\.?([0-9]*)?[eE]?[-+]?([0-9]*)?,? [+-]?[0-9]*\.?([0-9]*)?[eE]?[-+]?([0-9]*)?" />
		</xsd:restriction>
	</xsd:simpleType>
	<xsd:simpleType name="globalIndex_array">
		<xsd:restriction base="xsd:string">
			<xsd:pattern value="(([+-]?[0-9]*,? )*)?[+-]?[0-9]*" />
		</xsd:restriction>
	</xsd:simpleType>
	<xsd:simpleType name="real64_array">
		<xsd:restriction base="xsd:string">
			<xsd:pattern value="(([+-]?[0-9]*\.?([0-9]*)?[eE]?[-+]?([0-9]*)?,? )*)?[+-]?[0-9]*\.?([0-9]*)?[eE]?[-+]?([0-9]*)?" />
		</xsd:restriction>
	</xsd:simpleType>
	<xsd:simpleType name="localIndex_array">
		<xsd:restriction base="xsd:string">
			<xsd:pattern value="(([+-]?[0-9]*,? )*)?[+-]?[0-9]*" />
		</xsd:restriction>
	</xsd:simpleType>
	<xsd:simpleType name="integer_array">
		<xsd:restriction base="xsd:string">
			<xsd:pattern value="(([+-]?[0-9]*,? )*)?[+-]?[0-9]*" />
		</xsd:restriction>
	</xsd:simpleType>
	<xsd:simpleType name="R2SymTensor">
		<xsd:restriction base="xsd:string">
			<xsd:pattern value="[+-]?[0-9]*\.?([0-9]*)?[eE]?[-+]?([0-9]*)?,? [+-]?[0-9]*\.?([0-9]*)?[eE]?[-+]?([0-9]*)?,? [+-]?[0-9]*\.?([0-9]*)?[eE]?[-+]?([0-9]*)?,? [+-]?[0-9]*\.?([0-9]*)?[eE]?[-+]?([0-9]*)?,? [+-]?[0-9]*\.?([0-9]*)?[eE]?[-+]?([0-9]*)?,? [+-]?[0-9]*\.?([0-9]*)?[eE]?[-+]?([0-9]*)?" />
		</xsd:restriction>
	</xsd:simpleType>
	<xsd:simpleType name="R2Tensor">
		<xsd:restriction base="xsd:string">
			<xsd:pattern value="[+-]?[0-9]*\.?([0-9]*)?[eE]?[-+]?([0-9]*)?,? [+-]?[0-9]*\.?([0-9]*)?[eE]?[-+]?([0-9]*)?,? [+-]?[0-9]*\.?([0-9]*)?[eE]?[-+]?([0-9]*)?,? [+-]?[0-9]*\.?([0-9]*)?[eE]?[-+]?([0-9]*)?,? [+-]?[0-9]*\.?([0-9]*)?[eE]?[-+]?([0-9]*)?,? [+-]?[0-9]*\.?([0-9]*)?[eE]?[-+]?([0-9]*)?,? [+-]?[0-9]*\.?([0-9]*)?[eE]?[-+]?([0-9]*)?,? [+-]?[0-9]*\.?([0-9]*)?[eE]?[-+]?([0-9]*)?,? [+-]?[0-9]*\.?([0-9]*)?[eE]?[-+]?([0-9]*)?" />
		</xsd:restriction>
	</xsd:simpleType>
	<xsd:simpleType name="real64">
		<xsd:restriction base="xsd:string">
			<xsd:pattern value="[+-]?[0-9]*\.?([0-9]*)?[eE]?[-+]?([0-9]*)?" />
		</xsd:restriction>
	</xsd:simpleType>
	<xsd:simpleType name="R1Tensor">
		<xsd:restriction base="xsd:string">
			<xsd:pattern value="[+-]?[0-9]*\.?([0-9]*)?[eE]?[-+]?([0-9]*)?,? [+-]?[0-9]*\.?([0-9]*)?[eE]?[-+]?([0-9]*)?,? [+-]?[0-9]*\.?([0-9]*)?[eE]?[-+]?([0-9]*)?" />
		</xsd:restriction>
	</xsd:simpleType>
	<xsd:simpleType name="globalIndex">
		<xsd:restriction base="xsd:string">
			<xsd:pattern value="[+-]?[0-9]*" />
		</xsd:restriction>
	</xsd:simpleType>
	<xsd:simpleType name="localIndex">
		<xsd:restriction base="xsd:string">
			<xsd:pattern value="[+-]?[0-9]*" />
		</xsd:restriction>
	</xsd:simpleType>
	<xsd:simpleType name="real32">
		<xsd:restriction base="xsd:string">
			<xsd:pattern value="[+-]?[0-9]*\.?([0-9]*)?[eE]?[-+]?([0-9]*)?" />
		</xsd:restriction>
	</xsd:simpleType>
	<xsd:simpleType name="integer">
		<xsd:restriction base="xsd:string">
			<xsd:pattern value="[+-]?[0-9]*" />
		</xsd:restriction>
	</xsd:simpleType>
	<xsd:element name="Problem" type="ProblemType" />
	<xsd:complexType name="ProblemType">
		<xsd:choice minOccurs="0" maxOccurs="unbounded">
			<xsd:element name="Events" type="EventsType" minOccurs="1" maxOccurs="1" />
			<xsd:element name="FieldSpecifications" type="FieldSpecificationsType" maxOccurs="1" />
			<xsd:element name="Functions" type="FunctionsType" maxOccurs="1" />
			<xsd:element name="Geometry" type="GeometryType" maxOccurs="1" />
			<xsd:element name="Mesh" type="MeshType" minOccurs="1" maxOccurs="1" />
			<xsd:element name="NumericalMethods" type="NumericalMethodsType" maxOccurs="1" />
			<xsd:element name="Outputs" type="OutputsType" minOccurs="1" maxOccurs="1" />
			<xsd:element name="Solvers" type="SolversType" minOccurs="1" maxOccurs="1" />
			<xsd:element name="Constitutive" type="ConstitutiveType" maxOccurs="1" />
			<xsd:element name="ElementRegions" type="ElementRegionsType" maxOccurs="1" />
			<xsd:element name="Included" type="IncludedType" maxOccurs="1" />
			<xsd:element name="Parameters" type="ParametersType" maxOccurs="1" />
		</xsd:choice>
	</xsd:complexType>
	<xsd:complexType name="EventsType">
		<xsd:choice minOccurs="0" maxOccurs="unbounded">
			<xsd:element name="HaltEvent" type="HaltEventType" />
			<xsd:element name="PeriodicEvent" type="PeriodicEventType" />
			<xsd:element name="SoloEvent" type="SoloEventType" />
		</xsd:choice>
		<!--maxCycle => Maximum simulation cycle for the global event loop.-->
		<xsd:attribute name="maxCycle" type="integer" default="2147483647" />
		<!--maxTime => Maximum simulation time for the global event loop.-->
		<xsd:attribute name="maxTime" type="real64" default="1.79769e+308" />
		<!--verbosity => Verbosity level.-->
		<xsd:attribute name="verbosity" type="integer" default="0" />
	</xsd:complexType>
	<xsd:complexType name="HaltEventType">
		<xsd:choice minOccurs="0" maxOccurs="unbounded">
			<xsd:element name="HaltEvent" type="HaltEventType" />
			<xsd:element name="PeriodicEvent" type="PeriodicEventType" />
			<xsd:element name="SoloEvent" type="SoloEventType" />
		</xsd:choice>
		<!--beginTime => Start time of this event.-->
		<xsd:attribute name="beginTime" type="real64" default="0" />
		<!--endTime => End time of this event.-->
		<xsd:attribute name="endTime" type="real64" default="1e+100" />
		<!--forceDt => While active, this event will request this timestep value (ignoring any children/targets requests).-->
		<xsd:attribute name="forceDt" type="real64" default="-1" />
		<!--maxEventDt => While active, this event will request a timestep <= this value (depending upon any child/target requests).-->
		<xsd:attribute name="maxEventDt" type="real64" default="-1" />
		<!--maxRuntime => The maximum allowable runtime for the job.-->
		<xsd:attribute name="maxRuntime" type="real64" use="required" />
		<!--target => Name of the object to be executed when the event criteria are met.-->
		<xsd:attribute name="target" type="string" default="" />
		<!--targetExactStartStop => If this option is set, the event will reduce its timestep requests to match any specified beginTime/endTimes exactly.-->
		<xsd:attribute name="targetExactStartStop" type="integer" default="1" />
		<!--verbosity => Verbosity level-->
		<xsd:attribute name="verbosity" type="integer" default="0" />
		<!--name => A name is required for any non-unique nodes-->
		<xsd:attribute name="name" type="string" use="required" />
	</xsd:complexType>
	<xsd:complexType name="PeriodicEventType">
		<xsd:choice minOccurs="0" maxOccurs="unbounded">
			<xsd:element name="HaltEvent" type="HaltEventType" />
			<xsd:element name="PeriodicEvent" type="PeriodicEventType" />
			<xsd:element name="SoloEvent" type="SoloEventType" />
		</xsd:choice>
		<!--beginTime => Start time of this event.-->
		<xsd:attribute name="beginTime" type="real64" default="0" />
		<!--cycleFrequency => Event application frequency (cycle, default)-->
		<xsd:attribute name="cycleFrequency" type="integer" default="1" />
		<!--endTime => End time of this event.-->
		<xsd:attribute name="endTime" type="real64" default="1e+100" />
		<!--forceDt => While active, this event will request this timestep value (ignoring any children/targets requests).-->
		<xsd:attribute name="forceDt" type="real64" default="-1" />
		<!--function => Name of an optional function to evaluate when the time/cycle criteria are met.If the result is greater than the specified eventThreshold, the function will continue to execute.-->
		<xsd:attribute name="function" type="string" default="" />
		<!--maxEventDt => While active, this event will request a timestep <= this value (depending upon any child/target requests).-->
		<xsd:attribute name="maxEventDt" type="real64" default="-1" />
		<!--object => If the optional function requires an object as an input, specify its path here.-->
		<xsd:attribute name="object" type="string" default="" />
		<!--set => If the optional function is applied to an object, specify the setname to evaluate (default = everything).-->
		<xsd:attribute name="set" type="string" default="" />
		<!--stat => If the optional function is applied to an object, specify the statistic to compare to the eventThreshold.The current options include: min, avg, and max.-->
		<xsd:attribute name="stat" type="integer" default="0" />
		<!--target => Name of the object to be executed when the event criteria are met.-->
		<xsd:attribute name="target" type="string" default="" />
		<!--targetExactStartStop => If this option is set, the event will reduce its timestep requests to match any specified beginTime/endTimes exactly.-->
		<xsd:attribute name="targetExactStartStop" type="integer" default="1" />
		<!--targetExactTimestep => If this option is set, the event will reduce its timestep requests to match the specified timeFrequency perfectly: dt_request = min(dt_request, t_last + time_frequency - time)).-->
		<xsd:attribute name="targetExactTimestep" type="integer" default="1" />
		<!--threshold => If the optional function is used, the event will execute if the value returned by the function exceeds this threshold.-->
		<xsd:attribute name="threshold" type="real64" default="0" />
		<!--timeFrequency => Event application frequency (time).  Note: if this value is specified, it will override any cycle-based behavior.-->
		<xsd:attribute name="timeFrequency" type="real64" default="-1" />
		<!--verbosity => Verbosity level-->
		<xsd:attribute name="verbosity" type="integer" default="0" />
		<!--name => A name is required for any non-unique nodes-->
		<xsd:attribute name="name" type="string" use="required" />
	</xsd:complexType>
	<xsd:complexType name="SoloEventType">
		<xsd:choice minOccurs="0" maxOccurs="unbounded">
			<xsd:element name="HaltEvent" type="HaltEventType" />
			<xsd:element name="PeriodicEvent" type="PeriodicEventType" />
			<xsd:element name="SoloEvent" type="SoloEventType" />
		</xsd:choice>
		<!--beginTime => Start time of this event.-->
		<xsd:attribute name="beginTime" type="real64" default="0" />
		<!--endTime => End time of this event.-->
		<xsd:attribute name="endTime" type="real64" default="1e+100" />
		<!--forceDt => While active, this event will request this timestep value (ignoring any children/targets requests).-->
		<xsd:attribute name="forceDt" type="real64" default="-1" />
		<!--maxEventDt => While active, this event will request a timestep <= this value (depending upon any child/target requests).-->
		<xsd:attribute name="maxEventDt" type="real64" default="-1" />
		<!--target => Name of the object to be executed when the event criteria are met.-->
		<xsd:attribute name="target" type="string" default="" />
		<!--targetCycle => Targeted cycle to execute the event.-->
		<xsd:attribute name="targetCycle" type="integer" default="-1" />
		<!--targetExactStartStop => If this option is set, the event will reduce its timestep requests to match any specified beginTime/endTimes exactly.-->
		<xsd:attribute name="targetExactStartStop" type="integer" default="1" />
		<!--targetExactTimestep => If this option is set, the event will reduce its timestep requests to match the specified execution time exactly: dt_request = min(dt_request, t_target - time)).-->
		<xsd:attribute name="targetExactTimestep" type="integer" default="1" />
		<!--targetTime => Targeted time to execute the event.-->
		<xsd:attribute name="targetTime" type="real64" default="-1" />
		<!--verbosity => Verbosity level-->
		<xsd:attribute name="verbosity" type="integer" default="0" />
		<!--name => A name is required for any non-unique nodes-->
		<xsd:attribute name="name" type="string" use="required" />
	</xsd:complexType>
	<xsd:complexType name="FieldSpecificationsType">
		<xsd:choice minOccurs="0" maxOccurs="unbounded">
			<xsd:element name="Dirichlet" type="DirichletType" />
			<xsd:element name="FieldSpecification" type="FieldSpecificationType" />
			<xsd:element name="SourceFlux" type="SourceFluxType" />
		</xsd:choice>
	</xsd:complexType>
	<xsd:complexType name="DirichletType">
		<!--bcApplicationTableName => Name of table that specifies the on/off application of the bc.-->
		<xsd:attribute name="bcApplicationTableName" type="string" default="" />
		<!--beginTime => time at which BC will start being applied.-->
		<xsd:attribute name="beginTime" type="real64" default="-1e+99" />
		<!--component => Component of field (if tensor) to apply boundary condition to-->
		<xsd:attribute name="component" type="integer" default="0" />
		<!--direction => Direction to apply boundary condition to-->
		<xsd:attribute name="direction" type="R1Tensor" default="0 0 0" />
		<!--endTime => time at which bc will stop being applied-->
		<xsd:attribute name="endTime" type="real64" default="1e+99" />
		<!--fieldName => Name of field that boundary condition is applied to.-->
		<xsd:attribute name="fieldName" type="string" default="" />
		<!--functionName => Name of function that specifies variation of the BC-->
		<xsd:attribute name="functionName" type="string" default="" />
		<!--initialCondition => BC is applied as an initial condition.-->
		<xsd:attribute name="initialCondition" type="integer" default="0" />
		<!--objectPath => Path to the target field-->
		<xsd:attribute name="objectPath" type="string" default="" />
		<!--scale => Scale factor for value of BC.-->
		<xsd:attribute name="scale" type="real64" default="0" />
		<!--setNames => Name of sets that boundary condition is applied to.-->
		<xsd:attribute name="setNames" type="string_array" use="required" />
		<!--name => A name is required for any non-unique nodes-->
		<xsd:attribute name="name" type="string" use="required" />
	</xsd:complexType>
	<xsd:complexType name="FieldSpecificationType">
		<!--bcApplicationTableName => Name of table that specifies the on/off application of the bc.-->
		<xsd:attribute name="bcApplicationTableName" type="string" default="" />
		<!--beginTime => time at which BC will start being applied.-->
		<xsd:attribute name="beginTime" type="real64" default="-1e+99" />
		<!--component => Component of field (if tensor) to apply boundary condition to-->
		<xsd:attribute name="component" type="integer" default="0" />
		<!--direction => Direction to apply boundary condition to-->
		<xsd:attribute name="direction" type="R1Tensor" default="0 0 0" />
		<!--endTime => time at which bc will stop being applied-->
		<xsd:attribute name="endTime" type="real64" default="1e+99" />
		<!--fieldName => Name of field that boundary condition is applied to.-->
		<xsd:attribute name="fieldName" type="string" default="" />
		<!--functionName => Name of function that specifies variation of the BC-->
		<xsd:attribute name="functionName" type="string" default="" />
		<!--initialCondition => BC is applied as an initial condition.-->
		<xsd:attribute name="initialCondition" type="integer" default="0" />
		<!--objectPath => Path to the target field-->
		<xsd:attribute name="objectPath" type="string" default="" />
		<!--scale => Scale factor for value of BC.-->
		<xsd:attribute name="scale" type="real64" default="0" />
		<!--setNames => Name of sets that boundary condition is applied to.-->
		<xsd:attribute name="setNames" type="string_array" use="required" />
		<!--name => A name is required for any non-unique nodes-->
		<xsd:attribute name="name" type="string" use="required" />
	</xsd:complexType>
	<xsd:complexType name="SourceFluxType">
		<!--bcApplicationTableName => Name of table that specifies the on/off application of the bc.-->
		<xsd:attribute name="bcApplicationTableName" type="string" default="" />
		<!--beginTime => time at which BC will start being applied.-->
		<xsd:attribute name="beginTime" type="real64" default="-1e+99" />
		<!--component => Component of field (if tensor) to apply boundary condition to-->
		<xsd:attribute name="component" type="integer" default="0" />
		<!--direction => Direction to apply boundary condition to-->
		<xsd:attribute name="direction" type="R1Tensor" default="0 0 0" />
		<!--endTime => time at which bc will stop being applied-->
		<xsd:attribute name="endTime" type="real64" default="1e+99" />
		<!--fieldName => Name of field that boundary condition is applied to.-->
		<xsd:attribute name="fieldName" type="string" default="" />
		<!--functionName => Name of function that specifies variation of the BC-->
		<xsd:attribute name="functionName" type="string" default="" />
		<!--initialCondition => BC is applied as an initial condition.-->
		<xsd:attribute name="initialCondition" type="integer" default="0" />
		<!--objectPath => Path to the target field-->
		<xsd:attribute name="objectPath" type="string" default="" />
		<!--scale => Scale factor for value of BC.-->
		<xsd:attribute name="scale" type="real64" default="0" />
		<!--setNames => Name of sets that boundary condition is applied to.-->
		<xsd:attribute name="setNames" type="string_array" use="required" />
		<!--name => A name is required for any non-unique nodes-->
		<xsd:attribute name="name" type="string" use="required" />
	</xsd:complexType>
	<xsd:complexType name="FunctionsType">
		<xsd:choice minOccurs="0" maxOccurs="unbounded">
			<xsd:element name="CompositeFunction" type="CompositeFunctionType" />
			<xsd:element name="SymbolicFunction" type="SymbolicFunctionType" />
			<xsd:element name="TableFunction" type="TableFunctionType" />
		</xsd:choice>
	</xsd:complexType>
	<xsd:complexType name="CompositeFunctionType">
		<!--expression => Composite math expression-->
		<xsd:attribute name="expression" type="string" default="" />
		<!--functionNames => List of source functions. The order must match the variableNames argument.-->
		<xsd:attribute name="functionNames" type="string_array" default="" />
		<!--inputVarNames => Name of fields are input to function.-->
		<xsd:attribute name="inputVarNames" type="string_array" default="" />
		<!--variableNames => List of variables in expression-->
		<xsd:attribute name="variableNames" type="string_array" default="" />
		<!--name => A name is required for any non-unique nodes-->
		<xsd:attribute name="name" type="string" use="required" />
	</xsd:complexType>
	<xsd:complexType name="SymbolicFunctionType">
		<!--expression => Symbolic math expression-->
		<xsd:attribute name="expression" type="string" use="required" />
		<!--inputVarNames => Name of fields are input to function.-->
		<xsd:attribute name="inputVarNames" type="string_array" default="" />
		<!--variableNames => List of variables in expression.  The order must match the evaluate argument-->
		<xsd:attribute name="variableNames" type="string_array" use="required" />
		<!--name => A name is required for any non-unique nodes-->
		<xsd:attribute name="name" type="string" use="required" />
	</xsd:complexType>
	<xsd:complexType name="TableFunctionType">
		<!--coordinateFiles => List of coordinate file names-->
		<xsd:attribute name="coordinateFiles" type="string_array" default="" />
		<!--coordinates => Table coordinates inputs for 1D tables-->
		<xsd:attribute name="coordinates" type="real64_array" use="required" />
		<!--inputVarNames => Name of fields are input to function.-->
		<xsd:attribute name="inputVarNames" type="string_array" default="" />
		<!--interpolation => Interpolation method-->
		<xsd:attribute name="interpolation" type="string" default="" />
		<!--values => Table Values for 1D tables-->
		<xsd:attribute name="values" type="real64_array" use="required" />
		<!--voxelFile => Voxel file name-->
		<xsd:attribute name="voxelFile" type="string" default="" />
		<!--name => A name is required for any non-unique nodes-->
		<xsd:attribute name="name" type="string" use="required" />
	</xsd:complexType>
	<xsd:complexType name="GeometryType">
		<xsd:choice minOccurs="0" maxOccurs="unbounded">
			<xsd:element name="Box" type="BoxType" />
			<xsd:element name="Cylinder" type="CylinderType" />
			<xsd:element name="ThickPlane" type="ThickPlaneType" />
		</xsd:choice>
	</xsd:complexType>
	<xsd:complexType name="BoxType">
		<!--strike => The strike angle of the box-->
		<xsd:attribute name="strike" type="real64" default="-90" />
		<!--xMax => Maximum (x,y,z) coordinates of the box-->
		<xsd:attribute name="xMax" type="R1Tensor" use="required" />
		<!--xMin => Minimum (x,y,z) coordinates of the box-->
		<xsd:attribute name="xMin" type="R1Tensor" use="required" />
		<!--name => A name is required for any non-unique nodes-->
		<xsd:attribute name="name" type="string" use="required" />
	</xsd:complexType>
	<xsd:complexType name="CylinderType">
		<!--point1 => Center point of one (upper or lower) face of the cylinder-->
		<xsd:attribute name="point1" type="R1Tensor" use="required" />
		<!--point2 => Center point of the other face of the cylinder-->
		<xsd:attribute name="point2" type="R1Tensor" use="required" />
		<!--radius => Radius of the cylinder-->
		<xsd:attribute name="radius" type="real64" use="required" />
		<!--name => A name is required for any non-unique nodes-->
		<xsd:attribute name="name" type="string" use="required" />
	</xsd:complexType>
	<xsd:complexType name="ThickPlaneType">
		<!--normal => Normal (n_x,n_y,n_z) to the plane (will be normalized automatically)-->
		<xsd:attribute name="normal" type="R1Tensor" use="required" />
		<!--origin => Origin point (x,y,z) of the plane (basically, any point on the plane)-->
		<xsd:attribute name="origin" type="R1Tensor" use="required" />
		<!--thickness => The total thickness of the plane (with half to each side)-->
		<xsd:attribute name="thickness" type="real64" use="required" />
		<!--name => A name is required for any non-unique nodes-->
		<xsd:attribute name="name" type="string" use="required" />
	</xsd:complexType>
	<xsd:complexType name="MeshType">
		<xsd:choice minOccurs="0" maxOccurs="unbounded">
			<xsd:element name="InternalMesh" type="InternalMeshType" />
			<xsd:element name="InternalWell" type="InternalWellType" />
			<xsd:element name="MeshFile" type="MeshFileType" />
			<xsd:element name="PAMELAMeshGenerator" type="PAMELAMeshGeneratorType" />
		</xsd:choice>
	</xsd:complexType>
	<xsd:complexType name="InternalMeshType">
		<!--cellBlockNames => names of each mesh block-->
		<xsd:attribute name="cellBlockNames" type="string_array" use="required" />
		<!--elementTypes => element types of each mesh block-->
		<xsd:attribute name="elementTypes" type="string_array" use="required" />
		<!--nx => number of elements in the x-direction within each mesh block-->
		<xsd:attribute name="nx" type="integer_array" use="required" />
		<!--ny => number of elements in the y-direction within each mesh block-->
		<xsd:attribute name="ny" type="integer_array" use="required" />
		<!--nz => number of elements in the z-direction within each mesh block-->
		<xsd:attribute name="nz" type="integer_array" use="required" />
		<!--trianglePattern => pattern by which to decompose the hex mesh into prisms (more explanation required)-->
		<xsd:attribute name="trianglePattern" type="integer" default="0" />
		<!--xCoords => x-coordinates of each mesh block vertex-->
		<xsd:attribute name="xCoords" type="real64_array" use="required" />
		<!--xbias => (no description available)-->
		<xsd:attribute name="xbias" type="real64_array" default="1" />
		<!--yCoords => y-coordinates of each mesh block vertex-->
		<xsd:attribute name="yCoords" type="real64_array" use="required" />
		<!--ybias => (no description available)-->
		<xsd:attribute name="ybias" type="real64_array" default="1" />
		<!--zCoords => z-coordinates of each mesh block vertex-->
		<xsd:attribute name="zCoords" type="real64_array" use="required" />
		<!--zbias => (no description available)-->
		<xsd:attribute name="zbias" type="real64_array" default="1" />
		<!--name => A name is required for any non-unique nodes-->
		<xsd:attribute name="name" type="string" use="required" />
	</xsd:complexType>
	<xsd:complexType name="InternalWellType">
		<!--crossSectionArea => cross section area of the well-->
		<xsd:attribute name="crossSectionArea" type="real64" use="required" />
		<!--meshName => name of the reservoir mesh associated with this well-->
		<xsd:attribute name="meshName" type="string" use="required" />
		<!--numElementsPerSegment => number of well elements per polyline segment-->
		<xsd:attribute name="numElementsPerSegment" type="integer" use="required" />
		<!--polylineNodeCoords => physical coordinates of the well polyline nodes-->
		<xsd:attribute name="polylineNodeCoords" type="real64_array2d" use="required" />
		<!--polylineSegmentConn => connectivity of the polyline segments-->
		<xsd:attribute name="polylineSegmentConn" type="globalIndex_array2d" use="required" />
		<!--wellControlsName => name of the set of constraints associated with this well-->
		<xsd:attribute name="wellControlsName" type="string" use="required" />
		<!--wellRegionName => name of the well element region-->
		<xsd:attribute name="wellRegionName" type="string" use="required" />
		<!--name => A name is required for any non-unique nodes-->
		<xsd:attribute name="name" type="string" use="required" />
	</xsd:complexType>
	<xsd:complexType name="MeshFileType">
		<!--file => path to the vtm file-->
		<xsd:attribute name="file" type="string" use="required" />
		<!--name => A name is required for any non-unique nodes-->
		<xsd:attribute name="name" type="string" use="required" />
	</xsd:complexType>
	<xsd:complexType name="PAMELAMeshGeneratorType">
		<!--fieldNamesInGEOSX => Name of the fields within GEOSX-->
		<xsd:attribute name="fieldNamesInGEOSX" type="string_array" default="" />
		<!--fieldsToImport => Fields to be imported from the external mesh file-->
		<xsd:attribute name="fieldsToImport" type="string_array" default="" />
		<!--file => path to the mesh file-->
		<xsd:attribute name="file" type="string" use="required" />
		<!--reverseZ => 0 : Z coordinate is upward, 1 : Z coordinate is downward-->
		<xsd:attribute name="reverseZ" type="integer" default="0" />
		<!--scale => Scale the coordinates of the vertices-->
		<xsd:attribute name="scale" type="real64" default="1" />
		<!--name => A name is required for any non-unique nodes-->
		<xsd:attribute name="name" type="string" use="required" />
	</xsd:complexType>
	<xsd:complexType name="NumericalMethodsType">
		<xsd:choice minOccurs="0" maxOccurs="unbounded">
			<xsd:element name="BasisFunctions" type="BasisFunctionsType" maxOccurs="1" />
			<xsd:element name="FiniteElements" type="FiniteElementsType" maxOccurs="1" />
			<xsd:element name="FiniteVolume" type="FiniteVolumeType" maxOccurs="1" />
			<xsd:element name="QuadratureRules" type="QuadratureRulesType" maxOccurs="1" />
		</xsd:choice>
	</xsd:complexType>
	<xsd:complexType name="BasisFunctionsType">
		<xsd:choice minOccurs="0" maxOccurs="unbounded">
			<xsd:element name="LagrangeBasis1" type="LagrangeBasis1Type" />
			<xsd:element name="LagrangeBasis2" type="LagrangeBasis2Type" />
			<xsd:element name="LagrangeBasis3" type="LagrangeBasis3Type" />
		</xsd:choice>
	</xsd:complexType>
	<xsd:complexType name="LagrangeBasis1Type">
		<!--degree => Basis degree-->
		<xsd:attribute name="degree" type="integer" use="required" />
		<!--name => A name is required for any non-unique nodes-->
		<xsd:attribute name="name" type="string" use="required" />
	</xsd:complexType>
	<xsd:complexType name="LagrangeBasis2Type">
		<!--degree => Basis degree-->
		<xsd:attribute name="degree" type="integer" use="required" />
		<!--name => A name is required for any non-unique nodes-->
		<xsd:attribute name="name" type="string" use="required" />
	</xsd:complexType>
	<xsd:complexType name="LagrangeBasis3Type">
		<!--degree => Basis degree-->
		<xsd:attribute name="degree" type="integer" use="required" />
		<!--name => A name is required for any non-unique nodes-->
		<xsd:attribute name="name" type="string" use="required" />
	</xsd:complexType>
	<xsd:complexType name="FiniteElementsType">
		<xsd:choice minOccurs="0" maxOccurs="unbounded">
			<xsd:element name="FiniteElementSpace" type="FiniteElementSpaceType" />
			<xsd:element name="SystemSolverParameters" type="SystemSolverParametersType" maxOccurs="1" />
		</xsd:choice>
	</xsd:complexType>
	<xsd:complexType name="FiniteElementSpaceType">
		<!--basis => (no description available)-->
		<xsd:attribute name="basis" type="string" use="required" />
		<!--parentSpace => (no description available)-->
		<xsd:attribute name="parentSpace" type="string" use="required" />
		<!--quadrature => (no description available)-->
		<xsd:attribute name="quadrature" type="string" use="required" />
		<!--name => A name is required for any non-unique nodes-->
		<xsd:attribute name="name" type="string" use="required" />
	</xsd:complexType>
	<xsd:complexType name="SystemSolverParametersType">
		<!--allowNonConverged => Allow non-converged solution to be accepted-->
		<xsd:attribute name="allowNonConverged" type="integer" default="0" />
		<!--ilut_drop => (no description available)-->
		<xsd:attribute name="ilut_drop" type="real64" default="0" />
		<!--ilut_fill => (no description available)-->
		<xsd:attribute name="ilut_fill" type="real64" default="3" />
		<!--krylovTol => Allowable tolerance for krylov solve-->
		<xsd:attribute name="krylovTol" type="real64" default="1e-06" />
		<!--kspace => (no description available)-->
		<xsd:attribute name="kspace" type="integer" default="0" />
		<!--lineSearchCutFactor => Line search cut factor-->
		<xsd:attribute name="lineSearchCutFactor" type="real64" default="0.5" />
		<!--maxIterNewton => Maximum number of Newton iterations-->
		<xsd:attribute name="maxIterNewton" type="integer" default="5" />
		<!--maxLineSearchCuts => Max number of line search cuts-->
		<xsd:attribute name="maxLineSearchCuts" type="integer" default="4" />
		<!--maxSubSteps => Maximum number of time sub-steps allowed for the solver-->
		<xsd:attribute name="maxSubSteps" type="integer" default="10" />
		<!--maxTimeStepCuts => Max number of time step cuts-->
		<xsd:attribute name="maxTimeStepCuts" type="integer" default="2" />
		<!--newtonTol => (no description available)-->
		<xsd:attribute name="newtonTol" type="real64" default="1e-06" />
		<!--numKrylovIter => Maximum number of Krylov Iterations-->
		<xsd:attribute name="numKrylovIter" type="integer" default="100" />
		<!--scalingOption => (no description available)-->
		<xsd:attribute name="scalingOption" type="integer" default="0" />
		<!--solverType => (no description available)-->
		<xsd:attribute name="solverType" type="string" default="" />
		<!--timestepCutFactor => Time step cut factor-->
		<xsd:attribute name="timestepCutFactor" type="real64" default="0.5" />
		<!--useBicgstab => (no description available)-->
		<xsd:attribute name="useBicgstab" type="integer" default="0" />
		<!--useDirectSolver => (no description available)-->
		<xsd:attribute name="useDirectSolver" type="integer" default="0" />
		<!--useInnerSolver => (no description available)-->
		<xsd:attribute name="useInnerSolver" type="integer" default="0" />
		<!--useMLPrecond => (no description available)-->
		<xsd:attribute name="useMLPrecond" type="integer" default="0" />
		<!--useNewtonSolve => (no description available)-->
		<xsd:attribute name="useNewtonSolve" type="integer" default="0" />
		<!--verbosityFlag => verbosity level-->
		<xsd:attribute name="verbosityFlag" type="integer" default="0" />
	</xsd:complexType>
	<xsd:complexType name="FiniteVolumeType">
		<xsd:choice minOccurs="0" maxOccurs="unbounded">
			<xsd:element name="TwoPointFluxApproximation" type="TwoPointFluxApproximationType" />
		</xsd:choice>
	</xsd:complexType>
	<xsd:complexType name="TwoPointFluxApproximationType">
		<!--areaRelTol => Relative tolerance for area calculations.-->
		<xsd:attribute name="areaRelTol" type="real64" default="1e-08" />
		<!--boundaryFieldName => Name of boundary (face) field-->
		<xsd:attribute name="boundaryFieldName" type="string" default="" />
		<!--coefficientName => Name of coefficient field-->
		<xsd:attribute name="coefficientName" type="string" use="required" />
		<!--fieldName => Name of primary solution field-->
		<xsd:attribute name="fieldName" type="string" use="required" />
		<!--targetRegions => List of regions to build the stencil for-->
		<xsd:attribute name="targetRegions" type="string_array" default="" />
		<!--name => A name is required for any non-unique nodes-->
		<xsd:attribute name="name" type="string" use="required" />
	</xsd:complexType>
	<xsd:complexType name="QuadratureRulesType">
		<xsd:choice minOccurs="0" maxOccurs="unbounded">
			<xsd:element name="GaussQuadrature1" type="GaussQuadrature1Type" />
			<xsd:element name="GaussQuadrature2" type="GaussQuadrature2Type" />
			<xsd:element name="GaussQuadrature3" type="GaussQuadrature3Type" />
		</xsd:choice>
	</xsd:complexType>
	<xsd:complexType name="GaussQuadrature1Type">
		<!--degree => Quadrature degree-->
		<xsd:attribute name="degree" type="integer" use="required" />
		<!--name => A name is required for any non-unique nodes-->
		<xsd:attribute name="name" type="string" use="required" />
	</xsd:complexType>
	<xsd:complexType name="GaussQuadrature2Type">
		<!--degree => Quadrature degree-->
		<xsd:attribute name="degree" type="integer" use="required" />
		<!--name => A name is required for any non-unique nodes-->
		<xsd:attribute name="name" type="string" use="required" />
	</xsd:complexType>
	<xsd:complexType name="GaussQuadrature3Type">
		<!--degree => Quadrature degree-->
		<xsd:attribute name="degree" type="integer" use="required" />
		<!--name => A name is required for any non-unique nodes-->
		<xsd:attribute name="name" type="string" use="required" />
	</xsd:complexType>
	<xsd:complexType name="OutputsType">
		<xsd:choice minOccurs="0" maxOccurs="unbounded">
			<xsd:element name="Blueprint" type="BlueprintType" />
			<xsd:element name="ChomboIO" type="ChomboIOType" />
			<xsd:element name="Restart" type="RestartType" />
			<xsd:element name="Silo" type="SiloType" />
			<xsd:element name="VTK" type="VTKType" />
		</xsd:choice>
	</xsd:complexType>
	<xsd:complexType name="BlueprintType">
		<!--parallelThreads => Number of plot files.-->
		<xsd:attribute name="parallelThreads" type="integer" default="1" />
		<!--slaveDirectory => slave directory path-->
		<xsd:attribute name="slaveDirectory" type="string" default="" />
		<!--name => A name is required for any non-unique nodes-->
		<xsd:attribute name="name" type="string" use="required" />
	</xsd:complexType>
	<xsd:complexType name="ChomboIOType">
		<!--beginCycle => Cycle at which the coupling will commence.-->
		<xsd:attribute name="beginCycle" type="real64" use="required" />
		<!--inputPath => Path at which the chombo to geosx file will be written.-->
		<xsd:attribute name="inputPath" type="string" default="/INVALID_INPUT_PATH" />
		<!--outputPath => Path at which the geosx to chombo file will be written.-->
		<xsd:attribute name="outputPath" type="string" use="required" />
		<!--parallelThreads => Number of plot files.-->
		<xsd:attribute name="parallelThreads" type="integer" default="1" />
		<!--slaveDirectory => slave directory path-->
		<xsd:attribute name="slaveDirectory" type="string" default="" />
		<!--useChomboPressures => True iff geosx should use the pressures chombo writes out.-->
		<xsd:attribute name="useChomboPressures" type="integer" default="0" />
		<!--waitForInput => True iff geosx should wait for chombo to write out a file. When true the inputPath must be set.-->
		<xsd:attribute name="waitForInput" type="integer" use="required" />
		<!--name => A name is required for any non-unique nodes-->
		<xsd:attribute name="name" type="string" use="required" />
	</xsd:complexType>
	<xsd:complexType name="RestartType">
		<!--parallelThreads => Number of plot files.-->
		<xsd:attribute name="parallelThreads" type="integer" default="1" />
		<!--slaveDirectory => slave directory path-->
		<xsd:attribute name="slaveDirectory" type="string" default="" />
		<!--name => A name is required for any non-unique nodes-->
		<xsd:attribute name="name" type="string" use="required" />
	</xsd:complexType>
	<xsd:complexType name="SiloType">
		<!--parallelThreads => Number of plot files.-->
		<xsd:attribute name="parallelThreads" type="integer" default="1" />
		<!--plotFileRoot => (no description available)-->
		<xsd:attribute name="plotFileRoot" type="string" default="plot" />
		<!--plotLevel => (no description available)-->
		<xsd:attribute name="plotLevel" type="integer" default="1" />
		<!--slaveDirectory => slave directory path-->
		<xsd:attribute name="slaveDirectory" type="string" default="" />
		<!--writeFEMFaces => (no description available)-->
		<xsd:attribute name="writeFEMFaces" type="integer" default="0" />
		<!--name => A name is required for any non-unique nodes-->
		<xsd:attribute name="name" type="string" use="required" />
	</xsd:complexType>
	<xsd:complexType name="VTKType">
		<!--parallelThreads => Number of plot files.-->
		<xsd:attribute name="parallelThreads" type="integer" default="1" />
		<!--plotFileRoot => (no description available)-->
		<xsd:attribute name="plotFileRoot" type="string" default="" />
		<!--plotLevel => (no description available)-->
		<xsd:attribute name="plotLevel" type="integer" default="1" />
		<!--slaveDirectory => slave directory path-->
		<xsd:attribute name="slaveDirectory" type="string" default="" />
		<!--writeBinaryData => Output the data in binary format-->
		<xsd:attribute name="writeBinaryData" type="integer" default="1" />
		<!--writeFEMFaces => (no description available)-->
		<xsd:attribute name="writeFEMFaces" type="integer" default="0" />
		<!--name => A name is required for any non-unique nodes-->
		<xsd:attribute name="name" type="string" use="required" />
	</xsd:complexType>
	<xsd:complexType name="SolversType">
		<xsd:choice minOccurs="0" maxOccurs="unbounded">
			<xsd:element name="CompositionalMultiphaseFlow" type="CompositionalMultiphaseFlowType" />
			<xsd:element name="CompositionalMultiphaseWell" type="CompositionalMultiphaseWellType" />
			<xsd:element name="DummySolver" type="DummySolverType" />
			<xsd:element name="Hydrofracture" type="HydrofractureType" />
			<xsd:element name="LaplaceFEM" type="LaplaceFEMType" />
			<xsd:element name="Poroelastic" type="PoroelasticType" />
			<xsd:element name="Reservoir" type="ReservoirType" />
			<xsd:element name="SinglePhaseFlow" type="SinglePhaseFlowType" />
			<xsd:element name="SinglePhaseWell" type="SinglePhaseWellType" />
			<xsd:element name="SolidMechanicsLagrangianSSLE" type="SolidMechanicsLagrangianSSLEType" />
			<xsd:element name="SolidMechanics_LagrangianFEM" type="SolidMechanics_LagrangianFEMType" />
			<xsd:element name="SurfaceGenerator" type="SurfaceGeneratorType" />
		</xsd:choice>
		<!--gravityVector => (no description available)-->
		<xsd:attribute name="gravityVector" type="R1Tensor" default="0 0 0" />
	</xsd:complexType>
	<xsd:complexType name="CompositionalMultiphaseFlowType">
		<xsd:choice minOccurs="0" maxOccurs="unbounded">
			<xsd:element name="SystemSolverParameters" type="SystemSolverParametersType" maxOccurs="1" />
		</xsd:choice>
		<!--capPressureName => Name of the capillary pressure constitutive model to use-->
		<xsd:attribute name="capPressureName" type="string" default="" />
		<!--cflFactor => Factor to apply to the `CFL condition <http://en.wikipedia.org/wiki/Courant-Friedrichs-Lewy_condition>`_ when calculating the maximum allowable time step. Values should be in the interval (0,1] -->
		<xsd:attribute name="cflFactor" type="real64" default="0.5" />
		<!--discretization => Name of discretization object to use for this solver.-->
		<xsd:attribute name="discretization" type="string" use="required" />
		<!--fluidName => Name of fluid constitutive object to use for this solver.-->
		<xsd:attribute name="fluidName" type="string" use="required" />
		<!--gravityFlag => Flag that enables/disables gravity-->
		<xsd:attribute name="gravityFlag" type="integer" use="required" />
		<!--maxStableDt => Value of the Maximum Stable Time for the first timestep in the explicit solver.-->
		<xsd:attribute name="maxStableDt" type="real64" default="0.5" />
		<!--relPermName => Name of the relative permeability constitutive model to use-->
		<xsd:attribute name="relPermName" type="string" use="required" />
		<!--solidName => Name of solid constitutive object to use for this solver-->
		<xsd:attribute name="solidName" type="string" use="required" />
		<!--targetRegions => Allowable regions that the solver may be applied to. Note that this does not indicate that the solver will be applied to these regions, only that allocation will occur such that the solver may be applied to these regions. The decision about what regions this solver will beapplied to rests in the EventManager.-->
		<xsd:attribute name="targetRegions" type="string_array" use="required" />
		<!--temperature => Temperature-->
		<xsd:attribute name="temperature" type="real64" use="required" />
		<!--timeIntegrationOption => Time integration method. Options are: 
 SteadyState 
 ImplicitTransient 
 ExplicitTransient 
 InertialTransient-->
		<xsd:attribute name="timeIntegrationOption" type="string" default="" />
		<!--useMass => Use mass formulation instead of molar-->
		<xsd:attribute name="useMass" type="integer" default="0" />
		<!--verboseLevel => Verbosity level for this solver. Higher values will lead to more screen output. For non-debug  simulations, this should remain at 0.-->
		<xsd:attribute name="verboseLevel" type="integer" default="0" />
		<!--name => A name is required for any non-unique nodes-->
		<xsd:attribute name="name" type="string" use="required" />
	</xsd:complexType>
	<xsd:complexType name="CompositionalMultiphaseWellType">
		<xsd:choice minOccurs="0" maxOccurs="unbounded">
			<xsd:element name="SystemSolverParameters" type="SystemSolverParametersType" maxOccurs="1" />
		</xsd:choice>
		<!--cflFactor => Factor to apply to the `CFL condition <http://en.wikipedia.org/wiki/Courant-Friedrichs-Lewy_condition>`_ when calculating the maximum allowable time step. Values should be in the interval (0,1] -->
		<xsd:attribute name="cflFactor" type="real64" default="0.5" />
		<!--discretization => Name of discretization object (defined in the :ref:`NumericalMethodsManager`) to use for this solver. For instance, if this is a Finite Element Solver, the name of a :ref:`FiniteElement` should be specified. If this is a Finite Volume Method, the name of a :ref:`FiniteVolume` discretization should be specified.-->
		<xsd:attribute name="discretization" type="string" default="none" />
		<!--gravityFlag => Flag that enables/disables gravity-->
		<xsd:attribute name="gravityFlag" type="integer" use="required" />
		<!--maxStableDt => Value of the Maximum Stable Time for the first timestep in the explicit solver.-->
		<xsd:attribute name="maxStableDt" type="real64" default="0.5" />
		<!--targetRegions => Allowable regions that the solver may be applied to. Note that this does not indicate that the solver will be applied to these regions, only that allocation will occur such that the solver may be applied to these regions. The decision about what regions this solver will beapplied to rests in the EventManager.-->
		<xsd:attribute name="targetRegions" type="string_array" use="required" />
		<!--useMass => Use mass formulation instead of molar-->
		<xsd:attribute name="useMass" type="integer" default="0" />
		<!--verboseLevel => Verbosity level for this solver. Higher values will lead to more screen output. For non-debug  simulations, this should remain at 0.-->
		<xsd:attribute name="verboseLevel" type="integer" default="0" />
		<!--wellFluidName => Name of fluid constitutive object to use for this solver.-->
		<xsd:attribute name="wellFluidName" type="string" use="required" />
		<!--wellRelPermName => Name of the relative permeability constitutive model to use-->
		<xsd:attribute name="wellRelPermName" type="string" use="required" />
		<!--wellTemperature => Temperature-->
		<xsd:attribute name="wellTemperature" type="real64" use="required" />
		<!--name => A name is required for any non-unique nodes-->
		<xsd:attribute name="name" type="string" use="required" />
	</xsd:complexType>
	<xsd:complexType name="DummySolverType">
		<xsd:choice minOccurs="0" maxOccurs="unbounded">
			<xsd:element name="SystemSolverParameters" type="SystemSolverParametersType" maxOccurs="1" />
		</xsd:choice>
		<!--cflFactor => Factor to apply to the `CFL condition <http://en.wikipedia.org/wiki/Courant-Friedrichs-Lewy_condition>`_ when calculating the maximum allowable time step. Values should be in the interval (0,1] -->
		<xsd:attribute name="cflFactor" type="real64" default="0.5" />
		<!--discretization => Name of discretization object (defined in the :ref:`NumericalMethodsManager`) to use for this solver. For instance, if this is a Finite Element Solver, the name of a :ref:`FiniteElement` should be specified. If this is a Finite Volume Method, the name of a :ref:`FiniteVolume` discretization should be specified.-->
		<xsd:attribute name="discretization" type="string" default="none" />
		<!--maxStableDt => Value of the Maximum Stable Time for the first timestep in the explicit solver.-->
		<xsd:attribute name="maxStableDt" type="real64" default="0.5" />
		<!--scale => Scale for modifying requested dt-->
		<xsd:attribute name="scale" type="real64" default="1e-09" />
		<!--seed => Scale for modifying requested dt-->
		<xsd:attribute name="seed" type="integer" default="0" />
		<!--targetRegions => Allowable regions that the solver may be applied to. Note that this does not indicate that the solver will be applied to these regions, only that allocation will occur such that the solver may be applied to these regions. The decision about what regions this solver will beapplied to rests in the EventManager.-->
		<xsd:attribute name="targetRegions" type="string_array" use="required" />
		<!--verboseLevel => Verbosity level for this solver. Higher values will lead to more screen output. For non-debug  simulations, this should remain at 0.-->
		<xsd:attribute name="verboseLevel" type="integer" default="0" />
		<!--name => A name is required for any non-unique nodes-->
		<xsd:attribute name="name" type="string" use="required" />
	</xsd:complexType>
	<xsd:complexType name="HydrofractureType">
		<xsd:choice minOccurs="0" maxOccurs="unbounded">
			<xsd:element name="SystemSolverParameters" type="SystemSolverParametersType" maxOccurs="1" />
		</xsd:choice>
		<!--cflFactor => Factor to apply to the `CFL condition <http://en.wikipedia.org/wiki/Courant-Friedrichs-Lewy_condition>`_ when calculating the maximum allowable time step. Values should be in the interval (0,1] -->
		<xsd:attribute name="cflFactor" type="real64" default="0.5" />
		<!--contactRelationName => Name of contact relation to enforce constraints on fracture boundary.-->
		<xsd:attribute name="contactRelationName" type="string" use="required" />
		<!--couplingTypeOption => Coupling option: (FixedStress, ExplicitlyCoupled, TightlyCoupled)-->
		<xsd:attribute name="couplingTypeOption" type="string" use="required" />
		<!--discretization => Name of discretization object (defined in the :ref:`NumericalMethodsManager`) to use for this solver. For instance, if this is a Finite Element Solver, the name of a :ref:`FiniteElement` should be specified. If this is a Finite Volume Method, the name of a :ref:`FiniteVolume` discretization should be specified.-->
		<xsd:attribute name="discretization" type="string" default="none" />
		<!--fluidSolverName => Name of the fluid mechanics solver to use in the poroelastic solver-->
		<xsd:attribute name="fluidSolverName" type="string" use="required" />
<<<<<<< HEAD
		<!--maxStableDt => Value of the Maximum Stable Time for the first timestep in the explicit solver.-->
		<xsd:attribute name="maxStableDt" type="real64" default="0.5" />
=======
		<!--maxNumResolves => Value to indicate how many resolves may be executed to perform surface generation after the execution of flow and mechanics solver. -->
		<xsd:attribute name="maxNumResolves" type="integer" default="10" />
>>>>>>> fc8b182c
		<!--solidSolverName => Name of the solid mechanics solver to use in the poroelastic solver-->
		<xsd:attribute name="solidSolverName" type="string" use="required" />
		<!--targetRegions => Allowable regions that the solver may be applied to. Note that this does not indicate that the solver will be applied to these regions, only that allocation will occur such that the solver may be applied to these regions. The decision about what regions this solver will beapplied to rests in the EventManager.-->
		<xsd:attribute name="targetRegions" type="string_array" use="required" />
		<!--verboseLevel => Verbosity level for this solver. Higher values will lead to more screen output. For non-debug  simulations, this should remain at 0.-->
		<xsd:attribute name="verboseLevel" type="integer" default="0" />
		<!--name => A name is required for any non-unique nodes-->
		<xsd:attribute name="name" type="string" use="required" />
	</xsd:complexType>
	<xsd:complexType name="LaplaceFEMType">
		<xsd:choice minOccurs="0" maxOccurs="unbounded">
			<xsd:element name="SystemSolverParameters" type="SystemSolverParametersType" maxOccurs="1" />
		</xsd:choice>
		<!--cflFactor => Factor to apply to the `CFL condition <http://en.wikipedia.org/wiki/Courant-Friedrichs-Lewy_condition>`_ when calculating the maximum allowable time step. Values should be in the interval (0,1] -->
		<xsd:attribute name="cflFactor" type="real64" default="0.5" />
		<!--discretization => Name of discretization object (defined in the :ref:`NumericalMethodsManager`) to use for this solver. For instance, if this is a Finite Element Solver, the name of a :ref:`FiniteElement` should be specified. If this is a Finite Volume Method, the name of a :ref:`FiniteVolume` discretization should be specified.-->
		<xsd:attribute name="discretization" type="string" default="none" />
		<!--fieldName => name of field variable-->
		<xsd:attribute name="fieldName" type="string" use="required" />
		<!--maxStableDt => Value of the Maximum Stable Time for the first timestep in the explicit solver.-->
		<xsd:attribute name="maxStableDt" type="real64" default="0.5" />
		<!--targetRegions => Allowable regions that the solver may be applied to. Note that this does not indicate that the solver will be applied to these regions, only that allocation will occur such that the solver may be applied to these regions. The decision about what regions this solver will beapplied to rests in the EventManager.-->
		<xsd:attribute name="targetRegions" type="string_array" use="required" />
		<!--timeIntegrationOption => option for default time integration method-->
		<xsd:attribute name="timeIntegrationOption" type="string" use="required" />
		<!--verboseLevel => Verbosity level for this solver. Higher values will lead to more screen output. For non-debug  simulations, this should remain at 0.-->
		<xsd:attribute name="verboseLevel" type="integer" default="0" />
		<!--name => A name is required for any non-unique nodes-->
		<xsd:attribute name="name" type="string" use="required" />
	</xsd:complexType>
	<xsd:complexType name="PoroelasticType">
		<xsd:choice minOccurs="0" maxOccurs="unbounded">
			<xsd:element name="SystemSolverParameters" type="SystemSolverParametersType" maxOccurs="1" />
		</xsd:choice>
		<!--cflFactor => Factor to apply to the `CFL condition <http://en.wikipedia.org/wiki/Courant-Friedrichs-Lewy_condition>`_ when calculating the maximum allowable time step. Values should be in the interval (0,1] -->
		<xsd:attribute name="cflFactor" type="real64" default="0.5" />
		<!--couplingTypeOption => Coupling option: (FixedStress, TightlyCoupled)-->
		<xsd:attribute name="couplingTypeOption" type="string" use="required" />
		<!--discretization => Name of discretization object (defined in the :ref:`NumericalMethodsManager`) to use for this solver. For instance, if this is a Finite Element Solver, the name of a :ref:`FiniteElement` should be specified. If this is a Finite Volume Method, the name of a :ref:`FiniteVolume` discretization should be specified.-->
		<xsd:attribute name="discretization" type="string" default="none" />
		<!--fluidSolverName => Name of the fluid mechanics solver to use in the poroelastic solver-->
		<xsd:attribute name="fluidSolverName" type="string" use="required" />
		<!--maxStableDt => Value of the Maximum Stable Time for the first timestep in the explicit solver.-->
		<xsd:attribute name="maxStableDt" type="real64" default="0.5" />
		<!--solidSolverName => Name of the solid mechanics solver to use in the poroelastic solver-->
		<xsd:attribute name="solidSolverName" type="string" use="required" />
		<!--targetRegions => Allowable regions that the solver may be applied to. Note that this does not indicate that the solver will be applied to these regions, only that allocation will occur such that the solver may be applied to these regions. The decision about what regions this solver will beapplied to rests in the EventManager.-->
		<xsd:attribute name="targetRegions" type="string_array" use="required" />
		<!--verboseLevel => Verbosity level for this solver. Higher values will lead to more screen output. For non-debug  simulations, this should remain at 0.-->
		<xsd:attribute name="verboseLevel" type="integer" default="0" />
		<!--name => A name is required for any non-unique nodes-->
		<xsd:attribute name="name" type="string" use="required" />
	</xsd:complexType>
	<xsd:complexType name="ReservoirType">
		<xsd:choice minOccurs="0" maxOccurs="unbounded">
			<xsd:element name="SystemSolverParameters" type="SystemSolverParametersType" maxOccurs="1" />
		</xsd:choice>
		<!--cflFactor => Factor to apply to the `CFL condition <http://en.wikipedia.org/wiki/Courant-Friedrichs-Lewy_condition>`_ when calculating the maximum allowable time step. Values should be in the interval (0,1] -->
		<xsd:attribute name="cflFactor" type="real64" default="0.5" />
		<!--discretization => Name of discretization object (defined in the :ref:`NumericalMethodsManager`) to use for this solver. For instance, if this is a Finite Element Solver, the name of a :ref:`FiniteElement` should be specified. If this is a Finite Volume Method, the name of a :ref:`FiniteVolume` discretization should be specified.-->
		<xsd:attribute name="discretization" type="string" default="none" />
		<!--flowSolverName => Name of the flow solver to use in the reservoir-well system solver-->
		<xsd:attribute name="flowSolverName" type="string" use="required" />
		<!--maxStableDt => Value of the Maximum Stable Time for the first timestep in the explicit solver.-->
		<xsd:attribute name="maxStableDt" type="real64" default="0.5" />
		<!--targetRegions => Allowable regions that the solver may be applied to. Note that this does not indicate that the solver will be applied to these regions, only that allocation will occur such that the solver may be applied to these regions. The decision about what regions this solver will beapplied to rests in the EventManager.-->
		<xsd:attribute name="targetRegions" type="string_array" use="required" />
		<!--verboseLevel => Verbosity level for this solver. Higher values will lead to more screen output. For non-debug  simulations, this should remain at 0.-->
		<xsd:attribute name="verboseLevel" type="integer" default="0" />
		<!--wellSolverName => Name of the well solver to use in the reservoir-well system solver-->
		<xsd:attribute name="wellSolverName" type="string" use="required" />
		<!--name => A name is required for any non-unique nodes-->
		<xsd:attribute name="name" type="string" use="required" />
	</xsd:complexType>
	<xsd:complexType name="SinglePhaseFlowType">
		<xsd:choice minOccurs="0" maxOccurs="unbounded">
			<xsd:element name="SystemSolverParameters" type="SystemSolverParametersType" maxOccurs="1" />
		</xsd:choice>
		<!--cflFactor => Factor to apply to the `CFL condition <http://en.wikipedia.org/wiki/Courant-Friedrichs-Lewy_condition>`_ when calculating the maximum allowable time step. Values should be in the interval (0,1] -->
		<xsd:attribute name="cflFactor" type="real64" default="0.5" />
		<!--discretization => Name of discretization object to use for this solver.-->
		<xsd:attribute name="discretization" type="string" use="required" />
		<!--fluidName => Name of fluid constitutive object to use for this solver.-->
		<xsd:attribute name="fluidName" type="string" use="required" />
		<!--gravityFlag => Flag that enables/disables gravity-->
		<xsd:attribute name="gravityFlag" type="integer" use="required" />
		<!--maxStableDt => Value of the Maximum Stable Time for the first timestep in the explicit solver.-->
		<xsd:attribute name="maxStableDt" type="real64" default="0.5" />
		<!--solidName => Name of solid constitutive object to use for this solver-->
		<xsd:attribute name="solidName" type="string" use="required" />
		<!--targetRegions => Allowable regions that the solver may be applied to. Note that this does not indicate that the solver will be applied to these regions, only that allocation will occur such that the solver may be applied to these regions. The decision about what regions this solver will beapplied to rests in the EventManager.-->
		<xsd:attribute name="targetRegions" type="string_array" use="required" />
		<!--timeIntegrationOption => Time integration method. Options are: 
 SteadyState 
 ImplicitTransient 
 ExplicitTransient 
 InertialTransient-->
		<xsd:attribute name="timeIntegrationOption" type="string" default="" />
		<!--verboseLevel => Verbosity level for this solver. Higher values will lead to more screen output. For non-debug  simulations, this should remain at 0.-->
		<xsd:attribute name="verboseLevel" type="integer" default="0" />
		<!--name => A name is required for any non-unique nodes-->
		<xsd:attribute name="name" type="string" use="required" />
	</xsd:complexType>
	<xsd:complexType name="SinglePhaseWellType">
		<xsd:choice minOccurs="0" maxOccurs="unbounded">
			<xsd:element name="SystemSolverParameters" type="SystemSolverParametersType" maxOccurs="1" />
		</xsd:choice>
		<!--cflFactor => Factor to apply to the `CFL condition <http://en.wikipedia.org/wiki/Courant-Friedrichs-Lewy_condition>`_ when calculating the maximum allowable time step. Values should be in the interval (0,1] -->
		<xsd:attribute name="cflFactor" type="real64" default="0.5" />
		<!--discretization => Name of discretization object (defined in the :ref:`NumericalMethodsManager`) to use for this solver. For instance, if this is a Finite Element Solver, the name of a :ref:`FiniteElement` should be specified. If this is a Finite Volume Method, the name of a :ref:`FiniteVolume` discretization should be specified.-->
		<xsd:attribute name="discretization" type="string" default="none" />
		<!--gravityFlag => Flag that enables/disables gravity-->
		<xsd:attribute name="gravityFlag" type="integer" use="required" />
		<!--maxStableDt => Value of the Maximum Stable Time for the first timestep in the explicit solver.-->
		<xsd:attribute name="maxStableDt" type="real64" default="0.5" />
		<!--targetRegions => Allowable regions that the solver may be applied to. Note that this does not indicate that the solver will be applied to these regions, only that allocation will occur such that the solver may be applied to these regions. The decision about what regions this solver will beapplied to rests in the EventManager.-->
		<xsd:attribute name="targetRegions" type="string_array" use="required" />
		<!--verboseLevel => Verbosity level for this solver. Higher values will lead to more screen output. For non-debug  simulations, this should remain at 0.-->
		<xsd:attribute name="verboseLevel" type="integer" default="0" />
		<!--wellFluidName => Name of fluid constitutive object to use for this solver.-->
		<xsd:attribute name="wellFluidName" type="string" use="required" />
		<!--name => A name is required for any non-unique nodes-->
		<xsd:attribute name="name" type="string" use="required" />
	</xsd:complexType>
	<xsd:complexType name="SolidMechanicsLagrangianSSLEType">
		<xsd:choice minOccurs="0" maxOccurs="unbounded">
			<xsd:element name="SystemSolverParameters" type="SystemSolverParametersType" maxOccurs="1" />
		</xsd:choice>
		<!--cflFactor => Factor to apply to the `CFL condition <http://en.wikipedia.org/wiki/Courant-Friedrichs-Lewy_condition>`_ when calculating the maximum allowable time step. Values should be in the interval (0,1] -->
		<xsd:attribute name="cflFactor" type="real64" default="0.5" />
		<!--contactRelationName => Name of contact relation to enforce constraints on fracture boundary.-->
		<xsd:attribute name="contactRelationName" type="string" default="NOCONTACT" />
		<!--discretization => Name of discretization object (defined in the :ref:`NumericalMethodsManager`) to use for this solver. For instance, if this is a Finite Element Solver, the name of a :ref:`FiniteElement` should be specified. If this is a Finite Volume Method, the name of a :ref:`FiniteVolume` discretization should be specified.-->
		<xsd:attribute name="discretization" type="string" default="none" />
		<!--massDamping => Value of mass based damping coefficient. -->
		<xsd:attribute name="massDamping" type="real64" default="0" />
		<!--maxNumResolves => Value to indicate how many resolves may be executed after some other event is executed. For example, if a SurfaceGenerator is specified, it will be executed after the mechanics solve. However if a new surface is generated, then the mechanics solve must be executed again due to the change in topology.-->
		<xsd:attribute name="maxNumResolves" type="integer" default="10" />
		<!--maxStableDt => Value of the Maximum Stable Time for the first timestep in the explicit solver.-->
		<xsd:attribute name="maxStableDt" type="real64" default="0.5" />
		<!--newmarkBeta => Value of :math:`\beta` in the Newmark Method for Implicit Dynamic time integration option. This should be pow(newmarkGamma+0.5,2.0)/4.0 unless you know what you are doing.-->
		<xsd:attribute name="newmarkBeta" type="real64" default="0.25" />
		<!--newmarkGamma => Value of :math:`\gamma` in the Newmark Method for Implicit Dynamic time integration option-->
		<xsd:attribute name="newmarkGamma" type="real64" default="0.5" />
		<!--solidMaterialName => The name of the material that should be used in the constitutive updates-->
		<xsd:attribute name="solidMaterialName" type="string" use="required" />
		<!--stiffnessDamping => Value of stiffness based damping coefficient. -->
		<xsd:attribute name="stiffnessDamping" type="real64" default="0" />
		<!--strainTheory => Indicates whether or not to use `Infinitesimal Strain Theory <https://en.wikipedia.org/wiki/Infinitesimal_strain_theory>`_, or `Finite Strain Theory <https://en.wikipedia.org/wiki/Finite_strain_theory>`_. Valid Inputs are:
 0 - Infinitesimal Strain 
 1 - Finite Strain-->
		<xsd:attribute name="strainTheory" type="integer" default="0" />
		<!--targetRegions => Allowable regions that the solver may be applied to. Note that this does not indicate that the solver will be applied to these regions, only that allocation will occur such that the solver may be applied to these regions. The decision about what regions this solver will beapplied to rests in the EventManager.-->
		<xsd:attribute name="targetRegions" type="string_array" use="required" />
		<!--timeIntegrationOption => Time integration method. Options are: 
 QuasiStatic 
 ImplicitDynamic 
 ExplicitDynamic-->
		<xsd:attribute name="timeIntegrationOption" type="string" default="" />
		<!--useVelocityForQS => Flag to indicate the use of the incremental displacement from the previous step as an initial estimate for the incremental displacement of the current step.-->
		<xsd:attribute name="useVelocityForQS" type="integer" default="0" />
		<!--verboseLevel => Verbosity level for this solver. Higher values will lead to more screen output. For non-debug  simulations, this should remain at 0.-->
		<xsd:attribute name="verboseLevel" type="integer" default="0" />
		<!--name => A name is required for any non-unique nodes-->
		<xsd:attribute name="name" type="string" use="required" />
	</xsd:complexType>
	<xsd:complexType name="SolidMechanics_LagrangianFEMType">
		<xsd:choice minOccurs="0" maxOccurs="unbounded">
			<xsd:element name="SystemSolverParameters" type="SystemSolverParametersType" maxOccurs="1" />
		</xsd:choice>
		<!--cflFactor => Factor to apply to the `CFL condition <http://en.wikipedia.org/wiki/Courant-Friedrichs-Lewy_condition>`_ when calculating the maximum allowable time step. Values should be in the interval (0,1] -->
		<xsd:attribute name="cflFactor" type="real64" default="0.5" />
		<!--contactRelationName => Name of contact relation to enforce constraints on fracture boundary.-->
		<xsd:attribute name="contactRelationName" type="string" default="NOCONTACT" />
		<!--discretization => Name of discretization object (defined in the :ref:`NumericalMethodsManager`) to use for this solver. For instance, if this is a Finite Element Solver, the name of a :ref:`FiniteElement` should be specified. If this is a Finite Volume Method, the name of a :ref:`FiniteVolume` discretization should be specified.-->
		<xsd:attribute name="discretization" type="string" default="none" />
		<!--massDamping => Value of mass based damping coefficient. -->
		<xsd:attribute name="massDamping" type="real64" default="0" />
		<!--maxNumResolves => Value to indicate how many resolves may be executed after some other event is executed. For example, if a SurfaceGenerator is specified, it will be executed after the mechanics solve. However if a new surface is generated, then the mechanics solve must be executed again due to the change in topology.-->
		<xsd:attribute name="maxNumResolves" type="integer" default="10" />
		<!--maxStableDt => Value of the Maximum Stable Time for the first timestep in the explicit solver.-->
		<xsd:attribute name="maxStableDt" type="real64" default="0.5" />
		<!--newmarkBeta => Value of :math:`\beta` in the Newmark Method for Implicit Dynamic time integration option. This should be pow(newmarkGamma+0.5,2.0)/4.0 unless you know what you are doing.-->
		<xsd:attribute name="newmarkBeta" type="real64" default="0.25" />
		<!--newmarkGamma => Value of :math:`\gamma` in the Newmark Method for Implicit Dynamic time integration option-->
		<xsd:attribute name="newmarkGamma" type="real64" default="0.5" />
		<!--solidMaterialName => The name of the material that should be used in the constitutive updates-->
		<xsd:attribute name="solidMaterialName" type="string" use="required" />
		<!--stiffnessDamping => Value of stiffness based damping coefficient. -->
		<xsd:attribute name="stiffnessDamping" type="real64" default="0" />
		<!--strainTheory => Indicates whether or not to use `Infinitesimal Strain Theory <https://en.wikipedia.org/wiki/Infinitesimal_strain_theory>`_, or `Finite Strain Theory <https://en.wikipedia.org/wiki/Finite_strain_theory>`_. Valid Inputs are:
 0 - Infinitesimal Strain 
 1 - Finite Strain-->
		<xsd:attribute name="strainTheory" type="integer" default="0" />
		<!--targetRegions => Allowable regions that the solver may be applied to. Note that this does not indicate that the solver will be applied to these regions, only that allocation will occur such that the solver may be applied to these regions. The decision about what regions this solver will beapplied to rests in the EventManager.-->
		<xsd:attribute name="targetRegions" type="string_array" use="required" />
		<!--timeIntegrationOption => Time integration method. Options are: 
 QuasiStatic 
 ImplicitDynamic 
 ExplicitDynamic-->
		<xsd:attribute name="timeIntegrationOption" type="string" default="" />
		<!--useVelocityForQS => Flag to indicate the use of the incremental displacement from the previous step as an initial estimate for the incremental displacement of the current step.-->
		<xsd:attribute name="useVelocityForQS" type="integer" default="0" />
		<!--verboseLevel => Verbosity level for this solver. Higher values will lead to more screen output. For non-debug  simulations, this should remain at 0.-->
		<xsd:attribute name="verboseLevel" type="integer" default="0" />
		<!--name => A name is required for any non-unique nodes-->
		<xsd:attribute name="name" type="string" use="required" />
	</xsd:complexType>
	<xsd:complexType name="SurfaceGeneratorType">
		<xsd:choice minOccurs="0" maxOccurs="unbounded">
			<xsd:element name="SystemSolverParameters" type="SystemSolverParametersType" maxOccurs="1" />
		</xsd:choice>
		<!--cflFactor => Factor to apply to the `CFL condition <http://en.wikipedia.org/wiki/Courant-Friedrichs-Lewy_condition>`_ when calculating the maximum allowable time step. Values should be in the interval (0,1] -->
		<xsd:attribute name="cflFactor" type="real64" default="0.5" />
		<!--discretization => Name of discretization object (defined in the :ref:`NumericalMethodsManager`) to use for this solver. For instance, if this is a Finite Element Solver, the name of a :ref:`FiniteElement` should be specified. If this is a Finite Volume Method, the name of a :ref:`FiniteVolume` discretization should be specified.-->
		<xsd:attribute name="discretization" type="string" default="none" />
		<!--fractureRegion => (no description available)-->
		<xsd:attribute name="fractureRegion" type="string" default="FractureRegion" />
		<!--maxStableDt => Value of the Maximum Stable Time for the first timestep in the explicit solver.-->
		<xsd:attribute name="maxStableDt" type="real64" default="0.5" />
		<!--nodeBasedSIF => Rock toughness of the solid material-->
		<xsd:attribute name="nodeBasedSIF" type="integer" default="0" />
		<!--rockToughness => Rock toughness of the solid material-->
		<xsd:attribute name="rockToughness" type="real64" use="required" />
		<!--solidMaterialName => Name of the solid material used in solid mechanic solver-->
		<xsd:attribute name="solidMaterialName" type="string" use="required" />
		<!--targetRegions => Allowable regions that the solver may be applied to. Note that this does not indicate that the solver will be applied to these regions, only that allocation will occur such that the solver may be applied to these regions. The decision about what regions this solver will beapplied to rests in the EventManager.-->
		<xsd:attribute name="targetRegions" type="string_array" use="required" />
		<!--verboseLevel => Verbosity level for this solver. Higher values will lead to more screen output. For non-debug  simulations, this should remain at 0.-->
		<xsd:attribute name="verboseLevel" type="integer" default="0" />
		<!--name => A name is required for any non-unique nodes-->
		<xsd:attribute name="name" type="string" use="required" />
	</xsd:complexType>
	<xsd:complexType name="ConstitutiveType">
		<xsd:choice minOccurs="0" maxOccurs="unbounded">
			<xsd:element name="BlackOilFluid" type="BlackOilFluidType" />
			<xsd:element name="BrooksCoreyBakerRelativePermeability" type="BrooksCoreyBakerRelativePermeabilityType" />
			<xsd:element name="BrooksCoreyCapillaryPressure" type="BrooksCoreyCapillaryPressureType" />
			<xsd:element name="BrooksCoreyRelativePermeability" type="BrooksCoreyRelativePermeabilityType" />
			<xsd:element name="CompositionalMultiphaseFluid" type="CompositionalMultiphaseFluidType" />
			<xsd:element name="CompressibleSinglePhaseFluid" type="CompressibleSinglePhaseFluidType" />
			<xsd:element name="Contact" type="ContactType" />
			<xsd:element name="LinearElasticAnisotropic" type="LinearElasticAnisotropicType" />
			<xsd:element name="LinearElasticIsotropic" type="LinearElasticIsotropicType" />
			<xsd:element name="PoreVolumeCompressibleSolid" type="PoreVolumeCompressibleSolidType" />
			<xsd:element name="PoroLinearElasticAnisotropic" type="PoroLinearElasticAnisotropicType" />
			<xsd:element name="PoroLinearElasticIsotropic" type="PoroLinearElasticIsotropicType" />
			<xsd:element name="VanGenuchtenBakerRelativePermeability" type="VanGenuchtenBakerRelativePermeabilityType" />
			<xsd:element name="VanGenuchtenCapillaryPressure" type="VanGenuchtenCapillaryPressureType" />
		</xsd:choice>
	</xsd:complexType>
	<xsd:complexType name="BlackOilFluidType">
		<!--componentMolarWeight => Component molar weights-->
		<xsd:attribute name="componentMolarWeight" type="real64_array" use="required" />
		<!--componentNames => List of component names-->
		<xsd:attribute name="componentNames" type="string_array" default="" />
		<!--fluidType => Type of black-oil fluid (LiveOil/DeadOil)-->
		<xsd:attribute name="fluidType" type="string" use="required" />
		<!--phaseNames => List of fluid phases-->
		<xsd:attribute name="phaseNames" type="string_array" use="required" />
		<!--surfaceDensities => List of surface densities for each phase-->
		<xsd:attribute name="surfaceDensities" type="real64_array" use="required" />
		<!--tableFiles => List of filenames with input PVT tables-->
		<xsd:attribute name="tableFiles" type="string_array" use="required" />
		<!--name => A name is required for any non-unique nodes-->
		<xsd:attribute name="name" type="string" use="required" />
	</xsd:complexType>
	<xsd:complexType name="BrooksCoreyBakerRelativePermeabilityType">
		<!--gasOilRelPermExponent => Rel perm power law exponent for the pair (gas phase, oil phase) at residual water saturation-->
		<xsd:attribute name="gasOilRelPermExponent" type="real64_array" default="1" />
		<!--gasOilRelPermMaxValue => Maximum rel perm value for the pair (gas phase, oil phase) at residual water saturation-->
		<xsd:attribute name="gasOilRelPermMaxValue" type="real64_array" default="0" />
		<!--phaseMinVolumeFraction => Minimum volume fraction value for each phase-->
		<xsd:attribute name="phaseMinVolumeFraction" type="real64_array" default="0" />
		<!--phaseNames => List of fluid phases-->
		<xsd:attribute name="phaseNames" type="string_array" use="required" />
		<!--waterOilRelPermExponent => Rel perm power law exponent for the pair (water phase, oil phase) at residual gas saturation-->
		<xsd:attribute name="waterOilRelPermExponent" type="real64_array" default="1" />
		<!--waterOilRelPermMaxValue => Maximum rel perm value for the pair (water phase, oil phase) at residual gas saturation-->
		<xsd:attribute name="waterOilRelPermMaxValue" type="real64_array" default="0" />
		<!--name => A name is required for any non-unique nodes-->
		<xsd:attribute name="name" type="string" use="required" />
	</xsd:complexType>
	<xsd:complexType name="BrooksCoreyCapillaryPressureType">
		<!--capPressureEpsilon => Wetting-phase saturation at which the max cap. pressure is attained; used to avoid infinite cap. pressure values for saturations close to zero-->
		<xsd:attribute name="capPressureEpsilon" type="real64" default="1e-06" />
		<!--phaseCapPressureExponentInv => Inverse of capillary power law exponent for each phase-->
		<xsd:attribute name="phaseCapPressureExponentInv" type="real64_array" default="2" />
		<!--phaseEntryPressure => Entry pressure value for each phase-->
		<xsd:attribute name="phaseEntryPressure" type="real64_array" default="1" />
		<!--phaseMinVolumeFraction => Minimum volume fraction value for each phase-->
		<xsd:attribute name="phaseMinVolumeFraction" type="real64_array" default="0" />
		<!--phaseNames => List of fluid phases-->
		<xsd:attribute name="phaseNames" type="string_array" use="required" />
		<!--name => A name is required for any non-unique nodes-->
		<xsd:attribute name="name" type="string" use="required" />
	</xsd:complexType>
	<xsd:complexType name="BrooksCoreyRelativePermeabilityType">
		<!--phaseMinVolumeFraction => Minimum volume fraction value for each phase-->
		<xsd:attribute name="phaseMinVolumeFraction" type="real64_array" default="0" />
		<!--phaseNames => List of fluid phases-->
		<xsd:attribute name="phaseNames" type="string_array" use="required" />
		<!--phaseRelPermExponent => MinimumRel perm power law exponent for each phase-->
		<xsd:attribute name="phaseRelPermExponent" type="real64_array" default="1" />
		<!--phaseRelPermMaxValue => Maximum rel perm value for each phase-->
		<xsd:attribute name="phaseRelPermMaxValue" type="real64_array" default="0" />
		<!--name => A name is required for any non-unique nodes-->
		<xsd:attribute name="name" type="string" use="required" />
	</xsd:complexType>
	<xsd:complexType name="CompositionalMultiphaseFluidType">
		<!--componentAcentricFactor => Component acentric factors-->
		<xsd:attribute name="componentAcentricFactor" type="real64_array" use="required" />
		<!--componentBinaryCoeff => Table of binary interaction coefficients-->
		<xsd:attribute name="componentBinaryCoeff" type="real64_array2d" default="0" />
		<!--componentCriticalPressure => Component critical pressures-->
		<xsd:attribute name="componentCriticalPressure" type="real64_array" use="required" />
		<!--componentCriticalTemperature => Component critical temperatures-->
		<xsd:attribute name="componentCriticalTemperature" type="real64_array" use="required" />
		<!--componentMolarWeight => Component molar weights-->
		<xsd:attribute name="componentMolarWeight" type="real64_array" use="required" />
		<!--componentNames => List of component names-->
		<xsd:attribute name="componentNames" type="string_array" use="required" />
		<!--componentVolumeShift => Component volume shifts-->
		<xsd:attribute name="componentVolumeShift" type="real64_array" default="0" />
		<!--equationsOfState => List of equation of state types for each phase-->
		<xsd:attribute name="equationsOfState" type="string_array" use="required" />
		<!--phaseNames => List of fluid phases-->
		<xsd:attribute name="phaseNames" type="string_array" use="required" />
		<!--name => A name is required for any non-unique nodes-->
		<xsd:attribute name="name" type="string" use="required" />
	</xsd:complexType>
	<xsd:complexType name="CompressibleSinglePhaseFluidType">
		<!--compressibility => Fluid compressibility-->
		<xsd:attribute name="compressibility" type="real64" default="0" />
		<!--defaultDensity => Default value for density.-->
		<xsd:attribute name="defaultDensity" type="real64" use="required" />
		<!--defaultViscosity => Default value for viscosity.-->
		<xsd:attribute name="defaultViscosity" type="real64" use="required" />
		<!--densityModel => Type of density model (linear, quadratic, exponential)-->
		<xsd:attribute name="densityModel" type="string" default="linear" />
		<!--referenceDensity => Reference fluid density-->
		<xsd:attribute name="referenceDensity" type="real64" default="1000" />
		<!--referencePressure => Reference pressure-->
		<xsd:attribute name="referencePressure" type="real64" default="0" />
		<!--referenceViscosity => Reference fluid viscosity-->
		<xsd:attribute name="referenceViscosity" type="real64" default="0.001" />
		<!--viscosibility => Fluid viscosity exponential coefficient-->
		<xsd:attribute name="viscosibility" type="real64" default="0" />
		<!--viscosityModel => Type of viscosity model (linear, quadratic, exponential)-->
		<xsd:attribute name="viscosityModel" type="string" default="linear" />
		<!--name => A name is required for any non-unique nodes-->
		<xsd:attribute name="name" type="string" use="required" />
	</xsd:complexType>
	<xsd:complexType name="ContactType">
		<!--penaltyStiffness => Value of the penetration penalty stiffness. Units of Pressure/length-->
		<xsd:attribute name="penaltyStiffness" type="real64" use="required" />
		<!--name => A name is required for any non-unique nodes-->
		<xsd:attribute name="name" type="string" use="required" />
	</xsd:complexType>
	<xsd:complexType name="LinearElasticAnisotropicType">
		<!--c11 => Default for the 11 component of the Elastic Stiffness Tensor in Voigt notation-->
		<xsd:attribute name="c11" type="real64" use="required" />
		<!--c12 => Default for the 12 component of the Elastic Stiffness Tensor in Voigt notation-->
		<xsd:attribute name="c12" type="real64" use="required" />
		<!--c13 => Default for the 13 component of the Elastic Stiffness Tensor in Voigt notation-->
		<xsd:attribute name="c13" type="real64" use="required" />
		<!--c14 => Default for the 14 component of the Elastic Stiffness Tensor in Voigt notation-->
		<xsd:attribute name="c14" type="real64" use="required" />
		<!--c15 => Default for the 15 component of the Elastic Stiffness Tensor in Voigt notation-->
		<xsd:attribute name="c15" type="real64" use="required" />
		<!--c16 => Default for the 16 component of the Elastic Stiffness Tensor in Voigt notation-->
		<xsd:attribute name="c16" type="real64" use="required" />
		<!--c21 => Default for the 21 component of the Elastic Stiffness Tensor in Voigt notation-->
		<xsd:attribute name="c21" type="real64" use="required" />
		<!--c22 => Default for the 22 component of the Elastic Stiffness Tensor in Voigt notation-->
		<xsd:attribute name="c22" type="real64" use="required" />
		<!--c23 => Default for the 23 component of the Elastic Stiffness Tensor in Voigt notation-->
		<xsd:attribute name="c23" type="real64" use="required" />
		<!--c24 => Default for the 24 component of the Elastic Stiffness Tensor in Voigt notation-->
		<xsd:attribute name="c24" type="real64" use="required" />
		<!--c25 => Default for the 25 component of the Elastic Stiffness Tensor in Voigt notation-->
		<xsd:attribute name="c25" type="real64" use="required" />
		<!--c26 => Default for the 26 component of the Elastic Stiffness Tensor in Voigt notation-->
		<xsd:attribute name="c26" type="real64" use="required" />
		<!--c31 => Default for the 31 component of the Elastic Stiffness Tensor in Voigt notation-->
		<xsd:attribute name="c31" type="real64" use="required" />
		<!--c32 => Default for the 32 component of the Elastic Stiffness Tensor in Voigt notation-->
		<xsd:attribute name="c32" type="real64" use="required" />
		<!--c33 => Default for the 33 component of the Elastic Stiffness Tensor in Voigt notation-->
		<xsd:attribute name="c33" type="real64" use="required" />
		<!--c34 => Default for the 34 component of the Elastic Stiffness Tensor in Voigt notation-->
		<xsd:attribute name="c34" type="real64" use="required" />
		<!--c35 => Default for the 35 component of the Elastic Stiffness Tensor in Voigt notation-->
		<xsd:attribute name="c35" type="real64" use="required" />
		<!--c36 => Default for the 36 component of the Elastic Stiffness Tensor in Voigt notation-->
		<xsd:attribute name="c36" type="real64" use="required" />
		<!--c41 => Default for the 41 component of the Elastic Stiffness Tensor in Voigt notation-->
		<xsd:attribute name="c41" type="real64" use="required" />
		<!--c42 => Default for the 42 component of the Elastic Stiffness Tensor in Voigt notation-->
		<xsd:attribute name="c42" type="real64" use="required" />
		<!--c43 => Default for the 43 component of the Elastic Stiffness Tensor in Voigt notation-->
		<xsd:attribute name="c43" type="real64" use="required" />
		<!--c44 => Default for the 44 component of the Elastic Stiffness Tensor in Voigt notation-->
		<xsd:attribute name="c44" type="real64" use="required" />
		<!--c45 => Default for the 45 component of the Elastic Stiffness Tensor in Voigt notation-->
		<xsd:attribute name="c45" type="real64" use="required" />
		<!--c46 => Default for the 46 component of the Elastic Stiffness Tensor in Voigt notation-->
		<xsd:attribute name="c46" type="real64" use="required" />
		<!--c51 => Default for the 51 component of the Elastic Stiffness Tensor in Voigt notation-->
		<xsd:attribute name="c51" type="real64" use="required" />
		<!--c52 => Default for the 52 component of the Elastic Stiffness Tensor in Voigt notation-->
		<xsd:attribute name="c52" type="real64" use="required" />
		<!--c53 => Default for the 53 component of the Elastic Stiffness Tensor in Voigt notation-->
		<xsd:attribute name="c53" type="real64" use="required" />
		<!--c54 => Default for the 54 component of the Elastic Stiffness Tensor in Voigt notation-->
		<xsd:attribute name="c54" type="real64" use="required" />
		<!--c55 => Default for the 55 component of the Elastic Stiffness Tensor in Voigt notation-->
		<xsd:attribute name="c55" type="real64" use="required" />
		<!--c56 => Default for the 56 component of the Elastic Stiffness Tensor in Voigt notation-->
		<xsd:attribute name="c56" type="real64" use="required" />
		<!--c61 => Default for the 61 component of the Elastic Stiffness Tensor in Voigt notation-->
		<xsd:attribute name="c61" type="real64" use="required" />
		<!--c62 => Default for the 62 component of the Elastic Stiffness Tensor in Voigt notation-->
		<xsd:attribute name="c62" type="real64" use="required" />
		<!--c63 => Default for the 63 component of the Elastic Stiffness Tensor in Voigt notation-->
		<xsd:attribute name="c63" type="real64" use="required" />
		<!--c64 => Default for the 64 component of the Elastic Stiffness Tensor in Voigt notation-->
		<xsd:attribute name="c64" type="real64" use="required" />
		<!--c65 => Default for the 65 component of the Elastic Stiffness Tensor in Voigt notation-->
		<xsd:attribute name="c65" type="real64" use="required" />
		<!--c66 => Default for the 66 component of the Elastic Stiffness Tensor in Voigt notation-->
		<xsd:attribute name="c66" type="real64" use="required" />
		<!--defaultDensity => Default Material Density-->
		<xsd:attribute name="defaultDensity" type="real64" use="required" />
		<!--name => A name is required for any non-unique nodes-->
		<xsd:attribute name="name" type="string" use="required" />
	</xsd:complexType>
	<xsd:complexType name="LinearElasticIsotropicType">
		<!--defaultBulkModulus => Elastic Bulk Modulus Parameter-->
		<xsd:attribute name="defaultBulkModulus" type="real64" default="-1" />
		<!--defaultDensity => Default Material Density-->
		<xsd:attribute name="defaultDensity" type="real64" use="required" />
		<!--defaultPoissonRatio => Poisson's ratio-->
		<xsd:attribute name="defaultPoissonRatio" type="real64" default="-1" />
		<!--defaultShearModulus => Elastic Shear Modulus Parameter-->
		<xsd:attribute name="defaultShearModulus" type="real64" default="-1" />
		<!--defaultYoungsModulus => Elastic Young's Modulus.-->
		<xsd:attribute name="defaultYoungsModulus" type="real64" default="-1" />
		<!--name => A name is required for any non-unique nodes-->
		<xsd:attribute name="name" type="string" use="required" />
	</xsd:complexType>
	<xsd:complexType name="PoreVolumeCompressibleSolidType">
		<!--compressibility => Solid compressibility-->
		<xsd:attribute name="compressibility" type="real64" use="required" />
		<!--referencePressure => Reference pressure for fluid compressibility-->
		<xsd:attribute name="referencePressure" type="real64" use="required" />
		<!--name => A name is required for any non-unique nodes-->
		<xsd:attribute name="name" type="string" use="required" />
	</xsd:complexType>
	<xsd:complexType name="PoroLinearElasticAnisotropicType">
		<!--BiotCoefficient => Biot's coefficient-->
		<xsd:attribute name="BiotCoefficient" type="real64" default="0" />
		<!--c11 => Default for the 11 component of the Elastic Stiffness Tensor in Voigt notation-->
		<xsd:attribute name="c11" type="real64" use="required" />
		<!--c12 => Default for the 12 component of the Elastic Stiffness Tensor in Voigt notation-->
		<xsd:attribute name="c12" type="real64" use="required" />
		<!--c13 => Default for the 13 component of the Elastic Stiffness Tensor in Voigt notation-->
		<xsd:attribute name="c13" type="real64" use="required" />
		<!--c14 => Default for the 14 component of the Elastic Stiffness Tensor in Voigt notation-->
		<xsd:attribute name="c14" type="real64" use="required" />
		<!--c15 => Default for the 15 component of the Elastic Stiffness Tensor in Voigt notation-->
		<xsd:attribute name="c15" type="real64" use="required" />
		<!--c16 => Default for the 16 component of the Elastic Stiffness Tensor in Voigt notation-->
		<xsd:attribute name="c16" type="real64" use="required" />
		<!--c21 => Default for the 21 component of the Elastic Stiffness Tensor in Voigt notation-->
		<xsd:attribute name="c21" type="real64" use="required" />
		<!--c22 => Default for the 22 component of the Elastic Stiffness Tensor in Voigt notation-->
		<xsd:attribute name="c22" type="real64" use="required" />
		<!--c23 => Default for the 23 component of the Elastic Stiffness Tensor in Voigt notation-->
		<xsd:attribute name="c23" type="real64" use="required" />
		<!--c24 => Default for the 24 component of the Elastic Stiffness Tensor in Voigt notation-->
		<xsd:attribute name="c24" type="real64" use="required" />
		<!--c25 => Default for the 25 component of the Elastic Stiffness Tensor in Voigt notation-->
		<xsd:attribute name="c25" type="real64" use="required" />
		<!--c26 => Default for the 26 component of the Elastic Stiffness Tensor in Voigt notation-->
		<xsd:attribute name="c26" type="real64" use="required" />
		<!--c31 => Default for the 31 component of the Elastic Stiffness Tensor in Voigt notation-->
		<xsd:attribute name="c31" type="real64" use="required" />
		<!--c32 => Default for the 32 component of the Elastic Stiffness Tensor in Voigt notation-->
		<xsd:attribute name="c32" type="real64" use="required" />
		<!--c33 => Default for the 33 component of the Elastic Stiffness Tensor in Voigt notation-->
		<xsd:attribute name="c33" type="real64" use="required" />
		<!--c34 => Default for the 34 component of the Elastic Stiffness Tensor in Voigt notation-->
		<xsd:attribute name="c34" type="real64" use="required" />
		<!--c35 => Default for the 35 component of the Elastic Stiffness Tensor in Voigt notation-->
		<xsd:attribute name="c35" type="real64" use="required" />
		<!--c36 => Default for the 36 component of the Elastic Stiffness Tensor in Voigt notation-->
		<xsd:attribute name="c36" type="real64" use="required" />
		<!--c41 => Default for the 41 component of the Elastic Stiffness Tensor in Voigt notation-->
		<xsd:attribute name="c41" type="real64" use="required" />
		<!--c42 => Default for the 42 component of the Elastic Stiffness Tensor in Voigt notation-->
		<xsd:attribute name="c42" type="real64" use="required" />
		<!--c43 => Default for the 43 component of the Elastic Stiffness Tensor in Voigt notation-->
		<xsd:attribute name="c43" type="real64" use="required" />
		<!--c44 => Default for the 44 component of the Elastic Stiffness Tensor in Voigt notation-->
		<xsd:attribute name="c44" type="real64" use="required" />
		<!--c45 => Default for the 45 component of the Elastic Stiffness Tensor in Voigt notation-->
		<xsd:attribute name="c45" type="real64" use="required" />
		<!--c46 => Default for the 46 component of the Elastic Stiffness Tensor in Voigt notation-->
		<xsd:attribute name="c46" type="real64" use="required" />
		<!--c51 => Default for the 51 component of the Elastic Stiffness Tensor in Voigt notation-->
		<xsd:attribute name="c51" type="real64" use="required" />
		<!--c52 => Default for the 52 component of the Elastic Stiffness Tensor in Voigt notation-->
		<xsd:attribute name="c52" type="real64" use="required" />
		<!--c53 => Default for the 53 component of the Elastic Stiffness Tensor in Voigt notation-->
		<xsd:attribute name="c53" type="real64" use="required" />
		<!--c54 => Default for the 54 component of the Elastic Stiffness Tensor in Voigt notation-->
		<xsd:attribute name="c54" type="real64" use="required" />
		<!--c55 => Default for the 55 component of the Elastic Stiffness Tensor in Voigt notation-->
		<xsd:attribute name="c55" type="real64" use="required" />
		<!--c56 => Default for the 56 component of the Elastic Stiffness Tensor in Voigt notation-->
		<xsd:attribute name="c56" type="real64" use="required" />
		<!--c61 => Default for the 61 component of the Elastic Stiffness Tensor in Voigt notation-->
		<xsd:attribute name="c61" type="real64" use="required" />
		<!--c62 => Default for the 62 component of the Elastic Stiffness Tensor in Voigt notation-->
		<xsd:attribute name="c62" type="real64" use="required" />
		<!--c63 => Default for the 63 component of the Elastic Stiffness Tensor in Voigt notation-->
		<xsd:attribute name="c63" type="real64" use="required" />
		<!--c64 => Default for the 64 component of the Elastic Stiffness Tensor in Voigt notation-->
		<xsd:attribute name="c64" type="real64" use="required" />
		<!--c65 => Default for the 65 component of the Elastic Stiffness Tensor in Voigt notation-->
		<xsd:attribute name="c65" type="real64" use="required" />
		<!--c66 => Default for the 66 component of the Elastic Stiffness Tensor in Voigt notation-->
		<xsd:attribute name="c66" type="real64" use="required" />
		<!--compressibility => Fluid Compressibilty-->
		<xsd:attribute name="compressibility" type="real64" default="-1" />
		<!--defaultDensity => Default Material Density-->
		<xsd:attribute name="defaultDensity" type="real64" use="required" />
		<!--referencePressure => ReferencePressure-->
		<xsd:attribute name="referencePressure" type="real64" default="0" />
		<!--name => A name is required for any non-unique nodes-->
		<xsd:attribute name="name" type="string" use="required" />
	</xsd:complexType>
	<xsd:complexType name="PoroLinearElasticIsotropicType">
		<!--BiotCoefficient => Biot's coefficient-->
		<xsd:attribute name="BiotCoefficient" type="real64" default="0" />
		<!--compressibility => Fluid Compressibilty-->
		<xsd:attribute name="compressibility" type="real64" default="-1" />
		<!--defaultBulkModulus => Elastic Bulk Modulus Parameter-->
		<xsd:attribute name="defaultBulkModulus" type="real64" default="-1" />
		<!--defaultDensity => Default Material Density-->
		<xsd:attribute name="defaultDensity" type="real64" use="required" />
		<!--defaultPoissonRatio => Poisson's ratio-->
		<xsd:attribute name="defaultPoissonRatio" type="real64" default="-1" />
		<!--defaultShearModulus => Elastic Shear Modulus Parameter-->
		<xsd:attribute name="defaultShearModulus" type="real64" default="-1" />
		<!--defaultYoungsModulus => Elastic Young's Modulus.-->
		<xsd:attribute name="defaultYoungsModulus" type="real64" default="-1" />
		<!--referencePressure => ReferencePressure-->
		<xsd:attribute name="referencePressure" type="real64" default="0" />
		<!--name => A name is required for any non-unique nodes-->
		<xsd:attribute name="name" type="string" use="required" />
	</xsd:complexType>
	<xsd:complexType name="VanGenuchtenBakerRelativePermeabilityType">
		<!--gasOilRelPermExponentInv => Rel perm power law exponent inverse for the pair (gas phase, oil phase) at residual water saturation-->
		<xsd:attribute name="gasOilRelPermExponentInv" type="real64_array" default="0.5" />
		<!--gasOilRelPermMaxValue => Maximum rel perm value for the pair (gas phase, oil phase) at residual water saturation-->
		<xsd:attribute name="gasOilRelPermMaxValue" type="real64_array" default="0" />
		<!--phaseMinVolumeFraction => Minimum volume fraction value for each phase-->
		<xsd:attribute name="phaseMinVolumeFraction" type="real64_array" default="0" />
		<!--phaseNames => List of fluid phases-->
		<xsd:attribute name="phaseNames" type="string_array" use="required" />
		<!--waterOilRelPermExponentInv => Rel perm power law exponent inverse for the pair (water phase, oil phase) at residual gas saturation-->
		<xsd:attribute name="waterOilRelPermExponentInv" type="real64_array" default="0.5" />
		<!--waterOilRelPermMaxValue => Maximum rel perm value for the pair (water phase, oil phase) at residual gas saturation-->
		<xsd:attribute name="waterOilRelPermMaxValue" type="real64_array" default="0" />
		<!--name => A name is required for any non-unique nodes-->
		<xsd:attribute name="name" type="string" use="required" />
	</xsd:complexType>
	<xsd:complexType name="VanGenuchtenCapillaryPressureType">
		<!--capPressureEpsilon => Saturation at which the extremum capillary pressure is attained; used to avoid infinite capillary pressure values for saturations close to 0 and 1-->
		<xsd:attribute name="capPressureEpsilon" type="real64" default="1e-06" />
		<!--phaseCapPressureExponentInv => Inverse of capillary power law exponent for each phase-->
		<xsd:attribute name="phaseCapPressureExponentInv" type="real64_array" default="0.5" />
		<!--phaseCapPressureMultiplier => Entry pressure value for each phase-->
		<xsd:attribute name="phaseCapPressureMultiplier" type="real64_array" default="1" />
		<!--phaseMinVolumeFraction => Minimum volume fraction value for each phase-->
		<xsd:attribute name="phaseMinVolumeFraction" type="real64_array" default="0" />
		<!--phaseNames => List of fluid phases-->
		<xsd:attribute name="phaseNames" type="string_array" use="required" />
		<!--name => A name is required for any non-unique nodes-->
		<xsd:attribute name="name" type="string" use="required" />
	</xsd:complexType>
	<xsd:complexType name="ElementRegionsType">
		<xsd:choice minOccurs="0" maxOccurs="unbounded">
			<xsd:element name="CellElementRegion" type="CellElementRegionType" />
			<xsd:element name="FaceElementRegion" type="FaceElementRegionType" />
			<xsd:element name="WellElementRegion" type="WellElementRegionType" />
		</xsd:choice>
	</xsd:complexType>
	<xsd:complexType name="CellElementRegionType">
		<xsd:choice minOccurs="0" maxOccurs="unbounded" />
		<!--cellBlocks => (no description available)-->
		<xsd:attribute name="cellBlocks" type="string_array" default="" />
		<!--coarseningRatio => (no description available)-->
		<xsd:attribute name="coarseningRatio" type="real64" default="0" />
		<!--materialList => List of materials present in this region-->
		<xsd:attribute name="materialList" type="string_array" use="required" />
		<!--name => A name is required for any non-unique nodes-->
		<xsd:attribute name="name" type="string" use="required" />
	</xsd:complexType>
	<xsd:complexType name="FaceElementRegionType">
		<xsd:choice minOccurs="0" maxOccurs="unbounded" />
		<!--defaultAperture => The default aperture of for new faceElements.-->
		<xsd:attribute name="defaultAperture" type="real64" use="required" />
		<!--materialList => List of materials present in this region-->
		<xsd:attribute name="materialList" type="string_array" use="required" />
		<!--name => A name is required for any non-unique nodes-->
		<xsd:attribute name="name" type="string" use="required" />
	</xsd:complexType>
	<xsd:complexType name="WellElementRegionType">
		<xsd:choice minOccurs="0" maxOccurs="unbounded" />
		<!--materialList => List of materials present in this region-->
		<xsd:attribute name="materialList" type="string_array" use="required" />
		<!--name => A name is required for any non-unique nodes-->
		<xsd:attribute name="name" type="string" use="required" />
	</xsd:complexType>
	<xsd:complexType name="IncludedType">
		<xsd:choice minOccurs="0" maxOccurs="unbounded">
			<xsd:element name="File" type="FileType" />
		</xsd:choice>
	</xsd:complexType>
	<xsd:complexType name="FileType">
		<!--name => A name is required for any non-unique nodes-->
		<xsd:attribute name="name" type="string" use="required" />
	</xsd:complexType>
	<xsd:complexType name="ParametersType">
		<xsd:choice minOccurs="0" maxOccurs="unbounded">
			<xsd:element name="Parameter" type="ParameterType" />
		</xsd:choice>
	</xsd:complexType>
	<xsd:complexType name="ParameterType">
		<!--value => Input parameter definition for the preprocessor-->
		<xsd:attribute name="value" type="string" use="required" />
		<!--name => A name is required for any non-unique nodes-->
		<xsd:attribute name="name" type="string" use="required" />
	</xsd:complexType>
</xsd:schema><|MERGE_RESOLUTION|>--- conflicted
+++ resolved
@@ -859,13 +859,10 @@
 		<xsd:attribute name="discretization" type="string" default="none" />
 		<!--fluidSolverName => Name of the fluid mechanics solver to use in the poroelastic solver-->
 		<xsd:attribute name="fluidSolverName" type="string" use="required" />
-<<<<<<< HEAD
+		<!--maxNumResolves => Value to indicate how many resolves may be executed to perform surface generation after the execution of flow and mechanics solver. -->
+		<xsd:attribute name="maxNumResolves" type="integer" default="10" />
 		<!--maxStableDt => Value of the Maximum Stable Time for the first timestep in the explicit solver.-->
 		<xsd:attribute name="maxStableDt" type="real64" default="0.5" />
-=======
-		<!--maxNumResolves => Value to indicate how many resolves may be executed to perform surface generation after the execution of flow and mechanics solver. -->
-		<xsd:attribute name="maxNumResolves" type="integer" default="10" />
->>>>>>> fc8b182c
 		<!--solidSolverName => Name of the solid mechanics solver to use in the poroelastic solver-->
 		<xsd:attribute name="solidSolverName" type="string" use="required" />
 		<!--targetRegions => Allowable regions that the solver may be applied to. Note that this does not indicate that the solver will be applied to these regions, only that allocation will occur such that the solver may be applied to these regions. The decision about what regions this solver will beapplied to rests in the EventManager.-->
