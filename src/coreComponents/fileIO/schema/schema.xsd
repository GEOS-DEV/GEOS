<?xml version="1.0"?>
<xsd:schema xmlns:xsd="http://www.w3.org/2001/XMLSchema">
	<xsd:annotation>
		<xsd:documentation xml:lang="en">GEOSX Input Schema</xsd:documentation>
	</xsd:annotation>
	<xsd:simpleType name="string">
		<xsd:restriction base="xsd:string">
			<xsd:pattern value="[^,\{\}]*" />
		</xsd:restriction>
	</xsd:simpleType>
	<xsd:simpleType name="real32_array3d">
		<xsd:restriction base="xsd:string">
			<xsd:pattern value="\{(\{(\{([+-]?[\d]*([\d]\.?|\.[\d])[\d]*([eE][-+]?[\d]+|\s*),\s*)*[+-]?[\d]*([\d]\.?|\.[\d])[\d]*([eE][-+]?[\d]+|\s*)\},\s*)*\{([+-]?[\d]*([\d]\.?|\.[\d])[\d]*([eE][-+]?[\d]+|\s*),\s*)*[+-]?[\d]*([\d]\.?|\.[\d])[\d]*([eE][-+]?[\d]+|\s*)\}\},\s*)*\{(\{([+-]?[\d]*([\d]\.?|\.[\d])[\d]*([eE][-+]?[\d]+|\s*),\s*)*[+-]?[\d]*([\d]\.?|\.[\d])[\d]*([eE][-+]?[\d]+|\s*)\},\s*)*\{([+-]?[\d]*([\d]\.?|\.[\d])[\d]*([eE][-+]?[\d]+|\s*),\s*)*[+-]?[\d]*([\d]\.?|\.[\d])[\d]*([eE][-+]?[\d]+|\s*)\}\}\}" />
		</xsd:restriction>
	</xsd:simpleType>
	<xsd:simpleType name="globalIndex_array3d">
		<xsd:restriction base="xsd:string">
			<xsd:pattern value="\{(\{(\{([+-]?[\d]+,\s*)*[+-]?[\d]+\},\s*)*\{([+-]?[\d]+,\s*)*[+-]?[\d]+\}\},\s*)*\{(\{([+-]?[\d]+,\s*)*[+-]?[\d]+\},\s*)*\{([+-]?[\d]+,\s*)*[+-]?[\d]+\}\}\}" />
		</xsd:restriction>
	</xsd:simpleType>
	<xsd:simpleType name="real64_array3d">
		<xsd:restriction base="xsd:string">
			<xsd:pattern value="\{(\{(\{([+-]?[\d]*([\d]\.?|\.[\d])[\d]*([eE][-+]?[\d]+|\s*),\s*)*[+-]?[\d]*([\d]\.?|\.[\d])[\d]*([eE][-+]?[\d]+|\s*)\},\s*)*\{([+-]?[\d]*([\d]\.?|\.[\d])[\d]*([eE][-+]?[\d]+|\s*),\s*)*[+-]?[\d]*([\d]\.?|\.[\d])[\d]*([eE][-+]?[\d]+|\s*)\}\},\s*)*\{(\{([+-]?[\d]*([\d]\.?|\.[\d])[\d]*([eE][-+]?[\d]+|\s*),\s*)*[+-]?[\d]*([\d]\.?|\.[\d])[\d]*([eE][-+]?[\d]+|\s*)\},\s*)*\{([+-]?[\d]*([\d]\.?|\.[\d])[\d]*([eE][-+]?[\d]+|\s*),\s*)*[+-]?[\d]*([\d]\.?|\.[\d])[\d]*([eE][-+]?[\d]+|\s*)\}\}\}" />
		</xsd:restriction>
	</xsd:simpleType>
	<xsd:simpleType name="r2_array2d">
		<xsd:restriction base="xsd:string">
			<xsd:pattern value="\{(\{(([+-]?[\d]*([\d]\.?|\.[\d])[\d]*([eE][-+]?[\d]+|\s*),\s*){8}[+-]?[\d]*([\d]\.?|\.[\d])[\d]*([eE][-+]?[\d]+|\s*),\s*)*([+-]?[\d]*([\d]\.?|\.[\d])[\d]*([eE][-+]?[\d]+|\s*),\s*){8}[+-]?[\d]*([\d]\.?|\.[\d])[\d]*([eE][-+]?[\d]+|\s*)\},\s*)*\{(([+-]?[\d]*([\d]\.?|\.[\d])[\d]*([eE][-+]?[\d]+|\s*),\s*){8}[+-]?[\d]*([\d]\.?|\.[\d])[\d]*([eE][-+]?[\d]+|\s*),\s*)*([+-]?[\d]*([\d]\.?|\.[\d])[\d]*([eE][-+]?[\d]+|\s*),\s*){8}[+-]?[\d]*([\d]\.?|\.[\d])[\d]*([eE][-+]?[\d]+|\s*)\}\}" />
		</xsd:restriction>
	</xsd:simpleType>
	<xsd:simpleType name="mapPair_array">
		<xsd:restriction base="xsd:string">
			<xsd:pattern value="\{([^,\{\}]*,\s*)*[^,\{\}]*\}" />
		</xsd:restriction>
	</xsd:simpleType>
	<xsd:simpleType name="integer_array3d">
		<xsd:restriction base="xsd:string">
			<xsd:pattern value="\{(\{(\{([+-]?[\d]+,\s*)*[+-]?[\d]+\},\s*)*\{([+-]?[\d]+,\s*)*[+-]?[\d]+\}\},\s*)*\{(\{([+-]?[\d]+,\s*)*[+-]?[\d]+\},\s*)*\{([+-]?[\d]+,\s*)*[+-]?[\d]+\}\}\}" />
		</xsd:restriction>
	</xsd:simpleType>
	<xsd:simpleType name="r1_array2d">
		<xsd:restriction base="xsd:string">
			<xsd:pattern value="\{(\{(([+-]?[\d]*([\d]\.?|\.[\d])[\d]*([eE][-+]?[\d]+|\s*),\s*){2}[+-]?[\d]*([\d]\.?|\.[\d])[\d]*([eE][-+]?[\d]+|\s*),\s*)*([+-]?[\d]*([\d]\.?|\.[\d])[\d]*([eE][-+]?[\d]+|\s*),\s*){2}[+-]?[\d]*([\d]\.?|\.[\d])[\d]*([eE][-+]?[\d]+|\s*)\},\s*)*\{(([+-]?[\d]*([\d]\.?|\.[\d])[\d]*([eE][-+]?[\d]+|\s*),\s*){2}[+-]?[\d]*([\d]\.?|\.[\d])[\d]*([eE][-+]?[\d]+|\s*),\s*)*([+-]?[\d]*([\d]\.?|\.[\d])[\d]*([eE][-+]?[\d]+|\s*),\s*){2}[+-]?[\d]*([\d]\.?|\.[\d])[\d]*([eE][-+]?[\d]+|\s*)\}\}" />
		</xsd:restriction>
	</xsd:simpleType>
	<xsd:simpleType name="string_array">
		<xsd:restriction base="xsd:string">
			<xsd:pattern value="\{([^,\{\}]*,\s*)*[^,\{\}]*\}" />
		</xsd:restriction>
	</xsd:simpleType>
	<xsd:simpleType name="localIndex_array3d">
		<xsd:restriction base="xsd:string">
			<xsd:pattern value="\{(\{(\{([+-]?[\d]+,\s*)*[+-]?[\d]+\},\s*)*\{([+-]?[\d]+,\s*)*[+-]?[\d]+\}\},\s*)*\{(\{([+-]?[\d]+,\s*)*[+-]?[\d]+\},\s*)*\{([+-]?[\d]+,\s*)*[+-]?[\d]+\}\}\}" />
		</xsd:restriction>
	</xsd:simpleType>
	<xsd:simpleType name="real64_array2d">
		<xsd:restriction base="xsd:string">
			<xsd:pattern value="\{(\{([+-]?[\d]*([\d]\.?|\.[\d])[\d]*([eE][-+]?[\d]+|\s*),\s*)*[+-]?[\d]*([\d]\.?|\.[\d])[\d]*([eE][-+]?[\d]+|\s*)\},\s*)*\{([+-]?[\d]*([\d]\.?|\.[\d])[\d]*([eE][-+]?[\d]+|\s*),\s*)*[+-]?[\d]*([\d]\.?|\.[\d])[\d]*([eE][-+]?[\d]+|\s*)\}\}" />
		</xsd:restriction>
	</xsd:simpleType>
	<xsd:simpleType name="mapPair">
		<xsd:restriction base="xsd:string">
			<xsd:pattern value="[^,\{\}]*" />
		</xsd:restriction>
	</xsd:simpleType>
	<xsd:simpleType name="real32_array2d">
		<xsd:restriction base="xsd:string">
			<xsd:pattern value="\{(\{([+-]?[\d]*([\d]\.?|\.[\d])[\d]*([eE][-+]?[\d]+|\s*),\s*)*[+-]?[\d]*([\d]\.?|\.[\d])[\d]*([eE][-+]?[\d]+|\s*)\},\s*)*\{([+-]?[\d]*([\d]\.?|\.[\d])[\d]*([eE][-+]?[\d]+|\s*),\s*)*[+-]?[\d]*([\d]\.?|\.[\d])[\d]*([eE][-+]?[\d]+|\s*)\}\}" />
		</xsd:restriction>
	</xsd:simpleType>
	<xsd:simpleType name="r2Sym_array2d">
		<xsd:restriction base="xsd:string">
			<xsd:pattern value="\{(\{(([+-]?[\d]*([\d]\.?|\.[\d])[\d]*([eE][-+]?[\d]+|\s*),\s*){5}[+-]?[\d]*([\d]\.?|\.[\d])[\d]*([eE][-+]?[\d]+|\s*),\s*)*([+-]?[\d]*([\d]\.?|\.[\d])[\d]*([eE][-+]?[\d]+|\s*),\s*){5}[+-]?[\d]*([\d]\.?|\.[\d])[\d]*([eE][-+]?[\d]+|\s*)\},\s*)*\{(([+-]?[\d]*([\d]\.?|\.[\d])[\d]*([eE][-+]?[\d]+|\s*),\s*){5}[+-]?[\d]*([\d]\.?|\.[\d])[\d]*([eE][-+]?[\d]+|\s*),\s*)*([+-]?[\d]*([\d]\.?|\.[\d])[\d]*([eE][-+]?[\d]+|\s*),\s*){5}[+-]?[\d]*([\d]\.?|\.[\d])[\d]*([eE][-+]?[\d]+|\s*)\}\}" />
		</xsd:restriction>
	</xsd:simpleType>
	<xsd:simpleType name="globalIndex_array2d">
		<xsd:restriction base="xsd:string">
			<xsd:pattern value="\{(\{([+-]?[\d]+,\s*)*[+-]?[\d]+\},\s*)*\{([+-]?[\d]+,\s*)*[+-]?[\d]+\}\}" />
		</xsd:restriction>
	</xsd:simpleType>
	<xsd:simpleType name="localIndex_array2d">
		<xsd:restriction base="xsd:string">
			<xsd:pattern value="\{(\{([+-]?[\d]+,\s*)*[+-]?[\d]+\},\s*)*\{([+-]?[\d]+,\s*)*[+-]?[\d]+\}\}" />
		</xsd:restriction>
	</xsd:simpleType>
	<xsd:simpleType name="integer_array2d">
		<xsd:restriction base="xsd:string">
			<xsd:pattern value="\{(\{([+-]?[\d]+,\s*)*[+-]?[\d]+\},\s*)*\{([+-]?[\d]+,\s*)*[+-]?[\d]+\}\}" />
		</xsd:restriction>
	</xsd:simpleType>
	<xsd:simpleType name="r2Sym_array">
		<xsd:restriction base="xsd:string">
			<xsd:pattern value="\{(([+-]?[\d]*([\d]\.?|\.[\d])[\d]*([eE][-+]?[\d]+|\s*),\s*){5}[+-]?[\d]*([\d]\.?|\.[\d])[\d]*([eE][-+]?[\d]+|\s*),\s*)*([+-]?[\d]*([\d]\.?|\.[\d])[\d]*([eE][-+]?[\d]+|\s*),\s*){5}[+-]?[\d]*([\d]\.?|\.[\d])[\d]*([eE][-+]?[\d]+|\s*)\}" />
		</xsd:restriction>
	</xsd:simpleType>
	<xsd:simpleType name="r1_array">
		<xsd:restriction base="xsd:string">
			<xsd:pattern value="\{(([+-]?[\d]*([\d]\.?|\.[\d])[\d]*([eE][-+]?[\d]+|\s*),\s*){2}[+-]?[\d]*([\d]\.?|\.[\d])[\d]*([eE][-+]?[\d]+|\s*),\s*)*([+-]?[\d]*([\d]\.?|\.[\d])[\d]*([eE][-+]?[\d]+|\s*),\s*){2}[+-]?[\d]*([\d]\.?|\.[\d])[\d]*([eE][-+]?[\d]+|\s*)\}" />
		</xsd:restriction>
	</xsd:simpleType>
	<xsd:simpleType name="real32_array">
		<xsd:restriction base="xsd:string">
			<xsd:pattern value="\{([+-]?[\d]*([\d]\.?|\.[\d])[\d]*([eE][-+]?[\d]+|\s*),\s*)*[+-]?[\d]*([\d]\.?|\.[\d])[\d]*([eE][-+]?[\d]+|\s*)\}" />
		</xsd:restriction>
	</xsd:simpleType>
	<xsd:simpleType name="r2_array">
		<xsd:restriction base="xsd:string">
			<xsd:pattern value="\{(([+-]?[\d]*([\d]\.?|\.[\d])[\d]*([eE][-+]?[\d]+|\s*),\s*){8}[+-]?[\d]*([\d]\.?|\.[\d])[\d]*([eE][-+]?[\d]+|\s*),\s*)*([+-]?[\d]*([\d]\.?|\.[\d])[\d]*([eE][-+]?[\d]+|\s*),\s*){8}[+-]?[\d]*([\d]\.?|\.[\d])[\d]*([eE][-+]?[\d]+|\s*)\}" />
		</xsd:restriction>
	</xsd:simpleType>
	<xsd:simpleType name="globalIndex_array">
		<xsd:restriction base="xsd:string">
			<xsd:pattern value="\{([+-]?[\d]+,\s*)*[+-]?[\d]+\}" />
		</xsd:restriction>
	</xsd:simpleType>
	<xsd:simpleType name="real64_array">
		<xsd:restriction base="xsd:string">
			<xsd:pattern value="\{([+-]?[\d]*([\d]\.?|\.[\d])[\d]*([eE][-+]?[\d]+|\s*),\s*)*[+-]?[\d]*([\d]\.?|\.[\d])[\d]*([eE][-+]?[\d]+|\s*)\}" />
		</xsd:restriction>
	</xsd:simpleType>
	<xsd:simpleType name="localIndex_array">
		<xsd:restriction base="xsd:string">
			<xsd:pattern value="\{([+-]?[\d]+,\s*)*[+-]?[\d]+\}" />
		</xsd:restriction>
	</xsd:simpleType>
	<xsd:simpleType name="integer_array">
		<xsd:restriction base="xsd:string">
			<xsd:pattern value="\{([+-]?[\d]+,\s*)*[+-]?[\d]+\}" />
		</xsd:restriction>
	</xsd:simpleType>
	<xsd:simpleType name="R2SymTensor">
		<xsd:restriction base="xsd:string">
			<xsd:pattern value="([+-]?[\d]*([\d]\.?|\.[\d])[\d]*([eE][-+]?[\d]+|\s*),\s*){5}[+-]?[\d]*([\d]\.?|\.[\d])[\d]*([eE][-+]?[\d]+|\s*)" />
		</xsd:restriction>
	</xsd:simpleType>
	<xsd:simpleType name="R2Tensor">
		<xsd:restriction base="xsd:string">
			<xsd:pattern value="([+-]?[\d]*([\d]\.?|\.[\d])[\d]*([eE][-+]?[\d]+|\s*),\s*){8}[+-]?[\d]*([\d]\.?|\.[\d])[\d]*([eE][-+]?[\d]+|\s*)" />
		</xsd:restriction>
	</xsd:simpleType>
	<xsd:simpleType name="real64">
		<xsd:restriction base="xsd:string">
			<xsd:pattern value="[+-]?[\d]*([\d]\.?|\.[\d])[\d]*([eE][-+]?[\d]+|\s*)" />
		</xsd:restriction>
	</xsd:simpleType>
	<xsd:simpleType name="R1Tensor">
		<xsd:restriction base="xsd:string">
			<xsd:pattern value="([+-]?[\d]*([\d]\.?|\.[\d])[\d]*([eE][-+]?[\d]+|\s*),\s*){2}[+-]?[\d]*([\d]\.?|\.[\d])[\d]*([eE][-+]?[\d]+|\s*)" />
		</xsd:restriction>
	</xsd:simpleType>
	<xsd:simpleType name="globalIndex">
		<xsd:restriction base="xsd:string">
			<xsd:pattern value="[+-]?[\d]+" />
		</xsd:restriction>
	</xsd:simpleType>
	<xsd:simpleType name="localIndex">
		<xsd:restriction base="xsd:string">
			<xsd:pattern value="[+-]?[\d]+" />
		</xsd:restriction>
	</xsd:simpleType>
	<xsd:simpleType name="real32">
		<xsd:restriction base="xsd:string">
			<xsd:pattern value="[+-]?[\d]*([\d]\.?|\.[\d])[\d]*([eE][-+]?[\d]+|\s*)" />
		</xsd:restriction>
	</xsd:simpleType>
	<xsd:simpleType name="integer">
		<xsd:restriction base="xsd:string">
			<xsd:pattern value="[+-]?[\d]+" />
		</xsd:restriction>
	</xsd:simpleType>
	<xsd:element name="Problem" type="ProblemType" />
	<xsd:complexType name="ProblemType">
		<xsd:choice minOccurs="0" maxOccurs="unbounded">
			<xsd:element name="Events" type="EventsType" minOccurs="1" maxOccurs="1" />
			<xsd:element name="FieldSpecifications" type="FieldSpecificationsType" maxOccurs="1" />
			<xsd:element name="Functions" type="FunctionsType" maxOccurs="1" />
			<xsd:element name="Geometry" type="GeometryType" maxOccurs="1" />
			<xsd:element name="Mesh" type="MeshType" minOccurs="1" maxOccurs="1" />
			<xsd:element name="NumericalMethods" type="NumericalMethodsType" maxOccurs="1" />
			<xsd:element name="Outputs" type="OutputsType" minOccurs="1" maxOccurs="1" />
			<xsd:element name="Solvers" type="SolversType" minOccurs="1" maxOccurs="1" />
			<xsd:element name="Constitutive" type="ConstitutiveType" maxOccurs="1" />
			<xsd:element name="ElementRegions" type="ElementRegionsType" maxOccurs="1" />
			<xsd:element name="Included" type="IncludedType" maxOccurs="1" />
			<xsd:element name="Parameters" type="ParametersType" maxOccurs="1" />
		</xsd:choice>
	</xsd:complexType>
	<xsd:complexType name="EventsType">
		<xsd:choice minOccurs="0" maxOccurs="unbounded">
			<xsd:element name="HaltEvent" type="HaltEventType" />
			<xsd:element name="PeriodicEvent" type="PeriodicEventType" />
			<xsd:element name="SoloEvent" type="SoloEventType" />
		</xsd:choice>
		<!--logLevel => Log level-->
		<xsd:attribute name="logLevel" type="integer" default="0" />
		<!--maxCycle => Maximum simulation cycle for the global event loop.-->
		<xsd:attribute name="maxCycle" type="integer" default="2147483647" />
		<!--maxTime => Maximum simulation time for the global event loop.-->
		<xsd:attribute name="maxTime" type="real64" default="1.79769e+308" />
	</xsd:complexType>
	<xsd:complexType name="HaltEventType">
		<xsd:choice minOccurs="0" maxOccurs="unbounded">
			<xsd:element name="HaltEvent" type="HaltEventType" />
			<xsd:element name="PeriodicEvent" type="PeriodicEventType" />
			<xsd:element name="SoloEvent" type="SoloEventType" />
		</xsd:choice>
		<!--beginTime => Start time of this event.-->
		<xsd:attribute name="beginTime" type="real64" default="0" />
		<!--endTime => End time of this event.-->
		<xsd:attribute name="endTime" type="real64" default="1e+100" />
		<!--forceDt => While active, this event will request this timestep value (ignoring any children/targets requests).-->
		<xsd:attribute name="forceDt" type="real64" default="-1" />
		<!--logLevel => Log level-->
		<xsd:attribute name="logLevel" type="integer" default="0" />
		<!--maxEventDt => While active, this event will request a timestep <= this value (depending upon any child/target requests).-->
		<xsd:attribute name="maxEventDt" type="real64" default="-1" />
		<!--maxRuntime => The maximum allowable runtime for the job.-->
		<xsd:attribute name="maxRuntime" type="real64" use="required" />
		<!--target => Name of the object to be executed when the event criteria are met.-->
		<xsd:attribute name="target" type="string" default="" />
		<!--targetExactStartStop => If this option is set, the event will reduce its timestep requests to match any specified beginTime/endTimes exactly.-->
		<xsd:attribute name="targetExactStartStop" type="integer" default="1" />
		<!--name => A name is required for any non-unique nodes-->
		<xsd:attribute name="name" type="string" use="required" />
	</xsd:complexType>
	<xsd:complexType name="PeriodicEventType">
		<xsd:choice minOccurs="0" maxOccurs="unbounded">
			<xsd:element name="HaltEvent" type="HaltEventType" />
			<xsd:element name="PeriodicEvent" type="PeriodicEventType" />
			<xsd:element name="SoloEvent" type="SoloEventType" />
		</xsd:choice>
		<!--beginTime => Start time of this event.-->
		<xsd:attribute name="beginTime" type="real64" default="0" />
		<!--cycleFrequency => Event application frequency (cycle, default)-->
		<xsd:attribute name="cycleFrequency" type="integer" default="1" />
		<!--endTime => End time of this event.-->
		<xsd:attribute name="endTime" type="real64" default="1e+100" />
		<!--forceDt => While active, this event will request this timestep value (ignoring any children/targets requests).-->
		<xsd:attribute name="forceDt" type="real64" default="-1" />
		<!--function => Name of an optional function to evaluate when the time/cycle criteria are met.If the result is greater than the specified eventThreshold, the function will continue to execute.-->
		<xsd:attribute name="function" type="string" default="" />
		<!--logLevel => Log level-->
		<xsd:attribute name="logLevel" type="integer" default="0" />
		<!--maxEventDt => While active, this event will request a timestep <= this value (depending upon any child/target requests).-->
		<xsd:attribute name="maxEventDt" type="real64" default="-1" />
		<!--object => If the optional function requires an object as an input, specify its path here.-->
		<xsd:attribute name="object" type="string" default="" />
		<!--set => If the optional function is applied to an object, specify the setname to evaluate (default = everything).-->
		<xsd:attribute name="set" type="string" default="" />
		<!--stat => If the optional function is applied to an object, specify the statistic to compare to the eventThreshold.The current options include: min, avg, and max.-->
		<xsd:attribute name="stat" type="integer" default="0" />
		<!--target => Name of the object to be executed when the event criteria are met.-->
		<xsd:attribute name="target" type="string" default="" />
		<!--targetExactStartStop => If this option is set, the event will reduce its timestep requests to match any specified beginTime/endTimes exactly.-->
		<xsd:attribute name="targetExactStartStop" type="integer" default="1" />
		<!--targetExactTimestep => If this option is set, the event will reduce its timestep requests to match the specified timeFrequency perfectly: dt_request = min(dt_request, t_last + time_frequency - time)).-->
		<xsd:attribute name="targetExactTimestep" type="integer" default="1" />
		<!--threshold => If the optional function is used, the event will execute if the value returned by the function exceeds this threshold.-->
		<xsd:attribute name="threshold" type="real64" default="0" />
		<!--timeFrequency => Event application frequency (time).  Note: if this value is specified, it will override any cycle-based behavior.-->
		<xsd:attribute name="timeFrequency" type="real64" default="-1" />
		<!--name => A name is required for any non-unique nodes-->
		<xsd:attribute name="name" type="string" use="required" />
	</xsd:complexType>
	<xsd:complexType name="SoloEventType">
		<xsd:choice minOccurs="0" maxOccurs="unbounded">
			<xsd:element name="HaltEvent" type="HaltEventType" />
			<xsd:element name="PeriodicEvent" type="PeriodicEventType" />
			<xsd:element name="SoloEvent" type="SoloEventType" />
		</xsd:choice>
		<!--beginTime => Start time of this event.-->
		<xsd:attribute name="beginTime" type="real64" default="0" />
		<!--endTime => End time of this event.-->
		<xsd:attribute name="endTime" type="real64" default="1e+100" />
		<!--forceDt => While active, this event will request this timestep value (ignoring any children/targets requests).-->
		<xsd:attribute name="forceDt" type="real64" default="-1" />
		<!--logLevel => Log level-->
		<xsd:attribute name="logLevel" type="integer" default="0" />
		<!--maxEventDt => While active, this event will request a timestep <= this value (depending upon any child/target requests).-->
		<xsd:attribute name="maxEventDt" type="real64" default="-1" />
		<!--target => Name of the object to be executed when the event criteria are met.-->
		<xsd:attribute name="target" type="string" default="" />
		<!--targetCycle => Targeted cycle to execute the event.-->
		<xsd:attribute name="targetCycle" type="integer" default="-1" />
		<!--targetExactStartStop => If this option is set, the event will reduce its timestep requests to match any specified beginTime/endTimes exactly.-->
		<xsd:attribute name="targetExactStartStop" type="integer" default="1" />
		<!--targetExactTimestep => If this option is set, the event will reduce its timestep requests to match the specified execution time exactly: dt_request = min(dt_request, t_target - time)).-->
		<xsd:attribute name="targetExactTimestep" type="integer" default="1" />
		<!--targetTime => Targeted time to execute the event.-->
		<xsd:attribute name="targetTime" type="real64" default="-1" />
		<!--name => A name is required for any non-unique nodes-->
		<xsd:attribute name="name" type="string" use="required" />
	</xsd:complexType>
	<xsd:complexType name="FieldSpecificationsType">
		<xsd:choice minOccurs="0" maxOccurs="unbounded">
			<xsd:element name="Dirichlet" type="DirichletType" />
			<xsd:element name="FieldSpecification" type="FieldSpecificationType" />
			<xsd:element name="SourceFlux" type="SourceFluxType" />
		</xsd:choice>
	</xsd:complexType>
	<xsd:complexType name="DirichletType">
		<!--bcApplicationTableName => Name of table that specifies the on/off application of the bc.-->
		<xsd:attribute name="bcApplicationTableName" type="string" default="" />
		<!--beginTime => time at which BC will start being applied.-->
		<xsd:attribute name="beginTime" type="real64" default="-1e+99" />
		<!--component => Component of field (if tensor) to apply boundary condition to-->
		<xsd:attribute name="component" type="integer" default="0" />
		<!--direction => Direction to apply boundary condition to-->
		<xsd:attribute name="direction" type="R1Tensor" default="0 0 0" />
		<!--endTime => time at which bc will stop being applied-->
		<xsd:attribute name="endTime" type="real64" default="1e+99" />
		<!--fieldName => Name of field that boundary condition is applied to.-->
		<xsd:attribute name="fieldName" type="string" default="" />
		<!--functionName => Name of function that specifies variation of the BC-->
		<xsd:attribute name="functionName" type="string" default="" />
		<!--initialCondition => BC is applied as an initial condition.-->
		<xsd:attribute name="initialCondition" type="integer" default="0" />
		<!--objectPath => Path to the target field-->
		<xsd:attribute name="objectPath" type="string" default="" />
		<!--scale => Scale factor for value of BC.-->
		<xsd:attribute name="scale" type="real64" default="0" />
		<!--setNames => Name of sets that boundary condition is applied to.-->
		<xsd:attribute name="setNames" type="string_array" use="required" />
		<!--name => A name is required for any non-unique nodes-->
		<xsd:attribute name="name" type="string" use="required" />
	</xsd:complexType>
	<xsd:complexType name="FieldSpecificationType">
		<!--bcApplicationTableName => Name of table that specifies the on/off application of the bc.-->
		<xsd:attribute name="bcApplicationTableName" type="string" default="" />
		<!--beginTime => time at which BC will start being applied.-->
		<xsd:attribute name="beginTime" type="real64" default="-1e+99" />
		<!--component => Component of field (if tensor) to apply boundary condition to-->
		<xsd:attribute name="component" type="integer" default="0" />
		<!--direction => Direction to apply boundary condition to-->
		<xsd:attribute name="direction" type="R1Tensor" default="0 0 0" />
		<!--endTime => time at which bc will stop being applied-->
		<xsd:attribute name="endTime" type="real64" default="1e+99" />
		<!--fieldName => Name of field that boundary condition is applied to.-->
		<xsd:attribute name="fieldName" type="string" default="" />
		<!--functionName => Name of function that specifies variation of the BC-->
		<xsd:attribute name="functionName" type="string" default="" />
		<!--initialCondition => BC is applied as an initial condition.-->
		<xsd:attribute name="initialCondition" type="integer" default="0" />
		<!--objectPath => Path to the target field-->
		<xsd:attribute name="objectPath" type="string" default="" />
		<!--scale => Scale factor for value of BC.-->
		<xsd:attribute name="scale" type="real64" default="0" />
		<!--setNames => Name of sets that boundary condition is applied to.-->
		<xsd:attribute name="setNames" type="string_array" use="required" />
		<!--name => A name is required for any non-unique nodes-->
		<xsd:attribute name="name" type="string" use="required" />
	</xsd:complexType>
	<xsd:complexType name="SourceFluxType">
		<!--bcApplicationTableName => Name of table that specifies the on/off application of the bc.-->
		<xsd:attribute name="bcApplicationTableName" type="string" default="" />
		<!--beginTime => time at which BC will start being applied.-->
		<xsd:attribute name="beginTime" type="real64" default="-1e+99" />
		<!--component => Component of field (if tensor) to apply boundary condition to-->
		<xsd:attribute name="component" type="integer" default="0" />
		<!--direction => Direction to apply boundary condition to-->
		<xsd:attribute name="direction" type="R1Tensor" default="0 0 0" />
		<!--endTime => time at which bc will stop being applied-->
		<xsd:attribute name="endTime" type="real64" default="1e+99" />
		<!--fieldName => Name of field that boundary condition is applied to.-->
		<xsd:attribute name="fieldName" type="string" default="" />
		<!--functionName => Name of function that specifies variation of the BC-->
		<xsd:attribute name="functionName" type="string" default="" />
		<!--initialCondition => BC is applied as an initial condition.-->
		<xsd:attribute name="initialCondition" type="integer" default="0" />
		<!--objectPath => Path to the target field-->
		<xsd:attribute name="objectPath" type="string" default="" />
		<!--scale => Scale factor for value of BC.-->
		<xsd:attribute name="scale" type="real64" default="0" />
		<!--setNames => Name of sets that boundary condition is applied to.-->
		<xsd:attribute name="setNames" type="string_array" use="required" />
		<!--name => A name is required for any non-unique nodes-->
		<xsd:attribute name="name" type="string" use="required" />
	</xsd:complexType>
	<xsd:complexType name="FunctionsType">
		<xsd:choice minOccurs="0" maxOccurs="unbounded">
			<xsd:element name="CompositeFunction" type="CompositeFunctionType" />
			<xsd:element name="SymbolicFunction" type="SymbolicFunctionType" />
			<xsd:element name="TableFunction" type="TableFunctionType" />
		</xsd:choice>
	</xsd:complexType>
	<xsd:complexType name="CompositeFunctionType">
		<!--expression => Composite math expression-->
		<xsd:attribute name="expression" type="string" default="" />
		<!--functionNames => List of source functions. The order must match the variableNames argument.-->
		<xsd:attribute name="functionNames" type="string_array" default="" />
		<!--inputVarNames => Name of fields are input to function.-->
		<xsd:attribute name="inputVarNames" type="string_array" default="" />
		<!--variableNames => List of variables in expression-->
		<xsd:attribute name="variableNames" type="string_array" default="" />
		<!--name => A name is required for any non-unique nodes-->
		<xsd:attribute name="name" type="string" use="required" />
	</xsd:complexType>
	<xsd:complexType name="SymbolicFunctionType">
		<!--expression => Symbolic math expression-->
		<xsd:attribute name="expression" type="string" use="required" />
		<!--inputVarNames => Name of fields are input to function.-->
		<xsd:attribute name="inputVarNames" type="string_array" default="" />
		<!--variableNames => List of variables in expression.  The order must match the evaluate argument-->
		<xsd:attribute name="variableNames" type="string_array" use="required" />
		<!--name => A name is required for any non-unique nodes-->
		<xsd:attribute name="name" type="string" use="required" />
	</xsd:complexType>
	<xsd:complexType name="TableFunctionType">
		<!--coordinateFiles => List of coordinate file names-->
		<xsd:attribute name="coordinateFiles" type="string_array" default="" />
		<!--coordinates => Table coordinates inputs for 1D tables-->
		<xsd:attribute name="coordinates" type="real64_array" use="required" />
		<!--inputVarNames => Name of fields are input to function.-->
		<xsd:attribute name="inputVarNames" type="string_array" default="" />
		<!--interpolation => Interpolation method-->
		<xsd:attribute name="interpolation" type="string" default="" />
		<!--values => Table Values for 1D tables-->
		<xsd:attribute name="values" type="real64_array" use="required" />
		<!--voxelFile => Voxel file name-->
		<xsd:attribute name="voxelFile" type="string" default="" />
		<!--name => A name is required for any non-unique nodes-->
		<xsd:attribute name="name" type="string" use="required" />
	</xsd:complexType>
	<xsd:complexType name="GeometryType">
		<xsd:choice minOccurs="0" maxOccurs="unbounded">
			<xsd:element name="Box" type="BoxType" />
			<xsd:element name="Cylinder" type="CylinderType" />
			<xsd:element name="ThickPlane" type="ThickPlaneType" />
		</xsd:choice>
	</xsd:complexType>
	<xsd:complexType name="BoxType">
		<!--strike => The strike angle of the box-->
		<xsd:attribute name="strike" type="real64" default="-90" />
		<!--xMax => Maximum (x,y,z) coordinates of the box-->
		<xsd:attribute name="xMax" type="R1Tensor" use="required" />
		<!--xMin => Minimum (x,y,z) coordinates of the box-->
		<xsd:attribute name="xMin" type="R1Tensor" use="required" />
		<!--name => A name is required for any non-unique nodes-->
		<xsd:attribute name="name" type="string" use="required" />
	</xsd:complexType>
	<xsd:complexType name="CylinderType">
		<!--point1 => Center point of one (upper or lower) face of the cylinder-->
		<xsd:attribute name="point1" type="R1Tensor" use="required" />
		<!--point2 => Center point of the other face of the cylinder-->
		<xsd:attribute name="point2" type="R1Tensor" use="required" />
		<!--radius => Radius of the cylinder-->
		<xsd:attribute name="radius" type="real64" use="required" />
		<!--name => A name is required for any non-unique nodes-->
		<xsd:attribute name="name" type="string" use="required" />
	</xsd:complexType>
	<xsd:complexType name="ThickPlaneType">
		<!--normal => Normal (n_x,n_y,n_z) to the plane (will be normalized automatically)-->
		<xsd:attribute name="normal" type="R1Tensor" use="required" />
		<!--origin => Origin point (x,y,z) of the plane (basically, any point on the plane)-->
		<xsd:attribute name="origin" type="R1Tensor" use="required" />
		<!--thickness => The total thickness of the plane (with half to each side)-->
		<xsd:attribute name="thickness" type="real64" use="required" />
		<!--name => A name is required for any non-unique nodes-->
		<xsd:attribute name="name" type="string" use="required" />
	</xsd:complexType>
	<xsd:complexType name="MeshType">
		<xsd:choice minOccurs="0" maxOccurs="unbounded">
			<xsd:element name="InternalMesh" type="InternalMeshType" />
			<xsd:element name="InternalWell" type="InternalWellType" />
			<xsd:element name="MeshFile" type="MeshFileType" />
			<xsd:element name="PAMELAMeshGenerator" type="PAMELAMeshGeneratorType" />
		</xsd:choice>
	</xsd:complexType>
	<xsd:complexType name="InternalMeshType">
		<!--cellBlockNames => names of each mesh block-->
		<xsd:attribute name="cellBlockNames" type="string_array" use="required" />
		<!--elementTypes => element types of each mesh block-->
		<xsd:attribute name="elementTypes" type="string_array" use="required" />
		<!--nx => number of elements in the x-direction within each mesh block-->
		<xsd:attribute name="nx" type="integer_array" use="required" />
		<!--ny => number of elements in the y-direction within each mesh block-->
		<xsd:attribute name="ny" type="integer_array" use="required" />
		<!--nz => number of elements in the z-direction within each mesh block-->
		<xsd:attribute name="nz" type="integer_array" use="required" />
		<!--trianglePattern => pattern by which to decompose the hex mesh into prisms (more explanation required)-->
		<xsd:attribute name="trianglePattern" type="integer" default="0" />
		<!--xCoords => x-coordinates of each mesh block vertex-->
		<xsd:attribute name="xCoords" type="real64_array" use="required" />
		<!--xbias => (no description available)-->
		<xsd:attribute name="xbias" type="real64_array" default="1" />
		<!--yCoords => y-coordinates of each mesh block vertex-->
		<xsd:attribute name="yCoords" type="real64_array" use="required" />
		<!--ybias => (no description available)-->
		<xsd:attribute name="ybias" type="real64_array" default="1" />
		<!--zCoords => z-coordinates of each mesh block vertex-->
		<xsd:attribute name="zCoords" type="real64_array" use="required" />
		<!--zbias => (no description available)-->
		<xsd:attribute name="zbias" type="real64_array" default="1" />
		<!--name => A name is required for any non-unique nodes-->
		<xsd:attribute name="name" type="string" use="required" />
	</xsd:complexType>
	<xsd:complexType name="InternalWellType">
		<!--crossSectionArea => cross section area of the well-->
		<xsd:attribute name="crossSectionArea" type="real64" use="required" />
		<!--meshName => name of the reservoir mesh associated with this well-->
		<xsd:attribute name="meshName" type="string" use="required" />
		<!--numElementsPerSegment => number of well elements per polyline segment-->
		<xsd:attribute name="numElementsPerSegment" type="integer" use="required" />
		<!--polylineNodeCoords => physical coordinates of the well polyline nodes-->
		<xsd:attribute name="polylineNodeCoords" type="real64_array2d" use="required" />
		<!--polylineSegmentConn => connectivity of the polyline segments-->
		<xsd:attribute name="polylineSegmentConn" type="globalIndex_array2d" use="required" />
		<!--wellControlsName => name of the set of constraints associated with this well-->
		<xsd:attribute name="wellControlsName" type="string" use="required" />
		<!--wellRegionName => name of the well element region-->
		<xsd:attribute name="wellRegionName" type="string" use="required" />
		<!--name => A name is required for any non-unique nodes-->
		<xsd:attribute name="name" type="string" use="required" />
	</xsd:complexType>
	<xsd:complexType name="MeshFileType">
		<!--file => path to the vtm file-->
		<xsd:attribute name="file" type="string" use="required" />
		<!--name => A name is required for any non-unique nodes-->
		<xsd:attribute name="name" type="string" use="required" />
	</xsd:complexType>
	<xsd:complexType name="PAMELAMeshGeneratorType">
		<!--fieldNamesInGEOSX => Name of the fields within GEOSX-->
		<xsd:attribute name="fieldNamesInGEOSX" type="string_array" default="" />
		<!--fieldsToImport => Fields to be imported from the external mesh file-->
		<xsd:attribute name="fieldsToImport" type="string_array" default="" />
		<!--file => path to the mesh file-->
		<xsd:attribute name="file" type="string" use="required" />
		<!--reverseZ => 0 : Z coordinate is upward, 1 : Z coordinate is downward-->
		<xsd:attribute name="reverseZ" type="integer" default="0" />
		<!--scale => Scale the coordinates of the vertices-->
		<xsd:attribute name="scale" type="real64" default="1" />
		<!--name => A name is required for any non-unique nodes-->
		<xsd:attribute name="name" type="string" use="required" />
	</xsd:complexType>
	<xsd:complexType name="NumericalMethodsType">
		<xsd:choice minOccurs="0" maxOccurs="unbounded">
			<xsd:element name="BasisFunctions" type="BasisFunctionsType" maxOccurs="1" />
			<xsd:element name="FiniteElements" type="FiniteElementsType" maxOccurs="1" />
			<xsd:element name="FiniteVolume" type="FiniteVolumeType" maxOccurs="1" />
			<xsd:element name="QuadratureRules" type="QuadratureRulesType" maxOccurs="1" />
		</xsd:choice>
	</xsd:complexType>
	<xsd:complexType name="BasisFunctionsType">
		<xsd:choice minOccurs="0" maxOccurs="unbounded">
			<xsd:element name="LagrangeBasis1" type="LagrangeBasis1Type" />
			<xsd:element name="LagrangeBasis2" type="LagrangeBasis2Type" />
			<xsd:element name="LagrangeBasis3" type="LagrangeBasis3Type" />
		</xsd:choice>
	</xsd:complexType>
	<xsd:complexType name="LagrangeBasis1Type">
		<!--degree => Basis degree-->
		<xsd:attribute name="degree" type="integer" use="required" />
		<!--name => A name is required for any non-unique nodes-->
		<xsd:attribute name="name" type="string" use="required" />
	</xsd:complexType>
	<xsd:complexType name="LagrangeBasis2Type">
		<!--degree => Basis degree-->
		<xsd:attribute name="degree" type="integer" use="required" />
		<!--name => A name is required for any non-unique nodes-->
		<xsd:attribute name="name" type="string" use="required" />
	</xsd:complexType>
	<xsd:complexType name="LagrangeBasis3Type">
		<!--degree => Basis degree-->
		<xsd:attribute name="degree" type="integer" use="required" />
		<!--name => A name is required for any non-unique nodes-->
		<xsd:attribute name="name" type="string" use="required" />
	</xsd:complexType>
	<xsd:complexType name="FiniteElementsType">
		<xsd:choice minOccurs="0" maxOccurs="unbounded">
			<xsd:element name="FiniteElementSpace" type="FiniteElementSpaceType" />
			<xsd:element name="SystemSolverParameters" type="SystemSolverParametersType" maxOccurs="1" />
		</xsd:choice>
	</xsd:complexType>
	<xsd:complexType name="FiniteElementSpaceType">
		<!--basis => (no description available)-->
		<xsd:attribute name="basis" type="string" use="required" />
		<!--parentSpace => (no description available)-->
		<xsd:attribute name="parentSpace" type="string" use="required" />
		<!--quadrature => (no description available)-->
		<xsd:attribute name="quadrature" type="string" use="required" />
		<!--name => A name is required for any non-unique nodes-->
		<xsd:attribute name="name" type="string" use="required" />
	</xsd:complexType>
	<xsd:complexType name="SystemSolverParametersType">
		<!--allowNonConverged => Allow non-converged solution to be accepted-->
		<xsd:attribute name="allowNonConverged" type="integer" default="0" />
		<!--dtCutIterLimit => Fraction of the Max Newton iterations above which the solver asks for the time-step to be cut for the next dt.-->
		<xsd:attribute name="dtCutIterLimit" type="real64" default="0.7" />
		<!--dtIncIterLimit => Fraction of the Max Newton iterations below which the solver asks for the time-step to be doubled for the next dt.-->
		<xsd:attribute name="dtIncIterLimit" type="real64" default="0.4" />
		<!--ilut_drop => (no description available)-->
		<xsd:attribute name="ilut_drop" type="real64" default="0" />
		<!--ilut_fill => (no description available)-->
		<xsd:attribute name="ilut_fill" type="real64" default="3" />
		<!--krylovTol => Allowable tolerance for krylov solve-->
		<xsd:attribute name="krylovTol" type="real64" default="1e-06" />
		<!--kspace => (no description available)-->
		<xsd:attribute name="kspace" type="integer" default="0" />
		<!--lineSearchCutFactor => Line search cut factor-->
		<xsd:attribute name="lineSearchCutFactor" type="real64" default="0.5" />
		<!--logLevel => Log level-->
		<xsd:attribute name="logLevel" type="integer" default="0" />
		<!--maxIterNewton => Maximum number of Newton iterations-->
		<xsd:attribute name="maxIterNewton" type="integer" default="5" />
		<!--maxLineSearchCuts => Max number of line search cuts-->
		<xsd:attribute name="maxLineSearchCuts" type="integer" default="4" />
		<!--maxSubSteps => Maximum number of time sub-steps allowed for the solver-->
		<xsd:attribute name="maxSubSteps" type="integer" default="10" />
		<!--maxTimeStepCuts => Max number of time step cuts-->
		<xsd:attribute name="maxTimeStepCuts" type="integer" default="2" />
		<!--newtonTol => (no description available)-->
		<xsd:attribute name="newtonTol" type="real64" default="1e-06" />
		<!--numKrylovIter => Maximum number of Krylov Iterations-->
		<xsd:attribute name="numKrylovIter" type="integer" default="100" />
		<!--scalingOption => (no description available)-->
		<xsd:attribute name="scalingOption" type="integer" default="0" />
		<!--solverType => (no description available)-->
		<xsd:attribute name="solverType" type="string" default="" />
		<!--timestepCutFactor => Time step cut factor-->
		<xsd:attribute name="timestepCutFactor" type="real64" default="0.5" />
		<!--useBicgstab => (no description available)-->
		<xsd:attribute name="useBicgstab" type="integer" default="0" />
		<!--useDirectSolver => (no description available)-->
		<xsd:attribute name="useDirectSolver" type="integer" default="0" />
		<!--useInnerSolver => (no description available)-->
		<xsd:attribute name="useInnerSolver" type="integer" default="0" />
		<!--useMLPrecond => (no description available)-->
		<xsd:attribute name="useMLPrecond" type="integer" default="0" />
		<!--useNewtonSolve => (no description available)-->
		<xsd:attribute name="useNewtonSolve" type="integer" default="0" />
	</xsd:complexType>
	<xsd:complexType name="FiniteVolumeType">
		<xsd:choice minOccurs="0" maxOccurs="unbounded">
			<xsd:element name="TwoPointFluxApproximation" type="TwoPointFluxApproximationType" />
		</xsd:choice>
	</xsd:complexType>
	<xsd:complexType name="TwoPointFluxApproximationType">
		<!--areaRelTol => Relative tolerance for area calculations.-->
		<xsd:attribute name="areaRelTol" type="real64" default="1e-08" />
		<!--boundaryFieldName => Name of boundary (face) field-->
		<xsd:attribute name="boundaryFieldName" type="string" default="" />
		<!--coefficientName => Name of coefficient field-->
		<xsd:attribute name="coefficientName" type="string" use="required" />
		<!--fieldName => Name of primary solution field-->
		<xsd:attribute name="fieldName" type="string" use="required" />
		<!--targetRegions => List of regions to build the stencil for-->
		<xsd:attribute name="targetRegions" type="string_array" default="" />
		<!--name => A name is required for any non-unique nodes-->
		<xsd:attribute name="name" type="string" use="required" />
	</xsd:complexType>
	<xsd:complexType name="QuadratureRulesType">
		<xsd:choice minOccurs="0" maxOccurs="unbounded">
			<xsd:element name="GaussQuadrature1" type="GaussQuadrature1Type" />
			<xsd:element name="GaussQuadrature2" type="GaussQuadrature2Type" />
			<xsd:element name="GaussQuadrature3" type="GaussQuadrature3Type" />
		</xsd:choice>
	</xsd:complexType>
	<xsd:complexType name="GaussQuadrature1Type">
		<!--degree => Quadrature degree-->
		<xsd:attribute name="degree" type="integer" use="required" />
		<!--name => A name is required for any non-unique nodes-->
		<xsd:attribute name="name" type="string" use="required" />
	</xsd:complexType>
	<xsd:complexType name="GaussQuadrature2Type">
		<!--degree => Quadrature degree-->
		<xsd:attribute name="degree" type="integer" use="required" />
		<!--name => A name is required for any non-unique nodes-->
		<xsd:attribute name="name" type="string" use="required" />
	</xsd:complexType>
	<xsd:complexType name="GaussQuadrature3Type">
		<!--degree => Quadrature degree-->
		<xsd:attribute name="degree" type="integer" use="required" />
		<!--name => A name is required for any non-unique nodes-->
		<xsd:attribute name="name" type="string" use="required" />
	</xsd:complexType>
	<xsd:complexType name="OutputsType">
		<xsd:choice minOccurs="0" maxOccurs="unbounded">
			<xsd:element name="ChomboIO" type="ChomboIOType" />
			<xsd:element name="Restart" type="RestartType" />
			<xsd:element name="Silo" type="SiloType" />
			<xsd:element name="VTK" type="VTKType" />
		</xsd:choice>
	</xsd:complexType>
	<xsd:complexType name="ChomboIOType">
		<!--beginCycle => Cycle at which the coupling will commence.-->
		<xsd:attribute name="beginCycle" type="real64" use="required" />
		<!--inputPath => Path at which the chombo to geosx file will be written.-->
		<xsd:attribute name="inputPath" type="string" default="/INVALID_INPUT_PATH" />
		<!--outputPath => Path at which the geosx to chombo file will be written.-->
		<xsd:attribute name="outputPath" type="string" use="required" />
		<!--parallelThreads => Number of plot files.-->
		<xsd:attribute name="parallelThreads" type="integer" default="1" />
		<!--slaveDirectory => slave directory path-->
		<xsd:attribute name="slaveDirectory" type="string" default="" />
		<!--useChomboPressures => True iff geosx should use the pressures chombo writes out.-->
		<xsd:attribute name="useChomboPressures" type="integer" default="0" />
		<!--waitForInput => True iff geosx should wait for chombo to write out a file. When true the inputPath must be set.-->
		<xsd:attribute name="waitForInput" type="integer" use="required" />
		<!--name => A name is required for any non-unique nodes-->
		<xsd:attribute name="name" type="string" use="required" />
	</xsd:complexType>
	<xsd:complexType name="RestartType">
		<!--parallelThreads => Number of plot files.-->
		<xsd:attribute name="parallelThreads" type="integer" default="1" />
		<!--slaveDirectory => slave directory path-->
		<xsd:attribute name="slaveDirectory" type="string" default="" />
		<!--name => A name is required for any non-unique nodes-->
		<xsd:attribute name="name" type="string" use="required" />
	</xsd:complexType>
	<xsd:complexType name="SiloType">
		<!--parallelThreads => Number of plot files.-->
		<xsd:attribute name="parallelThreads" type="integer" default="1" />
		<!--plotFileRoot => (no description available)-->
		<xsd:attribute name="plotFileRoot" type="string" default="plot" />
		<!--plotLevel => (no description available)-->
		<xsd:attribute name="plotLevel" type="integer" default="1" />
		<!--slaveDirectory => slave directory path-->
		<xsd:attribute name="slaveDirectory" type="string" default="" />
		<!--writeFEMFaces => (no description available)-->
		<xsd:attribute name="writeFEMFaces" type="integer" default="0" />
		<!--name => A name is required for any non-unique nodes-->
		<xsd:attribute name="name" type="string" use="required" />
	</xsd:complexType>
	<xsd:complexType name="VTKType">
		<!--parallelThreads => Number of plot files.-->
		<xsd:attribute name="parallelThreads" type="integer" default="1" />
		<!--plotFileRoot => (no description available)-->
		<xsd:attribute name="plotFileRoot" type="string" default="" />
		<!--plotLevel => (no description available)-->
		<xsd:attribute name="plotLevel" type="integer" default="1" />
		<!--slaveDirectory => slave directory path-->
		<xsd:attribute name="slaveDirectory" type="string" default="" />
		<!--writeBinaryData => Output the data in binary format-->
		<xsd:attribute name="writeBinaryData" type="integer" default="1" />
		<!--writeFEMFaces => (no description available)-->
		<xsd:attribute name="writeFEMFaces" type="integer" default="0" />
		<!--name => A name is required for any non-unique nodes-->
		<xsd:attribute name="name" type="string" use="required" />
	</xsd:complexType>
	<xsd:complexType name="SolversType">
		<xsd:choice minOccurs="0" maxOccurs="unbounded">
			<xsd:element name="CompositionalMultiphaseFlow" type="CompositionalMultiphaseFlowType" />
			<xsd:element name="CompositionalMultiphaseReservoir" type="CompositionalMultiphaseReservoirType" />
			<xsd:element name="CompositionalMultiphaseWell" type="CompositionalMultiphaseWellType" />
			<xsd:element name="Hydrofracture" type="HydrofractureType" />
			<xsd:element name="LaplaceFEM" type="LaplaceFEMType" />
			<xsd:element name="Poroelastic" type="PoroelasticType" />
			<xsd:element name="SinglePhaseFlow" type="SinglePhaseFlowType" />
			<xsd:element name="SinglePhaseReservoir" type="SinglePhaseReservoirType" />
			<xsd:element name="SinglePhaseWell" type="SinglePhaseWellType" />
			<xsd:element name="SolidMechanicsLagrangianSSLE" type="SolidMechanicsLagrangianSSLEType" />
			<xsd:element name="SolidMechanics_LagrangianFEM" type="SolidMechanics_LagrangianFEMType" />
			<xsd:element name="SurfaceGenerator" type="SurfaceGeneratorType" />
		</xsd:choice>
		<!--gravityVector => (no description available)-->
		<xsd:attribute name="gravityVector" type="R1Tensor" default="0 0 0" />
	</xsd:complexType>
	<xsd:complexType name="CompositionalMultiphaseFlowType">
		<xsd:choice minOccurs="0" maxOccurs="unbounded">
			<xsd:element name="SystemSolverParameters" type="SystemSolverParametersType" maxOccurs="1" />
		</xsd:choice>
		<!--capPressureName => Name of the capillary pressure constitutive model to use-->
		<xsd:attribute name="capPressureName" type="string" default="" />
		<!--cflFactor => Factor to apply to the `CFL condition <http://en.wikipedia.org/wiki/Courant-Friedrichs-Lewy_condition>`_ when calculating the maximum allowable time step. Values should be in the interval (0,1] -->
		<xsd:attribute name="cflFactor" type="real64" default="0.5" />
		<!--discretization => Name of discretization object to use for this solver.-->
		<xsd:attribute name="discretization" type="string" use="required" />
		<!--fluidName => Name of fluid constitutive object to use for this solver.-->
		<xsd:attribute name="fluidName" type="string" use="required" />
		<!--gravityFlag => Flag that enables/disables gravity-->
		<xsd:attribute name="gravityFlag" type="integer" use="required" />
		<!--initialDt => Initial time-step value required by the solver to the event manager.-->
		<xsd:attribute name="initialDt" type="real64" default="1e+99" />
		<!--logLevel => Log level-->
		<xsd:attribute name="logLevel" type="integer" default="0" />
		<!--relPermName => Name of the relative permeability constitutive model to use-->
		<xsd:attribute name="relPermName" type="string" use="required" />
		<!--solidName => Name of solid constitutive object to use for this solver-->
		<xsd:attribute name="solidName" type="string" use="required" />
		<!--targetRegions => Allowable regions that the solver may be applied to. Note that this does not indicate that the solver will be applied to these regions, only that allocation will occur such that the solver may be applied to these regions. The decision about what regions this solver will beapplied to rests in the EventManager.-->
		<xsd:attribute name="targetRegions" type="string_array" use="required" />
		<!--temperature => Temperature-->
		<xsd:attribute name="temperature" type="real64" use="required" />
		<!--useMass => Use mass formulation instead of molar-->
		<xsd:attribute name="useMass" type="integer" default="0" />
		<!--name => A name is required for any non-unique nodes-->
		<xsd:attribute name="name" type="string" use="required" />
	</xsd:complexType>
	<xsd:complexType name="CompositionalMultiphaseReservoirType">
		<xsd:choice minOccurs="0" maxOccurs="unbounded">
			<xsd:element name="SystemSolverParameters" type="SystemSolverParametersType" maxOccurs="1" />
		</xsd:choice>
		<!--cflFactor => Factor to apply to the `CFL condition <http://en.wikipedia.org/wiki/Courant-Friedrichs-Lewy_condition>`_ when calculating the maximum allowable time step. Values should be in the interval (0,1] -->
		<xsd:attribute name="cflFactor" type="real64" default="0.5" />
		<!--discretization => Name of discretization object (defined in the :ref:`NumericalMethodsManager`) to use for this solver. For instance, if this is a Finite Element Solver, the name of a :ref:`FiniteElement` should be specified. If this is a Finite Volume Method, the name of a :ref:`FiniteVolume` discretization should be specified.-->
		<xsd:attribute name="discretization" type="string" default="none" />
		<!--flowSolverName => Name of the flow solver to use in the reservoir-well system solver-->
		<xsd:attribute name="flowSolverName" type="string" use="required" />
		<!--targetRegions => Allowable regions that the solver may be applied to. Note that this does not indicate that the solver will be applied to these regions, only that allocation will occur such that the solver may be applied to these regions. The decision about what regions this solver will beapplied to rests in the EventManager.-->
		<xsd:attribute name="targetRegions" type="string_array" use="required" />
		<!--verboseLevel => Verbosity level for this solver. Higher values will lead to more screen output. For non-debug  simulations, this should remain at 0.-->
		<xsd:attribute name="verboseLevel" type="integer" default="0" />
		<!--wellSolverName => Name of the well solver to use in the reservoir-well system solver-->
		<xsd:attribute name="wellSolverName" type="string" use="required" />
		<!--name => A name is required for any non-unique nodes-->
		<xsd:attribute name="name" type="string" use="required" />
	</xsd:complexType>
	<xsd:complexType name="CompositionalMultiphaseWellType">
		<xsd:choice minOccurs="0" maxOccurs="unbounded">
			<xsd:element name="SystemSolverParameters" type="SystemSolverParametersType" maxOccurs="1" />
		</xsd:choice>
		<!--cflFactor => Factor to apply to the `CFL condition <http://en.wikipedia.org/wiki/Courant-Friedrichs-Lewy_condition>`_ when calculating the maximum allowable time step. Values should be in the interval (0,1] -->
		<xsd:attribute name="cflFactor" type="real64" default="0.5" />
		<!--discretization => Name of discretization object (defined in the :ref:`NumericalMethodsManager`) to use for this solver. For instance, if this is a Finite Element Solver, the name of a :ref:`FiniteElement` should be specified. If this is a Finite Volume Method, the name of a :ref:`FiniteVolume` discretization should be specified.-->
		<xsd:attribute name="discretization" type="string" default="none" />
		<!--gravityFlag => Flag that enables/disables gravity-->
		<xsd:attribute name="gravityFlag" type="integer" use="required" />
		<!--initialDt => Initial time-step value required by the solver to the event manager.-->
		<xsd:attribute name="initialDt" type="real64" default="1e+99" />
		<!--logLevel => Log level-->
		<xsd:attribute name="logLevel" type="integer" default="0" />
		<!--targetRegions => Allowable regions that the solver may be applied to. Note that this does not indicate that the solver will be applied to these regions, only that allocation will occur such that the solver may be applied to these regions. The decision about what regions this solver will beapplied to rests in the EventManager.-->
		<xsd:attribute name="targetRegions" type="string_array" use="required" />
		<!--useMass => Use mass formulation instead of molar-->
		<xsd:attribute name="useMass" type="integer" default="0" />
		<!--wellFluidName => Name of fluid constitutive object to use for this solver.-->
		<xsd:attribute name="wellFluidName" type="string" use="required" />
		<!--wellRelPermName => Name of the relative permeability constitutive model to use-->
		<xsd:attribute name="wellRelPermName" type="string" use="required" />
		<!--wellTemperature => Temperature-->
		<xsd:attribute name="wellTemperature" type="real64" use="required" />
		<!--name => A name is required for any non-unique nodes-->
		<xsd:attribute name="name" type="string" use="required" />
	</xsd:complexType>
	<xsd:complexType name="HydrofractureType">
		<xsd:choice minOccurs="0" maxOccurs="unbounded">
			<xsd:element name="SystemSolverParameters" type="SystemSolverParametersType" maxOccurs="1" />
		</xsd:choice>
		<!--cflFactor => Factor to apply to the `CFL condition <http://en.wikipedia.org/wiki/Courant-Friedrichs-Lewy_condition>`_ when calculating the maximum allowable time step. Values should be in the interval (0,1] -->
		<xsd:attribute name="cflFactor" type="real64" default="0.5" />
		<!--contactRelationName => Name of contact relation to enforce constraints on fracture boundary.-->
		<xsd:attribute name="contactRelationName" type="string" use="required" />
		<!--couplingTypeOption => Coupling option: (FixedStress, TightlyCoupled)-->
		<xsd:attribute name="couplingTypeOption" type="string" use="required" />
		<!--discretization => Name of discretization object (defined in the :ref:`NumericalMethodsManager`) to use for this solver. For instance, if this is a Finite Element Solver, the name of a :ref:`FiniteElement` should be specified. If this is a Finite Volume Method, the name of a :ref:`FiniteVolume` discretization should be specified.-->
		<xsd:attribute name="discretization" type="string" default="none" />
		<!--fluidSolverName => Name of the fluid mechanics solver to use in the poroelastic solver-->
		<xsd:attribute name="fluidSolverName" type="string" use="required" />
		<!--initialDt => Initial time-step value required by the solver to the event manager.-->
		<xsd:attribute name="initialDt" type="real64" default="1e+99" />
		<!--logLevel => Log level-->
		<xsd:attribute name="logLevel" type="integer" default="0" />
		<!--maxNumResolves => Value to indicate how many resolves may be executed to perform surface generation after the execution of flow and mechanics solver. -->
		<xsd:attribute name="maxNumResolves" type="integer" default="10" />
		<!--solidSolverName => Name of the solid mechanics solver to use in the poroelastic solver-->
		<xsd:attribute name="solidSolverName" type="string" use="required" />
		<!--targetRegions => Allowable regions that the solver may be applied to. Note that this does not indicate that the solver will be applied to these regions, only that allocation will occur such that the solver may be applied to these regions. The decision about what regions this solver will beapplied to rests in the EventManager.-->
		<xsd:attribute name="targetRegions" type="string_array" use="required" />
		<!--name => A name is required for any non-unique nodes-->
		<xsd:attribute name="name" type="string" use="required" />
	</xsd:complexType>
	<xsd:complexType name="LaplaceFEMType">
		<xsd:choice minOccurs="0" maxOccurs="unbounded">
			<xsd:element name="SystemSolverParameters" type="SystemSolverParametersType" maxOccurs="1" />
		</xsd:choice>
		<!--cflFactor => Factor to apply to the `CFL condition <http://en.wikipedia.org/wiki/Courant-Friedrichs-Lewy_condition>`_ when calculating the maximum allowable time step. Values should be in the interval (0,1] -->
		<xsd:attribute name="cflFactor" type="real64" default="0.5" />
		<!--discretization => Name of discretization object (defined in the :ref:`NumericalMethodsManager`) to use for this solver. For instance, if this is a Finite Element Solver, the name of a :ref:`FiniteElement` should be specified. If this is a Finite Volume Method, the name of a :ref:`FiniteVolume` discretization should be specified.-->
		<xsd:attribute name="discretization" type="string" default="none" />
		<!--fieldName => name of field variable-->
		<xsd:attribute name="fieldName" type="string" use="required" />
		<!--initialDt => Initial time-step value required by the solver to the event manager.-->
		<xsd:attribute name="initialDt" type="real64" default="1e+99" />
		<!--logLevel => Log level-->
		<xsd:attribute name="logLevel" type="integer" default="0" />
		<!--targetRegions => Allowable regions that the solver may be applied to. Note that this does not indicate that the solver will be applied to these regions, only that allocation will occur such that the solver may be applied to these regions. The decision about what regions this solver will beapplied to rests in the EventManager.-->
		<xsd:attribute name="targetRegions" type="string_array" use="required" />
		<!--timeIntegrationOption => option for default time integration method-->
		<xsd:attribute name="timeIntegrationOption" type="string" use="required" />
		<!--name => A name is required for any non-unique nodes-->
		<xsd:attribute name="name" type="string" use="required" />
	</xsd:complexType>
	<xsd:complexType name="PoroelasticType">
		<xsd:choice minOccurs="0" maxOccurs="unbounded">
			<xsd:element name="SystemSolverParameters" type="SystemSolverParametersType" maxOccurs="1" />
		</xsd:choice>
		<!--cflFactor => Factor to apply to the `CFL condition <http://en.wikipedia.org/wiki/Courant-Friedrichs-Lewy_condition>`_ when calculating the maximum allowable time step. Values should be in the interval (0,1] -->
		<xsd:attribute name="cflFactor" type="real64" default="0.5" />
		<!--couplingTypeOption => Coupling option: (FixedStress, TightlyCoupled)-->
		<xsd:attribute name="couplingTypeOption" type="string" use="required" />
		<!--discretization => Name of discretization object (defined in the :ref:`NumericalMethodsManager`) to use for this solver. For instance, if this is a Finite Element Solver, the name of a :ref:`FiniteElement` should be specified. If this is a Finite Volume Method, the name of a :ref:`FiniteVolume` discretization should be specified.-->
		<xsd:attribute name="discretization" type="string" default="none" />
		<!--fluidSolverName => Name of the fluid mechanics solver to use in the poroelastic solver-->
		<xsd:attribute name="fluidSolverName" type="string" use="required" />
		<!--initialDt => Initial time-step value required by the solver to the event manager.-->
		<xsd:attribute name="initialDt" type="real64" default="1e+99" />
		<!--logLevel => Log level-->
		<xsd:attribute name="logLevel" type="integer" default="0" />
		<!--solidSolverName => Name of the solid mechanics solver to use in the poroelastic solver-->
		<xsd:attribute name="solidSolverName" type="string" use="required" />
		<!--targetRegions => Allowable regions that the solver may be applied to. Note that this does not indicate that the solver will be applied to these regions, only that allocation will occur such that the solver may be applied to these regions. The decision about what regions this solver will beapplied to rests in the EventManager.-->
		<xsd:attribute name="targetRegions" type="string_array" use="required" />
		<!--name => A name is required for any non-unique nodes-->
		<xsd:attribute name="name" type="string" use="required" />
	</xsd:complexType>
	<xsd:complexType name="SinglePhaseFlowType">
		<xsd:choice minOccurs="0" maxOccurs="unbounded">
			<xsd:element name="SystemSolverParameters" type="SystemSolverParametersType" maxOccurs="1" />
		</xsd:choice>
		<!--cflFactor => Factor to apply to the `CFL condition <http://en.wikipedia.org/wiki/Courant-Friedrichs-Lewy_condition>`_ when calculating the maximum allowable time step. Values should be in the interval (0,1] -->
		<xsd:attribute name="cflFactor" type="real64" default="0.5" />
<<<<<<< HEAD
		<!--discretization => Name of discretization object to use for this solver.-->
		<xsd:attribute name="discretization" type="string" use="required" />
		<!--fluidName => Name of fluid constitutive object to use for this solver.-->
		<xsd:attribute name="fluidName" type="string" use="required" />
		<!--gravityFlag => Flag that enables/disables gravity-->
		<xsd:attribute name="gravityFlag" type="integer" use="required" />
		<!--solidName => Name of solid constitutive object to use for this solver-->
		<xsd:attribute name="solidName" type="string" use="required" />
		<!--targetRegions => Allowable regions that the solver may be applied to. Note that this does not indicate that the solver will be applied to these regions, only that allocation will occur such that the solver may be applied to these regions. The decision about what regions this solver will beapplied to rests in the EventManager.-->
		<xsd:attribute name="targetRegions" type="string_array" use="required" />
		<!--verboseLevel => Verbosity level for this solver. Higher values will lead to more screen output. For non-debug  simulations, this should remain at 0.-->
		<xsd:attribute name="verboseLevel" type="integer" default="0" />
=======
		<!--discretization => Name of discretization object (defined in the :ref:`NumericalMethodsManager`) to use for this solver. For instance, if this is a Finite Element Solver, the name of a :ref:`FiniteElement` should be specified. If this is a Finite Volume Method, the name of a :ref:`FiniteVolume` discretization should be specified.-->
		<xsd:attribute name="discretization" type="string" default="none" />
		<!--flowSolverName => Name of the flow solver to use in the reservoir-well system solver-->
		<xsd:attribute name="flowSolverName" type="string" use="required" />
		<!--initialDt => Initial time-step value required by the solver to the event manager.-->
		<xsd:attribute name="initialDt" type="real64" default="1e+99" />
		<!--logLevel => Log level-->
		<xsd:attribute name="logLevel" type="integer" default="0" />
		<!--targetRegions => Allowable regions that the solver may be applied to. Note that this does not indicate that the solver will be applied to these regions, only that allocation will occur such that the solver may be applied to these regions. The decision about what regions this solver will beapplied to rests in the EventManager.-->
		<xsd:attribute name="targetRegions" type="string_array" use="required" />
		<!--wellSolverName => Name of the well solver to use in the reservoir-well system solver-->
		<xsd:attribute name="wellSolverName" type="string" use="required" />
>>>>>>> 69d82d57
		<!--name => A name is required for any non-unique nodes-->
		<xsd:attribute name="name" type="string" use="required" />
	</xsd:complexType>
	<xsd:complexType name="SinglePhaseReservoirType">
		<xsd:choice minOccurs="0" maxOccurs="unbounded">
			<xsd:element name="SystemSolverParameters" type="SystemSolverParametersType" maxOccurs="1" />
		</xsd:choice>
		<!--cflFactor => Factor to apply to the `CFL condition <http://en.wikipedia.org/wiki/Courant-Friedrichs-Lewy_condition>`_ when calculating the maximum allowable time step. Values should be in the interval (0,1] -->
		<xsd:attribute name="cflFactor" type="real64" default="0.5" />
<<<<<<< HEAD
		<!--discretization => Name of discretization object (defined in the :ref:`NumericalMethodsManager`) to use for this solver. For instance, if this is a Finite Element Solver, the name of a :ref:`FiniteElement` should be specified. If this is a Finite Volume Method, the name of a :ref:`FiniteVolume` discretization should be specified.-->
		<xsd:attribute name="discretization" type="string" default="none" />
		<!--flowSolverName => Name of the flow solver to use in the reservoir-well system solver-->
		<xsd:attribute name="flowSolverName" type="string" use="required" />
		<!--targetRegions => Allowable regions that the solver may be applied to. Note that this does not indicate that the solver will be applied to these regions, only that allocation will occur such that the solver may be applied to these regions. The decision about what regions this solver will beapplied to rests in the EventManager.-->
		<xsd:attribute name="targetRegions" type="string_array" use="required" />
		<!--verboseLevel => Verbosity level for this solver. Higher values will lead to more screen output. For non-debug  simulations, this should remain at 0.-->
		<xsd:attribute name="verboseLevel" type="integer" default="0" />
		<!--wellSolverName => Name of the well solver to use in the reservoir-well system solver-->
		<xsd:attribute name="wellSolverName" type="string" use="required" />
=======
		<!--discretization => Name of discretization object to use for this solver.-->
		<xsd:attribute name="discretization" type="string" use="required" />
		<!--fluidName => Name of fluid constitutive object to use for this solver.-->
		<xsd:attribute name="fluidName" type="string" use="required" />
		<!--gravityFlag => Flag that enables/disables gravity-->
		<xsd:attribute name="gravityFlag" type="integer" use="required" />
		<!--initialDt => Initial time-step value required by the solver to the event manager.-->
		<xsd:attribute name="initialDt" type="real64" default="1e+99" />
		<!--logLevel => Log level-->
		<xsd:attribute name="logLevel" type="integer" default="0" />
		<!--solidName => Name of solid constitutive object to use for this solver-->
		<xsd:attribute name="solidName" type="string" use="required" />
		<!--targetRegions => Allowable regions that the solver may be applied to. Note that this does not indicate that the solver will be applied to these regions, only that allocation will occur such that the solver may be applied to these regions. The decision about what regions this solver will beapplied to rests in the EventManager.-->
		<xsd:attribute name="targetRegions" type="string_array" use="required" />
>>>>>>> 69d82d57
		<!--name => A name is required for any non-unique nodes-->
		<xsd:attribute name="name" type="string" use="required" />
	</xsd:complexType>
	<xsd:complexType name="SinglePhaseWellType">
		<xsd:choice minOccurs="0" maxOccurs="unbounded">
			<xsd:element name="SystemSolverParameters" type="SystemSolverParametersType" maxOccurs="1" />
		</xsd:choice>
		<!--cflFactor => Factor to apply to the `CFL condition <http://en.wikipedia.org/wiki/Courant-Friedrichs-Lewy_condition>`_ when calculating the maximum allowable time step. Values should be in the interval (0,1] -->
		<xsd:attribute name="cflFactor" type="real64" default="0.5" />
		<!--discretization => Name of discretization object (defined in the :ref:`NumericalMethodsManager`) to use for this solver. For instance, if this is a Finite Element Solver, the name of a :ref:`FiniteElement` should be specified. If this is a Finite Volume Method, the name of a :ref:`FiniteVolume` discretization should be specified.-->
		<xsd:attribute name="discretization" type="string" default="none" />
		<!--gravityFlag => Flag that enables/disables gravity-->
		<xsd:attribute name="gravityFlag" type="integer" use="required" />
		<!--initialDt => Initial time-step value required by the solver to the event manager.-->
		<xsd:attribute name="initialDt" type="real64" default="1e+99" />
		<!--logLevel => Log level-->
		<xsd:attribute name="logLevel" type="integer" default="0" />
		<!--targetRegions => Allowable regions that the solver may be applied to. Note that this does not indicate that the solver will be applied to these regions, only that allocation will occur such that the solver may be applied to these regions. The decision about what regions this solver will beapplied to rests in the EventManager.-->
		<xsd:attribute name="targetRegions" type="string_array" use="required" />
		<!--wellFluidName => Name of fluid constitutive object to use for this solver.-->
		<xsd:attribute name="wellFluidName" type="string" use="required" />
		<!--name => A name is required for any non-unique nodes-->
		<xsd:attribute name="name" type="string" use="required" />
	</xsd:complexType>
	<xsd:complexType name="SolidMechanicsLagrangianSSLEType">
		<xsd:choice minOccurs="0" maxOccurs="unbounded">
			<xsd:element name="SystemSolverParameters" type="SystemSolverParametersType" maxOccurs="1" />
		</xsd:choice>
		<!--cflFactor => Factor to apply to the `CFL condition <http://en.wikipedia.org/wiki/Courant-Friedrichs-Lewy_condition>`_ when calculating the maximum allowable time step. Values should be in the interval (0,1] -->
		<xsd:attribute name="cflFactor" type="real64" default="0.5" />
		<!--contactRelationName => Name of contact relation to enforce constraints on fracture boundary.-->
		<xsd:attribute name="contactRelationName" type="string" default="NOCONTACT" />
		<!--discretization => Name of discretization object (defined in the :ref:`NumericalMethodsManager`) to use for this solver. For instance, if this is a Finite Element Solver, the name of a :ref:`FiniteElement` should be specified. If this is a Finite Volume Method, the name of a :ref:`FiniteVolume` discretization should be specified.-->
		<xsd:attribute name="discretization" type="string" default="none" />
		<!--initialDt => Initial time-step value required by the solver to the event manager.-->
		<xsd:attribute name="initialDt" type="real64" default="1e+99" />
		<!--logLevel => Log level-->
		<xsd:attribute name="logLevel" type="integer" default="0" />
		<!--massDamping => Value of mass based damping coefficient. -->
		<xsd:attribute name="massDamping" type="real64" default="0" />
		<!--maxNumResolves => Value to indicate how many resolves may be executed after some other event is executed. For example, if a SurfaceGenerator is specified, it will be executed after the mechanics solve. However if a new surface is generated, then the mechanics solve must be executed again due to the change in topology.-->
		<xsd:attribute name="maxNumResolves" type="integer" default="10" />
		<!--newmarkBeta => Value of :math:`\beta` in the Newmark Method for Implicit Dynamic time integration option. This should be pow(newmarkGamma+0.5,2.0)/4.0 unless you know what you are doing.-->
		<xsd:attribute name="newmarkBeta" type="real64" default="0.25" />
		<!--newmarkGamma => Value of :math:`\gamma` in the Newmark Method for Implicit Dynamic time integration option-->
		<xsd:attribute name="newmarkGamma" type="real64" default="0.5" />
		<!--solidMaterialName => The name of the material that should be used in the constitutive updates-->
		<xsd:attribute name="solidMaterialName" type="string" use="required" />
		<!--stiffnessDamping => Value of stiffness based damping coefficient. -->
		<xsd:attribute name="stiffnessDamping" type="real64" default="0" />
		<!--strainTheory => Indicates whether or not to use `Infinitesimal Strain Theory <https://en.wikipedia.org/wiki/Infinitesimal_strain_theory>`_, or `Finite Strain Theory <https://en.wikipedia.org/wiki/Finite_strain_theory>`_. Valid Inputs are:
 0 - Infinitesimal Strain 
 1 - Finite Strain-->
		<xsd:attribute name="strainTheory" type="integer" default="0" />
		<!--targetRegions => Allowable regions that the solver may be applied to. Note that this does not indicate that the solver will be applied to these regions, only that allocation will occur such that the solver may be applied to these regions. The decision about what regions this solver will beapplied to rests in the EventManager.-->
		<xsd:attribute name="targetRegions" type="string_array" use="required" />
		<!--timeIntegrationOption => Time integration method. Options are: 
 QuasiStatic 
 ImplicitDynamic 
 ExplicitDynamic-->
		<xsd:attribute name="timeIntegrationOption" type="string" default="" />
		<!--useVelocityForQS => Flag to indicate the use of the incremental displacement from the previous step as an initial estimate for the incremental displacement of the current step.-->
		<xsd:attribute name="useVelocityForQS" type="integer" default="0" />
		<!--name => A name is required for any non-unique nodes-->
		<xsd:attribute name="name" type="string" use="required" />
	</xsd:complexType>
	<xsd:complexType name="SolidMechanics_LagrangianFEMType">
		<xsd:choice minOccurs="0" maxOccurs="unbounded">
			<xsd:element name="SystemSolverParameters" type="SystemSolverParametersType" maxOccurs="1" />
		</xsd:choice>
		<!--cflFactor => Factor to apply to the `CFL condition <http://en.wikipedia.org/wiki/Courant-Friedrichs-Lewy_condition>`_ when calculating the maximum allowable time step. Values should be in the interval (0,1] -->
		<xsd:attribute name="cflFactor" type="real64" default="0.5" />
		<!--contactRelationName => Name of contact relation to enforce constraints on fracture boundary.-->
		<xsd:attribute name="contactRelationName" type="string" default="NOCONTACT" />
		<!--discretization => Name of discretization object (defined in the :ref:`NumericalMethodsManager`) to use for this solver. For instance, if this is a Finite Element Solver, the name of a :ref:`FiniteElement` should be specified. If this is a Finite Volume Method, the name of a :ref:`FiniteVolume` discretization should be specified.-->
		<xsd:attribute name="discretization" type="string" default="none" />
		<!--initialDt => Initial time-step value required by the solver to the event manager.-->
		<xsd:attribute name="initialDt" type="real64" default="1e+99" />
		<!--logLevel => Log level-->
		<xsd:attribute name="logLevel" type="integer" default="0" />
		<!--massDamping => Value of mass based damping coefficient. -->
		<xsd:attribute name="massDamping" type="real64" default="0" />
		<!--maxNumResolves => Value to indicate how many resolves may be executed after some other event is executed. For example, if a SurfaceGenerator is specified, it will be executed after the mechanics solve. However if a new surface is generated, then the mechanics solve must be executed again due to the change in topology.-->
		<xsd:attribute name="maxNumResolves" type="integer" default="10" />
		<!--newmarkBeta => Value of :math:`\beta` in the Newmark Method for Implicit Dynamic time integration option. This should be pow(newmarkGamma+0.5,2.0)/4.0 unless you know what you are doing.-->
		<xsd:attribute name="newmarkBeta" type="real64" default="0.25" />
		<!--newmarkGamma => Value of :math:`\gamma` in the Newmark Method for Implicit Dynamic time integration option-->
		<xsd:attribute name="newmarkGamma" type="real64" default="0.5" />
		<!--solidMaterialName => The name of the material that should be used in the constitutive updates-->
		<xsd:attribute name="solidMaterialName" type="string" use="required" />
		<!--stiffnessDamping => Value of stiffness based damping coefficient. -->
		<xsd:attribute name="stiffnessDamping" type="real64" default="0" />
		<!--strainTheory => Indicates whether or not to use `Infinitesimal Strain Theory <https://en.wikipedia.org/wiki/Infinitesimal_strain_theory>`_, or `Finite Strain Theory <https://en.wikipedia.org/wiki/Finite_strain_theory>`_. Valid Inputs are:
 0 - Infinitesimal Strain 
 1 - Finite Strain-->
		<xsd:attribute name="strainTheory" type="integer" default="0" />
		<!--targetRegions => Allowable regions that the solver may be applied to. Note that this does not indicate that the solver will be applied to these regions, only that allocation will occur such that the solver may be applied to these regions. The decision about what regions this solver will beapplied to rests in the EventManager.-->
		<xsd:attribute name="targetRegions" type="string_array" use="required" />
		<!--timeIntegrationOption => Time integration method. Options are: 
 QuasiStatic 
 ImplicitDynamic 
 ExplicitDynamic-->
		<xsd:attribute name="timeIntegrationOption" type="string" default="" />
		<!--useVelocityForQS => Flag to indicate the use of the incremental displacement from the previous step as an initial estimate for the incremental displacement of the current step.-->
		<xsd:attribute name="useVelocityForQS" type="integer" default="0" />
		<!--name => A name is required for any non-unique nodes-->
		<xsd:attribute name="name" type="string" use="required" />
	</xsd:complexType>
	<xsd:complexType name="SurfaceGeneratorType">
		<xsd:choice minOccurs="0" maxOccurs="unbounded">
			<xsd:element name="SystemSolverParameters" type="SystemSolverParametersType" maxOccurs="1" />
		</xsd:choice>
		<!--cflFactor => Factor to apply to the `CFL condition <http://en.wikipedia.org/wiki/Courant-Friedrichs-Lewy_condition>`_ when calculating the maximum allowable time step. Values should be in the interval (0,1] -->
		<xsd:attribute name="cflFactor" type="real64" default="0.5" />
		<!--discretization => Name of discretization object (defined in the :ref:`NumericalMethodsManager`) to use for this solver. For instance, if this is a Finite Element Solver, the name of a :ref:`FiniteElement` should be specified. If this is a Finite Volume Method, the name of a :ref:`FiniteVolume` discretization should be specified.-->
		<xsd:attribute name="discretization" type="string" default="none" />
		<!--fractureRegion => (no description available)-->
		<xsd:attribute name="fractureRegion" type="string" default="FractureRegion" />
		<!--initialDt => Initial time-step value required by the solver to the event manager.-->
		<xsd:attribute name="initialDt" type="real64" default="1e+99" />
		<!--logLevel => Log level-->
		<xsd:attribute name="logLevel" type="integer" default="0" />
		<!--mpiCommOrder => Flag to enable MPI consistent communication ordering-->
		<xsd:attribute name="mpiCommOrder" type="integer" default="0" />
		<!--nodeBasedSIF => Rock toughness of the solid material-->
		<xsd:attribute name="nodeBasedSIF" type="integer" default="0" />
		<!--rockToughness => Rock toughness of the solid material-->
		<xsd:attribute name="rockToughness" type="real64" use="required" />
		<!--solidMaterialName => Name of the solid material used in solid mechanic solver-->
		<xsd:attribute name="solidMaterialName" type="string" use="required" />
		<!--targetRegions => Allowable regions that the solver may be applied to. Note that this does not indicate that the solver will be applied to these regions, only that allocation will occur such that the solver may be applied to these regions. The decision about what regions this solver will beapplied to rests in the EventManager.-->
		<xsd:attribute name="targetRegions" type="string_array" use="required" />
		<!--name => A name is required for any non-unique nodes-->
		<xsd:attribute name="name" type="string" use="required" />
	</xsd:complexType>
	<xsd:complexType name="ConstitutiveType">
		<xsd:choice minOccurs="0" maxOccurs="unbounded">
			<xsd:element name="BlackOilFluid" type="BlackOilFluidType" />
			<xsd:element name="BrooksCoreyBakerRelativePermeability" type="BrooksCoreyBakerRelativePermeabilityType" />
			<xsd:element name="BrooksCoreyCapillaryPressure" type="BrooksCoreyCapillaryPressureType" />
			<xsd:element name="BrooksCoreyRelativePermeability" type="BrooksCoreyRelativePermeabilityType" />
			<xsd:element name="CompositionalMultiphaseFluid" type="CompositionalMultiphaseFluidType" />
			<xsd:element name="CompressibleSinglePhaseFluid" type="CompressibleSinglePhaseFluidType" />
			<xsd:element name="Contact" type="ContactType" />
			<xsd:element name="LinearElasticAnisotropic" type="LinearElasticAnisotropicType" />
			<xsd:element name="LinearElasticIsotropic" type="LinearElasticIsotropicType" />
			<xsd:element name="PoreVolumeCompressibleSolid" type="PoreVolumeCompressibleSolidType" />
			<xsd:element name="PoroLinearElasticAnisotropic" type="PoroLinearElasticAnisotropicType" />
			<xsd:element name="PoroLinearElasticIsotropic" type="PoroLinearElasticIsotropicType" />
			<xsd:element name="VanGenuchtenBakerRelativePermeability" type="VanGenuchtenBakerRelativePermeabilityType" />
			<xsd:element name="VanGenuchtenCapillaryPressure" type="VanGenuchtenCapillaryPressureType" />
		</xsd:choice>
	</xsd:complexType>
	<xsd:complexType name="BlackOilFluidType">
		<!--componentMolarWeight => Component molar weights-->
		<xsd:attribute name="componentMolarWeight" type="real64_array" use="required" />
		<!--componentNames => List of component names-->
		<xsd:attribute name="componentNames" type="string_array" default="" />
		<!--fluidType => Type of black-oil fluid (LiveOil/DeadOil)-->
		<xsd:attribute name="fluidType" type="string" use="required" />
		<!--phaseNames => List of fluid phases-->
		<xsd:attribute name="phaseNames" type="string_array" use="required" />
		<!--surfaceDensities => List of surface densities for each phase-->
		<xsd:attribute name="surfaceDensities" type="real64_array" use="required" />
		<!--tableFiles => List of filenames with input PVT tables-->
		<xsd:attribute name="tableFiles" type="string_array" use="required" />
		<!--name => A name is required for any non-unique nodes-->
		<xsd:attribute name="name" type="string" use="required" />
	</xsd:complexType>
	<xsd:complexType name="BrooksCoreyBakerRelativePermeabilityType">
		<!--gasOilRelPermExponent => Rel perm power law exponent for the pair (gas phase, oil phase) at residual water saturation-->
		<xsd:attribute name="gasOilRelPermExponent" type="real64_array" default="1" />
		<!--gasOilRelPermMaxValue => Maximum rel perm value for the pair (gas phase, oil phase) at residual water saturation-->
		<xsd:attribute name="gasOilRelPermMaxValue" type="real64_array" default="0" />
		<!--phaseMinVolumeFraction => Minimum volume fraction value for each phase-->
		<xsd:attribute name="phaseMinVolumeFraction" type="real64_array" default="0" />
		<!--phaseNames => List of fluid phases-->
		<xsd:attribute name="phaseNames" type="string_array" use="required" />
		<!--waterOilRelPermExponent => Rel perm power law exponent for the pair (water phase, oil phase) at residual gas saturation-->
		<xsd:attribute name="waterOilRelPermExponent" type="real64_array" default="1" />
		<!--waterOilRelPermMaxValue => Maximum rel perm value for the pair (water phase, oil phase) at residual gas saturation-->
		<xsd:attribute name="waterOilRelPermMaxValue" type="real64_array" default="0" />
		<!--name => A name is required for any non-unique nodes-->
		<xsd:attribute name="name" type="string" use="required" />
	</xsd:complexType>
	<xsd:complexType name="BrooksCoreyCapillaryPressureType">
		<!--capPressureEpsilon => Wetting-phase saturation at which the max cap. pressure is attained; used to avoid infinite cap. pressure values for saturations close to zero-->
		<xsd:attribute name="capPressureEpsilon" type="real64" default="1e-06" />
		<!--phaseCapPressureExponentInv => Inverse of capillary power law exponent for each phase-->
		<xsd:attribute name="phaseCapPressureExponentInv" type="real64_array" default="2" />
		<!--phaseEntryPressure => Entry pressure value for each phase-->
		<xsd:attribute name="phaseEntryPressure" type="real64_array" default="1" />
		<!--phaseMinVolumeFraction => Minimum volume fraction value for each phase-->
		<xsd:attribute name="phaseMinVolumeFraction" type="real64_array" default="0" />
		<!--phaseNames => List of fluid phases-->
		<xsd:attribute name="phaseNames" type="string_array" use="required" />
		<!--name => A name is required for any non-unique nodes-->
		<xsd:attribute name="name" type="string" use="required" />
	</xsd:complexType>
	<xsd:complexType name="BrooksCoreyRelativePermeabilityType">
		<!--phaseMinVolumeFraction => Minimum volume fraction value for each phase-->
		<xsd:attribute name="phaseMinVolumeFraction" type="real64_array" default="0" />
		<!--phaseNames => List of fluid phases-->
		<xsd:attribute name="phaseNames" type="string_array" use="required" />
		<!--phaseRelPermExponent => MinimumRel perm power law exponent for each phase-->
		<xsd:attribute name="phaseRelPermExponent" type="real64_array" default="1" />
		<!--phaseRelPermMaxValue => Maximum rel perm value for each phase-->
		<xsd:attribute name="phaseRelPermMaxValue" type="real64_array" default="0" />
		<!--name => A name is required for any non-unique nodes-->
		<xsd:attribute name="name" type="string" use="required" />
	</xsd:complexType>
	<xsd:complexType name="CompositionalMultiphaseFluidType">
		<!--componentAcentricFactor => Component acentric factors-->
		<xsd:attribute name="componentAcentricFactor" type="real64_array" use="required" />
		<!--componentBinaryCoeff => Table of binary interaction coefficients-->
		<xsd:attribute name="componentBinaryCoeff" type="real64_array2d" default="0" />
		<!--componentCriticalPressure => Component critical pressures-->
		<xsd:attribute name="componentCriticalPressure" type="real64_array" use="required" />
		<!--componentCriticalTemperature => Component critical temperatures-->
		<xsd:attribute name="componentCriticalTemperature" type="real64_array" use="required" />
		<!--componentMolarWeight => Component molar weights-->
		<xsd:attribute name="componentMolarWeight" type="real64_array" use="required" />
		<!--componentNames => List of component names-->
		<xsd:attribute name="componentNames" type="string_array" use="required" />
		<!--componentVolumeShift => Component volume shifts-->
		<xsd:attribute name="componentVolumeShift" type="real64_array" default="0" />
		<!--equationsOfState => List of equation of state types for each phase-->
		<xsd:attribute name="equationsOfState" type="string_array" use="required" />
		<!--phaseNames => List of fluid phases-->
		<xsd:attribute name="phaseNames" type="string_array" use="required" />
		<!--name => A name is required for any non-unique nodes-->
		<xsd:attribute name="name" type="string" use="required" />
	</xsd:complexType>
	<xsd:complexType name="CompressibleSinglePhaseFluidType">
		<!--compressibility => Fluid compressibility-->
		<xsd:attribute name="compressibility" type="real64" default="0" />
		<!--defaultDensity => Default value for density.-->
		<xsd:attribute name="defaultDensity" type="real64" use="required" />
		<!--defaultViscosity => Default value for viscosity.-->
		<xsd:attribute name="defaultViscosity" type="real64" use="required" />
		<!--densityModel => Type of density model (linear, quadratic, exponential)-->
		<xsd:attribute name="densityModel" type="string" default="linear" />
		<!--referenceDensity => Reference fluid density-->
		<xsd:attribute name="referenceDensity" type="real64" default="1000" />
		<!--referencePressure => Reference pressure-->
		<xsd:attribute name="referencePressure" type="real64" default="0" />
		<!--referenceViscosity => Reference fluid viscosity-->
		<xsd:attribute name="referenceViscosity" type="real64" default="0.001" />
		<!--viscosibility => Fluid viscosity exponential coefficient-->
		<xsd:attribute name="viscosibility" type="real64" default="0" />
		<!--viscosityModel => Type of viscosity model (linear, quadratic, exponential)-->
		<xsd:attribute name="viscosityModel" type="string" default="linear" />
		<!--name => A name is required for any non-unique nodes-->
		<xsd:attribute name="name" type="string" use="required" />
	</xsd:complexType>
	<xsd:complexType name="ContactType">
		<!--penaltyStiffness => Value of the penetration penalty stiffness. Units of Pressure/length-->
		<xsd:attribute name="penaltyStiffness" type="real64" use="required" />
		<!--name => A name is required for any non-unique nodes-->
		<xsd:attribute name="name" type="string" use="required" />
	</xsd:complexType>
	<xsd:complexType name="LinearElasticAnisotropicType">
		<!--defaultC11 => Default for the 11 component of the Elastic Stiffness Tensor in Voigt notation-->
		<xsd:attribute name="defaultC11" type="real64" use="required" />
		<!--defaultC12 => Default for the 12 component of the Elastic Stiffness Tensor in Voigt notation-->
		<xsd:attribute name="defaultC12" type="real64" use="required" />
		<!--defaultC13 => Default for the 13 component of the Elastic Stiffness Tensor in Voigt notation-->
		<xsd:attribute name="defaultC13" type="real64" use="required" />
		<!--defaultC14 => Default for the 14 component of the Elastic Stiffness Tensor in Voigt notation-->
		<xsd:attribute name="defaultC14" type="real64" use="required" />
		<!--defaultC15 => Default for the 15 component of the Elastic Stiffness Tensor in Voigt notation-->
		<xsd:attribute name="defaultC15" type="real64" use="required" />
		<!--defaultC16 => Default for the 16 component of the Elastic Stiffness Tensor in Voigt notation-->
		<xsd:attribute name="defaultC16" type="real64" use="required" />
		<!--defaultC21 => Default for the 21 component of the Elastic Stiffness Tensor in Voigt notation-->
		<xsd:attribute name="defaultC21" type="real64" use="required" />
		<!--defaultC22 => Default for the 22 component of the Elastic Stiffness Tensor in Voigt notation-->
		<xsd:attribute name="defaultC22" type="real64" use="required" />
		<!--defaultC23 => Default for the 23 component of the Elastic Stiffness Tensor in Voigt notation-->
		<xsd:attribute name="defaultC23" type="real64" use="required" />
		<!--defaultC24 => Default for the 24 component of the Elastic Stiffness Tensor in Voigt notation-->
		<xsd:attribute name="defaultC24" type="real64" use="required" />
		<!--defaultC25 => Default for the 25 component of the Elastic Stiffness Tensor in Voigt notation-->
		<xsd:attribute name="defaultC25" type="real64" use="required" />
		<!--defaultC26 => Default for the 26 component of the Elastic Stiffness Tensor in Voigt notation-->
		<xsd:attribute name="defaultC26" type="real64" use="required" />
		<!--defaultC31 => Default for the 31 component of the Elastic Stiffness Tensor in Voigt notation-->
		<xsd:attribute name="defaultC31" type="real64" use="required" />
		<!--defaultC32 => Default for the 32 component of the Elastic Stiffness Tensor in Voigt notation-->
		<xsd:attribute name="defaultC32" type="real64" use="required" />
		<!--defaultC33 => Default for the 33 component of the Elastic Stiffness Tensor in Voigt notation-->
		<xsd:attribute name="defaultC33" type="real64" use="required" />
		<!--defaultC34 => Default for the 34 component of the Elastic Stiffness Tensor in Voigt notation-->
		<xsd:attribute name="defaultC34" type="real64" use="required" />
		<!--defaultC35 => Default for the 35 component of the Elastic Stiffness Tensor in Voigt notation-->
		<xsd:attribute name="defaultC35" type="real64" use="required" />
		<!--defaultC36 => Default for the 36 component of the Elastic Stiffness Tensor in Voigt notation-->
		<xsd:attribute name="defaultC36" type="real64" use="required" />
		<!--defaultC41 => Default for the 41 component of the Elastic Stiffness Tensor in Voigt notation-->
		<xsd:attribute name="defaultC41" type="real64" use="required" />
		<!--defaultC42 => Default for the 42 component of the Elastic Stiffness Tensor in Voigt notation-->
		<xsd:attribute name="defaultC42" type="real64" use="required" />
		<!--defaultC43 => Default for the 43 component of the Elastic Stiffness Tensor in Voigt notation-->
		<xsd:attribute name="defaultC43" type="real64" use="required" />
		<!--defaultC44 => Default for the 44 component of the Elastic Stiffness Tensor in Voigt notation-->
		<xsd:attribute name="defaultC44" type="real64" use="required" />
		<!--defaultC45 => Default for the 45 component of the Elastic Stiffness Tensor in Voigt notation-->
		<xsd:attribute name="defaultC45" type="real64" use="required" />
		<!--defaultC46 => Default for the 46 component of the Elastic Stiffness Tensor in Voigt notation-->
		<xsd:attribute name="defaultC46" type="real64" use="required" />
		<!--defaultC51 => Default for the 51 component of the Elastic Stiffness Tensor in Voigt notation-->
		<xsd:attribute name="defaultC51" type="real64" use="required" />
		<!--defaultC52 => Default for the 52 component of the Elastic Stiffness Tensor in Voigt notation-->
		<xsd:attribute name="defaultC52" type="real64" use="required" />
		<!--defaultC53 => Default for the 53 component of the Elastic Stiffness Tensor in Voigt notation-->
		<xsd:attribute name="defaultC53" type="real64" use="required" />
		<!--defaultC54 => Default for the 54 component of the Elastic Stiffness Tensor in Voigt notation-->
		<xsd:attribute name="defaultC54" type="real64" use="required" />
		<!--defaultC55 => Default for the 55 component of the Elastic Stiffness Tensor in Voigt notation-->
		<xsd:attribute name="defaultC55" type="real64" use="required" />
		<!--defaultC56 => Default for the 56 component of the Elastic Stiffness Tensor in Voigt notation-->
		<xsd:attribute name="defaultC56" type="real64" use="required" />
		<!--defaultC61 => Default for the 61 component of the Elastic Stiffness Tensor in Voigt notation-->
		<xsd:attribute name="defaultC61" type="real64" use="required" />
		<!--defaultC62 => Default for the 62 component of the Elastic Stiffness Tensor in Voigt notation-->
		<xsd:attribute name="defaultC62" type="real64" use="required" />
		<!--defaultC63 => Default for the 63 component of the Elastic Stiffness Tensor in Voigt notation-->
		<xsd:attribute name="defaultC63" type="real64" use="required" />
		<!--defaultC64 => Default for the 64 component of the Elastic Stiffness Tensor in Voigt notation-->
		<xsd:attribute name="defaultC64" type="real64" use="required" />
		<!--defaultC65 => Default for the 65 component of the Elastic Stiffness Tensor in Voigt notation-->
		<xsd:attribute name="defaultC65" type="real64" use="required" />
		<!--defaultC66 => Default for the 66 component of the Elastic Stiffness Tensor in Voigt notation-->
		<xsd:attribute name="defaultC66" type="real64" use="required" />
		<!--defaultDensity => Default Material Density-->
		<xsd:attribute name="defaultDensity" type="real64" use="required" />
		<!--name => A name is required for any non-unique nodes-->
		<xsd:attribute name="name" type="string" use="required" />
	</xsd:complexType>
	<xsd:complexType name="LinearElasticIsotropicType">
		<!--defaultBulkModulus => Elastic Bulk Modulus Parameter-->
		<xsd:attribute name="defaultBulkModulus" type="real64" default="-1" />
		<!--defaultDensity => Default Material Density-->
		<xsd:attribute name="defaultDensity" type="real64" use="required" />
		<!--defaultPoissonRatio => Poisson's ratio-->
		<xsd:attribute name="defaultPoissonRatio" type="real64" default="-1" />
		<!--defaultShearModulus => Elastic Shear Modulus Parameter-->
		<xsd:attribute name="defaultShearModulus" type="real64" default="-1" />
		<!--defaultYoungsModulus => Elastic Young's Modulus.-->
		<xsd:attribute name="defaultYoungsModulus" type="real64" default="-1" />
		<!--name => A name is required for any non-unique nodes-->
		<xsd:attribute name="name" type="string" use="required" />
	</xsd:complexType>
	<xsd:complexType name="PoreVolumeCompressibleSolidType">
		<!--compressibility => Solid compressibility-->
		<xsd:attribute name="compressibility" type="real64" use="required" />
		<!--referencePressure => Reference pressure for fluid compressibility-->
		<xsd:attribute name="referencePressure" type="real64" use="required" />
		<!--name => A name is required for any non-unique nodes-->
		<xsd:attribute name="name" type="string" use="required" />
	</xsd:complexType>
	<xsd:complexType name="PoroLinearElasticAnisotropicType">
		<!--BiotCoefficient => Biot's coefficient-->
		<xsd:attribute name="BiotCoefficient" type="real64" default="0" />
		<!--compressibility => Fluid Compressibilty-->
		<xsd:attribute name="compressibility" type="real64" default="-1" />
		<!--defaultC11 => Default for the 11 component of the Elastic Stiffness Tensor in Voigt notation-->
		<xsd:attribute name="defaultC11" type="real64" use="required" />
		<!--defaultC12 => Default for the 12 component of the Elastic Stiffness Tensor in Voigt notation-->
		<xsd:attribute name="defaultC12" type="real64" use="required" />
		<!--defaultC13 => Default for the 13 component of the Elastic Stiffness Tensor in Voigt notation-->
		<xsd:attribute name="defaultC13" type="real64" use="required" />
		<!--defaultC14 => Default for the 14 component of the Elastic Stiffness Tensor in Voigt notation-->
		<xsd:attribute name="defaultC14" type="real64" use="required" />
		<!--defaultC15 => Default for the 15 component of the Elastic Stiffness Tensor in Voigt notation-->
		<xsd:attribute name="defaultC15" type="real64" use="required" />
		<!--defaultC16 => Default for the 16 component of the Elastic Stiffness Tensor in Voigt notation-->
		<xsd:attribute name="defaultC16" type="real64" use="required" />
		<!--defaultC21 => Default for the 21 component of the Elastic Stiffness Tensor in Voigt notation-->
		<xsd:attribute name="defaultC21" type="real64" use="required" />
		<!--defaultC22 => Default for the 22 component of the Elastic Stiffness Tensor in Voigt notation-->
		<xsd:attribute name="defaultC22" type="real64" use="required" />
		<!--defaultC23 => Default for the 23 component of the Elastic Stiffness Tensor in Voigt notation-->
		<xsd:attribute name="defaultC23" type="real64" use="required" />
		<!--defaultC24 => Default for the 24 component of the Elastic Stiffness Tensor in Voigt notation-->
		<xsd:attribute name="defaultC24" type="real64" use="required" />
		<!--defaultC25 => Default for the 25 component of the Elastic Stiffness Tensor in Voigt notation-->
		<xsd:attribute name="defaultC25" type="real64" use="required" />
		<!--defaultC26 => Default for the 26 component of the Elastic Stiffness Tensor in Voigt notation-->
		<xsd:attribute name="defaultC26" type="real64" use="required" />
		<!--defaultC31 => Default for the 31 component of the Elastic Stiffness Tensor in Voigt notation-->
		<xsd:attribute name="defaultC31" type="real64" use="required" />
		<!--defaultC32 => Default for the 32 component of the Elastic Stiffness Tensor in Voigt notation-->
		<xsd:attribute name="defaultC32" type="real64" use="required" />
		<!--defaultC33 => Default for the 33 component of the Elastic Stiffness Tensor in Voigt notation-->
		<xsd:attribute name="defaultC33" type="real64" use="required" />
		<!--defaultC34 => Default for the 34 component of the Elastic Stiffness Tensor in Voigt notation-->
		<xsd:attribute name="defaultC34" type="real64" use="required" />
		<!--defaultC35 => Default for the 35 component of the Elastic Stiffness Tensor in Voigt notation-->
		<xsd:attribute name="defaultC35" type="real64" use="required" />
		<!--defaultC36 => Default for the 36 component of the Elastic Stiffness Tensor in Voigt notation-->
		<xsd:attribute name="defaultC36" type="real64" use="required" />
		<!--defaultC41 => Default for the 41 component of the Elastic Stiffness Tensor in Voigt notation-->
		<xsd:attribute name="defaultC41" type="real64" use="required" />
		<!--defaultC42 => Default for the 42 component of the Elastic Stiffness Tensor in Voigt notation-->
		<xsd:attribute name="defaultC42" type="real64" use="required" />
		<!--defaultC43 => Default for the 43 component of the Elastic Stiffness Tensor in Voigt notation-->
		<xsd:attribute name="defaultC43" type="real64" use="required" />
		<!--defaultC44 => Default for the 44 component of the Elastic Stiffness Tensor in Voigt notation-->
		<xsd:attribute name="defaultC44" type="real64" use="required" />
		<!--defaultC45 => Default for the 45 component of the Elastic Stiffness Tensor in Voigt notation-->
		<xsd:attribute name="defaultC45" type="real64" use="required" />
		<!--defaultC46 => Default for the 46 component of the Elastic Stiffness Tensor in Voigt notation-->
		<xsd:attribute name="defaultC46" type="real64" use="required" />
		<!--defaultC51 => Default for the 51 component of the Elastic Stiffness Tensor in Voigt notation-->
		<xsd:attribute name="defaultC51" type="real64" use="required" />
		<!--defaultC52 => Default for the 52 component of the Elastic Stiffness Tensor in Voigt notation-->
		<xsd:attribute name="defaultC52" type="real64" use="required" />
		<!--defaultC53 => Default for the 53 component of the Elastic Stiffness Tensor in Voigt notation-->
		<xsd:attribute name="defaultC53" type="real64" use="required" />
		<!--defaultC54 => Default for the 54 component of the Elastic Stiffness Tensor in Voigt notation-->
		<xsd:attribute name="defaultC54" type="real64" use="required" />
		<!--defaultC55 => Default for the 55 component of the Elastic Stiffness Tensor in Voigt notation-->
		<xsd:attribute name="defaultC55" type="real64" use="required" />
		<!--defaultC56 => Default for the 56 component of the Elastic Stiffness Tensor in Voigt notation-->
		<xsd:attribute name="defaultC56" type="real64" use="required" />
		<!--defaultC61 => Default for the 61 component of the Elastic Stiffness Tensor in Voigt notation-->
		<xsd:attribute name="defaultC61" type="real64" use="required" />
		<!--defaultC62 => Default for the 62 component of the Elastic Stiffness Tensor in Voigt notation-->
		<xsd:attribute name="defaultC62" type="real64" use="required" />
		<!--defaultC63 => Default for the 63 component of the Elastic Stiffness Tensor in Voigt notation-->
		<xsd:attribute name="defaultC63" type="real64" use="required" />
		<!--defaultC64 => Default for the 64 component of the Elastic Stiffness Tensor in Voigt notation-->
		<xsd:attribute name="defaultC64" type="real64" use="required" />
		<!--defaultC65 => Default for the 65 component of the Elastic Stiffness Tensor in Voigt notation-->
		<xsd:attribute name="defaultC65" type="real64" use="required" />
		<!--defaultC66 => Default for the 66 component of the Elastic Stiffness Tensor in Voigt notation-->
		<xsd:attribute name="defaultC66" type="real64" use="required" />
		<!--defaultDensity => Default Material Density-->
		<xsd:attribute name="defaultDensity" type="real64" use="required" />
		<!--referencePressure => ReferencePressure-->
		<xsd:attribute name="referencePressure" type="real64" default="0" />
		<!--name => A name is required for any non-unique nodes-->
		<xsd:attribute name="name" type="string" use="required" />
	</xsd:complexType>
	<xsd:complexType name="PoroLinearElasticIsotropicType">
		<!--BiotCoefficient => Biot's coefficient-->
		<xsd:attribute name="BiotCoefficient" type="real64" default="0" />
		<!--compressibility => Fluid Compressibilty-->
		<xsd:attribute name="compressibility" type="real64" default="-1" />
		<!--defaultBulkModulus => Elastic Bulk Modulus Parameter-->
		<xsd:attribute name="defaultBulkModulus" type="real64" default="-1" />
		<!--defaultDensity => Default Material Density-->
		<xsd:attribute name="defaultDensity" type="real64" use="required" />
		<!--defaultPoissonRatio => Poisson's ratio-->
		<xsd:attribute name="defaultPoissonRatio" type="real64" default="-1" />
		<!--defaultShearModulus => Elastic Shear Modulus Parameter-->
		<xsd:attribute name="defaultShearModulus" type="real64" default="-1" />
		<!--defaultYoungsModulus => Elastic Young's Modulus.-->
		<xsd:attribute name="defaultYoungsModulus" type="real64" default="-1" />
		<!--referencePressure => ReferencePressure-->
		<xsd:attribute name="referencePressure" type="real64" default="0" />
		<!--name => A name is required for any non-unique nodes-->
		<xsd:attribute name="name" type="string" use="required" />
	</xsd:complexType>
	<xsd:complexType name="VanGenuchtenBakerRelativePermeabilityType">
		<!--gasOilRelPermExponentInv => Rel perm power law exponent inverse for the pair (gas phase, oil phase) at residual water saturation-->
		<xsd:attribute name="gasOilRelPermExponentInv" type="real64_array" default="0.5" />
		<!--gasOilRelPermMaxValue => Maximum rel perm value for the pair (gas phase, oil phase) at residual water saturation-->
		<xsd:attribute name="gasOilRelPermMaxValue" type="real64_array" default="0" />
		<!--phaseMinVolumeFraction => Minimum volume fraction value for each phase-->
		<xsd:attribute name="phaseMinVolumeFraction" type="real64_array" default="0" />
		<!--phaseNames => List of fluid phases-->
		<xsd:attribute name="phaseNames" type="string_array" use="required" />
		<!--waterOilRelPermExponentInv => Rel perm power law exponent inverse for the pair (water phase, oil phase) at residual gas saturation-->
		<xsd:attribute name="waterOilRelPermExponentInv" type="real64_array" default="0.5" />
		<!--waterOilRelPermMaxValue => Maximum rel perm value for the pair (water phase, oil phase) at residual gas saturation-->
		<xsd:attribute name="waterOilRelPermMaxValue" type="real64_array" default="0" />
		<!--name => A name is required for any non-unique nodes-->
		<xsd:attribute name="name" type="string" use="required" />
	</xsd:complexType>
	<xsd:complexType name="VanGenuchtenCapillaryPressureType">
		<!--capPressureEpsilon => Saturation at which the extremum capillary pressure is attained; used to avoid infinite capillary pressure values for saturations close to 0 and 1-->
		<xsd:attribute name="capPressureEpsilon" type="real64" default="1e-06" />
		<!--phaseCapPressureExponentInv => Inverse of capillary power law exponent for each phase-->
		<xsd:attribute name="phaseCapPressureExponentInv" type="real64_array" default="0.5" />
		<!--phaseCapPressureMultiplier => Entry pressure value for each phase-->
		<xsd:attribute name="phaseCapPressureMultiplier" type="real64_array" default="1" />
		<!--phaseMinVolumeFraction => Minimum volume fraction value for each phase-->
		<xsd:attribute name="phaseMinVolumeFraction" type="real64_array" default="0" />
		<!--phaseNames => List of fluid phases-->
		<xsd:attribute name="phaseNames" type="string_array" use="required" />
		<!--name => A name is required for any non-unique nodes-->
		<xsd:attribute name="name" type="string" use="required" />
	</xsd:complexType>
	<xsd:complexType name="ElementRegionsType">
		<xsd:choice minOccurs="0" maxOccurs="unbounded">
			<xsd:element name="CellElementRegion" type="CellElementRegionType" />
			<xsd:element name="FaceElementRegion" type="FaceElementRegionType" />
			<xsd:element name="WellElementRegion" type="WellElementRegionType" />
		</xsd:choice>
	</xsd:complexType>
	<xsd:complexType name="CellElementRegionType">
		<xsd:choice minOccurs="0" maxOccurs="unbounded" />
		<!--cellBlocks => (no description available)-->
		<xsd:attribute name="cellBlocks" type="string_array" default="" />
		<!--coarseningRatio => (no description available)-->
		<xsd:attribute name="coarseningRatio" type="real64" default="0" />
		<!--materialList => List of materials present in this region-->
		<xsd:attribute name="materialList" type="string_array" use="required" />
		<!--name => A name is required for any non-unique nodes-->
		<xsd:attribute name="name" type="string" use="required" />
	</xsd:complexType>
	<xsd:complexType name="FaceElementRegionType">
		<xsd:choice minOccurs="0" maxOccurs="unbounded" />
		<!--defaultAperture => The default aperture of for new faceElements.-->
		<xsd:attribute name="defaultAperture" type="real64" use="required" />
		<!--materialList => List of materials present in this region-->
		<xsd:attribute name="materialList" type="string_array" use="required" />
		<!--name => A name is required for any non-unique nodes-->
		<xsd:attribute name="name" type="string" use="required" />
	</xsd:complexType>
	<xsd:complexType name="WellElementRegionType">
		<xsd:choice minOccurs="0" maxOccurs="unbounded" />
		<!--materialList => List of materials present in this region-->
		<xsd:attribute name="materialList" type="string_array" use="required" />
		<!--name => A name is required for any non-unique nodes-->
		<xsd:attribute name="name" type="string" use="required" />
	</xsd:complexType>
	<xsd:complexType name="IncludedType">
		<xsd:choice minOccurs="0" maxOccurs="unbounded">
			<xsd:element name="File" type="FileType" />
		</xsd:choice>
	</xsd:complexType>
	<xsd:complexType name="FileType">
		<!--name => A name is required for any non-unique nodes-->
		<xsd:attribute name="name" type="string" use="required" />
	</xsd:complexType>
	<xsd:complexType name="ParametersType">
		<xsd:choice minOccurs="0" maxOccurs="unbounded">
			<xsd:element name="Parameter" type="ParameterType" />
		</xsd:choice>
	</xsd:complexType>
	<xsd:complexType name="ParameterType">
		<!--value => Input parameter definition for the preprocessor-->
		<xsd:attribute name="value" type="string" use="required" />
		<!--name => A name is required for any non-unique nodes-->
		<xsd:attribute name="name" type="string" use="required" />
	</xsd:complexType>
</xsd:schema><|MERGE_RESOLUTION|>--- conflicted
+++ resolved
@@ -796,10 +796,12 @@
 		<xsd:attribute name="discretization" type="string" default="none" />
 		<!--flowSolverName => Name of the flow solver to use in the reservoir-well system solver-->
 		<xsd:attribute name="flowSolverName" type="string" use="required" />
+		<!--initialDt => Initial time-step value required by the solver to the event manager.-->
+		<xsd:attribute name="initialDt" type="real64" default="1e+99" />
+		<!--logLevel => Log level-->
+		<xsd:attribute name="logLevel" type="integer" default="0" />
 		<!--targetRegions => Allowable regions that the solver may be applied to. Note that this does not indicate that the solver will be applied to these regions, only that allocation will occur such that the solver may be applied to these regions. The decision about what regions this solver will beapplied to rests in the EventManager.-->
 		<xsd:attribute name="targetRegions" type="string_array" use="required" />
-		<!--verboseLevel => Verbosity level for this solver. Higher values will lead to more screen output. For non-debug  simulations, this should remain at 0.-->
-		<xsd:attribute name="verboseLevel" type="integer" default="0" />
 		<!--wellSolverName => Name of the well solver to use in the reservoir-well system solver-->
 		<xsd:attribute name="wellSolverName" type="string" use="required" />
 		<!--name => A name is required for any non-unique nodes-->
@@ -909,54 +911,6 @@
 		</xsd:choice>
 		<!--cflFactor => Factor to apply to the `CFL condition <http://en.wikipedia.org/wiki/Courant-Friedrichs-Lewy_condition>`_ when calculating the maximum allowable time step. Values should be in the interval (0,1] -->
 		<xsd:attribute name="cflFactor" type="real64" default="0.5" />
-<<<<<<< HEAD
-		<!--discretization => Name of discretization object to use for this solver.-->
-		<xsd:attribute name="discretization" type="string" use="required" />
-		<!--fluidName => Name of fluid constitutive object to use for this solver.-->
-		<xsd:attribute name="fluidName" type="string" use="required" />
-		<!--gravityFlag => Flag that enables/disables gravity-->
-		<xsd:attribute name="gravityFlag" type="integer" use="required" />
-		<!--solidName => Name of solid constitutive object to use for this solver-->
-		<xsd:attribute name="solidName" type="string" use="required" />
-		<!--targetRegions => Allowable regions that the solver may be applied to. Note that this does not indicate that the solver will be applied to these regions, only that allocation will occur such that the solver may be applied to these regions. The decision about what regions this solver will beapplied to rests in the EventManager.-->
-		<xsd:attribute name="targetRegions" type="string_array" use="required" />
-		<!--verboseLevel => Verbosity level for this solver. Higher values will lead to more screen output. For non-debug  simulations, this should remain at 0.-->
-		<xsd:attribute name="verboseLevel" type="integer" default="0" />
-=======
-		<!--discretization => Name of discretization object (defined in the :ref:`NumericalMethodsManager`) to use for this solver. For instance, if this is a Finite Element Solver, the name of a :ref:`FiniteElement` should be specified. If this is a Finite Volume Method, the name of a :ref:`FiniteVolume` discretization should be specified.-->
-		<xsd:attribute name="discretization" type="string" default="none" />
-		<!--flowSolverName => Name of the flow solver to use in the reservoir-well system solver-->
-		<xsd:attribute name="flowSolverName" type="string" use="required" />
-		<!--initialDt => Initial time-step value required by the solver to the event manager.-->
-		<xsd:attribute name="initialDt" type="real64" default="1e+99" />
-		<!--logLevel => Log level-->
-		<xsd:attribute name="logLevel" type="integer" default="0" />
-		<!--targetRegions => Allowable regions that the solver may be applied to. Note that this does not indicate that the solver will be applied to these regions, only that allocation will occur such that the solver may be applied to these regions. The decision about what regions this solver will beapplied to rests in the EventManager.-->
-		<xsd:attribute name="targetRegions" type="string_array" use="required" />
-		<!--wellSolverName => Name of the well solver to use in the reservoir-well system solver-->
-		<xsd:attribute name="wellSolverName" type="string" use="required" />
->>>>>>> 69d82d57
-		<!--name => A name is required for any non-unique nodes-->
-		<xsd:attribute name="name" type="string" use="required" />
-	</xsd:complexType>
-	<xsd:complexType name="SinglePhaseReservoirType">
-		<xsd:choice minOccurs="0" maxOccurs="unbounded">
-			<xsd:element name="SystemSolverParameters" type="SystemSolverParametersType" maxOccurs="1" />
-		</xsd:choice>
-		<!--cflFactor => Factor to apply to the `CFL condition <http://en.wikipedia.org/wiki/Courant-Friedrichs-Lewy_condition>`_ when calculating the maximum allowable time step. Values should be in the interval (0,1] -->
-		<xsd:attribute name="cflFactor" type="real64" default="0.5" />
-<<<<<<< HEAD
-		<!--discretization => Name of discretization object (defined in the :ref:`NumericalMethodsManager`) to use for this solver. For instance, if this is a Finite Element Solver, the name of a :ref:`FiniteElement` should be specified. If this is a Finite Volume Method, the name of a :ref:`FiniteVolume` discretization should be specified.-->
-		<xsd:attribute name="discretization" type="string" default="none" />
-		<!--flowSolverName => Name of the flow solver to use in the reservoir-well system solver-->
-		<xsd:attribute name="flowSolverName" type="string" use="required" />
-		<!--targetRegions => Allowable regions that the solver may be applied to. Note that this does not indicate that the solver will be applied to these regions, only that allocation will occur such that the solver may be applied to these regions. The decision about what regions this solver will beapplied to rests in the EventManager.-->
-		<xsd:attribute name="targetRegions" type="string_array" use="required" />
-		<!--verboseLevel => Verbosity level for this solver. Higher values will lead to more screen output. For non-debug  simulations, this should remain at 0.-->
-		<xsd:attribute name="verboseLevel" type="integer" default="0" />
-		<!--wellSolverName => Name of the well solver to use in the reservoir-well system solver-->
-		<xsd:attribute name="wellSolverName" type="string" use="required" />
-=======
 		<!--discretization => Name of discretization object to use for this solver.-->
 		<xsd:attribute name="discretization" type="string" use="required" />
 		<!--fluidName => Name of fluid constitutive object to use for this solver.-->
@@ -971,7 +925,27 @@
 		<xsd:attribute name="solidName" type="string" use="required" />
 		<!--targetRegions => Allowable regions that the solver may be applied to. Note that this does not indicate that the solver will be applied to these regions, only that allocation will occur such that the solver may be applied to these regions. The decision about what regions this solver will beapplied to rests in the EventManager.-->
 		<xsd:attribute name="targetRegions" type="string_array" use="required" />
->>>>>>> 69d82d57
+		<!--name => A name is required for any non-unique nodes-->
+		<xsd:attribute name="name" type="string" use="required" />
+	</xsd:complexType>
+	<xsd:complexType name="SinglePhaseReservoirType">
+		<xsd:choice minOccurs="0" maxOccurs="unbounded">
+			<xsd:element name="SystemSolverParameters" type="SystemSolverParametersType" maxOccurs="1" />
+		</xsd:choice>
+		<!--cflFactor => Factor to apply to the `CFL condition <http://en.wikipedia.org/wiki/Courant-Friedrichs-Lewy_condition>`_ when calculating the maximum allowable time step. Values should be in the interval (0,1] -->
+		<xsd:attribute name="cflFactor" type="real64" default="0.5" />
+		<!--discretization => Name of discretization object (defined in the :ref:`NumericalMethodsManager`) to use for this solver. For instance, if this is a Finite Element Solver, the name of a :ref:`FiniteElement` should be specified. If this is a Finite Volume Method, the name of a :ref:`FiniteVolume` discretization should be specified.-->
+		<xsd:attribute name="discretization" type="string" default="none" />
+		<!--flowSolverName => Name of the flow solver to use in the reservoir-well system solver-->
+		<xsd:attribute name="flowSolverName" type="string" use="required" />
+		<!--initialDt => Initial time-step value required by the solver to the event manager.-->
+		<xsd:attribute name="initialDt" type="real64" default="1e+99" />
+		<!--logLevel => Log level-->
+		<xsd:attribute name="logLevel" type="integer" default="0" />
+		<!--targetRegions => Allowable regions that the solver may be applied to. Note that this does not indicate that the solver will be applied to these regions, only that allocation will occur such that the solver may be applied to these regions. The decision about what regions this solver will beapplied to rests in the EventManager.-->
+		<xsd:attribute name="targetRegions" type="string_array" use="required" />
+		<!--wellSolverName => Name of the well solver to use in the reservoir-well system solver-->
+		<xsd:attribute name="wellSolverName" type="string" use="required" />
 		<!--name => A name is required for any non-unique nodes-->
 		<xsd:attribute name="name" type="string" use="required" />
 	</xsd:complexType>
