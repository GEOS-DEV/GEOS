<?xml version="1.0"?>
<xsd:schema xmlns:xsd="http://www.w3.org/2001/XMLSchema">
	<xsd:annotation>
		<xsd:documentation xml:lang="en">GEOSX Input Schema</xsd:documentation>
	</xsd:annotation>
	<xsd:simpleType name="string">
		<xsd:restriction base="xsd:string">
			<xsd:pattern value=".*[\[\]`$].*|[^,\{\}]*" />
		</xsd:restriction>
	</xsd:simpleType>
	<xsd:simpleType name="path">
		<xsd:restriction base="xsd:string">
			<xsd:pattern value=".*[\[\]`$].*|[^,\{\}]*" />
		</xsd:restriction>
	</xsd:simpleType>
	<xsd:simpleType name="real32_array3d">
		<xsd:restriction base="xsd:string">
			<xsd:pattern value=".*[\[\]`$].*|\{\s*(\{\s*(\{\s*(([+-]?[\d]*([\d]\.?|\.[\d])[\d]*([eE][-+]?[\d]+|\s*),\s*)*[+-]?[\d]*([\d]\.?|\.[\d])[\d]*([eE][-+]?[\d]+|\s*))?\s*\},\s*)*\{\s*(([+-]?[\d]*([\d]\.?|\.[\d])[\d]*([eE][-+]?[\d]+|\s*),\s*)*[+-]?[\d]*([\d]\.?|\.[\d])[\d]*([eE][-+]?[\d]+|\s*))?\s*\}\s*\},\s*)*\{\s*(\{\s*(([+-]?[\d]*([\d]\.?|\.[\d])[\d]*([eE][-+]?[\d]+|\s*),\s*)*[+-]?[\d]*([\d]\.?|\.[\d])[\d]*([eE][-+]?[\d]+|\s*))?\s*\},\s*)*\{\s*(([+-]?[\d]*([\d]\.?|\.[\d])[\d]*([eE][-+]?[\d]+|\s*),\s*)*[+-]?[\d]*([\d]\.?|\.[\d])[\d]*([eE][-+]?[\d]+|\s*))?\s*\}\s*\}\s*\}" />
		</xsd:restriction>
	</xsd:simpleType>
	<xsd:simpleType name="globalIndex_array3d">
		<xsd:restriction base="xsd:string">
			<xsd:pattern value=".*[\[\]`$].*|\{\s*(\{\s*(\{\s*(([+-]?[\d]+,\s*)*[+-]?[\d]+)?\s*\},\s*)*\{\s*(([+-]?[\d]+,\s*)*[+-]?[\d]+)?\s*\}\s*\},\s*)*\{\s*(\{\s*(([+-]?[\d]+,\s*)*[+-]?[\d]+)?\s*\},\s*)*\{\s*(([+-]?[\d]+,\s*)*[+-]?[\d]+)?\s*\}\s*\}\s*\}" />
		</xsd:restriction>
	</xsd:simpleType>
	<xsd:simpleType name="real64_array3d">
		<xsd:restriction base="xsd:string">
			<xsd:pattern value=".*[\[\]`$].*|\{\s*(\{\s*(\{\s*(([+-]?[\d]*([\d]\.?|\.[\d])[\d]*([eE][-+]?[\d]+|\s*),\s*)*[+-]?[\d]*([\d]\.?|\.[\d])[\d]*([eE][-+]?[\d]+|\s*))?\s*\},\s*)*\{\s*(([+-]?[\d]*([\d]\.?|\.[\d])[\d]*([eE][-+]?[\d]+|\s*),\s*)*[+-]?[\d]*([\d]\.?|\.[\d])[\d]*([eE][-+]?[\d]+|\s*))?\s*\}\s*\},\s*)*\{\s*(\{\s*(([+-]?[\d]*([\d]\.?|\.[\d])[\d]*([eE][-+]?[\d]+|\s*),\s*)*[+-]?[\d]*([\d]\.?|\.[\d])[\d]*([eE][-+]?[\d]+|\s*))?\s*\},\s*)*\{\s*(([+-]?[\d]*([\d]\.?|\.[\d])[\d]*([eE][-+]?[\d]+|\s*),\s*)*[+-]?[\d]*([\d]\.?|\.[\d])[\d]*([eE][-+]?[\d]+|\s*))?\s*\}\s*\}\s*\}" />
		</xsd:restriction>
	</xsd:simpleType>
	<xsd:simpleType name="r2_array2d">
		<xsd:restriction base="xsd:string">
			<xsd:pattern value=".*[\[\]`$].*|\{\s*(\{\s*((\s*([+-]?[\d]*([\d]\.?|\.[\d])[\d]*([eE][-+]?[\d]+|\s*),\s*){8}[+-]?[\d]*([\d]\.?|\.[\d])[\d]*([eE][-+]?[\d]+|\s*),\s*)*\s*([+-]?[\d]*([\d]\.?|\.[\d])[\d]*([eE][-+]?[\d]+|\s*),\s*){8}[+-]?[\d]*([\d]\.?|\.[\d])[\d]*([eE][-+]?[\d]+|\s*))?\s*\},\s*)*\{\s*((\s*([+-]?[\d]*([\d]\.?|\.[\d])[\d]*([eE][-+]?[\d]+|\s*),\s*){8}[+-]?[\d]*([\d]\.?|\.[\d])[\d]*([eE][-+]?[\d]+|\s*),\s*)*\s*([+-]?[\d]*([\d]\.?|\.[\d])[\d]*([eE][-+]?[\d]+|\s*),\s*){8}[+-]?[\d]*([\d]\.?|\.[\d])[\d]*([eE][-+]?[\d]+|\s*))?\s*\}\s*\}" />
		</xsd:restriction>
	</xsd:simpleType>
	<xsd:simpleType name="mapPair_array">
		<xsd:restriction base="xsd:string">
			<xsd:pattern value=".*[\[\]`$].*|\{\s*(([^,\{\}]*,\s*)*[^,\{\}]*)?\s*\}" />
		</xsd:restriction>
	</xsd:simpleType>
	<xsd:simpleType name="integer_array3d">
		<xsd:restriction base="xsd:string">
			<xsd:pattern value=".*[\[\]`$].*|\{\s*(\{\s*(\{\s*(([+-]?[\d]+,\s*)*[+-]?[\d]+)?\s*\},\s*)*\{\s*(([+-]?[\d]+,\s*)*[+-]?[\d]+)?\s*\}\s*\},\s*)*\{\s*(\{\s*(([+-]?[\d]+,\s*)*[+-]?[\d]+)?\s*\},\s*)*\{\s*(([+-]?[\d]+,\s*)*[+-]?[\d]+)?\s*\}\s*\}\s*\}" />
		</xsd:restriction>
	</xsd:simpleType>
	<xsd:simpleType name="r1_array2d">
		<xsd:restriction base="xsd:string">
			<xsd:pattern value=".*[\[\]`$].*|\{\s*(\{\s*((\s*([+-]?[\d]*([\d]\.?|\.[\d])[\d]*([eE][-+]?[\d]+|\s*),\s*){2}[+-]?[\d]*([\d]\.?|\.[\d])[\d]*([eE][-+]?[\d]+|\s*),\s*)*\s*([+-]?[\d]*([\d]\.?|\.[\d])[\d]*([eE][-+]?[\d]+|\s*),\s*){2}[+-]?[\d]*([\d]\.?|\.[\d])[\d]*([eE][-+]?[\d]+|\s*))?\s*\},\s*)*\{\s*((\s*([+-]?[\d]*([\d]\.?|\.[\d])[\d]*([eE][-+]?[\d]+|\s*),\s*){2}[+-]?[\d]*([\d]\.?|\.[\d])[\d]*([eE][-+]?[\d]+|\s*),\s*)*\s*([+-]?[\d]*([\d]\.?|\.[\d])[\d]*([eE][-+]?[\d]+|\s*),\s*){2}[+-]?[\d]*([\d]\.?|\.[\d])[\d]*([eE][-+]?[\d]+|\s*))?\s*\}\s*\}" />
		</xsd:restriction>
	</xsd:simpleType>
	<xsd:simpleType name="string_array">
		<xsd:restriction base="xsd:string">
			<xsd:pattern value=".*[\[\]`$].*|\{\s*(([^,\{\}]*,\s*)*[^,\{\}]*)?\s*\}" />
		</xsd:restriction>
	</xsd:simpleType>
	<xsd:simpleType name="localIndex_array3d">
		<xsd:restriction base="xsd:string">
			<xsd:pattern value=".*[\[\]`$].*|\{\s*(\{\s*(\{\s*(([+-]?[\d]+,\s*)*[+-]?[\d]+)?\s*\},\s*)*\{\s*(([+-]?[\d]+,\s*)*[+-]?[\d]+)?\s*\}\s*\},\s*)*\{\s*(\{\s*(([+-]?[\d]+,\s*)*[+-]?[\d]+)?\s*\},\s*)*\{\s*(([+-]?[\d]+,\s*)*[+-]?[\d]+)?\s*\}\s*\}\s*\}" />
		</xsd:restriction>
	</xsd:simpleType>
	<xsd:simpleType name="real64_array2d">
		<xsd:restriction base="xsd:string">
			<xsd:pattern value=".*[\[\]`$].*|\{\s*(\{\s*(([+-]?[\d]*([\d]\.?|\.[\d])[\d]*([eE][-+]?[\d]+|\s*),\s*)*[+-]?[\d]*([\d]\.?|\.[\d])[\d]*([eE][-+]?[\d]+|\s*))?\s*\},\s*)*\{\s*(([+-]?[\d]*([\d]\.?|\.[\d])[\d]*([eE][-+]?[\d]+|\s*),\s*)*[+-]?[\d]*([\d]\.?|\.[\d])[\d]*([eE][-+]?[\d]+|\s*))?\s*\}\s*\}" />
		</xsd:restriction>
	</xsd:simpleType>
	<xsd:simpleType name="mapPair">
		<xsd:restriction base="xsd:string">
			<xsd:pattern value=".*[\[\]`$].*|[^,\{\}]*" />
		</xsd:restriction>
	</xsd:simpleType>
	<xsd:simpleType name="real32_array2d">
		<xsd:restriction base="xsd:string">
			<xsd:pattern value=".*[\[\]`$].*|\{\s*(\{\s*(([+-]?[\d]*([\d]\.?|\.[\d])[\d]*([eE][-+]?[\d]+|\s*),\s*)*[+-]?[\d]*([\d]\.?|\.[\d])[\d]*([eE][-+]?[\d]+|\s*))?\s*\},\s*)*\{\s*(([+-]?[\d]*([\d]\.?|\.[\d])[\d]*([eE][-+]?[\d]+|\s*),\s*)*[+-]?[\d]*([\d]\.?|\.[\d])[\d]*([eE][-+]?[\d]+|\s*))?\s*\}\s*\}" />
		</xsd:restriction>
	</xsd:simpleType>
	<xsd:simpleType name="r2Sym_array2d">
		<xsd:restriction base="xsd:string">
			<xsd:pattern value=".*[\[\]`$].*|\{\s*(\{\s*((\s*([+-]?[\d]*([\d]\.?|\.[\d])[\d]*([eE][-+]?[\d]+|\s*),\s*){5}[+-]?[\d]*([\d]\.?|\.[\d])[\d]*([eE][-+]?[\d]+|\s*),\s*)*\s*([+-]?[\d]*([\d]\.?|\.[\d])[\d]*([eE][-+]?[\d]+|\s*),\s*){5}[+-]?[\d]*([\d]\.?|\.[\d])[\d]*([eE][-+]?[\d]+|\s*))?\s*\},\s*)*\{\s*((\s*([+-]?[\d]*([\d]\.?|\.[\d])[\d]*([eE][-+]?[\d]+|\s*),\s*){5}[+-]?[\d]*([\d]\.?|\.[\d])[\d]*([eE][-+]?[\d]+|\s*),\s*)*\s*([+-]?[\d]*([\d]\.?|\.[\d])[\d]*([eE][-+]?[\d]+|\s*),\s*){5}[+-]?[\d]*([\d]\.?|\.[\d])[\d]*([eE][-+]?[\d]+|\s*))?\s*\}\s*\}" />
		</xsd:restriction>
	</xsd:simpleType>
	<xsd:simpleType name="globalIndex_array2d">
		<xsd:restriction base="xsd:string">
			<xsd:pattern value=".*[\[\]`$].*|\{\s*(\{\s*(([+-]?[\d]+,\s*)*[+-]?[\d]+)?\s*\},\s*)*\{\s*(([+-]?[\d]+,\s*)*[+-]?[\d]+)?\s*\}\s*\}" />
		</xsd:restriction>
	</xsd:simpleType>
	<xsd:simpleType name="localIndex_array2d">
		<xsd:restriction base="xsd:string">
			<xsd:pattern value=".*[\[\]`$].*|\{\s*(\{\s*(([+-]?[\d]+,\s*)*[+-]?[\d]+)?\s*\},\s*)*\{\s*(([+-]?[\d]+,\s*)*[+-]?[\d]+)?\s*\}\s*\}" />
		</xsd:restriction>
	</xsd:simpleType>
	<xsd:simpleType name="integer_array2d">
		<xsd:restriction base="xsd:string">
			<xsd:pattern value=".*[\[\]`$].*|\{\s*(\{\s*(([+-]?[\d]+,\s*)*[+-]?[\d]+)?\s*\},\s*)*\{\s*(([+-]?[\d]+,\s*)*[+-]?[\d]+)?\s*\}\s*\}" />
		</xsd:restriction>
	</xsd:simpleType>
	<xsd:simpleType name="r2Sym_array">
		<xsd:restriction base="xsd:string">
			<xsd:pattern value=".*[\[\]`$].*|\{\s*((\s*([+-]?[\d]*([\d]\.?|\.[\d])[\d]*([eE][-+]?[\d]+|\s*),\s*){5}[+-]?[\d]*([\d]\.?|\.[\d])[\d]*([eE][-+]?[\d]+|\s*),\s*)*\s*([+-]?[\d]*([\d]\.?|\.[\d])[\d]*([eE][-+]?[\d]+|\s*),\s*){5}[+-]?[\d]*([\d]\.?|\.[\d])[\d]*([eE][-+]?[\d]+|\s*))?\s*\}" />
		</xsd:restriction>
	</xsd:simpleType>
	<xsd:simpleType name="r1_array">
		<xsd:restriction base="xsd:string">
			<xsd:pattern value=".*[\[\]`$].*|\{\s*((\s*([+-]?[\d]*([\d]\.?|\.[\d])[\d]*([eE][-+]?[\d]+|\s*),\s*){2}[+-]?[\d]*([\d]\.?|\.[\d])[\d]*([eE][-+]?[\d]+|\s*),\s*)*\s*([+-]?[\d]*([\d]\.?|\.[\d])[\d]*([eE][-+]?[\d]+|\s*),\s*){2}[+-]?[\d]*([\d]\.?|\.[\d])[\d]*([eE][-+]?[\d]+|\s*))?\s*\}" />
		</xsd:restriction>
	</xsd:simpleType>
	<xsd:simpleType name="real32_array">
		<xsd:restriction base="xsd:string">
			<xsd:pattern value=".*[\[\]`$].*|\{\s*(([+-]?[\d]*([\d]\.?|\.[\d])[\d]*([eE][-+]?[\d]+|\s*),\s*)*[+-]?[\d]*([\d]\.?|\.[\d])[\d]*([eE][-+]?[\d]+|\s*))?\s*\}" />
		</xsd:restriction>
	</xsd:simpleType>
	<xsd:simpleType name="r2_array">
		<xsd:restriction base="xsd:string">
			<xsd:pattern value=".*[\[\]`$].*|\{\s*((\s*([+-]?[\d]*([\d]\.?|\.[\d])[\d]*([eE][-+]?[\d]+|\s*),\s*){8}[+-]?[\d]*([\d]\.?|\.[\d])[\d]*([eE][-+]?[\d]+|\s*),\s*)*\s*([+-]?[\d]*([\d]\.?|\.[\d])[\d]*([eE][-+]?[\d]+|\s*),\s*){8}[+-]?[\d]*([\d]\.?|\.[\d])[\d]*([eE][-+]?[\d]+|\s*))?\s*\}" />
		</xsd:restriction>
	</xsd:simpleType>
	<xsd:simpleType name="globalIndex_array">
		<xsd:restriction base="xsd:string">
			<xsd:pattern value=".*[\[\]`$].*|\{\s*(([+-]?[\d]+,\s*)*[+-]?[\d]+)?\s*\}" />
		</xsd:restriction>
	</xsd:simpleType>
	<xsd:simpleType name="real64_array">
		<xsd:restriction base="xsd:string">
			<xsd:pattern value=".*[\[\]`$].*|\{\s*(([+-]?[\d]*([\d]\.?|\.[\d])[\d]*([eE][-+]?[\d]+|\s*),\s*)*[+-]?[\d]*([\d]\.?|\.[\d])[\d]*([eE][-+]?[\d]+|\s*))?\s*\}" />
		</xsd:restriction>
	</xsd:simpleType>
	<xsd:simpleType name="localIndex_array">
		<xsd:restriction base="xsd:string">
			<xsd:pattern value=".*[\[\]`$].*|\{\s*(([+-]?[\d]+,\s*)*[+-]?[\d]+)?\s*\}" />
		</xsd:restriction>
	</xsd:simpleType>
	<xsd:simpleType name="integer_array">
		<xsd:restriction base="xsd:string">
			<xsd:pattern value=".*[\[\]`$].*|\{\s*(([+-]?[\d]+,\s*)*[+-]?[\d]+)?\s*\}" />
		</xsd:restriction>
	</xsd:simpleType>
	<xsd:simpleType name="R2SymTensor">
		<xsd:restriction base="xsd:string">
			<xsd:pattern value=".*[\[\]`$].*|\s*([+-]?[\d]*([\d]\.?|\.[\d])[\d]*([eE][-+]?[\d]+|\s*),\s*){5}[+-]?[\d]*([\d]\.?|\.[\d])[\d]*([eE][-+]?[\d]+|\s*)" />
		</xsd:restriction>
	</xsd:simpleType>
	<xsd:simpleType name="R2Tensor">
		<xsd:restriction base="xsd:string">
			<xsd:pattern value=".*[\[\]`$].*|\s*([+-]?[\d]*([\d]\.?|\.[\d])[\d]*([eE][-+]?[\d]+|\s*),\s*){8}[+-]?[\d]*([\d]\.?|\.[\d])[\d]*([eE][-+]?[\d]+|\s*)" />
		</xsd:restriction>
	</xsd:simpleType>
	<xsd:simpleType name="real64">
		<xsd:restriction base="xsd:string">
			<xsd:pattern value=".*[\[\]`$].*|[+-]?[\d]*([\d]\.?|\.[\d])[\d]*([eE][-+]?[\d]+|\s*)" />
		</xsd:restriction>
	</xsd:simpleType>
	<xsd:simpleType name="R1Tensor">
		<xsd:restriction base="xsd:string">
			<xsd:pattern value=".*[\[\]`$].*|\s*([+-]?[\d]*([\d]\.?|\.[\d])[\d]*([eE][-+]?[\d]+|\s*),\s*){2}[+-]?[\d]*([\d]\.?|\.[\d])[\d]*([eE][-+]?[\d]+|\s*)" />
		</xsd:restriction>
	</xsd:simpleType>
	<xsd:simpleType name="globalIndex">
		<xsd:restriction base="xsd:string">
			<xsd:pattern value=".*[\[\]`$].*|[+-]?[\d]+" />
		</xsd:restriction>
	</xsd:simpleType>
	<xsd:simpleType name="path_array">
		<xsd:restriction base="xsd:string">
			<xsd:pattern value=".*[\[\]`$].*|\{\s*(([^,\{\}]*,\s*)*[^,\{\}]*)?\s*\}" />
		</xsd:restriction>
	</xsd:simpleType>
	<xsd:simpleType name="localIndex">
		<xsd:restriction base="xsd:string">
			<xsd:pattern value=".*[\[\]`$].*|[+-]?[\d]+" />
		</xsd:restriction>
	</xsd:simpleType>
	<xsd:simpleType name="real32">
		<xsd:restriction base="xsd:string">
			<xsd:pattern value=".*[\[\]`$].*|[+-]?[\d]*([\d]\.?|\.[\d])[\d]*([eE][-+]?[\d]+|\s*)" />
		</xsd:restriction>
	</xsd:simpleType>
	<xsd:simpleType name="integer">
		<xsd:restriction base="xsd:string">
			<xsd:pattern value=".*[\[\]`$].*|[+-]?[\d]+" />
		</xsd:restriction>
	</xsd:simpleType>
	<xsd:element name="Problem" type="ProblemType" />
	<xsd:complexType name="ProblemType">
		<xsd:choice minOccurs="0" maxOccurs="unbounded">
			<xsd:element name="Events" type="EventsType" minOccurs="1" maxOccurs="1" />
			<xsd:element name="FieldSpecifications" type="FieldSpecificationsType" maxOccurs="1" />
			<xsd:element name="Functions" type="FunctionsType" maxOccurs="1" />
			<xsd:element name="Geometry" type="GeometryType" maxOccurs="1" />
			<xsd:element name="Included" type="IncludedType" maxOccurs="1" />
			<xsd:element name="Mesh" type="MeshType" minOccurs="1" maxOccurs="1" />
			<xsd:element name="NumericalMethods" type="NumericalMethodsType" maxOccurs="1" />
			<xsd:element name="Outputs" type="OutputsType" minOccurs="1" maxOccurs="1" />
			<xsd:element name="Parameters" type="ParametersType" maxOccurs="1" />
			<xsd:element name="Solvers" type="SolversType" minOccurs="1" maxOccurs="1" />
			<xsd:element name="commandLine" type="commandLineType" />
			<xsd:element name="domain" type="domainType" />
			<xsd:element name="neighborData" type="neighborDataType" />
			<xsd:element name="sets" type="setsType" />
			<xsd:element name="Constitutive" type="ConstitutiveType" maxOccurs="1" />
			<xsd:element name="ElementRegions" type="ElementRegionsType" maxOccurs="1" />
		</xsd:choice>
		<!--domainBoundaryIndicator => (no description available)-->
		<xsd:attribute name="domainBoundaryIndicator" type="integer_array" />
		<!--ghostRank => (no description available)-->
		<xsd:attribute name="ghostRank" type="integer_array" />
		<!--globalToLocalMap => (no description available)-->
		<xsd:attribute name="globalToLocalMap" type="geosx::mapBase&lt;long long, long, std::integral_constant&lt;bool, false&gt; &gt;" />
		<!--isExternal => (no description available)-->
		<xsd:attribute name="isExternal" type="integer_array" />
		<!--localToGlobalMap => Array that contains a map from localIndex to globalIndex.-->
		<xsd:attribute name="localToGlobalMap" type="globalIndex_array" />
	</xsd:complexType>
	<xsd:complexType name="EventsType">
		<xsd:choice minOccurs="0" maxOccurs="unbounded">
			<xsd:element name="HaltEvent" type="HaltEventType" />
			<xsd:element name="PeriodicEvent" type="PeriodicEventType" />
			<xsd:element name="SoloEvent" type="SoloEventType" />
		</xsd:choice>
		<!--currentSubEvent => Index of the current subevent.-->
		<xsd:attribute name="currentSubEvent" type="integer" />
		<!--cycle => Current simulation cycle number.-->
		<xsd:attribute name="cycle" type="integer" />
		<!--dt => Current simulation timestep.-->
		<xsd:attribute name="dt" type="real64" />
		<!--time => Current simulation time.-->
		<xsd:attribute name="time" type="real64" />
	</xsd:complexType>
	<xsd:complexType name="HaltEventType">
		<xsd:choice minOccurs="0" maxOccurs="unbounded">
			<xsd:element name="HaltEvent" type="HaltEventType" />
			<xsd:element name="PeriodicEvent" type="PeriodicEventType" />
			<xsd:element name="SoloEvent" type="SoloEventType" />
		</xsd:choice>
		<!--currentSubEvent => Index of the current subevent-->
		<xsd:attribute name="currentSubEvent" type="integer" />
		<!--isTargetExecuting => Index of the current subevent-->
		<xsd:attribute name="isTargetExecuting" type="integer" />
		<!--lastCycle => Last event occurrence (cycle)-->
		<xsd:attribute name="lastCycle" type="integer" />
		<!--lastTime => Last event occurrence (time)-->
		<xsd:attribute name="lastTime" type="real64" />
	</xsd:complexType>
	<xsd:complexType name="PeriodicEventType">
		<xsd:choice minOccurs="0" maxOccurs="unbounded">
			<xsd:element name="HaltEvent" type="HaltEventType" />
			<xsd:element name="PeriodicEvent" type="PeriodicEventType" />
			<xsd:element name="SoloEvent" type="SoloEventType" />
		</xsd:choice>
		<!--currentSubEvent => Index of the current subevent-->
		<xsd:attribute name="currentSubEvent" type="integer" />
		<!--isTargetExecuting => Index of the current subevent-->
		<xsd:attribute name="isTargetExecuting" type="integer" />
		<!--lastCycle => Last event occurrence (cycle)-->
		<xsd:attribute name="lastCycle" type="integer" />
		<!--lastTime => Last event occurrence (time)-->
		<xsd:attribute name="lastTime" type="real64" />
	</xsd:complexType>
	<xsd:complexType name="SoloEventType">
		<xsd:choice minOccurs="0" maxOccurs="unbounded">
			<xsd:element name="HaltEvent" type="HaltEventType" />
			<xsd:element name="PeriodicEvent" type="PeriodicEventType" />
			<xsd:element name="SoloEvent" type="SoloEventType" />
		</xsd:choice>
		<!--currentSubEvent => Index of the current subevent-->
		<xsd:attribute name="currentSubEvent" type="integer" />
		<!--isTargetExecuting => Index of the current subevent-->
		<xsd:attribute name="isTargetExecuting" type="integer" />
		<!--lastCycle => Last event occurrence (cycle)-->
		<xsd:attribute name="lastCycle" type="integer" />
		<!--lastTime => Last event occurrence (time)-->
		<xsd:attribute name="lastTime" type="real64" />
	</xsd:complexType>
	<xsd:complexType name="FieldSpecificationsType">
		<xsd:choice minOccurs="0" maxOccurs="unbounded">
			<xsd:element name="Dirichlet" type="DirichletType" />
			<xsd:element name="FieldSpecification" type="FieldSpecificationType" />
			<xsd:element name="SourceFlux" type="SourceFluxType" />
		</xsd:choice>
	</xsd:complexType>
	<xsd:complexType name="DirichletType" />
	<xsd:complexType name="FieldSpecificationType" />
	<xsd:complexType name="SourceFluxType" />
	<xsd:complexType name="FunctionsType">
		<xsd:choice minOccurs="0" maxOccurs="unbounded">
			<xsd:element name="CompositeFunction" type="CompositeFunctionType" />
			<xsd:element name="SymbolicFunction" type="SymbolicFunctionType" />
			<xsd:element name="TableFunction" type="TableFunctionType" />
		</xsd:choice>
	</xsd:complexType>
	<xsd:complexType name="CompositeFunctionType" />
	<xsd:complexType name="SymbolicFunctionType" />
	<xsd:complexType name="TableFunctionType" />
	<xsd:complexType name="GeometryType">
		<xsd:choice minOccurs="0" maxOccurs="unbounded">
			<xsd:element name="BoundedPlane" type="BoundedPlaneType" />
			<xsd:element name="Box" type="BoxType" />
			<xsd:element name="Cylinder" type="CylinderType" />
			<xsd:element name="ThickPlane" type="ThickPlaneType" />
		</xsd:choice>
	</xsd:complexType>
	<xsd:complexType name="BoundedPlaneType" />
	<xsd:complexType name="BoxType">
		<!--center => (no description available)-->
		<xsd:attribute name="center" type="R1Tensor" />
		<!--cosStrike => (no description available)-->
		<xsd:attribute name="cosStrike" type="real64" />
		<!--sinStrike => (no description available)-->
		<xsd:attribute name="sinStrike" type="real64" />
	</xsd:complexType>
	<xsd:complexType name="CylinderType" />
	<xsd:complexType name="ThickPlaneType" />
	<xsd:complexType name="IncludedType">
		<xsd:choice minOccurs="0" maxOccurs="unbounded">
			<xsd:element name="File" type="FileType" />
		</xsd:choice>
	</xsd:complexType>
	<xsd:complexType name="FileType" />
	<xsd:complexType name="MeshType">
		<xsd:choice minOccurs="0" maxOccurs="unbounded">
			<xsd:element name="InternalMesh" type="InternalMeshType" />
			<xsd:element name="InternalWell" type="InternalWellType" />
			<xsd:element name="MeshFile" type="MeshFileType" />
			<xsd:element name="PAMELAMeshGenerator" type="PAMELAMeshGeneratorType" />
		</xsd:choice>
	</xsd:complexType>
	<xsd:complexType name="InternalMeshType">
		<xsd:choice minOccurs="0" maxOccurs="unbounded">
			<xsd:element name="Level0" type="Level0Type" />
		</xsd:choice>
		<!--meshLevels => (no description available)-->
		<xsd:attribute name="meshLevels" type="integer" />
	</xsd:complexType>
	<xsd:complexType name="InternalWellType">
		<xsd:choice minOccurs="0" maxOccurs="unbounded">
			<xsd:element name="Perforation" type="PerforationType" />
			<xsd:element name="Level0" type="Level0Type" />
		</xsd:choice>
		<!--meshLevels => (no description available)-->
		<xsd:attribute name="meshLevels" type="integer" />
	</xsd:complexType>
	<xsd:complexType name="PerforationType" />
	<xsd:complexType name="MeshFileType">
		<xsd:choice minOccurs="0" maxOccurs="unbounded">
			<xsd:element name="Level0" type="Level0Type" />
		</xsd:choice>
		<!--meshLevels => (no description available)-->
		<xsd:attribute name="meshLevels" type="integer" />
	</xsd:complexType>
	<xsd:complexType name="PAMELAMeshGeneratorType">
		<xsd:choice minOccurs="0" maxOccurs="unbounded">
			<xsd:element name="Level0" type="Level0Type" />
		</xsd:choice>
		<!--meshLevels => (no description available)-->
		<xsd:attribute name="meshLevels" type="integer" />
	</xsd:complexType>
	<xsd:complexType name="NumericalMethodsType">
		<xsd:choice minOccurs="0" maxOccurs="unbounded">
			<xsd:element name="BasisFunctions" type="BasisFunctionsType" maxOccurs="1" />
			<xsd:element name="FiniteElements" type="FiniteElementsType" maxOccurs="1" />
			<xsd:element name="FiniteVolume" type="FiniteVolumeType" maxOccurs="1" />
			<xsd:element name="QuadratureRules" type="QuadratureRulesType" maxOccurs="1" />
		</xsd:choice>
	</xsd:complexType>
	<xsd:complexType name="BasisFunctionsType">
		<xsd:choice minOccurs="0" maxOccurs="unbounded">
			<xsd:element name="LagrangeBasis1" type="LagrangeBasis1Type" />
			<xsd:element name="LagrangeBasis2" type="LagrangeBasis2Type" />
			<xsd:element name="LagrangeBasis3" type="LagrangeBasis3Type" />
		</xsd:choice>
	</xsd:complexType>
	<xsd:complexType name="LagrangeBasis1Type" />
	<xsd:complexType name="LagrangeBasis2Type" />
	<xsd:complexType name="LagrangeBasis3Type" />
	<xsd:complexType name="FiniteElementsType">
		<xsd:choice minOccurs="0" maxOccurs="unbounded">
			<xsd:element name="FiniteElementSpace" type="FiniteElementSpaceType" />
			<xsd:element name="NonlinearSolverParameters" type="NonlinearSolverParametersType" maxOccurs="1" />
			<xsd:element name="SystemSolverParameters" type="SystemSolverParametersType" maxOccurs="1" />
		</xsd:choice>
	</xsd:complexType>
	<xsd:complexType name="FiniteElementSpaceType" />
	<xsd:complexType name="NonlinearSolverParametersType">
		<!--newtonNumberOfIterations => Number of Newton's iterations.-->
		<xsd:attribute name="newtonNumberOfIterations" type="integer" />
	</xsd:complexType>
	<xsd:complexType name="SystemSolverParametersType">
		<!--krylovResidualFinal => Final Krylov solver residual.-->
		<xsd:attribute name="krylovResidualFinal" type="real64" />
		<!--krylovResidualInit => Initial Krylov solver residual.-->
		<xsd:attribute name="krylovResidualInit" type="real64" />
	</xsd:complexType>
	<xsd:complexType name="FiniteVolumeType">
		<xsd:choice minOccurs="0" maxOccurs="unbounded">
			<xsd:element name="TwoPointFluxApproximation" type="TwoPointFluxApproximationType" />
		</xsd:choice>
	</xsd:complexType>
	<xsd:complexType name="TwoPointFluxApproximationType">
		<!--cellStencil => (no description available)-->
		<xsd:attribute name="cellStencil" type="geosx::CellElementStencilTPFA" />
		<!--fractureStencil => (no description available)-->
		<xsd:attribute name="fractureStencil" type="geosx::FaceElementStencil" />
	</xsd:complexType>
	<xsd:complexType name="QuadratureRulesType">
		<xsd:choice minOccurs="0" maxOccurs="unbounded">
			<xsd:element name="GaussQuadrature1" type="GaussQuadrature1Type" />
			<xsd:element name="GaussQuadrature2" type="GaussQuadrature2Type" />
			<xsd:element name="GaussQuadrature3" type="GaussQuadrature3Type" />
		</xsd:choice>
	</xsd:complexType>
	<xsd:complexType name="GaussQuadrature1Type" />
	<xsd:complexType name="GaussQuadrature2Type" />
	<xsd:complexType name="GaussQuadrature3Type" />
	<xsd:complexType name="OutputsType">
		<xsd:choice minOccurs="0" maxOccurs="unbounded">
			<xsd:element name="ChomboIO" type="ChomboIOType" />
			<xsd:element name="Restart" type="RestartType" />
			<xsd:element name="Silo" type="SiloType" />
			<xsd:element name="VTK" type="VTKType" />
		</xsd:choice>
	</xsd:complexType>
	<xsd:complexType name="ChomboIOType" />
	<xsd:complexType name="RestartType" />
	<xsd:complexType name="SiloType" />
	<xsd:complexType name="VTKType" />
	<xsd:complexType name="ParametersType">
		<xsd:choice minOccurs="0" maxOccurs="unbounded">
			<xsd:element name="Parameter" type="ParameterType" />
		</xsd:choice>
	</xsd:complexType>
	<xsd:complexType name="ParameterType" />
	<xsd:complexType name="SolversType">
		<xsd:choice minOccurs="0" maxOccurs="unbounded">
			<xsd:element name="CompositionalMultiphaseFlow" type="CompositionalMultiphaseFlowType" />
			<xsd:element name="CompositionalMultiphaseReservoir" type="CompositionalMultiphaseReservoirType" />
			<xsd:element name="CompositionalMultiphaseWell" type="CompositionalMultiphaseWellType" />
			<xsd:element name="EmbeddedSurfaceGenerator" type="EmbeddedSurfaceGeneratorType" />
			<xsd:element name="Hydrofracture" type="HydrofractureType" />
			<xsd:element name="LaplaceFEM" type="LaplaceFEMType" />
			<xsd:element name="Poroelastic" type="PoroelasticType" />
<<<<<<< HEAD
			<xsd:element name="SinglePhaseFlow" type="SinglePhaseFlowType" />
			<xsd:element name="SinglePhaseReservoir" type="SinglePhaseReservoirType" />
=======
			<xsd:element name="Reservoir" type="ReservoirType" />
			<xsd:element name="SinglePhaseFVM" type="SinglePhaseFVMType" />
			<xsd:element name="SinglePhaseHybridFVM" type="SinglePhaseHybridFVMType" />
>>>>>>> 5d668071
			<xsd:element name="SinglePhaseWell" type="SinglePhaseWellType" />
			<xsd:element name="SolidMechanicsLagrangianSSLE" type="SolidMechanicsLagrangianSSLEType" />
			<xsd:element name="SolidMechanics_LagrangianFEM" type="SolidMechanics_LagrangianFEMType" />
			<xsd:element name="SurfaceGenerator" type="SurfaceGeneratorType" />
		</xsd:choice>
	</xsd:complexType>
	<xsd:complexType name="CompositionalMultiphaseFlowType">
		<xsd:choice minOccurs="0" maxOccurs="unbounded">
			<xsd:element name="NonlinearSolverParameters" type="NonlinearSolverParametersType" maxOccurs="1" />
			<xsd:element name="SystemSolverParameters" type="SystemSolverParametersType" maxOccurs="1" />
		</xsd:choice>
		<!--capPressureIndex => (no description available)-->
		<xsd:attribute name="capPressureIndex" type="localIndex" />
		<!--fluidIndex => (no description available)-->
		<xsd:attribute name="fluidIndex" type="localIndex" />
		<!--maxStableDt => Value of the Maximum Stable Timestep for this solver.-->
		<xsd:attribute name="maxStableDt" type="real64" />
		<!--relPermIndex => (no description available)-->
		<xsd:attribute name="relPermIndex" type="localIndex" />
		<!--solidIndex => (no description available)-->
		<xsd:attribute name="solidIndex" type="localIndex" />
	</xsd:complexType>
	<xsd:complexType name="CompositionalMultiphaseReservoirType">
		<xsd:choice minOccurs="0" maxOccurs="unbounded">
			<xsd:element name="SystemSolverParameters" type="SystemSolverParametersType" maxOccurs="1" />
		</xsd:choice>
		<!--gravityVector => (no description available)-->
		<xsd:attribute name="gravityVector" type="R1Tensor" />
		<!--maxStableDt => Value of the Maximum Stable Timestep for this solver.-->
		<xsd:attribute name="maxStableDt" type="real64" />
	</xsd:complexType>
	<xsd:complexType name="CompositionalMultiphaseWellType">
		<xsd:choice minOccurs="0" maxOccurs="unbounded">
			<xsd:element name="WellControls" type="WellControlsType" />
		</xsd:choice>
		<!--elementRelPermIndex => (no description available)-->
		<xsd:attribute name="elementRelPermIndex" type="localIndex" />
		<!--maxStableDt => Value of the Maximum Stable Timestep for this solver.-->
		<xsd:attribute name="maxStableDt" type="real64" />
		<!--resFluidIndex => (no description available)-->
		<xsd:attribute name="resFluidIndex" type="localIndex" />
	</xsd:complexType>
	<xsd:complexType name="WellControlsType" />
	<xsd:complexType name="EmbeddedSurfaceGeneratorType">
		<xsd:choice minOccurs="0" maxOccurs="unbounded">
			<xsd:element name="NonlinearSolverParameters" type="NonlinearSolverParametersType" maxOccurs="1" />
			<xsd:element name="SystemSolverParameters" type="SystemSolverParametersType" maxOccurs="1" />
		</xsd:choice>
		<!--maxStableDt => Value of the Maximum Stable Timestep for this solver.-->
		<xsd:attribute name="maxStableDt" type="real64" />
	</xsd:complexType>
	<xsd:complexType name="HydrofractureType">
		<xsd:choice minOccurs="0" maxOccurs="unbounded">
			<xsd:element name="NonlinearSolverParameters" type="NonlinearSolverParametersType" maxOccurs="1" />
			<xsd:element name="SystemSolverParameters" type="SystemSolverParametersType" maxOccurs="1" />
		</xsd:choice>
		<!--maxStableDt => Value of the Maximum Stable Timestep for this solver.-->
		<xsd:attribute name="maxStableDt" type="real64" />
	</xsd:complexType>
	<xsd:complexType name="LaplaceFEMType">
		<xsd:choice minOccurs="0" maxOccurs="unbounded">
			<xsd:element name="NonlinearSolverParameters" type="NonlinearSolverParametersType" maxOccurs="1" />
			<xsd:element name="SystemSolverParameters" type="SystemSolverParametersType" maxOccurs="1" />
		</xsd:choice>
		<!--maxStableDt => Value of the Maximum Stable Timestep for this solver.-->
		<xsd:attribute name="maxStableDt" type="real64" />
	</xsd:complexType>
	<xsd:complexType name="PoroelasticType">
		<xsd:choice minOccurs="0" maxOccurs="unbounded">
			<xsd:element name="NonlinearSolverParameters" type="NonlinearSolverParametersType" maxOccurs="1" />
			<xsd:element name="SystemSolverParameters" type="SystemSolverParametersType" maxOccurs="1" />
		</xsd:choice>
		<!--maxStableDt => Value of the Maximum Stable Timestep for this solver.-->
		<xsd:attribute name="maxStableDt" type="real64" />
	</xsd:complexType>
	<xsd:complexType name="SinglePhaseFlowType">
		<xsd:choice minOccurs="0" maxOccurs="unbounded">
			<xsd:element name="NonlinearSolverParameters" type="NonlinearSolverParametersType" maxOccurs="1" />
			<xsd:element name="SystemSolverParameters" type="SystemSolverParametersType" maxOccurs="1" />
		</xsd:choice>
<<<<<<< HEAD
		<!--fluidIndex => (no description available)-->
		<xsd:attribute name="fluidIndex" type="localIndex" />
		<!--gravityVector => (no description available)-->
		<xsd:attribute name="gravityVector" type="R1Tensor" />
=======
>>>>>>> 5d668071
		<!--maxStableDt => Value of the Maximum Stable Timestep for this solver.-->
		<xsd:attribute name="maxStableDt" type="real64" />
		<!--solidIndex => (no description available)-->
		<xsd:attribute name="solidIndex" type="localIndex" />
	</xsd:complexType>
<<<<<<< HEAD
	<xsd:complexType name="SinglePhaseReservoirType">
=======
	<xsd:complexType name="SinglePhaseFVMType">
>>>>>>> 5d668071
		<xsd:choice minOccurs="0" maxOccurs="unbounded">
			<xsd:element name="NonlinearSolverParameters" type="NonlinearSolverParametersType" maxOccurs="1" />
			<xsd:element name="SystemSolverParameters" type="SystemSolverParametersType" maxOccurs="1" />
		</xsd:choice>
<<<<<<< HEAD
		<!--gravityVector => (no description available)-->
		<xsd:attribute name="gravityVector" type="R1Tensor" />
=======
		<!--fluidIndex => (no description available)-->
		<xsd:attribute name="fluidIndex" type="localIndex" />
>>>>>>> 5d668071
		<!--maxStableDt => Value of the Maximum Stable Timestep for this solver.-->
		<xsd:attribute name="maxStableDt" type="real64" />
	</xsd:complexType>
	<xsd:complexType name="SinglePhaseHybridFVMType">
		<xsd:choice minOccurs="0" maxOccurs="unbounded">
			<xsd:element name="NonlinearSolverParameters" type="NonlinearSolverParametersType" maxOccurs="1" />
			<xsd:element name="SystemSolverParameters" type="SystemSolverParametersType" maxOccurs="1" />
		</xsd:choice>
		<!--fluidIndex => (no description available)-->
		<xsd:attribute name="fluidIndex" type="localIndex" />
		<!--maxStableDt => Value of the Maximum Stable Timestep for this solver.-->
		<xsd:attribute name="maxStableDt" type="real64" />
		<!--solidIndex => (no description available)-->
		<xsd:attribute name="solidIndex" type="localIndex" />
	</xsd:complexType>
	<xsd:complexType name="SinglePhaseWellType">
		<xsd:choice minOccurs="0" maxOccurs="unbounded">
			<xsd:element name="WellControls" type="WellControlsType" />
		</xsd:choice>
		<!--maxStableDt => Value of the Maximum Stable Timestep for this solver.-->
		<xsd:attribute name="maxStableDt" type="real64" />
		<!--resFluidIndex => (no description available)-->
		<xsd:attribute name="resFluidIndex" type="localIndex" />
	</xsd:complexType>
	<xsd:complexType name="SolidMechanicsLagrangianSSLEType">
		<xsd:choice minOccurs="0" maxOccurs="unbounded">
			<xsd:element name="NonlinearSolverParameters" type="NonlinearSolverParametersType" maxOccurs="1" />
			<xsd:element name="SystemSolverParameters" type="SystemSolverParametersType" maxOccurs="1" />
		</xsd:choice>
		<!--maxForce => The maximum force contribution in the problem domain.-->
		<xsd:attribute name="maxForce" type="real64" />
		<!--maxStableDt => Value of the Maximum Stable Timestep for this solver.-->
		<xsd:attribute name="maxStableDt" type="real64" />
		<!--timeIntegrationOptionEnum => Time integration enum class value.-->
		<xsd:attribute name="timeIntegrationOptionEnum" type="geosx::timeIntegrationOption" />
	</xsd:complexType>
	<xsd:complexType name="SolidMechanics_LagrangianFEMType">
		<xsd:choice minOccurs="0" maxOccurs="unbounded">
			<xsd:element name="NonlinearSolverParameters" type="NonlinearSolverParametersType" maxOccurs="1" />
			<xsd:element name="SystemSolverParameters" type="SystemSolverParametersType" maxOccurs="1" />
		</xsd:choice>
		<!--maxForce => The maximum force contribution in the problem domain.-->
		<xsd:attribute name="maxForce" type="real64" />
		<!--maxStableDt => Value of the Maximum Stable Timestep for this solver.-->
		<xsd:attribute name="maxStableDt" type="real64" />
		<!--timeIntegrationOptionEnum => Time integration enum class value.-->
		<xsd:attribute name="timeIntegrationOptionEnum" type="geosx::timeIntegrationOption" />
	</xsd:complexType>
	<xsd:complexType name="SurfaceGeneratorType">
		<xsd:choice minOccurs="0" maxOccurs="unbounded">
			<xsd:element name="NonlinearSolverParameters" type="NonlinearSolverParametersType" maxOccurs="1" />
			<xsd:element name="SystemSolverParameters" type="SystemSolverParametersType" maxOccurs="1" />
		</xsd:choice>
		<!--failCriterion => (no description available)-->
		<xsd:attribute name="failCriterion" type="integer" />
		<!--maxStableDt => Value of the Maximum Stable Timestep for this solver.-->
		<xsd:attribute name="maxStableDt" type="real64" />
		<!--tipEdges => Set containing all the tip edges-->
		<xsd:attribute name="tipEdges" type="LvArray::SortedArray&lt;long, long&gt;" />
		<!--tipFaces => Set containing all the tip faces-->
		<xsd:attribute name="tipFaces" type="LvArray::SortedArray&lt;long, long&gt;" />
		<!--tipNodes => Set containing all the nodes at the fracture tip-->
		<xsd:attribute name="tipNodes" type="LvArray::SortedArray&lt;long, long&gt;" />
		<!--trailingFaces => Set containing all the trailing faces-->
		<xsd:attribute name="trailingFaces" type="LvArray::SortedArray&lt;long, long&gt;" />
	</xsd:complexType>
	<xsd:complexType name="commandLineType">
		<!--beginFromRestart => Flag to indicate restart run.-->
		<xsd:attribute name="beginFromRestart" type="integer" />
		<!--inputFileName => Name of the input xml file.-->
		<xsd:attribute name="inputFileName" type="string" />
		<!--outputDirectory => Directory in which to put the output files, if not specified defaults to the current directory.-->
		<xsd:attribute name="outputDirectory" type="string" />
		<!--overridePartitionNumbers => Flag to indicate partition number override-->
		<xsd:attribute name="overridePartitionNumbers" type="integer" />
		<!--problemName => Used in writing the output files, if not specified defaults to the name of the input file..-->
		<xsd:attribute name="problemName" type="string" />
		<!--restartFileName => Name of the restart file.-->
		<xsd:attribute name="restartFileName" type="string" />
		<!--schemaFileName => Name of the output schema-->
		<xsd:attribute name="schemaFileName" type="string" />
		<!--useNonblockingMPI => Whether to prefer using non-blocking MPI communication where implemented (results in non-deterministic DOF numbering).-->
		<xsd:attribute name="useNonblockingMPI" type="integer" />
		<!--xPartitionsOverride => Number of partitions in the x-direction-->
		<xsd:attribute name="xPartitionsOverride" type="integer" />
		<!--yPartitionsOverride => Number of partitions in the y-direction-->
		<xsd:attribute name="yPartitionsOverride" type="integer" />
		<!--zPartitionsOverride => Number of partitions in the z-direction-->
		<xsd:attribute name="zPartitionsOverride" type="integer" />
	</xsd:complexType>
	<xsd:complexType name="domainType">
		<xsd:choice minOccurs="0" maxOccurs="unbounded">
			<xsd:element name="Constitutive" type="ConstitutiveType" maxOccurs="1" />
			<xsd:element name="MeshBodies" type="MeshBodiesType" />
			<xsd:element name="cellManager" type="cellManagerType" />
		</xsd:choice>
		<!--Neighbors => (no description available)-->
		<xsd:attribute name="Neighbors" type="LvArray::Array&lt;geosx::NeighborCommunicator, 1, camp::int_seq&lt;long, 0l&gt;, long, LvArray::NewChaiBuffer&gt;" />
		<!--partitionManager => (no description available)-->
		<xsd:attribute name="partitionManager" type="geosx::PartitionBase" />
	</xsd:complexType>
	<xsd:complexType name="ConstitutiveType">
		<xsd:choice minOccurs="0" maxOccurs="unbounded">
			<xsd:element name="BlackOilFluid" type="BlackOilFluidType" />
			<xsd:element name="BrooksCoreyBakerRelativePermeability" type="BrooksCoreyBakerRelativePermeabilityType" />
			<xsd:element name="BrooksCoreyCapillaryPressure" type="BrooksCoreyCapillaryPressureType" />
			<xsd:element name="BrooksCoreyRelativePermeability" type="BrooksCoreyRelativePermeabilityType" />
			<xsd:element name="CompositionalMultiphaseFluid" type="CompositionalMultiphaseFluidType" />
			<xsd:element name="CompressibleSinglePhaseFluid" type="CompressibleSinglePhaseFluidType" />
			<xsd:element name="Contact" type="ContactType" />
			<xsd:element name="LinearElasticAnisotropic" type="LinearElasticAnisotropicType" />
			<xsd:element name="LinearElasticIsotropic" type="LinearElasticIsotropicType" />
			<xsd:element name="MultiPhaseMultiComponentFluid" type="MultiPhaseMultiComponentFluidType" />
			<xsd:element name="PoreVolumeCompressibleSolid" type="PoreVolumeCompressibleSolidType" />
			<xsd:element name="PoroLinearElasticAnisotropic" type="PoroLinearElasticAnisotropicType" />
			<xsd:element name="PoroLinearElasticIsotropic" type="PoroLinearElasticIsotropicType" />
			<xsd:element name="VanGenuchtenBakerRelativePermeability" type="VanGenuchtenBakerRelativePermeabilityType" />
			<xsd:element name="VanGenuchtenCapillaryPressure" type="VanGenuchtenCapillaryPressureType" />
		</xsd:choice>
	</xsd:complexType>
	<xsd:complexType name="BlackOilFluidType">
		<!--dPhaseCompFraction_dGlobalCompFraction => (no description available)-->
		<xsd:attribute name="dPhaseCompFraction_dGlobalCompFraction" type="LvArray::Array&lt;double, 5, camp::int_seq&lt;long, 0l, 1l, 2l, 3l, 4l&gt;, long, LvArray::NewChaiBuffer&gt;" />
		<!--dPhaseCompFraction_dPressure => (no description available)-->
		<xsd:attribute name="dPhaseCompFraction_dPressure" type="LvArray::Array&lt;double, 4, camp::int_seq&lt;long, 0l, 1l, 2l, 3l&gt;, long, LvArray::NewChaiBuffer&gt;" />
		<!--dPhaseCompFraction_dTemperature => (no description available)-->
		<xsd:attribute name="dPhaseCompFraction_dTemperature" type="LvArray::Array&lt;double, 4, camp::int_seq&lt;long, 0l, 1l, 2l, 3l&gt;, long, LvArray::NewChaiBuffer&gt;" />
		<!--dPhaseDensity_dGlobalCompFraction => (no description available)-->
		<xsd:attribute name="dPhaseDensity_dGlobalCompFraction" type="LvArray::Array&lt;double, 4, camp::int_seq&lt;long, 0l, 1l, 2l, 3l&gt;, long, LvArray::NewChaiBuffer&gt;" />
		<!--dPhaseDensity_dPressure => (no description available)-->
		<xsd:attribute name="dPhaseDensity_dPressure" type="real64_array3d" />
		<!--dPhaseDensity_dTemperature => (no description available)-->
		<xsd:attribute name="dPhaseDensity_dTemperature" type="real64_array3d" />
		<!--dPhaseFraction_dGlobalCompFraction => (no description available)-->
		<xsd:attribute name="dPhaseFraction_dGlobalCompFraction" type="LvArray::Array&lt;double, 4, camp::int_seq&lt;long, 0l, 1l, 2l, 3l&gt;, long, LvArray::NewChaiBuffer&gt;" />
		<!--dPhaseFraction_dPressure => (no description available)-->
		<xsd:attribute name="dPhaseFraction_dPressure" type="real64_array3d" />
		<!--dPhaseFraction_dTemperature => (no description available)-->
		<xsd:attribute name="dPhaseFraction_dTemperature" type="real64_array3d" />
		<!--dPhaseViscosity_dGlobalCompFraction => (no description available)-->
		<xsd:attribute name="dPhaseViscosity_dGlobalCompFraction" type="LvArray::Array&lt;double, 4, camp::int_seq&lt;long, 0l, 1l, 2l, 3l&gt;, long, LvArray::NewChaiBuffer&gt;" />
		<!--dPhaseViscosity_dPressure => (no description available)-->
		<xsd:attribute name="dPhaseViscosity_dPressure" type="real64_array3d" />
		<!--dPhaseViscosity_dTemperature => (no description available)-->
		<xsd:attribute name="dPhaseViscosity_dTemperature" type="real64_array3d" />
		<!--dTotalDensity_dGlobalCompFraction => (no description available)-->
		<xsd:attribute name="dTotalDensity_dGlobalCompFraction" type="real64_array3d" />
		<!--dTotalDensity_dPressure => (no description available)-->
		<xsd:attribute name="dTotalDensity_dPressure" type="real64_array2d" />
		<!--dTotalDensity_dTemperature => (no description available)-->
		<xsd:attribute name="dTotalDensity_dTemperature" type="real64_array2d" />
		<!--phaseCompFraction => (no description available)-->
		<xsd:attribute name="phaseCompFraction" type="LvArray::Array&lt;double, 4, camp::int_seq&lt;long, 0l, 1l, 2l, 3l&gt;, long, LvArray::NewChaiBuffer&gt;" />
		<!--phaseDensity => (no description available)-->
		<xsd:attribute name="phaseDensity" type="real64_array3d" />
		<!--phaseFraction => (no description available)-->
		<xsd:attribute name="phaseFraction" type="real64_array3d" />
		<!--phaseViscosity => (no description available)-->
		<xsd:attribute name="phaseViscosity" type="real64_array3d" />
		<!--totalDensity => (no description available)-->
		<xsd:attribute name="totalDensity" type="real64_array2d" />
	</xsd:complexType>
	<xsd:complexType name="BrooksCoreyBakerRelativePermeabilityType">
		<!--dPhaseRelPerm_dPhaseVolFraction => (no description available)-->
		<xsd:attribute name="dPhaseRelPerm_dPhaseVolFraction" type="LvArray::Array&lt;double, 4, camp::int_seq&lt;long, 0l, 1l, 2l, 3l&gt;, long, LvArray::NewChaiBuffer&gt;" />
		<!--phaseRelPerm => (no description available)-->
		<xsd:attribute name="phaseRelPerm" type="real64_array3d" />
		<!--phaseTypes => (no description available)-->
		<xsd:attribute name="phaseTypes" type="integer_array" />
	</xsd:complexType>
	<xsd:complexType name="BrooksCoreyCapillaryPressureType">
		<!--dPhaseCapPressure_dPhaseVolFraction => (no description available)-->
		<xsd:attribute name="dPhaseCapPressure_dPhaseVolFraction" type="LvArray::Array&lt;double, 4, camp::int_seq&lt;long, 0l, 1l, 2l, 3l&gt;, long, LvArray::NewChaiBuffer&gt;" />
		<!--phaseCapPressure => (no description available)-->
		<xsd:attribute name="phaseCapPressure" type="real64_array3d" />
		<!--phaseOrder => (no description available)-->
		<xsd:attribute name="phaseOrder" type="integer_array" />
		<!--phaseTypes => (no description available)-->
		<xsd:attribute name="phaseTypes" type="integer_array" />
	</xsd:complexType>
	<xsd:complexType name="BrooksCoreyRelativePermeabilityType">
		<!--dPhaseRelPerm_dPhaseVolFraction => (no description available)-->
		<xsd:attribute name="dPhaseRelPerm_dPhaseVolFraction" type="LvArray::Array&lt;double, 4, camp::int_seq&lt;long, 0l, 1l, 2l, 3l&gt;, long, LvArray::NewChaiBuffer&gt;" />
		<!--phaseRelPerm => (no description available)-->
		<xsd:attribute name="phaseRelPerm" type="real64_array3d" />
		<!--phaseTypes => (no description available)-->
		<xsd:attribute name="phaseTypes" type="integer_array" />
	</xsd:complexType>
	<xsd:complexType name="CompositionalMultiphaseFluidType">
		<!--dPhaseCompFraction_dGlobalCompFraction => (no description available)-->
		<xsd:attribute name="dPhaseCompFraction_dGlobalCompFraction" type="LvArray::Array&lt;double, 5, camp::int_seq&lt;long, 0l, 1l, 2l, 3l, 4l&gt;, long, LvArray::NewChaiBuffer&gt;" />
		<!--dPhaseCompFraction_dPressure => (no description available)-->
		<xsd:attribute name="dPhaseCompFraction_dPressure" type="LvArray::Array&lt;double, 4, camp::int_seq&lt;long, 0l, 1l, 2l, 3l&gt;, long, LvArray::NewChaiBuffer&gt;" />
		<!--dPhaseCompFraction_dTemperature => (no description available)-->
		<xsd:attribute name="dPhaseCompFraction_dTemperature" type="LvArray::Array&lt;double, 4, camp::int_seq&lt;long, 0l, 1l, 2l, 3l&gt;, long, LvArray::NewChaiBuffer&gt;" />
		<!--dPhaseDensity_dGlobalCompFraction => (no description available)-->
		<xsd:attribute name="dPhaseDensity_dGlobalCompFraction" type="LvArray::Array&lt;double, 4, camp::int_seq&lt;long, 0l, 1l, 2l, 3l&gt;, long, LvArray::NewChaiBuffer&gt;" />
		<!--dPhaseDensity_dPressure => (no description available)-->
		<xsd:attribute name="dPhaseDensity_dPressure" type="real64_array3d" />
		<!--dPhaseDensity_dTemperature => (no description available)-->
		<xsd:attribute name="dPhaseDensity_dTemperature" type="real64_array3d" />
		<!--dPhaseFraction_dGlobalCompFraction => (no description available)-->
		<xsd:attribute name="dPhaseFraction_dGlobalCompFraction" type="LvArray::Array&lt;double, 4, camp::int_seq&lt;long, 0l, 1l, 2l, 3l&gt;, long, LvArray::NewChaiBuffer&gt;" />
		<!--dPhaseFraction_dPressure => (no description available)-->
		<xsd:attribute name="dPhaseFraction_dPressure" type="real64_array3d" />
		<!--dPhaseFraction_dTemperature => (no description available)-->
		<xsd:attribute name="dPhaseFraction_dTemperature" type="real64_array3d" />
		<!--dPhaseViscosity_dGlobalCompFraction => (no description available)-->
		<xsd:attribute name="dPhaseViscosity_dGlobalCompFraction" type="LvArray::Array&lt;double, 4, camp::int_seq&lt;long, 0l, 1l, 2l, 3l&gt;, long, LvArray::NewChaiBuffer&gt;" />
		<!--dPhaseViscosity_dPressure => (no description available)-->
		<xsd:attribute name="dPhaseViscosity_dPressure" type="real64_array3d" />
		<!--dPhaseViscosity_dTemperature => (no description available)-->
		<xsd:attribute name="dPhaseViscosity_dTemperature" type="real64_array3d" />
		<!--dTotalDensity_dGlobalCompFraction => (no description available)-->
		<xsd:attribute name="dTotalDensity_dGlobalCompFraction" type="real64_array3d" />
		<!--dTotalDensity_dPressure => (no description available)-->
		<xsd:attribute name="dTotalDensity_dPressure" type="real64_array2d" />
		<!--dTotalDensity_dTemperature => (no description available)-->
		<xsd:attribute name="dTotalDensity_dTemperature" type="real64_array2d" />
		<!--phaseCompFraction => (no description available)-->
		<xsd:attribute name="phaseCompFraction" type="LvArray::Array&lt;double, 4, camp::int_seq&lt;long, 0l, 1l, 2l, 3l&gt;, long, LvArray::NewChaiBuffer&gt;" />
		<!--phaseDensity => (no description available)-->
		<xsd:attribute name="phaseDensity" type="real64_array3d" />
		<!--phaseFraction => (no description available)-->
		<xsd:attribute name="phaseFraction" type="real64_array3d" />
		<!--phaseViscosity => (no description available)-->
		<xsd:attribute name="phaseViscosity" type="real64_array3d" />
		<!--totalDensity => (no description available)-->
		<xsd:attribute name="totalDensity" type="real64_array2d" />
	</xsd:complexType>
	<xsd:complexType name="CompressibleSinglePhaseFluidType">
		<!--dDensity_dPressure => (no description available)-->
		<xsd:attribute name="dDensity_dPressure" type="real64_array2d" />
		<!--dViscosity_dPressure => (no description available)-->
		<xsd:attribute name="dViscosity_dPressure" type="real64_array2d" />
		<!--density => (no description available)-->
		<xsd:attribute name="density" type="real64_array2d" />
		<!--viscosity => (no description available)-->
		<xsd:attribute name="viscosity" type="real64_array2d" />
	</xsd:complexType>
	<xsd:complexType name="ContactType">
		<xsd:choice minOccurs="0" maxOccurs="1">
			<xsd:element name="TableFunction" type="TableFunctionType" />
		</xsd:choice>
	</xsd:complexType>
	<xsd:complexType name="LinearElasticAnisotropicType">
		<!--c11 => The 11 component of the Elastic Stiffness Tensor in Voigt notation-->
		<xsd:attribute name="c11" type="real64_array" />
		<!--c12 => The 12 component of the Elastic Stiffness Tensor in Voigt notation-->
		<xsd:attribute name="c12" type="real64_array" />
		<!--c13 => The 13 component of the Elastic Stiffness Tensor in Voigt notation-->
		<xsd:attribute name="c13" type="real64_array" />
		<!--c14 => The 14 component of the Elastic Stiffness Tensor in Voigt notation-->
		<xsd:attribute name="c14" type="real64_array" />
		<!--c15 => The 15 component of the Elastic Stiffness Tensor in Voigt notation-->
		<xsd:attribute name="c15" type="real64_array" />
		<!--c16 => The 16 component of the Elastic Stiffness Tensor in Voigt notation-->
		<xsd:attribute name="c16" type="real64_array" />
		<!--c21 => The 21 component of the Elastic Stiffness Tensor in Voigt notation-->
		<xsd:attribute name="c21" type="real64_array" />
		<!--c22 => The 22 component of the Elastic Stiffness Tensor in Voigt notation-->
		<xsd:attribute name="c22" type="real64_array" />
		<!--c23 => The 23 component of the Elastic Stiffness Tensor in Voigt notation-->
		<xsd:attribute name="c23" type="real64_array" />
		<!--c24 => The 24 component of the Elastic Stiffness Tensor in Voigt notation-->
		<xsd:attribute name="c24" type="real64_array" />
		<!--c25 => The 25 component of the Elastic Stiffness Tensor in Voigt notation-->
		<xsd:attribute name="c25" type="real64_array" />
		<!--c26 => The 26 component of the Elastic Stiffness Tensor in Voigt notation-->
		<xsd:attribute name="c26" type="real64_array" />
		<!--c31 => The 31 component of the Elastic Stiffness Tensor in Voigt notation-->
		<xsd:attribute name="c31" type="real64_array" />
		<!--c32 => The 32 component of the Elastic Stiffness Tensor in Voigt notation-->
		<xsd:attribute name="c32" type="real64_array" />
		<!--c33 => The 33 component of the Elastic Stiffness Tensor in Voigt notation-->
		<xsd:attribute name="c33" type="real64_array" />
		<!--c34 => The 34 component of the Elastic Stiffness Tensor in Voigt notation-->
		<xsd:attribute name="c34" type="real64_array" />
		<!--c35 => The 35 component of the Elastic Stiffness Tensor in Voigt notation-->
		<xsd:attribute name="c35" type="real64_array" />
		<!--c36 => The 36 component of the Elastic Stiffness Tensor in Voigt notation-->
		<xsd:attribute name="c36" type="real64_array" />
		<!--c41 => The 41 component of the Elastic Stiffness Tensor in Voigt notation-->
		<xsd:attribute name="c41" type="real64_array" />
		<!--c42 => The 42 component of the Elastic Stiffness Tensor in Voigt notation-->
		<xsd:attribute name="c42" type="real64_array" />
		<!--c43 => The 43 component of the Elastic Stiffness Tensor in Voigt notation-->
		<xsd:attribute name="c43" type="real64_array" />
		<!--c44 => The 44 component of the Elastic Stiffness Tensor in Voigt notation-->
		<xsd:attribute name="c44" type="real64_array" />
		<!--c45 => The 45 component of the Elastic Stiffness Tensor in Voigt notation-->
		<xsd:attribute name="c45" type="real64_array" />
		<!--c46 => The 46 component of the Elastic Stiffness Tensor in Voigt notation-->
		<xsd:attribute name="c46" type="real64_array" />
		<!--c51 => The 51 component of the Elastic Stiffness Tensor in Voigt notation-->
		<xsd:attribute name="c51" type="real64_array" />
		<!--c52 => The 52 component of the Elastic Stiffness Tensor in Voigt notation-->
		<xsd:attribute name="c52" type="real64_array" />
		<!--c53 => The 53 component of the Elastic Stiffness Tensor in Voigt notation-->
		<xsd:attribute name="c53" type="real64_array" />
		<!--c54 => The 54 component of the Elastic Stiffness Tensor in Voigt notation-->
		<xsd:attribute name="c54" type="real64_array" />
		<!--c55 => The 55 component of the Elastic Stiffness Tensor in Voigt notation-->
		<xsd:attribute name="c55" type="real64_array" />
		<!--c56 => The 56 component of the Elastic Stiffness Tensor in Voigt notation-->
		<xsd:attribute name="c56" type="real64_array" />
		<!--c61 => The 61 component of the Elastic Stiffness Tensor in Voigt notation-->
		<xsd:attribute name="c61" type="real64_array" />
		<!--c62 => The 62 component of the Elastic Stiffness Tensor in Voigt notation-->
		<xsd:attribute name="c62" type="real64_array" />
		<!--c63 => The 63 component of the Elastic Stiffness Tensor in Voigt notation-->
		<xsd:attribute name="c63" type="real64_array" />
		<!--c64 => The 64 component of the Elastic Stiffness Tensor in Voigt notation-->
		<xsd:attribute name="c64" type="real64_array" />
		<!--c65 => The 65 component of the Elastic Stiffness Tensor in Voigt notation-->
		<xsd:attribute name="c65" type="real64_array" />
		<!--c66 => The 66 component of the Elastic Stiffness Tensor in Voigt notation-->
		<xsd:attribute name="c66" type="real64_array" />
		<!--defaultStiffness => Default Elastic Stiffness Tensor in Voigt notation-->
		<xsd:attribute name="defaultStiffness" type="geosx::constitutive::LinearElasticAnisotropic::StiffnessTensor" />
		<!--density => Material Density-->
		<xsd:attribute name="density" type="real64_array2d" />
		<!--stress => Material Stress-->
		<xsd:attribute name="stress" type="real64_array3d" />
	</xsd:complexType>
	<xsd:complexType name="LinearElasticIsotropicType">
		<!--BulkModulus => Elastic Bulk Modulus Field-->
		<xsd:attribute name="BulkModulus" type="real64_array" />
		<!--ShearModulus => Elastic Shear Modulus-->
		<xsd:attribute name="ShearModulus" type="real64_array" />
		<!--density => Material Density-->
		<xsd:attribute name="density" type="real64_array2d" />
		<!--stress => Material Stress-->
		<xsd:attribute name="stress" type="real64_array3d" />
	</xsd:complexType>
	<xsd:complexType name="MultiPhaseMultiComponentFluidType">
		<!--dPhaseCompFraction_dGlobalCompFraction => (no description available)-->
		<xsd:attribute name="dPhaseCompFraction_dGlobalCompFraction" type="LvArray::Array&lt;double, 5, camp::int_seq&lt;long, 0l, 1l, 2l, 3l, 4l&gt;, long, LvArray::NewChaiBuffer&gt;" />
		<!--dPhaseCompFraction_dPressure => (no description available)-->
		<xsd:attribute name="dPhaseCompFraction_dPressure" type="LvArray::Array&lt;double, 4, camp::int_seq&lt;long, 0l, 1l, 2l, 3l&gt;, long, LvArray::NewChaiBuffer&gt;" />
		<!--dPhaseCompFraction_dTemperature => (no description available)-->
		<xsd:attribute name="dPhaseCompFraction_dTemperature" type="LvArray::Array&lt;double, 4, camp::int_seq&lt;long, 0l, 1l, 2l, 3l&gt;, long, LvArray::NewChaiBuffer&gt;" />
		<!--dPhaseDensity_dGlobalCompFraction => (no description available)-->
		<xsd:attribute name="dPhaseDensity_dGlobalCompFraction" type="LvArray::Array&lt;double, 4, camp::int_seq&lt;long, 0l, 1l, 2l, 3l&gt;, long, LvArray::NewChaiBuffer&gt;" />
		<!--dPhaseDensity_dPressure => (no description available)-->
		<xsd:attribute name="dPhaseDensity_dPressure" type="real64_array3d" />
		<!--dPhaseDensity_dTemperature => (no description available)-->
		<xsd:attribute name="dPhaseDensity_dTemperature" type="real64_array3d" />
		<!--dPhaseFraction_dGlobalCompFraction => (no description available)-->
		<xsd:attribute name="dPhaseFraction_dGlobalCompFraction" type="LvArray::Array&lt;double, 4, camp::int_seq&lt;long, 0l, 1l, 2l, 3l&gt;, long, LvArray::NewChaiBuffer&gt;" />
		<!--dPhaseFraction_dPressure => (no description available)-->
		<xsd:attribute name="dPhaseFraction_dPressure" type="real64_array3d" />
		<!--dPhaseFraction_dTemperature => (no description available)-->
		<xsd:attribute name="dPhaseFraction_dTemperature" type="real64_array3d" />
		<!--dPhaseViscosity_dGlobalCompFraction => (no description available)-->
		<xsd:attribute name="dPhaseViscosity_dGlobalCompFraction" type="LvArray::Array&lt;double, 4, camp::int_seq&lt;long, 0l, 1l, 2l, 3l&gt;, long, LvArray::NewChaiBuffer&gt;" />
		<!--dPhaseViscosity_dPressure => (no description available)-->
		<xsd:attribute name="dPhaseViscosity_dPressure" type="real64_array3d" />
		<!--dPhaseViscosity_dTemperature => (no description available)-->
		<xsd:attribute name="dPhaseViscosity_dTemperature" type="real64_array3d" />
		<!--dTotalDensity_dGlobalCompFraction => (no description available)-->
		<xsd:attribute name="dTotalDensity_dGlobalCompFraction" type="real64_array3d" />
		<!--dTotalDensity_dPressure => (no description available)-->
		<xsd:attribute name="dTotalDensity_dPressure" type="real64_array2d" />
		<!--dTotalDensity_dTemperature => (no description available)-->
		<xsd:attribute name="dTotalDensity_dTemperature" type="real64_array2d" />
		<!--phaseCompFraction => (no description available)-->
		<xsd:attribute name="phaseCompFraction" type="LvArray::Array&lt;double, 4, camp::int_seq&lt;long, 0l, 1l, 2l, 3l&gt;, long, LvArray::NewChaiBuffer&gt;" />
		<!--phaseDensity => (no description available)-->
		<xsd:attribute name="phaseDensity" type="real64_array3d" />
		<!--phaseFraction => (no description available)-->
		<xsd:attribute name="phaseFraction" type="real64_array3d" />
		<!--phaseViscosity => (no description available)-->
		<xsd:attribute name="phaseViscosity" type="real64_array3d" />
		<!--totalDensity => (no description available)-->
		<xsd:attribute name="totalDensity" type="real64_array2d" />
	</xsd:complexType>
	<xsd:complexType name="PoreVolumeCompressibleSolidType">
		<!--dPVMult_dDensity => (no description available)-->
		<xsd:attribute name="dPVMult_dDensity" type="real64_array2d" />
		<!--poreVolumeMultiplier => (no description available)-->
		<xsd:attribute name="poreVolumeMultiplier" type="real64_array2d" />
	</xsd:complexType>
	<xsd:complexType name="PoroLinearElasticAnisotropicType">
		<!--c11 => The 11 component of the Elastic Stiffness Tensor in Voigt notation-->
		<xsd:attribute name="c11" type="real64_array" />
		<!--c12 => The 12 component of the Elastic Stiffness Tensor in Voigt notation-->
		<xsd:attribute name="c12" type="real64_array" />
		<!--c13 => The 13 component of the Elastic Stiffness Tensor in Voigt notation-->
		<xsd:attribute name="c13" type="real64_array" />
		<!--c14 => The 14 component of the Elastic Stiffness Tensor in Voigt notation-->
		<xsd:attribute name="c14" type="real64_array" />
		<!--c15 => The 15 component of the Elastic Stiffness Tensor in Voigt notation-->
		<xsd:attribute name="c15" type="real64_array" />
		<!--c16 => The 16 component of the Elastic Stiffness Tensor in Voigt notation-->
		<xsd:attribute name="c16" type="real64_array" />
		<!--c21 => The 21 component of the Elastic Stiffness Tensor in Voigt notation-->
		<xsd:attribute name="c21" type="real64_array" />
		<!--c22 => The 22 component of the Elastic Stiffness Tensor in Voigt notation-->
		<xsd:attribute name="c22" type="real64_array" />
		<!--c23 => The 23 component of the Elastic Stiffness Tensor in Voigt notation-->
		<xsd:attribute name="c23" type="real64_array" />
		<!--c24 => The 24 component of the Elastic Stiffness Tensor in Voigt notation-->
		<xsd:attribute name="c24" type="real64_array" />
		<!--c25 => The 25 component of the Elastic Stiffness Tensor in Voigt notation-->
		<xsd:attribute name="c25" type="real64_array" />
		<!--c26 => The 26 component of the Elastic Stiffness Tensor in Voigt notation-->
		<xsd:attribute name="c26" type="real64_array" />
		<!--c31 => The 31 component of the Elastic Stiffness Tensor in Voigt notation-->
		<xsd:attribute name="c31" type="real64_array" />
		<!--c32 => The 32 component of the Elastic Stiffness Tensor in Voigt notation-->
		<xsd:attribute name="c32" type="real64_array" />
		<!--c33 => The 33 component of the Elastic Stiffness Tensor in Voigt notation-->
		<xsd:attribute name="c33" type="real64_array" />
		<!--c34 => The 34 component of the Elastic Stiffness Tensor in Voigt notation-->
		<xsd:attribute name="c34" type="real64_array" />
		<!--c35 => The 35 component of the Elastic Stiffness Tensor in Voigt notation-->
		<xsd:attribute name="c35" type="real64_array" />
		<!--c36 => The 36 component of the Elastic Stiffness Tensor in Voigt notation-->
		<xsd:attribute name="c36" type="real64_array" />
		<!--c41 => The 41 component of the Elastic Stiffness Tensor in Voigt notation-->
		<xsd:attribute name="c41" type="real64_array" />
		<!--c42 => The 42 component of the Elastic Stiffness Tensor in Voigt notation-->
		<xsd:attribute name="c42" type="real64_array" />
		<!--c43 => The 43 component of the Elastic Stiffness Tensor in Voigt notation-->
		<xsd:attribute name="c43" type="real64_array" />
		<!--c44 => The 44 component of the Elastic Stiffness Tensor in Voigt notation-->
		<xsd:attribute name="c44" type="real64_array" />
		<!--c45 => The 45 component of the Elastic Stiffness Tensor in Voigt notation-->
		<xsd:attribute name="c45" type="real64_array" />
		<!--c46 => The 46 component of the Elastic Stiffness Tensor in Voigt notation-->
		<xsd:attribute name="c46" type="real64_array" />
		<!--c51 => The 51 component of the Elastic Stiffness Tensor in Voigt notation-->
		<xsd:attribute name="c51" type="real64_array" />
		<!--c52 => The 52 component of the Elastic Stiffness Tensor in Voigt notation-->
		<xsd:attribute name="c52" type="real64_array" />
		<!--c53 => The 53 component of the Elastic Stiffness Tensor in Voigt notation-->
		<xsd:attribute name="c53" type="real64_array" />
		<!--c54 => The 54 component of the Elastic Stiffness Tensor in Voigt notation-->
		<xsd:attribute name="c54" type="real64_array" />
		<!--c55 => The 55 component of the Elastic Stiffness Tensor in Voigt notation-->
		<xsd:attribute name="c55" type="real64_array" />
		<!--c56 => The 56 component of the Elastic Stiffness Tensor in Voigt notation-->
		<xsd:attribute name="c56" type="real64_array" />
		<!--c61 => The 61 component of the Elastic Stiffness Tensor in Voigt notation-->
		<xsd:attribute name="c61" type="real64_array" />
		<!--c62 => The 62 component of the Elastic Stiffness Tensor in Voigt notation-->
		<xsd:attribute name="c62" type="real64_array" />
		<!--c63 => The 63 component of the Elastic Stiffness Tensor in Voigt notation-->
		<xsd:attribute name="c63" type="real64_array" />
		<!--c64 => The 64 component of the Elastic Stiffness Tensor in Voigt notation-->
		<xsd:attribute name="c64" type="real64_array" />
		<!--c65 => The 65 component of the Elastic Stiffness Tensor in Voigt notation-->
		<xsd:attribute name="c65" type="real64_array" />
		<!--c66 => The 66 component of the Elastic Stiffness Tensor in Voigt notation-->
		<xsd:attribute name="c66" type="real64_array" />
		<!--dPVMult_dDensity => (no description available)-->
		<xsd:attribute name="dPVMult_dDensity" type="real64_array2d" />
		<!--defaultStiffness => Default Elastic Stiffness Tensor in Voigt notation-->
		<xsd:attribute name="defaultStiffness" type="geosx::constitutive::LinearElasticAnisotropic::StiffnessTensor" />
		<!--density => Material Density-->
		<xsd:attribute name="density" type="real64_array2d" />
		<!--poreVolumeMultiplier => (no description available)-->
		<xsd:attribute name="poreVolumeMultiplier" type="real64_array2d" />
		<!--stress => Material Stress-->
		<xsd:attribute name="stress" type="real64_array3d" />
	</xsd:complexType>
	<xsd:complexType name="PoroLinearElasticIsotropicType">
		<!--BulkModulus => Elastic Bulk Modulus Field-->
		<xsd:attribute name="BulkModulus" type="real64_array" />
		<!--ShearModulus => Elastic Shear Modulus-->
		<xsd:attribute name="ShearModulus" type="real64_array" />
		<!--dPVMult_dDensity => (no description available)-->
		<xsd:attribute name="dPVMult_dDensity" type="real64_array2d" />
		<!--density => Material Density-->
		<xsd:attribute name="density" type="real64_array2d" />
		<!--poreVolumeMultiplier => (no description available)-->
		<xsd:attribute name="poreVolumeMultiplier" type="real64_array2d" />
		<!--stress => Material Stress-->
		<xsd:attribute name="stress" type="real64_array3d" />
	</xsd:complexType>
	<xsd:complexType name="VanGenuchtenBakerRelativePermeabilityType">
		<!--dPhaseRelPerm_dPhaseVolFraction => (no description available)-->
		<xsd:attribute name="dPhaseRelPerm_dPhaseVolFraction" type="LvArray::Array&lt;double, 4, camp::int_seq&lt;long, 0l, 1l, 2l, 3l&gt;, long, LvArray::NewChaiBuffer&gt;" />
		<!--phaseRelPerm => (no description available)-->
		<xsd:attribute name="phaseRelPerm" type="real64_array3d" />
		<!--phaseTypes => (no description available)-->
		<xsd:attribute name="phaseTypes" type="integer_array" />
	</xsd:complexType>
	<xsd:complexType name="VanGenuchtenCapillaryPressureType">
		<!--dPhaseCapPressure_dPhaseVolFraction => (no description available)-->
		<xsd:attribute name="dPhaseCapPressure_dPhaseVolFraction" type="LvArray::Array&lt;double, 4, camp::int_seq&lt;long, 0l, 1l, 2l, 3l&gt;, long, LvArray::NewChaiBuffer&gt;" />
		<!--phaseCapPressure => (no description available)-->
		<xsd:attribute name="phaseCapPressure" type="real64_array3d" />
		<!--phaseOrder => (no description available)-->
		<xsd:attribute name="phaseOrder" type="integer_array" />
		<!--phaseTypes => (no description available)-->
		<xsd:attribute name="phaseTypes" type="integer_array" />
	</xsd:complexType>
	<xsd:complexType name="MeshBodiesType">
		<xsd:choice minOccurs="0" maxOccurs="unbounded">
			<xsd:element name="InternalMesh" type="InternalMeshType" />
			<xsd:element name="InternalWell" type="InternalWellType" />
			<xsd:element name="MeshFile" type="MeshFileType" />
			<xsd:element name="PAMELAMeshGenerator" type="PAMELAMeshGeneratorType" />
		</xsd:choice>
	</xsd:complexType>
	<xsd:complexType name="Level0Type">
		<xsd:choice minOccurs="0" maxOccurs="unbounded">
			<xsd:element name="ElementRegions" type="ElementRegionsType" maxOccurs="1" />
			<xsd:element name="edgeManager" type="edgeManagerType" />
			<xsd:element name="FaceManager" type="FaceManagerType" />
			<xsd:element name="nodeManager" type="nodeManagerType" />
		</xsd:choice>
		<!--meshLevel => (no description available)-->
		<xsd:attribute name="meshLevel" type="integer" />
	</xsd:complexType>
	<xsd:complexType name="ElementRegionsType">
		<xsd:choice minOccurs="0" maxOccurs="unbounded">
			<xsd:element name="elementRegionsGroup" type="elementRegionsGroupType" />
			<xsd:element name="neighborData" type="neighborDataType" />
			<xsd:element name="sets" type="setsType" />
			<xsd:element name="CellElementRegion" type="CellElementRegionType" />
			<xsd:element name="EmbeddedSurfaceElementRegion" type="EmbeddedSurfaceElementRegionType" />
			<xsd:element name="FaceElementRegion" type="FaceElementRegionType" />
			<xsd:element name="WellElementRegion" type="WellElementRegionType" />
		</xsd:choice>
		<!--domainBoundaryIndicator => (no description available)-->
		<xsd:attribute name="domainBoundaryIndicator" type="integer_array" />
		<!--ghostRank => (no description available)-->
		<xsd:attribute name="ghostRank" type="integer_array" />
		<!--globalToLocalMap => (no description available)-->
		<xsd:attribute name="globalToLocalMap" type="geosx::mapBase&lt;long long, long, std::integral_constant&lt;bool, false&gt; &gt;" />
		<!--isExternal => (no description available)-->
		<xsd:attribute name="isExternal" type="integer_array" />
		<!--localToGlobalMap => Array that contains a map from localIndex to globalIndex.-->
		<xsd:attribute name="localToGlobalMap" type="globalIndex_array" />
	</xsd:complexType>
	<xsd:complexType name="elementRegionsGroupType" />
	<xsd:complexType name="neighborDataType" />
	<xsd:complexType name="setsType">
		<!--externalSet => (no description available)-->
		<xsd:attribute name="externalSet" type="LvArray::SortedArray&lt;long, long&gt;" />
	</xsd:complexType>
	<xsd:complexType name="edgeManagerType">
		<xsd:choice minOccurs="0" maxOccurs="unbounded">
			<xsd:element name="neighborData" type="neighborDataType" />
			<xsd:element name="sets" type="setsType" />
		</xsd:choice>
		<!--SIF_I => SIF_I of the edge.-->
		<xsd:attribute name="SIF_I" type="real64_array" />
		<!--SIF_II => SIF_II of the edge.-->
		<xsd:attribute name="SIF_II" type="real64_array" />
		<!--SIF_III => SIF_III of the edge.-->
		<xsd:attribute name="SIF_III" type="real64_array" />
		<!--childIndex => Child index of the edge.-->
		<xsd:attribute name="childIndex" type="localIndex_array" />
		<!--domainBoundaryIndicator => (no description available)-->
		<xsd:attribute name="domainBoundaryIndicator" type="integer_array" />
		<!--edgesToFractureConnectors => A map of edge local indices to the fracture connector local indices.-->
		<xsd:attribute name="edgesToFractureConnectors" type="geosx::mapBase&lt;long, long, std::integral_constant&lt;bool, true&gt; &gt;" />
		<!--faceList => (no description available)-->
		<xsd:attribute name="faceList" type="geosx::InterObjectRelation&lt;LvArray::ArrayOfSets&lt;long, long&gt; &gt;" />
		<!--fractureConnectorsToEdges => A map of fracture connector local indices to edge local indices.-->
		<xsd:attribute name="fractureConnectorsToEdges" type="localIndex_array" />
		<!--fractureConnectorsToElementIndex => A map of fracture connector local indices face element local indices-->
		<xsd:attribute name="fractureConnectorsToElementIndex" type="LvArray::ArrayOfArrays&lt;long, long&gt;" />
		<!--ghostRank => (no description available)-->
		<xsd:attribute name="ghostRank" type="integer_array" />
		<!--globalToLocalMap => (no description available)-->
		<xsd:attribute name="globalToLocalMap" type="geosx::mapBase&lt;long long, long, std::integral_constant&lt;bool, false&gt; &gt;" />
		<!--isExternal => (no description available)-->
		<xsd:attribute name="isExternal" type="integer_array" />
		<!--localToGlobalMap => Array that contains a map from localIndex to globalIndex.-->
		<xsd:attribute name="localToGlobalMap" type="globalIndex_array" />
		<!--nodeList => (no description available)-->
		<xsd:attribute name="nodeList" type="geosx::InterObjectRelation&lt;LvArray::Array&lt;long, 2, camp::int_seq&lt;long, 0l, 1l&gt;, long, LvArray::NewChaiBuffer&gt; &gt;" />
		<!--parentIndex => Parent index of the edge.-->
		<xsd:attribute name="parentIndex" type="localIndex_array" />
	</xsd:complexType>
	<xsd:complexType name="FaceManagerType">
		<xsd:choice minOccurs="0" maxOccurs="unbounded">
			<xsd:element name="neighborData" type="neighborDataType" />
			<xsd:element name="sets" type="setsType" />
		</xsd:choice>
		<!--K_IC => K_IC on the face-->
		<xsd:attribute name="K_IC" type="r1_array" />
		<!--SIFonFace => SIF on the face-->
		<xsd:attribute name="SIFonFace" type="real64_array" />
		<!--boundaryFaceDensity => (no description available)-->
		<xsd:attribute name="boundaryFaceDensity" type="real64_array2d" />
		<!--boundaryFaceMobility => (no description available)-->
		<xsd:attribute name="boundaryFaceMobility" type="real64_array" />
		<!--boundaryFacePressure => (no description available)-->
		<xsd:attribute name="boundaryFacePressure" type="real64_array" />
		<!--boundaryFaceViscosity => (no description available)-->
		<xsd:attribute name="boundaryFaceViscosity" type="real64_array2d" />
		<!--childIndex => child index of the face.-->
		<xsd:attribute name="childIndex" type="localIndex_array" />
		<!--degreeFromCrackTip => degree of connectivity separation from crack tip.-->
		<xsd:attribute name="degreeFromCrackTip" type="integer_array" />
		<!--deltaFacePressure => An array that holds the accumulated pressure updates at the faces. => SinglePhaseHybridFVM-->
		<xsd:attribute name="deltaFacePressure" type="real64_array" />
		<!--domainBoundaryIndicator => (no description available)-->
		<xsd:attribute name="domainBoundaryIndicator" type="integer_array" />
		<!--edgeList => (no description available)-->
		<xsd:attribute name="edgeList" type="geosx::InterObjectRelation&lt;LvArray::ArrayOfArrays&lt;long, long&gt; &gt;" />
		<!--elemList => (no description available)-->
		<xsd:attribute name="elemList" type="localIndex_array2d" />
		<!--elemRegionList => (no description available)-->
		<xsd:attribute name="elemRegionList" type="localIndex_array2d" />
		<!--elemSubRegionList => (no description available)-->
		<xsd:attribute name="elemSubRegionList" type="localIndex_array2d" />
		<!--faceArea => (no description available)-->
		<xsd:attribute name="faceArea" type="real64_array" />
		<!--faceCenter => (no description available)-->
		<xsd:attribute name="faceCenter" type="r1_array" />
		<!--faceNormal => (no description available)-->
		<xsd:attribute name="faceNormal" type="r1_array" />
		<!--facePressure => An array that holds the pressures at the faces. => SinglePhaseHybridFVM-->
		<xsd:attribute name="facePressure" type="real64_array" />
		<!--ghostRank => (no description available)-->
		<xsd:attribute name="ghostRank" type="integer_array" />
		<!--globalToLocalMap => (no description available)-->
		<xsd:attribute name="globalToLocalMap" type="geosx::mapBase&lt;long long, long, std::integral_constant&lt;bool, false&gt; &gt;" />
		<!--gravityCoefficient => (no description available)-->
		<xsd:attribute name="gravityCoefficient" type="real64_array" />
		<!--isExternal => (no description available)-->
		<xsd:attribute name="isExternal" type="integer_array" />
		<!--isFaceSeparable => A flag to mark if the face is separable-->
		<xsd:attribute name="isFaceSeparable" type="integer_array" />
		<!--localToGlobalMap => Array that contains a map from localIndex to globalIndex.-->
		<xsd:attribute name="localToGlobalMap" type="globalIndex_array" />
		<!--nodeList => (no description available)-->
		<xsd:attribute name="nodeList" type="geosx::InterObjectRelation&lt;LvArray::ArrayOfArrays&lt;long, long&gt; &gt;" />
		<!--parentIndex => Parent index of the face.-->
		<xsd:attribute name="parentIndex" type="localIndex_array" />
		<!--primaryCandidateFace => The face that has the highest score for splitability-->
		<xsd:attribute name="primaryCandidateFace" type="localIndex_array" />
		<!--ruptureState => Rupture state of the face.0=not ready for rupture. 1=ready for rupture. 2=ruptured-->
		<xsd:attribute name="ruptureState" type="integer_array" />
		<!--ruptureTime => Time that the face was ruptured.-->
		<xsd:attribute name="ruptureTime" type="real64_array" />
	</xsd:complexType>
	<xsd:complexType name="nodeManagerType">
		<xsd:choice minOccurs="0" maxOccurs="unbounded">
			<xsd:element name="neighborData" type="neighborDataType" />
			<xsd:element name="sets" type="setsType" />
		</xsd:choice>
		<!--Acceleration => An array that holds the current acceleration on the nodes. This array also is used to hold the summation of nodal forces resulting from the governing equations. => SolidMechanicsLagrangianSSLE, SolidMechanics_LagrangianFEM-->
		<xsd:attribute name="Acceleration" type="LvArray::Array&lt;double, 2, camp::int_seq&lt;long, 1l, 0l&gt;, long, LvArray::NewChaiBuffer&gt;" />
		<!--IncrementalDisplacement => An array that holds the incremental displacements for the current time step on the nodes. => SolidMechanicsLagrangianSSLE, SolidMechanics_LagrangianFEM-->
		<xsd:attribute name="IncrementalDisplacement" type="LvArray::Array&lt;double, 2, camp::int_seq&lt;long, 1l, 0l&gt;, long, LvArray::NewChaiBuffer&gt;" />
		<!--Mass => An array that holds the mass on the nodes. => SolidMechanicsLagrangianSSLE, SolidMechanics_LagrangianFEM-->
		<xsd:attribute name="Mass" type="real64_array" />
		<!--ReferencePosition => (no description available)-->
		<xsd:attribute name="ReferencePosition" type="LvArray::Array&lt;double, 2, camp::int_seq&lt;long, 1l, 0l&gt;, long, LvArray::NewChaiBuffer&gt;" />
		<!--SIFNode => SIF on the node-->
		<xsd:attribute name="SIFNode" type="real64_array" />
		<!--TotalDisplacement => An array that holds the total displacements on the nodes. => SolidMechanicsLagrangianSSLE, SolidMechanics_LagrangianFEM-->
		<xsd:attribute name="TotalDisplacement" type="LvArray::Array&lt;double, 2, camp::int_seq&lt;long, 1l, 0l&gt;, long, LvArray::NewChaiBuffer&gt;" />
		<!--Velocity => An array that holds the current velocity on the nodes. => SolidMechanicsLagrangianSSLE, SolidMechanics_LagrangianFEM-->
		<xsd:attribute name="Velocity" type="LvArray::Array&lt;double, 2, camp::int_seq&lt;long, 1l, 0l&gt;, long, LvArray::NewChaiBuffer&gt;" />
		<!--childIndex => Child index of node.-->
		<xsd:attribute name="childIndex" type="localIndex_array" />
		<!--contactForce => An array that holds the contact force. => SolidMechanicsLagrangianSSLE, SolidMechanics_LagrangianFEM-->
		<xsd:attribute name="contactForce" type="r1_array" />
		<!--degreeFromCrack => connectivity distance from crack.-->
		<xsd:attribute name="degreeFromCrack" type="integer_array" />
		<!--degreeFromCrackTip => degree of connectivity separation from crack tip.-->
		<xsd:attribute name="degreeFromCrackTip" type="integer_array" />
		<!--domainBoundaryIndicator => (no description available)-->
		<xsd:attribute name="domainBoundaryIndicator" type="integer_array" />
		<!--edgeList => (no description available)-->
		<xsd:attribute name="edgeList" type="geosx::InterObjectRelation&lt;LvArray::ArrayOfSets&lt;long, long&gt; &gt;" />
		<!--elemList => (no description available)-->
		<xsd:attribute name="elemList" type="LvArray::ArrayOfArrays&lt;long, long&gt;" />
		<!--elemRegionList => (no description available)-->
		<xsd:attribute name="elemRegionList" type="LvArray::ArrayOfArrays&lt;long, long&gt;" />
		<!--elemSubRegionList => (no description available)-->
		<xsd:attribute name="elemSubRegionList" type="LvArray::ArrayOfArrays&lt;long, long&gt;" />
		<!--externalForce => An array that holds the external forces on the nodes. This includes any boundary conditions as well as coupling forces such as hydraulic forces. => SolidMechanicsLagrangianSSLE, SolidMechanics_LagrangianFEM-->
		<xsd:attribute name="externalForce" type="r1_array" />
		<!--faceList => (no description available)-->
		<xsd:attribute name="faceList" type="geosx::InterObjectRelation&lt;LvArray::ArrayOfSets&lt;long, long&gt; &gt;" />
		<!--ghostRank => (no description available)-->
		<xsd:attribute name="ghostRank" type="integer_array" />
		<!--globalToLocalMap => (no description available)-->
		<xsd:attribute name="globalToLocalMap" type="geosx::mapBase&lt;long long, long, std::integral_constant&lt;bool, false&gt; &gt;" />
		<!--isExternal => (no description available)-->
		<xsd:attribute name="isExternal" type="integer_array" />
		<!--localToGlobalMap => Array that contains a map from localIndex to globalIndex.-->
		<xsd:attribute name="localToGlobalMap" type="globalIndex_array" />
		<!--parentIndex => Parent index of node.-->
		<xsd:attribute name="parentIndex" type="localIndex_array" />
		<!--primaryField => Primary field variable-->
		<xsd:attribute name="primaryField" type="real64_array" />
		<!--ruptureTime => Time that the node was ruptured.-->
		<xsd:attribute name="ruptureTime" type="real64_array" />
		<!--uhatTilde => An array that holds the incremental displacement predictors on the nodes. => SolidMechanicsLagrangianSSLE, SolidMechanics_LagrangianFEM-->
		<xsd:attribute name="uhatTilde" type="r1_array" />
		<!--velocityTilde => An array that holds the velocity predictors on the nodes. => SolidMechanicsLagrangianSSLE, SolidMechanics_LagrangianFEM-->
		<xsd:attribute name="velocityTilde" type="r1_array" />
	</xsd:complexType>
	<xsd:complexType name="cellManagerType">
		<xsd:choice minOccurs="0" maxOccurs="unbounded">
			<xsd:element name="cellBlocks" type="cellBlocksType" />
			<xsd:element name="neighborData" type="neighborDataType" />
			<xsd:element name="sets" type="setsType" />
		</xsd:choice>
		<!--domainBoundaryIndicator => (no description available)-->
		<xsd:attribute name="domainBoundaryIndicator" type="integer_array" />
		<!--ghostRank => (no description available)-->
		<xsd:attribute name="ghostRank" type="integer_array" />
		<!--globalToLocalMap => (no description available)-->
		<xsd:attribute name="globalToLocalMap" type="geosx::mapBase&lt;long long, long, std::integral_constant&lt;bool, false&gt; &gt;" />
		<!--isExternal => (no description available)-->
		<xsd:attribute name="isExternal" type="integer_array" />
		<!--localToGlobalMap => Array that contains a map from localIndex to globalIndex.-->
		<xsd:attribute name="localToGlobalMap" type="globalIndex_array" />
	</xsd:complexType>
	<xsd:complexType name="cellBlocksType" />
	<xsd:complexType name="CellElementRegionType">
		<xsd:choice minOccurs="0" maxOccurs="unbounded">
			<xsd:element name="elementSubRegions" type="elementSubRegionsType" />
			<xsd:element name="neighborData" type="neighborDataType" />
			<xsd:element name="sets" type="setsType" />
		</xsd:choice>
		<!--domainBoundaryIndicator => (no description available)-->
		<xsd:attribute name="domainBoundaryIndicator" type="integer_array" />
		<!--ghostRank => (no description available)-->
		<xsd:attribute name="ghostRank" type="integer_array" />
		<!--globalToLocalMap => (no description available)-->
		<xsd:attribute name="globalToLocalMap" type="geosx::mapBase&lt;long long, long, std::integral_constant&lt;bool, false&gt; &gt;" />
		<!--isExternal => (no description available)-->
		<xsd:attribute name="isExternal" type="integer_array" />
		<!--localToGlobalMap => Array that contains a map from localIndex to globalIndex.-->
		<xsd:attribute name="localToGlobalMap" type="globalIndex_array" />
	</xsd:complexType>
	<xsd:complexType name="elementSubRegionsType">
		<xsd:choice minOccurs="0" maxOccurs="unbounded">
			<xsd:element name="default" type="defaultType" />
			<xsd:element name="WellElementRegionuniqueSubRegion" type="WellElementRegionuniqueSubRegionType" />
		</xsd:choice>
	</xsd:complexType>
	<xsd:complexType name="EmbeddedSurfaceElementRegionType">
		<xsd:choice minOccurs="0" maxOccurs="unbounded">
			<xsd:element name="elementSubRegions" type="elementSubRegionsType" />
			<xsd:element name="neighborData" type="neighborDataType" />
			<xsd:element name="sets" type="setsType" />
		</xsd:choice>
		<!--domainBoundaryIndicator => (no description available)-->
		<xsd:attribute name="domainBoundaryIndicator" type="integer_array" />
		<!--ghostRank => (no description available)-->
		<xsd:attribute name="ghostRank" type="integer_array" />
		<!--globalToLocalMap => (no description available)-->
		<xsd:attribute name="globalToLocalMap" type="geosx::mapBase&lt;long long, long, std::integral_constant&lt;bool, false&gt; &gt;" />
		<!--isExternal => (no description available)-->
		<xsd:attribute name="isExternal" type="integer_array" />
		<!--localToGlobalMap => Array that contains a map from localIndex to globalIndex.-->
		<xsd:attribute name="localToGlobalMap" type="globalIndex_array" />
	</xsd:complexType>
	<xsd:complexType name="defaultType">
		<xsd:choice minOccurs="0" maxOccurs="unbounded">
			<xsd:element name="ConstitutiveModels" type="ConstitutiveModelsType" />
			<xsd:element name="neighborData" type="neighborDataType" />
			<xsd:element name="sets" type="setsType" />
		</xsd:choice>
		<!--domainBoundaryIndicator => (no description available)-->
		<xsd:attribute name="domainBoundaryIndicator" type="integer_array" />
		<!--edgeList => Map to the edges.-->
		<xsd:attribute name="edgeList" type="geosx::InterObjectRelation&lt;LvArray::ArrayOfArrays&lt;long, long&gt; &gt;" />
		<!--elementAperture => The aperture of each EmbeddedSurface.-->
		<xsd:attribute name="elementAperture" type="real64_array" />
		<!--elementArea => The area of each EmbeddedSurface element.-->
		<xsd:attribute name="elementArea" type="real64_array" />
		<!--elementCenter => The center of each EmbeddedSurface element.-->
		<xsd:attribute name="elementCenter" type="r1_array" />
		<!--elementVolume => The volume of each EmbeddedSurface element.-->
		<xsd:attribute name="elementVolume" type="real64_array" />
		<!--fractureElementsToCellIndices => Map to the cells.-->
		<xsd:attribute name="fractureElementsToCellIndices" type="localIndex_array" />
		<!--fractureElementsToRegionIndex => Map to the region cut by each EmbeddedSurface.-->
		<xsd:attribute name="fractureElementsToRegionIndex" type="localIndex_array" />
		<!--fractureElementsToSubRegionIndex => Map to the subregion cut by each EmbeddedSurface.-->
		<xsd:attribute name="fractureElementsToSubRegionIndex" type="localIndex_array" />
		<!--ghostRank => (no description available)-->
		<xsd:attribute name="ghostRank" type="integer_array" />
		<!--globalToLocalMap => (no description available)-->
		<xsd:attribute name="globalToLocalMap" type="geosx::mapBase&lt;long long, long, std::integral_constant&lt;bool, false&gt; &gt;" />
		<!--isExternal => (no description available)-->
		<xsd:attribute name="isExternal" type="integer_array" />
		<!--localToGlobalMap => Array that contains a map from localIndex to globalIndex.-->
		<xsd:attribute name="localToGlobalMap" type="globalIndex_array" />
		<!--nodeList => Map to the nodes attached to each EmbeddedSurface.-->
		<xsd:attribute name="nodeList" type="geosx::InterObjectRelation&lt;LvArray::Array&lt;long, 2, camp::int_seq&lt;long, 0l, 1l&gt;, long, LvArray::NewChaiBuffer&gt; &gt;" />
		<!--normalVector => Unit normal vector to the embedded surface.-->
		<xsd:attribute name="normalVector" type="r1_array" />
	</xsd:complexType>
	<xsd:complexType name="ConstitutiveModelsType" />
	<xsd:complexType name="FaceElementRegionType">
		<xsd:choice minOccurs="0" maxOccurs="unbounded">
			<xsd:element name="elementSubRegions" type="elementSubRegionsType" />
			<xsd:element name="neighborData" type="neighborDataType" />
			<xsd:element name="sets" type="setsType" />
		</xsd:choice>
		<!--domainBoundaryIndicator => (no description available)-->
		<xsd:attribute name="domainBoundaryIndicator" type="integer_array" />
		<!--ghostRank => (no description available)-->
		<xsd:attribute name="ghostRank" type="integer_array" />
		<!--globalToLocalMap => (no description available)-->
		<xsd:attribute name="globalToLocalMap" type="geosx::mapBase&lt;long long, long, std::integral_constant&lt;bool, false&gt; &gt;" />
		<!--isExternal => (no description available)-->
		<xsd:attribute name="isExternal" type="integer_array" />
		<!--localToGlobalMap => Array that contains a map from localIndex to globalIndex.-->
		<xsd:attribute name="localToGlobalMap" type="globalIndex_array" />
	</xsd:complexType>
	<xsd:complexType name="WellElementRegionType">
		<xsd:choice minOccurs="0" maxOccurs="unbounded">
			<xsd:element name="elementSubRegions" type="elementSubRegionsType" />
			<xsd:element name="neighborData" type="neighborDataType" />
			<xsd:element name="sets" type="setsType" />
		</xsd:choice>
		<!--domainBoundaryIndicator => (no description available)-->
		<xsd:attribute name="domainBoundaryIndicator" type="integer_array" />
		<!--ghostRank => (no description available)-->
		<xsd:attribute name="ghostRank" type="integer_array" />
		<!--globalToLocalMap => (no description available)-->
		<xsd:attribute name="globalToLocalMap" type="geosx::mapBase&lt;long long, long, std::integral_constant&lt;bool, false&gt; &gt;" />
		<!--isExternal => (no description available)-->
		<xsd:attribute name="isExternal" type="integer_array" />
		<!--localToGlobalMap => Array that contains a map from localIndex to globalIndex.-->
		<xsd:attribute name="localToGlobalMap" type="globalIndex_array" />
		<!--wellControlsName => (no description available)-->
		<xsd:attribute name="wellControlsName" type="string" />
		<!--wellGeneratorName => (no description available)-->
		<xsd:attribute name="wellGeneratorName" type="string" />
	</xsd:complexType>
	<xsd:complexType name="WellElementRegionuniqueSubRegionType">
		<xsd:choice minOccurs="0" maxOccurs="unbounded">
			<xsd:element name="ConstitutiveModels" type="ConstitutiveModelsType" />
			<xsd:element name="neighborData" type="neighborDataType" />
			<xsd:element name="sets" type="setsType" />
			<xsd:element name="wellElementSubRegion" type="wellElementSubRegionType" />
		</xsd:choice>
		<!--domainBoundaryIndicator => (no description available)-->
		<xsd:attribute name="domainBoundaryIndicator" type="integer_array" />
		<!--elementCenter => (no description available)-->
		<xsd:attribute name="elementCenter" type="r1_array" />
		<!--elementVolume => (no description available)-->
		<xsd:attribute name="elementVolume" type="real64_array" />
		<!--ghostRank => (no description available)-->
		<xsd:attribute name="ghostRank" type="integer_array" />
		<!--globalToLocalMap => (no description available)-->
		<xsd:attribute name="globalToLocalMap" type="geosx::mapBase&lt;long long, long, std::integral_constant&lt;bool, false&gt; &gt;" />
		<!--isExternal => (no description available)-->
		<xsd:attribute name="isExternal" type="integer_array" />
		<!--localToGlobalMap => Array that contains a map from localIndex to globalIndex.-->
		<xsd:attribute name="localToGlobalMap" type="globalIndex_array" />
		<!--nextWellElementIndex => (no description available)-->
		<xsd:attribute name="nextWellElementIndex" type="localIndex_array" />
		<!--nextWellElementIndexGlobal => (no description available)-->
		<xsd:attribute name="nextWellElementIndexGlobal" type="localIndex_array" />
		<!--nodeList => (no description available)-->
<<<<<<< HEAD
		<xsd:attribute name="nodeList" type="geosx::InterObjectRelation&lt;LvArray::Array&lt;long, 2, camp::int_seq&lt;long, 0l, 1l&gt;, long, LvArray::ChaiBuffer&gt; &gt;" />
=======
		<xsd:attribute name="nodeList" type="geosx::InterObjectRelation&lt;LvArray::Array&lt;long, 2, camp::int_seq&lt;long, 0l, 1l&gt;, long, LvArray::NewChaiBuffer&gt; &gt;" />
>>>>>>> 5d668071
		<!--topRank => (no description available)-->
		<xsd:attribute name="topRank" type="integer" />
		<!--topWellElementIndex => (no description available)-->
		<xsd:attribute name="topWellElementIndex" type="localIndex" />
		<!--wellControlsName => (no description available)-->
		<xsd:attribute name="wellControlsName" type="string" />
	</xsd:complexType>
	<xsd:complexType name="wellElementSubRegionType">
		<xsd:choice minOccurs="0" maxOccurs="unbounded">
			<xsd:element name="neighborData" type="neighborDataType" />
			<xsd:element name="sets" type="setsType" />
		</xsd:choice>
		<!--domainBoundaryIndicator => (no description available)-->
		<xsd:attribute name="domainBoundaryIndicator" type="integer_array" />
		<!--ghostRank => (no description available)-->
		<xsd:attribute name="ghostRank" type="integer_array" />
		<!--globalToLocalMap => (no description available)-->
		<xsd:attribute name="globalToLocalMap" type="geosx::mapBase&lt;long long, long, std::integral_constant&lt;bool, false&gt; &gt;" />
		<!--isExternal => (no description available)-->
		<xsd:attribute name="isExternal" type="integer_array" />
		<!--localToGlobalMap => Array that contains a map from localIndex to globalIndex.-->
		<xsd:attribute name="localToGlobalMap" type="globalIndex_array" />
		<!--location => (no description available)-->
		<xsd:attribute name="location" type="r1_array" />
		<!--numPerforationsGlobal => (no description available)-->
		<xsd:attribute name="numPerforationsGlobal" type="globalIndex" />
		<!--reservoirElementIndex => (no description available)-->
		<xsd:attribute name="reservoirElementIndex" type="localIndex_array" />
		<!--reservoirElementRegion => (no description available)-->
		<xsd:attribute name="reservoirElementRegion" type="localIndex_array" />
		<!--reservoirElementSubregion => (no description available)-->
		<xsd:attribute name="reservoirElementSubregion" type="localIndex_array" />
		<!--transmissibility => (no description available)-->
		<xsd:attribute name="transmissibility" type="real64_array" />
		<!--wellElementIndex => (no description available)-->
		<xsd:attribute name="wellElementIndex" type="localIndex_array" />
	</xsd:complexType>
</xsd:schema><|MERGE_RESOLUTION|>--- conflicted
+++ resolved
@@ -436,14 +436,9 @@
 			<xsd:element name="Hydrofracture" type="HydrofractureType" />
 			<xsd:element name="LaplaceFEM" type="LaplaceFEMType" />
 			<xsd:element name="Poroelastic" type="PoroelasticType" />
-<<<<<<< HEAD
-			<xsd:element name="SinglePhaseFlow" type="SinglePhaseFlowType" />
-			<xsd:element name="SinglePhaseReservoir" type="SinglePhaseReservoirType" />
-=======
-			<xsd:element name="Reservoir" type="ReservoirType" />
 			<xsd:element name="SinglePhaseFVM" type="SinglePhaseFVMType" />
 			<xsd:element name="SinglePhaseHybridFVM" type="SinglePhaseHybridFVMType" />
->>>>>>> 5d668071
+			<xsd:element name="SinglePhaseReservoir" type="SinglePhaseReservoirType" />
 			<xsd:element name="SinglePhaseWell" type="SinglePhaseWellType" />
 			<xsd:element name="SolidMechanicsLagrangianSSLE" type="SolidMechanicsLagrangianSSLEType" />
 			<xsd:element name="SolidMechanics_LagrangianFEM" type="SolidMechanics_LagrangianFEMType" />
@@ -468,10 +463,9 @@
 	</xsd:complexType>
 	<xsd:complexType name="CompositionalMultiphaseReservoirType">
 		<xsd:choice minOccurs="0" maxOccurs="unbounded">
+			<xsd:element name="NonlinearSolverParameters" type="NonlinearSolverParametersType" maxOccurs="1" />
 			<xsd:element name="SystemSolverParameters" type="SystemSolverParametersType" maxOccurs="1" />
 		</xsd:choice>
-		<!--gravityVector => (no description available)-->
-		<xsd:attribute name="gravityVector" type="R1Tensor" />
 		<!--maxStableDt => Value of the Maximum Stable Timestep for this solver.-->
 		<xsd:attribute name="maxStableDt" type="real64" />
 	</xsd:complexType>
@@ -519,43 +513,7 @@
 		<!--maxStableDt => Value of the Maximum Stable Timestep for this solver.-->
 		<xsd:attribute name="maxStableDt" type="real64" />
 	</xsd:complexType>
-	<xsd:complexType name="SinglePhaseFlowType">
-		<xsd:choice minOccurs="0" maxOccurs="unbounded">
-			<xsd:element name="NonlinearSolverParameters" type="NonlinearSolverParametersType" maxOccurs="1" />
-			<xsd:element name="SystemSolverParameters" type="SystemSolverParametersType" maxOccurs="1" />
-		</xsd:choice>
-<<<<<<< HEAD
-		<!--fluidIndex => (no description available)-->
-		<xsd:attribute name="fluidIndex" type="localIndex" />
-		<!--gravityVector => (no description available)-->
-		<xsd:attribute name="gravityVector" type="R1Tensor" />
-=======
->>>>>>> 5d668071
-		<!--maxStableDt => Value of the Maximum Stable Timestep for this solver.-->
-		<xsd:attribute name="maxStableDt" type="real64" />
-		<!--solidIndex => (no description available)-->
-		<xsd:attribute name="solidIndex" type="localIndex" />
-	</xsd:complexType>
-<<<<<<< HEAD
-	<xsd:complexType name="SinglePhaseReservoirType">
-=======
 	<xsd:complexType name="SinglePhaseFVMType">
->>>>>>> 5d668071
-		<xsd:choice minOccurs="0" maxOccurs="unbounded">
-			<xsd:element name="NonlinearSolverParameters" type="NonlinearSolverParametersType" maxOccurs="1" />
-			<xsd:element name="SystemSolverParameters" type="SystemSolverParametersType" maxOccurs="1" />
-		</xsd:choice>
-<<<<<<< HEAD
-		<!--gravityVector => (no description available)-->
-		<xsd:attribute name="gravityVector" type="R1Tensor" />
-=======
-		<!--fluidIndex => (no description available)-->
-		<xsd:attribute name="fluidIndex" type="localIndex" />
->>>>>>> 5d668071
-		<!--maxStableDt => Value of the Maximum Stable Timestep for this solver.-->
-		<xsd:attribute name="maxStableDt" type="real64" />
-	</xsd:complexType>
-	<xsd:complexType name="SinglePhaseHybridFVMType">
 		<xsd:choice minOccurs="0" maxOccurs="unbounded">
 			<xsd:element name="NonlinearSolverParameters" type="NonlinearSolverParametersType" maxOccurs="1" />
 			<xsd:element name="SystemSolverParameters" type="SystemSolverParametersType" maxOccurs="1" />
@@ -566,6 +524,26 @@
 		<xsd:attribute name="maxStableDt" type="real64" />
 		<!--solidIndex => (no description available)-->
 		<xsd:attribute name="solidIndex" type="localIndex" />
+	</xsd:complexType>
+	<xsd:complexType name="SinglePhaseHybridFVMType">
+		<xsd:choice minOccurs="0" maxOccurs="unbounded">
+			<xsd:element name="NonlinearSolverParameters" type="NonlinearSolverParametersType" maxOccurs="1" />
+			<xsd:element name="SystemSolverParameters" type="SystemSolverParametersType" maxOccurs="1" />
+		</xsd:choice>
+		<!--fluidIndex => (no description available)-->
+		<xsd:attribute name="fluidIndex" type="localIndex" />
+		<!--maxStableDt => Value of the Maximum Stable Timestep for this solver.-->
+		<xsd:attribute name="maxStableDt" type="real64" />
+		<!--solidIndex => (no description available)-->
+		<xsd:attribute name="solidIndex" type="localIndex" />
+	</xsd:complexType>
+	<xsd:complexType name="SinglePhaseReservoirType">
+		<xsd:choice minOccurs="0" maxOccurs="unbounded">
+			<xsd:element name="NonlinearSolverParameters" type="NonlinearSolverParametersType" maxOccurs="1" />
+			<xsd:element name="SystemSolverParameters" type="SystemSolverParametersType" maxOccurs="1" />
+		</xsd:choice>
+		<!--maxStableDt => Value of the Maximum Stable Timestep for this solver.-->
+		<xsd:attribute name="maxStableDt" type="real64" />
 	</xsd:complexType>
 	<xsd:complexType name="SinglePhaseWellType">
 		<xsd:choice minOccurs="0" maxOccurs="unbounded">
@@ -1201,23 +1179,23 @@
 			<xsd:element name="neighborData" type="neighborDataType" />
 			<xsd:element name="sets" type="setsType" />
 		</xsd:choice>
-		<!--Acceleration => An array that holds the current acceleration on the nodes. This array also is used to hold the summation of nodal forces resulting from the governing equations. => SolidMechanicsLagrangianSSLE, SolidMechanics_LagrangianFEM-->
+		<!--Acceleration => An array that holds the current acceleration on the nodes. This array also is used to hold the summation of nodal forces resulting from the governing equations. => SolidMechanics_LagrangianFEM, SolidMechanicsLagrangianSSLE-->
 		<xsd:attribute name="Acceleration" type="LvArray::Array&lt;double, 2, camp::int_seq&lt;long, 1l, 0l&gt;, long, LvArray::NewChaiBuffer&gt;" />
-		<!--IncrementalDisplacement => An array that holds the incremental displacements for the current time step on the nodes. => SolidMechanicsLagrangianSSLE, SolidMechanics_LagrangianFEM-->
+		<!--IncrementalDisplacement => An array that holds the incremental displacements for the current time step on the nodes. => SolidMechanics_LagrangianFEM, SolidMechanicsLagrangianSSLE-->
 		<xsd:attribute name="IncrementalDisplacement" type="LvArray::Array&lt;double, 2, camp::int_seq&lt;long, 1l, 0l&gt;, long, LvArray::NewChaiBuffer&gt;" />
-		<!--Mass => An array that holds the mass on the nodes. => SolidMechanicsLagrangianSSLE, SolidMechanics_LagrangianFEM-->
+		<!--Mass => An array that holds the mass on the nodes. => SolidMechanics_LagrangianFEM, SolidMechanicsLagrangianSSLE-->
 		<xsd:attribute name="Mass" type="real64_array" />
 		<!--ReferencePosition => (no description available)-->
 		<xsd:attribute name="ReferencePosition" type="LvArray::Array&lt;double, 2, camp::int_seq&lt;long, 1l, 0l&gt;, long, LvArray::NewChaiBuffer&gt;" />
 		<!--SIFNode => SIF on the node-->
 		<xsd:attribute name="SIFNode" type="real64_array" />
-		<!--TotalDisplacement => An array that holds the total displacements on the nodes. => SolidMechanicsLagrangianSSLE, SolidMechanics_LagrangianFEM-->
+		<!--TotalDisplacement => An array that holds the total displacements on the nodes. => SolidMechanics_LagrangianFEM, SolidMechanicsLagrangianSSLE-->
 		<xsd:attribute name="TotalDisplacement" type="LvArray::Array&lt;double, 2, camp::int_seq&lt;long, 1l, 0l&gt;, long, LvArray::NewChaiBuffer&gt;" />
-		<!--Velocity => An array that holds the current velocity on the nodes. => SolidMechanicsLagrangianSSLE, SolidMechanics_LagrangianFEM-->
+		<!--Velocity => An array that holds the current velocity on the nodes. => SolidMechanics_LagrangianFEM, SolidMechanicsLagrangianSSLE-->
 		<xsd:attribute name="Velocity" type="LvArray::Array&lt;double, 2, camp::int_seq&lt;long, 1l, 0l&gt;, long, LvArray::NewChaiBuffer&gt;" />
 		<!--childIndex => Child index of node.-->
 		<xsd:attribute name="childIndex" type="localIndex_array" />
-		<!--contactForce => An array that holds the contact force. => SolidMechanicsLagrangianSSLE, SolidMechanics_LagrangianFEM-->
+		<!--contactForce => An array that holds the contact force. => SolidMechanics_LagrangianFEM, SolidMechanicsLagrangianSSLE-->
 		<xsd:attribute name="contactForce" type="r1_array" />
 		<!--degreeFromCrack => connectivity distance from crack.-->
 		<xsd:attribute name="degreeFromCrack" type="integer_array" />
@@ -1233,7 +1211,7 @@
 		<xsd:attribute name="elemRegionList" type="LvArray::ArrayOfArrays&lt;long, long&gt;" />
 		<!--elemSubRegionList => (no description available)-->
 		<xsd:attribute name="elemSubRegionList" type="LvArray::ArrayOfArrays&lt;long, long&gt;" />
-		<!--externalForce => An array that holds the external forces on the nodes. This includes any boundary conditions as well as coupling forces such as hydraulic forces. => SolidMechanicsLagrangianSSLE, SolidMechanics_LagrangianFEM-->
+		<!--externalForce => An array that holds the external forces on the nodes. This includes any boundary conditions as well as coupling forces such as hydraulic forces. => SolidMechanics_LagrangianFEM, SolidMechanicsLagrangianSSLE-->
 		<xsd:attribute name="externalForce" type="r1_array" />
 		<!--faceList => (no description available)-->
 		<xsd:attribute name="faceList" type="geosx::InterObjectRelation&lt;LvArray::ArrayOfSets&lt;long, long&gt; &gt;" />
@@ -1251,9 +1229,9 @@
 		<xsd:attribute name="primaryField" type="real64_array" />
 		<!--ruptureTime => Time that the node was ruptured.-->
 		<xsd:attribute name="ruptureTime" type="real64_array" />
-		<!--uhatTilde => An array that holds the incremental displacement predictors on the nodes. => SolidMechanicsLagrangianSSLE, SolidMechanics_LagrangianFEM-->
+		<!--uhatTilde => An array that holds the incremental displacement predictors on the nodes. => SolidMechanics_LagrangianFEM, SolidMechanicsLagrangianSSLE-->
 		<xsd:attribute name="uhatTilde" type="r1_array" />
-		<!--velocityTilde => An array that holds the velocity predictors on the nodes. => SolidMechanicsLagrangianSSLE, SolidMechanics_LagrangianFEM-->
+		<!--velocityTilde => An array that holds the velocity predictors on the nodes. => SolidMechanics_LagrangianFEM, SolidMechanicsLagrangianSSLE-->
 		<xsd:attribute name="velocityTilde" type="r1_array" />
 	</xsd:complexType>
 	<xsd:complexType name="cellManagerType">
@@ -1416,11 +1394,7 @@
 		<!--nextWellElementIndexGlobal => (no description available)-->
 		<xsd:attribute name="nextWellElementIndexGlobal" type="localIndex_array" />
 		<!--nodeList => (no description available)-->
-<<<<<<< HEAD
-		<xsd:attribute name="nodeList" type="geosx::InterObjectRelation&lt;LvArray::Array&lt;long, 2, camp::int_seq&lt;long, 0l, 1l&gt;, long, LvArray::ChaiBuffer&gt; &gt;" />
-=======
 		<xsd:attribute name="nodeList" type="geosx::InterObjectRelation&lt;LvArray::Array&lt;long, 2, camp::int_seq&lt;long, 0l, 1l&gt;, long, LvArray::NewChaiBuffer&gt; &gt;" />
->>>>>>> 5d668071
 		<!--topRank => (no description available)-->
 		<xsd:attribute name="topRank" type="integer" />
 		<!--topWellElementIndex => (no description available)-->
