--- conflicted
+++ resolved
@@ -291,13 +291,11 @@
 	<xsd:complexType name="TableFunctionType" />
 	<xsd:complexType name="GeometryType">
 		<xsd:choice minOccurs="0" maxOccurs="unbounded">
-			<xsd:element name="BoundedPlane" type="BoundedPlaneType" />
 			<xsd:element name="Box" type="BoxType" />
 			<xsd:element name="Cylinder" type="CylinderType" />
 			<xsd:element name="ThickPlane" type="ThickPlaneType" />
 		</xsd:choice>
 	</xsd:complexType>
-	<xsd:complexType name="BoundedPlaneType" />
 	<xsd:complexType name="BoxType">
 		<!--center => (no description available)-->
 		<xsd:attribute name="center" type="R1Tensor" />
@@ -431,7 +429,6 @@
 		<xsd:choice minOccurs="0" maxOccurs="unbounded">
 			<xsd:element name="CompositionalMultiphaseFlow" type="CompositionalMultiphaseFlowType" />
 			<xsd:element name="CompositionalMultiphaseWell" type="CompositionalMultiphaseWellType" />
-			<xsd:element name="EmbeddedSurfaceGenerator" type="EmbeddedSurfaceGeneratorType" />
 			<xsd:element name="Hydrofracture" type="HydrofractureType" />
 			<xsd:element name="LaplaceFEM" type="LaplaceFEMType" />
 			<xsd:element name="Poroelastic" type="PoroelasticType" />
@@ -471,17 +468,7 @@
 		<!--resFluidIndex => (no description available)-->
 		<xsd:attribute name="resFluidIndex" type="localIndex" />
 	</xsd:complexType>
-<<<<<<< HEAD
-	<xsd:complexType name="EmbeddedSurfaceGeneratorType">
-		<xsd:choice minOccurs="0" maxOccurs="unbounded">
-			<xsd:element name="SystemSolverParameters" type="SystemSolverParametersType" maxOccurs="1" />
-		</xsd:choice>
-		<!--maxStableDt => Value of the Maximum Stable Timestep for this solver.-->
-		<xsd:attribute name="maxStableDt" type="real64" />
-	</xsd:complexType>
-=======
 	<xsd:complexType name="WellControlsType" />
->>>>>>> 38301da9
 	<xsd:complexType name="HydrofractureType">
 		<xsd:choice minOccurs="0" maxOccurs="unbounded">
 			<xsd:element name="NonlinearSolverParameters" type="NonlinearSolverParametersType" maxOccurs="1" />
