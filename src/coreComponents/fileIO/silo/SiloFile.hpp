/*
 * ------------------------------------------------------------------------------------------------------------
 * SPDX-License-Identifier: LGPL-2.1-only
 *
 * Copyright (c) 2018-2019 Lawrence Livermore National Security LLC
 * Copyright (c) 2018-2019 The Board of Trustees of the Leland Stanford Junior University
 * Copyright (c) 2018-2019 Total, S.A
 * Copyright (c) 2019-     GEOSX Contributors
 * All right reserved
 *
 * See top level LICENSE, COPYRIGHT, CONTRIBUTORS, NOTICE, and ACKNOWLEDGEMENTS files for details.
 * ------------------------------------------------------------------------------------------------------------
 */

/**
 * @file SiloFile.hpp
 */

#ifndef GEOSX_FILEIO_SILO_SILOFILE_HPP_
#define GEOSX_FILEIO_SILO_SILOFILE_HPP_

#include "common/DataTypes.hpp"
#include "constitutive/solid/SolidBase.hpp"
#include "mpiCommunications/MpiWrapper.hpp"
#include "mesh/ElementRegionManager.hpp"
#include "mesh/CellElementSubRegion.hpp"
#include "mesh/FaceElementSubRegion.hpp"
#include "mesh/InterObjectRelation.hpp"

#include "silo.h"

// forward declaration for structure internal to silo/pmpio.h
struct _PMPIO_baton_t;
typedef _PMPIO_baton_t PMPIO_baton_t;

namespace geosx
{

class DomainPartition;
class MeshLevel;

namespace constitutive
{
class ConstitutiveManager;
}

// *********************************************************************************************************************
// *********************************************************************************************************************
/**
 * This class serves as a wrapper to isolate the code from the specifics of SILO
 * output/input. Its members contain all the necessary information for reading/writing a group of SILO files.
 */
class SiloFile
{

public:

  /// Default Constructor
  SiloFile();

  /// Destructor
  virtual ~SiloFile();

  /**
   * @brief function to setup directories where silo files will be written
   */
  void MakeSiloDirectories();

  /**
   * @brief Initializes silo for input/output
   * @param readwrite input/output specifier
   */
  void Initialize( int const numGroups=1 );

  /**
   * @brief finishes/closes up the silo interface
   */
  void Finish();

  int groupRank( int const i ) const;

  /**
   * @brief Wait for the Baton when writing using PMPIO
   * @param domainNumber domain partition number
   * @param cycleNum  cycle number of simulation
   * @param isRestart whether or not we are writing a restart file
   *
   * This function requests the write baton from silo PMPIO. The involves determining
   * the file names, and opening the file for write.
   */
  void WaitForBatonWrite( int const domainNumber,
                          int const cycleNum,
                          integer const eventCounter,
                          bool const isRestart );

  /**
   * @brief Wait for the Baton when reading using PMPIO
   * @param domainNumber domain partition number
   * @param restartFileName base of the restart file to open
   */
  void WaitForBaton( int const domainNumber, string const & restartFileName );

  /**
   * @brief Hand off the Baton when done writing to file
   */
  void HandOffBaton();


  /**
   * @brief Make a subdirectory within the silo file.
   * @param subdir the new directory name
   * @param rootdir the root directory path
   */
  void MakeSubDirectory( string const & subdir, string const & rootdir )
  {
    int const rank = MpiWrapper::Comm_rank(MPI_COMM_GEOSX);

    // char dirname[100];
    if( rank == 0 )
    {
//      DBGetDir(m_dbBaseFilePtr, dirname );
      DBMkDir(m_dbBaseFilePtr, rootdir.c_str());
    }

//    DBGetDir (m_dbFilePtr, dirname );
    DBMkDir(m_dbFilePtr, subdir.c_str());
  }

  /**
   * @brief Write out a single silo mesh object
   * @param meshName name of the mesh in the silo db
   * @param nnodes number of nodes
   * @param coords array[3] of pointers to x, y, and z.
   * @param globalNodeNum array to the global node numbers. This might be redundant as there is a field for this.
   * @param numShapes number of element zone type (i.e. number of zone types with different topology)
   * @param shapecnt pointer to array that contains the number of zones per shape type
   * @param meshConnectivity pointer to array that contains the zone to element map for each  zone type
   * @param globalElementNum pointer to array of global zone numbers for each shape type
   * @param
   * @param shapetype pointer to array containing the shape types
   * @param shapesize pointer to array containing the number of nodes in each zone in the shape types
   * @param cycleNumber the current cycle number
   * @param problemTime the current problem time
   *
   * This function takes in the the required data to call a silo::DBPutUcdMesh() and a
   * DBPutZonelist2, and calls those functions to create a silo mesh object. In addition
   * the MultiVar is written in the root file.
   */
  void WriteMeshObject(string const & meshName,
                       const localIndex nnodes,
                       real64* coords[3],
                       const globalIndex* globalNodeNum,
                       char const * const ghostNodeName,
                       char const * const ghostZoneName,
                       int const numShapes,
                       int const * shapecnt,
                       const localIndex* const * const meshConnectivity,
                       const globalIndex* const * const globalElementNum,
                       int const * const shapetype,
                       int const * const shapesize,
                       int const cycleNumber,
                       real64 const problemTime);


  void WritePolygonMeshObject(const std::string& meshName,
                                        const localIndex nnodes,
                                        realT* coords[3],
                                        const globalIndex*,
                                        const int numRegions,
                                        const int* shapecnt,
                                        const localIndex* const * const meshConnectivity,
                                        const globalIndex* const * const globalElementNum,
                                        const int* const * const,
                                        const int* const shapetype,
                                        const int* const shapesize,
                                        const int cycleNumber,
                                        const realT problemTime,
                                        const int lnodelist);
/**
 * @brief write a domain parititon out to silo file
 * @param domain the domain partition to write
 * @param cycleNum the current cycle number
 * @param problemTime the current problem time
 * @param isRestart whether or not we want to write restart only data
 */
  void WriteDomainPartition( DomainPartition const & domain,
                             int const cycleNum,
                             real64 const problemTime,
                             bool const isRestart );


  void WriteElementMesh( ElementRegionBase const * const elementRegion,
                         NodeManager const * const nodeManager,
                         string const & meshName,
                         const localIndex nnodes,
                         real64 * coords[3],
                         globalIndex const * const globalNodeNum,
                         char const * const ghostNodeFlag,
                         int const cycleNumber,
                         real64 const problemTime,
                         bool & writeArbitraryPolygon );

  /**
   * @brief write a mesh level out to the silo file
   * @param meshLevel the meshLevel to write out
   * @param constitutiveManager the constitutive manager object that holds the constitutive data
   * @param cycleNum the current cycle number
   * @param problemTime the current problem time
   * @param isRestart whether or not we want to write restart only data
   */
  void WriteMeshLevel( MeshLevel const * const meshLevel,
                       int const cycleNum,
                       real64 const problemTime,
                       bool const isRestart );

  /**
   * @param meshName name of the mesh to write
   * @param numPoints number of points to write
   * @param coords array[3] of pointers to x, y, and z.
   * @param cycleNumber current cycle number
   * @param problemTime current problem time
   */
  void WritePointMesh( string const & meshName,
                       const localIndex numPoints,
                       real64* coords[3],
                       int const cycleNumber,
                       real64 const problemTime );

  /**
   * @brief write a beam mesh to silo file
   * @param meshName name of the mesh to write
   * @param nnodes number of nodes
   * @param coords array[3] of pointers to x, y, and z.
   * @param node1 array of the first node for each element
   * @param node2 array of the second node for each element
   * @param cycleNumber current cycle number
   * @param problemTime current problem time
   */
  void WriteBeamMesh(string const & meshName,
                     const localIndex nnodes,
                     real64* coords[3],
                     const localIndex_array& node1,
                     const localIndex_array& node2,
                     int const cycleNumber,
                     real64 const problemTime);

  /**
   *
   * @param meshName name of the mesh to write
   * @param nnodes number of nodes
   * @param coords array[3] of pointers to x, y, and z.
   * @param nodelist nodal connectivity array
   * @param cycleNumber current cycle number
   * @param problemTime current problem time
   */
  void WriteBeamMesh(string const & meshName,
                     const localIndex nnodes,
                     real64* coords[3],
                     integer_array& nodelist,
                     int const cycleNumber,
                     real64 const problemTime);

  void WriteMaterialMapsFullStorage( ElementRegionBase const * const elementRegion,
                                     string const & meshName,
                                     string_array const & regionMaterialList,
                                     int const cycleNumber,
                                     real64 const problemTime);
  /**
   *
   * @param group the group that holds the data to be written to the silo file
   * @param siloDirName the name of the silo directory to put this data into (i.e. nodalFields, elemFields)
   * @param meshname the name of the mesh attach this write to
   * @param centering the centering of the data (e.g. DB_ZONECENT)
   * @param cycleNumber current cycle number
   * @param problemTime current problem time
   * @param isRestart write restart only data
   * @param mask indices to write out to the silo file
   */
  void WriteGroupSilo( dataRepository::Group const * group,
                       string const & siloDirName,
                       string const & meshname,
                       int const centering,
                       int const cycleNum,
                       real64 const problemTime,
                       bool const isRestart,
                       const localIndex_array& mask );

  void WriteElementRegionSilo( ElementRegionBase const * group,
                                string const & siloDirName,
                                string const & meshName,
                                int const cycleNum,
                                real64 const problemTime,
                                bool const isRestart );
  /**
   * Writes the contents of a group of Wrapper objects
   * @tparam the output varaible type
   * @param meshname the name of the mesh attach this write to
   * @param wrappers a group of wrappers
   * @param centering the silo centering to use for this operation (DB_NODECENT, DB_ZONECENT)
   * @param cycleNum the current cycle number
   * @param problemTime the current problem time
   * @param isRestart write restart only data
   * @param multiRoot location to write the multivar entries
   * @param mask indices to write out to the silo file
   */
  template< typename OUTPUTTYPE >
  void WriteWrappersToSilo( string const & meshname,
                                const dataRepository::Group::wrapperMap & wrappers,
                                int const centering,
                                int const cycleNum,
                                real64 const problemTime,
                                bool const isRestart,
                                string const & multiRoot,
                                const localIndex_array& mask );

  /**
   *
   * @param meshname the name of the mesh attach this write to
   * @param fieldName name of the field to write
   * @param field field data
   * @param centering the silo centering to use for this operation (DB_NODECENT, DB_ZONECENT)
   * @param cycleNum the current cycle number
   * @param problemTime the current problem time
   * @param multiRoot location to write the multivar entries
   */
  template<typename OUTTYPE, typename TYPE>
  void WriteDataField( string const & meshName,
                       string const & fieldName,
                       arrayView1d<TYPE const> const & field,
                       int const centering,
                       int const cycleNumber,
                       real64 const problemTime,
                       string const & multiRoot );

  /**
   *
   * @param meshname the name of the mesh attach this write to
   * @param fieldName name of the field to write
   * @param field field data
   * @param centering the silo centering to use for this operation (DB_NODECENT, DB_ZONECENT)
   * @param cycleNum the current cycle number
   * @param problemTime the current problem time
   * @param multiRoot location to write the multivar entries
   */
  template<typename OUTTYPE, typename TYPE, int USD >
  void WriteDataField( string const & meshName,
                       string const & fieldName,
<<<<<<< HEAD
                       arrayView2d<TYPE const> const & field,
=======
                       arrayView2d<TYPE const, USD> const& field,
>>>>>>> 58777afc
                       int const centering,
                       int const cycleNumber,
                       real64 const problemTime,
                       string const & multiRoot );

  /**
   *
   * @param meshname the name of the mesh attach this write to
   * @param fieldName name of the field to write
   * @param field field data
   * @param centering the silo centering to use for this operation (DB_NODECENT, DB_ZONECENT)
   * @param cycleNum the current cycle number
   * @param problemTime the current problem time
   * @param multiRoot location to write the multivar entries
   */
  template<typename OUTTYPE, typename TYPE, int USD>
  void WriteDataField( string const & meshName,
                       string const & fieldName,
<<<<<<< HEAD
                       arrayView3d<TYPE const> const & field,
=======
                       arrayView3d<TYPE const,USD> const & field,
>>>>>>> 58777afc
                       int const centering,
                       int const cycleNumber,
                       real64 const problemTime,
                       string const & multiRoot );

  template<typename OUTTYPE, typename TYPE, int NDIM, int USD>
  void WriteDataField( string const & meshName,
                       string const & fieldName,
                       ArrayView<TYPE const,NDIM, USD> const & field,
                       int const siloTensorRank,
                       int const centering,
                       int const cycleNumber,
                       real64 const problemTime,
                       string const & multiRoot );

  template< typename OUTTYPE, typename TYPE >
  void WriteMaterialDataField( string const & meshName,
                               string const & fieldName,
                               array1d<array1d<arrayView2d<TYPE const>>> const & field,
                               ElementRegionBase const * const elemRegion,
                               int const centering,
                               int const cycleNumber,
                               real64 const problemTime,
                               string const & multiRoot,
                               string_array const & materialNames );

  template< typename OUTTYPE, typename TYPE >
  void WriteMaterialDataField2d( string const & meshName,
                               string const & fieldName,
                               ElementRegionBase const * const elemRegion,
                               int const centering,
                               int const cycleNumber,
                               real64 const problemTime,
                               string const & multiRoot,
                               string_array const & materialNames );


  template<typename OUTTYPE, typename TYPE>
  void WriteMaterialDataField3d( string const & meshName,
                                 string const & fieldName,
                                 ElementRegionBase const * const elemRegion,
                                 int const centering,
                                 int const cycleNumber,
                                 real64 const problemTime,
                                 string const & multiRoot,
                                 string_array const & materialNames );

  template<typename OUTTYPE, typename TYPE>
  void WriteMaterialDataField4d( string const & meshName,
                                 string const & fieldName,
                                 ElementRegionBase const * const elemRegion,
                                 int const centering,
                                 int const cycleNumber,
                                 real64 const problemTime,
                                 string const & multiRoot,
                                 string_array const & materialNames );

  void WriteMaterialVarDefinition( string const & subDir,
                                   string const & matDir,
                                   localIndex const matIndex,
                                   string const & fieldName );

  void WriteStressVarDefinition( string const & MatDir );

  void WriteVectorVarDefinition( string const & fieldName,
                                 string const & subDirectory );

  /**
   * find the silo mesh type that we are attempting to reference
   * @param meshName the name of the mesh object we are attaching data to
   * @return integer that results from a call to DBInqMeshtype()
   */
  int GetMeshType( string const & meshName ) const;

  /**
   * write out a multi mesh or multivar object assocaited with a mesh or var object.
   * @param type the object type (DB_UCDVAR, ...)
   * @param DBPutMultiCB a callback function for the placement of the multi object. ( DBPutMultivar, DBPutMultimesh...)
   * @param centering the centering of the data (DB_NODECENT, DB_ZONECENT, ...)
   * @param name the name of the multivar
   * @param cycleNumber the current cycle number
   * @param multiRoot the location in the silo file to put hte multiXXXX
   * @param optlist the option list assocaited with the multiXXXX
   */
  template< typename CBF >
  void WriteMultiXXXX(const DBObjectType type, CBF DBPutMultiCB,
                      int const centering, string const name, int const cycleNumber,
                      string const & multiRoot, const DBoptlist* optlist = nullptr);


  /**
   * fucntion to clear any empty multi-objects
   * @param cycleNum
   *
   * When we write our multimesh and multivar objects, we do it assuming that there is a non-empty multimesh
   * or multivar object on each domain. This is incorrect, so we must modify the rootfile to remove empty references
   * to the multivar or multimesh objects and replace their path with "EMPTY"
   */
  void ClearEmptiesFromMultiObjects(int const cycleNum);


  void setNumGroups( int const numGroups )
  {
    m_numGroups = numGroups;
  }

  void setPlotLevel( int const plotLevel )
  {
    m_plotLevel = dataRepository::IntToPlotLevel(plotLevel);
  }

  void setWriteEdgeMesh( int const val )
  {
    m_writeEdgeMesh = val;
  }
  void setWriteFaceMesh( int const val )
  {
    m_writeFaceMesh = val;
  }
  void setWriteCellElementMesh( int const val )
  {
    m_writeCellElementMesh = val;
  }
  void setWriteFaceElementMesh( int const val )
  {
    m_writeFaceElementMesh = val;
  }

  void setPlotFileRoot( string const & fileRoot )
  {
    m_plotFileRoot = fileRoot;
  }

private:

  /// pointer to the DBfile that this class is working on
  DBfile* m_dbFilePtr;

  /// pointer to the Master DBfile
  DBfile* m_dbBaseFilePtr;

  /// total number of "parallel" files to write out
  int m_numGroups;

  /// the pmpio baton. A processor needs this to write to the file.
  PMPIO_baton_t *m_baton;

  /// which database to use. DB_PDB or DB_HDF5
  int const m_driver;

  /// root of the filename that we will be reading/writing
  string m_plotFileRoot;

  string m_restartFileRoot;

  string const m_siloDirectory = "siloFiles";

  string const m_siloDataSubDirectory = "data";

  string m_fileName;

  string m_baseFileName;

  string_array m_emptyMeshes;
//  string_array m_emptyMaterials;
  string_array m_emptyVariables;

  integer m_writeEdgeMesh;
  integer m_writeFaceMesh;
  integer m_writeCellElementMesh;
  integer m_writeFaceElementMesh;

  dataRepository::PlotLevel m_plotLevel;

  bool m_ghostFlags;

  /**
   *
   * @return returns the ordering of nodes for a silo zone type.
   */
  integer_array SiloNodeOrdering(const string & elementType);







};

/**
 * Namespace to hold some utilities needed by the functions in SiloFile.
 */
namespace SiloFileUtilities
{
/**
 * @tparam OUTTYPE the type of data to write out (int,float,real64)
 * @return the integer identifier associated with the enum DBdatatype defined in
 * the silo.h file.
 *
 * This templated function is a "specialization only" definition. There is no
 * general definition, only specializations for predetermined data types.
 */
template<typename OUTTYPE>
int DB_TYPE();

/**
 * @tparam TYPE the data type in question
 * @return the number of "variables" in a data field. For instance, 1 for a int,
 * float or real64.
 * 1 for a scalar
 * 3 for a R1Tensor...etc.
 */
template<typename TYPE>
int GetNumberOfVariablesInField();

/**
 * @tparam TYPE the data type in question
 * @return the silo DB_VARTYPE specifier that describes the rank of the variable.
 */
template<typename TYPE>
int GetTensorRank();

/**
 * @tparam OUTTYPE the type to cast to
 * @tparam TYPE the type to cast from
 * @param field the value to cast
 * @param i the component of the varaible to cast, assuming there is dimensionaliy to the variable
 * @return the casted value
 */
template<typename OUTTYPE, typename TYPE>
OUTTYPE CastField(const TYPE& field, int const i = 0);     // avoids compiler
                                                           // warning

template<typename OUTTYPE, typename TYPE>
OUTTYPE CastField(const TYPE& field, int const i)
{
  return field.Data()[i];
}

template<>
inline real64 CastField<real64,R2SymTensor >( const R2SymTensor & field, int const i )
{
  int ii = 0;
  if( i==1 ) ii=2;
  if( i==2 ) ii=5;
  if( i==3 ) ii=4;
  if( i==4 ) ii=3;
  if( i==5 ) ii=1;
  return field.Data()[ii];
}


template<> inline int CastField<int, int> (const int& field, int const )
{
  return field;
}


template<> inline long int CastField<long int, long int> (const long int& field, int const )
{
  return field;
}

template<> inline int CastField<int, long int> (const long int& field, int const )
{
  return integer_conversion<int>(field);
}

template<> inline long long int CastField<long long int, long long int> (const long long int& field, int const )
{
  return field;
}

template<> inline int CastField<int, long long int> (const long long int& field, int const )
{
  return integer_conversion<int>(field);
}

template<> inline real64 CastField<real64, real64> (const real64& field, int const )
{
  return field;
}
template<> inline float CastField<float, real64> (const real64& field, int const )
{
  return static_cast<float>(field);
}



/**
 * @tparam the type of the field
 * @param fieldName the name of the field
 * @param varnamestring an array of strings that hold the generated names
 * @param varnames a pointer to each of the strings that hold the generated names
 *
 * This function sets variable names for a field. In some cases, this will just fill varnamestring with
 * the input variable, and in other cases such as in the case of a tensor, the names will have a suffix
 * with the component of the tensor.
 */
template<typename TYPE>
void SetVariableNames(string const & fieldName, string_array& varnamestring, char const* varnames[]);


}







}
#endif /* GEOSX_FILEIO_SILO_SILOFILE_HPP_ */<|MERGE_RESOLUTION|>--- conflicted
+++ resolved
@@ -345,11 +345,7 @@
   template<typename OUTTYPE, typename TYPE, int USD >
   void WriteDataField( string const & meshName,
                        string const & fieldName,
-<<<<<<< HEAD
-                       arrayView2d<TYPE const> const & field,
-=======
                        arrayView2d<TYPE const, USD> const& field,
->>>>>>> 58777afc
                        int const centering,
                        int const cycleNumber,
                        real64 const problemTime,
@@ -368,11 +364,7 @@
   template<typename OUTTYPE, typename TYPE, int USD>
   void WriteDataField( string const & meshName,
                        string const & fieldName,
-<<<<<<< HEAD
-                       arrayView3d<TYPE const> const & field,
-=======
                        arrayView3d<TYPE const,USD> const & field,
->>>>>>> 58777afc
                        int const centering,
                        int const cycleNumber,
                        real64 const problemTime,
