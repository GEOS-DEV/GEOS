/*
 * ------------------------------------------------------------------------------------------------------------
 * SPDX-License-Identifier: LGPL-2.1-only
 *
 * Copyright (c) 2018-2019 Lawrence Livermore National Security LLC
 * Copyright (c) 2018-2019 The Board of Trustees of the Leland Stanford Junior University
 * Copyright (c) 2018-2019 Total, S.A
 * Copyright (c) 2019-     GEOSX Contributors
 * All right reserved
 *
 * See top level LICENSE, COPYRIGHT, CONTRIBUTORS, NOTICE, and ACKNOWLEDGEMENTS files for details.
 * ------------------------------------------------------------------------------------------------------------
 */

/**
 * @file SiloFile.cpp
 */


#pragma GCC diagnostic push
#pragma GCC diagnostic ignored "-Wold-style-cast"

#include "SiloFile.hpp"

#include "codingUtilities/Utilities.hpp"
#include "common/DataTypes.hpp"
#include "constitutive/ConstitutiveManager.hpp"
#include "constitutive/fluid/SingleFluidBase.hpp"
#include "constitutive/fluid/MultiFluidBase.hpp"
#include "constitutive/solid/PoreVolumeCompressibleSolid.hpp"
#include "managers/DomainPartition.hpp"
#include "mesh/MeshBody.hpp"
#include "mpiCommunications/MpiWrapper.hpp"

#include <iostream>
#include <string>
#include <sstream>
#include <algorithm>
#include <iterator>
#include <sys/stat.h>




#if !defined(GEOSX_USE_MPI)
  int MPI_Comm_size(MPI_Comm , int *) {return 1;}
  int MPI_Comm_rank(MPI_Comm , int *) {return 1;}

  int MPI_Ssend(const void *, int , MPI_Datatype , int , int ,
                MPI_Comm )
  {
    return 0;
  }

  int MPI_Recv(void * buf, int , MPI_Datatype , int , int ,
               MPI_Comm , MPI_Status* )
  {
    *reinterpret_cast<int*>(buf) = 0;
    return 0;
  }
#endif
#include "pmpio.h"

/// forward declaration of NodeManagerT for use as a template argument
class NodeManager;

namespace geosx
{

/**
 *
 * @return
 */
namespace SiloFileUtilities
{

template<> int DB_TYPE<int> ()
{
  return DB_INT;
}
template<> int DB_TYPE<unsigned int> ()
{
  return DB_INT;
}
template<> int DB_TYPE<float> ()
{
  return DB_FLOAT;
}
template<> int DB_TYPE<real64> ()
{
  return DB_DOUBLE;
}
template<> int DB_TYPE<R1Tensor> ()
{
  return DB_DOUBLE;
}
template<> int DB_TYPE<R2Tensor> ()
{
  return DB_DOUBLE;
}
template<> int DB_TYPE<R2SymTensor> ()
{
  return DB_DOUBLE;
}
template<> int DB_TYPE<unsigned long> ()
{
  return DB_LONG;
}
template<> int DB_TYPE<long> ()
{
  return DB_LONG;
}
template<> int DB_TYPE<long long> ()
{
  return DB_LONG_LONG;
}
template<> int DB_TYPE<string> ()
{
  return DB_CHAR;
}

template<> int GetNumberOfVariablesInField<int> ()
{
  return 1;
}
template<> int GetNumberOfVariablesInField<unsigned int> ()
{
  return 1;
}
template<> int GetNumberOfVariablesInField<unsigned long> ()
{
  return 1;
}
template<> int GetNumberOfVariablesInField<long> ()
{
  return 1;
}
template<> int GetNumberOfVariablesInField<float> ()
{
  return 1;
}
template<> int GetNumberOfVariablesInField<real64> ()
{
  return 1;
}
template<> int GetNumberOfVariablesInField<long long unsigned int> ()
{
  return 1;
}
template<> int GetNumberOfVariablesInField<long long int> ()
{
  return 1;
}
template<> int GetNumberOfVariablesInField<R1Tensor> ()
{
  return R1Tensor::Length();
}
template<> int GetNumberOfVariablesInField<R2Tensor> ()
{
  return R2Tensor::Length();
}
template<> int GetNumberOfVariablesInField<R2SymTensor> ()
{
  return R2SymTensor::Length();
}
template<> int GetNumberOfVariablesInField<string> ()
{
  return 1;
}

template<typename TYPE>
void SetVariableNames(string const & fieldName, string_array& varnamestring, char const* varnames[])
{
  varnamestring.resize(GetNumberOfVariablesInField<TYPE> ());
  varnamestring[0] = fieldName;
  varnames[0] = varnamestring[0].c_str();
}
template void SetVariableNames<int> ( string const & fieldName,
                                      string_array& varnamestring,
                                      char const* varnames[]);
template void SetVariableNames<unsigned long>( string const & fieldName,
                                               string_array& varnamestring,
                                               char const* varnames[]);
template void SetVariableNames<real64>( string const & fieldName,
                                        string_array& varnamestring,
                                        char const* varnames[]);
template void SetVariableNames<long long unsigned int>( string const & fieldName,
                                                        string_array& varnamestring,
                                                        char const* varnames[]);



template<>
void SetVariableNames<R1Tensor> ( string const & fieldName,
                                  string_array& varnamestring,
                                  char const* varnames[])
{
  varnamestring.resize(GetNumberOfVariablesInField<R1Tensor> ());
  varnamestring[0] = fieldName + "_1";
  varnamestring[1] = fieldName + "_2";
  varnamestring[2] = fieldName + "_3";
  varnames[0] = const_cast<char*>( varnamestring[0].c_str() );
  varnames[1] = const_cast<char*>( varnamestring[1].c_str() );
  varnames[2] = const_cast<char*>( varnamestring[2].c_str() );
}

template<>
void SetVariableNames<R2Tensor> ( string const & fieldName,
                                  string_array& varnamestring,
                                  char const* varnames[])
{
  varnamestring.resize(GetNumberOfVariablesInField<R2Tensor> ());
  varnamestring[0] = fieldName + "_11";
  varnamestring[1] = fieldName + "_12";
  varnamestring[2] = fieldName + "_13";
  varnamestring[3] = fieldName + "_21";
  varnamestring[4] = fieldName + "_22";
  varnamestring[5] = fieldName + "_23";
  varnamestring[6] = fieldName + "_31";
  varnamestring[7] = fieldName + "_32";
  varnamestring[8] = fieldName + "_33";
  varnames[0] = const_cast<char*>( varnamestring[0].c_str() );
  varnames[1] = const_cast<char*>( varnamestring[1].c_str() );
  varnames[2] = const_cast<char*>( varnamestring[2].c_str() );
  varnames[3] = const_cast<char*>( varnamestring[3].c_str() );
  varnames[4] = const_cast<char*>( varnamestring[4].c_str() );
  varnames[5] = const_cast<char*>( varnamestring[5].c_str() );
  varnames[6] = const_cast<char*>( varnamestring[6].c_str() );
  varnames[7] = const_cast<char*>( varnamestring[7].c_str() );
  varnames[8] = const_cast<char*>( varnamestring[8].c_str() );
}

template<>
void SetVariableNames<R2SymTensor> ( string const & fieldName,
                                     string_array& varnamestring,
                                     char const * varnames[])
{
  varnamestring.resize(GetNumberOfVariablesInField<R2Tensor> ());
  varnamestring[0] = fieldName + "_11";
  varnamestring[1] = fieldName + "_21";
  varnamestring[2] = fieldName + "_22";
  varnamestring[3] = fieldName + "_31";
  varnamestring[4] = fieldName + "_32";
  varnamestring[5] = fieldName + "_33";
  varnames[0] = const_cast<char*>( varnamestring[0].c_str() );
  varnames[1] = const_cast<char*>( varnamestring[1].c_str() );
  varnames[2] = const_cast<char*>( varnamestring[2].c_str() );
  varnames[3] = const_cast<char*>( varnamestring[3].c_str() );
  varnames[4] = const_cast<char*>( varnamestring[4].c_str() );
  varnames[5] = const_cast<char*>( varnamestring[5].c_str() );
}


template<> int GetTensorRank<int> ()
{
  return DB_VARTYPE_SCALAR;
}
template<> int GetTensorRank<unsigned int> ()
{
  return DB_VARTYPE_SCALAR;
}
template<> int GetTensorRank<long> ()
{
  return DB_VARTYPE_SCALAR;
}
template<> int GetTensorRank<unsigned long> ()
{
  return DB_VARTYPE_SCALAR;
}
template<> int GetTensorRank<real32> ()
{
  return DB_VARTYPE_SCALAR;
}
template<> int GetTensorRank<real64> ()
{
  return DB_VARTYPE_SCALAR;
}
template<> int GetTensorRank<R1Tensor> ()
{
  return DB_VARTYPE_VECTOR;
}
template<> int GetTensorRank<R2Tensor> ()
{
  return DB_VARTYPE_TENSOR;
}
template<> int GetTensorRank<R2SymTensor> ()
{
  return DB_VARTYPE_SYMTENSOR;
}
template<> int GetTensorRank<long long unsigned int> ()
{
  return DB_VARTYPE_SCALAR;
}
template<> int GetTensorRank<long long int> ()
{
  return DB_VARTYPE_SCALAR;
}
template<> int GetTensorRank<string> ()
{
  return DB_VARTYPE_SCALAR;
}



}



using namespace constitutive;
using namespace dataRepository;

// *********************************************************************************************************************
/// Default Constructor
SiloFile::SiloFile():
  m_dbFilePtr(nullptr),
  m_dbBaseFilePtr(nullptr),
  m_numGroups(1),
  m_baton(nullptr),
  m_driver(DB_HDF5),
  m_plotFileRoot("plot"),
  m_restartFileRoot("restart"),
  m_fileName(),
  m_baseFileName(),
  m_emptyMeshes(),
//  m_emptyMaterials(),
  m_emptyVariables(),
  m_writeEdgeMesh(0),
  m_writeFaceMesh(0),
  m_writeCellElementMesh(1),
  m_writeFaceElementMesh(1),
  m_plotLevel(dataRepository::PlotLevel::LEVEL_1),
  m_ghostFlags(true)
{
  DBSetAllowEmptyObjects(1);
}

// *********************************************************************************************************************
/// Destructor
SiloFile::~SiloFile()
{}

// *********************************************************************************************************************

void SiloFile::MakeSiloDirectories()
{

  int rank=0;
#ifdef GEOSX_USE_MPI
  MPI_Comm_rank(MPI_COMM_GEOSX, &rank);
#endif

  if( rank==0 )
  {
    struct stat sb;

    if( !( stat(m_siloDirectory.c_str(), &sb) == 0 && S_ISDIR(sb.st_mode) ) )
    {
      mode_t nMode = 0733;
      mkdir(m_siloDirectory.c_str(),nMode);
    }

    if( !( stat( (m_siloDirectory +"/"+ m_siloDataSubDirectory).c_str(), &sb) == 0 && S_ISDIR(sb.st_mode) ) )
    {
      mode_t nMode = 0733;
      mkdir((m_siloDirectory +"/"+ m_siloDataSubDirectory).c_str(),nMode);
    }
  }
}

/**
 *
 */
void SiloFile::Initialize( int const MPI_PARAM(numGroups) )
{
  MakeSiloDirectories();

#ifdef GEOSX_USE_MPI
  // Ensure all procs agree on numGroups, driver and file_ext
  m_numGroups = numGroups;
#else
  m_numGroups = 1;
#endif
  MpiWrapper::bcast(&m_numGroups, 1, 0, MPI_COMM_GEOSX);
//  MPI_Bcast( const_cast<int*>(&m_driver), 1, MPI_INT, 0, MPI_COMM_GEOSX);
  // Initialize PMPIO, pass a pointer to the driver type as the user data.
  m_baton = PMPIO_Init( m_numGroups,
                        PMPIO_WRITE,
                        MPI_COMM_GEOSX,
                        1,
                        PMPIO_DefaultCreate,
                        PMPIO_DefaultOpen,
                        PMPIO_DefaultClose,
                        const_cast<int*>(&m_driver));
}

// *********************************************************************************************************************
/**
 *
 */
void SiloFile::Finish()
{
  PMPIO_Finish(m_baton);
}

int SiloFile::groupRank( int const i ) const
{
  return PMPIO_GroupRank(m_baton, i);
}

// *********************************************************************************************************************
/**
 *
 * @param domainNumber
 * @param cycleNum
 * @param fileName
 * @param nsName
 */
void SiloFile::WaitForBatonWrite( int const domainNumber,
                                  int const cycleNum,
                                  integer const eventCounter,
                                  bool const isRestart )
{

  int rank = 0;
#ifdef GEOSX_USE_MPI
  MPI_Comm_rank(MPI_COMM_GEOSX, &rank);
#endif
  int const groupRank = PMPIO_GroupRank(m_baton, rank);
  char fileName[200] = { 0 };
  char baseFileName[200] = { 0 };
  char dirName[200] = { 0 };

  

  if( isRestart )
  {
    // The integrated test repo does not use the eventProgress indicator, so skip it for now
    sprintf( baseFileName, "%s_%06d", m_restartFileRoot.c_str(), cycleNum );
    sprintf( fileName, "%s%s%s_%06d.%03d",
             m_siloDataSubDirectory.c_str(), "/", m_restartFileRoot.c_str(), cycleNum, groupRank);
  }
  else
  {
    sprintf(baseFileName, "%s_%06d%02d",
            m_plotFileRoot.c_str(),
            cycleNum,
            eventCounter);

    sprintf(fileName,
            "%s_%06d%02d.%03d",
            m_plotFileRoot.c_str(),
            cycleNum,
            eventCounter,
            groupRank);
  }
  sprintf(dirName, "domain_%05d", domainNumber);

  string dataFilePathAndName = m_siloDirectory + "/" + m_siloDataSubDirectory + "/" + fileName;
  m_dbFilePtr = static_cast<DBfile *>( PMPIO_WaitForBaton(m_baton, dataFilePathAndName.c_str(), dirName) );

  m_fileName = fileName;
  m_baseFileName = baseFileName;

  if( rank==0 )
  {
    m_dbBaseFilePtr = DBCreate( (m_siloDirectory + "/"+ m_baseFileName).c_str(), DB_CLOBBER, DB_LOCAL, nullptr, DB_HDF5 );
//    m_dbBaseFilePtr = DBOpen( m_baseFileName.c_str(), DB_HDF5, DB_APPEND );
  }
}


void SiloFile::WaitForBaton( int const domainNumber, string const & restartFileName )
{

  int rank = 0;
#ifdef GEOSX_USE_MPI
  MPI_Comm_rank(MPI_COMM_GEOSX, &rank);
#endif
  int const groupRank = PMPIO_GroupRank(m_baton, rank);
  char fileName[200] = { 0 };
  char baseFileName[200] = { 0 };
  char dirName[200] = { 0 };


  sprintf(baseFileName, "%s", restartFileName.c_str());
  if( groupRank == 0 )
    sprintf(fileName, "%s", restartFileName.c_str());
  else
  {
    if( m_siloDirectory.empty())
    {
      sprintf(fileName, "%s.%03d", restartFileName.c_str(), groupRank);
    }
    else
    {
      sprintf(fileName, "%s%s%s.%03d", m_siloDirectory.c_str(), "/", restartFileName.c_str(), groupRank);
    }

  }

  sprintf(dirName, "domain_%05d", domainNumber);

  m_dbFilePtr = (DBfile *) PMPIO_WaitForBaton(m_baton, fileName, dirName);

  m_fileName = fileName;
  m_baseFileName = baseFileName;
}
/**
 *
 */
void SiloFile::HandOffBaton()
{
  PMPIO_HandOffBaton(m_baton, m_dbFilePtr);

  int rank = 0;
#ifdef GEOSX_USE_MPI
  MPI_Comm_rank(MPI_COMM_GEOSX, &rank);
#endif
  if( rank==0 )
  {
    DBClose(m_dbBaseFilePtr);
  }
}

/**
 *
 * @param meshName
 * @param nnodes
 * @param coords
 * @param globalNodeNum
 * @param numRegions
 * @param shapecnt
 * @param meshConnectivity
 * @param globalElementNum
 * @param ghostFlag
 * @param shapetype
 * @param shapesize
 * @param cycleNumber
 * @param problemTime
 */
void SiloFile::WriteMeshObject(string const & meshName,
                               const localIndex nnodes,
                               real64* coords[3],
                               globalIndex const * const globalNodeNum,
                               char const * const ghostNodeFlag,
                               char const * const ghostZoneFlag,
                               int const numShapes,
                               int const * shapecnt,
                               const localIndex* const * const meshConnectivity,
                               globalIndex const * const * const globalElementNum,
                               int const * const shapetype,
                               int const * const shapesize,
                               int const cycleNumber,
                               real64 const problemTime)
{

  const DBdatatype datatype = DB_DOUBLE;
  int const one = 1;

  DBoptlist* optlist = DBMakeOptlist(5);
  if( globalNodeNum!=nullptr )
  {
    if( std::is_same<globalIndex,int>::value || std::is_same<globalIndex,long long>::value )
    {
      DBAddOption(optlist, DBOPT_NODENUM, const_cast<globalIndex*>(globalNodeNum));
      if( std::is_same<globalIndex,long long>::value )
      {
        DBAddOption( optlist, DBOPT_LLONGNZNUM, const_cast<int*>(&one) );
      }
    }
  }
  DBAddOption(optlist, DBOPT_CYCLE, const_cast<int*> (&cycleNumber));
  DBAddOption(optlist, DBOPT_DTIME, const_cast<real64*> (&problemTime));
  if( m_ghostFlags )
  {
    DBAddOption(optlist, DBOPT_GHOST_NODE_LABELS, const_cast<char*>(ghostNodeFlag) );
  }

  int numTotZones = 0;
  int lnodelist = 0;
  for( int i = 0 ; i < numShapes ; ++i )
  {
    numTotZones += shapecnt[i];
    //  if shapesize <= 0, that signals that we are using arbitrary polygons.
    if( shapesize[i] > 0 )
      lnodelist += shapecnt[i] * shapesize[i];
    else
      lnodelist += -shapesize[i];
  }


  if( numTotZones == 0 )
  {
    char pwd[256];
    DBGetDir(m_dbFilePtr, pwd);
    string emptyObject = pwd;
    emptyObject += "/" + meshName;
    m_emptyMeshes.push_back(emptyObject);
  }
  else
  {

    string zonelistName;
    zonelistName = meshName + "_zonelist";

    DBPutUcdmesh(m_dbFilePtr, meshName.c_str(), 3, nullptr, (float**) coords, nnodes, numTotZones,
                 zonelistName.c_str(), nullptr, datatype, optlist);

    DBClearOptlist(optlist);

    array1d<integer> nodelist(lnodelist);
    globalIndex_array globalZoneNumber(lnodelist);

    int count = 0;
    int elemCount = 0;
    for( int i = 0 ; i < numShapes ; ++i )
    {
      int n;
      if( shapesize[i] > 0 )
        n = shapecnt[i] * shapesize[i];
      else
        n = -shapesize[i];
      for( int j = 0 ; j < n ; ++j )
      {
        nodelist[count++] = meshConnectivity[i][j];
      }
    }

    if( globalElementNum != nullptr )
    {
      for( int i = 0 ; i < numShapes ; ++i )
      {
        if( std::is_same<globalIndex,int>::value || std::is_same<globalIndex,long long>::value )
        {
          for( int j = 0 ; j < shapecnt[i] ; ++j )
          {
            globalZoneNumber[elemCount++] = globalElementNum[i][j];
          }
          // write zonelist
          DBAddOption(optlist, DBOPT_ZONENUM, const_cast<globalIndex*>(globalZoneNumber.data()));
          if( std::is_same<globalIndex,long long>::value )
          {
            DBAddOption(optlist, DBOPT_LLONGNZNUM, const_cast<int*> (&one));
          }
        }
      }
    }

    integer_array shapesize2(numShapes);
    for( int i = 0 ; i < numShapes ; ++i )
    {
      if( shapesize[i] < 0 )
      {
        shapesize2[i] = 0;
      }
      else
        shapesize2[i] = shapesize[i];
    }

    int hi_offset = 0;


    if( m_ghostFlags )
    {
      DBAddOption( optlist, DBOPT_GHOST_ZONE_LABELS, const_cast<char*>( ghostZoneFlag ) );
    }

    DBPutZonelist2( m_dbFilePtr, zonelistName.c_str(), numTotZones, 3, nodelist.data(), lnodelist, 0, 0,
                    hi_offset, const_cast<int*>(shapetype), const_cast<int*>(shapesize2.data()),
                    const_cast<int*>(shapecnt), numShapes,
                    optlist);

    DBClearOptlist(optlist);
  }

  // write multimesh object
  int rank = 0;
#ifdef GEOSX_USE_MPI
  MPI_Comm_rank(MPI_COMM_GEOSX, &rank);
#endif
  if( rank == 0 )
  {
    DBAddOption(optlist, DBOPT_CYCLE, const_cast<int*> (&cycleNumber));
    DBAddOption(optlist, DBOPT_DTIME, const_cast<real64*> (&problemTime));

    WriteMultiXXXX(DB_UCDMESH, DBPutMultimesh, 0, meshName, cycleNumber, "/", optlist);
  }

  DBFreeOptlist(optlist);
}


void SiloFile::WriteBeamMesh(string const & meshName,
                             const localIndex nnodes,
                             real64* coords[3],
                             const localIndex_array& node1,
                             const localIndex_array& node2,
                             int const cycleNumber,
                             real64 const problemTime)
{
  // Connectivity.
  integer_array nodelist;
  nodelist.reserve(2*node1.size());
  for( localIndex i = 0 ; i < node1.size() ; ++i )
  {
    nodelist.push_back(static_cast<int>(node1[i]));
    nodelist.push_back(static_cast<int>(node2[i]));
  }

  WriteBeamMesh( meshName, nnodes, coords, nodelist, cycleNumber, problemTime);
}

void SiloFile::WriteBeamMesh(string const & meshName,
                             const localIndex nnodes,
                             real64* coords[3],
                             integer_array& nodelist,
                             int const cycleNumber,
                             real64 const problemTime)
{
  const DBdatatype datatype = DB_DOUBLE;

  DBoptlist* optlist = DBMakeOptlist(4);
  DBAddOption(optlist, DBOPT_CYCLE, const_cast<int*> (&cycleNumber));
  DBAddOption(optlist, DBOPT_DTIME, const_cast<real64*> (&problemTime));

  int lnodelist = nodelist.size();
  int nshapetypes = 1;
  int nzones = lnodelist/2;
  int shapecnt[] = {nzones};
  int shapesize[] = {2};
  int shapetype[] = {DB_ZONETYPE_BEAM};

  // Write out connectivity information.
  int const origin = 0;
  int const lo_offset = 0;
  int const hi_offset = 0;
  int const ndims = 3;
  const char* coordnames[3]  = { "xcoords", "ycoords", "zcoords" };

  // Write out connectivity information.
  DBPutZonelist2(m_dbFilePtr, "zonelist", nzones, ndims, lnodelist > 0 ? &nodelist[0] : nullptr,
                 lnodelist, origin, lo_offset, hi_offset,
                 shapetype, shapesize, shapecnt, nshapetypes, optlist);

  // Write an unstructured mesh.
  DBPutUcdmesh(m_dbFilePtr, meshName.c_str(), ndims, const_cast<char**>(coordnames), &coords[0], nnodes, nzones,
               "zonelist", nullptr, datatype, nullptr);
  DBClearOptlist(optlist);

  //----write multimesh object
  {
    int rank = 0;
  #ifdef GEOSX_USE_MPI
    MPI_Comm_rank(MPI_COMM_GEOSX, &rank);
  #endif
    if( rank == 0 )
    {
      DBAddOption(optlist, DBOPT_CYCLE, const_cast<int*> (&cycleNumber));
      DBAddOption(optlist, DBOPT_DTIME, const_cast<real64*> (&problemTime));
      WriteMultiXXXX(DB_UCDMESH, DBPutMultimesh, 0, meshName.c_str(), cycleNumber, "/", optlist);
    }
  }

  //---free the option list
  DBFreeOptlist(optlist);
}



void SiloFile::WritePointMesh( string const & meshName,
                               const localIndex numPoints,
                               real64* coords[3],
                               int const cycleNumber,
                               real64 const problemTime)
{
  const DBdatatype datatype = DB_DOUBLE;
  DBoptlist* optlist = DBMakeOptlist(2);
  DBAddOption(optlist, DBOPT_CYCLE, const_cast<int*> (&cycleNumber));
  DBAddOption(optlist, DBOPT_DTIME, const_cast<real64*> (&problemTime));
  DBPutPointmesh (m_dbFilePtr, meshName.c_str(), 3, coords, numPoints, datatype, optlist);


  //----write multimesh object
  {
    int rank = 0;
  #ifdef GEOSX_USE_MPI
    MPI_Comm_rank(MPI_COMM_GEOSX, &rank);
  #endif
    if( rank == 0 )
    {
      WriteMultiXXXX(DB_POINTMESH, DBPutMultimesh, 0, meshName.c_str(), cycleNumber, "/", optlist);
    }
  }

}

void SiloFile::WriteMaterialMapsFullStorage( ElementRegionBase const * const elemRegion,
                                             string const & meshName,
                                             string_array const & regionMaterialList,
                                             int const cycleNumber,
                                             real64 const problemTime)
{
  string const name = meshName + "_materials";

  int const nmat = regionMaterialList.size();

  if( nmat > 0 )
  {
    array1d<int> matnos(nmat);
    std::vector<string> materialNameStrings(nmat);
    array1d<char const*> materialNames(nmat+1);
    materialNames.back() = nullptr;

    for( int matIndex=0 ; matIndex<nmat ; ++matIndex )
    {
      matnos[matIndex] = matIndex;
      materialNameStrings[matIndex] = regionMaterialList[matIndex];
      materialNames[matIndex] = materialNameStrings[matIndex].c_str();
    }

    int ndims = 1;
    int dims = 0;
    int mixlen=0;

    elemRegion->forElementSubRegions([&]( ElementSubRegionBase const * const subRegion )
    {
      if( nmat > 1 )
      {
        mixlen += subRegion->size() * nmat;
      }
      dims += subRegion->size();
    });

    array1d<integer> matlist( dims );
    array1d<integer> mix_zone( mixlen );
    array1d<integer> mix_mat( mixlen );
    array1d<integer> mix_next( mixlen );
    array1d<real64> mix_vf( mixlen );

    int elemCount = 0;
    int mixCount = 0;

    if( nmat > 0)
    {
      elemRegion->forElementSubRegions( [&]( ElementSubRegionBase const * const subRegion )
      {
        if( nmat == 1 )
        {
          for( localIndex k = 0 ; k < subRegion->size() ; ++k )
          {
            matlist[elemCount++] = 0;
          }
        }
        else
        {
          for( localIndex k = 0 ; k < subRegion->size() ; ++k )
          {
            matlist[elemCount++] = -(mixCount+1);
            for( localIndex a=0 ; a<nmat ; ++a )
            {
              mix_zone[mixCount] = k;
              mix_mat[mixCount] = a;
              mix_vf[mixCount] = 1.0/nmat;
              if( a == nmat-1 )
              {
                mix_next[mixCount] = 0;
              }
              else
              {
                mix_next[mixCount] = mixCount+2;
              }
              ++mixCount;
            }
          }
        }
      });
    }

//    if( nmat == 0 )
//    {
//      char pwd[256];
//      DBGetDir(m_dbFilePtr, pwd);
//      string emptyObject = pwd;
//      emptyObject += "/" + fieldName;
//      m_emptyVariables.push_back(emptyObject);
//    }
//    else
    {
      DBoptlist* optlist = DBMakeOptlist(3);
      DBAddOption(optlist, DBOPT_MATNAMES, materialNames.data());
      DBAddOption(optlist, DBOPT_CYCLE, const_cast<int*> (&cycleNumber));
      DBAddOption(optlist, DBOPT_DTIME, const_cast<real64*> (&problemTime));

      DBPutMaterial( m_dbFilePtr,
                     name.c_str(),
                     meshName.c_str(),
                     nmat,
                     matnos.data(),
                     matlist.data(),
                     &dims,
                     ndims,
                     mix_next.data(),
                     mix_mat.data(),
                     mix_zone.data(),
                     mix_vf.data(),
                     mixlen,
                     DB_DOUBLE,
                     optlist);

      DBFreeOptlist(optlist);
    }
    // write multimesh object
    int rank = 0;
  #ifdef GEOSX_USE_MPI
    MPI_Comm_rank(MPI_COMM_GEOSX, &rank);
  #endif
    if( rank == 0 )
    {

      int const size = MpiWrapper::Comm_size( MPI_COMM_GEOSX );

      array1d<string> vBlockNames(size);
      std::vector<char*> BlockNames(size);
      char tempBuffer[1024];
      char currentDirectory[256];

      DBGetDir(m_dbBaseFilePtr, currentDirectory);
      DBSetDir(m_dbBaseFilePtr, "/");

      for( int i = 0 ; i < size ; ++i )
      {
        int groupRank = PMPIO_GroupRank(m_baton, i);

        /* this mesh block is another file */
        sprintf( tempBuffer,
                 "%s%s%s.%03d:/domain_%05d/%s",
                 m_siloDataSubDirectory.c_str(),
                 "/",
                 m_baseFileName.c_str(),
                 groupRank,
                 i,
                 name.c_str() );

        vBlockNames[i] = tempBuffer;
        BlockNames[i] = const_cast<char*>( vBlockNames[i].c_str() );
      }

      {
        DBoptlist* optlist = DBMakeOptlist(5);
        DBAddOption(optlist, DBOPT_MATNAMES, materialNames.data());
        DBAddOption(optlist, DBOPT_CYCLE, const_cast<int*> (&cycleNumber));
        DBAddOption(optlist, DBOPT_DTIME, const_cast<real64*> (&problemTime));
        DBAddOption(optlist, DBOPT_NMATNOS, const_cast<int*>(&nmat) );
        DBAddOption(optlist, DBOPT_MATNOS, matnos.data() );

        DBPutMultimat(m_dbBaseFilePtr, name.c_str(), size, BlockNames.data(),
                      const_cast<DBoptlist*> (optlist));
        DBFreeOptlist(optlist);

      }

      DBSetDir(m_dbBaseFilePtr, currentDirectory);

    }


    string subDirectory = meshName + "_MaterialFields";
    string rootDirectory = "/" + subDirectory;

    {
      string shortsubdir(subDirectory);
      string::size_type pos = subDirectory.find_last_of("//");

      if( pos != shortsubdir.npos )
      {
        shortsubdir.erase(0,pos+1);
      }


      MakeSubDirectory( shortsubdir, rootDirectory );
      DBSetDir(m_dbFilePtr, shortsubdir.c_str());

    }

    std::set<std::pair<string, WrapperBase const *>> fieldNames;
    for( localIndex matI=0 ; matI<nmat ; ++matI )
    {
      Group const * const
      constitutiveModel = elemRegion->GetSubRegion(0)->GetConstitutiveModels()->GetGroup(regionMaterialList[matI]);

      for( auto const & wrapperIter : constitutiveModel->wrappers() )
      {
        auto const & wrapper = wrapperIter.second;

        if( wrapper->getPlotLevel() < m_plotLevel )
        {
          std::type_info const & typeID = wrapper->get_typeid();

          if( typeID == typeid( array2d<real64> ) ||
              typeID == typeid( array2d<R2SymTensor> ) ||
              typeID == typeid( array3d<real64> ) ||
              typeID == typeid( array4d<real64> ) )
          {
            fieldNames.insert( std::make_pair( wrapper->getName(), wrapper ) );
          }
        }
      }
    }

    for( auto fieldName : fieldNames )
    {
      if (fieldName.second->get_typeid() == typeid( array2d<real64>))
      {
        WriteMaterialDataField2d<real64, real64> ( meshName,
                                                   fieldName.first,
                                                   elemRegion,
                                                   DB_ZONECENT,
                                                   cycleNumber,
                                                   problemTime,
                                                   rootDirectory,
                                                   regionMaterialList );
      }
      if (fieldName.second->get_typeid() == typeid( array2d<R2SymTensor>))
      {
        WriteMaterialDataField2d<real64, R2SymTensor>( meshName,
                                                       fieldName.first,
                                                       elemRegion,
                                                       DB_ZONECENT,
                                                       cycleNumber,
                                                       problemTime,
                                                       rootDirectory,
                                                       regionMaterialList );
      }
      if (fieldName.second->get_typeid() == typeid( array3d<real64>))
      {
        WriteMaterialDataField3d<real64,real64>( meshName,
                                                 fieldName.first,
                                                 elemRegion,
                                                 DB_ZONECENT,
                                                 cycleNumber,
                                                 problemTime,
                                                 rootDirectory,
                                                 regionMaterialList );
      }
      if (fieldName.second->get_typeid() == typeid( array4d<real64>))
      {
        WriteMaterialDataField4d<real64,real64>( meshName,
                                                 fieldName.first,
                                                 elemRegion,
                                                 DB_ZONECENT,
                                                 cycleNumber,
                                                 problemTime,
                                                 rootDirectory,
                                                 regionMaterialList );
      }

    }


    if (rank == 0)
    {
      DBSetDir( m_dbBaseFilePtr, subDirectory.c_str() );
      DBtoc * const siloTOC = DBGetToc (m_dbBaseFilePtr);
      bool stressFound = false;
      for( int ivar=0 ; ivar<siloTOC->nmultivar ; ++ivar )
      {
        string varName = siloTOC->multivar_names[ivar];
        if( varName == "stress_0" )
        {
          stressFound = true;
        }
      }
      if( stressFound )
      {
        WriteStressVarDefinition( subDirectory );
      }
      DBSetDir( m_dbBaseFilePtr, ".." );
    }

    DBSetDir(m_dbFilePtr, "..");
  }
}

void SiloFile::WriteMaterialVarDefinition( string const & subDir,
                                           string const & matDir,
                                           localIndex const matIndex,
                                           string const & fieldName )
{
  string const expressionName = matDir + "/" + fieldName;
  const char * expObjName = expressionName.c_str();
  const char * const names[1] = { expObjName } ;
  int const types[1] = { DB_VARTYPE_SCALAR };
  string const definition = "value_for_material(<" + subDir + "/" + fieldName + ">, " + std::to_string(matIndex) + ")";
  const char * const defns[1] = { definition.c_str() };
  DBPutDefvars( m_dbBaseFilePtr,
                expObjName,
                1,
                names,
                types,
                defns,
                nullptr );
}

void SiloFile::ClearEmptiesFromMultiObjects(int const cycleNum)
{

  int const size = MpiWrapper::Comm_size(MPI_COMM_GEOSX);
  int const rank = MpiWrapper::Comm_rank(MPI_COMM_GEOSX);

  string sendbufferVars;
  string sendbufferMesh;
//  string sendbufferMaterials;

  if( rank != 0 )
  {
    for( string_array::const_iterator emptyObject=m_emptyVariables.begin() ;
         emptyObject!=m_emptyVariables.end() ; ++emptyObject )
    {
      sendbufferVars += *emptyObject + ' ';
    }

    for( string_array::const_iterator emptyObject=m_emptyMeshes.begin() ;
         emptyObject!=m_emptyMeshes.end() ; ++emptyObject )
    {
      sendbufferMesh += *emptyObject + ' ';
    }

//    for( string_array::const_iterator emptyObject=m_emptyMaterials.begin() ;
//         emptyObject!=m_emptyMaterials.end() ; ++emptyObject )
//    {
//      sendbufferMesh += *emptyObject + ' ';
//    }

  }

  int sizeOfSendBufferVars = sendbufferVars.size();
  int sizeOfSendBufferMesh = sendbufferMesh.size();

  integer_array rcounts(size);
  integer_array displs(size);
  MpiWrapper::gather( &sizeOfSendBufferVars, 1, rcounts.data(), 1, 0, MPI_COMM_GEOSX);

  int sizeOfReceiveBuffer = 0;
  displs[0] = 0;
  for( int i=1 ; i<size ; ++i )
  {
    displs[i] = displs[i-1]+rcounts[i-1];
    sizeOfReceiveBuffer += rcounts[i];
  }
  string receiveBufferVars(sizeOfReceiveBuffer,'\0');

  MpiWrapper::gatherv ( &sendbufferVars[0],
                        sizeOfSendBufferVars,
                        &receiveBufferVars[0],
                        rcounts.data(),
                        displs.data(),
                        0,
                        MPI_COMM_GEOSX );


  MpiWrapper::gather( &sizeOfSendBufferMesh, 1, rcounts.data(), 1, 0, MPI_COMM_GEOSX);

  int sizeOfReceiveBufferMesh = 0;
  displs[0] = 0;
  for( int i=1 ; i<size ; ++i )
  {
    displs[i] = displs[i-1]+rcounts[i-1];
    sizeOfReceiveBufferMesh += rcounts[i];
  }
  string receiveBufferMesh(sizeOfReceiveBufferMesh,'\0');

  MpiWrapper::gatherv ( &sendbufferMesh[0],
                        sizeOfSendBufferMesh,
                        &receiveBufferMesh[0],
                        rcounts.data(),
                        displs.data(),
                        0,
                        MPI_COMM_GEOSX );



  if( rank== 0 )
  {
    std::istringstream iss(receiveBufferVars);
    copy(std::istream_iterator<string>(iss),
         std::istream_iterator<string>(),
         std::back_inserter< string_array >(m_emptyVariables));

    std::istringstream issm(receiveBufferMesh);
    copy(std::istream_iterator<string>(issm),
         std::istream_iterator<string>(),
         std::back_inserter< string_array >(m_emptyMeshes));
  }

  if( rank == 0 )
  {
    string baseFilePathAndName = m_siloDirectory + "/" + m_baseFileName;
    DBfile *siloFile = DBOpen(baseFilePathAndName.c_str(), DB_UNKNOWN, DB_APPEND);
    string empty("EMPTY");

    for( string_array::iterator emptyObject = m_emptyVariables.begin() ; emptyObject
         != m_emptyVariables.end() ; ++emptyObject )
    {
      size_t pathBegin = emptyObject->find_first_of('/', 1);
      size_t pathEnd = emptyObject->find_last_of('/');
      string domainString(*emptyObject, 1, pathBegin);
      string pathToMultiObj(*emptyObject, pathBegin, pathEnd - pathBegin);
      string varName(*emptyObject, pathEnd + 1);

      DBSetDir(siloFile, pathToMultiObj.c_str());

      DBmultivar* multiVar = DBGetMultivar(siloFile, varName.c_str());

      if( multiVar != nullptr )
      {
        array1d<const char*> newvarnames(multiVar->nvars);

        for( int i = 0 ; i < multiVar->nvars ; ++i )
        {

          string path(multiVar->varnames[i]);
          if( path.find(domainString) != string::npos )
          {
            newvarnames(i) = empty.c_str();
          }
          else
          {
            newvarnames(i) = multiVar->varnames[i];
          }
        }

        DBoptlist *optlist = DBMakeOptlist(5);
        DBAddOption(optlist, DBOPT_CYCLE, const_cast<int*> (&cycleNum));
        //      DBAddOption( optlist, DBOPT_DTIME,
        // const_cast<real64*>(&problemTime) );
        DBAddOption(optlist, DBOPT_REGION_PNAMES, multiVar->region_pnames);
        DBAddOption(optlist, DBOPT_TENSOR_RANK, &multiVar->tensor_rank);
        DBAddOption(optlist, DBOPT_MMESH_NAME, multiVar->mmesh_name);

        DBPutMultivar(siloFile, varName.c_str(), multiVar->nvars,
                      const_cast<char**> (newvarnames.data()), multiVar->vartypes, optlist);
        DBFreeOptlist(optlist);
        DBFreeMultivar(multiVar);
      }
    }


    for( string_array::iterator emptyObject = m_emptyMeshes.begin() ; emptyObject
         != m_emptyMeshes.end() ; ++emptyObject )
    {
      size_t pathBegin = emptyObject->find_first_of('/', 1);
      size_t pathEnd = emptyObject->find_last_of('/');
      string domainString(*emptyObject, 1, pathBegin);
      string pathToMultiObj(*emptyObject, pathBegin, pathEnd - pathBegin);
      string varName(*emptyObject, pathEnd + 1);

      if( !(pathToMultiObj.compare("")) )
      {
        pathToMultiObj = "/";
      }

      DBSetDir(siloFile, pathToMultiObj.c_str());

      DBmultimesh* multiMesh = DBGetMultimesh(siloFile, varName.c_str());

      if( multiMesh != nullptr )
      {
        array1d<const char*> newmeshnames(multiMesh->nblocks);

        for( int i = 0 ; i < multiMesh->nblocks ; ++i )
        {

          string path(multiMesh->meshnames[i]);
          if( path.find(domainString) != string::npos )
          {
            newmeshnames(i) = empty.c_str();
          }
          else
          {
            newmeshnames(i) = multiMesh->meshnames[i];
          }
        }

        DBoptlist *optlist = DBMakeOptlist(2);
        DBAddOption( optlist, DBOPT_CYCLE, const_cast<int*> (&cycleNum));
//        DBAddOption( optlist, DBOPT_DTIME, const_cast<real64*>(&problemTime) );

        DBPutMultimesh( siloFile, varName.c_str(), multiMesh->nblocks,
                        const_cast<char**> (newmeshnames.data()), multiMesh->meshtypes, optlist);
        DBFreeOptlist(optlist);
        DBFreeMultimesh(multiMesh);
      }
    }
    DBClose(siloFile);
  }
  m_emptyVariables.clear();
  m_emptyMeshes.clear();

}





integer_array SiloFile::SiloNodeOrdering(const string  & elementType)
{

  integer_array nodeOrdering;
  if (!elementType.compare(0, 4, "C3D4"))
  {
    nodeOrdering.resize(4);
    nodeOrdering[0] = 1;
    nodeOrdering[1] = 0;
    nodeOrdering[2] = 2;
    nodeOrdering[3] = 3;
  }
  else if (!elementType.compare(0, 4, "C3D8"))
  {
    nodeOrdering.resize(8);
    nodeOrdering[0] = 0;
    nodeOrdering[1] = 1;
    nodeOrdering[2] = 3;
    nodeOrdering[3] = 2;
    nodeOrdering[4] = 4;
    nodeOrdering[5] = 5;
    nodeOrdering[6] = 7;
    nodeOrdering[7] = 6;
  }
  else if (!elementType.compare(0, 4, "C3D6"))
  {
    nodeOrdering.resize(8);
    nodeOrdering[0] = 0;
    nodeOrdering[1] = 3;
    nodeOrdering[2] = 4;
    nodeOrdering[3] = 1;
    nodeOrdering[4] = 2;
    nodeOrdering[5] = 5;
  }
  else if (!elementType.compare(0, 4, "C3D5"))
  {
    nodeOrdering.resize(8);
    nodeOrdering[0] = 0;
    nodeOrdering[1] = 3;
    nodeOrdering[2] = 2;
    nodeOrdering[3] = 1;
    nodeOrdering[4] = 4;
  }
  else if (!elementType.compare(0, 4, "BEAM"))
  {
    nodeOrdering.resize(2);
    nodeOrdering[0] = 0;
    nodeOrdering[1] = 1;
  }

//  if( !m_elementGeometryID.compare(0, 4, "CPE2") )
//  {
//    nodeOrdering.resize(2);
//    nodeOrdering[0] = 0;
//    nodeOrdering[1] = 1;
//  }
//  else if( !m_elementGeometryID.compare(0, 4, "CPE3") )
//  {
//    nodeOrdering.resize(3);
//    nodeOrdering[0] = 0;
//    nodeOrdering[1] = 1;
//    nodeOrdering[2] = 2;
//    //    throw GPException("ElementRegionT::AllocateElementLibrary(): CPE3
// unimplemented");
//  }
//  else if (!m_elementGeometryID.compare(0, 4, "CPE4"))
//  {
//    nodeOrdering.resize(4);
//    nodeOrdering[0] = 0;
//    nodeOrdering[1] = 1;
//    nodeOrdering[2] = 3;
//    nodeOrdering[3] = 2;
//  }
/*//  else */

//  else if (!m_elementGeometryID.compare(0, 4, "STRI"))
//  {
//    nodeOrdering.resize(3);
//    nodeOrdering[0] = 0;
//    nodeOrdering[1] = 1;
//    nodeOrdering[2] = 2;
//  }
//  else if (!m_elementGeometryID.compare(0, 3, "S4R"))
//  {
//    nodeOrdering.resize(4);
//    nodeOrdering[0] = 0;
//    nodeOrdering[1] = 1;
//    nodeOrdering[2] = 2;
//    nodeOrdering[3] = 3;
//  }
//  else if (!m_elementGeometryID.compare(0, 4, "TRSH"))
//  {
//    nodeOrdering.resize(4);
//    nodeOrdering[0] = 0;
//    nodeOrdering[1] = 1;
//    nodeOrdering[2] = 2;
//  }
  return nodeOrdering;
}



void SiloFile::WriteGroupSilo( Group const * group,
                               string const & siloDirName,
                               string const & meshname,
                               int const centering,
                               int const cycleNum,
                               real64 const problemTime,
                               bool const isRestart,
                               const localIndex_array& mask )
{

  string subDirectory = siloDirName;
  string rootDirectory = "/" + siloDirName;

  {
    string shortsubdir(siloDirName);
    string::size_type pos = siloDirName.find_last_of("//");

    if( pos != shortsubdir.npos )
    {
      shortsubdir.erase(0,pos+1);
    }

    MakeSubDirectory( shortsubdir, rootDirectory );
    DBSetDir(m_dbFilePtr, shortsubdir.c_str());
  }

  WriteWrappersToSilo<real64>( meshname,
                                   group->wrappers(),
                                   centering,
                                   cycleNum,
                                   problemTime,
                                   isRestart,
                                   rootDirectory,
                                   mask);




  DBSetDir(m_dbFilePtr, "..");

}

void SiloFile::WriteElementRegionSilo( ElementRegionBase const * elemRegion,
                                       string const & siloDirName,
                                       string const & meshName,
                                       int const cycleNum,
                                       real64 const problemTime,
                                       bool const isRestart )
{

  localIndex numElems = 0;
  dataRepository::Group fakeGroup(elemRegion->getName(), nullptr);
  array1d< std::map< string, WrapperBase const * > > viewPointers;

  viewPointers.resize( elemRegion->numSubRegions() );
  elemRegion->forElementSubRegionsIndex([&]( localIndex const esr,
                                             ElementSubRegionBase const * const subRegion )
  {
    numElems += subRegion->size();

    for( auto const & wrapperIter : subRegion->wrappers() )
    {
      WrapperBase const * const wrapper = wrapperIter.second;

      if( wrapper->getPlotLevel() < m_plotLevel )
      {
        // the field name is the key to the map
        string const fieldName = wrapper->getName();

        viewPointers[esr][fieldName] = wrapper;

        std::type_info const & typeID = wrapper->get_typeid();

        rtTypes::ApplyArrayTypeLambda2( rtTypes::typeID(typeID),
                                        false,
                                        [&]( auto array, auto GEOSX_UNUSED_PARAM( Type ) )->void
        {
          typedef decltype(array) arrayType;
          Wrapper<arrayType> const &
          sourceWrapper = Wrapper<arrayType>::cast( *wrapper );
          typename arrayType::ViewTypeConst const & sourceArray = sourceWrapper.reference();

          Wrapper<arrayType> * const
          newWrapper = fakeGroup.registerWrapper<arrayType>( fieldName );
          newWrapper->setPlotLevel(0);
          arrayType & newarray = newWrapper->reference();
          newarray.resize( arrayType::ndim, sourceArray.dims() );
        });
      }
    }
  });
  fakeGroup.resize(numElems);


  for( auto & wrapperIter : fakeGroup.wrappers() )
  {
    WrapperBase * const wrapper = wrapperIter.second;
    string const fieldName = wrapper->getName();
    std::type_info const & typeID = wrapper->get_typeid();

    rtTypes::ApplyArrayTypeLambda2( rtTypes::typeID(typeID),
                                    false,
                                    [&]( auto array, auto GEOSX_UNUSED_PARAM( scalar ) )->void
    {
      typedef decltype(array) arrayType;
      Wrapper<arrayType> & wrapperT = Wrapper<arrayType>::cast( *wrapper );
      arrayType & targetArray = wrapperT.reference();

      localIndex counter = 0;
      elemRegion->forElementSubRegionsIndex( [&]( localIndex const esr,
                                                  ElementSubRegionBase const * const subRegion )
      {
        // check if the field actually exists / plotted on the current subregion
        if (viewPointers[esr].count(fieldName) > 0)
        {
          Wrapper<arrayType> const &
          sourceWrapper = Wrapper<arrayType>::cast(*(viewPointers[esr][fieldName]));
          typename arrayType::ViewTypeConst const & sourceArray = sourceWrapper.reference();

          targetArray.copy(counter, sourceArray);
          counter += sourceArray.size(0);
        }
        else
        {
          counter += subRegion->size();
        }
      });
    });
  }

  WriteGroupSilo( &fakeGroup,
                  siloDirName,
                  meshName,
                  DB_ZONECENT,
                  cycleNum,
                  problemTime,
                  isRestart,
                  localIndex_array() );
}


void SiloFile::WriteDomainPartition( DomainPartition const & domain,
                                     int const cycleNum,
                                     real64 const problemTime,
                                     bool const isRestart )
{

  MeshLevel const * const mesh = domain.getMeshBody(0)->getMeshLevel(0);
  WriteMeshLevel( mesh, cycleNum, problemTime, isRestart );

  if( isRestart )
  {
//    siloFile.DBWriteWrapper("m_globalDomainNumber",m_globalDomainNumber);
  }

}


void SiloFile::WriteElementMesh( ElementRegionBase const * const elementRegion,
                                 NodeManager const * const nodeManager,
                                 string const & meshName,
                                 const localIndex numNodes,
                                 real64 * coords[3],
                                 globalIndex const * const globalNodeNum,
                                 char const * const ghostNodeFlag,
                                 int const cycleNumber,
                                 real64 const problemTime,
                                 bool & writeArbitraryPolygon )
{
  localIndex numElementShapes = 0;
  localIndex numElements = 0;

  elementRegion->forElementSubRegions( [&]( auto const * const subRegion )
  {
    ++numElementShapes;
    numElements += subRegion->size();
  });

  //if( numElements>0 )
  {
    array1d<localIndex*> meshConnectivity(numElementShapes);
    array1d<globalIndex*> globalElementNumbers(numElementShapes);
    array1d<integer> shapecnt(numElementShapes);
    array1d<integer> shapetype(numElementShapes);
    array1d<integer> shapesize(numElementShapes);
    array1d<char> ghostZoneFlag;


    std::vector<FixedOneToManyRelation> elementToNodeMap( numElementShapes );

    int count = 0;

    elementRegion->forElementSubRegions( [&]( auto const * const elementSubRegion )
    {
      TYPEOFPTR(elementSubRegion)::NodeMapType const & elemsToNodes = elementSubRegion->nodeList();

      // TODO HACK. this isn't correct for variable relations.
      elementToNodeMap[count].resize( elemsToNodes.size(0), elementSubRegion->numNodesPerElement(0) );

      integer_array const & elemGhostRank = elementSubRegion->GhostRank();


      string elementType = elementSubRegion -> GetElementTypeString();
      integer_array const & nodeOrdering = SiloNodeOrdering(elementType);
      for( localIndex k = 0 ; k < elementSubRegion->size() ; ++k )
      {
        integer numNodesPerElement = integer_conversion<int>( elementSubRegion->numNodesPerElement(k));
        for( localIndex a = 0 ; a < numNodesPerElement ; ++a )
        {
          elementToNodeMap[count](k, a) = elemsToNodes[k][nodeOrdering[a]];
        }

        if( elemGhostRank[k] >= 0 )
        {
          ghostZoneFlag.push_back( 1 );
        }
        else
        {
          ghostZoneFlag.push_back( 0 );
        }
      }

      meshConnectivity[count] = elementToNodeMap[count].data();

      //        globalElementNumbers[count] = elementRegion.m_localToGlobalMap.data();
      shapecnt[count] = static_cast<int>(elementSubRegion->size());


      if (! elementType.compare(0, 4, "C3D8") )
      {
        shapetype[count] = DB_ZONETYPE_HEX;
      }
      else if ( !elementType.compare(0, 4, "C3D4") )
      {
        shapetype[count] = DB_ZONETYPE_TET;
      }
      else if ( !elementType.compare(0, 4, "C3D6") )
      {
        shapetype[count] = DB_ZONETYPE_PRISM;
        writeArbitraryPolygon = true;
      }
      else if ( !elementType.compare(0, 4, "C3D5") )
      {
        shapetype[count] = DB_ZONETYPE_PYRAMID;
        writeArbitraryPolygon = true;
      }
      else if ( !elementType.compare(0, 4, "BEAM") )
      {
        shapetype[count] = DB_ZONETYPE_BEAM;
      }
      shapesize[count] = integer_conversion<int>( elementSubRegion->numNodesPerElement(0) );
      ++count;
    });

    string_array
    regionSolidMaterialList = elementRegion->getConstitutiveNames<constitutive::SolidBase>();
    string_array const
    regionSolidMaterialList2 = elementRegion->getConstitutiveNames<constitutive::PoreVolumeCompressibleSolid>();

    for( string const & entry : regionSolidMaterialList2 )
    {
      regionSolidMaterialList.push_back(entry);
    }
    localIndex const numSolids = regionSolidMaterialList.size();

    string_array regionFluidMaterialList = elementRegion->getConstitutiveNames<constitutive::SingleFluidBase>();
    string_array regionMultiPhaseFluidList = elementRegion->getConstitutiveNames<constitutive::MultiFluidBase>();

    for( string const & matName : regionMultiPhaseFluidList )
    {
      regionFluidMaterialList.push_back(matName);
    }
    localIndex const numFluids = regionFluidMaterialList.size();

    if( numSolids + numFluids > 0 )
    {
      WriteMeshObject( meshName,
                       numNodes,
                       coords,
                       globalNodeNum,
                       ghostNodeFlag,
                       ghostZoneFlag.data(),
                       integer_conversion<int>(numElementShapes),
                       shapecnt.data(),
                       meshConnectivity.data(),
                       nullptr /*globalElementNumbers.data()*/,
                       shapetype.data(),
                       shapesize.data(),
                       cycleNumber,
                       problemTime );

      WriteGroupSilo( nodeManager,
                      meshName + "_NodalFields",
                      meshName,
                      DB_NODECENT,
                      cycleNumber,
                      problemTime,
                      false,
                      localIndex_array() );

      WriteElementRegionSilo( elementRegion,
                              meshName + "_ElementFields",
                              meshName,
                              cycleNumber,
                              problemTime,
                              false );
    }

    if( numSolids > 0 )
    {
      string const solidMeshName = meshName + "_Solid";
      WriteMeshObject( solidMeshName,
                       numNodes,
                       coords,
                       globalNodeNum,
                       ghostNodeFlag,
                       ghostZoneFlag.data(),
                       integer_conversion<int>(numElementShapes),
                       shapecnt.data(),
                       meshConnectivity.data(),
                       nullptr /*globalElementNumbers.data()*/,
                       shapetype.data(),
                       shapesize.data(),
                       cycleNumber,
                       problemTime );

      WriteMaterialMapsFullStorage( elementRegion,
                                    solidMeshName,
                                    regionSolidMaterialList,
                                    cycleNumber,
                                    problemTime );
    }

    if( numFluids > 0 )
    {
      string const fluidMeshName = meshName + "_Fluid";
      WriteMeshObject( fluidMeshName,
                       numNodes,
                       coords,
                       globalNodeNum,
                       ghostNodeFlag,
                       ghostZoneFlag.data(),
                       integer_conversion<int>(numElementShapes),
                       shapecnt.data(),
                       meshConnectivity.data(),
                       nullptr /*globalElementNumbers.data()*/,
                       shapetype.data(),
                       shapesize.data(),
                       cycleNumber,
                       problemTime );

      WriteMaterialMapsFullStorage( elementRegion,
                                    fluidMeshName,
                                    regionFluidMaterialList,
                                    cycleNumber,
                                    problemTime );
    }
  }
}

void SiloFile::WriteMeshLevel( MeshLevel const * const meshLevel,
                               int const cycleNum,
                               real64 const problemTime,
                               bool const isRestart )
{

    NodeManager const * const nodeManager = meshLevel->getNodeManager();
    localIndex const numNodes = nodeManager->size();


    string const ghostNodeName = "ghostNodeFlag";
    string const ghostZoneName = "ghostZoneFlag";

    integer_array const & nodeGhostRank = nodeManager->GhostRank();
    array1d<char> ghostNodeFlag( nodeGhostRank.size() );
    array1d<char> ghostZoneFlag;

    arrayView2d< real64 const, nodes::REFERENCE_POSITION_USD > const & referencePosition = nodeManager->referencePosition();

    array2d< real64, nodes::TOTAL_DISPLACEMENT_PERM > const * const totalDisplacement = nodeManager->getPointer< array2d< real64, nodes::TOTAL_DISPLACEMENT_PERM > >(keys::TotalDisplacement);

    bool writeArbitraryPolygon(false);
    string const meshName("MeshLevel");

    //set the nodal coordinate data structure
    real64* coords[3];
    array1d<real64> xcoords(numNodes);
    array1d<real64> ycoords(numNodes);
    array1d<real64> zcoords(numNodes);
    for( localIndex a = 0 ; a < numNodes ; ++a )
    {
      R1Tensor nodePosition;
      nodePosition = referencePosition[a];
      if( totalDisplacement!=nullptr )
      {
        nodePosition += (*totalDisplacement)[a];
      }

      xcoords[a] = nodePosition(0) ;
      ycoords[a] = nodePosition(1);
      zcoords[a] = nodePosition(2);

      if( nodeGhostRank[a] >=0 )
      {
        ghostNodeFlag[a] = 1;
      }
    }

    coords[0] = xcoords.data();
    coords[1] = ycoords.data();
    coords[2] = zcoords.data();




    ElementRegionManager const * const elementManager = meshLevel->getElemManager();
    elementManager->forElementRegions([&]( auto const * const elemRegion )
    {
      string const regionName = elemRegion->getName();
//      using ELEMENTREGIONTYPE = TYPEOFPTR(elemRegion);

//      string subDirectory = meshName + "_MaterialFields";
//      string rootDirectory = "/" + subDirectory;

//      MakeSubDirectory( regionName, "/" + regionName );
//      DBSetDir(m_dbFilePtr, regionName.c_str());

      WriteElementMesh( elemRegion,
                        nodeManager,
                        regionName,
                        numNodes,
                        coords,
                        nodeManager->m_localToGlobalMap.data(),
                        ghostNodeFlag,
                        cycleNum,
                        problemTime,
                        writeArbitraryPolygon );

//      DBSetDir( m_dbFilePtr, ".." );
    });


  if ( m_writeFaceMesh )
  {

    FaceManager const * const faceManager = meshLevel->getFaceManager();
    localIndex const numFaces = faceManager->size();
    ArrayOfArraysView< localIndex const > const & faceToNodeMap = faceManager->nodeList();

    // face mesh
    const std::string facemeshName("face_mesh");

    if (writeArbitraryPolygon)
    {
      const int numFaceTypes = 1;
      int dbZoneType = DB_ZONETYPE_POLYGON;
      // See a discussion of silo's arbitrary polygon implementation at
      // https://visitbugs.ornl.gov/projects/7/wiki/Arbitrary_Polygons_and_Polyhedra_in_Silo
      // It is not documented in silo manual.
      array1d<localIndex*> faceConnectivity(numFaceTypes);
      array1d<globalIndex const*> globalFaceNumbers(numFaceTypes);
      std::vector<int> fshapecnt(numFaceTypes);
      std::vector<int> fshapetype(numFaceTypes);
      std::vector<int> fshapesize(numFaceTypes);

      array1d<array1d<localIndex>> faceToNodeMapCopy(numFaceTypes);
      {
        for (localIndex k = 0; k < numFaces; ++k)
        {
          faceToNodeMapCopy[0].push_back(faceToNodeMap.sizeOfArray(k));
          for (localIndex const a : faceToNodeMap.getIterableArray(k))
          {
            faceToNodeMapCopy[0].push_back(a);
          }
        }

        faceConnectivity[0] = faceToNodeMapCopy[0].data();

        globalFaceNumbers[0] = faceManager->m_localToGlobalMap.data();
        fshapecnt[0] = numFaces;
        fshapetype[0] = dbZoneType;
        fshapesize[0] = 0;
      }
      int lnodelist = faceToNodeMapCopy[0].size();

      WritePolygonMeshObject( facemeshName, numNodes, coords,
                              nodeManager->m_localToGlobalMap.data(), numFaceTypes,
                              fshapecnt.data(), faceConnectivity.data(), globalFaceNumbers.data(),
                              nullptr, fshapetype.data(), fshapesize.data(), cycleNum, problemTime, lnodelist);


    }
    else  //The old way
    {
      const int numFaceTypes = 1;
      int numNodesPerFace = faceToNodeMap.sizeOfArray(0); // TODO assumes all faces have same number of nodes
      int dbZoneType = DB_ZONETYPE_POLYGON;
      if(numNodesPerFace == 3) {
        dbZoneType = DB_ZONETYPE_TRIANGLE;
      }else if(numNodesPerFace == 4){
        dbZoneType = DB_ZONETYPE_QUAD;
      }else if(numNodesPerFace == 2){
        dbZoneType = DB_ZONETYPE_BEAM;
      }

      array1d<localIndex*> faceConnectivity(numFaceTypes);
      array1d<globalIndex const*> globalFaceNumbers(numFaceTypes);
      std::vector<int> fshapecnt(numFaceTypes);
      std::vector<int> fshapetype(numFaceTypes);
      std::vector<int> fshapesize(numFaceTypes);

      array1d<array2d<localIndex>> faceToNodeMapCopy(numFaceTypes);


      for(int faceType = 0; faceType < numFaceTypes; ++faceType)
      {
        faceToNodeMapCopy[faceType].resize( numFaces, numNodesPerFace);

        for(localIndex k = 0; k < numFaces; ++k )
        {
          for (int a = 0; a < numNodesPerFace; ++a)
          {
            faceToNodeMapCopy[faceType][k][a] = faceToNodeMap(k, a);
          }
        }

        faceConnectivity[faceType] = faceToNodeMapCopy[faceType].data();

        globalFaceNumbers[faceType] = faceManager->m_localToGlobalMap.data();
        fshapecnt[faceType] = numFaces;
        fshapetype[faceType] = dbZoneType;
        fshapesize[faceType] = numNodesPerFace;
      }

      WriteMeshObject( facemeshName,
                       numNodes,
                       coords,
                       nodeManager->m_localToGlobalMap.data(),
                       nullptr,
                       nullptr,
                       numFaceTypes,
                       fshapecnt.data(),
                       faceConnectivity.data(),
                       globalFaceNumbers.data(),
                       fshapetype.data(),
                       fshapesize.data(),
                       cycleNum,
                       problemTime);
    }

    WriteGroupSilo( faceManager,
                    "FaceFields",
                    facemeshName,
                    DB_ZONECENT,
                    cycleNum,
                    problemTime,
                    isRestart,
                    localIndex_array());

  }


  if ( m_writeEdgeMesh )
  {
    // write edges
    FaceManager const * const faceManager = meshLevel->getFaceManager();
    ArrayOfArraysView< localIndex const > const & faceToNodeMap = faceManager->nodeList();

    EdgeManager const * const edgeManager = meshLevel->getEdgeManager();
    localIndex const numEdges = edgeManager->size();


    const std::string edgeMeshName("edge_mesh");

    const int numEdgeTypes = 1;
    const int numNodesPerEdge = 2;
    int dbZoneType = DB_ZONETYPE_BEAM;

    array1d<localIndex*> edgeConnectivity(numEdgeTypes);
    array1d<globalIndex const*> globalEdgeNumbers(numEdgeTypes);
    std::vector<int> eshapecnt(numEdgeTypes);
    std::vector<int> eshapetype(numEdgeTypes);
    std::vector<int> eshapesize(numEdgeTypes);

    array1d<array2d<localIndex>> edgeToNodeMap(numEdgeTypes);


    for (int edgeType = 0; edgeType < numEdgeTypes; ++edgeType)
    {
      edgeToNodeMap[edgeType].resize( numEdges, numNodesPerEdge);

      for (localIndex k = 0; k < numEdges; ++k)
      {
        for (int a = 0; a < numNodesPerEdge; ++a)
        {
          if ( faceToNodeMap.sizeOfArray(0) == 2 && a > 0)
          {
            edgeToNodeMap[edgeType][k][a] = edgeManager->nodeList()[k][0];
          }
          else
          {
            edgeToNodeMap[edgeType][k][a] = edgeManager->nodeList()[k][a];
          }
        }
      }

      edgeConnectivity[edgeType] = edgeToNodeMap[edgeType].data();

      globalEdgeNumbers[edgeType] = edgeManager->m_localToGlobalMap.data();
      eshapecnt[edgeType] = numEdges;
      eshapetype[edgeType] = dbZoneType;
      eshapesize[edgeType] = numNodesPerEdge;
    }

    WriteMeshObject( edgeMeshName,
                     numNodes,
                     coords,
                     nodeManager->m_localToGlobalMap.data(),
                     nullptr,
                     nullptr,
                     numEdgeTypes,
                     eshapecnt.data(),
                     edgeConnectivity.data(),
                     globalEdgeNumbers.data(),
                     eshapetype.data(),
                     eshapesize.data(),
                     cycleNum,
                     problemTime);

    WriteGroupSilo( edgeManager,
                         "EdgeFields",
                         edgeMeshName,
                         DB_ZONECENT,
                         cycleNum,
                         problemTime,
                         isRestart,
                         localIndex_array());
  }

}

// Arbitrary polygon. Have to deal with this separately
void SiloFile::WritePolygonMeshObject(const std::string& meshName,
                                      const localIndex nnodes,
                                      realT* coords[3],
                                      const globalIndex*,
                                      const int numRegions,
                                      const int* shapecnt,
                                      const localIndex* const * const meshConnectivity,
                                      const globalIndex* const * const globalElementNum,
                                      const int* const * const,
                                      const int* const shapetype,
                                      const int* const shapesize,
                                      const int cycleNumber,
                                      const realT problemTime,
                                      const int lnodelist)
{

  const DBdatatype datatype = DB_DOUBLE;


//  DBfacelist* facelist;
//  std::string facelistName;
//  facelistName = meshName + "_facelist";

  DBoptlist* optlist = DBMakeOptlist(4);
//  DBAddOption(optlist, DBOPT_NODENUM, const_cast<globalIndex*> (globalNodeNum));
  DBAddOption(optlist, DBOPT_CYCLE, const_cast<int*> (&cycleNumber));
  DBAddOption(optlist, DBOPT_DTIME, const_cast<realT*> (&problemTime));

  int numTotZones = shapecnt[0];
  if (numTotZones == 0)
  {
    char pwd[256];
    DBGetDir(m_dbFilePtr, pwd);
    std::string emptyObject = pwd;
    emptyObject += "/" + meshName;
    m_emptyMeshes.push_back(emptyObject);
  }
  else
  {
    std::string zonelistName;
    zonelistName = meshName + "_zonelist";


    DBPutUcdmesh(m_dbFilePtr, meshName.c_str(), 3, nullptr, (float**) coords, nnodes, numTotZones,
                 zonelistName.c_str(), nullptr, datatype, optlist);

    DBClearOptlist(optlist);

    std::vector<int> nodelist(lnodelist);
    std::vector<globalIndex> globalZoneNumber(lnodelist);

    int elemCount = 0;
    for (int j = 0; j < lnodelist; ++j)
    {
      nodelist[j] = meshConnectivity[0][j];
    }

    {
      if( globalElementNum != nullptr )
      {
        for (int j = 0; j < shapecnt[0]; ++j)
        {
          globalZoneNumber[elemCount++] = globalElementNum[0][j];
        }
        // write zonelist
  //      DBAddOption(optlist, DBOPT_ZONENUM, const_cast<globalIndex*> (globalZoneNumber.data()));
//        if (type_name<globalIndex>::name() == type_name<long long>::name())
//          DBAddOption(optlist, DBOPT_LLONGNZNUM, const_cast<int*> (&one));
      }
    }



    int hi_offset = 0;

    DBPutZonelist2( m_dbFilePtr,
                    zonelistName.c_str(),
                    numTotZones,
                    3,
                    nodelist.data(),
                    lnodelist,
                    0,
                    0,
                    hi_offset,
                    const_cast<int*>(shapetype),
                    const_cast<int*>(shapesize),
                    const_cast<int*>(shapecnt),
                    numRegions,
                    optlist);

    DBClearOptlist(optlist);

  }

  // write multimesh object
  int rank = 0;
#ifdef GEOSX_USE_MPI
  MPI_Comm_rank(MPI_COMM_WORLD, &rank);
#endif
  if (rank == 0)
  {
    DBAddOption(optlist, DBOPT_CYCLE, const_cast<int*> (&cycleNumber));
    DBAddOption(optlist, DBOPT_DTIME, const_cast<realT*> (&problemTime));

    WriteMultiXXXX(DB_UCDMESH, DBPutMultimesh, 0, meshName, cycleNumber, "/", optlist);
  }

  DBFreeOptlist(optlist);
}


template<typename TYPE, int NDIM, int USD>
int getTensorRankOfArray( ArrayView<TYPE const,NDIM, USD> const & field )
{
  int rval = 1;
  if( NDIM==2 )
  {
    localIndex const lastDim = field.size(1);
    if( lastDim == 3 )
    {
      rval = DB_VARTYPE_VECTOR;
    }
    else if( lastDim == 6 )
    {
      rval = DB_VARTYPE_SYMTENSOR;
    }
    else if( lastDim == 9 )
    {
      rval = DB_VARTYPE_TENSOR;
    }
  }
  return rval;
}

template< typename OUTPUTTYPE >
void SiloFile::WriteWrappersToSilo( string const & meshname,
                                    const dataRepository::Group::wrapperMap & wrappers,
                                    int const centering,
                                    int const cycleNum,
                                    real64 const problemTime,
                                    bool const GEOSX_UNUSED_PARAM( isRestart ),
                                    string const & multiRoot,
                                    const localIndex_array& GEOSX_UNUSED_PARAM( mask ) )
{

  // iterate over all entries in the member map
  for( auto const & wrapperIter : wrappers )
  {
    auto const & wrapper = wrapperIter.second;

    if( wrapper->getPlotLevel() <= m_plotLevel )
    {
      // the field name is the key to the map
      string const fieldName = wrapper->getName();

      std::type_info const & typeID = wrapper->get_typeid();

      // TODO This is wrong. problem with uniqueness
      if( typeID==typeid(array1d<real64>) )
      {
        auto const & wrapperT = dynamic_cast< dataRepository::Wrapper<array1d<real64>> const & >( *wrapper );
        this->WriteDataField<real64>( meshname.c_str(), fieldName,
                                      wrapperT.referenceAsView(), centering, cycleNum, problemTime, multiRoot );
      }
      if( typeID==typeid(array2d<real64>) )
      {
        auto const & wrapperT = dynamic_cast< dataRepository::Wrapper<array2d<real64>> const & >( *wrapper );

        arrayView2d< real64 const > const & array = wrapperT.referenceAsView();
        this->WriteDataField<real64>( meshname.c_str(),
                                      fieldName,
                                      array,
//                                      getTensorRankOfArray(array),
                                      centering,
                                      cycleNum,
                                      problemTime,
                                      multiRoot );

        WriteVectorVarDefinition( fieldName, multiRoot );
      }
      if( typeID==typeid(array2d<real64,RAJA::PERM_JI>) )
      {
        auto const & wrapperT = dynamic_cast< dataRepository::Wrapper<array2d<real64,RAJA::PERM_JI>> const & >( *wrapper );

        arrayView2d< real64 const, LvArray::getStrideOneDimension( RAJA::PERM_JI {} ) > const &
        array = wrapperT.referenceAsView();
        this->WriteDataField<real64>( meshname.c_str(),
                                      fieldName,
                                      array,
//                                      getTensorRankOfArray(array),
                                      centering,
                                      cycleNum,
                                      problemTime,
                                      multiRoot );
        WriteVectorVarDefinition( fieldName, multiRoot );
      }
      if( typeID==typeid(array3d<real64>) )
      {
        auto const & wrapperT = dynamic_cast< dataRepository::Wrapper<array3d<real64>> const & >( *wrapper );
        this->WriteDataField<real64>( meshname.c_str(), fieldName,
                                      wrapperT.referenceAsView(), centering, cycleNum, problemTime, multiRoot );
      }
      if( typeID==typeid(r1_array) )
      {
        auto const & wrapperT = dynamic_cast< dataRepository::Wrapper<r1_array> const & >( *wrapper );
        this->WriteDataField<real64>( meshname.c_str(), fieldName,
                                      wrapperT.referenceAsView(), centering, cycleNum, problemTime, multiRoot );
      }
      if( typeID==typeid(integer_array) )
      {
        auto const & wrapperT = dynamic_cast< dataRepository::Wrapper<integer_array> const & >( *wrapper );
        this->WriteDataField<integer>( meshname.c_str(), fieldName,
                                       wrapperT.referenceAsView(), centering, cycleNum, problemTime, multiRoot );
      }
      if( typeID==typeid(localIndex_array) )
      {
        auto const & wrapperT = dynamic_cast< dataRepository::Wrapper<localIndex_array> const & >( *wrapper );
        this->WriteDataField<localIndex>( meshname.c_str(), fieldName,
                                          wrapperT.referenceAsView(), centering, cycleNum, problemTime, multiRoot );
      }
      if( typeID==typeid(globalIndex_array) )
      {
        auto const & wrapperT = dynamic_cast< dataRepository::Wrapper<globalIndex_array> const & >( *wrapper );
        this->WriteDataField<globalIndex>( meshname.c_str(), fieldName,
                                           wrapperT.referenceAsView(), centering, cycleNum, problemTime, multiRoot );
      }
//      if( typeID==typeid(array2d<R2SymTensor> ) )
//      {
//        auto const & wrapperT = dynamic_cast< dataRepository::Wrapper<array2d<R2SymTensor>> const & >( *wrapper );
//        this->WriteDataField<real64>( meshname.c_str(), fieldName,
//                                           wrapperT.reference(), centering, cycleNum, problemTime, multiRoot );
//      }

    }
  }
}


template< typename CBF >
void SiloFile::WriteMultiXXXX( const DBObjectType type,
                               CBF DBPutMultiCB,
                               int const centering,
                               string const name,
                               const int,
                               string const & multiRoot,
                               const DBoptlist* optlist)
{
  (void)centering;

  int size = 1;
#ifdef GEOSX_USE_MPI
  MPI_Comm_size(MPI_COMM_GEOSX, &size);
#endif

  string_array vBlockNames(size);
  array1d<char*> BlockNames(size);
  array1d<int> blockTypes(size);
  char tempBuffer[1024];
  char currentDirectory[256];

  DBGetDir(m_dbBaseFilePtr, currentDirectory);
  DBSetDir(m_dbBaseFilePtr, multiRoot.c_str());


  string multiRootString(multiRoot);
  if( !(multiRootString.compare("/")) )
  {
    multiRootString.clear();
  }

  for( int i = 0 ; i < size ; ++i )
  {

    sprintf( tempBuffer,
             "%s%s%s.%03d:/domain_%05d%s/%s",
             m_siloDataSubDirectory.c_str(),
             "/",
             m_baseFileName.c_str(),
             groupRank(i),
             i,
             multiRootString.c_str(),
             name.c_str());

    vBlockNames[i] = tempBuffer;
    BlockNames[i] = const_cast<char*>( vBlockNames[i].c_str() );
    blockTypes[i] = type;
  }

  string multiName = name;
  DBPutMultiCB(m_dbBaseFilePtr, multiName.c_str(), size, BlockNames.data(), blockTypes.data(),
               const_cast<DBoptlist*> (optlist));

  DBSetDir(m_dbBaseFilePtr, currentDirectory);

}


/**
 *
 * @param meshName
 * @param fieldName
 * @param field
 * @param centering
 * @param cycleNumber
 * @param problemTime
 */
template<typename OUTTYPE, typename TYPE>
void SiloFile::WriteDataField( string const & meshName,
                               string const & fieldName,
                               arrayView1d<TYPE const> const & field,
                               int const centering,
                               int const cycleNumber,
                               real64 const problemTime,
                               string const & multiRoot )
{
  int const nvars = SiloFileUtilities::GetNumberOfVariablesInField<TYPE>();
  int nels = integer_conversion<int>(field.size());

  int const meshType = GetMeshType( meshName );


  DBoptlist *optlist = DBMakeOptlist(5);
  DBAddOption(optlist, DBOPT_CYCLE, const_cast<int*> (&cycleNumber));
  DBAddOption(optlist, DBOPT_DTIME, const_cast<real64*> (&problemTime));

  array1d<char const*> varnames(nvars);
  array1d<void*> vars(nvars);


  string_array varnamestring(nvars);
  array1d< array1d< OUTTYPE > > castedField(nvars);


  for( int i = 0 ; i < nvars ; ++i )
  {
    if( std::is_same<OUTTYPE,TYPE>::value )
    {
      vars[i] = const_cast<void*>(static_cast<void const*> (field.data()+i));
    }
    else
    {
      castedField[i].resize(nels);
      vars[i] = static_cast<void*>( (castedField[i]).data() );
      for( int k = 0 ; k < nels ; ++k )
      {
        castedField[i][k] = SiloFileUtilities::CastField<OUTTYPE>(field[k], i);
      }
    }
  }

  // if the number of elements is zero, then record the path to the var. This
  // will be used later to delete the entry
  // from the multivar.
  if( nels == 0 )
  {
    char pwd[256];
    DBGetDir(m_dbFilePtr, pwd);
    string emptyObject = pwd;
    emptyObject += "/" + fieldName;
    m_emptyVariables.push_back(emptyObject);
  }
  else
  {

    SiloFileUtilities::SetVariableNames<TYPE>(fieldName, varnamestring, varnames.data() );


    int err = -2;
//    if( meshType == DB_UCDMESH )
//    {
      err = DBPutUcdvar( m_dbFilePtr,
                         fieldName.c_str(),
                         meshName.c_str(),
                         nvars,
                         varnames.data(),
                         reinterpret_cast<float**>(vars.data()),
                         nels,
                         nullptr,
                         0,
                         SiloFileUtilities::DB_TYPE<OUTTYPE>(),
                         centering,
                         optlist);
//    }
//    else if( meshType == DB_POINTMESH )
//    {
//      err = DBPutPointvar( m_dbFilePtr,
//                           fieldName.c_str(),
//                           meshName.c_str(),
//                           nvars,
//                           reinterpret_cast<float**>(vars.data()),
//                           nels,
//                           SiloFileUtilities::DB_TYPE<OUTTYPE>(),
//                           optlist);
//    }
    if( err < 0 )
    {
      if( err < -1 )
      {
        GEOSX_ERROR("unhandled case in SiloFile::WriteDataField A\n");
      }
      else
      {
        GEOSX_ERROR("unhandled failure in adding variable during SiloFile::WriteDataField\n");
      }
    }
  }

  // write multimesh object
  int rank = 0;
#ifdef GEOSX_USE_MPI
  MPI_Comm_rank(MPI_COMM_GEOSX, &rank);
#endif
  if( rank == 0 )
  {
    int tensorRank = SiloFileUtilities::GetTensorRank<TYPE>();
    DBAddOption(optlist, DBOPT_TENSOR_RANK, const_cast<int*> (&tensorRank));
    DBAddOption(optlist, DBOPT_MMESH_NAME, const_cast<char*> (meshName.c_str()));

    DBObjectType vartype = DB_INVALID_OBJECT;

    if( meshType == DB_UCDMESH )
    {
      vartype = DB_UCDVAR;
    }
    else if( meshType == DB_POINTMESH )
    {
      vartype = DB_POINTVAR;
    }
    else if( meshType == DB_QUADCURV )
    {
      vartype = DB_QUADVAR;
    }
    else
    {
      vartype = DB_UCDVAR;
    }


    WriteMultiXXXX(vartype, DBPutMultivar, centering, fieldName.c_str(), cycleNumber, multiRoot,
                   optlist);
  }

  DBFreeOptlist(optlist);

}

template<typename OUTTYPE, typename TYPE, int USD >
void SiloFile::WriteDataField( string const & meshName,
                               string const & fieldName,
<<<<<<< HEAD
                               arrayView2d<TYPE const> const& field,
=======
                               arrayView2d<TYPE const,USD> const & field,
>>>>>>> 58777afc
                               int const centering,
                               int const cycleNumber,
                               real64 const problemTime,
                               string const & multiRoot )
{
  int const primaryDimIndex = 0;
  int const secondaryDimIndex = 1;

  localIndex const npts = field.size( primaryDimIndex );
  localIndex const nvar = field.size( secondaryDimIndex );

  array1d<TYPE> data( npts );
  localIndex indices[2];

  for (localIndex ivar = 0; ivar < nvar; ++ivar)
  {
    indices[secondaryDimIndex] = ivar;
    // make a copy of the ivar'th slice of data
    for (localIndex ip = 0; ip < npts; ++ip)
    {
      indices[primaryDimIndex] = ip;
      data[ip] = field( indices[0], indices[1] );
    }
    WriteDataField<OUTTYPE>( meshName,
                             fieldName + "_" + std::to_string(ivar),
                             data.toViewConst(),
                             centering,
                             cycleNumber,
                             problemTime,
                             multiRoot );
  }
}

template<typename OUTTYPE, typename TYPE, int USD>
void SiloFile::WriteDataField( string const & meshName,
                               string const & fieldName,
<<<<<<< HEAD
                               arrayView3d<TYPE const> const & field,
=======
                               arrayView3d<TYPE const,USD> const & field,
>>>>>>> 58777afc
                               int const centering,
                               int const cycleNumber,
                               real64 const problemTime,
                               string const & multiRoot )
{
  int const primaryDimIndex = 0;
  int const secondaryDimIndex1 = 1;
  int const secondaryDimIndex2 = 2;

  localIndex const npts  = field.size( primaryDimIndex );
  localIndex const nvar1 = field.size( secondaryDimIndex1 );
  localIndex const nvar2 = field.size( secondaryDimIndex2 );

  array1d<TYPE> data( npts );
  localIndex indices[3];

  for (localIndex ivar = 0; ivar < nvar1; ++ivar)
  {
    indices[secondaryDimIndex1] = ivar;
    for (localIndex jvar = 0; jvar < nvar2; ++jvar)
    {
      indices[secondaryDimIndex2] = jvar;
      // make a copy of the ivar/jvar'th slice of data
      for (localIndex ip = 0; ip < npts; ++ip)
      {
        indices[primaryDimIndex] = ip;
        data[ip] = field( indices[0], indices[1], indices[2] );
      }
      WriteDataField<OUTTYPE>( meshName,
                               fieldName + "_" + std::to_string(ivar) + "_" + std::to_string(jvar),
                               data.toViewConst(),
                               centering,
                               cycleNumber,
                               problemTime,
                               multiRoot );
<<<<<<< HEAD
=======
    }
  }
}


template<typename OUTTYPE, typename TYPE, int USD>
void createSiloVarArrays( ArrayView<TYPE const,1, USD> const & field,
                          array1d< array1d< OUTTYPE > > & castedField,
                          array1d<void*> & vars )
{
  castedField[0].resize(field.size());
  vars[0] = static_cast<void*>( (castedField[0]).data() );
  for( localIndex k=0 ; k<field.size() ; ++k )
  {
    castedField[0][k] = static_cast<OUTTYPE>(field(k));
  }
}

template<typename OUTTYPE, typename TYPE, int USD>
void createSiloVarArrays( ArrayView<TYPE const,2, USD> const & field,
                          array1d< array1d< OUTTYPE > > & castedField,
                          array1d<void*> & vars )
{
  for( localIndex i=0 ; i<field.size(1) ; ++i )
  {
    castedField[i].resize(field.size(0));
    vars[i] = static_cast<void*>( (castedField[i]).data() );
    for( localIndex k=0 ; k<field.size(0) ; ++k )
    {
      castedField[i][k] = static_cast<OUTTYPE>(field(k,i));
    }
  }
}

template<typename OUTTYPE, typename TYPE, int USD>
void createSiloVarArrays( ArrayView<TYPE const,3, USD> const & field,
                          array1d< array1d< OUTTYPE > > & castedField,
                          array1d<void*> & vars )
{
  for( localIndex i=0 ; i<field.size(1) ; ++i )
  {
    for( localIndex j=0 ; j<field.size(2) ; ++j )
    {
      castedField[i*(field.size(2))+j].resize(field.size(0));
      vars[i*(field.size(2))+j] = static_cast<void*>( (castedField[i*(field.size(2))+j]).data() );
      for( localIndex k=0 ; k<field.size(0) ; ++k )
      {
        castedField[i*(field.size(2))+j][k] = static_cast<OUTTYPE>(field(k,i,j));
      }
    }
  }
}


template<typename OUTTYPE, typename TYPE, int NDIM, int USD>
void SiloFile::WriteDataField( string const & meshName,
                               string const & fieldName,
                               ArrayView<TYPE const,NDIM, USD> const & field,
                               int const ,
                               int const centering,
                               int const cycleNumber,
                               real64 const problemTime,
                               string const & multiRoot )
{
  int nvars = 1;
  for( int i=1 ; i<NDIM ; ++i )
  {
    nvars *= field.size(i);
  }
  int const nels = integer_conversion<int>(field.size(0));

  int const meshType = GetMeshType( meshName );

  DBoptlist *optlist = DBMakeOptlist(5);
  DBAddOption(optlist, DBOPT_CYCLE, const_cast<int*> (&cycleNumber));
  DBAddOption(optlist, DBOPT_DTIME, const_cast<real64*> (&problemTime));

  array1d<char const*> varnames(nvars);
  array1d<void*> vars(nvars);

  string_array varnamestring(nvars);
  array1d< array1d< OUTTYPE > > castedField(nvars);

  createSiloVarArrays( field, castedField, vars );

  // if the number of elements is zero, then record the path to the var. This
  // will be used later to delete the entry
  // from the multivar.
  if( nels == 0 )
  {
    char pwd[256];
    DBGetDir(m_dbFilePtr, pwd);
    string emptyObject = pwd;
    emptyObject += "/" + fieldName;
    m_emptyVariables.push_back(emptyObject);
  }
  else
  {


    varnamestring.resize(nvars);
    for( int i=0 ; i<nvars ; ++i )
    {
      varnamestring[i] = fieldName + "_" + std::to_string(i);
      varnames[i] = const_cast<char*>( varnamestring[i].c_str() );
    }

    SiloFileUtilities::SetVariableNames<TYPE>(fieldName, varnamestring, varnames.data() );


    int err = -2;
//    if( meshType == DB_UCDMESH )
//    {
      err = DBPutUcdvar( m_dbFilePtr,
                         fieldName.c_str(),
                         meshName.c_str(),
                         nvars,
                         varnames.data(),
                         reinterpret_cast<float**>(vars.data()),
                         nels,
                         nullptr,
                         0,
                         SiloFileUtilities::DB_TYPE<OUTTYPE>(),
                         centering,
                         optlist);
//    }
//    else if( meshType == DB_POINTMESH )
//    {
//      err = DBPutPointvar( m_dbFilePtr,
//                           fieldName.c_str(),
//                           meshName.c_str(),
//                           nvars,
//                           reinterpret_cast<float**>(vars.data()),
//                           nels,
//                           SiloFileUtilities::DB_TYPE<OUTTYPE>(),
//                           optlist);
//    }
    if( err < 0 )
    {
      if( err < -1 )
      {
        GEOSX_ERROR("unhandled case in SiloFile::WriteDataField A\n");
      }
      else
      {
        GEOSX_ERROR("unhandled failure in adding variable during SiloFile::WriteDataField\n");
      }
    }
  }

  // write multimesh object
  int rank = 0;
#ifdef GEOSX_USE_MPI
  MPI_Comm_rank(MPI_COMM_GEOSX, &rank);
#endif
  if( rank == 0 )
  {
//    int tensorRank = siloTensorRank;
//    DBAddOption(optlist, DBOPT_TENSOR_RANK, const_cast<int*> (&tensorRank));
    DBAddOption(optlist, DBOPT_MMESH_NAME, const_cast<char*> (meshName.c_str()));

    DBObjectType vartype = DB_INVALID_OBJECT;

    if( meshType == DB_UCDMESH )
    {
      vartype = DB_UCDVAR;
>>>>>>> 58777afc
    }
    else if( meshType == DB_POINTMESH )
    {
      vartype = DB_POINTVAR;
    }
    else if( meshType == DB_QUADCURV )
    {
      vartype = DB_QUADVAR;
    }
    else
    {
      vartype = DB_UCDVAR;
    }


    WriteMultiXXXX(vartype, DBPutMultivar, centering, fieldName.c_str(), cycleNumber, multiRoot,
                   optlist);
  }

  DBFreeOptlist(optlist);

}


template< typename OUTTYPE, typename TYPE >
void SiloFile::WriteMaterialDataField2d( string const & meshName,
                                       string const & fieldName,
                                       ElementRegionBase const * const elemRegion,
                                       int const centering,
                                       int const cycleNumber,
                                       real64 const problemTime,
                                       string const & multiRoot,
                                       string_array const & materialNames )
{
  array1d< array1d < array2d<TYPE> > > fieldData(elemRegion->numSubRegions());
  array1d< array1d < arrayView2d<TYPE const> > > field(elemRegion->numSubRegions());


  elemRegion->forElementSubRegionsIndex([&]( localIndex const esr,
                                             ElementSubRegionBase const * const subRegion )
  {
    localIndex const nmat = materialNames.size();
    field[esr].resize(nmat);
    fieldData[esr].resize(nmat);
    for( int matIndex=0 ; matIndex<nmat ; ++matIndex )
    {
      Group const * const
      constitutiveModel = subRegion->GetConstitutiveModels()->GetGroup(materialNames[matIndex]);

      dataRepository::Wrapper< array2d<TYPE> > const * const
      wrapper = constitutiveModel->getWrapper< array2d<TYPE> >(fieldName);

      if( wrapper != nullptr )
      {
        arrayView2d<TYPE const> const & fieldView = wrapper->referenceAsView();

        fieldData[esr][matIndex].resize( fieldView.size(0), 1 );
        field[esr][matIndex] = fieldData[esr][matIndex].toViewConst();
        for( localIndex k = 0 ; k<fieldView.size(0) ; ++k )
        {
          fieldData[esr][matIndex](k,0) = 0;
          for( localIndex q=0 ; q<fieldView.size(1) ; ++q )
          {
            fieldData[esr][matIndex](k,0) += fieldView(k,q);
          }
          fieldData[esr][matIndex](k,0) *= 1.0 / fieldView.size(1);
        }
      }
    }
  });

  WriteMaterialDataField<OUTTYPE, TYPE> ( meshName,
                                          fieldName,
                                          field,
                                          elemRegion,
                                          centering,
                                          cycleNumber,
                                          problemTime,
                                          multiRoot,
                                          materialNames );
}

template< typename OUTTYPE, typename TYPE >
void SiloFile::WriteMaterialDataField( string const & meshName,
                                       string const & fieldName,
                                       array1d<array1d<arrayView2d<TYPE const>>> const & field,
                                       ElementRegionBase const * const elemRegion,
                                       int const centering,
                                       int const cycleNumber,
                                       real64 const problemTime,
                                       string const & multiRoot,
                                       string_array const & materialNames )
{
  int const nvars = SiloFileUtilities::GetNumberOfVariablesInField<TYPE>();
  int const meshType = GetMeshType( meshName );

//  double missingValue = 0.0;
  DBoptlist *optlist = DBMakeOptlist(5);
  DBAddOption(optlist, DBOPT_CYCLE, const_cast<int*> (&cycleNumber));
  DBAddOption(optlist, DBOPT_DTIME, const_cast<real64*> (&problemTime));
//  DBAddOption(optlist, DBOPT_MISSING_VALUE, &missingValue);

  char * regionpnames[ 100 ];

  localIndex numElemsInRegion = 0;
  elemRegion->forElementSubRegions( [&] (ElementSubRegionBase const * const subRegion )
  {
    numElemsInRegion += subRegion->size();
  });

  // if the number of elements is zero, then record the path to the var. This
  // will be used later to delete the entry
  // from the multivar.
  if( numElemsInRegion == 0 )
  {
    char pwd[256];
    DBGetDir(m_dbFilePtr, pwd);
    string emptyObject = pwd;
    emptyObject += "/" + fieldName;
    m_emptyVariables.push_back(emptyObject);
  }
  else
  {
    string_array varnamestring(nvars);
    array1d<char const*> varnames(nvars);

    SiloFileUtilities::SetVariableNames<TYPE>(fieldName, varnamestring, varnames.data() );

    int nels = 0;
    localIndex mixlen = 0;
    localIndex const numMatInRegion = materialNames.size();

    elemRegion->forElementSubRegions([&]( ElementSubRegionBase const * const subRegion )
    {
      nels += subRegion->size();
      for( localIndex matIndex=0 ; matIndex<numMatInRegion ; ++matIndex )
      {
        mixlen += subRegion->size();
      }
    });

    array1d<void*> vars(nvars);
    array1d< array1d<OUTTYPE> > varsData(nvars);

    array1d<void*> mixvars(nvars);
    array1d< array1d<OUTTYPE> > mixvarsData(nvars);

    for( int a=0 ; a<nvars ; ++a )
    {
      varsData[a].resize(nels);
      mixvarsData[a].resize(mixlen);

      vars[a] = static_cast<void*>(varsData[a].data());
      mixvars[a] = static_cast<void*>(mixvarsData[a].data());
    }

    array1d<localIndex> mixlen2(nvars);
    array1d<localIndex> nels2(nvars);
    mixlen2 = 0;
    nels2 = 0;

    elemRegion->forElementSubRegionsIndex([&]( localIndex const esr,
                                               ElementSubRegionBase const * const subRegion )
    {
      if( numMatInRegion == 1 )
      {
        for( int i = 0 ; i < nvars ; ++i )
        {
          for( localIndex k = 0 ; k < subRegion->size() ; ++k )
          {
            varsData[i][nels2[i]++] = SiloFileUtilities::CastField<OUTTYPE>(field[esr][0][k][0], i);
            mixvarsData[i][mixlen2[i]++] = SiloFileUtilities::CastField<OUTTYPE>(field[esr][0][k][0], i);
          }
        }
      }
      else if( numMatInRegion > 1 )
      {
        for( int i = 0 ; i < nvars ; ++i )
        {
          for( localIndex k = 0 ; k < subRegion->size() ; ++k )
          {
            for( localIndex a=0 ; a<numMatInRegion ; ++a )
            {
              if( field[esr][a].size() > 0 )
              {
                mixvarsData[i][mixlen2[i]++] = SiloFileUtilities::CastField<OUTTYPE>( field[esr][a][k][0], i);
              }
              else
              {
                mixvarsData[i][mixlen2[i]++] = 0.0;
              }
            }

            if (field[esr][0].size() > 0)
            {
              varsData[i][nels2[i]++] = SiloFileUtilities::CastField<OUTTYPE>( field[esr][0][k][0], i);
            }
            else
            {
              varsData[i][nels2[i]++] = 0.0;
            }
          }
        }
      }
    });

    for( localIndex a=0 ; a<materialNames.size() ; ++a )
    {
      regionpnames[a] = const_cast<char*> (materialNames[a].c_str());
    }
    regionpnames[materialNames.size()] = nullptr;
    DBAddOption(optlist, DBOPT_REGION_PNAMES, &regionpnames );

    int err = -2;
//    if( meshType == DB_UCDMESH )
//    {
      err = DBPutUcdvar( m_dbFilePtr,
                         fieldName.c_str(),
                         meshName.c_str(),
                         nvars,
                         varnames.data(),
                         vars.data(),
                         nels,
                         mixvars.data(),
                         mixlen,
                         SiloFileUtilities::DB_TYPE<OUTTYPE>(),
                         centering,
                         optlist);
//    }
//    else if( meshType == DB_POINTMESH )
//    {
//      err = DBPutPointvar( m_dbFilePtr,
//                           fieldName.c_str(),
//                           meshName.c_str(),
//                           nvars,
//                           vars.data(),
//                           nels,
//                           SiloFileUtilities::DB_TYPE<OUTTYPE>(),
//                           optlist);
//    }
    if( err < 0 )
    {
      if( err < -1 )
      {
        GEOSX_ERROR("unhandled case in SiloFile::WriteDataField A\n");
      }
      else
      {
        GEOSX_ERROR("unhandled failure in adding variable during SiloFile::WriteDataField\n");
      }
    }
  }

  // write multimesh object
  int rank = 0;
#ifdef GEOSX_USE_MPI
  MPI_Comm_rank(MPI_COMM_GEOSX, &rank);
#endif
  if( rank == 0 )
  {
    int tensorRank = SiloFileUtilities::GetTensorRank<TYPE>();
    DBAddOption(optlist, DBOPT_TENSOR_RANK, const_cast<int*> (&tensorRank));
    DBAddOption(optlist, DBOPT_MMESH_NAME, const_cast<char*> (meshName.c_str()));

    DBObjectType vartype = DB_INVALID_OBJECT;

    if( meshType == DB_UCDMESH )
    {
      vartype = DB_UCDVAR;
    }
    else if( meshType == DB_POINTMESH )
    {
      vartype = DB_POINTVAR;
    }
    else if( meshType == DB_QUADCURV )
    {
      vartype = DB_QUADVAR;
    }
    else
    {
      vartype = DB_UCDVAR;
//      GEOS_ERROR("unhandled case in SiloFile::WriteDataField B\n");
    }

    WriteMultiXXXX(vartype, DBPutMultivar, centering, fieldName.c_str(), cycleNumber, multiRoot,
                   optlist);
  }

  DBFreeOptlist(optlist);
}


template<typename OUTTYPE, typename TYPE>
void SiloFile::WriteMaterialDataField3d( string const & meshName,
                                         string const & fieldName,
                                         ElementRegionBase const * const elemRegion,
                                         int const centering,
                                         int const cycleNumber,
                                         real64 const problemTime,
                                         string const & multiRoot,
                                         string_array const & materialNames )
{
  localIndex const numSubRegions = elemRegion->numSubRegions();
  localIndex const numMat = materialNames.size();

  array1d< array1d < array2d<TYPE> > >    fieldCopy( numSubRegions );
  array1d< array1d< arrayView2d<TYPE const> > > fieldView( numSubRegions );

  // resize the container and find the maximum size along 3rd dimension across sub-region data
  localIndex nvar = 0;
  elemRegion->forElementSubRegionsIndex([&]( localIndex const esr,
                                             ElementSubRegionBase const * const subRegion )
  {
    fieldCopy[esr].resize( numMat );
    fieldView[esr].resize( numMat );
    for( localIndex matIndex = 0 ; matIndex<numMat ; ++matIndex )
    {
      arrayView3d<TYPE const> const &
      fieldData = subRegion->GetConstitutiveModels()->GetGroup(materialNames[matIndex])->getReference<array3d<TYPE>>(fieldName);
      if (fieldData.size() > 0)
      {
        fieldCopy[esr][matIndex].resize( fieldData.size(0), fieldData.size(1) );
        nvar = std::max( nvar, fieldData.size(2) );
      }
      fieldView[esr][matIndex] = fieldCopy[esr][matIndex];
    }
  });

  // loop over variables and copy into the container
  for (localIndex ivar = 0; ivar < nvar; ++ivar)
  {
    elemRegion->forElementSubRegionsIndex([&]( localIndex const esr,
                                               ElementSubRegionBase const * const subRegion )
    {
      for (localIndex matIndex = 0; matIndex < numMat; ++matIndex )
      {
        arrayView3d<TYPE const> const &
        fieldData = subRegion->GetConstitutiveModels()->GetGroup(materialNames[matIndex])->getReference<array3d<TYPE>>(fieldName);

        if (fieldData.size() > 0 && ivar < fieldData.size(2))
        {
          arrayView2d<TYPE> & fieldCopyData = fieldCopy[esr][matIndex];
          for (localIndex ei = 0; ei < fieldData.size(0); ++ei)
          {
            for (localIndex q = 0; q < fieldData.size(1); ++q)
            {
              fieldCopyData[ei][q] = fieldData[ei][q][ivar];
            }
          }
        }
      }
    });
    WriteMaterialDataField<real64>( meshName,
                                    fieldName + "_" + std::to_string(ivar),
                                    fieldView,
                                    elemRegion,
                                    centering,
                                    cycleNumber,
                                    problemTime,
                                    multiRoot,
                                    materialNames );
  }
}


template<typename OUTTYPE, typename TYPE>
void SiloFile::WriteMaterialDataField4d( string const & meshName,
                                         string const & fieldName,
                                         ElementRegionBase const * const elemRegion,
                                         int const centering,
                                         int const cycleNumber,
                                         real64 const problemTime,
                                         string const & multiRoot,
                                         string_array const & materialNames )
{
  localIndex const numSubRegions = elemRegion->numSubRegions();
  localIndex const numMat = materialNames.size();

  array1d< array1d < array2d<TYPE> > >    fieldCopy( numSubRegions );
  array1d< array1d< arrayView2d<TYPE const> > > fieldView( numSubRegions );

  // resize the container and find the maximum size along 3rd/4th dimension across sub-region data
  localIndex nvar1 = 0;
  localIndex nvar2 = 0;

  elemRegion->forElementSubRegionsIndex([&]( localIndex const esr,
                                             ElementSubRegionBase const * const subRegion )
  {
    fieldCopy[esr].resize( numMat );
    fieldView[esr].resize( numMat );
    for( localIndex matIndex = 0 ; matIndex<numMat ; ++matIndex )
    {
      arrayView4d<TYPE const> const &
      fieldData = subRegion->GetConstitutiveModels()->GetGroup(materialNames[matIndex])->getReference<array4d<TYPE>>(fieldName);
      if (fieldData.size() > 0)
      {
        fieldCopy[esr][matIndex].resize( fieldData.size(0), fieldData.size(1) );
        nvar1 = std::max( nvar1, fieldData.size(2) );
        nvar2 = std::max( nvar2, fieldData.size(3) );
      }
      fieldView[esr][matIndex] = fieldCopy[esr][matIndex];
    }
  });

  // loop over variables and copy into the container
  for (localIndex ivar = 0; ivar < nvar1; ++ivar)
  {
    for (localIndex jvar = 0; jvar < nvar2; ++jvar)
    {
      elemRegion->forElementSubRegionsIndex([&]( localIndex const esr,
                                                 ElementSubRegionBase const * const subRegion )
      {
        for (localIndex matIndex = 0; matIndex < numMat; ++matIndex )
        {
          arrayView4d<TYPE const> const &
          fieldData = subRegion->GetConstitutiveModels()->GetGroup(materialNames[matIndex])->getReference<array4d<TYPE>>(fieldName);

          if (fieldData.size() > 0 && ivar < fieldData.size(2) && jvar < fieldData.size(3))
          {
            arrayView2d<TYPE> & fieldCopyData = fieldCopy[esr][matIndex];
            for (localIndex ei = 0; ei < fieldData.size(0); ++ei)
            {
              for (localIndex q = 0; q < fieldData.size(1); ++q)
              {
                fieldCopyData[ei][q] = fieldData[ei][q][ivar][jvar];
              }
            }
          }
        }
      });
      WriteMaterialDataField<real64>( meshName,
                                      fieldName + "_" + std::to_string(ivar) + "_" + std::to_string(jvar),
                                      fieldView,
                                      elemRegion,
                                      centering,
                                      cycleNumber,
                                      problemTime,
                                      multiRoot,
                                      materialNames );
    }
  }
}

void SiloFile::WriteStressVarDefinition( string const & MatDir )
{
  {
    string const expressionName = "/" + MatDir + "/stress";
    const char * expObjName = expressionName.c_str();
    const char * const names[1] = { expObjName } ;
    int const types[1] = { DB_VARTYPE_TENSOR };
    string const definition = "{{<"+ MatDir + "/stress_0>,<"+ MatDir + "/stress_1>,<"+ MatDir + "/stress_3>},"
                               "{<"+ MatDir + "/stress_1>,<"+ MatDir + "/stress_2>,<"+ MatDir + "/stress_4>},"
                               "{<"+ MatDir + "/stress_3>,<"+ MatDir + "/stress_4>,<"+ MatDir + "/stress_5>}}";
    const char * const defns[1] = { definition.c_str() };
    DBPutDefvars( m_dbBaseFilePtr,
                  expObjName,
                  1,
                  names,
                  types,
                  defns,
                  nullptr );
  }

  {
    string const expressionName = "/" + MatDir + "/principalStress";
    const char * expObjName = expressionName.c_str();
    const char * const names[1] = { expObjName } ;
    int const types[1] = { DB_VARTYPE_VECTOR };
    string const definition = "eigenvalue(<"+MatDir+"/stress>)";
    const char * const defns[1] = { definition.c_str() };
    DBPutDefvars( m_dbBaseFilePtr,
                  expObjName,
                  1,
                  names,
                  types,
                  defns,
                  nullptr );
  }

  {
    string const expressionName = "/" + MatDir + "/principalStressDirections";
    const char * expObjName = expressionName.c_str();
    const char * const names[1] = { expObjName } ;
    int const types[1] = { DB_VARTYPE_TENSOR };
    string const definition = "eigenvector(<"+MatDir+"/stress>)";
    const char * const defns[1] = { definition.c_str() };
    DBPutDefvars( m_dbBaseFilePtr,
                  expObjName,
                  1,
                  names,
                  types,
                  defns,
                  nullptr );
  }

  for( int i=0 ; i<3 ; ++i )
  {
    string const expressionName = "/" + MatDir + "/principalStressVector" + std::to_string(i);
    const char * expObjName = expressionName.c_str();
    const char * const names[1] = { expObjName } ;
    int const types[1] = { DB_VARTYPE_VECTOR };
    string const definition = "transpose(<"+MatDir+"/principalStressDirections>)[" + std::to_string(i) + "] * <"+ MatDir + "/principalStress>["+ std::to_string(i) + "]";
    const char * const defns[1] = { definition.c_str() };
    DBPutDefvars( m_dbBaseFilePtr,
                  expObjName,
                  1,
                  names,
                  types,
                  defns,
                  nullptr );
  }
}


void SiloFile::WriteVectorVarDefinition( string const & fieldName,
                                         string const & subDirectory )
{
  if( MpiWrapper::Comm_rank( MPI_COMM_GEOSX ) == 0)
  {
    DBSetDir( m_dbBaseFilePtr, subDirectory.c_str() );
    DBtoc * const siloTOC = DBGetToc (m_dbBaseFilePtr);
    int numComponents = 0;
    for( int ivar=0 ; ivar<siloTOC->nmultivar ; ++ivar )
    {
      string const varName = siloTOC->multivar_names[ivar];
      if( ( varName == fieldName + "_0" ) ||
          ( varName == fieldName + "_1" ) ||
          ( varName == fieldName + "_2" ) )
      {
        ++numComponents;
      }
    }

    if( numComponents==3 )
    {
      string const expressionName = subDirectory + "/" + fieldName;
      const char * expObjName = expressionName.c_str();
      const char * const names[1] = { expObjName } ;
      int const types[1] = { DB_VARTYPE_VECTOR };
      string const definition = "{<"+ subDirectory + "/" + fieldName + "_0>,<"+ subDirectory + "/" + fieldName + "_1>,<"+ subDirectory + "/" + fieldName + "_2>}";
      const char * const defns[1] = { definition.c_str() };
      DBPutDefvars( m_dbBaseFilePtr,
                    expObjName,
                    1,
                    names,
                    types,
                    defns,
                    nullptr );
    }

    DBSetDir( m_dbBaseFilePtr, ".." );
  }


}


int SiloFile::GetMeshType( string const & meshName ) const
{
  int meshType = -1;
  {
    // in order to get mesh type, we might have to go up a few levels in the
    // silo directory structure
    // before we can find the mesh.
    char pwd[256];
    DBGetDir(m_dbFilePtr, pwd);

    for( int i=0 ; i<3 ; ++i )
    {
      meshType = DBInqMeshtype(m_dbFilePtr,meshName.c_str());
      if( meshType != -1 && meshType != 610 )
      {
        break;
      }
      else
      {
        DBSetDir(m_dbFilePtr,"..");
      }
    }
    DBSetDir(m_dbFilePtr,pwd);
  }
  return meshType;
}

}
#pragma GCC diagnostic pop<|MERGE_RESOLUTION|>--- conflicted
+++ resolved
@@ -2495,11 +2495,7 @@
 template<typename OUTTYPE, typename TYPE, int USD >
 void SiloFile::WriteDataField( string const & meshName,
                                string const & fieldName,
-<<<<<<< HEAD
-                               arrayView2d<TYPE const> const& field,
-=======
                                arrayView2d<TYPE const,USD> const & field,
->>>>>>> 58777afc
                                int const centering,
                                int const cycleNumber,
                                real64 const problemTime,
@@ -2536,11 +2532,7 @@
 template<typename OUTTYPE, typename TYPE, int USD>
 void SiloFile::WriteDataField( string const & meshName,
                                string const & fieldName,
-<<<<<<< HEAD
-                               arrayView3d<TYPE const> const & field,
-=======
                                arrayView3d<TYPE const,USD> const & field,
->>>>>>> 58777afc
                                int const centering,
                                int const cycleNumber,
                                real64 const problemTime,
@@ -2576,8 +2568,6 @@
                                cycleNumber,
                                problemTime,
                                multiRoot );
-<<<<<<< HEAD
-=======
     }
   }
 }
@@ -2744,7 +2734,6 @@
     if( meshType == DB_UCDMESH )
     {
       vartype = DB_UCDVAR;
->>>>>>> 58777afc
     }
     else if( meshType == DB_POINTMESH )
     {
