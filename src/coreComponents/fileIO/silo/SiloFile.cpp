--- conflicted
+++ resolved
@@ -1823,12 +1823,7 @@
     });
 
 
-<<<<<<< HEAD
-//  if ( (isRestart || (writeFEMFaces && faceManager.DataLengths() > 0)) )
-    if(0)
-=======
   if ( m_writeFaceMesh )
->>>>>>> 31a9db3e
   {
 
     FaceManager const * const faceManager = meshLevel->getFaceManager();
@@ -1948,12 +1943,7 @@
   }
 
 
-<<<<<<< HEAD
-//  if ( isRestart || (writeFEMEdges && edgeManager.DataLengths() > 0) )
-    if(0)
-=======
   if ( m_writeEdgeMesh )
->>>>>>> 31a9db3e
   {
     // write edges
     FaceManager const * const faceManager = meshLevel->getFaceManager();
