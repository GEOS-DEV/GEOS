/*
 * ------------------------------------------------------------------------------------------------------------
 * SPDX-License-Identifier: LGPL-2.1-only
 *
 * Copyright (c) 2018-2020 Lawrence Livermore National Security LLC
 * Copyright (c) 2018-2020 The Board of Trustees of the Leland Stanford Junior University
 * Copyright (c) 2018-2020 TotalEnergies
 * Copyright (c) 2019-     GEOSX Contributors
 * All rights reserved
 *
 * See top level LICENSE, COPYRIGHT, CONTRIBUTORS, NOTICE, and ACKNOWLEDGEMENTS files for details.
 * ------------------------------------------------------------------------------------------------------------
 */

/**
 * @file VTKOutput.cpp
 */

#include "VTKOutput.hpp"

namespace geosx
{

using namespace dataRepository;

VTKOutput::VTKOutput( string const & name,
                      Group * const parent ):
  OutputBase( name, parent ),
  m_plotFileRoot( name ),
  m_writeFaceMesh(),
  m_plotLevel(),
  m_writer( getOutputDirectory() + '/' + m_plotFileRoot )
{
  registerWrapper( viewKeysStruct::plotFileRoot, &m_plotFileRoot ).
    setDefaultValue( m_plotFileRoot ).
    setInputFlag( InputFlags::OPTIONAL ).
    setDescription( "Name of the root file for this output." );

  registerWrapper( viewKeysStruct::writeFEMFaces, &m_writeFaceMesh ).
    setInputFlag( InputFlags::OPTIONAL ).
    setDescription( "" );

  registerWrapper( viewKeysStruct::plotLevel, &m_plotLevel ).
    setApplyDefaultValue( 1 ).
    setInputFlag( InputFlags::OPTIONAL ).
    setDescription( "Level detail plot. Only fields with lower of equal plot level will be output." );

  registerWrapper( viewKeysStruct::binaryString, &m_writeBinaryData ).
    setApplyDefaultValue( m_writeBinaryData ).
    setInputFlag( InputFlags::OPTIONAL ).
<<<<<<< HEAD
    setDescription( "Output data format.  Valid options: ``" + EnumStrings< vtk::VTKOutputMode >::concat( "``, ``" ) + "``");
=======
    setDescription( "Output data format.  Valid options: ``" + EnumStrings< vtk::VTKOutputMode >::concat( "``, ``" ) + "``" );
>>>>>>> 38505d11

  registerWrapper( viewKeysStruct::outputRegionTypeString, &m_outputRegionType ).
    setApplyDefaultValue( m_outputRegionType ).
    setInputFlag( InputFlags::OPTIONAL ).
<<<<<<< HEAD
    setDescription( "Output region types.  Valid options: ``" + EnumStrings< vtk::VTKRegionTypes >::concat( "``, ``" ) + "``");
=======
    setDescription( "Output region types.  Valid options: ``" + EnumStrings< vtk::VTKRegionTypes >::concat( "``, ``" ) + "``" );
>>>>>>> 38505d11
}

VTKOutput::~VTKOutput()
{}

void VTKOutput::postProcessInput()
{
  m_writer.setOutputLocation( getOutputDirectory(), m_plotFileRoot );
}

bool VTKOutput::execute( real64 const time_n,
                         real64 const GEOSX_UNUSED_PARAM( dt ),
                         integer const cycleNumber,
                         integer const GEOSX_UNUSED_PARAM( eventCounter ),
                         real64 const GEOSX_UNUSED_PARAM ( eventProgress ),
                         DomainPartition & domain )
{
<<<<<<< HEAD
  m_writer.setOutputMode(m_writeBinaryData);
  m_writer.setOutputRegionType(m_outputRegionType);
=======
  m_writer.setOutputMode( m_writeBinaryData );
  m_writer.setOutputRegionType( m_outputRegionType );
>>>>>>> 38505d11
  m_writer.setPlotLevel( m_plotLevel );
  m_writer.write( time_n, cycleNumber, domain );

  return false;
}


REGISTER_CATALOG_ENTRY( OutputBase, VTKOutput, string const &, Group * const )
} /* namespace geosx */<|MERGE_RESOLUTION|>--- conflicted
+++ resolved
@@ -48,20 +48,12 @@
   registerWrapper( viewKeysStruct::binaryString, &m_writeBinaryData ).
     setApplyDefaultValue( m_writeBinaryData ).
     setInputFlag( InputFlags::OPTIONAL ).
-<<<<<<< HEAD
-    setDescription( "Output data format.  Valid options: ``" + EnumStrings< vtk::VTKOutputMode >::concat( "``, ``" ) + "``");
-=======
     setDescription( "Output data format.  Valid options: ``" + EnumStrings< vtk::VTKOutputMode >::concat( "``, ``" ) + "``" );
->>>>>>> 38505d11
 
   registerWrapper( viewKeysStruct::outputRegionTypeString, &m_outputRegionType ).
     setApplyDefaultValue( m_outputRegionType ).
     setInputFlag( InputFlags::OPTIONAL ).
-<<<<<<< HEAD
-    setDescription( "Output region types.  Valid options: ``" + EnumStrings< vtk::VTKRegionTypes >::concat( "``, ``" ) + "``");
-=======
     setDescription( "Output region types.  Valid options: ``" + EnumStrings< vtk::VTKRegionTypes >::concat( "``, ``" ) + "``" );
->>>>>>> 38505d11
 }
 
 VTKOutput::~VTKOutput()
@@ -79,13 +71,8 @@
                          real64 const GEOSX_UNUSED_PARAM ( eventProgress ),
                          DomainPartition & domain )
 {
-<<<<<<< HEAD
-  m_writer.setOutputMode(m_writeBinaryData);
-  m_writer.setOutputRegionType(m_outputRegionType);
-=======
   m_writer.setOutputMode( m_writeBinaryData );
   m_writer.setOutputRegionType( m_outputRegionType );
->>>>>>> 38505d11
   m_writer.setPlotLevel( m_plotLevel );
   m_writer.write( time_n, cycleNumber, domain );
 
