--- conflicted
+++ resolved
@@ -59,10 +59,6 @@
    */
   virtual void initializePostInitialConditionsPostSubGroups() override;
 
-<<<<<<< HEAD
-  virtual void reinit() override;
-
-=======
   /**
    * @brief Performs re-initialization of certain variable depending on the solver being used.
    */
@@ -72,7 +68,6 @@
    * @brief Set the output filename (This is usefull for pygeosx user)
    * @param root The string name of the output file
    */
->>>>>>> b3066e35
   void setFileName( string const & root );
 
   /**
