/*
 * ------------------------------------------------------------------------------------------------------------
 * SPDX-License-Identifier: LGPL-2.1-only
 *
 * Copyright (c) 2018-2020 Lawrence Livermore National Security LLC
 * Copyright (c) 2018-2020 The Board of Trustees of the Leland Stanford Junior University
 * Copyright (c) 2018-2020 TotalEnergies
 * Copyright (c) 2019-     GEOSX Contributors
 * All rights reserved
 *
 * See top level LICENSE, COPYRIGHT, CONTRIBUTORS, NOTICE, and ACKNOWLEDGEMENTS files for details.
 * ------------------------------------------------------------------------------------------------------------
 */

// Source includes
#include "VTKPolyDataWriterInterface.hpp"

#include "common/Logger.hpp"
#include "common/TypeDispatch.hpp"
#include "dataRepository/Group.hpp"
#include "mesh/DomainPartition.hpp"
#include "fileIO/Outputs/OutputUtilities.hpp"

// TPL includes
#include <vtkCellArray.h>
#include <vtkCellData.h>
#include <vtkDoubleArray.h>
#include <vtkPointData.h>
#include <vtkPoints.h>
#include <vtkSmartPointer.h>
#include <vtkUnstructuredGrid.h>
#include <vtkXMLUnstructuredGridWriter.h>

// System includes
#include <unordered_set>

namespace geosx
{

using namespace dataRepository;

namespace vtk
{

VTKPolyDataWriterInterface::VTKPolyDataWriterInterface( string name ):
  m_outputDir( "." ),
  m_outputName( std::move( name ) ),
  m_pvd( m_outputName + ".pvd" ),
  m_plotLevel( PlotLevel::LEVEL_1 ),
  m_requireFieldRegistrationCheck( true ),
  m_previousCycle( -1 ),
  m_outputMode( VTKOutputMode::BINARY ),
  m_outputRegionType( VTKRegionTypes::ALL )
{}

static int
toVTKCellType( ElementType const elementType )
{
  switch( elementType )
  {
    case ElementType::Vertex:        return VTK_VERTEX;
    case ElementType::Line:          return VTK_LINE;
    case ElementType::Triangle:      return VTK_TRIANGLE;
    case ElementType::Quadrilateral: return VTK_QUAD;
    case ElementType::Polygon:       return VTK_POLYGON;
    case ElementType::Tetrahedron:   return VTK_TETRA;
    case ElementType::Pyramid:       return VTK_PYRAMID;
    case ElementType::Wedge:         return VTK_WEDGE;
    case ElementType::Hexahedron:    return VTK_HEXAHEDRON;
    case ElementType::Prism5:        return VTK_PENTAGONAL_PRISM;
    case ElementType::Prism6:        return VTK_HEXAGONAL_PRISM;
    case ElementType::Polyhedron:    return VTK_POLYHEDRON;
  }
  return VTK_EMPTY_CELL;
}

static std::vector< int >
getVtkToGeosxNodeOrdering( ElementType const elementType )
{
  switch( elementType )
  {
    case ElementType::Vertex:        return { 0 };
    case ElementType::Line:          return { 0, 1 };
    case ElementType::Triangle:      return { 0, 1, 2 };
    case ElementType::Quadrilateral: return { 0, 1, 2, 3 }; // TODO check
    case ElementType::Polygon:       return { 0, 1, 2, 3, 4, 5, 6, 7, 8 }; // TODO
    case ElementType::Tetrahedron:   return { 0, 1, 2, 3 };
    case ElementType::Pyramid:       return { 0, 1, 3, 2, 4 };
    case ElementType::Wedge:         return { 0, 4, 2, 1, 5, 3 };
    case ElementType::Hexahedron:    return { 0, 1, 3, 2, 4, 5, 7, 6 };
//    case ElementType::Hexahedron:
//    {
//      int order = 3;
//      std::vector< int > vtkNodes;
//
//      vtkNodes.push_back( 0 );// = 0;
//      vtkNodes.push_back( order );
//      vtkNodes.push_back( pow( order+1, 2 )-1 );
//      vtkNodes.push_back((order+1)*order );
//      vtkNodes.push_back( order*pow( order+1, 2 ));
//      vtkNodes.push_back( order*pow( order+1, 2 )+ order );
//      vtkNodes.push_back( pow( order+1, 3 )-1 );
//      vtkNodes.push_back( order*pow( order+1, 2 )+order*(order+1));
//
//      //Loop to fill the edges
//      for( localIndex i = 0; i < order-1; ++i )
//      {
//        vtkNodes.push_back( i+1 );
//      }
//
//      for( localIndex i = 0; i < order-1; ++i )
//      {
//        vtkNodes.push_back( order + (order+1)*(i+1));
//      }
//
//      for( localIndex i = 0; i < order-1; ++i )
//      {
//        vtkNodes.push_back( order*(order+1)+1+i );
//      }
//
//      for( localIndex i = 0; i < order-1; ++i )
//      {
//        vtkNodes.push_back((order+1)+(order+1)*i );
//      }
//
//      for( localIndex i = 0; i < order-1; ++i )
//      {
//        vtkNodes.push_back( order*pow( order+1, 2 )+1+i );
//      }
//
//      for( localIndex i = 0; i < order-1; ++i )
//      {
//        vtkNodes.push_back( order*pow( order+1, 2 )+order+(order+1)*(i+1));
//      }
//
//      for( localIndex i = 0; i < order-1; ++i )
//      {
//        vtkNodes.push_back( order*pow( order+1, 2 )+order*(order+1)+1+i );
//      }
//
//      for( localIndex i = 0; i < order-1; ++i )
//      {
//        vtkNodes.push_back( order*pow( order+1, 2 )+(order+1)*(i+1));
//      }
//
//      for( localIndex i = 0; i < order-1; ++i )
//      {
//        vtkNodes.push_back( pow( order+1, 2 )*(i+1));
//      }
//
//      for( localIndex i = 0; i < order-1; ++i )
//      {
//        vtkNodes.push_back( order+pow( order+1, 2 )*(i+1));
//      }
//
//      for( localIndex i = 0; i < order-1; ++i )
//      {
//        vtkNodes.push_back( pow( order+1, 2 )-1+ pow( order+1, 2 )*(i+1));
//      }
//
//      for( localIndex i = 0; i < order-1; ++i )
//      {
//        vtkNodes.push_back( order*(order+1) + pow( order+1, 2 )*(i+1));
//      }
//      //Loops to fill the faces
//      // Face 1 (z=zmin)
//      for( localIndex j = 0; j < order-1; ++j )
//      {
//        for( localIndex i = 0; i < order-1; ++i )
//        {
//          vtkNodes.push_back( pow( order+1, 2 ) + pow( order+1, 2 )*j+i+1 );
//        }
//      }
//
//      // Face 2 (z=zmax)
//      for( localIndex j = 0; j < order-1; ++j )
//      {
//        for( localIndex i = 0; i < order-1; ++i )
//        {
//          vtkNodes.push_back( pow( order+1, 2 ) + order*(order+1) + pow( order+1, 2 )*j+i+1 );
//        }
//      }
//
//      // Face 3 (x=xmin)
//      for( localIndex j = 0; j < order-1; ++j )
//      {
//        for( localIndex i = 0; i < order-1; ++i )
//        {
//          vtkNodes.push_back( pow( order+1, 2 )+pow( order+1, 2 )*j+(order+1)*(i+1));
//        }
//      }
//
//      // Face 4 (x=xmax)
//      for( localIndex j = 0; j < order-1; ++j )
//      {
//        for( localIndex i = 0; i < order-1; ++i )
//        {
//          vtkNodes.push_back( pow( order+1, 2 ) +order+1+order+ pow( order+1, 2 )*j+(order+1)*i );
//        }
//      }
//
//      // Face 5 (y=ymin)
//      for( localIndex j = 0; j < order-1; ++j )
//      {
//        for( localIndex i = 0; i < order-1; ++i )
//        {
//          vtkNodes.push_back( order+1 + (order+1)*j+i+1 );
//        }
//      }
//
//      // Face 6 (y=ymax)
//      for( localIndex j = 0; j < order-1; ++j )
//      {
//        for( localIndex i = 0; i < order-1; ++i )
//        {
//          vtkNodes.push_back( pow( order+1, 2 )*order+order+1 + (order+1)*j+i+1 );
//        }
//      }
//
//      //Nodes inside the cell
//      for( localIndex k = 0; k < order-1; ++k )
//      {
//        for( localIndex j = 0; j < order-1; ++j )
//        {
//          for( localIndex i = 0; i < order-1; ++i )
//          {
//            vtkNodes.push_back( pow( order+1, 2 ) + (order+1) + pow( order+1, 2 )*k + (order+1)*j + (i+1));
//          }
//        }
//      }
//
//      return vtkNodes;
//    }
    case ElementType::Prism5:        return { 0, 1, 2, 3, 4, 5, 6, 7, 8, 9 };
    case ElementType::Prism6:        return { 0, 1, 2, 3, 4, 5, 6, 7, 8, 9, 10, 11 };
    case ElementType::Polyhedron:    return { 0, 1, 2, 3, 4, 5, 6, 7, 8, 9, 10, 11, 12 }; // TODO
  }
  return {};
}

/**
 * @brief Gets the vertices coordinates as a VTK Object for @p nodeManager
 * @param[in] nodeManager the NodeManager associated with the domain being written
 * @return a VTK object storing all nodes of the mesh
 */
static vtkSmartPointer< vtkPoints >
getVtkPoints( NodeManager const & nodeManager,
              arrayView1d< localIndex const > const & nodeIndices )
{
  localIndex const numNodes = LvArray::integerConversion< localIndex >( nodeIndices.size() );
  auto points = vtkSmartPointer< vtkPoints >::New();
  points->SetNumberOfPoints( numNodes );
  auto const coord = nodeManager.referencePosition().toViewConst();
  forAll< parallelHostPolicy >( numNodes, [=, pts = points.GetPointer()]( localIndex const k )
  {
    localIndex const v = nodeIndices[k];
    pts->SetPoint( k, coord[v][0], coord[v][1], coord[v][2] );
  } );
  return points;
}

struct ElementData
{
  VTKCellType type;
  vtkSmartPointer< vtkCellArray > cells;
  vtkSmartPointer< vtkPoints > points;
};

/**
 * @brief Gets the cell connectivities and the vertices coordinates as VTK objects for a specific WellElementSubRegion.
 * @param[in] subRegion the WellElementSubRegion to be output
 * @param[in] nodeManager the NodeManager associated with the DomainPartition being written.
 * @return a pair containing a VTKPoints (with the information on the vertices and their coordinates)
 * and a VTKCellArray (with the cell connectivities).
 */
static ElementData
getWell( WellElementSubRegion const & subRegion,
         NodeManager const & nodeManager )
{
  // some notes about WellElementSubRegion:
  // - if the well represented by this subRegion is not on this rank, esr.size() = 0
  // - otherwise, esr.size() is equal to the number of well elements of the well on this rank
  // Each well element has two nodes, shared with the previous and next well elements, respectively
  auto points = vtkSmartPointer< vtkPoints >::New();
  // if esr.size() == 0, we set the number of points and cells to zero
  // if not, we set the number of points to esr.size()+1 and the number of cells to esr.size()
  localIndex const numPoints = subRegion.size() > 0 ? subRegion.size() + 1 : 0;
  points->SetNumberOfPoints( numPoints );
  auto cellsArray = vtkSmartPointer< vtkCellArray >::New();
  cellsArray->SetNumberOfCells( subRegion.size() );
  localIndex const numberOfNodesPerElement = subRegion.numNodesPerElement();
  GEOSX_ERROR_IF_NE( numberOfNodesPerElement, 2 );
  std::vector< vtkIdType > connectivity( numberOfNodesPerElement );

  arrayView2d< real64 const, nodes::REFERENCE_POSITION_USD > const referencePosition = nodeManager.referencePosition();

  // note that if esr.size() == 0, we don't have any point or cell to add below and we just return

  for( localIndex edge = 0; edge < subRegion.size(); edge++ )
  {
    localIndex const firstPoint = subRegion.nodeList()[edge][0];
    auto point = referencePosition[firstPoint];
    points->SetPoint( edge, point[0], point[1], point[2] );
    connectivity[0] = edge;
    connectivity[1] = edge + 1; // We can do that because of the pattern in which the wells are stored
    cellsArray->InsertNextCell( numberOfNodesPerElement, connectivity.data() );
  }

  if( subRegion.size() > 0 )
  {
    localIndex const lastPoint = subRegion.nodeList()[subRegion.size() - 1][1];
    auto point = referencePosition[lastPoint];
    points->SetPoint( subRegion.size(), point[0], point[1], point[2] );
  }

  return { VTK_LINE, cellsArray, points };
}

/**
 * @brief Gets the cell connectivities and the vertices coordinates as VTK objects for a specific FaceElementSubRegion.
 * @param[in] subRegion the FaceElementSubRegion to be output
 * @param[in] nodeManager the NodeManager associated with the DomainPartition being written.
 * @return a pair containing a VTKPoints (with the information on the vertices and their coordinates)
 * and a VTKCellArray (with the cell connectivities).
 */
static ElementData
getSurface( FaceElementSubRegion const & subRegion,
            NodeManager const & nodeManager )
{
  // Get unique node set composing the surface
  auto & nodeListPerElement = subRegion.nodeList();
  auto cellsArray = vtkSmartPointer< vtkCellArray >::New();
  cellsArray->SetNumberOfCells( subRegion.size() );
  std::unordered_map< localIndex, localIndex > geosx2VTKIndexing;
  geosx2VTKIndexing.reserve( subRegion.size() * subRegion.numNodesPerElement() );
  localIndex nodeIndexInVTK = 0;
  std::vector< vtkIdType > connectivity( subRegion.numNodesPerElement() );
  std::vector< int > const vtkOrdering = getVtkToGeosxNodeOrdering( subRegion.getElementType() );

  for( localIndex ei = 0; ei < subRegion.size(); ei++ )
  {
    auto const & elem = nodeListPerElement[ei];
    for( localIndex i = 0; i < elem.size(); ++i )
    {
      auto const & VTKIndexPos = geosx2VTKIndexing.find( elem[vtkOrdering[i]] );
      if( VTKIndexPos == geosx2VTKIndexing.end() )
      {
        connectivity[i] = geosx2VTKIndexing[elem[vtkOrdering[i]]] = nodeIndexInVTK++;
      }
      else
      {
        connectivity[i] = VTKIndexPos->second;
      }
    }
    cellsArray->InsertNextCell( elem.size(), connectivity.data() );
  }

  auto points = vtkSmartPointer< vtkPoints >::New();
  points->SetNumberOfPoints( geosx2VTKIndexing.size() );
  arrayView2d< real64 const, nodes::REFERENCE_POSITION_USD > const referencePosition = nodeManager.referencePosition();

  for( auto nodeIndex: geosx2VTKIndexing )
  {
    auto point = referencePosition[nodeIndex.first];
    points->SetPoint( nodeIndex.second, point[0], point[1], point[2] );
  }

  VTKCellType const type = [&]()
  {
    switch( subRegion.numNodesPerElement() )
    {
      case 6: return VTK_WEDGE;
      case 8: return VTK_HEXAHEDRON;
      default:
      {
        GEOSX_ERROR( GEOSX_FMT( "Elements with {} nodes can't be output in the subregion {}",
                                subRegion.numNodesPerElement(), subRegion.getName() ) );
        return VTK_POLYGON;
      }
    }
  }();

  return { type, cellsArray, points };
}

/**
 * @brief Gets the cell connectivities and the vertices coordinates as VTK objects for a specific EmbeddedSurafaceSubRegion.
 * @param[in] subRegion the EmbeddedSurfaceSubRegion to be output
 * @param[in] nodeManager the NodeManager associated with the DomainPartition being written.
 * @return a pair containing a VTKPoints (with the information on the vertices and their coordinates)
 * and a VTKCellArray (with the cell connectivities).
 */
static ElementData
getEmbeddedSurface( EmbeddedSurfaceSubRegion const & subRegion,
                    EmbeddedSurfaceNodeManager const & nodeManager )
{
  auto cellsArray = vtkSmartPointer< vtkCellArray >::New();
  auto points = vtkSmartPointer< vtkPoints >::New();

  localIndex const numNodes = nodeManager.size();
  auto const intersectionPoints = nodeManager.referencePosition();

  points->SetNumberOfPoints( numNodes );
  for( localIndex pointIndex = 0; pointIndex < numNodes; ++pointIndex )
  {
    auto const pointCoords = intersectionPoints[pointIndex];
    points->SetPoint( pointIndex, pointCoords[0], pointCoords[1], pointCoords[2] );
  }

  auto const toNodesMap = subRegion.nodeList().toViewConst();
  std::vector< vtkIdType > connectivity( 10 );
  for( localIndex cellIndex = 0; cellIndex < subRegion.size(); ++cellIndex )
  {
    auto const nodes = toNodesMap[cellIndex];
    connectivity.resize( nodes.size() );
    for( localIndex i = 0; i < nodes.size(); ++i )
    {
      connectivity[i] = nodes[i];
    }
    cellsArray->InsertNextCell( nodes.size(), connectivity.data() );
  }

  return { VTK_POLYGON, cellsArray, points };
}

struct CellData
{
  std::vector< int > cellTypes;
  vtkSmartPointer< vtkCellArray > cells;
  array1d< localIndex > nodes;
};

/**
 * @brief Gets the cell connectivities as a VTK object for the CellElementRegion @p region
 * @param[in] region the CellElementRegion to be written
 * @param[in] numNodes number of local nodes
 * @return a struct consisting of:
 *         - a list of types for each cell,
 *         - a VTK object containing the connectivity information
 *         - a list of relevant node indices in order in which they must be stored
 */
static CellData
getVtkCells( CellElementRegion const & region,
             localIndex const numNodes )
{
  localIndex const numElems = region.getNumberOfElements< CellElementSubRegion >();
  if( numElems == 0 )
  {
    return { {}, vtkSmartPointer< vtkCellArray >::New(), {} };
  }

  // 1. Mark (in parallel) relevant nodes
  std::vector< localIndex > newNodeIndices( numNodes ); // temporary use as a marker array
  region.forElementSubRegions< CellElementSubRegion >( [&]( CellElementSubRegion const & subRegion )
  {
    auto const nodeList = subRegion.nodeList().toViewConst();
    forAll< parallelHostPolicy >( subRegion.size(), [&, nodeList]( localIndex const cellIdx )
    {
      auto const nodes = nodeList[cellIdx];
      for( localIndex i = 0; i < nodes.size(); ++i )
      {
        // use atomic write to avoid technical UB
        RAJA::atomicExchange< parallelHostAtomic >( &newNodeIndices[nodes[i]], 1 );
      }
    } );
  } );

  // 2. Assign new node IDs (serial step)
  array1d< localIndex > relevantNodes;
  relevantNodes.reserve( numNodes );
  localIndex newNodeIdx = 0;
  for( localIndex nodeIdx = 0; nodeIdx < numNodes; ++nodeIdx )
  {
    if( newNodeIndices[nodeIdx] > 0 )
    {
      relevantNodes.emplace_back( nodeIdx );
      newNodeIndices[nodeIdx] = newNodeIdx++;
    }
  }

  // 3. Write connectivity using new node IDs
  localIndex const numConns = [&]
  {
    localIndex numConn = 0;
    region.forElementSubRegions< CellElementSubRegion >( [&]( CellElementSubRegion const & subRegion )
    {
      numConn += subRegion.size() * subRegion.numNodesPerElement();
    } );
    return numConn;
  }();

  std::vector< int > cellTypes;
  cellTypes.reserve( numElems );

  auto const offsets = vtkSmartPointer< vtkIdTypeArray >::New();
  offsets->SetNumberOfTuples( numElems + 1 );

  auto const connectivity = vtkSmartPointer< vtkIdTypeArray >::New();
  connectivity->SetNumberOfTuples( numConns );

  // 4. Write connectivity using new node IDs
  localIndex elemOffset = 0;
  localIndex connOffset = 0;
  region.forElementSubRegions< CellElementSubRegion >( [&]( CellElementSubRegion const & subRegion )
  {
    cellTypes.insert( cellTypes.end(), subRegion.size(), toVTKCellType( subRegion.getElementType() ) );
    std::vector< int > const vtkOrdering = getVtkToGeosxNodeOrdering( subRegion.getElementType() );
    localIndex const nodesPerElem = subRegion.numNodesPerElement();
    auto const nodeList = subRegion.nodeList().toViewConst();

    forAll< parallelHostPolicy >( subRegion.size(), [=, &connectivity, &offsets]( localIndex const c )
    {
      localIndex const elemConnOffset = connOffset + c * nodesPerElem;
      auto const nodes = nodeList[c];
      for( localIndex i = 0; i < nodesPerElem; ++i )
      {
        connectivity->SetTypedComponent( elemConnOffset + i, 0, newNodeIndices[nodes[vtkOrdering[i]]] );
      }
      offsets->SetTypedComponent( elemOffset + c, 0, elemConnOffset );
    } );

    elemOffset += subRegion.size();
    connOffset += subRegion.size() * nodesPerElem;
  } );
  offsets->SetTypedComponent( elemOffset, 0, connOffset );

  auto cellsArray = vtkSmartPointer< vtkCellArray >::New();
  cellsArray->SetData( offsets, connectivity );

  return { std::move( cellTypes ), cellsArray, std::move( relevantNodes ) };
}

/**
 * @brief Writes timestamp information required by VisIt
 * @param[in] ug the VTK unstructured grid.
 * @param[in] time the current time-step
 */
static void
writeTimestamp( vtkUnstructuredGrid * ug,
                real64 const time )
{
  auto t = vtkSmartPointer< vtkDoubleArray >::New();
  t->SetName( "TIME" );
  t->SetNumberOfTuples( 1 );
  t->SetTuple1( 0, time );
  ug->GetFieldData()->AddArray( t );
}

/**
 * @brief Writes a field from @p wrapper.
 * @param[in] wrapper a wrapper around the field to be written
 * @param[in] offset the cell index offset at which to start writing data (in case of multiple subregions)
 * @param[in,out] data a VTK data container, must be a vtkAOSDataArrayTemplate of the correct value type
 */
static void
writeField( WrapperBase const & wrapper,
            localIndex const offset,
            vtkDataArray * data )
{
  types::dispatch( types::StandardArrays{}, wrapper.getTypeId(), true, [&]( auto array )
  {
    using ArrayType = decltype( array );
    using T = typename ArrayType::ValueType;
    vtkAOSDataArrayTemplate< T > * typedData = vtkAOSDataArrayTemplate< T >::FastDownCast( data );
    auto const sourceArray = Wrapper< ArrayType >::cast( wrapper ).reference().toViewConst();

    forAll< parallelHostPolicy >( sourceArray.size( 0 ), [sourceArray, offset, typedData]( localIndex const i )
    {
      LvArray::forValuesInSlice( sourceArray[i], [&, compIndex = 0]( T const & value ) mutable
      {
        typedData->SetTypedComponent( offset + i, compIndex++, value );
      } );
    } );
  } );
}

/**
 * @brief Writes a field from @p wrapper using an index list.
 * @param[in] wrapper a wrapper around the field to be written
 * @param[in] indices a list of indices into @p wrapper that will be written
 * @param[in] offset the cell index offset at which to start writing data (in case of multiple subregions)
 * @param[in,out] data a VTK data container, must be a vtkAOSDataArrayTemplate of the correct value type
 */
static void
writeField( WrapperBase const & wrapper,
            arrayView1d< localIndex const > const & indices,
            localIndex const offset,
            vtkDataArray * data )
{
  types::dispatch( types::StandardArrays{}, wrapper.getTypeId(), true, [&]( auto array )
  {
    using ArrayType = decltype( array );
    using T = typename ArrayType::ValueType;
    vtkAOSDataArrayTemplate< T > * typedData = vtkAOSDataArrayTemplate< T >::FastDownCast( data );
    auto const sourceArray = Wrapper< ArrayType >::cast( wrapper ).reference().toViewConst();

    forAll< parallelHostPolicy >( indices.size(), [=]( localIndex const i )
    {
      LvArray::forValuesInSlice( sourceArray[indices[i]], [&, compIndex = 0]( T const & value ) mutable
      {
        typedData->SetTypedComponent( offset + i, compIndex++, value );
      } );
    } );
  } );
}

/**
 * @brief Build/expand a list of strings used as default component labels on demand.
 * @param size number of labels requested
 * @return a span over range of strings (stored permanently in memory)
 */
static Span< string const >
getDefaultLabels( localIndex const size )
{
  static std::vector< string > labels;
  localIndex oldSize = LvArray::integerConversion< localIndex >( labels.size() );
  std::generate_n( std::back_inserter( labels ), size - oldSize, [&] { return std::to_string( oldSize++ ); } );
  return { labels.begin(), labels.begin() + size };
}

/**
 * @brief Checks consistency of user-provided per-dimension labels (must match the size of array).
 * @param wrapper the array wrapper
 * @param dim dimension index to check
 */
template< typename T, int NDIM, typename PERM >
void checkLabels( Wrapper< Array< T, NDIM, PERM > > const & wrapper, int const dim )
{
  GEOSX_ERROR_IF_NE_MSG( LvArray::integerConversion< localIndex >( wrapper.getDimLabels( dim ).size() ),
                         wrapper.reference().size( dim ),
                         "VTK writer: component names are set, but don't match the array size.\n"
                         "This is likely a bug in physics module (solver or constitutive model)." );
}

/**
 * @brief Get a list of component labels for a particular dimension of an array.
 * @param wrapper array wrapper
 * @param dim dimension index
 * @return a span over range of strings representing labels
 */
template< typename T, int NDIM, typename PERM >
static Span< string const >
getDimLabels( Wrapper< Array< T, NDIM, PERM > > const & wrapper,
              int const dim )
{
  Span< string const > const labels = wrapper.getDimLabels( dim );
  if( labels.empty() )
  {
    return getDefaultLabels( wrapper.reference().size( dim ) );
  }
  checkLabels( wrapper, dim );
  return labels;
}

/**
 * @brief Build a multidimensional component name out of distinct dimension-wise labels.
 * @tparam Ts types of indices
 * @tparam Is dummy template argument required for positional expansion of the pack
 * @param dimLabels per-dimension component labels
 * @param indices per-dimension component indices
 * @return combined component name
 */
template< typename ... Ts, integer ... Is >
static string
makeComponentName( std::vector< string >(&dimLabels)[sizeof...( Ts )],
                   std::integer_sequence< integer, Is... >,
                   Ts const & ... indices )
{
  return stringutilities::concat( '/', dimLabels[Is][indices] ... );
}

/**
 * @brief Specialized component metadata handler for 1D arrays.
 * @param data VTK typed data array
 */
template< typename T, typename PERM >
static void
setComponentMetadata( Wrapper< Array< T, 1, PERM > > const &,
                      vtkAOSDataArrayTemplate< T > * data )
{
  data->SetNumberOfComponents( 1 );
}

/**
 * @brief Specialized component metadata handler for 2D arrays.
 * @param wrapper GEOSX typed wrapper over source array
 * @param data VTK typed data array
 *
 * This exists because we want to keep default VTK handling for unlabeled components
 * (i.e. X/Y/Z for 1-3 components, numeric indices for higher) for the time being.
 * This function can be removed if we force each physics package to always set its labels.
 */
template< typename T, typename PERM >
static void
setComponentMetadata( Wrapper< Array< T, 2, PERM > > const & wrapper,
                      vtkAOSDataArrayTemplate< T > * data )
{
  auto const view = wrapper.referenceAsView();
  data->SetNumberOfComponents( view.size( 1 ) );

  Span< string const > const labels = wrapper.getDimLabels( 1 );
  if( !labels.empty() )
  {
    checkLabels( wrapper, 1 );
    for( localIndex i = 0; i < view.size( 1 ); ++i )
    {
      data->SetComponentName( i, labels[i].c_str() );
    }
  }
}

/**
 * @brief Produces a temporary array slice from a view that can be looped over.
 * @param view the source view
 * @return a fake slice that does not point to real data but has correct dims/strides.
 * @note The slice is only valid as long as the @p view is in scope.
 *       Values in the slice may be uninitialized and should not be used.
 */
template< typename T, int NDIM, int USD >
static ArraySlice< T const, NDIM - 1, USD - 1 >
makeTemporarySlice( ArrayView< T const, NDIM, USD > const & view )
{
  // The following works in all compilers, but technically invokes undefined behavior:
  // return ArraySlice< T, NDIM - 1, USD - 1 >( nullptr, view.dims() + 1, view.strides() + 1 );
  localIndex const numComp = LvArray::indexing::multiplyAll< NDIM - 1 >( view.dims() + 1 );
  static array1d< T > arr;
  arr.template resizeWithoutInitializationOrDestruction( numComp );
  return ArraySlice< T const, NDIM - 1, USD - 1 >( arr.data(), view.dims() + 1, view.strides() + 1 );
}

/**
 * @brief Generic component metadata handler for multidimensional arrays.
 * @param wrapper GEOSX typed wrapper over source array
 * @param data VTK typed data array
 */
template< typename T, int NDIM, typename PERM >
static void
setComponentMetadata( Wrapper< Array< T, NDIM, PERM > > const & wrapper,
                      vtkAOSDataArrayTemplate< T > * data )
{
  data->SetNumberOfComponents( wrapper.numArrayComp() );

  std::vector< string > labels[NDIM-1];
  for( integer dim = 1; dim < NDIM; ++dim )
  {
    Span< string const > dimLabels = getDimLabels( wrapper, dim );
    labels[dim-1].assign( dimLabels.begin(), dimLabels.end() );
  }

  auto const view = wrapper.referenceAsView();
  auto const slice = view.size( 0 ) > 0 ? view[0] : makeTemporarySlice( view );

  integer compIndex = 0;
  LvArray::forValuesInSliceWithIndices( slice, [&]( T const &, auto const ... indices )
  {
    using idx_seq = std::make_integer_sequence< integer, sizeof...(indices) >;
    data->SetComponentName( compIndex++, makeComponentName( labels, idx_seq{}, indices ... ).c_str() );
  } );
}

template< class SUBREGION = Group >
static void
writeElementField( Group const & subRegions,
                   string const & field,
                   vtkCellData * cellData )
{
  // instantiate vtk array of the correct type
  vtkSmartPointer< vtkDataArray > data;
  localIndex numElements = 0;
  bool first = true;
  int numDims = 0;
  subRegions.forSubGroups< SUBREGION >( [&]( SUBREGION const & subRegion )
  {
    numElements += subRegion.size();
    WrapperBase const & wrapper = subRegion.getWrapperBase( field );
    if( first )
    {
      types::dispatch( types::StandardArrays{}, wrapper.getTypeId(), true, [&]( auto array )
      {
        using ArrayType = decltype( array );
        using T = typename ArrayType::ValueType;
        auto typedData = vtkAOSDataArrayTemplate< T >::New();
        data.TakeReference( typedData );
        setComponentMetadata( Wrapper< ArrayType >::cast( wrapper ), typedData );
      } );
      first = false;
      numDims = wrapper.numArrayDims();
    }
    else
    {
      // Sanity check
      GEOSX_ERROR_IF_NE_MSG( wrapper.numArrayDims(), numDims,
                             "VTK writer: sanity check failed for " << field << " (inconsistent array dimensions)" );
      GEOSX_ERROR_IF_NE_MSG( wrapper.numArrayComp(), data->GetNumberOfComponents(),
                             "VTK writer: sanity check failed for " << field << " (inconsistent array sizes)" );
    }
  } );

  data->SetNumberOfTuples( numElements );
  data->SetName( field.c_str() );

  // write each subregion in turn, keeping track of element offset
  localIndex offset = 0;
  subRegions.forSubGroups< SUBREGION >( [&]( SUBREGION const & subRegion )
  {
    WrapperBase const & wrapper = subRegion.getWrapperBase( field );
    writeField( wrapper, offset, data.GetPointer() );
    offset += subRegion.size();
  } );
  cellData->AddArray( data );
}

void VTKPolyDataWriterInterface::writeNodeFields( NodeManager const & nodeManager,
                                                  arrayView1d< localIndex const > const & nodeIndices,
                                                  vtkPointData * pointData ) const
{
  for( auto const & wrapperIter : nodeManager.wrappers() )
  {
    auto const & wrapper = *wrapperIter.second;
    if( isFieldPlotEnabled( wrapper ) )
    {
      vtkSmartPointer< vtkDataArray > data;
      types::dispatch( types::StandardArrays{}, wrapper.getTypeId(), true, [&]( auto array )
      {
        using ArrayType = decltype( array );
        using T = typename ArrayType::ValueType;
        auto typedData = vtkAOSDataArrayTemplate< T >::New();
        data.TakeReference( typedData );
        setComponentMetadata( Wrapper< ArrayType >::cast( wrapper ), typedData );
      } );

      data->SetNumberOfTuples( nodeIndices.size() );
      data->SetName( wrapper.getName().c_str() );

      writeField( wrapper, nodeIndices, 0, data.GetPointer() );
      pointData->AddArray( data );
    }
  }
}

void VTKPolyDataWriterInterface::writeElementFields( ElementRegionBase const & region,
                                                     vtkCellData * cellData ) const
{
  std::unordered_set< string > materialFields;
  conduit::Node fakeRoot;
  Group materialData( "averagedMaterialData", fakeRoot );
  region.forElementSubRegions( [&]( ElementSubRegionBase const & subRegion )
  {
    // Register a dummy group for each subregion
    Group & subReg = materialData.registerGroup( subRegion.getName() );
    subReg.resize( subRegion.size() );

    // Collect a list of plotted constitutive fields and create wrappers containing averaged data
    subRegion.getConstitutiveModels().forSubGroups( [&]( Group const & material )
    {
      material.forWrappers( [&]( WrapperBase const & wrapper )
      {
        string const fieldName = constitutive::ConstitutiveBase::makeFieldName( material.getName(), wrapper.getName() );
        if( outputUtilities::isFieldPlotEnabled( wrapper.getPlotLevel(), m_plotLevel, fieldName, m_fieldNames, m_onlyPlotSpecifiedFieldNames ) )
        {
          subReg.registerWrapper( wrapper.averageOverSecondDim( fieldName, subReg ) );
          materialFields.insert( fieldName );
        }
      } );
    } );
  } );

  // Write averaged material data
  for( string const & field : materialFields )
  {
    writeElementField( materialData, field, cellData );
  }

  // Collect a list of regular fields (filter out material field wrappers)
  // TODO: this can be removed if we stop hanging constitutive wrappers on the mesh
  std::unordered_set< string > regularFields;
  region.forElementSubRegions( [&]( ElementSubRegionBase const & subRegion )
  {
    for( auto const & wrapperIter : subRegion.wrappers() )
    {
      if( isFieldPlotEnabled( *wrapperIter.second ) && materialFields.count( wrapperIter.first ) == 0 )
      {
        regularFields.insert( wrapperIter.first );
      }
    }
  } );

  // Write regular fields
  for( string const & field : regularFields )
  {
    writeElementField( region.getGroup( ElementRegionBase::viewKeyStruct::elementSubRegions() ), field, cellData );
  }
}

void VTKPolyDataWriterInterface::writeCellElementRegions( real64 const time,
                                                          ElementRegionManager const & elemManager,
                                                          NodeManager const & nodeManager,
                                                          string const & path ) const
{
  elemManager.forElementRegions< CellElementRegion >( [&]( CellElementRegion const & region )
  {
    CellData VTKCells = getVtkCells( region, nodeManager.size() );
    vtkSmartPointer< vtkPoints > const VTKPoints = getVtkPoints( nodeManager, VTKCells.nodes );

    auto const ug = vtkSmartPointer< vtkUnstructuredGrid >::New();
    ug->SetCells( VTKCells.cellTypes.data(), VTKCells.cells );
    ug->SetPoints( VTKPoints );

    writeTimestamp( ug.GetPointer(), time );
    writeElementFields( region, ug->GetCellData() );
    writeNodeFields( nodeManager, VTKCells.nodes, ug->GetPointData() );

    string const regionDir = joinPath( path, region.getName() );
    writeUnstructuredGrid( regionDir, ug.GetPointer() );
  } );
}

void VTKPolyDataWriterInterface::writeWellElementRegions( real64 const time,
                                                          ElementRegionManager const & elemManager,
                                                          NodeManager const & nodeManager,
                                                          string const & path ) const
{
  elemManager.forElementRegions< WellElementRegion >( [&]( WellElementRegion const & region )
  {
    auto const & subRegion = region.getSubRegion< WellElementSubRegion >( 0 );
    ElementData const well = getWell( subRegion, nodeManager );

    auto const ug = vtkSmartPointer< vtkUnstructuredGrid >::New();
    ug->SetPoints( well.points );
    ug->SetCells( well.type, well.cells );

    writeTimestamp( ug.GetPointer(), time );
    writeElementFields( region, ug->GetCellData() );

    string const regionDir = joinPath( path, region.getName() );
    writeUnstructuredGrid( regionDir, ug.GetPointer() );
  } );
}

void VTKPolyDataWriterInterface::writeSurfaceElementRegions( real64 const time,
                                                             ElementRegionManager const & elemManager,
                                                             NodeManager const & nodeManager,
                                                             EmbeddedSurfaceNodeManager const & embSurfNodeManager,
                                                             string const & path ) const
{
  elemManager.forElementRegions< SurfaceElementRegion >( [&]( SurfaceElementRegion const & region )
  {
    auto const ug = vtkSmartPointer< vtkUnstructuredGrid >::New();
    ElementData const surface = [&]()
    {
      switch( region.subRegionType() )
      {
        case SurfaceElementRegion::SurfaceSubRegionType::embeddedElement:
          {
            auto const & subRegion = region.getSubRegion< EmbeddedSurfaceSubRegion >( 0 );
            return getEmbeddedSurface( subRegion, embSurfNodeManager );
          }
        case SurfaceElementRegion::SurfaceSubRegionType::faceElement:
          {
            auto const & subRegion = region.getSubRegion< FaceElementSubRegion >( 0 );
            return getSurface( subRegion, nodeManager );
          }
        default:
          {
            return ElementData{};
          }
      }
    }();

    ug->SetPoints( surface.points );
    ug->SetCells( surface.type, surface.cells );

    writeTimestamp( ug.GetPointer(), time );
    writeElementFields( region, ug->GetCellData() );

    string const regionDir = joinPath( path, region.getName() );
    writeUnstructuredGrid( regionDir, ug.GetPointer() );
  } );
}

static string getCycleSubFolder( integer const cycle )
{
  return GEOSX_FMT( "{:06d}", cycle );
}

static string getRankFileName( integer const rank )
{
  int const width = static_cast< int >( std::log10( MpiWrapper::commSize() ) ) + 1;
  return GEOSX_FMT( "rank_{:>0{}}", rank, width );
}

void VTKPolyDataWriterInterface::writeVtmFile( integer const cycle,
                                               DomainPartition const & domain,
                                               VTKVTMWriter const & vtmWriter ) const
{
  GEOSX_ASSERT_EQ_MSG( MpiWrapper::commRank(), 0, "Must only be called on rank 0" );

  // loop over mesh bodies - use domain to get element regions
  domain.forMeshBodies( [&]( MeshBody const & meshBody )
  {
    meshBody.forMeshLevels( [&]( MeshLevel const & meshLevel )
    {
      ElementRegionManager const & elemManager = meshLevel.getElemManager();
      string const meshPath = joinPath( getCycleSubFolder( cycle ), meshBody.getName(), meshLevel.getName() );
      int const mpiSize = MpiWrapper::commSize();

      auto addRegion = [&]( ElementRegionBase const & region )
      {
        std::vector< string > const blockPath{ meshBody.getName(), meshLevel.getName(), region.getCatalogName(), region.getName() };
        string const regionPath = joinPath( meshPath, region.getName() );
        for( int i = 0; i < mpiSize; i++ )
        {
          string const dataSetName = getRankFileName( i );
          string const dataSetFile = joinPath( regionPath, dataSetName + ".vtu" );
          vtmWriter.addDataSet( blockPath, dataSetName, dataSetFile );
        }
      };

      // Output each of the region types
      if( m_outputRegionType == VTKRegionTypes::CELL || m_outputRegionType == VTKRegionTypes::ALL )
      {
        elemManager.forElementRegions< CellElementRegion >( addRegion );
      }

      if( m_outputRegionType == VTKRegionTypes::WELL || m_outputRegionType == VTKRegionTypes::ALL )
      {
        elemManager.forElementRegions< WellElementRegion >( addRegion );
      }

      if( m_outputRegionType == VTKRegionTypes::SURFACE || m_outputRegionType == VTKRegionTypes::ALL )
      {
        elemManager.forElementRegions< SurfaceElementRegion >( addRegion );
      }
    } );
  } );

  vtmWriter.write();
}

int toVtkOutputMode( VTKOutputMode const mode )
{
  switch( mode )
  {
    case VTKOutputMode::ASCII: return vtkXMLWriterBase::Ascii;
    case VTKOutputMode::BINARY: return vtkXMLWriterBase::Binary;
    default:
    {
      GEOSX_ERROR( "Unsupported VTK output mode" );
      return -1;
    }
  }
}

void VTKPolyDataWriterInterface::writeUnstructuredGrid( string const & path,
                                                        vtkUnstructuredGrid * const ug ) const
{
  makeDirectory( path );
  string const vtuFilePath = joinPath( path, getRankFileName( MpiWrapper::commRank() ) + ".vtu" );
  auto const vtuWriter = vtkSmartPointer< vtkXMLUnstructuredGridWriter >::New();
  vtuWriter->SetInputData( ug );
  vtuWriter->SetFileName( vtuFilePath.c_str() );
  vtuWriter->SetDataMode( toVtkOutputMode( m_outputMode ) );
  vtuWriter->Write();
}

void VTKPolyDataWriterInterface::write( real64 const time,
                                        integer const cycle,
                                        DomainPartition const & domain )
{
  // This guard prevents crashes observed on MacOS due to a floating point exception
  // triggered inside VTK by a progress indicator
#if defined(__APPLE__) && defined(__MACH__)
  LvArray::system::FloatingPointExceptionGuard guard;
#endif

  string const stepSubDir = joinPath( m_outputName, getCycleSubFolder( cycle ) );
  string const stepSubDirFull = joinPath( m_outputDir, stepSubDir );

  int const rank = MpiWrapper::commRank();
  if( rank == 0 )
  {
    makeDirsForPath( stepSubDirFull );
  }
  MpiWrapper::barrier( MPI_COMM_GEOSX );

<<<<<<< HEAD
  // loop over all mesh levels and mesh bodies
  domain.forMeshBodies( [&]( MeshBody const & meshBody )
=======
  MeshLevel const & meshLevel = domain.getMeshBody( 0 ).getBaseDiscretization();
  ElementRegionManager const & elemManager = meshLevel.getElemManager();
  NodeManager const & nodeManager = meshLevel.getNodeManager();
  EmbeddedSurfaceNodeManager const & embSurfNodeManager = meshLevel.getEmbSurfNodeManager();

  if( m_requireFieldRegistrationCheck && !m_fieldNames.empty() )
>>>>>>> c68ceca1
  {
    meshBody.forMeshLevels( [&]( MeshLevel const & meshLevel )
    {
      ElementRegionManager const & elemManager = meshLevel.getElemManager();
      NodeManager const & nodeManager = meshLevel.getNodeManager();
      EmbeddedSurfaceNodeManager const & embSurfNodeManager = meshLevel.getEmbSurfNodeManager();
      string const & meshLevelName = meshLevel.getName();
      string const & meshBodyName = meshBody.getName();

      if( m_requireFieldRegistrationCheck && !m_fieldNames.empty() )
      {
        outputUtilities::checkFieldRegistration( elemManager,
                                                 nodeManager,
                                                 m_fieldNames,
                                                 "VTKOutput" );
        m_requireFieldRegistrationCheck = false;
      }

      string const meshDir = joinPath( stepSubDirFull, meshBodyName, meshLevelName );
      makeDirsForPath( meshDir );

      if( m_outputRegionType == VTKRegionTypes::CELL || m_outputRegionType == VTKRegionTypes::ALL )
      {
        writeCellElementRegions( time, elemManager, nodeManager, meshDir );
      }
      if( m_outputRegionType == VTKRegionTypes::WELL || m_outputRegionType == VTKRegionTypes::ALL )
      {
        writeWellElementRegions( time, elemManager, nodeManager, meshDir );
      }
      if( m_outputRegionType == VTKRegionTypes::SURFACE || m_outputRegionType == VTKRegionTypes::ALL )
      {
        writeSurfaceElementRegions( time, elemManager, nodeManager, embSurfNodeManager, meshDir );
      }
    } );
  } );

  if( rank == 0 )
  {
    string const vtmName = stepSubDir + ".vtm";
    VTKVTMWriter vtmWriter( joinPath( m_outputDir, vtmName ) );
    writeVtmFile( cycle, domain, vtmWriter );

    if( cycle != m_previousCycle )
    {
      m_pvd.addData( time, vtmName );
      m_pvd.save();
    }
  }

  m_previousCycle = cycle;
}

void VTKPolyDataWriterInterface::clearData()
{
  m_pvd.reinitData();
}

bool VTKPolyDataWriterInterface::isFieldPlotEnabled( dataRepository::WrapperBase const & wrapper ) const
{
  return outputUtilities::isFieldPlotEnabled( wrapper.getPlotLevel(),
                                              m_plotLevel,
                                              wrapper.getName(),
                                              m_fieldNames,
                                              m_onlyPlotSpecifiedFieldNames );
}

} // namespace vtk
} // namespace geosx<|MERGE_RESOLUTION|>--- conflicted
+++ resolved
@@ -1083,17 +1083,8 @@
   }
   MpiWrapper::barrier( MPI_COMM_GEOSX );
 
-<<<<<<< HEAD
   // loop over all mesh levels and mesh bodies
   domain.forMeshBodies( [&]( MeshBody const & meshBody )
-=======
-  MeshLevel const & meshLevel = domain.getMeshBody( 0 ).getBaseDiscretization();
-  ElementRegionManager const & elemManager = meshLevel.getElemManager();
-  NodeManager const & nodeManager = meshLevel.getNodeManager();
-  EmbeddedSurfaceNodeManager const & embSurfNodeManager = meshLevel.getEmbSurfNodeManager();
-
-  if( m_requireFieldRegistrationCheck && !m_fieldNames.empty() )
->>>>>>> c68ceca1
   {
     meshBody.forMeshLevels( [&]( MeshLevel const & meshLevel )
     {
