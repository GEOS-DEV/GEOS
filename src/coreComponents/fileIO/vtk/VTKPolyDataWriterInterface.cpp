--- conflicted
+++ resolved
@@ -848,12 +848,7 @@
 void VTKPolyDataWriterInterface::writeCellElementRegions( real64 const time,
                                                           ElementRegionManager const & elemManager,
                                                           NodeManager const & nodeManager,
-<<<<<<< HEAD
-                                                          string meshLevelName,
-                                                          string meshBodyName ) const
-=======
                                                           string const & path ) const
->>>>>>> d51a0af2
 {
   elemManager.forElementRegions< CellElementRegion >( [&]( CellElementRegion const & region )
   {
@@ -867,14 +862,9 @@
     writeTimestamp( ug.GetPointer(), time );
     writeElementFields( region, ug->GetCellData() );
     writeNodeFields( nodeManager, VTKCells.nodes, ug->GetPointData() );
-<<<<<<< HEAD
-    string name = meshBodyName + "/" + meshLevelName +  "/" + region.getName();
-    writeUnstructuredGrid( cycle, name, ug.GetPointer() );
-=======
 
     string const regionDir = joinPath( path, region.getName() );
     writeUnstructuredGrid( regionDir, ug.GetPointer() );
->>>>>>> d51a0af2
   } );
 }
 
@@ -904,12 +894,7 @@
                                                              ElementRegionManager const & elemManager,
                                                              NodeManager const & nodeManager,
                                                              EmbeddedSurfaceNodeManager const & embSurfNodeManager,
-<<<<<<< HEAD
-                                                             string meshLevelName,
-                                                             string meshBodyName ) const 
-=======
                                                              string const & path ) const
->>>>>>> d51a0af2
 {
   elemManager.forElementRegions< SurfaceElementRegion >( [&]( SurfaceElementRegion const & region )
   {
@@ -939,15 +924,10 @@
     ug->SetCells( surface.type, surface.cells );
 
     writeTimestamp( ug.GetPointer(), time );
-<<<<<<< HEAD
-    string name = meshBodyName + "/" + meshLevelName +  "/" + region.getName();
-    writeUnstructuredGrid( cycle, name, ug.GetPointer() );
-=======
     writeElementFields( region, ug->GetCellData() );
 
     string const regionDir = joinPath( path, region.getName() );
     writeUnstructuredGrid( regionDir, ug.GetPointer() );
->>>>>>> d51a0af2
   } );
 }
 
@@ -959,62 +939,11 @@
 static string getRankFileName( integer const rank )
 {
   int const width = static_cast< int >( std::log10( MpiWrapper::commSize() ) ) + 1;
-<<<<<<< HEAD
-  return GEOSX_FMT("rank_{:>0{}}.vtu", rank, width );
-=======
   return GEOSX_FMT( "rank_{:>0{}}", rank, width );
->>>>>>> d51a0af2
 }
 
 void VTKPolyDataWriterInterface::writeVtmFile( integer const cycle,
                                                DomainPartition const & domain,
-<<<<<<< HEAD
-                                               VTKVTMWriter const & vtmWriter ) const                                               
-{
-  GEOSX_ASSERT_EQ_MSG( MpiWrapper::commRank(), 0, "Must only be called on rank 0" );
-
-  
-  //loop over mesh bodies - use domain to get element regions
-  domain.forMeshBodies( [&]( MeshBody const & meshBody )
-  {
-     meshBody.forMeshLevels( [&]( MeshLevel const & meshLevel )
-     { 
-        ElementRegionManager const & elemManager = meshLevel.getElemManager();
-
-        int const mpiSize = MpiWrapper::commSize();
-        auto addRegion = [&]( ElementRegionBase const & region )
-        {
-          if( !vtmWriter.hasBlock( region.getCatalogName() ) )
-          {
-            vtmWriter.addBlock( region.getCatalogName() );
-          }
-          vtmWriter.addSubBlock( region.getCatalogName(), region.getName() );
-          for( int i = 0; i < mpiSize; i++ )
-          {
-            string const dataSetFile = joinPath( getCycleSubFolder( cycle ), meshBody.getName(), meshLevel.getName(), region.getName(), getRankFileName( i ) );
-            vtmWriter.addDataToSubBlock( region.getCatalogName(), region.getName(), dataSetFile, i );
-          }
-        };
-
-        // Output each of the region types
-        if( ( m_outputRegionType == VTKRegionTypes::CELL ) || ( m_outputRegionType == VTKRegionTypes::ALL ) )
-        {
-          elemManager.forElementRegions< CellElementRegion >( addRegion );
-        }
-
-        if( ( m_outputRegionType == VTKRegionTypes::WELL ) || ( m_outputRegionType == VTKRegionTypes::ALL ) )
-        {
-          elemManager.forElementRegions< WellElementRegion >( addRegion );
-        }
-
-        if( ( m_outputRegionType == VTKRegionTypes::SURFACE ) || ( m_outputRegionType == VTKRegionTypes::ALL ) )
-        {
-          elemManager.forElementRegions< SurfaceElementRegion >( addRegion );
-        }
-      });
-  });    //end loop
-  vtmWriter.save();
-=======
                                                VTKVTMWriter const & vtmWriter ) const
 {
   GEOSX_ASSERT_EQ_MSG( MpiWrapper::commRank(), 0, "Must only be called on rank 0" );
@@ -1046,16 +975,16 @@
         }
       };
 
-      // Output each of the region types
-      if( m_outputRegionType == VTKRegionTypes::CELL || m_outputRegionType == VTKRegionTypes::ALL )
-      {
-        elemManager.forElementRegions< CellElementRegion >( addRegion );
-      }
-
-      if( m_outputRegionType == VTKRegionTypes::WELL || m_outputRegionType == VTKRegionTypes::ALL )
-      {
-        elemManager.forElementRegions< WellElementRegion >( addRegion );
-      }
+            // Output each of the region types
+            if( m_outputRegionType == VTKRegionTypes::CELL || m_outputRegionType == VTKRegionTypes::ALL )
+            {
+              elemManager.forElementRegions< CellElementRegion >( addRegion );
+            }
+
+            if( m_outputRegionType == VTKRegionTypes::WELL || m_outputRegionType == VTKRegionTypes::ALL )
+            {
+              elemManager.forElementRegions< WellElementRegion >( addRegion );
+            }
 
       if( m_outputRegionType == VTKRegionTypes::SURFACE || m_outputRegionType == VTKRegionTypes::ALL )
       {
@@ -1079,7 +1008,6 @@
       return -1;
     }
   }
->>>>>>> d51a0af2
 }
 
 void VTKPolyDataWriterInterface::writeUnstructuredGrid( string const & path,
@@ -1089,15 +1017,6 @@
   string const vtuFilePath = joinPath( path, getRankFileName( MpiWrapper::commRank() ) + ".vtu" );
   auto const vtuWriter = vtkSmartPointer< vtkXMLUnstructuredGridWriter >::New();
   vtuWriter->SetInputData( ug );
-<<<<<<< HEAD
-  makeDirsForPath( joinPath( m_outputDir, m_outputName, getCycleSubFolder( cycle ), name ) );
-  string const vtuFilePath = joinPath( m_outputDir,
-                                       m_outputName,
-                                       getCycleSubFolder( cycle ),
-                                       name,
-                                       getRankFileName( MpiWrapper::commRank() ) );                                       
-=======
->>>>>>> d51a0af2
   vtuWriter->SetFileName( vtuFilePath.c_str() );
   vtuWriter->SetDataMode( toVtkOutputMode( m_outputMode ) );
   vtuWriter->Write();
@@ -1123,31 +1042,6 @@
   }
   MpiWrapper::barrier( MPI_COMM_GEOSX );
 
-<<<<<<< HEAD
-  //loop over all mesh levels and mesh bodies
-  domain.forMeshBodies( [&]( MeshBody const & meshBody )
-  {
-    meshBody.forMeshLevels( [&]( MeshLevel const & meshLevel )
-    {          
-      ElementRegionManager const & elemManager = meshLevel.getElemManager();
-      NodeManager const & nodeManager = meshLevel.getNodeManager();
-      EmbeddedSurfaceNodeManager const & embSurfNodeManager = meshLevel.getEmbSurfNodeManager();
-      if( m_requireFieldRegistrationCheck && !m_fieldNames.empty() )
-      {
-        outputUtilities::checkFieldRegistration( elemManager,
-                                                nodeManager,
-                                                m_fieldNames,
-                                                "VTKOutput" );
-        m_requireFieldRegistrationCheck = false;
-      }
-      string const meshLevelName = meshLevel.getName();
-      string const meshBodyName = meshBody.getName();
-      writeCellElementRegions( time, cycle, elemManager, nodeManager, meshLevelName, meshBodyName );
-      writeWellElementRegions( time, cycle, elemManager, nodeManager );
-      writeSurfaceElementRegions( time, cycle, elemManager, nodeManager, embSurfNodeManager, meshLevelName, meshBodyName );
-      } );
-  });
-=======
   // loop over all mesh levels and mesh bodies
   domain.forMeshBodies( [&]( MeshBody const & meshBody )
   {
@@ -1191,7 +1085,6 @@
       }
     } );
   } );
->>>>>>> d51a0af2
 
   if( rank == 0 )
   {
