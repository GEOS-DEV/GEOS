--- conflicted
+++ resolved
@@ -61,13 +61,8 @@
     case ElementType::Polygon:       return VTK_POLYGON;
     case ElementType::Tetrahedron:   return VTK_TETRA;
     case ElementType::Pyramid:       return VTK_PYRAMID;
-<<<<<<< HEAD
-    case ElementType::Prism:         return VTK_WEDGE;
-    case ElementType::Hexahedron:    return VTK_LAGRANGE_HEXAHEDRON;
-=======
     case ElementType::Wedge:         return VTK_WEDGE;
     case ElementType::Hexahedron:    return VTK_HEXAHEDRON;
->>>>>>> 27d1a8a0
     case ElementType::Polyhedron:    return VTK_POLYHEDRON;
   }
   return VTK_EMPTY_CELL;
@@ -427,16 +422,8 @@
   std::vector< localIndex > newNodeIndices( numNodes ); // temporary use as a marker array
   region.forElementSubRegions< CellElementSubRegion >( [&]( CellElementSubRegion const & subRegion )
   {
-<<<<<<< HEAD
-    std::cout << subRegion.numNodesPerElement() << std::endl;
-    std::vector< vtkIdType > connectivity( subRegion.numNodesPerElement() );
-    std::vector< int > vtkOrdering = getVtkToGeosxNodeOrdering( subRegion.getElementType() );
-    int vtkCellType = toVTKCellType( subRegion.getElementType() );
-    for( localIndex c = 0; c < subRegion.size(); c++ )
-=======
     auto const nodeList = subRegion.nodeList().toViewConst();
     forAll< parallelHostPolicy >( subRegion.size(), [&, nodeList]( localIndex const cellIdx )
->>>>>>> 27d1a8a0
     {
       auto const nodes = nodeList[cellIdx];
       for( localIndex i = 0; i < nodes.size(); ++i )
