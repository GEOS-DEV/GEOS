--- conflicted
+++ resolved
@@ -720,11 +720,7 @@
   {
     if( mpiRank == 0 )
     {
-<<<<<<< HEAD
-      if ( !vtmWriter.hasBlock( region.getCatalogName() ) )
-=======
       if( !vtmWriter.hasBlock( region.getCatalogName() ) )
->>>>>>> 38505d11
       {
         vtmWriter.addBlock( region.getCatalogName() );
       }
@@ -743,29 +739,17 @@
   };
 
   // Output each of the region types
-<<<<<<< HEAD
-  if ( ( m_outputRegionType == VTKRegionTypes::CELL ) || ( m_outputRegionType == VTKRegionTypes::ALL ) )
-=======
   if( ( m_outputRegionType == VTKRegionTypes::CELL ) || ( m_outputRegionType == VTKRegionTypes::ALL ) )
->>>>>>> 38505d11
   {
     elemManager.forElementRegions< CellElementRegion >( addRegion );
   }
 
-<<<<<<< HEAD
-  if ( ( m_outputRegionType == VTKRegionTypes::WELL ) || ( m_outputRegionType == VTKRegionTypes::ALL ) )
-=======
   if( ( m_outputRegionType == VTKRegionTypes::WELL ) || ( m_outputRegionType == VTKRegionTypes::ALL ) )
->>>>>>> 38505d11
   {
     elemManager.forElementRegions< WellElementRegion >( addRegion );
   }
 
-<<<<<<< HEAD
-  if ( ( m_outputRegionType == VTKRegionTypes::SURFACE ) || ( m_outputRegionType == VTKRegionTypes::ALL ) )
-=======
   if( ( m_outputRegionType == VTKRegionTypes::SURFACE ) || ( m_outputRegionType == VTKRegionTypes::ALL ) )
->>>>>>> 38505d11
   {
     elemManager.forElementRegions< SurfaceElementRegion >( addRegion );
   }
