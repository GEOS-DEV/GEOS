/*
 * ------------------------------------------------------------------------------------------------------------
 * SPDX-License-Identifier: LGPL-2.1-only
 *
 * Copyright (c) 2018-2020 Lawrence Livermore National Security LLC
 * Copyright (c) 2018-2020 The Board of Trustees of the Leland Stanford Junior University
 * Copyright (c) 2018-2020 TotalEnergies
 * Copyright (c) 2019-     GEOSX Contributors
 * All rights reserved
 *
 * See top level LICENSE, COPYRIGHT, CONTRIBUTORS, NOTICE, and ACKNOWLEDGEMENTS files for details.
 * ------------------------------------------------------------------------------------------------------------
 */

// Source includes
#include "VTKPolyDataWriterInterface.hpp"

#include "common/TypeDispatch.hpp"
#include "dataRepository/Group.hpp"
#include "mesh/DomainPartition.hpp"

// TPL includes
#include <vtkCellArray.h>
#include <vtkCellData.h>
#include <vtkDoubleArray.h>
#include <vtkPointData.h>
#include <vtkPoints.h>
#include <vtkSmartPointer.h>
#include <vtkUnstructuredGrid.h>
#include <vtkXMLUnstructuredGridWriter.h>

// System includes
#include <unordered_set>

namespace geosx
{

using namespace dataRepository;

namespace vtk
{

VTKPolyDataWriterInterface::VTKPolyDataWriterInterface( string name ):
  m_outputDir( "." ),
  m_outputName( std::move( name ) ),
  m_pvd( m_outputName + ".pvd" ),
  m_plotLevel( PlotLevel::LEVEL_1 ),
  m_previousCycle( -1 ),
  m_outputMode( VTKOutputMode::BINARY ),
  m_outputRegionType( VTKRegionTypes::ALL )
{}

static string paddedRank( MPI_Comm const & comm, int const rank = -1 )
{
  int const width = LvArray::integerConversion< int >( std::to_string( MpiWrapper::commSize( comm ) ).size() );
  return stringutilities::padValue( rank >= 0 ? rank : MpiWrapper::commRank( comm ), width );
}

static int toVTKCellType( ElementType const elementType )
{
  switch( elementType )
  {
    case ElementType::Vertex:        return VTK_VERTEX;
    case ElementType::Line:          return VTK_LINE;
    case ElementType::Triangle:      return VTK_TRIANGLE;
    case ElementType::Quadrilateral: return VTK_QUAD;
    case ElementType::Polygon:       return VTK_POLYGON;
    case ElementType::Tetrahedron:   return VTK_TETRA;
    case ElementType::Pyramid:       return VTK_PYRAMID;
    case ElementType::Prism:         return VTK_WEDGE;
    case ElementType::Hexahedron:    return VTK_LAGRANGE_HEXAHEDRON;
    case ElementType::Polyhedron:    return VTK_POLYHEDRON;
  }
  return VTK_EMPTY_CELL;
}

static std::vector< int > getVtkToGeosxNodeOrdering( ElementType const elementType )
{
  switch( elementType )
  {
    case ElementType::Vertex:        return { 0 };
    case ElementType::Line:          return { 0, 1 };
    case ElementType::Triangle:      return { 0, 1, 2 };
    case ElementType::Quadrilateral: return { 0, 1, 2, 3 }; // TODO check
    case ElementType::Polygon:       return { 0, 1, 2, 3, 4, 5, 6, 7, 8 }; // TODO
    case ElementType::Tetrahedron:   return { 0, 1, 2, 3 };
    case ElementType::Pyramid:       return { 0, 1, 3, 2, 4 };
    case ElementType::Prism:         return { 0, 4, 2, 1, 5, 3 };
    case ElementType::Hexahedron:    return { 0, 1, 3, 2, 4, 5, 7, 6 };
//    case ElementType::Hexahedron:
//    {
//      int order = 3;
//      std::vector< int > vtkNodes;
//
//      vtkNodes.push_back( 0 );// = 0;
//      vtkNodes.push_back( order );
//      vtkNodes.push_back( pow( order+1, 2 )-1 );
//      vtkNodes.push_back((order+1)*order );
//      vtkNodes.push_back( order*pow( order+1, 2 ));
//      vtkNodes.push_back( order*pow( order+1, 2 )+ order );
//      vtkNodes.push_back( pow( order+1, 3 )-1 );
//      vtkNodes.push_back( order*pow( order+1, 2 )+order*(order+1));
//
//      //Loop to fill the edges
//      for( localIndex i = 0; i < order-1; ++i )
//      {
//        vtkNodes.push_back( i+1 );
//      }
//
//      for( localIndex i = 0; i < order-1; ++i )
//      {
//        vtkNodes.push_back( order + (order+1)*(i+1));
//      }
//
//      for( localIndex i = 0; i < order-1; ++i )
//      {
//        vtkNodes.push_back( order*(order+1)+1+i );
//      }
//
//      for( localIndex i = 0; i < order-1; ++i )
//      {
//        vtkNodes.push_back((order+1)+(order+1)*i );
//      }
//
//      for( localIndex i = 0; i < order-1; ++i )
//      {
//        vtkNodes.push_back( order*pow( order+1, 2 )+1+i );
//      }
//
//      for( localIndex i = 0; i < order-1; ++i )
//      {
//        vtkNodes.push_back( order*pow( order+1, 2 )+order+(order+1)*(i+1));
//      }
//
//      for( localIndex i = 0; i < order-1; ++i )
//      {
//        vtkNodes.push_back( order*pow( order+1, 2 )+order*(order+1)+1+i );
//      }
//
//      for( localIndex i = 0; i < order-1; ++i )
//      {
//        vtkNodes.push_back( order*pow( order+1, 2 )+(order+1)*(i+1));
//      }
//
//      for( localIndex i = 0; i < order-1; ++i )
//      {
//        vtkNodes.push_back( pow( order+1, 2 )*(i+1));
//      }
//
//      for( localIndex i = 0; i < order-1; ++i )
//      {
//        vtkNodes.push_back( order+pow( order+1, 2 )*(i+1));
//      }
//
//      for( localIndex i = 0; i < order-1; ++i )
//      {
//        vtkNodes.push_back( pow( order+1, 2 )-1+ pow( order+1, 2 )*(i+1));
//      }
//
//      for( localIndex i = 0; i < order-1; ++i )
//      {
//        vtkNodes.push_back( order*(order+1) + pow( order+1, 2 )*(i+1));
//      }
//      //Loops to fill the faces
//      // Face 1 (z=zmin)
//      for( localIndex j = 0; j < order-1; ++j )
//      {
//        for( localIndex i = 0; i < order-1; ++i )
//        {
//          vtkNodes.push_back( pow( order+1, 2 ) + pow( order+1, 2 )*j+i+1 );
//        }
//      }
//
//      // Face 2 (z=zmax)
//      for( localIndex j = 0; j < order-1; ++j )
//      {
//        for( localIndex i = 0; i < order-1; ++i )
//        {
//          vtkNodes.push_back( pow( order+1, 2 ) + order*(order+1) + pow( order+1, 2 )*j+i+1 );
//        }
//      }
//
//      // Face 3 (x=xmin)
//      for( localIndex j = 0; j < order-1; ++j )
//      {
//        for( localIndex i = 0; i < order-1; ++i )
//        {
//          vtkNodes.push_back( pow( order+1, 2 )+pow( order+1, 2 )*j+(order+1)*(i+1));
//        }
//      }
//
//      // Face 4 (x=xmax)
//      for( localIndex j = 0; j < order-1; ++j )
//      {
//        for( localIndex i = 0; i < order-1; ++i )
//        {
//          vtkNodes.push_back( pow( order+1, 2 ) +order+1+order+ pow( order+1, 2 )*j+(order+1)*i );
//        }
//      }
//
//      // Face 5 (y=ymin)
//      for( localIndex j = 0; j < order-1; ++j )
//      {
//        for( localIndex i = 0; i < order-1; ++i )
//        {
//          vtkNodes.push_back( order+1 + (order+1)*j+i+1 );
//        }
//      }
//
//      // Face 6 (y=ymax)
//      for( localIndex j = 0; j < order-1; ++j )
//      {
//        for( localIndex i = 0; i < order-1; ++i )
//        {
//          vtkNodes.push_back( pow( order+1, 2 )*order+order+1 + (order+1)*j+i+1 );
//        }
//      }
//
//      //Nodes inside the cell
//      for( localIndex k = 0; k < order-1; ++k )
//      {
//        for( localIndex j = 0; j < order-1; ++j )
//        {
//          for( localIndex i = 0; i < order-1; ++i )
//          {
//            vtkNodes.push_back( pow( order+1, 2 ) + (order+1) + pow( order+1, 2 )*k + (order+1)*j + (i+1));
//          }
//        }
//      }
//
//      return vtkNodes;
//    }
    case ElementType::Polyhedron:    return { 0, 1, 2, 3, 4, 5, 6, 7, 8, 9, 10, 11, 12 }; // TODO
  }
  return {};
}

/**
 * @brief Ask rank @p rank for the number of elements in its ElementRegionBase @p er.
 * @param[in] region the element region for which we want to know the number of elements
 * @param[out] nbElemsInRegion output array
 * @return the number of elements in the region for the asked rank
 */
std::vector< localIndex >
gatherNbElementsInRegion( ElementRegionBase const & region,
                          MPI_Comm const & comm = MPI_COMM_GEOSX )
{
  localIndex const nbElems = region.getNumberOfElements();
  std::vector< localIndex > nbElemsInRegion( MpiWrapper::commSize( comm ) );
  MpiWrapper::gather( &nbElems, 1, nbElemsInRegion.data(), 1, 0, comm );
  return nbElemsInRegion;
}

/**
 * @brief Gets the vertices coordinates as a VTK Object for @p nodeManager
 * @param[in] nodeManager the NodeManager associated with the domain being written
 * @return a VTK object storing all nodes of the mesh
 */
vtkSmartPointer< vtkPoints >
getVtkPoints( NodeManager const & nodeManager )
{
  vtkSmartPointer< vtkPoints > points = vtkPoints::New();
  points->SetNumberOfPoints( nodeManager.size() );
  auto const coord = nodeManager.referencePosition();
  for( localIndex v = 0; v < nodeManager.size(); v++ )
  {
    points->SetPoint( v, coord[v][0], coord[v][1], coord[v][2] );
  }
  return points;
}

/**
 * @brief Gets the cell connectivities and the vertices coordinates as VTK objects for a specific WellElementSubRegion.
 * @param[in] subRegion the WellElementSubRegion to be output
 * @param[in] nodeManager the NodeManager associated with the DomainPartition being written.
 * @return a pair containing a VTKPoints (with the information on the vertices and their coordinates)
 * and a VTKCellArray (with the cell connectivities).
 */
std::pair< vtkSmartPointer< vtkPoints >, vtkSmartPointer< vtkCellArray > >
getWell( WellElementSubRegion const & subRegion,
         NodeManager const & nodeManager )
{
  // some notes about WellElementSubRegion:
  // - if the well represented by this subRegion is not on this rank, esr.size() = 0
  // - otherwise, esr.size() is equal to the number of well elements of the well on this rank
  // Each well element has two nodes, shared with the previous and next well elements, respectively
  vtkSmartPointer< vtkPoints > points = vtkPoints::New();
  // if esr.size() == 0, we set the number of points and cells to zero
  // if not, we set the number of points to esr.size()+1 and the number of cells to esr.size()
  localIndex const numPoints = subRegion.size() > 0 ? subRegion.size() + 1 : 0;
  points->SetNumberOfPoints( numPoints );
  vtkSmartPointer< vtkCellArray > cellsArray = vtkCellArray::New();
  cellsArray->SetNumberOfCells( subRegion.size() );
  localIndex const numberOfNodesPerElement = subRegion.numNodesPerElement();
  GEOSX_ERROR_IF_NE( numberOfNodesPerElement, 2 );
  std::vector< vtkIdType > connectivity( numberOfNodesPerElement );

  arrayView2d< real64 const, nodes::REFERENCE_POSITION_USD > const referencePosition = nodeManager.referencePosition();

  // note that if esr.size() == 0, we don't have any point or cell to add below and we just return

  for( localIndex edge = 0; edge < subRegion.size(); edge++ )
  {
    localIndex const firstPoint = subRegion.nodeList()[edge][0];
    auto point = referencePosition[firstPoint];
    points->SetPoint( edge, point[0], point[1], point[2] );
    connectivity[0] = edge;
    connectivity[1] = edge + 1; // We can do that because of the pattern in which the wells are stored
    cellsArray->InsertNextCell( numberOfNodesPerElement, connectivity.data() );
  }

  if( subRegion.size() > 0 )
  {
    localIndex const lastPoint = subRegion.nodeList()[subRegion.size() - 1][1];
    auto point = referencePosition[lastPoint];
    points->SetPoint( subRegion.size(), point[0], point[1], point[2] );
  }

  return std::make_pair( points, cellsArray );
}

/**
 * @brief Gets the cell connectivities and the vertices coordinates as VTK objects for a specific FaceElementSubRegion.
 * @param[in] subRegion the FaceElementSubRegion to be output
 * @param[in] nodeManager the NodeManager associated with the DomainPartition being written.
 * @return a pair containing a VTKPoints (with the information on the vertices and their coordinates)
 * and a VTKCellArray (with the cell connectivities).
 */
std::pair< vtkSmartPointer< vtkPoints >, vtkSmartPointer< vtkCellArray > >
getSurface( FaceElementSubRegion const & subRegion,
            NodeManager const & nodeManager )
{
  // Get unique node set composing the surface
  auto & nodeListPerElement = subRegion.nodeList();
  vtkSmartPointer< vtkCellArray > cellsArray = vtkCellArray::New();
  cellsArray->SetNumberOfCells( subRegion.size() );
  std::unordered_map< localIndex, localIndex > geosx2VTKIndexing;
  geosx2VTKIndexing.reserve( subRegion.size() * subRegion.numNodesPerElement() );
  localIndex nodeIndexInVTK = 0;
  std::vector< vtkIdType > connectivity( subRegion.numNodesPerElement() );
  std::vector< int > vtkOrdering = getVtkToGeosxNodeOrdering( subRegion.getElementType() );

  for( localIndex ei = 0; ei < subRegion.size(); ei++ )
  {
    auto const & elem = nodeListPerElement[ei];
    for( localIndex i = 0; i < elem.size(); i++ )
    {
      auto const & VTKIndexPos = geosx2VTKIndexing.find( elem[vtkOrdering[i]] );
      if( VTKIndexPos == geosx2VTKIndexing.end() )
      {
        connectivity[i] = geosx2VTKIndexing[elem[vtkOrdering[i]]] = nodeIndexInVTK++;
      }
      else
      {
        connectivity[i] = VTKIndexPos->second;
      }
    }
    cellsArray->InsertNextCell( elem.size(), connectivity.data() );
  }

  vtkSmartPointer< vtkPoints > points = vtkPoints::New();
  points->SetNumberOfPoints( geosx2VTKIndexing.size() );
  arrayView2d< real64 const, nodes::REFERENCE_POSITION_USD > const referencePosition = nodeManager.referencePosition();

  for( auto nodeIndex: geosx2VTKIndexing )
  {
    auto point = referencePosition[nodeIndex.first];
    points->SetPoint( nodeIndex.second, point[0], point[1], point[2] );
  }

  return std::make_pair( points, cellsArray );
}

/**
 * @brief Gets the cell connectivities and the vertices coordinates as VTK objects for a specific EmbeddedSurafaceSubRegion.
 * @param[in] subRegion the EmbeddedSurfaceSubRegion to be output
 * @param[in] elemManager the elemManager associated with the DomainPartition being written.
 * @param[in] nodeManager the NodeManager associated with the DomainPartition being written.
 * @param[in] edgeManager the edgeManager associated with the DomainPartition being written.
 * @return a pair containing a VTKPoints (with the information on the vertices and their coordinates)
 * and a VTKCellArray (with the cell connectivities).
 */
std::pair< vtkSmartPointer< vtkPoints >, vtkSmartPointer< vtkCellArray > >
getEmbeddedSurface( EmbeddedSurfaceSubRegion const & subRegion,
                    EmbeddedSurfaceNodeManager const & nodeManager )
{
  vtkSmartPointer< vtkCellArray > cellsArray = vtkCellArray::New();
  vtkSmartPointer< vtkPoints > points = vtkPoints::New();

  arrayView2d< real64 const, nodes::REFERENCE_POSITION_USD > const & intersectionPoints = nodeManager.referencePosition();

  points->SetNumberOfPoints( intersectionPoints.size( 0 ) );
  for( localIndex pointIndex = 0; pointIndex < intersectionPoints.size( 0 ); pointIndex++ )
  {
    points->SetPoint( pointIndex, intersectionPoints[pointIndex][0], intersectionPoints[pointIndex][1], intersectionPoints[pointIndex][2] );
  }

  EmbeddedSurfaceSubRegion::NodeMapType const & toNodesMap = subRegion.nodeList();
  array1d< vtkIdType > connectivity( 10 );
  for( localIndex cellIndex = 0; cellIndex < subRegion.size(); cellIndex++ )
  {
    connectivity.resize( toNodesMap.sizeOfArray( cellIndex ) );
    for( localIndex i = 0; i < connectivity.size(); ++i )
    {
      connectivity[i] = subRegion.nodeList( cellIndex, i );
    }
    cellsArray->InsertNextCell( connectivity.size(), connectivity.data() );
  }

  return std::make_pair( points, cellsArray );
}

/**
 * @brief Gets the cell connectivities as a VTK object for the CellElementRegion @p er
 * @param[in] region the CellElementRegion to be written
 * @return a pair, first value is a table with the same size than the total number of element in the CellElementRegion
 * contaning the type of the cells, the second value is a VTK object containing the connectivity information
 */
std::pair< std::vector< int >, vtkSmartPointer< vtkCellArray > >
getVtkCells( CellElementRegion const & region )
{
  vtkSmartPointer< vtkCellArray > cellsArray = vtkCellArray::New();
  cellsArray->SetNumberOfCells( region.getNumberOfElements< CellElementRegion >() );
  std::vector< int > cellType;
  cellType.reserve( region.getNumberOfElements< CellElementRegion >() );
  region.forElementSubRegions< CellElementSubRegion >( [&]( CellElementSubRegion const & subRegion )
  {
    std::cout << subRegion.numNodesPerElement() << std::endl;
    std::vector< vtkIdType > connectivity( subRegion.numNodesPerElement() );
<<<<<<< HEAD
    std::vector< int > vtkOrdering = getVTKNodeOrdering( subRegion.getElementType() );

=======
    std::vector< int > vtkOrdering = getVtkToGeosxNodeOrdering( subRegion.getElementType() );
>>>>>>> ddd7cb9c
    int vtkCellType = toVTKCellType( subRegion.getElementType() );
    for( localIndex c = 0; c < subRegion.size(); c++ )
    {
      for( std::size_t i = 0; i < connectivity.size(); i++ )
      {
        connectivity[i] = subRegion.nodeList( c, vtkOrdering[i] );
      }
      cellType.push_back( vtkCellType );
      cellsArray->InsertNextCell( subRegion.numNodesPerElement(), connectivity.data() );
    }
  } );
  return std::make_pair( cellType, cellsArray );
}

/**
 * @brief Writes timestamp information required by VisIt
 * @param[in] ug the VTK unstructured grid.
 * @param[in] time the current time-step
 */
void writeTimestamp( vtkUnstructuredGrid & ug,
                     real64 const time )
{
  vtkDoubleArray * t = vtkDoubleArray::New();
  t->SetName( "TIME" );
  t->SetNumberOfTuples( 1 );
  t->SetTuple1( 0, time );
  ug.GetFieldData()->AddArray( t );
}

/**
 * @brief Writes a field from \p wrapperBase
 * @details Sets the number of components, the number of value and fill the VTK data structure using
 * a wrapper around a field.
 * @param[in] wrapperBase a wrapper around the field to be written
 * @param[in] offset the cell index offset at which to start writing data (in case of multiple subregions)
 * @param[in,out] data a VTK data container, must be a vtkAOSDataArrayTemplate of the correct value type
 */
void writeField( WrapperBase const & wrapper,
                 localIndex const offset,
                 vtkDataArray & data )
{
  types::dispatch( types::StandardArrays{}, wrapper.getTypeId(), true, [&]( auto array )
  {
    using ArrayType = decltype( array );
    using T = typename ArrayType::ValueType;
    vtkAOSDataArrayTemplate< T > & typedData = *vtkAOSDataArrayTemplate< T >::FastDownCast( &data );
    auto const sourceArray = Wrapper< ArrayType >::cast( wrapper ).reference().toViewConst();

    // TODO: check if parallel host policy is faster/slower
    forAll< serialPolicy >( sourceArray.size( 0 ), [sourceArray, offset, &typedData]( localIndex const i )
    {
      int compIndex = 0;
      LvArray::forValuesInSlice( sourceArray[i], [&]( T const & value )
      {
        typedData.SetTypedComponent( offset + i, compIndex++, value );
      } );
    } );
  } );
}

/**
 * @brief Build/expand a list of strings used as default component labels on demand.
 * @param size number of labels requested
 * @return a span over range of strings (stored permanently in memory)
 */
Span< string const > getDefaultLabels( localIndex const size )
{
  static std::vector< string > labels;
  localIndex oldSize = LvArray::integerConversion< localIndex >( labels.size() );
  std::generate_n( std::back_inserter( labels ), size - oldSize, [&] { return std::to_string( oldSize++ ); } );
  return { labels.begin(), labels.begin() + size };
}

/**
 * @brief Checks consistency of user-provided per-dimension labels (must match the size of array).
 * @param wrapper the array wrapper
 * @param dim dimension index to check
 */
template< typename T, int NDIM, typename PERM >
void checkLabels( Wrapper< Array< T, NDIM, PERM > > const & wrapper, int const dim )
{
  GEOSX_ERROR_IF_NE_MSG( LvArray::integerConversion< localIndex >( wrapper.getDimLabels( dim ).size() ),
                         wrapper.reference().size( dim ),
                         "VTK writer: component names are set, but don't match the array size.\n"
                         "This is likely a bug in physics module (solver or constitutive model)." );
}

/**
 * @brief Get a list of component labels for a particular dimension of an array.
 * @param wrapper array wrapper
 * @param dim dimension index
 * @return a span over range of strings representing labels
 */
template< typename T, int NDIM, typename PERM >
Span< string const > getDimLabels( Wrapper< Array< T, NDIM, PERM > > const & wrapper,
                                   int const dim )
{
  Span< string const > const labels = wrapper.getDimLabels( dim );
  if( labels.empty() )
  {
    return getDefaultLabels( wrapper.reference().size( dim ) );
  }
  checkLabels( wrapper, dim );
  return labels;
}

/**
 * @brief Build a multidimensional component name out of distinct dimension-wise labels.
 * @tparam Ts types of indices
 * @tparam Is dummy template argument required for positional expansion of the pack
 * @param dimLabels per-dimension component labels
 * @param indices per-dimension component indices
 * @return combined component name
 */
template< typename ... Ts, integer ... Is >
string makeComponentName( Span< string const >(&dimLabels)[sizeof...(Ts)],
                          std::integer_sequence< integer, Is... >,
                          Ts const & ... indices )
{
  return stringutilities::concat( '/', dimLabels[Is][indices] ... );
}

/**
 * @brief Specialized component metadata handler for 1D arrays.
 * @param wrapper GEOSX typed wrapper over source array
 * @param data VTK typed data array
 */
template< typename T, typename PERM >
void setComponentMetadata( Wrapper< Array< T, 1, PERM > > const & GEOSX_UNUSED_PARAM( wrapper ),
                           vtkAOSDataArrayTemplate< T > & data )
{
  data.SetNumberOfComponents( 1 );
}

/**
 * @brief Specialized component metadata handler for 2D arrays.
 * @param wrapper GEOSX typed wrapper over source array
 * @param data VTK typed data array
 *
 * This exists because we want to keep default VTK handling for unlabeled components
 * (i.e. X/Y/Z for 1-3 components, numeric indices for higher) for the time being.
 * This function can be removed if we force each physics package to always set its labels.
 */
template< typename T, typename PERM >
void setComponentMetadata( Wrapper< Array< T, 2, PERM > > const & wrapper,
                           vtkAOSDataArrayTemplate< T > & data )
{
  auto const view = wrapper.referenceAsView();
  data.SetNumberOfComponents( view.size( 1 ) );

  Span< string const > const labels = wrapper.getDimLabels( 1 );
  if( !labels.empty() )
  {
    checkLabels( wrapper, 1 );
    for( localIndex i = 0; i < view.size( 1 ); ++i )
    {
      data.SetComponentName( i, labels[i].c_str() );
    }
  }
}

/**
 * @brief Produces a temporary array slice from a view that can be looped over.
 * @param view the source view
 * @return a fake slice that does not point to real data but has correct dims/strides.
 * @note The slice is only valid as long as the @p view is in scope.
 *       Values in the slice may be uninitialized and should not be used.
 */
template< typename T, int NDIM, int USD >
ArraySlice< T const, NDIM - 1, USD - 1 >
makeTemporarySlice( ArrayView< T const, NDIM, USD > const & view )
{
  // The following works in all compilers, but technically invokes undefined behavior:
  // return ArraySlice< T, NDIM - 1, USD - 1 >( nullptr, view.dims() + 1, view.strides() + 1 );
  localIndex const numComp = LvArray::indexing::multiplyAll< NDIM - 1 >( view.dims() + 1 );
  static array1d< T > arr;
  arr.template resizeWithoutInitializationOrDestruction( numComp );
  return ArraySlice< T const, NDIM - 1, USD - 1 >( arr.data(), view.dims() + 1, view.strides() + 1 );
}

/**
 * @brief Generic component metadata handler for multidimensional arrays.
 * @param wrapper GEOSX typed wrapper over source array
 * @param data VTK typed data array
 */
template< typename T, int NDIM, typename PERM >
void setComponentMetadata( Wrapper< Array< T, NDIM, PERM > > const & wrapper,
                           vtkAOSDataArrayTemplate< T > & data )
{
  data.SetNumberOfComponents( wrapper.numArrayComp() );

  Span< string const > labels[NDIM-1];
  for( integer dim = 1; dim < NDIM; ++dim )
  {
    labels[dim-1] = getDimLabels( wrapper, dim );
  }

  auto const view = wrapper.referenceAsView();
  auto const slice = view.size( 0 ) > 0 ? view[0] : makeTemporarySlice( view );

  integer compIndex = 0;
  LvArray::forValuesInSliceWithIndices( slice, [&]( T const &, auto const ... indices )
  {
    using idx_seq = std::make_integer_sequence< integer, sizeof...(indices) >;
    data.SetComponentName( compIndex++, makeComponentName( labels, idx_seq{}, indices ... ).c_str() );
  } );
}

template< class SUBREGION = Group >
void writeElementField( Group const & subRegions,
                        string const & field,
                        vtkCellData & cellData )
{
  // instantiate vtk array of the correct type
  vtkSmartPointer< vtkDataArray > data;
  localIndex numElements = 0;
  bool first = true;
  int numDims = 0;
  subRegions.forSubGroups< SUBREGION >( [&]( SUBREGION const & subRegion )
  {
    numElements += subRegion.size();
    WrapperBase const & wrapper = subRegion.getWrapperBase( field );
    if( first )
    {
      types::dispatch( types::StandardArrays{}, wrapper.getTypeId(), true, [&]( auto array )
      {
        using ArrayType = decltype( array );
        using T = typename ArrayType::ValueType;
        auto typedData = vtkAOSDataArrayTemplate< T >::New();
        data = typedData;
        setComponentMetadata( Wrapper< ArrayType >::cast( wrapper ), *typedData );
      } );
      first = false;
      numDims = wrapper.numArrayDims();
    }
    else
    {
      // Sanity check
      GEOSX_ERROR_IF_NE_MSG( wrapper.numArrayDims(), numDims,
                             "VTK writer: sanity check failed for " << field << " (inconsistent array dimensions)" );
      GEOSX_ERROR_IF_NE_MSG( wrapper.numArrayComp(), data->GetNumberOfComponents(),
                             "VTK writer: sanity check failed for " << field << " (inconsistent array sizes)" );
    }
  } );

  data->SetNumberOfTuples( numElements );
  data->SetName( field.c_str() );

  // write each subregion in turn, keeping track of element offset
  localIndex offset = 0;
  subRegions.forSubGroups< SUBREGION >( [&]( SUBREGION const & subRegion )
  {
    WrapperBase const & wrapper = subRegion.getWrapperBase( field );
    writeField( wrapper, offset, *data );
    offset += subRegion.size();
  } );
  cellData.AddArray( data );
}

void VTKPolyDataWriterInterface::writeNodeFields( NodeManager const & nodeManager,
                                                  vtkPointData & pointData ) const
{
  for( auto const & wrapperIter : nodeManager.wrappers() )
  {
    auto const & wrapper = *wrapperIter.second;
    if( wrapper.getPlotLevel() <= m_plotLevel )
    {
      vtkSmartPointer< vtkDataArray > data;
      types::dispatch( types::StandardArrays{}, wrapper.getTypeId(), true, [&]( auto array )
      {
        using ArrayType = decltype( array );
        using T = typename ArrayType::ValueType;
        auto typedData = vtkAOSDataArrayTemplate< T >::New();
        data = typedData;
        setComponentMetadata( Wrapper< ArrayType >::cast( wrapper ), *typedData );
      } );

      data->SetNumberOfTuples( nodeManager.size() );
      data->SetName( wrapper.getName().c_str() );

      writeField( wrapper, 0, *data );
      pointData.AddArray( data );
    }
  }
}

template< class SUBREGION >
void VTKPolyDataWriterInterface::writeElementFields( ElementRegionBase const & region,
                                                     vtkCellData & cellData ) const
{
  std::unordered_set< string > materialFields;
  conduit::Node fakeRoot;
  Group materialData( "averagedMaterialData", fakeRoot );
  region.forElementSubRegions< SUBREGION >( [&]( SUBREGION const & subRegion )
  {
    // Register a dummy group for each subregion
    Group & subReg = materialData.registerGroup( subRegion.getName() );
    subReg.resize( subRegion.size() );

    // Collect a list of plotted constitutive fields and create wrappers containing averaged data
    subRegion.getConstitutiveModels().forSubGroups( [&]( Group const & material )
    {
      material.forWrappers( [&]( WrapperBase const & wrapper )
      {
        if( wrapper.getPlotLevel() <= m_plotLevel )
        {
          string const fieldName = constitutive::ConstitutiveBase::makeFieldName( material.getName(), wrapper.getName() );
          subReg.registerWrapper( wrapper.averageOverSecondDim( fieldName, subReg ) );
          materialFields.insert( fieldName );
        }
      } );
    } );
  } );

  // Write averaged material data
  for( string const & field : materialFields )
  {
    writeElementField( materialData, field, cellData );
  }

  // Collect a list of regular fields (filter out material field wrappers)
  // TODO: this can be removed if we stop hanging constitutive wrappers on the mesh
  std::unordered_set< string > regularFields;
  region.forElementSubRegions< SUBREGION >( [&]( ElementSubRegionBase const & subRegion )
  {
    for( auto const & wrapperIter : subRegion.wrappers() )
    {
      if( wrapperIter.second->getPlotLevel() <= m_plotLevel && materialFields.count( wrapperIter.first ) == 0 )
      {
        regularFields.insert( wrapperIter.first );
      }
    }
  } );

  // Write regular fields
  for( string const & field : regularFields )
  {
    writeElementField< SUBREGION >( region.getGroup( ElementRegionBase::viewKeyStruct::elementSubRegions() ), field, cellData );
  }
}

void VTKPolyDataWriterInterface::writeCellElementRegions( real64 const time,
                                                          integer const cycle,
                                                          ElementRegionManager const & elemManager,
                                                          NodeManager const & nodeManager ) const
{
  elemManager.forElementRegions< CellElementRegion >( [&]( CellElementRegion const & region )
  {
    if( region.getNumberOfElements< CellElementSubRegion >() != 0 )
    {
      vtkSmartPointer< vtkUnstructuredGrid > const ug = vtkUnstructuredGrid::New();
      auto VTKPoints = getVtkPoints( nodeManager );
      ug->SetPoints( VTKPoints );
      auto VTKCells = getVtkCells( region );
      ug->SetCells( VTKCells.first.data(), VTKCells.second );
      writeTimestamp( *ug, time );
      writeElementFields< CellElementSubRegion >( region, *ug->GetCellData() );
      writeNodeFields( nodeManager, *ug->GetPointData() );
      writeUnstructuredGrid( cycle, region.getName(), *ug );
    }
  } );
}

void VTKPolyDataWriterInterface::writeWellElementRegions( real64 const time,
                                                          integer const cycle,
                                                          ElementRegionManager const & elemManager,
                                                          NodeManager const & nodeManager ) const
{
  elemManager.forElementRegions< WellElementRegion >( [&]( WellElementRegion const & region )
  {
    auto const & subRegion = region.getSubRegion< WellElementSubRegion >( 0 );
    vtkSmartPointer< vtkUnstructuredGrid > const ug = vtkUnstructuredGrid::New();
    auto const VTKWell = getWell( subRegion, nodeManager );
    ug->SetPoints( VTKWell.first );
    ug->SetCells( VTK_LINE, VTKWell.second );
    writeTimestamp( *ug, time );
    writeElementFields< WellElementSubRegion >( region, *ug->GetCellData() );
    writeUnstructuredGrid( cycle, region.getName(), *ug );
  } );
}

void VTKPolyDataWriterInterface::writeSurfaceElementRegions( real64 const time,
                                                             integer const cycle,
                                                             ElementRegionManager const & elemManager,
                                                             NodeManager const & nodeManager,
                                                             EmbeddedSurfaceNodeManager const & embSurfNodeManager ) const
{
  elemManager.forElementRegions< SurfaceElementRegion >( [&]( SurfaceElementRegion const & region )
  {
    vtkSmartPointer< vtkUnstructuredGrid > const ug = vtkUnstructuredGrid::New();
    if( region.subRegionType() == SurfaceElementRegion::SurfaceSubRegionType::embeddedElement )
    {
      auto const & subRegion = region.getSubRegion< EmbeddedSurfaceSubRegion >( 0 );

      auto const VTKSurface = getEmbeddedSurface( subRegion, embSurfNodeManager );
      ug->SetPoints( VTKSurface.first );
      ug->SetCells( VTK_POLYGON, VTKSurface.second );

      writeElementFields< EmbeddedSurfaceSubRegion >( region, *ug->GetCellData() );
    }
    else if( region.subRegionType() == SurfaceElementRegion::SurfaceSubRegionType::faceElement )
    {
      auto const & subRegion = region.getSubRegion< FaceElementSubRegion >( 0 );

      auto const VTKSurface = getSurface( subRegion, nodeManager );
      ug->SetPoints( VTKSurface.first );

      if( subRegion.numNodesPerElement() == 8 )
      {
        ug->SetCells( VTK_HEXAHEDRON, VTKSurface.second );
      }
      else if( subRegion.numNodesPerElement() == 6 )
      {
        ug->SetCells( VTK_WEDGE, VTKSurface.second );
      }
      else
      {
        GEOSX_ERROR( "Elements with " << subRegion.numNodesPerElement() << " nodes can't be output "
                                      << "in the FaceElementRegion " << region.getName() );
      }
      writeElementFields< FaceElementSubRegion >( region, *ug->GetCellData() );
    }
    writeTimestamp( *ug, time );
    writeUnstructuredGrid( cycle, region.getName(), *ug );
  } );
}


void VTKPolyDataWriterInterface::writeVtmFile( integer const cycle,
                                               ElementRegionManager const & elemManager,
                                               VTKVTMWriter const & vtmWriter ) const
{
  int const mpiRank = MpiWrapper::commRank( MPI_COMM_GEOSX );
  int const mpiSize = MpiWrapper::commSize( MPI_COMM_GEOSX );
  auto addRegion = [&]( ElementRegionBase const & region )
  {
    if( mpiRank == 0 )
    {
      if( !vtmWriter.hasBlock( region.getCatalogName() ) )
      {
        vtmWriter.addBlock( region.getCatalogName() );
      }
    }

    std::vector< localIndex > const nbElemsInRegion = gatherNbElementsInRegion( region, MPI_COMM_GEOSX );
    vtmWriter.addSubBlock( region.getCatalogName(), region.getName() );
    for( int i = 0; i < mpiSize; i++ )
    {
      if( mpiRank == 0 )
      {
        string const dataSetFile = GEOSX_FMT( "{:06d}/{}_{}.vtu", cycle, paddedRank( MPI_COMM_GEOSX, i ), region.getName() );
        vtmWriter.addDataToSubBlock( region.getCatalogName(), region.getName(), dataSetFile, i );
      }
    }
  };

  // Output each of the region types
  if( ( m_outputRegionType == VTKRegionTypes::CELL ) || ( m_outputRegionType == VTKRegionTypes::ALL ) )
  {
    elemManager.forElementRegions< CellElementRegion >( addRegion );
  }

  if( ( m_outputRegionType == VTKRegionTypes::WELL ) || ( m_outputRegionType == VTKRegionTypes::ALL ) )
  {
    elemManager.forElementRegions< WellElementRegion >( addRegion );
  }

  if( ( m_outputRegionType == VTKRegionTypes::SURFACE ) || ( m_outputRegionType == VTKRegionTypes::ALL ) )
  {
    elemManager.forElementRegions< SurfaceElementRegion >( addRegion );
  }

  if( mpiRank == 0 )
  {
    vtmWriter.save();
  }
}

void VTKPolyDataWriterInterface::writeUnstructuredGrid( integer const cycle,
                                                        string const & name,
                                                        vtkUnstructuredGrid & ug ) const
{
  string const cycleSubFolder = joinPath( m_outputDir, getCycleSubFolder( cycle ) );
  vtkSmartPointer< vtkXMLUnstructuredGridWriter > const vtuWriter = vtkXMLUnstructuredGridWriter::New();
  vtuWriter->SetInputData( &ug );
  string const vtuFileName = paddedRank( MPI_COMM_GEOSX ) + "_" + name + ".vtu";
  string const vtuFilePath = joinPath( cycleSubFolder, vtuFileName );
  vtuWriter->SetFileName( vtuFilePath.c_str() );
  if( m_outputMode == VTKOutputMode::BINARY )
  {
    vtuWriter->SetDataModeToBinary();
  }
  else if( m_outputMode == VTKOutputMode::ASCII )
  {
    vtuWriter->SetDataModeToAscii();
  }
  vtuWriter->Write();
}

string VTKPolyDataWriterInterface::getCycleSubFolder( integer const cycle ) const
{
  return joinPath( m_outputName, GEOSX_FMT( "{:06d}", cycle ) );
}

void VTKPolyDataWriterInterface::write( real64 const time,
                                        integer const cycle,
                                        DomainPartition const & domain )
{
  // This guard prevents crashes observed on MacOS due to a floating point exception
  // triggered inside VTK by a progress indicator
#if defined(__APPLE__) && defined(__MACH__)
  LvArray::system::FloatingPointExceptionGuard guard;
#endif

  string const stepSubFolder = getCycleSubFolder( cycle );
  if( MpiWrapper::commRank( MPI_COMM_GEOSX ) == 0 )
  {
    if( m_previousCycle == -1 )
    {
      makeDirsForPath( joinPath( m_outputDir, m_outputName ) );
    }
    makeDirectory( joinPath( m_outputDir, stepSubFolder ) );
  }
  MpiWrapper::barrier( MPI_COMM_GEOSX );

  MeshLevel const & meshLevel = domain.getMeshBody( 0 ).getMeshLevel( MeshLevel::groupStructKeys::baseDiscretizationString() );
  ElementRegionManager const & elemManager = meshLevel.getElemManager();
  NodeManager const & nodeManager = meshLevel.getNodeManager();
  EmbeddedSurfaceNodeManager const & embSurfNodeManager = meshLevel.getEmbSurfNodeManager();
  writeCellElementRegions( time, cycle, elemManager, nodeManager );
  writeWellElementRegions( time, cycle, elemManager, nodeManager );
  writeSurfaceElementRegions( time, cycle, elemManager, nodeManager, embSurfNodeManager );

  string const vtmName = stepSubFolder + ".vtm";
  VTKVTMWriter vtmWriter( joinPath( m_outputDir, vtmName ) );
  writeVtmFile( cycle, elemManager, vtmWriter );

  if( cycle != m_previousCycle )
  {
    m_pvd.addData( time, vtmName );
    m_pvd.save();
  }
  m_previousCycle = cycle;
}

} // namespace vtk
} // namespace geosx<|MERGE_RESOLUTION|>--- conflicted
+++ resolved
@@ -427,12 +427,7 @@
   {
     std::cout << subRegion.numNodesPerElement() << std::endl;
     std::vector< vtkIdType > connectivity( subRegion.numNodesPerElement() );
-<<<<<<< HEAD
-    std::vector< int > vtkOrdering = getVTKNodeOrdering( subRegion.getElementType() );
-
-=======
     std::vector< int > vtkOrdering = getVtkToGeosxNodeOrdering( subRegion.getElementType() );
->>>>>>> ddd7cb9c
     int vtkCellType = toVTKCellType( subRegion.getElementType() );
     for( localIndex c = 0; c < subRegion.size(); c++ )
     {
