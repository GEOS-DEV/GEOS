--- conflicted
+++ resolved
@@ -1037,15 +1037,10 @@
   }
   MpiWrapper::barrier( MPI_COMM_GEOSX );
 
-<<<<<<< HEAD
   MeshLevel const & meshLevel = domain.getMeshBody( 0 ).getBaseDiscretization();
   ElementRegionManager const & elemManager = meshLevel.getElemManager();
   NodeManager const & nodeManager = meshLevel.getNodeManager();
   EmbeddedSurfaceNodeManager const & embSurfNodeManager = meshLevel.getEmbSurfNodeManager();
-=======
-  ElementRegionManager const & elemManager = domain.getMeshBody( 0 ).getMeshLevel( 0 ).getElemManager();
-  NodeManager const & nodeManager = domain.getMeshBody( 0 ).getMeshLevel( 0 ).getNodeManager();
-  EmbeddedSurfaceNodeManager const & embSurfNodeManager = domain.getMeshBody( 0 ).getMeshLevel( 0 ).getEmbSurfNodeManager();
 
   if( m_requireFieldRegistrationCheck && !m_fieldNames.empty() )
   {
@@ -1056,7 +1051,6 @@
     m_requireFieldRegistrationCheck = false;
   }
 
->>>>>>> 14e30d15
   writeCellElementRegions( time, cycle, elemManager, nodeManager );
   writeWellElementRegions( time, cycle, elemManager, nodeManager );
   writeSurfaceElementRegions( time, cycle, elemManager, nodeManager, embSurfNodeManager );
