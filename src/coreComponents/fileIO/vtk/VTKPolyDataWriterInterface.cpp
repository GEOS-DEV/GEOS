--- conflicted
+++ resolved
@@ -79,7 +79,6 @@
   return VTK_EMPTY_CELL;
 }
 
-<<<<<<< HEAD
 /**
  * @brief Provide the local list of nodes or face streams for the corresponding VTK element
  *
@@ -99,10 +98,6 @@
  * converted to positives when generating the VTK_POLYHEDRON. Check getVtkCells() for more details.
  */
 static std::vector< int > getVtkConnectivity( ElementType const elementType )
-=======
-static std::vector< int >
-getVtkToGeosxNodeOrdering( ElementType const elementType )
->>>>>>> 4abbbda5
 {
   switch( elementType )
   {
@@ -115,149 +110,6 @@
     case ElementType::Pyramid:       return { 0, 1, 3, 2, 4 };
     case ElementType::Wedge:         return { 0, 4, 2, 1, 5, 3 };
     case ElementType::Hexahedron:    return { 0, 1, 3, 2, 4, 5, 7, 6 };
-//    case ElementType::Hexahedron:
-//    {
-//      int order = 3;
-//      std::vector< int > vtkNodes;
-//
-//      vtkNodes.push_back( 0 );// = 0;
-//      vtkNodes.push_back( order );
-//      vtkNodes.push_back( pow( order+1, 2 )-1 );
-//      vtkNodes.push_back((order+1)*order );
-//      vtkNodes.push_back( order*pow( order+1, 2 ));
-//      vtkNodes.push_back( order*pow( order+1, 2 )+ order );
-//      vtkNodes.push_back( pow( order+1, 3 )-1 );
-//      vtkNodes.push_back( order*pow( order+1, 2 )+order*(order+1));
-//
-//      //Loop to fill the edges
-//      for( localIndex i = 0; i < order-1; ++i )
-//      {
-//        vtkNodes.push_back( i+1 );
-//      }
-//
-//      for( localIndex i = 0; i < order-1; ++i )
-//      {
-//        vtkNodes.push_back( order + (order+1)*(i+1));
-//      }
-//
-//      for( localIndex i = 0; i < order-1; ++i )
-//      {
-//        vtkNodes.push_back( order*(order+1)+1+i );
-//      }
-//
-//      for( localIndex i = 0; i < order-1; ++i )
-//      {
-//        vtkNodes.push_back((order+1)+(order+1)*i );
-//      }
-//
-//      for( localIndex i = 0; i < order-1; ++i )
-//      {
-//        vtkNodes.push_back( order*pow( order+1, 2 )+1+i );
-//      }
-//
-//      for( localIndex i = 0; i < order-1; ++i )
-//      {
-//        vtkNodes.push_back( order*pow( order+1, 2 )+order+(order+1)*(i+1));
-//      }
-//
-//      for( localIndex i = 0; i < order-1; ++i )
-//      {
-//        vtkNodes.push_back( order*pow( order+1, 2 )+order*(order+1)+1+i );
-//      }
-//
-//      for( localIndex i = 0; i < order-1; ++i )
-//      {
-//        vtkNodes.push_back( order*pow( order+1, 2 )+(order+1)*(i+1));
-//      }
-//
-//      for( localIndex i = 0; i < order-1; ++i )
-//      {
-//        vtkNodes.push_back( pow( order+1, 2 )*(i+1));
-//      }
-//
-//      for( localIndex i = 0; i < order-1; ++i )
-//      {
-//        vtkNodes.push_back( order+pow( order+1, 2 )*(i+1));
-//      }
-//
-//      for( localIndex i = 0; i < order-1; ++i )
-//      {
-//        vtkNodes.push_back( pow( order+1, 2 )-1+ pow( order+1, 2 )*(i+1));
-//      }
-//
-//      for( localIndex i = 0; i < order-1; ++i )
-//      {
-//        vtkNodes.push_back( order*(order+1) + pow( order+1, 2 )*(i+1));
-//      }
-//      //Loops to fill the faces
-//      // Face 1 (z=zmin)
-//      for( localIndex j = 0; j < order-1; ++j )
-//      {
-//        for( localIndex i = 0; i < order-1; ++i )
-//        {
-//          vtkNodes.push_back( pow( order+1, 2 ) + pow( order+1, 2 )*j+i+1 );
-//        }
-//      }
-//
-//      // Face 2 (z=zmax)
-//      for( localIndex j = 0; j < order-1; ++j )
-//      {
-//        for( localIndex i = 0; i < order-1; ++i )
-//        {
-//          vtkNodes.push_back( pow( order+1, 2 ) + order*(order+1) + pow( order+1, 2 )*j+i+1 );
-//        }
-//      }
-//
-//      // Face 3 (x=xmin)
-//      for( localIndex j = 0; j < order-1; ++j )
-//      {
-//        for( localIndex i = 0; i < order-1; ++i )
-//        {
-//          vtkNodes.push_back( pow( order+1, 2 )+pow( order+1, 2 )*j+(order+1)*(i+1));
-//        }
-//      }
-//
-//      // Face 4 (x=xmax)
-//      for( localIndex j = 0; j < order-1; ++j )
-//      {
-//        for( localIndex i = 0; i < order-1; ++i )
-//        {
-//          vtkNodes.push_back( pow( order+1, 2 ) +order+1+order+ pow( order+1, 2 )*j+(order+1)*i );
-//        }
-//      }
-//
-//      // Face 5 (y=ymin)
-//      for( localIndex j = 0; j < order-1; ++j )
-//      {
-//        for( localIndex i = 0; i < order-1; ++i )
-//        {
-//          vtkNodes.push_back( order+1 + (order+1)*j+i+1 );
-//        }
-//      }
-//
-//      // Face 6 (y=ymax)
-//      for( localIndex j = 0; j < order-1; ++j )
-//      {
-//        for( localIndex i = 0; i < order-1; ++i )
-//        {
-//          vtkNodes.push_back( pow( order+1, 2 )*order+order+1 + (order+1)*j+i+1 );
-//        }
-//      }
-//
-//      //Nodes inside the cell
-//      for( localIndex k = 0; k < order-1; ++k )
-//      {
-//        for( localIndex j = 0; j < order-1; ++j )
-//        {
-//          for( localIndex i = 0; i < order-1; ++i )
-//          {
-//            vtkNodes.push_back( pow( order+1, 2 ) + (order+1) + pow( order+1, 2 )*k + (order+1)*j + (i+1));
-//          }
-//        }
-//      }
-//
-//      return vtkNodes;
-//    }
     case ElementType::Prism5:        return { 0, 1, 2, 3, 4, 5, 6, 7, 8, 9 };
     case ElementType::Prism6:        return { 0, 1, 2, 3, 4, 5, 6, 7, 8, 9, 10, 11 };
     case ElementType::Prism7:        return {-9,
