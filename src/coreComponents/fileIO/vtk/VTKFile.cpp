--- conflicted
+++ resolved
@@ -486,34 +486,16 @@
         {
           for( localIndex ei = 0; ei < elemSubRegion->size(); ++ei )
           {
-<<<<<<< HEAD
             LvArray::forValuesInSlice( dataView[ei],
                                        [&]( VALUE_TYPE const & value )
-                                       {
+            {
               dataFragment[ countDataFragment++ ] = value;
               if( countDataFragment == multiplier )
               {
-                stream << stringutilities::EncodeBase64( reinterpret_cast< const unsigned char * >( dataFragment.data() ), outputString, sizeof( VALUE_TYPE ) * countDataFragment );
+                stream << stringutilities::EncodeBase64( reinterpret_cast< const unsigned char * >( dataFragment.data() ), sizeof( VALUE_TYPE ) * countDataFragment );
                 countDataFragment = 0;
               }
-                                       }
-            );
-=======
-            for( localIndex ei = 0; ei < elemSubRegion->size(); ++ei )
-            {
-              LvArray::forValuesInSlice( dataView[er][esr][ei],
-                [&]( VALUE_TYPE const & value )
-                {
-                  dataFragment[ countDataFragment++ ] = value;
-                  if( countDataFragment == multiplier )
-                  {
-                    stream << stringutilities::EncodeBase64( reinterpret_cast< const unsigned char * >( dataFragment.data() ), sizeof( VALUE_TYPE ) * countDataFragment );
-                    countDataFragment = 0;
-                  }
-                }
-              );
-            }
->>>>>>> a07df935
+            });
           }
         }
         else
@@ -521,15 +503,7 @@
           real64 nanArray[3] = { std::nan("0"), std::nan("0"), std::nan("0") };
           for( localIndex ei = 0; ei  < elemSubRegion->size(); ei++)
           {
-<<<<<<< HEAD
-            stream << stringutilities::EncodeBase64( reinterpret_cast< const unsigned char * >( nanArray ), outputString, sizeof( real64 ) * 3 );
-=======
-            real64 nanArray[3] = { std::nan("0"), std::nan("0"), std::nan("0") };
-            for( localIndex ei = 0; ei  < elemSubRegion->size(); ei++)
-            {
-              stream << stringutilities::EncodeBase64( reinterpret_cast< const unsigned char * >( nanArray ), sizeof( real64 ) * 3 );
-            }
->>>>>>> a07df935
+            stream << stringutilities::EncodeBase64( reinterpret_cast< const unsigned char * >( nanArray ), sizeof( real64 ) * 3 );
           }
         }
       });
@@ -621,33 +595,19 @@
     arrayView1d<R1Tensor const> const & dataView = elemSubRegion->template getReference<array1d<R1Tensor>>(fieldName);
 
     if ( dataView.size() > 0 )
+    {
       for( localIndex ei = 0; ei  < elemSubRegion->size(); ei++)
       {
-        stream <<stringutilities::EncodeBase64( reinterpret_cast< const unsigned char * >( dataView[ei].Data() ), outputString, sizeof( real64 ) * 3 );
+        stream <<stringutilities::EncodeBase64( reinterpret_cast< const unsigned char * >( dataView[ei].Data() ), sizeof( real64 ) * 3 );
       }
+    }
     else
     {
-<<<<<<< HEAD
       real64_array nanArray(3);
       nanArray[0] = nanArray[1] = nanArray[2] = std::nan("0");
       for( localIndex ei = 0; ei  < elemSubRegion->size(); ei++)
       {
-        stream <<stringutilities::EncodeBase64( reinterpret_cast< const unsigned char * >( nanArray.data() ), outputString, sizeof( real64 ) * 3 );
-=======
-      if ( dataView[er][esr].size() > 0 )
-        for( localIndex ei = 0; ei  < elemSubRegion->size(); ei++)
-        {
-          stream <<stringutilities::EncodeBase64( reinterpret_cast< const unsigned char * >( dataView[er][esr][ei].Data() ), sizeof( real64 ) * 3 );
-        }
-      else
-      {
-        real64_array nanArray(3);
-        nanArray[0] = nanArray[1] = nanArray[2] = std::nan("0");
-        for( localIndex ei = 0; ei  < elemSubRegion->size(); ei++)
-        {
-          stream <<stringutilities::EncodeBase64( reinterpret_cast< const unsigned char * >( nanArray.data() ), sizeof( real64 ) * 3 );
-        }
->>>>>>> a07df935
+        stream <<stringutilities::EncodeBase64( reinterpret_cast< const unsigned char * >( nanArray.data() ), sizeof( real64 ) * 3 );
       }
     }
   });
