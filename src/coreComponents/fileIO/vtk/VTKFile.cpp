/*
 * ------------------------------------------------------------------------------------------------------------
 * SPDX-License-Identifier: LGPL-2.1-only
 *
 * Copyright (c) 2018-2019 Lawrence Livermore National Security LLC
 * Copyright (c) 2018-2019 The Board of Trustees of the Leland Stanford Junior University
 * Copyright (c) 2018-2019 Total, S.A
 * Copyright (c) 2019-     GEOSX Contributors
 * All right reserved
 *
 * See top level LICENSE, COPYRIGHT, CONTRIBUTORS, NOTICE, and ACKNOWLEDGEMENTS files for details.
 * ------------------------------------------------------------------------------------------------------------
 */

/**
 * @file VTKFile.cpp
 */

// Source includes
#include "VTKFile.hpp"
#include "dataRepository/Wrapper.hpp"
#include "managers/DomainPartition.hpp"
#include "mpiCommunications/MpiWrapper.hpp"

// System includes
#include <sys/stat.h>


namespace geosx
{
using namespace dataRepository;

namespace
{
/// Map from GEOSX type to VTK cell types
static std::unordered_map< string, int > geosxToVTKCellTypeMap =
{
  { "C3D4", 10 },
  { "C3D5", 14 },
  { "C3D6", 13 },
  { "C3D8", 12 },
  { "", 9 } // QUAD ?
};

static std::unordered_map< std::type_index, string > geosxToVTKTypeMap =
{
  {std::type_index( typeid( integer ) ), "Int32"},
  {std::type_index( typeid( localIndex ) ), "Int64"},
  {std::type_index( typeid( globalIndex ) ), "Int64"},
  {std::type_index( typeid( real32 ) ), "Float32"},
  {std::type_index( typeid( real64 ) ), "Float64"},
  {std::type_index( typeid( r1_array ) ), "Float64"},
  {std::type_index( typeid( real64_array ) ), "Float64"},
  {std::type_index( typeid( real64_array2d ) ), "Float64"},
  {std::type_index( typeid( real64_array3d ) ), "Float64"},
  {std::type_index( typeid( real32_array ) ), "Float32"},
  {std::type_index( typeid( real32_array2d ) ), "Float32"},
  {std::type_index( typeid( real32_array3d ) ), "Float32"},
  {std::type_index( typeid( integer_array ) ), "Int32"},
  {std::type_index( typeid( localIndex_array ) ), "Int64"},
  {std::type_index( typeid( localIndex_array2d ) ), "Int64"},
  {std::type_index( typeid( localIndex_array3d ) ), "Int64"},
  {std::type_index( typeid( globalIndex_array ) ), "Int64"},
  {std::type_index( typeid( globalIndex_array2d ) ), "Int64"},
  {std::type_index( typeid( globalIndex_array3d ) ), "Int64"}
};
}
class CustomVTUXMLWriter
{
public:
  CustomVTUXMLWriter() = delete;
  CustomVTUXMLWriter( string const & fileName ):
    m_outFile( fileName, std::ios::binary ),
    m_spaceCount( 0 )
  {}

  /*!
   * @brief Write the header of the VTU file with the XML version
   */
  void WriteHeader()
  {
    m_outFile << "<?xml version=\"1.0\"?>\n";
  }

  /*!
   * @brief Write an opening XML node
   * @param[in] nodeName the name of the node
   * @param[in[ args list of pair {paramaters,value}
   * @details This function also handle the spacing for good looking file
   */
  void OpenXMLNode( string const & nodeName, std::initializer_list< std::pair< string, string > > const & args )
  {
    for( int i = 0; i < m_spaceCount; i++ )
    {
      m_outFile << " ";
    }
    m_outFile << "<" << nodeName << " ";
    for( auto param  : args )
    {
      m_outFile << param.first << "=\"" << param.second << "\" ";
    }
    m_outFile << ">\n";
    m_spaceCount +=2;
  }

  template < typename T >
    void WriteArray(array1d<T> const & array, bool binary)
    {
      if( binary )
      {
        WriteBinaryArray( array );
      }
      else
      {
        WriteAsciiArray( array );
      }
    }

  /*!
   * @brief Write the vertices coordinates
   * @param[in] vertices table of vertice coordinates
   * @param[in] binary tells wether or not the data should be written in binary format
   */
  void WriteVertices( arrayView2d< real64 const, nodes::REFERENCE_POSITION_USD > const & vertices, bool binary )
  {
    if( binary )
    {
      WriteBinaryVertices( vertices );
    }
    else
    {
      WriteAsciiVertices( vertices );
    }
  }

  /*!
   * @brief Write the cell connectivities
   */
  void WriteCellConnectivities( ElementRegionManager const * const elemManager, bool binary )
  {
    if( binary )
    {
      localIndex totalNumberOfConnectivities = 0;
      elemManager->forElementSubRegions< CellElementSubRegion >( [&]( CellElementSubRegion const & elemSubRegion )
      {
        totalNumberOfConnectivities += elemSubRegion.size() * elemSubRegion.numNodesPerElement();
      } );
      WriteSize( totalNumberOfConnectivities, sizeof( localIndex ) );
      WriteBinaryConnectivities( elemManager );
    }
    else
    {
      WriteAsciiConnectivities( elemManager );
    }
  }

  /*!
   * @brief Write the offsets
   * @details for a full hex mesh : 0, 8, 16, 24....
   */
  void WriteCellOffsets( ElementRegionManager const * const elemManager, bool binary )
  {
    if( binary )
    {
      WriteSize( elemManager->getNumberOfElements< CellElementSubRegion >(), sizeof( localIndex ) );
      WriteBinaryOffsets( elemManager );
    }
    else
    {
      WriteAsciiOffsets( elemManager );
    }
  }

  /*!
   * @brief Write the Cell types
   */
  void WriteCellTypes( ElementRegionManager const * const elemManager, bool binary )
  {
    if( binary )
    {
      WriteSize( elemManager->getNumberOfElements< CellElementSubRegion >(), sizeof( integer ) );
      WriteBinaryTypes( elemManager );
    }
    else
    {
      WriteAsciiTypes( elemManager );
    }
  }

  template< typename T >
  void WriteCellData( string const & fieldName, ElementRegionManager const * const elemManager, bool binary )
  {
    if( binary )
    {
      WriteCellBinaryData< T >( fieldName, elemManager );
    }
    else
    {
      WriteCellAsciiData< T >( fieldName, elemManager );
    }
  }

  template< typename T >
<<<<<<< HEAD
  void WriteFractureData(  string const & fieldName, ElementRegionManager const * const elemManager, bool binary)
   {
     if( binary )
     {
       //WriteFractureBinaryData( dataView, elemManager );
     }
     else
     {
       WriteFractureAsciiData<T>( fieldName, elemManager );
     }
   }

  template< typename T >
  void WriteNodeData(  Wrapper< T > const & dataView, bool binary)
=======
  void WriteNodeData( Wrapper< T > const & dataView, bool binary )
>>>>>>> e56a39df
  {
    if( binary )
    {
      WriteNodeBinaryData( dataView );
    }
    else
    {
      WriteNodeAsciiData( dataView );
    }
  }

  /*!
   * @brief Method use to write, cells data size
   * @param[in] nbTotalCells number of elements accross all the elementRegion
   * @param[in] factor usually the size of the data type to be written, multiplied by the number of data by cells.
   */
  void WriteSize( localIndex nbTotalCells, localIndex factor )
  {
    std::stringstream stream;
    std::uint32_t size = integer_conversion< std::uint32_t >( nbTotalCells * factor );
    stream << stringutilities::EncodeBase64( reinterpret_cast< const unsigned char * >( &size ), sizeof( std::uint32_t ) );
    m_outFile << stream.rdbuf();
  }

  /*!
   * @brief Close a XML node
   * @param[in] nodeName name of the node to be closed
   */
  void CloseXMLNode( string const & nodeName )
  {
    m_spaceCount -=2;
    for( int i = 0; i < m_spaceCount; i++ )
    {
      m_outFile << " ";
    }
    m_outFile << "</" << nodeName << ">\n";
  }

private:

<<<<<<< HEAD
  template < typename T >
  void WriteBinaryArray(array1d<T> const & GEOSX_UNUSED_PARAM(array))
  {

  }

  template < typename T >
  void WriteAsciiArray(array1d<T> const & array)
  {
    for (integer i=0; i < array.size(); i++)
    {
      m_outFile << array[i] << " ";
    }
    m_outFile << "\n";
  }
  void WriteBinaryVertices( arrayView2d< real64 const, nodes::REFERENCE_POSITION_USD > const & vertices )
=======
  void WriteBinaryVertices( arrayView2d< real64 const, nodes::REFERENCE_POSITION_USD > const & vertices )
  {
    std::stringstream stream;
    std::uint32_t size = integer_conversion< std::uint32_t >( vertices.size() ) * sizeof( real64 );
    stream << stringutilities::EncodeBase64( reinterpret_cast< const unsigned char * >( &size ), sizeof( std::uint32_t ) );
    for( localIndex i = 0; i < vertices.size( 0 ); ++i )
>>>>>>> e56a39df
    {
      real64_array vertex( 3 );
      for( localIndex j = 0; j < 3; ++j )
      {
        vertex[j] = vertices( i, j );
      }
      stream << stringutilities::EncodeBase64( reinterpret_cast< const unsigned char * >( vertex.data() ), 3 * sizeof( real64 ) );
    }
    DumpBuffer( stream );
  }

  void WriteAsciiVertices( arrayView2d< real64 const, nodes::REFERENCE_POSITION_USD > const & vertices )
  {
    for( localIndex i = 0; i < vertices.size( 0 ); ++i )
    {
      m_outFile << vertices( i, 0 ) << " " << vertices( i, 1 ) << "" << vertices( i, 2 ) << "\n";
    }
  }

  void WriteBinaryConnectivities( ElementRegionManager const * const elemManager )
  {
    std::stringstream stream;
    integer multiplier = FindMultiplier( sizeof( localIndex ) );
    localIndex_array connectivityFragment( multiplier );
    integer countConnectivityFragment = 0;

    elemManager->forElementSubRegions< CellElementSubRegion >( [&]( CellElementSubRegion const & elemSubRegion )
    {
      integer type = geosxToVTKCellTypeMap.at( elemSubRegion.GetElementTypeString() );
      auto & connectivities = elemSubRegion.nodeList();
      if( type == 12 )   // Special case for hexahedron because of the internal ordering
      {
        for( localIndex i = 0; i < elemSubRegion.size(); i++ )
        {
          for( integer j = 0; j < elemSubRegion.numNodesPerElement(); j++ )
          {
            if( j == 2 )
            {
              connectivityFragment[countConnectivityFragment++] = connectivities[i][3];
            }
            else if( j == 3 )
            {
              connectivityFragment[countConnectivityFragment++] = connectivities[i][2];
            }
            else if( j == 6 )
            {
              connectivityFragment[countConnectivityFragment++] = connectivities[i][7];
            }
            else if( j == 7 )
            {
              connectivityFragment[countConnectivityFragment++] = connectivities[i][6];
            }
            else
            {
              connectivityFragment[countConnectivityFragment++] = connectivities[i][j];
            }
            if( countConnectivityFragment == multiplier )
            {
              stream <<
                stringutilities::EncodeBase64( reinterpret_cast< const unsigned char * >( connectivityFragment.data() ), sizeof( localIndex ) * multiplier );
              countConnectivityFragment = 0;
            }
          }
        }
      }
      else
      {
        for( localIndex i = 0; i < elemSubRegion.size(); i++ )
        {
          for( integer j = 0; j < elemSubRegion.numNodesPerElement(); j++ )
          {
<<<<<<< HEAD
            offsetFragment[countOffsetFragmentIndex++] = curOffset;
            curOffset += offSetForOneCell;
            if( countOffsetFragmentIndex == multiplier )
=======
            connectivityFragment[countConnectivityFragment++] = connectivities[i][j];
            if( countConnectivityFragment == multiplier )
>>>>>>> e56a39df
            {
              stream <<
                stringutilities::EncodeBase64( reinterpret_cast< const unsigned char * >( connectivityFragment.data() ), sizeof( localIndex ) * multiplier );
              countConnectivityFragment = 0;
            }
          }
        }
      }
    } );
    stream <<
      stringutilities::EncodeBase64(
      reinterpret_cast< const unsigned char * >( connectivityFragment.data() ), sizeof( localIndex ) * ( countConnectivityFragment) );
    DumpBuffer( stream );
  }

  void WriteAsciiConnectivities( ElementRegionManager const * const elemManager )
  {
    elemManager->forElementSubRegions< CellElementSubRegion >( [&]( CellElementSubRegion const & elemSubRegion )
    {
      integer type = geosxToVTKCellTypeMap.at( elemSubRegion.GetElementTypeString() );
      auto & connectivities = elemSubRegion.nodeList();
      if( type == 12 )   // Special case for hexahedron because of the internal ordering
      {
        for( localIndex i = 0; i < connectivities.size() / 8; i++ )
        {
          m_outFile << connectivities[i][0] << " ";
          m_outFile << connectivities[i][1] << " ";
          m_outFile << connectivities[i][3] << " ";
          m_outFile << connectivities[i][2] << " ";
          m_outFile << connectivities[i][4] << " ";
          m_outFile << connectivities[i][5] << " ";
          m_outFile << connectivities[i][7] << " ";
          m_outFile << connectivities[i][6] << " ";
          m_outFile << "\n";
        }
      }
      else
      {
        for( localIndex i = 0; i < connectivities.size(); i++ )
        {
<<<<<<< HEAD
          integer type = geosxToVTKCellTypeMap.at( elemSubRegion->GetElementTypeString() );
          for( localIndex i =  0; i < elemSubRegion->size(); i++ )
          {
            typeFragment[countTypeFragmentIndex++] = type;
            if( countTypeFragmentIndex == multiplier )
            {
              stream << stringutilities::EncodeBase64( reinterpret_cast< const unsigned char * >( typeFragment.data() ), sizeof( integer ) * multiplier );
              countTypeFragmentIndex = 0;
            }
          }
        });
      });
      stream <<stringutilities::EncodeBase64( reinterpret_cast< const unsigned char * >( typeFragment.data() ), sizeof( localIndex ) * ( countTypeFragmentIndex) );
      DumpBuffer( stream );
    }
=======
          m_outFile << connectivities.data()[i] <<" ";
        }
        m_outFile << "\n";
      }
    } );
  }
>>>>>>> e56a39df

  void WriteAsciiOffsets( ElementRegionManager const * const elemManager )
  {
    localIndex curOffset = elemManager->GetRegion( 0 )->GetSubRegion( 0 )->numNodesPerElement();
    elemManager->forElementSubRegions< CellElementSubRegion >( [&]( CellElementSubRegion const & elemSubRegion )
    {
      localIndex offSetForOneCell = elemSubRegion.numNodesPerElement();
      for( localIndex i =  0; i < elemSubRegion.size(); i++ )
      {
        m_outFile << curOffset << "\n";
        curOffset += offSetForOneCell;
      }
    } );
  }

  void WriteBinaryOffsets( ElementRegionManager const * const elemManager )
  {
    std::stringstream stream;
    integer multiplier = FindMultiplier( sizeof( integer ) );   // We do not write all the data at once to avoid
                                                                // creating a big table each time.
    localIndex_array offsetFragment( multiplier );
    integer countOffsetFragmentIndex = 0;
    localIndex curOffset = elemManager->GetRegion( 0 )->GetSubRegion( 0 )->numNodesPerElement();
    elemManager->forElementSubRegions< CellElementSubRegion >( [&]( CellElementSubRegion const & elemSubRegion )
    {
      localIndex offSetForOneCell = elemSubRegion.numNodesPerElement();
      for( localIndex i =  0; i < elemSubRegion.size(); i++ )
      {
        offsetFragment[countOffsetFragmentIndex++] = curOffset;
        curOffset += offSetForOneCell;
        if( countOffsetFragmentIndex == multiplier )
        {
          stream << stringutilities::EncodeBase64( reinterpret_cast< const unsigned char * >( offsetFragment.data() ), sizeof( localIndex ) * multiplier );
          countOffsetFragmentIndex = 0;
        }
      }
    } );
    stream <<
      stringutilities::EncodeBase64( reinterpret_cast< const unsigned char * >( offsetFragment.data() ), sizeof( localIndex ) * ( countOffsetFragmentIndex) );
    DumpBuffer( stream );
  }

<<<<<<< HEAD
    template< typename T >
    void WriteFractureAsciiData( string const & fieldName,
                                 ElementRegionManager const * const elemManager )
    {
      elemManager->forElementSubRegions< EmbeddedSurfaceSubRegion >( [&]( auto const * const embeddedSurfaceSubRegion )
            {
              typename T::ViewTypeConst const & dataView = embeddedSurfaceSubRegion->template getReference<T>(fieldName);
              for ( localIndex ei = 0; ei < embeddedSurfaceSubRegion->size(); ++ei )
              {
                LvArray::forValuesInSlice( dataView[ei], [this]( auto const & value ) { m_outFile << value << " "; } );
                m_outFile << "\n";
              }
            });
    }

    template< typename ARRAY_TYPE >
       void WriteCellBinaryData( string const & fieldName, ElementRegionManager const * const elemManager )
=======
  void WriteAsciiTypes( ElementRegionManager const * const elemManager )
  {
    elemManager->forElementSubRegions< CellElementSubRegion >( [&]( CellElementSubRegion const & elemSubRegion )
>>>>>>> e56a39df
    {
      integer type = geosxToVTKCellTypeMap.at( elemSubRegion.GetElementTypeString() );
      for( localIndex i =  0; i < elemSubRegion.size(); i++ )
      {
        m_outFile <<  type << "\n";
      }
    } );
  }

  void WriteBinaryTypes( ElementRegionManager const * const elemManager )
  {
    std::stringstream stream;
    integer multiplier = FindMultiplier( sizeof( integer ) );   // We do not write all the data at once to avoid
                                                                // creating a big table each time.
    integer_array typeFragment( multiplier );
    integer countTypeFragmentIndex = 0;
    elemManager->forElementSubRegions< CellElementSubRegion >( [&]( CellElementSubRegion const & elemSubRegion )
    {
      integer type = geosxToVTKCellTypeMap.at( elemSubRegion.GetElementTypeString() );
      for( localIndex i =  0; i < elemSubRegion.size(); i++ )
      {
        typeFragment[countTypeFragmentIndex++] = type;
        if( countTypeFragmentIndex == multiplier )
        {
          stream << stringutilities::EncodeBase64( reinterpret_cast< const unsigned char * >( typeFragment.data() ), sizeof( integer ) * multiplier );
          countTypeFragmentIndex = 0;
        }
      }
    } );
    stream <<
      stringutilities::EncodeBase64( reinterpret_cast< const unsigned char * >( typeFragment.data() ), sizeof( localIndex ) * ( countTypeFragmentIndex) );
    DumpBuffer( stream );
  }

  template< typename T >
  void WriteCellAsciiData( string const & fieldName,
                           ElementRegionManager const * const elemManager )
  {
    elemManager->forElementSubRegions< CellElementSubRegion >( [&]( CellElementSubRegion const & elemSubRegion )
    {
      typename T::ViewTypeConst const & dataView = elemSubRegion.getReference< T >( fieldName );
      for( localIndex ei = 0; ei < elemSubRegion.size(); ++ei )
      {
        LvArray::forValuesInSlice( dataView[ei], [this]( auto const & value ) { m_outFile << value << " "; } );
        m_outFile << "\n";
      }
    } );
  }

  template< typename ARRAY_TYPE >
  void WriteCellBinaryData( string const & fieldName, ElementRegionManager const * const elemManager )
  {
    using VALUE_TYPE = typename ARRAY_TYPE::value_type;

    std::stringstream stream;
    WriteSize( elemManager->getNumberOfElements< CellElementSubRegion >(), sizeof( VALUE_TYPE ) );
    integer multiplier = FindMultiplier( sizeof( VALUE_TYPE ) );  // We do not write all the data at once to avoid
                                                                  // creating a big table each time.
    std::vector< VALUE_TYPE > dataFragment( multiplier );
    integer countDataFragment = 0;
    elemManager->forElementSubRegions< CellElementSubRegion >( [&]( CellElementSubRegion const & elemSubRegion )
    {

      typename ARRAY_TYPE::ViewTypeConst const & dataView = elemSubRegion.getReference< ARRAY_TYPE >( fieldName );
      if( elemSubRegion.size() > 0 )
      {
        for( localIndex ei = 0; ei < elemSubRegion.size(); ++ei )
        {
          LvArray::forValuesInSlice( dataView[ei],
                                     [&]( VALUE_TYPE const & value )
          {
            dataFragment[ countDataFragment++ ] = value;
            if( countDataFragment == multiplier )
            {
              stream <<
                stringutilities::EncodeBase64( reinterpret_cast< const unsigned char * >( dataFragment.data() ), sizeof( VALUE_TYPE ) * countDataFragment );
              countDataFragment = 0;
            }
          } );
        }
      }
      else
      {
        real64 nanArray[3] = { std::nan( "0" ), std::nan( "0" ), std::nan( "0" ) };
        for( localIndex ei = 0; ei  < elemSubRegion.size(); ei++ )
        {
          stream << stringutilities::EncodeBase64( reinterpret_cast< const unsigned char * >( nanArray ), sizeof( real64 ) * 3 );
        }
      }
    } );

    stream << stringutilities::EncodeBase64( reinterpret_cast< const unsigned char * >( dataFragment.data() ), sizeof( VALUE_TYPE ) * ( countDataFragment ) );
    DumpBuffer( stream );
  }

  template< typename ARRAY_TYPE >
  void WriteNodeAsciiData( Wrapper< ARRAY_TYPE > const & dataView )
  {
    typename ARRAY_TYPE::ViewTypeConst const & array = dataView.reference();
    for( localIndex i = 0; i < array.size( 0 ); i++ )
    {
      LvArray::forValuesInSlice( array[ i ], [this]( auto const & value ) { m_outFile << value << " "; } );
      m_outFile << "\n";
    }
  }

  template< typename ARRAY_TYPE >
  void WriteNodeBinaryData( Wrapper< ARRAY_TYPE > const & dataView )
  {

    std::stringstream stream;
    typename ARRAY_TYPE::ViewTypeConst const & array = dataView.reference();

    using VALUE_TYPE = typename ARRAY_TYPE::value_type;

    integer multiplier = FindMultiplier( sizeof( VALUE_TYPE ) );  // We do not write all the data at once to avoid
                                                                  // creating a big table each time.

    std::vector< VALUE_TYPE > dataFragment( multiplier );

    integer countDataFragment = 0;
    WriteSize( array.size(), sizeof( VALUE_TYPE ) );
    for( localIndex i = 0; i < array.size( 0 ); i++ )
    {
      LvArray::forValuesInSlice( array[ i ],
                                 [&]( VALUE_TYPE const & value )
      {
        dataFragment[countDataFragment++] = value;
        if( countDataFragment == multiplier )
        {
          stream << stringutilities::EncodeBase64( reinterpret_cast< const unsigned char * >( dataFragment.data() ), sizeof( VALUE_TYPE ) * countDataFragment );
          countDataFragment = 0;
        }
      }
                                 );
    }

    stream << stringutilities::EncodeBase64( reinterpret_cast< const unsigned char * >( dataFragment.data() ), sizeof( VALUE_TYPE ) * countDataFragment );
    DumpBuffer( stream );
  }

  /*!
   * @brief This function is used to compute the minimum number of value of a certain type
   * that can be continously encoded into a base64 to be properly written into the VTU file.
   */
  integer FindMultiplier( integer typeSize )
  {
    integer multiplier = 1;
    while( ( multiplier * typeSize) % 6 )
    {
      multiplier++;
    }
    return multiplier;
  }

  void DumpBuffer( std::stringstream const & stream )
  {
    m_outFile << stream.rdbuf() << '\n';
  }
private:
  /// vtu output file
  std::ofstream m_outFile;

  /// Space counter to have well indented XML file
  int m_spaceCount;
};

template<>
inline void CustomVTUXMLWriter::WriteCellBinaryData< r1_array >( string const & fieldName,
                                                                 ElementRegionManager const * const elemManager )
{
  std::stringstream stream;
  string outputString;
  WriteSize( elemManager->getNumberOfElements< CellElementSubRegion >() * 3, sizeof( real64 ) );
  elemManager->forElementSubRegions< CellElementSubRegion >( [&]( CellElementSubRegion const & elemSubRegion )
  {
    arrayView1d< R1Tensor const > const & dataView = elemSubRegion.getReference< array1d< R1Tensor > >( fieldName );

    if( dataView.size() > 0 )
    {
      for( localIndex ei = 0; ei  < elemSubRegion.size(); ei++ )
      {
        stream <<stringutilities::EncodeBase64( reinterpret_cast< const unsigned char * >( dataView[ei].Data() ), sizeof( real64 ) * 3 );
      }
    }
    else
    {
      real64_array nanArray( 3 );
      nanArray[0] = nanArray[1] = nanArray[2] = std::nan( "0" );
      for( localIndex ei = 0; ei  < elemSubRegion.size(); ei++ )
      {
        stream <<stringutilities::EncodeBase64( reinterpret_cast< const unsigned char * >( nanArray.data() ), sizeof( real64 ) * 3 );
      }
    }
  } );

  DumpBuffer( stream );
}

template<>
inline void CustomVTUXMLWriter::WriteNodeBinaryData( Wrapper< r1_array > const & dataView )
{
  std::stringstream stream;
  auto & viewRef = dataView.reference();
  string outputString;
  WriteSize( viewRef.size() * 3, sizeof( real64 ) );
  for( localIndex i = 0; i < viewRef.size(); i++ )
  {
    stream <<stringutilities::EncodeBase64( reinterpret_cast< const unsigned char * >( viewRef[i].Data() ), sizeof( real64 ) * 3 );
  }
  DumpBuffer( stream );
}

VTKFile::VTKFile( string const & name ):
  m_baseName( name ),
  m_binary( false ),
  m_fractureFile( true )
{
  int const mpiRank = MpiWrapper::Comm_rank( MPI_COMM_GEOSX );
  if( mpiRank == 0 )
  {
    // Declaration of XML version
    auto declarationNode = m_rootFile.append_child( pugi::node_declaration );
    declarationNode.append_attribute( "version" ) = "1.0";

    // Declaration of the node VTKFile
    auto vtkFileNode = m_rootFile.append_child( "VTKFile" );
    vtkFileNode.append_attribute( "type" ) = "Collection";
    vtkFileNode.append_attribute( "version" ) = "0.1";
    //vtkFileNode.append_attribute("byteOrder") = "LittleEndian";
    //vtkFileNode.append_attribute("compressor") = "vtkZLibDataCompressor";

    // Declaration of the node Collection
    vtkFileNode.append_child( "Collection" );
    mode_t mode = 0733;
    mkdir( name.c_str(), mode );
    string pvdFileName = name + ".pvd";
<<<<<<< HEAD

    m_rootFile.save_file(pvdFileName.c_str());

    if (m_fractureFile)
    {
      // Declaration of XML version
      auto declarationNodeF = m_rootFileFractures.append_child(pugi::node_declaration);
      declarationNodeF.append_attribute("version") = "1.0";

      // Declaration of the node VTKFile
      auto vtkFileNodeF = m_rootFileFractures.append_child("VTKFile");
      vtkFileNodeF.append_attribute("type") = "Collection";
      vtkFileNodeF.append_attribute("version") = "0.1";

      // Declaration of the node Collection
      vtkFileNodeF.append_child("Collection");

      string pvdFractureFileName = name + "Fractures.pvd";
      m_rootFileFractures.save_file(pvdFractureFileName.c_str());
    }
=======
    m_rootFile.save_file( pvdFileName.c_str());
>>>>>>> e56a39df
  }

}

void VTKFile::Write( double const timeStep,
                     DomainPartition const & domain )
{
  int const mpiRank = MpiWrapper::Comm_rank( MPI_COMM_GEOSX );
  int const mpiSize = MpiWrapper::Comm_size( MPI_COMM_GEOSX );
  ElementRegionManager const * elemManager = domain.getMeshBody( 0 )->getMeshLevel( 0 )->getElemManager();
  NodeManager const * nodeManager = domain.getMeshBody( 0 )->getMeshLevel( 0 )->getNodeManager();
  string timeStepFolderName = m_baseName + "/" + std::to_string( timeStep );
  if( mpiRank == 0 )
  {
    // Create a directory for this time step
    mode_t mode = 0733;
    mkdir( timeStepFolderName.c_str(), mode );
  }
  MpiWrapper::Barrier();
  string format;
  if( m_binary )
  {
    format = "binary";
  }
  else
  {
    format = "ascii";
  }

  std::set< std::tuple< string, string, integer, rtTypes::TypeIDs > > cellFields; // First : field name, Second : type,
                                                                                  // Third : field dimension;
  // Find all cell fields to export
  elemManager->forElementSubRegions< CellElementSubRegion >( [&]( CellElementSubRegion const & subRegion )
  {
    for( auto const & wrapperIter : subRegion.wrappers() )
    {
      WrapperBase const * const wrapper = wrapperIter.second;

      if( wrapper->getPlotLevel() < m_plotLevel )
      {
        // the field name is the key to the map
        string const fieldName = wrapper->getName();
        std::type_info const & typeID = wrapper->get_typeid();
        rtTypes::TypeIDs fieldType = rtTypes::typeID( wrapper->get_typeid());
        if( !geosxToVTKTypeMap.count( typeID ) )
          continue;
        int dimension = 0;
        if( fieldType == rtTypes::TypeIDs::r1_array_id )
        {
          dimension = 3;
        }
        else
        {
          dimension = 1;
        }
        cellFields.insert( std::make_tuple( fieldName, geosxToVTKTypeMap.at( typeID ), dimension, fieldType ) );
      }
    }
  } );

  std::set< std::tuple< string, string, integer, rtTypes::TypeIDs > > nodeFields; // First : field name, Second : type,
                                                                                  // Third : field dimension;
  // Find all node fields to export
  for( auto const & wrapperIter : nodeManager->wrappers() )
  {
    WrapperBase const * const wrapper = wrapperIter.second;
    if( wrapper->getPlotLevel() < m_plotLevel )
    {
      string const fieldName = wrapper->getName();
      std::type_info const & typeID = wrapper->get_typeid();
      if( !geosxToVTKTypeMap.count( typeID ) )
        continue;
      int dimension = 0;
      rtTypes::TypeIDs fieldType = rtTypes::typeID( wrapper->get_typeid());
      if( fieldType == rtTypes::TypeIDs::r1_array_id )
      {
        dimension = 3;
      }
      else
      {
        dimension = 1;
      }
      nodeFields.insert( std::make_tuple( fieldName, geosxToVTKTypeMap.at( typeID ), dimension, fieldType ) );
    }
  }
  if( mpiRank == 0 )
  {
    /// Add the new entry to the pvd root file
    auto collectionNode = m_rootFile.child( "VTKFile" ).child( "Collection" );
    auto dataSetNode = collectionNode.append_child( "DataSet" );
    dataSetNode.append_attribute( "timestep" ) = std::to_string( timeStep ).c_str();
    dataSetNode.append_attribute( "group" ) = "";
    dataSetNode.append_attribute( "part" ) = "0";
    string pvtuFileName = timeStepFolderName + "/root.pvtu";
    dataSetNode.append_attribute( "file" ) = pvtuFileName.c_str();

    /// Create the pvtu file for this time step
    pugi::xml_document pvtuFile;

    // Declaration of XML version
    auto declarationNode = pvtuFile.append_child( pugi::node_declaration );
    declarationNode.append_attribute( "version" ) = "1.0";

    // Declaration of the node VTKFile
    auto vtkFileNode = pvtuFile.append_child( "VTKFile" );
    vtkFileNode.append_attribute( "type" ) = "PUnstructuredGrid";
    vtkFileNode.append_attribute( "version" ) = "0.1";
    if( m_binary )
    {
      vtkFileNode.append_attribute( "byteOrder" ) = "LittleEndian";
    }

    // Declaration of the node PUnstructuredGrid
    auto pUnstructureGridNode = vtkFileNode.append_child( "PUnstructuredGrid" );
    pUnstructureGridNode.append_attribute( "GhostLevel" ) = "1";

    // Declaration the node PPoints
    auto pPointsNode = pUnstructureGridNode.append_child( "PPoints" );
    // .... and the data array containg the positions
    CreatePDataArray( pPointsNode, geosxToVTKTypeMap.at( std::type_index( typeid( real64 ) ) ), "Position", 3, format );

    // Declare all the point fields
    auto pPointDataNode = pUnstructureGridNode.append_child( "PPointData" );
    for( auto & nodeField : nodeFields )
    {
      CreatePDataArray( pPointDataNode, std::get< 1 >( nodeField ), std::get< 0 >( nodeField ), std::get< 2 >( nodeField ), format );
    }

    // Declaration of the node PCells
    auto pCellsNode = pUnstructureGridNode.append_child( "PCells" );
    // .... and its data array defining the connectivities, types, and offsets
    CreatePDataArray( pCellsNode, geosxToVTKTypeMap.at( std::type_index( typeid( localIndex ) ) ), "connectivity", 1, format ); //TODO
                                                                                                                                // harcoded
                                                                                                                                // for
                                                                                                                                // the
                                                                                                                                // moment
    CreatePDataArray( pCellsNode, geosxToVTKTypeMap.at( std::type_index( typeid( localIndex ) ) ), "offsets", 1, format );
    CreatePDataArray( pCellsNode, geosxToVTKTypeMap.at( std::type_index( typeid( integer ) ) ), "types", 1, format );

    // Find all the cell fields to output
    auto pCellDataNode = pUnstructureGridNode.append_child( "PCellData" );
    for( auto & cellField : cellFields )
    {
      CreatePDataArray( pCellDataNode, std::get< 1 >( cellField ), std::get< 0 >( cellField ), std::get< 2 >( cellField ), format );
    }

    // Declaration of the "Piece" nodes refering to the vtu files
    for( int i = 0; i < mpiSize; i++ )
    {
      auto curPieceNode = pUnstructureGridNode.append_child( "Piece" );
      string fileName = std::to_string( i ) + ".vtu";
      curPieceNode.append_attribute( "Source" ) = fileName.c_str();
    }

    // Save the files
    string pvdFileName = m_baseName + ".pvd";
    m_rootFile.save_file( pvdFileName.c_str());
    pvtuFile.save_file( pvtuFileName.c_str());
  }

<<<<<<< HEAD
  string vtuFileName = timeStepFolderName + "/" + std::to_string(mpiRank) + ".vtu";
=======
  string vtuFileName = timeStepFolderName + "/" + std::to_string( mpiRank ) + ".vtu";
>>>>>>> e56a39df
  CustomVTUXMLWriter vtuWriter( vtuFileName );
  vtuWriter.WriteHeader();
  vtuWriter.OpenXMLNode( "VTKFile", {
      {"type", "UnstructuredGrid"},
      {"version", "0.1"},
      {"byte_order", "LittleEndian"}
    } );
  vtuWriter.OpenXMLNode( "UnstructuredGrid", {} );

  // Declaration of the node Piece and the basic informations of the mesh
  localIndex totalNumberOfCells = elemManager->getNumberOfElements< CellElementSubRegion >();
  localIndex totalNumberOfSubRegion = 0;
  elemManager->forElementRegionsComplete< CellElementRegion >( [&]( localIndex const GEOSX_UNUSED_PARAM( er ),
                                                                    CellElementRegion const & elemRegion )
  {
    totalNumberOfSubRegion += elemRegion.numSubRegions();
  } );
  vtuWriter.OpenXMLNode( "Piece", {
      { "NumberOfPoints", std::to_string( nodeManager->size() ) },
      { "NumberOfCells", std::to_string( totalNumberOfCells ) }
    } );

  // Definition of node Points
  vtuWriter.OpenXMLNode( "Points", {} );

  // Definition of the node DataArray that will contain all the node coordinates
  vtuWriter.OpenXMLNode( "DataArray", {
      { "type", geosxToVTKTypeMap.at( std::type_index( typeid( real64 ) ) ) },
      { "Name", "Position" },
      { "NumberOfComponents", "3" },
      { "format", format }
    } );
  vtuWriter.WriteVertices( nodeManager->referencePosition(), m_binary );
  vtuWriter.CloseXMLNode( "DataArray" );
  vtuWriter.CloseXMLNode( "Points" );

  // Point data output
  vtuWriter.OpenXMLNode( "PointData", {} );
  for( auto & nodeField : nodeFields )
  {
    WrapperBase const * const wrapper = nodeManager->getWrapperBase( std::get< 0 >( nodeField ) );
    vtuWriter.OpenXMLNode( "DataArray", {
        { "type", std::get< 1 >( nodeField ) },
        { "Name", std::get< 0 >( nodeField ) },
        { "NumberOfComponents", std::to_string( std::get< 2 >( nodeField ) ) },
        { "format", format }
      } );
    rtTypes::ApplyArrayTypeLambda1( std::get< 3 >( nodeField ),
                                    [&]( auto type ) -> void
    {
      using cType = decltype(type);
      const Wrapper< cType > & view = Wrapper< cType >::cast( *wrapper );
      vtuWriter.WriteNodeData( view, m_binary );
    } );
    vtuWriter.CloseXMLNode( "DataArray" );
  }
  vtuWriter.CloseXMLNode( "PointData" );

  // Definition of the node Cells
  vtuWriter.OpenXMLNode( "Cells", {} );

  // Definition of the node DataArray that will contain the connectivities
<<<<<<< HEAD
  vtuWriter.OpenXMLNode( "DataArray", { { "type", geosxToVTKTypeMap.at( std::type_index( typeid( localIndex ) ) ) },
                                        { "Name", "connectivity" },
                                        { "NumberOfComponents", "1" },
                                        { "format", format } } );
=======
  vtuWriter.OpenXMLNode( "DataArray", {
      { "type", geosxToVTKTypeMap.at( std::type_index( typeid( localIndex ) ) ) },
      { "Name", "connectivity" },
      { "NumberOfComponents", "1" },
      { "format", format }
    } );
>>>>>>> e56a39df

  vtuWriter.WriteCellConnectivities( elemManager, m_binary );

  vtuWriter.CloseXMLNode( "DataArray" );


  array1d< std::tuple< integer, localIndex, string > > subRegionsInfo; // First value : cell size, Second value : number
                                                                       // of cells, Third value : cell Types

  elemManager->forElementSubRegions< CellElementSubRegion >( [&]( CellElementSubRegion const & elemSubRegion )
  {
    subRegionsInfo.push_back( std::make_tuple( elemSubRegion.numNodesPerElement(), elemSubRegion.size(), elemSubRegion.GetElementTypeString() ) );
  } );

  // Definition of the node DataArray that will contain the offsets
  vtuWriter.OpenXMLNode( "DataArray", {
      { "type", geosxToVTKTypeMap.at( std::type_index( typeid( localIndex ) ) ) },
      { "Name", "offsets" },
      { "NumberOfComponents", "1" },
      { "format", format }
    } );
  vtuWriter.WriteCellOffsets( elemManager, m_binary );
  vtuWriter.CloseXMLNode( "DataArray" );

  // Definition of the node DataArray that will contain the cell types
  vtuWriter.OpenXMLNode( "DataArray", {
      { "type", geosxToVTKTypeMap.at( std::type_index( typeid( integer ) ) ) },
      { "Name", "types" },
      { "NumberOfComponents", "1" },
      { "format", format }
    } );
  vtuWriter.WriteCellTypes( elemManager, m_binary );
  vtuWriter.CloseXMLNode( "DataArray" );

  vtuWriter.CloseXMLNode( "Cells" );
  // Definition of the CellDataArray node that will contains all the data held by the elements
  vtuWriter.OpenXMLNode( "CellData", {} );
  for( auto & cellField : cellFields )
  {
    vtuWriter.OpenXMLNode( "DataArray", {
        { "type", std::get< 1 >( cellField )  },
        { "Name", std::get< 0 >( cellField )  },
        { "NumberOfComponents", std::to_string( std::get< 2 >( cellField )  ) },
        { "format", format }
      } );
    rtTypes::ApplyArrayTypeLambda1( std::get< 3 >( cellField ),
                                    [&]( auto type ) -> void
    {
      using cType = decltype(type);
      vtuWriter.WriteCellData< cType >( std::get< 0 >( cellField ), elemManager, m_binary );
    } );
    vtuWriter.CloseXMLNode( "DataArray" );
  }
  vtuWriter.CloseXMLNode( "CellData" );
  vtuWriter.CloseXMLNode( "Piece" );
  vtuWriter.CloseXMLNode( "UnstructuredGrid" );
  vtuWriter.CloseXMLNode( "VTKFile" );

  if (m_fractureFile)
    WriteFractures(timeStep, domain);


}

void VTKFile::WriteFractures( double const timeStep,
                              DomainPartition const & domain )
{
  //Write fractures output
  int const mpiRank = MpiWrapper::Comm_rank(MPI_COMM_GEOSX);
  int const mpiSize = MpiWrapper::Comm_size(MPI_COMM_GEOSX);
  ElementRegionManager const * elemManager = domain.getMeshBody(0)->getMeshLevel(0)->getElemManager();
  NodeManager const * nodeManager = domain.getMeshBody(0)->getMeshLevel(0)->getNodeManager();
  EdgeManager const * edgeManager = domain.getMeshBody(0)->getMeshLevel(0)->getEdgeManager();

  string timeStepFolderName = m_baseName + + "/" + std::to_string( timeStep );

  MpiWrapper::Barrier();
  string format;
  if( m_binary )
  {
    format = "binary";
  }
  else
  {
    format = "ascii";
  }

  std::set< std::tuple< string, string, integer, rtTypes::TypeIDs > > cellFields; // First : field name, Second : type, Third : field dimension;
  array1d<R1Tensor> intersectionPoints;
  array1d<localIndex> connectivityList;
  array1d<int> offSet, typesList;
  // Find all cell fields to export
  elemManager->forElementRegions<EmbeddedSurfaceRegion>( [&]( EmbeddedSurfaceRegion const * const embeddedRegion )->void
  {
    embeddedRegion->forElementSubRegions<EmbeddedSurfaceSubRegion>([&]( EmbeddedSurfaceSubRegion const * const subRegion )
    {
      // Get "nodes" relative to the fracture subregion
      subRegion->getIntersectionPoints(*nodeManager, *edgeManager, *elemManager, intersectionPoints, connectivityList, offSet);
      // subRegion->getNumPointsPerElement();
      for( auto const & wrapperIter : subRegion->wrappers() )
      {
        WrapperBase const * const wrapper = wrapperIter.second;

        if( wrapper->getPlotLevel() < m_plotLevel )
        {
          // the field name is the key to the map
          string const fieldName = wrapper->getName();
          std::type_info const & typeID = wrapper->get_typeid();
          rtTypes::TypeIDs fieldType = rtTypes::typeID(wrapper->get_typeid());
          if( !geosxToVTKTypeMap.count( typeID ) )
            continue;
          int dimension = 0;
          if( fieldType == rtTypes::TypeIDs::r1_array_id )
          {
            dimension = 3;
          }
          else
          {
            dimension = 1;
          }
          cellFields.insert(std::make_tuple(fieldName, geosxToVTKTypeMap.at( typeID ), dimension, fieldType) );
        }
      }
     });
  });

  if( mpiRank == 0 )
  {
    /// Add the new entry to the pvd root file
    auto collectionNode = m_rootFileFractures.child("VTKFile").child("Collection");
    auto dataSetNode = collectionNode.append_child("DataSet");
    dataSetNode.append_attribute("timestep") = std::to_string( timeStep ).c_str();
    dataSetNode.append_attribute("group") = "";
    dataSetNode.append_attribute("part") = "0";
    string pvtuFileName = timeStepFolderName + "/Fractures_root.pvtu";
    dataSetNode.append_attribute("file") = pvtuFileName.c_str();

    /// Create the pvtu file for this time step
    pugi::xml_document pvtuFileFractures;

    // Declaration of XML version
    auto declarationNode = pvtuFileFractures.append_child(pugi::node_declaration);
    declarationNode.append_attribute("version") = "1.0";

    // Declaration of the node VTKFile
    auto vtkFileNode = pvtuFileFractures.append_child("VTKFile");
    vtkFileNode.append_attribute("type") = "PUnstructuredGrid";
    vtkFileNode.append_attribute("version") = "0.1";
    if( m_binary )
    {
      vtkFileNode.append_attribute("byteOrder") = "LittleEndian";
    }

    // Declaration of the node PUnstructuredGrid
    auto pUnstructureGridNode = vtkFileNode.append_child("PUnstructuredGrid");
    pUnstructureGridNode.append_attribute("GhostLevel") = "1";

    // Declaration the node PPoints
    auto pPointsNode = pUnstructureGridNode.append_child("PPoints");
    // .... and the data array containg the positions
    CreatePDataArray( pPointsNode, geosxToVTKTypeMap.at( std::type_index( typeid( real64 ) ) ), "Position", 3, format );

    // Declaration of the node PCells
    auto pCellsNode = pUnstructureGridNode.append_child("PCells");
    // .... and its data array defining the connectivities, types, and offsets
    CreatePDataArray( pCellsNode, geosxToVTKTypeMap.at( std::type_index( typeid( localIndex ) ) ), "connectivity", 1, format ); //TODO harcoded for the moment
    CreatePDataArray( pCellsNode, geosxToVTKTypeMap.at( std::type_index( typeid( localIndex ) ) ), "offsets", 1, format );
    CreatePDataArray( pCellsNode, geosxToVTKTypeMap.at( std::type_index( typeid( integer ) ) ), "types", 1, format );

    // Find all the cell fields to output
    auto pCellDataNode = pUnstructureGridNode.append_child("PCellData");
    for( auto & cellField : cellFields )
    {
      CreatePDataArray(pCellDataNode, std::get<1>(cellField), std::get<0>(cellField), std::get<2>(cellField), format);
    }

    // Declaration of the "Piece" nodes refering to the vtu files
    for( int i = 0 ;  i < mpiSize ; i++ )
    {
      auto curPieceNode = pUnstructureGridNode.append_child("Piece");
      string fileName = std::to_string(i) + "_fractures.vtu";
      curPieceNode.append_attribute("Source") = fileName.c_str();
    }

    // Save the files
    string pvdFileName = m_baseName + "Fractures.pvd";
    m_rootFileFractures.save_file(pvdFileName.c_str());
    pvtuFileFractures.save_file(pvtuFileName.c_str());
  }

  string vtuFileName = timeStepFolderName + "/" + std::to_string(mpiRank) + "_fractures.vtu";
  CustomVTUXMLWriter vtuWriter( vtuFileName );
  vtuWriter.WriteHeader();
  vtuWriter.OpenXMLNode( "VTKFile", { {"type", "UnstructuredGrid"},
                                      {"version", "0.1"},
                                      {"byte_order", "LittleEndian"} } );
  vtuWriter.OpenXMLNode( "UnstructuredGrid",{} );

  // Declaration of the node Piece and the basic informations of the mesh
  localIndex totalNumberOfCells = elemManager->getNumberOfElements< EmbeddedSurfaceSubRegion >();
  typesList.resize(totalNumberOfCells);
  typesList = 9;

  vtuWriter.OpenXMLNode( "Piece", { { "NumberOfPoints", std::to_string( intersectionPoints.size() ) },
                                    { "NumberOfCells", std::to_string( totalNumberOfCells ) } } );

  // Definition of node Points
  vtuWriter.OpenXMLNode( "Points",{} );
  // Need the list of coordinates of all the nodes

  // Definition of the node DataArray that will contain all the node coordinates
  vtuWriter.OpenXMLNode( "DataArray", { { "type", geosxToVTKTypeMap.at( std::type_index( typeid( real64 ) ) ) },
                                        { "Name", "Position" },
                                        { "NumberOfComponents", "3" },
                                        { "format", format } } );
  //vtuWriter.WriteVertices( intersectionPoints, m_binary );
  vtuWriter.CloseXMLNode( "DataArray" );
  vtuWriter.CloseXMLNode( "Points" );

  // Definition of the node Cells
  vtuWriter.OpenXMLNode( "Cells", {} );

  // Definition of the node DataArray that will contain the connectivities
  vtuWriter.OpenXMLNode( "DataArray", { { "type", geosxToVTKTypeMap.at( std::type_index( typeid( localIndex ) ) ) },
                                        { "Name", "connectivity" },
                                        { "NumberOfComponents", "1" },
                                        { "format", format } } );

  // Should be connectivities of the embedded elements.
  vtuWriter.WriteArray( connectivityList, m_binary );

  vtuWriter.CloseXMLNode( "DataArray" );

  array1d< std::tuple< integer, localIndex, string > > subRegionsInfo; // First value : cell size, Second value : number of cells, Third value : cell Types
  elemManager->forElementRegionsComplete< EmbeddedSurfaceRegion >( [&]( localIndex const GEOSX_UNUSED_PARAM( er ),
                                                                auto const * const Region )
  {
    Region->template forElementSubRegions< CellElementSubRegion >( [&]( auto const * const SubRegion )
    {
      subRegionsInfo.push_back( std::make_tuple( SubRegion->numNodesPerElement(), SubRegion->size(), SubRegion->GetElementTypeString() ) );
    });
  });

  // Definition of the node DataArray that will contain the offsets
  vtuWriter.OpenXMLNode( "DataArray", { { "type", geosxToVTKTypeMap.at( std::type_index( typeid( localIndex ) ) ) },
                                        { "Name", "offsets" },
                                        { "NumberOfComponents", "1" },
                                        { "format", format } } );
  vtuWriter.WriteArray( offSet, m_binary );
  vtuWriter.CloseXMLNode( "DataArray" );

  // Definition of the node DataArray that will contain the cell types
  vtuWriter.OpenXMLNode( "DataArray", { { "type", geosxToVTKTypeMap.at( std::type_index( typeid( integer ) ) ) },
                                        { "Name", "types" },
                                        { "NumberOfComponents", "1" },
                                        { "format", format } } );
  vtuWriter.WriteArray( typesList, m_binary );
  vtuWriter.CloseXMLNode( "DataArray" );

  vtuWriter.CloseXMLNode( "Cells" );
  // Definition of the CellDataArray node that will contains all the data held by the elements
  vtuWriter.OpenXMLNode( "CellData", {} );
  for( auto & cellField : cellFields )
  {
    vtuWriter.OpenXMLNode( "DataArray", { { "type", std::get<1>( cellField )  },
                                          { "Name", std::get<0>( cellField )  },
                                          { "NumberOfComponents", std::to_string( std::get<2>( cellField )  ) },
                                          { "format", format } } );
    rtTypes::ApplyArrayTypeLambda1( std::get<3>( cellField ),
                                    [&]( auto type ) -> void
                                    {
      using cType = decltype(type);
      vtuWriter.WriteFractureData<cType>( std::get<0>( cellField ), elemManager, m_binary );
                                    });
    vtuWriter.CloseXMLNode( "DataArray" );
  }
  vtuWriter.CloseXMLNode( "CellData" );
  vtuWriter.CloseXMLNode( "Piece" );
  vtuWriter.CloseXMLNode( "UnstructuredGrid" );
  vtuWriter.CloseXMLNode( "VTKFile" );
}


}<|MERGE_RESOLUTION|>--- conflicted
+++ resolved
@@ -201,7 +201,6 @@
   }
 
   template< typename T >
-<<<<<<< HEAD
   void WriteFractureData(  string const & fieldName, ElementRegionManager const * const elemManager, bool binary)
    {
      if( binary )
@@ -216,9 +215,6 @@
 
   template< typename T >
   void WriteNodeData(  Wrapper< T > const & dataView, bool binary)
-=======
-  void WriteNodeData( Wrapper< T > const & dataView, bool binary )
->>>>>>> e56a39df
   {
     if( binary )
     {
@@ -259,7 +255,6 @@
 
 private:
 
-<<<<<<< HEAD
   template < typename T >
   void WriteBinaryArray(array1d<T> const & GEOSX_UNUSED_PARAM(array))
   {
@@ -275,15 +270,13 @@
     }
     m_outFile << "\n";
   }
-  void WriteBinaryVertices( arrayView2d< real64 const, nodes::REFERENCE_POSITION_USD > const & vertices )
-=======
+
   void WriteBinaryVertices( arrayView2d< real64 const, nodes::REFERENCE_POSITION_USD > const & vertices )
   {
     std::stringstream stream;
     std::uint32_t size = integer_conversion< std::uint32_t >( vertices.size() ) * sizeof( real64 );
     stream << stringutilities::EncodeBase64( reinterpret_cast< const unsigned char * >( &size ), sizeof( std::uint32_t ) );
     for( localIndex i = 0; i < vertices.size( 0 ); ++i )
->>>>>>> e56a39df
     {
       real64_array vertex( 3 );
       for( localIndex j = 0; j < 3; ++j )
@@ -355,14 +348,8 @@
         {
           for( integer j = 0; j < elemSubRegion.numNodesPerElement(); j++ )
           {
-<<<<<<< HEAD
-            offsetFragment[countOffsetFragmentIndex++] = curOffset;
-            curOffset += offSetForOneCell;
-            if( countOffsetFragmentIndex == multiplier )
-=======
             connectivityFragment[countConnectivityFragment++] = connectivities[i][j];
             if( countConnectivityFragment == multiplier )
->>>>>>> e56a39df
             {
               stream <<
                 stringutilities::EncodeBase64( reinterpret_cast< const unsigned char * >( connectivityFragment.data() ), sizeof( localIndex ) * multiplier );
@@ -403,30 +390,12 @@
       {
         for( localIndex i = 0; i < connectivities.size(); i++ )
         {
-<<<<<<< HEAD
-          integer type = geosxToVTKCellTypeMap.at( elemSubRegion->GetElementTypeString() );
-          for( localIndex i =  0; i < elemSubRegion->size(); i++ )
-          {
-            typeFragment[countTypeFragmentIndex++] = type;
-            if( countTypeFragmentIndex == multiplier )
-            {
-              stream << stringutilities::EncodeBase64( reinterpret_cast< const unsigned char * >( typeFragment.data() ), sizeof( integer ) * multiplier );
-              countTypeFragmentIndex = 0;
-            }
-          }
-        });
-      });
-      stream <<stringutilities::EncodeBase64( reinterpret_cast< const unsigned char * >( typeFragment.data() ), sizeof( localIndex ) * ( countTypeFragmentIndex) );
-      DumpBuffer( stream );
-    }
-=======
           m_outFile << connectivities.data()[i] <<" ";
         }
         m_outFile << "\n";
       }
     } );
   }
->>>>>>> e56a39df
 
   void WriteAsciiOffsets( ElementRegionManager const * const elemManager )
   {
@@ -469,9 +438,9 @@
     DumpBuffer( stream );
   }
 
-<<<<<<< HEAD
-    template< typename T >
-    void WriteFractureAsciiData( string const & fieldName,
+
+  template< typename T >
+  void WriteFractureAsciiData( string const & fieldName,
                                  ElementRegionManager const * const elemManager )
     {
       elemManager->forElementSubRegions< EmbeddedSurfaceSubRegion >( [&]( auto const * const embeddedSurfaceSubRegion )
@@ -485,13 +454,9 @@
             });
     }
 
-    template< typename ARRAY_TYPE >
-       void WriteCellBinaryData( string const & fieldName, ElementRegionManager const * const elemManager )
-=======
   void WriteAsciiTypes( ElementRegionManager const * const elemManager )
   {
     elemManager->forElementSubRegions< CellElementSubRegion >( [&]( CellElementSubRegion const & elemSubRegion )
->>>>>>> e56a39df
     {
       integer type = geosxToVTKCellTypeMap.at( elemSubRegion.GetElementTypeString() );
       for( localIndex i =  0; i < elemSubRegion.size(); i++ )
@@ -729,7 +694,6 @@
     mode_t mode = 0733;
     mkdir( name.c_str(), mode );
     string pvdFileName = name + ".pvd";
-<<<<<<< HEAD
 
     m_rootFile.save_file(pvdFileName.c_str());
 
@@ -750,9 +714,7 @@
       string pvdFractureFileName = name + "Fractures.pvd";
       m_rootFileFractures.save_file(pvdFractureFileName.c_str());
     }
-=======
     m_rootFile.save_file( pvdFileName.c_str());
->>>>>>> e56a39df
   }
 
 }
@@ -913,11 +875,8 @@
     pvtuFile.save_file( pvtuFileName.c_str());
   }
 
-<<<<<<< HEAD
-  string vtuFileName = timeStepFolderName + "/" + std::to_string(mpiRank) + ".vtu";
-=======
   string vtuFileName = timeStepFolderName + "/" + std::to_string( mpiRank ) + ".vtu";
->>>>>>> e56a39df
+
   CustomVTUXMLWriter vtuWriter( vtuFileName );
   vtuWriter.WriteHeader();
   vtuWriter.OpenXMLNode( "VTKFile", {
@@ -980,19 +939,13 @@
   vtuWriter.OpenXMLNode( "Cells", {} );
 
   // Definition of the node DataArray that will contain the connectivities
-<<<<<<< HEAD
-  vtuWriter.OpenXMLNode( "DataArray", { { "type", geosxToVTKTypeMap.at( std::type_index( typeid( localIndex ) ) ) },
-                                        { "Name", "connectivity" },
-                                        { "NumberOfComponents", "1" },
-                                        { "format", format } } );
-=======
   vtuWriter.OpenXMLNode( "DataArray", {
       { "type", geosxToVTKTypeMap.at( std::type_index( typeid( localIndex ) ) ) },
       { "Name", "connectivity" },
       { "NumberOfComponents", "1" },
       { "format", format }
     } );
->>>>>>> e56a39df
+
 
   vtuWriter.WriteCellConnectivities( elemManager, m_binary );
 
