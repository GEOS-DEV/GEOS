/*
 * ------------------------------------------------------------------------------------------------------------
 * SPDX-License-Identifier: LGPL-2.1-only
 *
 * Copyright (c) 2018-2020 Lawrence Livermore National Security LLC
 * Copyright (c) 2018-2020 The Board of Trustees of the Leland Stanford Junior University
 * Copyright (c) 2018-2020 TotalEnergies
 * Copyright (c) 2019-     GEOSX Contributors
 * All rights reserved
 *
 * See top level LICENSE, COPYRIGHT, CONTRIBUTORS, NOTICE, and ACKNOWLEDGEMENTS files for details.
 * ------------------------------------------------------------------------------------------------------------
 */

#ifndef GEOSX_FILEIO_VTK_VTKVTMWRITER_HPP_
#define GEOSX_FILEIO_VTK_VTKVTMWRITER_HPP_

#include "dataRepository/xmlWrapper.hpp"

namespace geosx
{
namespace vtk
{
/*!
 * @brief VTM Writer class.
 * @details a VTM file is the root file for one time step. It will contain
 * path to all the component of the mesh (Surfaces, Volumes, Wells etc.).
 */
class VTKVTMWriter
{
public:
  /*!
   * @brief Build the VTM Writer
   * @param[in] filePath path to the file
   */
  explicit VTKVTMWriter( string filePath );

  /*!
   * @brief Triggers the file output
   */
  void save() const;

  /*!
   * @brief Add a block to the VTM file
   * @details The first level of block is for the MeshBody (\p blockName will
   * be the name of the MeshBody)
   * @param[in] blockName Name of the block (will be MeshBody name)
   */
  void addBlock( string const & blockName ) const;

  /*!
<<<<<<< HEAD
   * @brief Add a sub-block to the VTM file
   * @details The second level of block is for the ElementRegion (\p subBlockName can
   * be CellElementRegion, FaceElementRegion or WellElementREgion)
   * @param[in] blockName Name of the parent block (will be MeshBody name)
   * @param[in] subBlockName Name of the subBlock (will be one of the ElementRegion types)
=======
   * @brief Check to see if a block is present in the VTM file
   * @details The first level of block is for the ElementRegion (\p blockName can
   * be CellElementRegion, FaceElementRegion or WellElementREgion)
   * @param[in] blockName Name of the block
   * @return bool indicating whether the file contains a block
   */
  bool hasBlock( string const & blockName ) const;

  /*!
   * @brief Add a subblock to the VTM file
   * @details The second level of block is for the different Regions
   * @param[in] blockName Name of the parent block
   * @param[in] subBlockName Name of the subBlock (usually the name of the Region)
>>>>>>> bb16d72e
   */
  void addSubBlock( string const & blockName, string const & subBlockName ) const;

  /*!
   * @brief Add a sub-sub-block to the VTM file
   * @details The third level of block is for the different user-defined Regions
   * @param[in] blockName Name of the parent block (will be MeshBody name)
   * @param[in] subBlockName Name of the parent subBlock (will be one of the ElementRegion types)
   * @param[in] subSubBlockName Name of the subSubBlock (usually the name of the Region)
   */
  void addSubSubBlock( string const & blockName, string const & subBlockName, string const & subSubBlockName ) const;

  /*!
   * @brief Add data to the sub-sub-block \p subSubBlockName
   * @details The fourth and final block level: paths to the vtu files per rank
   * @param[in] blockName Name of the parent block (will be MeshBody name)
   * @param[in] subBlockName Name of the parent block (will be one of the ElementRegion types)
   * @param[in] subSubBlockName Name of the subSubBlock (usually the name of the Region)
   * @param[in] filePath path to the vtu file containing the unstructured mesh
   * @param[in] mpiRank the mpi rank.
   */
  void addDataToSubSubBlock( string const & blockName, string const & subBlockName, string const & subSubBlockName, string const & filePath, int mpiRank ) const;

private:

  /// VTM XML file
  xmlWrapper::xmlDocument m_vtmFile;

  /// Path to the XML File
  string const m_filePath;

  /*!
   * @brief Return sub-sub-block name as seen inside .vtm files according to some naming convention
   * @details Establishes a consistent naming convention for the 3rd level of .vtm files
   * @param[in] blockName Name of the parent block (will be MeshBody name)
   * @param[in] subSubBlockName Name of the subSubBlock (usually the name of the Region)
   * @return the sub-sub-block name consistent with the chosen naming convention
   */
  static string buildSubSubBlockName( string const & blockName, string const & subSubBlockName );

};
}
}

#endif<|MERGE_RESOLUTION|>--- conflicted
+++ resolved
@@ -49,29 +49,22 @@
   void addBlock( string const & blockName ) const;
 
   /*!
-<<<<<<< HEAD
    * @brief Add a sub-block to the VTM file
    * @details The second level of block is for the ElementRegion (\p subBlockName can
    * be CellElementRegion, FaceElementRegion or WellElementREgion)
    * @param[in] blockName Name of the parent block (will be MeshBody name)
    * @param[in] subBlockName Name of the subBlock (will be one of the ElementRegion types)
-=======
-   * @brief Check to see if a block is present in the VTM file
+   */
+  void addSubBlock( string const & blockName, string const & subBlockName ) const;
+
+  /*!
+   * @brief Check to see if a sub-block is present in the VTM file
    * @details The first level of block is for the ElementRegion (\p blockName can
    * be CellElementRegion, FaceElementRegion or WellElementREgion)
    * @param[in] blockName Name of the block
    * @return bool indicating whether the file contains a block
    */
-  bool hasBlock( string const & blockName ) const;
-
-  /*!
-   * @brief Add a subblock to the VTM file
-   * @details The second level of block is for the different Regions
-   * @param[in] blockName Name of the parent block
-   * @param[in] subBlockName Name of the subBlock (usually the name of the Region)
->>>>>>> bb16d72e
-   */
-  void addSubBlock( string const & blockName, string const & subBlockName ) const;
+  bool hasSubBlock( string const & blockName, string const & subBlockName ) const;
 
   /*!
    * @brief Add a sub-sub-block to the VTM file
