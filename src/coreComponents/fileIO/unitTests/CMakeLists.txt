--- conflicted
+++ resolved
@@ -1,10 +1,8 @@
-<<<<<<< HEAD
 #
 # Specify list of tests
 #
 
 set(testSources
-    testXmlWrapper.cpp
     testLASIO.cpp
    )
 
@@ -27,6 +25,4 @@
                   COMMAND ${test_name}
                   )
 
-endforeach()
-=======
->>>>>>> 848d67fc
+endforeach()