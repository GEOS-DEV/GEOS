/*
 * ------------------------------------------------------------------------------------------------------------
 * SPDX-License-Identifier: LGPL-2.1-only
 *
 * Copyright (c) 2018-2020 Lawrence Livermore National Security LLC
 * Copyright (c) 2018-2020 The Board of Trustees of the Leland Stanford Junior University
 * Copyright (c) 2018-2020 TotalEnergies
 * Copyright (c) 2020-     GEOSX Contributors
 * All rights reserved
 *
 * See top level LICENSE, COPYRIGHT, CONTRIBUTORS, NOTICE, and ACKNOWLEDGEMENTS files for details.
 * ------------------------------------------------------------------------------------------------------------
 */

#include "HistoryCollectionBase.hpp"

namespace geos
{

void HistoryCollectionBase::initializePostSubGroups()
{
  m_bufferProviders.resize( m_collectionCount );
}

localIndex HistoryCollectionBase::numCollectors() const
{
  return m_collectionCount;
}

void HistoryCollectionBase::registerBufferProvider( localIndex collectionIdx,
                                                    BufferProvider bufferProvider )
{
  GEOS_ERROR_IF( collectionIdx < 0 || collectionIdx >= this->numCollectors(), "Invalid collection index specified." );
  m_bufferProviders[collectionIdx] = bufferProvider;
}

HistoryCollection & HistoryCollectionBase::getMetaDataCollector( localIndex metaIdx )
{
  GEOS_ASSERT_MSG( metaIdx >= 0 && metaIdx < numMetaDataCollectors(), "Requesting nonexistent meta collector index." );
  return *m_metaDataCollectors[ metaIdx ].get( );
}

HistoryMetadata HistoryCollectionBase::getTimeMetaData() const
{
  return HistoryMetadata( this->getTargetName() + " Time", 1, std::type_index( typeid( real64 ) ) );
}

void HistoryCollectionBase::registerTimeBufferProvider( TimeBufferProvider timeBufferProvider )
{
  m_timeBufferProvider = timeBufferProvider;
}

bool HistoryCollectionBase::execute( real64 const time_n,
                                     real64 const dt,
                                     integer const cycleNumber,
                                     integer const eventCounter,
                                     real64 const eventProgress,
                                     DomainPartition & domain )
{
  for( localIndex collectionIdx = 0; collectionIdx < numCollectors(); ++collectionIdx )
  {
    // std::function defines the == and =! comparable against nullptr_t to check the
    // function pointer is actually assigned (an error would be thrown on the call attempt even so)
    GEOS_ERROR_IF( m_bufferProviders[collectionIdx] == nullptr,
                   "History collection buffer retrieval function is unassigned, did you declare a related TimeHistoryOutput event?" );
    // using GEOS_ERROR_IF_EQ caused type issues since the values are used in streams
    this->updateSetsIndices( domain );
    HistoryMetadata hmd = this->getMetaData( domain, collectionIdx );
    buffer_unit_type * buffer = m_bufferProviders[collectionIdx]( hmd.size( 0 ) );
    collect( domain, collectionIdx, buffer );
  }
  for( auto & metaCollector: m_metaDataCollectors )
  {
    metaCollector->execute( time_n, dt, cycleNumber, eventCounter, eventProgress, domain );
  }
  int rank = MpiWrapper::commRank();
  if( rank == 0 && m_timeBufferProvider )
  {
    buffer_unit_type * timeBuffer = m_timeBufferProvider();
    memcpy( timeBuffer, &time_n, sizeof( time_n ) );
  }
  return false;
}

dataRepository::Group const * HistoryCollectionBase::getTargetObject( DomainPartition const & domain, string const & objectPath ) const
{
  try
  {
    // absolute objectPaths can be used to target anything in the data repo that is packable
    if( objectPath[0] == '/' )
    {
      return &Group::getGroupByPath( objectPath );
    }
    else // relative objectPaths use relative lookup identical to fieldSpecification to make xml input spec easier
    {
      std::vector< string > targetTokens = stringutilities::tokenize( objectPath, "/" );
      localIndex targetTokenLength = LvArray::integerConversion< localIndex >( targetTokens.size() );

      dataRepository::Group const * targetGroup = nullptr;
      int const numMeshBodies = domain.getMeshBodies().numSubGroups();


      if( numMeshBodies==1 )
      {
        string const singleMeshBodyName = domain.getMeshBody( 0 ).getName();
        if( targetTokens[0] != singleMeshBodyName )
        {
          ++targetTokenLength;
          targetTokens.insert( targetTokens.begin(), singleMeshBodyName );
        }
      }
      else
      {
        bool bodyFound = false;
        domain.forMeshBodies( [&]( MeshBody const & meshBody )
        {
          if( meshBody.getName()==targetTokens[0] )
          {
            bodyFound=true;
          }
        } );

        GEOS_ERROR_IF( !bodyFound,
                       GEOS_FMT( "MeshBody ({}) is specified, but not found.",
                                 targetTokens[0] ) );
      }

<<<<<<< HEAD
    string const meshBodyName = targetTokens[0];
    MeshBody const & meshBody = domain.getMeshBody( meshBodyName );
=======


      string const meshBodyName = targetTokens[0];
      MeshBody const & meshBody = domain.getMeshBody( meshBodyName );
>>>>>>> 5ed6e62e

      // set mesh level in path
      localIndex const numMeshLevels = meshBody.getMeshLevels().numSubGroups();
      if( numMeshLevels==1 )
      {
        string const singleMeshLevelName = meshBody.getMeshLevels().getGroup< MeshLevel >( 0 ).getName();
        if( targetTokens[1] != singleMeshLevelName )
        {
          ++targetTokenLength;
          targetTokens.insert( targetTokens.begin()+1, singleMeshLevelName );
        }
        else
        {
          bool levelFound = false;
          meshBody.forMeshLevels( [&]( MeshLevel const & meshLevel )
          {
            if( meshLevel.getName()==targetTokens[1] )
            {
              levelFound=true;
            }
          } );

          GEOS_ERROR_IF( !levelFound,
                         GEOS_FMT( "MeshLevel ({}) is specified, but not found.",
                                   targetTokens[1] ) );
        }
      }
      else if( !meshBody.getMeshLevels().hasGroup< MeshLevel >( targetTokens[1] ) )
      {
        //GEOSX_LOG_RANK_0( "In TimeHistoryCollection.hpp, Mesh Level Discretization not specified, "
        //                  "using baseDiscretizationString()." );

        string const baseMeshLevelName = MeshBody::groupStructKeys::baseDiscretizationString();
        ++targetTokenLength;
        targetTokens.insert( targetTokens.begin()+1, baseMeshLevelName );
      }

      string meshLevelName = targetTokens[1];
      MeshLevel const & meshLevel = meshBody.getMeshLevel( meshLevelName );
      targetGroup = &meshLevel;


      if( targetTokens[2]== MeshLevel::groupStructKeys::elemManagerString() )
      {
        ElementRegionManager const & elemRegionManager = meshLevel.getElemManager();
        string const elemRegionName = targetTokens[3];
        ElementRegionBase const & elemRegion = elemRegionManager.getRegion( elemRegionName );
        string const elemSubRegionName = targetTokens[4];
        ElementSubRegionBase const & elemSubRegion = elemRegion.getSubRegion( elemSubRegionName );
        targetGroup = &elemSubRegion;
      }
      else
      {
        for( localIndex pathLevel = 2; pathLevel < targetTokenLength; ++pathLevel )
        {
          dataRepository::Group const * const childGroup = targetGroup->getGroupPointer( targetTokens[pathLevel] );
          if( childGroup != nullptr )
          {
            targetGroup=childGroup;
          }
          else
          {
            string const targetTokensStr = stringutilities::join( targetTokens.begin(),
                                                                  targetTokens.begin()+pathLevel,
                                                                  '/' );
            GEOS_THROW( targetTokens[pathLevel] << " not found in path " <<
                        objectPath << std::endl << targetGroup->dumpSubGroupsNames(),
                        std::domain_error );
          }
        }
      }
      return targetGroup;
    }
  }
  catch( std::domain_error const & e )
  {
    throw InputError( e, getName() + " has a wrong objectPath: " + objectPath + "\n" );
  }
}

}<|MERGE_RESOLUTION|>--- conflicted
+++ resolved
@@ -125,15 +125,8 @@
                                  targetTokens[0] ) );
       }
 
-<<<<<<< HEAD
-    string const meshBodyName = targetTokens[0];
-    MeshBody const & meshBody = domain.getMeshBody( meshBodyName );
-=======
-
-
       string const meshBodyName = targetTokens[0];
       MeshBody const & meshBody = domain.getMeshBody( meshBodyName );
->>>>>>> 5ed6e62e
 
       // set mesh level in path
       localIndex const numMeshLevels = meshBody.getMeshLevels().numSubGroups();
