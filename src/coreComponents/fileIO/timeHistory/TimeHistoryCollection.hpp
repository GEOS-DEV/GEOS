--- conflicted
+++ resolved
@@ -189,11 +189,7 @@
    * @return Return PyHistoryCollection type.
    */
 #if defined(GEOSX_USE_PYGEOSX)
-<<<<<<< HEAD
-  virtual PyTypeObject * getPythonType() const
-=======
   virtual PyTypeObject * getPythonType() const override
->>>>>>> e7b071ea
   { return python::getPyHistoryCollectionType(); }
 #endif
 
