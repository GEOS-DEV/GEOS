--- conflicted
+++ resolved
@@ -32,20 +32,16 @@
      timeHistory/TimeHistHDF.cpp
    )
 
-<<<<<<< HEAD
 set( dependencyList ${commonDeps} mesh constitutive silo hdf5 )
-=======
-set( dependencyList mesh constitutive silo hdf5 )
 if( ENABLE_PYGEOSX )
   list( APPEND fileIO_headers
-	python/PyHistoryCollectionType.hpp 
+	python/PyHistoryCollectionType.hpp
 	python/PyHistoryOutputType.hpp )
-  list( APPEND fileIO_sources 
-        python/PyHistoryCollection.cpp 
+  list( APPEND fileIO_sources
+        python/PyHistoryCollection.cpp
         python/PyHistoryOutput.cpp )
-  list( APPEND dependencyList Python3::Python pylvarray ) 
+  list( APPEND dependencyList Python3::Python pylvarray )
 endif()
->>>>>>> 1ee6af42
 
 
 if( ENABLE_MPI )
