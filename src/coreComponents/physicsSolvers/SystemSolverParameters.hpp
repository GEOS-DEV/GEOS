/*
 * ------------------------------------------------------------------------------------------------------------
 * SPDX-License-Identifier: LGPL-2.1-only
 *
 * Copyright (c) 2018-2019 Lawrence Livermore National Security LLC
 * Copyright (c) 2018-2019 The Board of Trustees of the Leland Stanford Junior University
 * Copyright (c) 2018-2019 Total, S.A
 * Copyright (c) 2019-     GEOSX Contributors
 * All right reserved
 *
 * See top level LICENSE, COPYRIGHT, CONTRIBUTORS, NOTICE, and ACKNOWLEDGEMENTS files for details.
 * ------------------------------------------------------------------------------------------------------------
 */

/**
 * @file SystemSolverParameters.hpp
 */

#ifndef GEOSX_SYSTEMSOLVERPARAMETERS_HPP_
#define GEOSX_SYSTEMSOLVERPARAMETERS_HPP_

#include "dataRepository/Group.hpp"

namespace geosx
{

class SystemSolverParameters : public dataRepository::Group
{
public:
  SystemSolverParameters() = delete;

  SystemSolverParameters( std::string const & name,
                          Group * const parent );

  SystemSolverParameters(SystemSolverParameters &&) = default;

  virtual ~SystemSolverParameters() override = default;

  static string CatalogName() { return "SystemSolverParameters"; }

  virtual void PostProcessInput() override;

  struct viewKeysStruct
  {
    static constexpr auto verbosityString           = "verbosityFlag";
    static constexpr auto solverTypeString          = "solverType";
    static constexpr auto krylovTolString           = "krylovTol";
    static constexpr auto numKrylovIterString       = "numKrylovIter";
    static constexpr auto kspaceString              = "kspace";
    static constexpr auto ilut_fillString           = "ilut_fill";
    static constexpr auto ilut_dropString           = "ilut_drop";
    static constexpr auto useMLPrecondString        = "useMLPrecond";
    static constexpr auto useInnerSolverString      = "useInnerSolver";
    static constexpr auto scalingOptionString       = "scalingOption";
    static constexpr auto useBicgstabString         = "useBicgstab";
    static constexpr auto useDirectSolverString     = "useDirectSolver";
    static constexpr auto KrylovResidualInitString  = "KrylovResidualInit";
    static constexpr auto KrylovResidualFinalString = "KrylovResidualFinal";
    static constexpr auto useNewtonSolveString      = "useNewtonSolve";
    static constexpr auto newtonTolString           = "newtonTol";
    static constexpr auto maxIterNewtonString       = "maxIterNewton";
    static constexpr auto numNewtonIterationsString = "numberOfNewtonIterations";
    static constexpr auto maxTimeStepCutsString     = "maxTimeStepCuts";
    static constexpr auto timeStepCutFactorString   = "timestepCutFactor";
    static constexpr auto maxLineSearchCutsString   = "maxLineSearchCuts";
    static constexpr auto lineSearchCutFactorString = "lineSearchCutFactor";
    static constexpr auto allowNonConvergedString   = "allowNonConverged";
    static constexpr auto doLineSearchString   = "doLineSearch";    
    static constexpr auto maxSubStepsString         = "maxSubSteps";
<<<<<<< HEAD
    static constexpr auto minNumNewtonIterationsString   = "minNumberOfNewtonIterations";    
=======
    static constexpr auto dtCutIterLimString        = "dtCutIterLimit";
    static constexpr auto dtIncIterLimString        = "dtIncIterLimit";
>>>>>>> e70c15e3

    static constexpr auto maxIterNewtonConvergenceCheckString  = "maxIterNewtonConvergenceCheck";
    
  } viewKeys;

  struct groupKeysStruct
  {} groupKeys;

  integer  verbose() const                    { return m_verbose; }
  string  solverType() const                  { return m_solverType; }
  real64 krylovTol() const                    { return m_krylovTol; }
  integer  numKrylovIter() const              { return m_numKrylovIter; }
  integer  kspace() const                     { return m_kspace; }
  real64 ilut_fill() const                    { return m_ilut_fill; }
  real64 ilut_drop() const                    { return m_ilut_drop; }
  integer   useMLPrecond() const              { return m_useMLPrecond; }
  integer   useInnerSolver() const            { return m_useInnerSolver; }
  integer  scalingOption() const              { return m_scalingOption; }
  integer   useBicgstab() const               { return m_useBicgstab; }
  integer   useDirectSolver() const           { return m_useDirectSolver; }
  real64 KrylovResidualInit() const           { return m_KrylovResidualInit; }
  real64 KrylovResidualFinal() const          { return m_KrylovResidualFinal; }
  integer   useNewtonSolve() const            { return m_useNewtonSolve; }
  real64 newtonTol() const                    { return m_newtonTol; }
  integer  maxIterNewton() const              { return m_maxIterNewton; }
  integer const & numNewtonIterations() const { return m_numNewtonIterations; }
  integer & numNewtonIterations()             { return m_numNewtonIterations; }

  integer maxTimeStepCuts() const             { return m_maxTimeStepCuts; }
  real64  timeStepCutFactor() const           { return m_timeStepCutFactor; }
  integer maxLineSearchCuts() const           { return m_maxLineSearchCuts; }
  real64  lineSearchCutFactor() const         { return m_lineSearchCutFactor; }
  integer allowNonConverged() const           { return m_allowNonConverged; }
  integer doLineSearch() const           { return m_doLineSearch; }  
  integer maxSubSteps() const                 { return m_maxSubSteps; }
  integer & numdtAttempts()                   { return m_numdtAttempts; }
  real64  dtCutIterLimit() const              { return m_dtCutIterLimit * m_maxIterNewton; }
  real64  dtIncIterLimit() const              { return m_dtIncIterLimit * m_maxIterNewton; }

  integer minNumNewtonIterations() const           { return m_minNumNewtonIterations; }

  integer maxIterNewtonConvergenceCheck() const           { return m_maxIterNewtonConvergenceCheck; }    
  

  integer m_verbose;
  string  m_solverType;
  real64  m_krylovTol;
  integer m_numKrylovIter;
  integer m_kspace;
  real64  m_ilut_fill;
  real64  m_ilut_drop;
  integer m_useMLPrecond;
  integer m_useInnerSolver;
  integer m_scalingOption;
  integer m_useBicgstab;
  integer m_useDirectSolver;
  real64  m_KrylovResidualInit;
  real64  m_KrylovResidualFinal;
  integer m_useNewtonSolve;
  real64  m_newtonTol;
  integer m_maxIterNewton;
  integer m_numNewtonIterations;

  integer m_maxTimeStepCuts;
  real64  m_timeStepCutFactor;
  integer m_maxLineSearchCuts;
  real64  m_lineSearchCutFactor;
  integer m_allowNonConverged;
  integer m_doLineSearch;
  integer m_minNumNewtonIterations;    
  integer m_maxSubSteps;
  integer m_maxIters = 1000;
<<<<<<< HEAD

  integer m_maxIterNewtonConvergenceCheck;

=======
  integer m_numdtAttempts; // number of times that the time-step had to be cut.
  real64  m_dtCutIterLimit;
  real64  m_dtIncIterLimit;
>>>>>>> e70c15e3
};

} /* namespace geosx */

#endif /*GEOSX_SYSTEMSOLVERPARAMETERS_HPP_*/<|MERGE_RESOLUTION|>--- conflicted
+++ resolved
@@ -67,12 +67,9 @@
     static constexpr auto allowNonConvergedString   = "allowNonConverged";
     static constexpr auto doLineSearchString   = "doLineSearch";    
     static constexpr auto maxSubStepsString         = "maxSubSteps";
-<<<<<<< HEAD
     static constexpr auto minNumNewtonIterationsString   = "minNumberOfNewtonIterations";    
-=======
     static constexpr auto dtCutIterLimString        = "dtCutIterLimit";
     static constexpr auto dtIncIterLimString        = "dtIncIterLimit";
->>>>>>> e70c15e3
 
     static constexpr auto maxIterNewtonConvergenceCheckString  = "maxIterNewtonConvergenceCheck";
     
@@ -145,15 +142,10 @@
   integer m_minNumNewtonIterations;    
   integer m_maxSubSteps;
   integer m_maxIters = 1000;
-<<<<<<< HEAD
-
   integer m_maxIterNewtonConvergenceCheck;
-
-=======
   integer m_numdtAttempts; // number of times that the time-step had to be cut.
   real64  m_dtCutIterLimit;
   real64  m_dtIncIterLimit;
->>>>>>> e70c15e3
 };
 
 } /* namespace geosx */
