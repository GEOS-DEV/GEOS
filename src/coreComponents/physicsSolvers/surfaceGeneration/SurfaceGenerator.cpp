/*
 * ------------------------------------------------------------------------------------------------------------
 * SPDX-License-Identifier: LGPL-2.1-only
 *
 * Copyright (c) 2018-2019 Lawrence Livermore National Security LLC
 * Copyright (c) 2018-2019 The Board of Trustees of the Leland Stanford Junior University
 * Copyright (c) 2018-2019 Total, S.A
 * Copyright (c) 2019-     GEOSX Contributors
 * All right reserved
 *
 * See top level LICENSE, COPYRIGHT, CONTRIBUTORS, NOTICE, and ACKNOWLEDGEMENTS files for details.
 * ------------------------------------------------------------------------------------------------------------
 */

/**
 * @file SurfaceGenerator.cpp
 */

#include "SurfaceGenerator.hpp"

#include "mpiCommunications/CommunicationTools.hpp"
#include "mpiCommunications/NeighborCommunicator.hpp"
#include "mpiCommunications/SpatialPartition.hpp"
#include "finiteElement/FiniteElementDiscretizationManager.hpp"
#include "finiteVolume/FiniteVolumeManager.hpp"
#include "finiteVolume/FluxApproximationBase.hpp"
#include "managers/NumericalMethodsManager.hpp"
#include "mesh/FaceElementRegion.hpp"
#include "meshUtilities/ComputationalGeometry.hpp"
#include "physicsSolvers/solidMechanics/SolidMechanicsLagrangianFEMKernels.hpp"
#include "physicsSolvers/solidMechanics/SolidMechanicsLagrangianFEM.hpp"


#ifdef USE_GEOSX_PTP
#include "physicsSolvers/GEOSX_PTP/ParallelTopologyChange.hpp"
#endif

#include <set>

namespace geosx
{
  using namespace dataRepository;
  using namespace constitutive;

void ModifiedObjectLists::clearNewFromModified()
{
  for( localIndex const a : newNodes )
  {
    modifiedNodes.erase(a);
  }

  for( localIndex const a : newEdges )
  {
    modifiedEdges.erase(a);
  }

  for( localIndex const a : newFaces )
  {
    modifiedFaces.erase(a);
  }
}

void ModifiedObjectLists::insert( ModifiedObjectLists const & modifiedObjects )
{
  newNodes.insert( modifiedObjects.newNodes.begin(),
                   modifiedObjects.newNodes.end() );
  modifiedNodes.insert( modifiedObjects.modifiedNodes.begin(),
                        modifiedObjects.modifiedNodes.end() );

  newEdges.insert( modifiedObjects.newEdges.begin(),
                   modifiedObjects.newEdges.end() );
  modifiedEdges.insert( modifiedObjects.modifiedEdges.begin(),
                        modifiedObjects.modifiedEdges.end() );

  newFaces.insert( modifiedObjects.newFaces.begin(),
                   modifiedObjects.newFaces.end() );
  modifiedFaces.insert( modifiedObjects.modifiedFaces.begin(),
                        modifiedObjects.modifiedFaces.end() );

  for( auto & iter : modifiedObjects.newElements )
  {
    std::pair<localIndex,localIndex> const & key = iter.first;
    std::set<localIndex> const & values = iter.second;
    newElements[key].insert( values.begin(), values.end() );
  }

  for( auto & iter : modifiedObjects.modifiedElements )
  {
    std::pair<localIndex,localIndex> const & key = iter.first;
    std::set<localIndex> const & values = iter.second;
    modifiedElements[key].insert( values.begin(), values.end() );
  }

}

static localIndex GetOtherFaceEdge( const map< localIndex, std::pair<localIndex, localIndex> >& localFacesToEdges,
                                    const localIndex thisFace, const localIndex thisEdge )
{
  localIndex nextEdge = LOCALINDEX_MAX;

  const std::pair<localIndex, localIndex>& faceToEdges = stlMapLookup( localFacesToEdges, thisFace );
  if( faceToEdges.first == thisEdge )
  {
    nextEdge = faceToEdges.second;
  }
  else if( faceToEdges.second == thisEdge )
  {
    nextEdge = faceToEdges.first;
  }
  else
  {
    GEOS_ERROR( "SurfaceGenerator::Couldn't find thisEdge in localFacesToEdges[thisFace]" );
  }
  return nextEdge;
}

static void CheckForAndRemoveDeadEndPath( const localIndex edgeIndex,
                                          arrayView1d<integer> const & isEdgeExternal,
                                          map< localIndex, std::set<localIndex> >& edgesToRuptureReadyFaces,
                                          map< localIndex, std::pair<localIndex, localIndex> >& localVFacesToVEdges,
                                          std::set<localIndex>& nodeToRuptureReadyFaces )
{


  localIndex thisEdge = edgeIndex;

  // if the edge is internal and the edge is only attached to one ruptured face...
  while( isEdgeExternal[thisEdge]!=1 )
  {

    //    std::set<localIndex>& edgeToRuptureReadyFaces = stlMapLookup(edgesToRuptureReadyFaces,thisEdge);
    std::set<localIndex>& edgeToRuptureReadyFaces = edgesToRuptureReadyFaces[thisEdge];

    if( edgeToRuptureReadyFaces.size()!=1 )
      break;

    // then the index for the face that is a "dead end"
    localIndex deadEndFace = *(edgeToRuptureReadyFaces.begin());


    std::pair<localIndex, localIndex>& localVFaceToVEdges = stlMapLookup( localVFacesToVEdges, deadEndFace );

    // get the edge on the other side of the "dead end" face
    localIndex nextEdge = -1;
    if( localVFaceToVEdges.first == thisEdge )
      nextEdge = localVFaceToVEdges.second;
    else if( localVFaceToVEdges.second == thisEdge )
      nextEdge = localVFaceToVEdges.first;
    else
    {
      GEOS_ERROR( "SurfaceGenerator::FindFracturePlanes: Could not find the next edge when removing dead end faces." );
    }

    // delete the face from the working arrays
    edgeToRuptureReadyFaces.erase( deadEndFace );
    edgesToRuptureReadyFaces[nextEdge].erase( deadEndFace );
    nodeToRuptureReadyFaces.erase( deadEndFace );

    // if all the faces have been deleted, then go ahead and delete the top level entry
    if( edgeToRuptureReadyFaces.empty() )
      edgesToRuptureReadyFaces.erase( thisEdge );
    if( edgesToRuptureReadyFaces[nextEdge].empty() )
      edgesToRuptureReadyFaces.erase( nextEdge );

    // now increment the "thisEdge" to point to the other edge on the face that was just deleted
    thisEdge = nextEdge;
  }

}


SurfaceGenerator::SurfaceGenerator( const std::string& name,
                                    Group * const parent ):
  SolverBase( name, parent ),
  m_failCriterion( 1 ),
//  m_maxTurnAngle(91.0),
  m_solidMaterialName(""),
  m_nodeBasedSIF(0),
<<<<<<< HEAD
  m_rockToughness(-1.0)
=======
  m_rockToughness(1.0e99),
  m_mpiCommOrder(0)
>>>>>>> 6684e5b3
{
  this->registerWrapper( viewKeyStruct::failCriterionString,
                             &this->m_failCriterion,
                             0 );

  registerWrapper(viewKeyStruct::solidMaterialNameString, &m_solidMaterialName, 0)->
      setInputFlag(InputFlags::REQUIRED)->
      setDescription("Name of the solid material used in solid mechanic solver");

  registerWrapper(viewKeyStruct::rockToughnessString, &m_rockToughness, 0)->
      setInputFlag(InputFlags::REQUIRED)->
      setDescription("Rock toughness of the solid material");

  registerWrapper(viewKeyStruct::nodeBasedSIFString, &m_nodeBasedSIF, 0)->
      setInputFlag(InputFlags::OPTIONAL)->
      setDescription("Rock toughness of the solid material");

  registerWrapper(viewKeyStruct::mpiCommOrderString, &m_mpiCommOrder, 0)->
      setInputFlag(InputFlags::OPTIONAL)->
      setDescription("Flag to enable MPI consistent communication ordering");

  this->registerWrapper( viewKeyStruct::fractureRegionNameString, &m_fractureRegionName, 0 )->
      setInputFlag(dataRepository::InputFlags::OPTIONAL)->
      setApplyDefaultValue("FractureRegion");

  registerWrapper( viewKeyStruct::tipNodesString, &m_tipNodes, 0 )->
      setDescription("Set containing all the nodes at the fracture tip");

  registerWrapper( viewKeyStruct::tipEdgesString, &m_tipEdges, 0 )->
      setDescription("Set containing all the tip edges");

  registerWrapper( viewKeyStruct::tipFacesString, &m_tipFaces, 0 )->
      setDescription("Set containing all the tip faces");

  registerWrapper( viewKeyStruct::trailingFacesString, &m_trailingFaces, 0 )->
      setDescription("Set containing all the trailing faces");

  this->registerWrapper( viewKeyStruct::fractureRegionNameString, &m_fractureRegionName, 0 )->
    setInputFlag(dataRepository::InputFlags::OPTIONAL)->
    setApplyDefaultValue("FractureRegion");


}

SurfaceGenerator::~SurfaceGenerator()
{
  // TODO Auto-generated destructor stub
}

void SurfaceGenerator::RegisterDataOnMesh( Group * const MeshBodies )
{
  for( auto & mesh : MeshBodies->GetSubGroups() )
  {
    MeshLevel * const meshLevel = mesh.second->group_cast<MeshBody*>()->getMeshLevel(0);

    ElementRegionManager * const elemManager = meshLevel->getElemManager();

    elemManager->forElementSubRegions<CellElementSubRegion>( [&]( CellElementSubRegion * const subRegion )
    {
      subRegion->registerWrapper< array1d<real64> >( viewKeyStruct::K_IC_00String )->setDefaultValue(-1);
      subRegion->registerWrapper< array1d<real64> >( viewKeyStruct::K_IC_01String )->setDefaultValue(-1);
      subRegion->registerWrapper< array1d<real64> >( viewKeyStruct::K_IC_02String )->setDefaultValue(-1);
      subRegion->registerWrapper< array1d<real64> >( viewKeyStruct::K_IC_10String )->setDefaultValue(-1);
      subRegion->registerWrapper< array1d<real64> >( viewKeyStruct::K_IC_11String )->setDefaultValue(-1);
      subRegion->registerWrapper< array1d<real64> >( viewKeyStruct::K_IC_12String )->setDefaultValue(-1);
      subRegion->registerWrapper< array1d<real64> >( viewKeyStruct::K_IC_20String )->setDefaultValue(-1);
      subRegion->registerWrapper< array1d<real64> >( viewKeyStruct::K_IC_21String )->setDefaultValue(-1);
      subRegion->registerWrapper< array1d<real64> >( viewKeyStruct::K_IC_22String )->setDefaultValue(-1);
    });

    elemManager->forElementRegions<FaceElementRegion>( [&] ( FaceElementRegion * const region )
    {
      region->forElementSubRegions<FaceElementSubRegion>( [&]( FaceElementSubRegion * const subRegion )
      {
        subRegion->registerWrapper< array1d<real64> >( viewKeyStruct::K_IC_00String )->setDefaultValue(-1);
        subRegion->registerWrapper< array1d<real64> >( viewKeyStruct::K_IC_01String )->setDefaultValue(-1);
        subRegion->registerWrapper< array1d<real64> >( viewKeyStruct::K_IC_02String )->setDefaultValue(-1);
        subRegion->registerWrapper< array1d<real64> >( viewKeyStruct::K_IC_10String )->setDefaultValue(-1);
        subRegion->registerWrapper< array1d<real64> >( viewKeyStruct::K_IC_11String )->setDefaultValue(-1);
        subRegion->registerWrapper< array1d<real64> >( viewKeyStruct::K_IC_12String )->setDefaultValue(-1);
        subRegion->registerWrapper< array1d<real64> >( viewKeyStruct::K_IC_20String )->setDefaultValue(-1);
        subRegion->registerWrapper< array1d<real64> >( viewKeyStruct::K_IC_21String )->setDefaultValue(-1);
        subRegion->registerWrapper< array1d<real64> >( viewKeyStruct::K_IC_22String )->setDefaultValue(-1);
      });
    });

    NodeManager * const nodeManager = meshLevel->getNodeManager();
    EdgeManager * const edgeManager = meshLevel->getEdgeManager();
    FaceManager * const faceManager = meshLevel->getFaceManager();

    nodeManager->registerWrapper<localIndex_array>(ObjectManagerBase::viewKeyStruct::parentIndexString)->
      setApplyDefaultValue(-1)->
      setPlotLevel(dataRepository::PlotLevel::LEVEL_1)->
      setDescription("Parent index of node.");

    nodeManager->registerWrapper<localIndex_array>(ObjectManagerBase::viewKeyStruct::childIndexString)->
      setApplyDefaultValue(-1)->
      setPlotLevel(dataRepository::PlotLevel::LEVEL_1)->
      setDescription("Child index of node.");

    nodeManager->registerWrapper<integer_array>(viewKeyStruct::degreeFromCrackString)->
      setApplyDefaultValue(-1)->
      setPlotLevel(dataRepository::PlotLevel::LEVEL_1)->
      setDescription("connectivity distance from crack.");

    nodeManager->registerWrapper<real64_array>(viewKeyStruct::SIFNodeString)->
      setApplyDefaultValue(0)->
      setPlotLevel(dataRepository::PlotLevel::LEVEL_0)->
      setDescription("SIF on the node");

    edgeManager->registerWrapper<localIndex_array>(ObjectManagerBase::viewKeyStruct::parentIndexString)->
      setApplyDefaultValue(-1)->
      setPlotLevel(dataRepository::PlotLevel::LEVEL_1)->
      setDescription("Parent index of the edge.");

    edgeManager->registerWrapper<localIndex_array>(ObjectManagerBase::viewKeyStruct::childIndexString)->
      setApplyDefaultValue(-1)->
      setPlotLevel(dataRepository::PlotLevel::LEVEL_1)->
      setDescription("Child index of the edge.");

    edgeManager->registerWrapper<real64_array>(viewKeyStruct::SIF_IString)->
      setApplyDefaultValue(-1)->
      setPlotLevel(dataRepository::PlotLevel::LEVEL_1)->
      setDescription("SIF_I of the edge.");

    edgeManager->registerWrapper<real64_array>(viewKeyStruct::SIF_IIString)->
      setApplyDefaultValue(-1)->
      setPlotLevel(dataRepository::PlotLevel::LEVEL_1)->
      setDescription("SIF_II of the edge.");

    edgeManager->registerWrapper<real64_array>(viewKeyStruct::SIF_IIIString)->
      setApplyDefaultValue(-1)->
      setPlotLevel(dataRepository::PlotLevel::LEVEL_1)->
      setDescription("SIF_III of the edge.");

    faceManager->registerWrapper<localIndex_array>(ObjectManagerBase::viewKeyStruct::parentIndexString)->
      setApplyDefaultValue(-1)->
      setPlotLevel(dataRepository::PlotLevel::LEVEL_1)->
      setDescription("Parent index of the face.");

    faceManager->registerWrapper<localIndex_array>(ObjectManagerBase::viewKeyStruct::childIndexString)->
      setApplyDefaultValue(-1)->
      setPlotLevel(dataRepository::PlotLevel::LEVEL_1)->
      setDescription("child index of the face.");

    faceManager->registerWrapper<integer_array>(viewKeyStruct::ruptureStateString)->
      setApplyDefaultValue(0)->
      setPlotLevel(dataRepository::PlotLevel::LEVEL_0)->
      setDescription("Rupture state of the face.0=not ready for rupture. 1=ready for rupture. 2=ruptured");

    faceManager->registerWrapper<real64_array>(viewKeyStruct::SIFonFaceString)->
      setApplyDefaultValue(1)->
      setPlotLevel(dataRepository::PlotLevel::LEVEL_0)->
      setDescription("SIF on the face");

    faceManager->registerWrapper<array1d<R1Tensor>>(viewKeyStruct::K_ICString)->
        setApplyDefaultValue({1e99, 1e99,1e99})->
      setPlotLevel(dataRepository::PlotLevel::LEVEL_0)->
      setDescription("K_IC on the face");

    faceManager->registerWrapper<localIndex_array>(viewKeyStruct::primaryCandidateFaceString)->
      setApplyDefaultValue(0)->
      setPlotLevel(dataRepository::PlotLevel::LEVEL_0)->
      setDescription("The face that has the highest score for splitability");

    faceManager->registerWrapper<integer_array>(viewKeyStruct::isFaceSeparableString)->
      setApplyDefaultValue(0)->
      setPlotLevel(dataRepository::PlotLevel::LEVEL_0)->
      setDescription("A flag to mark if the face is separable");

  }
}

void SurfaceGenerator::InitializePostInitialConditions_PreSubGroups( Group * const problemManager )
{
  DomainPartition * domain = problemManager->GetGroup<DomainPartition>( dataRepository::keys::domain );
  for( auto & mesh : domain->group_cast<DomainPartition *>()->getMeshBodies()->GetSubGroups() )
  {
    MeshLevel * meshLevel = Group::group_cast<MeshBody*>( mesh.second )->getMeshLevel( 0 );
    NodeManager * const nodeManager = meshLevel->getNodeManager();
    FaceManager * const faceManager = meshLevel->getFaceManager();

    arrayView1d<localIndex> & parentNodeIndex =
        nodeManager->getReference<localIndex_array>( nodeManager->viewKeys.parentIndex );

    arrayView1d<localIndex> & parentFaceIndex =
        faceManager->getReference<localIndex_array>( faceManager->viewKeys.parentIndex );

    arrayView1d<localIndex> & childFaceIndex =
        faceManager->getReference<localIndex_array>( faceManager->viewKeys.childIndex );

    parentNodeIndex = -1;
    parentFaceIndex = -1;
    childFaceIndex = -1;

    m_originalNodetoFaces = nodeManager->faceList();
    m_originalNodetoEdges = nodeManager->edgeList();
    m_originalFaceToEdges = faceManager->edgeList();

    nodeManager->registerWrapper( "usedFaces", &m_usedFacesForNode, 0 );
    m_usedFacesForNode.resize( nodeManager->size() );

    m_originalFacesToElemRegion = faceManager->elementRegionList();
    m_originalFacesToElemSubRegion = faceManager->elementSubRegionList();
    m_originalFacesToElemIndex = faceManager->elementList();
  }

  for( auto & mesh : domain->group_cast<DomainPartition *>()->getMeshBodies()->GetSubGroups() )
  {
    MeshLevel * meshLevel = Group::group_cast<MeshBody*>( mesh.second )->getMeshLevel( 0 );
    FaceManager * const faceManager = meshLevel->getFaceManager();
    ElementRegionManager * const elementManager = meshLevel->getElemManager();
    arrayView1d<R1Tensor> const & faceNormals = faceManager->faceNormal();

    //TODO: roughness to KIC should be made a material constitutive relationship.
    array1d<R1Tensor> & KIC = faceManager->getReference<r1_array>( "K_IC" );

    for (localIndex kf=0 ; kf<faceManager->size() ; ++kf)
    {
      if (m_rockToughness >= 0)
      {
        KIC[kf][0] = m_rockToughness;
        KIC[kf][1] = m_rockToughness;
        KIC[kf][2] = m_rockToughness;
      }
      else
      {
        arrayView2d<localIndex> const & faceToRegionMap = faceManager->elementRegionList();
        arrayView2d<localIndex> const & faceToSubRegionMap = faceManager->elementSubRegionList();
        arrayView2d<localIndex> const & faceToElementMap = faceManager->elementList();

        for( localIndex k=0 ; k<faceToRegionMap.size(1) ; ++k )
        {
          localIndex const er = faceToRegionMap[kf][k];
          localIndex const esr = faceToSubRegionMap[kf][k];
          localIndex const ei = faceToElementMap[kf][k];

          if( er != -1 &&  esr != -1 && ei != -1 )
          {
            CellElementSubRegion * elementSubRegion = elementManager->GetRegion( faceToRegionMap[kf][k] )->
                GetSubRegion<CellElementSubRegion>( faceToSubRegionMap[kf][k] );
            localIndex iEle = faceToElementMap[kf][k];

            ElementRegionBase * const elementRegion = elementSubRegion->getParent()->getParent()->group_cast<ElementRegionBase*>();
            string const elementRegionName = elementRegion->getName();
            //          localIndex const er = elementManager->GetRegions().getIndex( elementRegionName );
            //          localIndex const esr = elementRegion->GetSubRegions().getIndex( elementSubRegion->getName() );

            arrayView1d<real64 const> const & K_IC_00 = elementSubRegion->getReference< array1d<real64> >( viewKeyStruct::K_IC_00String );
            arrayView1d<real64 const> const & K_IC_01 = elementSubRegion->getReference< array1d<real64> >( viewKeyStruct::K_IC_01String );
            arrayView1d<real64 const> const & K_IC_02 = elementSubRegion->getReference< array1d<real64> >( viewKeyStruct::K_IC_02String );
            arrayView1d<real64 const> const & K_IC_10 = elementSubRegion->getReference< array1d<real64> >( viewKeyStruct::K_IC_10String );
            arrayView1d<real64 const> const & K_IC_11 = elementSubRegion->getReference< array1d<real64> >( viewKeyStruct::K_IC_11String );
            arrayView1d<real64 const> const & K_IC_12 = elementSubRegion->getReference< array1d<real64> >( viewKeyStruct::K_IC_12String );
            arrayView1d<real64 const> const & K_IC_20 = elementSubRegion->getReference< array1d<real64> >( viewKeyStruct::K_IC_20String );
            arrayView1d<real64 const> const & K_IC_21 = elementSubRegion->getReference< array1d<real64> >( viewKeyStruct::K_IC_21String );
            arrayView1d<real64 const> const & K_IC_22 = elementSubRegion->getReference< array1d<real64> >( viewKeyStruct::K_IC_22String );

            R1Tensor k0;
            k0[0] = K_IC_00[iEle]*faceNormals[kf][0] + K_IC_10[iEle]*faceNormals[kf][1] + K_IC_20[iEle]*faceNormals[kf][2];
            k0[1] = K_IC_01[iEle]*faceNormals[kf][0] + K_IC_11[iEle]*faceNormals[kf][1] + K_IC_21[iEle]*faceNormals[kf][2];
            k0[2] = K_IC_02[iEle]*faceNormals[kf][0] + K_IC_12[iEle]*faceNormals[kf][1] + K_IC_22[iEle]*faceNormals[kf][2];

            KIC[kf][0] = std::min( std::fabs(k0[0]), std::fabs(KIC[kf][0]) );
            KIC[kf][1] = std::min( std::fabs(k0[1]), std::fabs(KIC[kf][1]) );
            KIC[kf][2] = std::min( std::fabs(k0[2]), std::fabs(KIC[kf][2]) );
          }
        }
      }
    }
  }
}


void SurfaceGenerator::postRestartInitialization( Group * const domain0 )
{
  DomainPartition * const domain = domain0->group_cast<DomainPartition *>();

  NumericalMethodsManager * const
  numericalMethodManager = domain->getParent()->GetGroup<NumericalMethodsManager>( dataRepository::keys::numericalMethodsManager );

  FiniteVolumeManager * const
  fvManager = numericalMethodManager->GetGroup<FiniteVolumeManager>( dataRepository::keys::finiteVolumeManager );

  // repopulate the fracture stencil
  for( auto & mesh : domain->getMeshBodies()->GetSubGroups() )
  {
    MeshLevel * meshLevel = Group::group_cast<MeshBody*>( mesh.second )->getMeshLevel( 0 );

    EdgeManager * const edgeManager = meshLevel->getEdgeManager();
    ElementRegionManager * const elemManager = meshLevel->getElemManager();
    FaceElementRegion * const fractureRegion = elemManager->GetRegion<FaceElementRegion>(this->m_fractureRegionName);
    FaceElementSubRegion * const fractureSubRegion = fractureRegion->GetSubRegion<FaceElementSubRegion>(0);

    for( localIndex fce=0 ; fce<edgeManager->m_fractureConnectorEdgesToFaceElements.size() ; ++fce )
    {
      edgeManager->m_recalculateFractureConnectorEdges.insert(fce);
    }

    for( localIndex fe=0 ; fe<fractureSubRegion->size() ; ++fe )
    {
      fractureSubRegion->m_newFaceElements.insert(fe);
    }

    for( localIndex a=0 ; a<fvManager->numSubGroups() ; ++a )
    {
      FluxApproximationBase * const fluxApprox = fvManager->GetGroup<FluxApproximationBase>(a);
      if( fluxApprox!=nullptr )
      {
        fluxApprox->addToFractureStencil( *domain,
                                          this->m_fractureRegionName );
        edgeManager->m_recalculateFractureConnectorEdges.clear();
        fractureSubRegion->m_newFaceElements.clear();
      }
    }
  }
}


real64 SurfaceGenerator::SolverStep( real64 const & time_n,
                                     real64 const & GEOSX_UNUSED_ARG( dt ),
                                     const int GEOSX_UNUSED_ARG( cycleNumber ),
                                     DomainPartition * const domain )
{
  int rval = 0;
  array1d<NeighborCommunicator> & neighbors = domain->getReference< array1d<NeighborCommunicator> >( domain->viewKeys.neighbors );

  for( auto & mesh : domain->group_cast<DomainPartition *>()->getMeshBodies()->GetSubGroups() )
  {
    MeshLevel * meshLevel = Group::group_cast<MeshBody*>( mesh.second )->getMeshLevel( 0 );

    {
      SpatialPartition & partition = domain->getReference<SpatialPartition,PartitionBase>(dataRepository::keys::partitionManager);

      rval = SeparationDriver( domain,
                               meshLevel,
                               neighbors,
                               partition.GetColor(),
                               partition.NumColor(),
                               0,
                               time_n);
    }
  }

  NumericalMethodsManager * const
  numericalMethodManager = domain->getParent()->GetGroup<NumericalMethodsManager>( dataRepository::keys::numericalMethodsManager );

  FiniteVolumeManager * const
  fvManager = numericalMethodManager->GetGroup<FiniteVolumeManager>( dataRepository::keys::finiteVolumeManager );

  for( auto & mesh : domain->group_cast<DomainPartition *>()->getMeshBodies()->GetSubGroups() )
  {
    MeshLevel * meshLevel = Group::group_cast<MeshBody*>( mesh.second )->getMeshLevel( 0 );

    {
      ElementRegionManager * const elemManager = meshLevel->getElemManager();
      EdgeManager * const edgeManager = meshLevel->getEdgeManager();
      FaceElementRegion * const fractureRegion = elemManager->GetRegion<FaceElementRegion>(this->m_fractureRegionName);

      for( localIndex a=0 ; a<fvManager->numSubGroups() ; ++a )
      {
        FluxApproximationBase * const fluxApprox = fvManager->GetGroup<FluxApproximationBase>(a);
        if( fluxApprox!=nullptr )
        {
          fluxApprox->addToFractureStencil( *domain,
                                            this->m_fractureRegionName );
          edgeManager->m_recalculateFractureConnectorEdges.clear();
          fractureRegion->GetSubRegion<FaceElementSubRegion>(0)->m_newFaceElements.clear();
        }
      }
    }
  }


  return rval;
}



int SurfaceGenerator::SeparationDriver( DomainPartition * domain,
                                        MeshLevel * const mesh,
                                        array1d<NeighborCommunicator> & neighbors,
                                        int const tileColor,
                                        int const numTileColors,
                                        bool const prefrac,
                                        real64 const GEOSX_UNUSED_ARG( time ) )
{
  GEOSX_MARK_FUNCTION;
  NodeManager & nodeManager = *(mesh->getNodeManager());
  EdgeManager & edgeManager = *(mesh->getEdgeManager());
  FaceManager & faceManager = *(mesh->getFaceManager());
  ElementRegionManager & elementManager = *(mesh->getElemManager());

  std::vector< std::set< localIndex > > nodesToRupturedFaces;
  std::vector< std::set< localIndex > > edgesToRupturedFaces;

  ArrayOfArraysView<localIndex> const & nodeToElementMap = nodeManager.elementList();
  ArrayOfArraysView<localIndex const> const & faceToNodeMap = faceManager.nodeList();

  map<string, string_array > fieldNames;
  fieldNames["face"].push_back(viewKeyStruct::ruptureStateString);
  fieldNames["node"].push_back( SolidMechanicsLagrangianFEM::viewKeyStruct::forceExternal );

  CommunicationTools::SynchronizeFields( fieldNames, mesh,
                                         domain->getReference< array1d<NeighborCommunicator> >( domain->viewKeys.neighbors ) );


  if( !prefrac )
  {
    if( m_failCriterion >0 )  // Stress intensity factor based criterion and mixed criterion.
    {

      IdentifyRupturedFaces( domain,
                             nodeManager,
                             edgeManager,
                             faceManager,
                             elementManager,
                             prefrac);

    }
  }


  if( prefrac )
  {
    ModifiedObjectLists modifiedObjects;
    CalculateKinkAngles( faceManager, edgeManager, nodeManager, modifiedObjects, prefrac );
  }

  // We do this here to get the nodesToRupturedFaces etc.
  // The fail stress check inside has been disabled
  PostUpdateRuptureStates( nodeManager,
                           edgeManager,
                           faceManager,
                           elementManager,
                           nodesToRupturedFaces,
                           edgesToRupturedFaces );

  int rval = 0;
  //  array1d<MaterialBaseStateDataT*>&  temp = elementManager.m_ElementRegions["PM1"].m_materialStates;

  const arrayView1d<integer>& isNodeGhost = nodeManager.GhostRank();

  for( int color=0 ; color<numTileColors ; ++color )
  {
    ModifiedObjectLists modifiedObjects;
    if( color==tileColor )
    {
      for( localIndex a=0 ; a<nodeManager.size() ; ++a )
      {
        int didSplit = 0;
        if(isNodeGhost[a]<0 &&
           nodeToElementMap.sizeOfArray(a)>1 )
        {
          didSplit += ProcessNode( a, nodeManager, edgeManager, faceManager, elementManager, nodesToRupturedFaces, edgesToRupturedFaces, elementManager,
                                   modifiedObjects, prefrac );
          if( didSplit > 0 )
          {
            rval += didSplit;
            --a;
          }
        }
      }
    }

#ifdef USE_GEOSX_PTP

    modifiedObjects.clearNewFromModified();

    // 1) Assign new global indices to the new objects
    CommunicationTools::AssignNewGlobalIndices( nodeManager, modifiedObjects.newNodes );
    CommunicationTools::AssignNewGlobalIndices( edgeManager, modifiedObjects.newEdges );
    CommunicationTools::AssignNewGlobalIndices( faceManager, modifiedObjects.newFaces );
//    CommunicationTools::AssignNewGlobalIndices( elementManager, modifiedObjects.newElements );

    ModifiedObjectLists receivedObjects;

    /// Nodes to edges in process node is not being set on rank 2. need to check that the new node->edge map is properly communicated
    ParallelTopologyChange::SynchronizeTopologyChange( mesh,
                                                       neighbors,
                                                       modifiedObjects,
                                                       receivedObjects,
                                                       m_mpiCommOrder );

    SynchronizeTipSets( faceManager,
                        edgeManager,
                        nodeManager,
                        receivedObjects);


#else
    GEOSX_UNUSED_VAR( neighbors );
    AssignNewGlobalIndicesSerial( nodeManager, modifiedObjects.newNodes );
    AssignNewGlobalIndicesSerial( edgeManager, modifiedObjects.newEdges );
    AssignNewGlobalIndicesSerial( faceManager, modifiedObjects.newFaces );

#endif

    elementManager.forElementSubRegionsComplete<FaceElementSubRegion>( [&]( localIndex const er,
                                                                            localIndex const esr,
                                                                            ElementRegionBase const * const,
                                                                            FaceElementSubRegion * const subRegion )
    {
      std::set<localIndex> & newFaceElems = modifiedObjects.newElements[{er,esr}];
      for( localIndex const newFaceElemIndex : newFaceElems )
      {
        subRegion->m_newFaceElements.insert(newFaceElemIndex);
      }
    });


    elementManager.forElementSubRegions<FaceElementSubRegion>( [&]( auto * const subRegion )
    {
      FaceElementSubRegion::NodeMapType & nodeMap = subRegion->nodeList();
      FaceElementSubRegion::FaceMapType & faceMap = subRegion->faceList();

      for( localIndex kfe=0 ; kfe<subRegion->size() ; ++kfe )
      {
        nodeMap[kfe].resize( 8 );

        localIndex const numNodesInFace = faceToNodeMap.sizeOfArray( faceMap[ kfe ][ 0 ] );
        for( localIndex a = 0 ; a < numNodesInFace ; ++a )
        {
          localIndex const aa = a < 2 ? a : numNodesInFace - a + 1;
          localIndex const bb = aa == 0 ? aa : numNodesInFace - aa;

          // TODO HACK need to generalize to something other than quads
          //wu40: I temporarily make it work for tet mesh. Need further check with Randy.
          nodeMap[ kfe ][ a ]   = faceToNodeMap( faceMap[ kfe ][ 0 ], aa );
          nodeMap[ kfe ][ a + numNodesInFace ] = faceToNodeMap( faceMap[ kfe ][ 1 ], bb );
        }

        if( numNodesInFace == 3 )
        {
          nodeMap[kfe][6] = faceToNodeMap( faceMap[ kfe ][ 0 ], 2 );
          nodeMap[kfe][7] = faceToNodeMap( faceMap[ kfe ][ 1 ], 2 );
        }
      }
    });
  }




  return rval;
}

void SurfaceGenerator::SynchronizeTipSets (FaceManager & faceManager,
                                           EdgeManager & edgeManager,
                                           NodeManager & nodeManager,
                                           ModifiedObjectLists& receivedObjects)
{
  arrayView1d<localIndex const> const &
  parentNodeIndices = nodeManager.getReference<localIndex_array>( ObjectManagerBase::viewKeyStruct::parentIndexString );

  for( localIndex const nodeIndex : receivedObjects.newNodes )
  {
    localIndex const parentNodeIndex = parentNodeIndices[nodeIndex];

    GEOS_ERROR_IF( parentNodeIndex == -1, "parentNodeIndex should not be -1" );

    m_tipNodes.erase(parentNodeIndex);
  }


  arrayView1d<localIndex const> const &
  parentEdgeIndices = edgeManager.getReference<localIndex_array>( ObjectManagerBase::viewKeyStruct::parentIndexString );

  arrayView1d<localIndex const> const &
  childEdgeIndices = edgeManager.getReference<localIndex_array>( ObjectManagerBase::viewKeyStruct::childIndexString );

  ArrayOfSetsView< localIndex const > const & edgeToFaceMap = edgeManager.faceList();

  ArrayOfArraysView< localIndex const > const & faceToEdgeMap = faceManager.edgeList();

  for( localIndex const edgeIndex : receivedObjects.newEdges )
  {
    localIndex const parentEdgeIndex = parentEdgeIndices[edgeIndex];

    GEOS_ERROR_IF( parentEdgeIndex == -1, "parentEdgeIndex should not be -1" );

    m_tipEdges.erase(parentEdgeIndex);
    for( localIndex const faceIndex : edgeToFaceMap.getIterableSet( parentEdgeIndex ) )
    {
      bool trailingFace = false;
      if (m_trailingFaces.contains(faceIndex))
      {
        for ( localIndex const faceLocalEdgeIndex : faceToEdgeMap.getIterableArray( faceIndex ) )
        {
          if (m_tipEdges.contains(faceLocalEdgeIndex))
          {
            trailingFace = true;
          }
        }

        if (trailingFace == false)
        {
          m_trailingFaces.erase(faceIndex);
        }
      }
    }
  }

  integer_array& isFaceSeparable = faceManager.getReference<integer_array>( "isFaceSeparable" );
  arrayView2d<localIndex> & faceToElementMap = faceManager.elementList();

  arrayView1d<localIndex const> const &
  childNodeIndices = nodeManager.getReference<localIndex_array>( ObjectManagerBase::viewKeyStruct::childIndexString );

  arrayView1d<localIndex> const &
  parentFaceIndices = faceManager.getReference<localIndex_array>( faceManager.viewKeys.parentIndex );

  for( localIndex const faceIndex : receivedObjects.newFaces )
  {
    localIndex const parentFaceIndex = parentFaceIndices[faceIndex];
    GEOS_ERROR_IF( parentFaceIndex == -1, "parentFaceIndex should not be -1" );

    m_trailingFaces.insert(parentFaceIndex);
    m_tipFaces.erase(parentFaceIndex);

    for( localIndex const edgeIndex : faceManager.edgeList().getIterableArray( parentFaceIndex ) )
    {
      if( parentEdgeIndices[edgeIndex]==-1 && childEdgeIndices[edgeIndex]==-1 )
      {
        m_tipEdges.insert( edgeIndex );

        for ( localIndex const iface: edgeManager.faceList().getIterableSet( edgeIndex ) )
        {
          if( faceToElementMap.size(1) == 2  &&
              faceManager.m_isExternal[iface] < 1 &&
              isFaceSeparable[iface] == 1 )
          {
            m_tipFaces.insert(iface);
          }
        }
      }
      if( edgeManager.m_isExternal[edgeIndex]==0 )
      {
        edgeManager.m_isExternal[edgeIndex] = 2;
      }
    }
    for( localIndex const nodeIndex : faceManager.nodeList().getIterableArray( parentFaceIndex ) )
    {
      if( parentNodeIndices[nodeIndex]==-1 && childNodeIndices[nodeIndex]==-1)

      {
        m_tipNodes.insert( nodeIndex );
      }
      if( nodeManager.m_isExternal[nodeIndex] )
      {
        nodeManager.m_isExternal[nodeIndex] = 2;
      }
    }
  }
}

//**********************************************************************************************************************
//**********************************************************************************************************************
//**********************************************************************************************************************
bool SurfaceGenerator::ProcessNode( const localIndex nodeID,
                                    NodeManager & nodeManager,
                                    EdgeManager & edgeManager,
                                    FaceManager & faceManager,
                                    ElementRegionManager & elemManager,
                                    std::vector<std::set<localIndex> >& nodesToRupturedFaces,
                                    std::vector<std::set<localIndex> >& edgesToRupturedFaces,
                                    ElementRegionManager & elementManager,
                                    ModifiedObjectLists& modifiedObjects,
                                    const bool GEOSX_UNUSED_ARG( prefrac ) )
{
  bool didSplit = false;
  bool fracturePlaneFlag = true;

  {
    std::set<localIndex> facialRupturePath;
    map<localIndex, int> edgeLocations;
    map<localIndex, int> faceLocations;
    map< std::pair<CellElementSubRegion*, localIndex >, int> elemLocations;


    fracturePlaneFlag = FindFracturePlanes( nodeID,
                                            nodeManager,
                                            edgeManager,
                                            faceManager,
                                            elemManager,
                                            nodesToRupturedFaces,
                                            edgesToRupturedFaces,
                                            facialRupturePath,
                                            edgeLocations,
                                            faceLocations,
                                            elemLocations );
    if( fracturePlaneFlag )
    {
      MapConsistencyCheck( nodeID, nodeManager, edgeManager, faceManager, elementManager, elemLocations );

      didSplit = true;
      PerformFracture( nodeID,
                       nodeManager,
                       edgeManager,
                       faceManager,
                       elementManager,
                       modifiedObjects,
                       nodesToRupturedFaces,
                       edgesToRupturedFaces,
                       facialRupturePath,
                       edgeLocations,
                       faceLocations,
                       elemLocations );
      MapConsistencyCheck( nodeID, nodeManager, edgeManager, faceManager, elementManager, elemLocations );

    }
  }

  return didSplit;
}

//**********************************************************************************************************************
//**********************************************************************************************************************
//**********************************************************************************************************************
bool SurfaceGenerator::FindFracturePlanes( const localIndex nodeID,
                                           const NodeManager & nodeManager,
                                           const EdgeManager & edgeManager,
                                           const FaceManager & faceManager,
                                           ElementRegionManager & elemManager,
                                           const std::vector<std::set<localIndex> >& nodesToRupturedFaces,
                                           const std::vector<std::set<localIndex> >& edgesToRupturedFaces,
                                           std::set<localIndex>& separationPathFaces,
                                           map<localIndex, int>& edgeLocations,
                                           map<localIndex, int>& faceLocations,
                                           map< std::pair< CellElementSubRegion*, localIndex >, int>& elemLocations )
{

  arrayView1d<localIndex> const &
  parentNodeIndices = nodeManager.getReference<array1d<localIndex>>( nodeManager.viewKeys.parentIndex );

  localIndex const parentNodeIndex = ObjectManagerBase::GetParentRecusive( parentNodeIndices, nodeID );

  arrayView1d<localIndex> const &
  parentFaceIndices = faceManager.getReference<array1d<localIndex>>( faceManager.viewKeys.parentIndex );

  arrayView1d<localIndex> const &
  childFaceIndices = faceManager.getReference<array1d<localIndex>>( faceManager.viewKeys.childIndex );

  std::set<localIndex> const & vNodeToRupturedFaces = nodesToRupturedFaces[parentNodeIndex];

  ArrayOfSetsView< localIndex const > const & nodeToEdgeMap = nodeManager.edgeList();
  ArrayOfSetsView< localIndex const > const & nodeToFaceMap = nodeManager.faceList();

  ArrayOfArraysView< localIndex const > const & faceToEdgeMap = faceManager.edgeList();

//  array1d< ReferenceWrapper<localIndex_array> > nodeToElements
//  const std::set< std::pair<CellBlockSubRegion*,localIndex> >&
//  nodeToElementMaps = nodeManager.m_toElementsRelation[nodeID] ;

  arraySlice1d<localIndex const> const & nodeToRegionMap = nodeManager.elementRegionList()[nodeID];
  arraySlice1d<localIndex const> const & nodeToSubRegionMap = nodeManager.elementSubRegionList()[nodeID];
  arraySlice1d<localIndex const> const & nodeToElementMap = nodeManager.elementList()[nodeID];

  // ***** BACKWARDS COMPATIBLITY HACK
  std::set< std::pair<CellElementSubRegion*, localIndex> > nodeToElementMaps;


  for( localIndex k=0 ; k<nodeManager.elementRegionList().sizeOfArray(nodeID) ; ++k )
  {
    nodeToElementMaps.insert( std::make_pair( elemManager.GetRegion( nodeToRegionMap[k] )->
                                            GetSubRegion<CellElementSubRegion>( nodeToSubRegionMap[k] ),
                                            nodeToElementMap[k] ) );
  }


  // ***** END BACKWARDS COMPATIBLITY HACK


  arrayView1d<integer> const & isEdgeExternal = edgeManager.isExternal();

//  const std::set<localIndex>& usedFaces = nodeManager.GetUnorderedVariableOneToManyMap("usedFaces")[nodeID];

  // **** local working arrays *****************************************************************************************

  // array to hold the faces ready for rupture. It is filled with the intersection of the virtual parent faces
  // associated
  // with all faces attached to the node, and all ruptured virtual faces attached to the virtual parent node.
  std::set<localIndex> nodeToRuptureReadyFaces;
  for( localIndex const i : nodeToFaceMap.getIterableSet( nodeID ) )
  {
    const localIndex parentFaceIndex = ( parentFaceIndices[i] == -1 ) ? i : parentFaceIndices[i];

    if( vNodeToRupturedFaces.count( parentFaceIndex ) > 0 )
    {
      nodeToRuptureReadyFaces.insert( parentFaceIndex );
    }
  }


  // local map to hold the edgesToRuptureReadyFaces
  map< localIndex, std::set<localIndex> > edgesToRuptureReadyFaces;
  for( localIndex const edgeIndex : m_originalNodetoEdges.getIterableSet( parentNodeIndex ) )
  {
    if( !(edgesToRupturedFaces[edgeIndex].empty()) )
      edgesToRuptureReadyFaces[edgeIndex].insert( edgesToRupturedFaces[edgeIndex].begin(), edgesToRupturedFaces[edgeIndex].end() );
  }


  // need a map from faces to edges that are attached to the node
  map< localIndex, std::pair<localIndex, localIndex> > nodeLocalFacesToEdges;
  for( localIndex const kf : m_originalNodetoFaces.getIterableSet( parentNodeIndex ) )
  {
    localIndex edge[2] = { INT_MAX, INT_MAX };
    int count = 0;
    for( localIndex const ke : m_originalFaceToEdges.getIterableArray( kf ) )
    {
      if( m_originalNodetoEdges.contains( parentNodeIndex, ke ) )
      {
        edge[count++] = ke;
      }
    }

    if( edge[0] == INT_MAX || edge[1] == INT_MAX )
    {
      GEOS_ERROR( "SurfaceGenerator::FindFracturePlanes: invalid edge." );
    }


    nodeLocalFacesToEdges[kf] = std::make_pair( edge[0], edge[1] );

  }


  // ***** remove dead end paths ***************************************************************************************
  // if the edge is not external, and the size of edgesToRupturedFaces is less than 2, then the edge is a dead-end
  // as far as a rupture plane is concerned. The face associated with the edge should be removed from the working
  // list of ruptured faces.

  // loop over all the edges
  for( localIndex const edgeIndex : m_originalNodetoEdges.getIterableSet( parentNodeIndex ) )
  {

    CheckForAndRemoveDeadEndPath( edgeIndex,
                                  isEdgeExternal,
                                  edgesToRuptureReadyFaces,
                                  nodeLocalFacesToEdges,
                                  nodeToRuptureReadyFaces );

  }

  // if there are no ruptured faces attached to the node, then we are done.
  // or if there are no faces that have not been used in a rupture path for this node...we are done.
  if( nodeToRuptureReadyFaces.empty() )//|| nodeToRuptureReadyFaces.size() == usedFaces.size() )
  {
    return false;
  }

  // ***** find separation path ****************************************************************************************

  // ***** find starting face *****
  // We need to find a starting point for the path. The path must have a face that does has not been used in a previous
  // path for this node...otherwise it is the same path as used previously.
  localIndex startingEdge = INT_MAX;
  localIndex startingFace = INT_MAX;
  bool startingEdgeExternal = false;

  for( std::set<localIndex>::const_iterator i=nodeToRuptureReadyFaces.begin() ; i!=nodeToRuptureReadyFaces.end() ; ++i )
  {
    // check to see if this face has been used to split this node as part of a previously used path
    if( m_usedFacesForNode[nodeID].count( *i )==0 )
    {
      // great! It hasn't. It's on like Donkey Kong.
      startingFace = *i;

      if( isEdgeExternal[nodeLocalFacesToEdges[startingFace].first]==1 )
      {
        startingEdge = nodeLocalFacesToEdges[startingFace].first;
        startingEdgeExternal = true;
        break;
      }
      else if( isEdgeExternal[nodeLocalFacesToEdges[startingFace].second]==1 )
      {
        startingEdge = nodeLocalFacesToEdges[startingFace].second;
        startingEdgeExternal = true;
        break;
      }
      else
      {
        startingEdge = nodeLocalFacesToEdges[startingFace].first;
      }
    }
  }

  // if the starting face was not set, then we don't have a rupture surface....so just quit.
  if( startingFace==INT_MAX || startingEdge==INT_MAX )
  {
    return false;
    //    GEOS_ERROR("Fracturantor3::FindFracturePlanes: couldn't set starting face/edge");
  }



  // so now the working arrays have been purged of any faces that are on a dead-end path. All remaining faces
  // are part of a separation plane...of course, there can be more than one...which is bad. We will just take the first
  // path we find, and call this function again after the selected path is processed. Since the ruptureState of a face
  // is set to 2 after it is ruptured, if we enforce that candidate paths must have a face with a ruptureState of 1,
  // then
  // everything will work out. Also since the new nodes that are created will have higher node indices than the
  // current node, they will be checked for separation prior to completion of the separation driver.



  // We now have to define the separation plane over which a node/face/edge will be split, and all elements on one side
  // of the plane get one set of objects, and all elements on the other side get the other set.



  {
    // now we start the process of setting the separation path. Begin by
    localIndex thisEdge = startingEdge;
    localIndex thisFace = startingFace;

    localIndex nextEdge = INT_MAX;
    localIndex nextFace = INT_MAX;

    //localIndex lastEdge = INT_MAX;
    //localIndex lastFace = INT_MAX;

    // the seprationPath is used to hold combinations of edge and face
    map<localIndex, int> facesInPath;
    map<localIndex, int> edgesInPath;

    int numFacesInPath = 0;
    edgesInPath[thisEdge] = numFacesInPath;
    facesInPath[thisFace] = numFacesInPath++;

    localIndex_array facePath;
    localIndex_array edgePath;

    facePath.push_back( thisFace );
    edgePath.push_back( thisEdge );

    // now walk from face->edge->face->edge etc. until we get to an external edge, or back to the startingEdge.
    // the breakFlag indicates that we have found a complete separation path
    bool breakFlag = false;
    while( !breakFlag )
    {

      // get the next edge in the path...it is on the other side of "thisFace", so assign the other edge on the face as
      // the next edge

      nextEdge = GetOtherFaceEdge( nodeLocalFacesToEdges, thisFace, thisEdge );


      // if the nextEdge has already been used in the path, and the nextEdge is not the starting edge, then we have
      // to take a step back and try a different path
      if( edgesInPath.count( nextEdge )==1 && nextEdge!=startingEdge )
      {
        // first check to see if we can use the path without the preceding
        return false;
      }

      // if we have reached an external face, or the edge is already in the path, then we are done
      if( (isEdgeExternal[nextEdge]==1 && startingEdgeExternal ) || edgesInPath.count( nextEdge )==1 )
      {
        // check to see if nextEdge is the startingEdge. If not, then all faces must that are before the nextEdge must
        // NOT be included in the path!!!
        if( nextEdge!=startingEdge && !(isEdgeExternal[nextEdge]==1 && startingEdgeExternal ) )
        {
          std::cout<<std::endl;


          std::cout<<"  NodeID, ParentID = "<<nodeID<<", "<<parentNodeIndex<<std::endl;
          std::cout<<"  Starting Edge/Face = "<<startingEdge<<", "<<startingFace<<std::endl;
          std::cout<<"  Face Separation Path = ";
          for( localIndex_array::const_iterator kf=facePath.begin() ; kf!=facePath.end() ; ++kf )
          {
            std::cout<<*kf<<", ";
          }
          std::cout<<std::endl;

          std::cout<<"  Edge Separation Path = ";
          for( localIndex_array::const_iterator kf=edgePath.begin() ; kf!=edgePath.end() ; ++kf )
          {
            std::cout<<*kf<<", ";
          }
          std::cout<<std::endl;


          GEOS_ERROR( "crap" );
        }

        // add faces in the path to separationPathFaces
        for( map<localIndex, int>::const_iterator kf=facesInPath.begin() ; kf!=facesInPath.end() ; ++kf )
        {
          separationPathFaces.insert( kf->first );
        }

        // break out of the while loop
        breakFlag = true;
      }
      else
      {
        // if the previous if statement is false, then what if we have reached an external edge, but the starting edge
        // was not external?? This means that we must continue the process from the edge opposite the startingEdge on
        // the
        // startingFace....which is hard-coded as the second entry in localFacesToEdges.
        if( isEdgeExternal[nextEdge]==1 )
        {
          nextEdge = nodeLocalFacesToEdges[startingFace].second;
        }

        // I sure hope that this is true!!
        if( edgesToRuptureReadyFaces[nextEdge].size() > 1 )
        {
          // we need to pick another face attached to the "next edge"
          // increment the face and edge, and add to the separationPathFaces


          {
            // OK...so we have an iterator that points to a candidate face. We prefer to move towards a face that is
            // ruptureState 1, so that we can get as much splitting done in this event. So we will loop over all the
            // faces attached to the edge, and pick one with ruptureState==1, otherwise just pick any one.
            bool pathFound = false;

            std::pair<CellElementSubRegion*, localIndex>
            thisElem0 = std::make_pair( elemManager.GetRegion( m_originalFacesToElemRegion[thisFace][0] )->
                                        GetSubRegion<CellElementSubRegion>( m_originalFacesToElemSubRegion[thisFace][0] ),
                                        m_originalFacesToElemIndex[thisFace][0] );

            std::pair<CellElementSubRegion*, localIndex>
            thisElem1 = std::make_pair( elemManager.GetRegion( m_originalFacesToElemRegion[thisFace][1] )->
                                        GetSubRegion<CellElementSubRegion>( m_originalFacesToElemSubRegion[thisFace][1] ),
                                        m_originalFacesToElemIndex[thisFace][1] );

            // nextFaceQuality is intended to keep how desirable a face is for the rupture path.
            // A value of:
            //    0 -> the face is kind of creppy
            //    1 -> the face is does not turn a corner around the elements surrounding thisFace
            //    2 -> the face has not been used in a separation path
            //    3 -> a combination of 1 and 2.
            //    4 -> other edge on the face is the startingEdge.
            //
            int nextFaceQuality = -1;

            for( std::set<localIndex>::const_iterator iter_edgeToFace = edgesToRuptureReadyFaces[nextEdge].begin() ;
                 iter_edgeToFace!=edgesToRuptureReadyFaces[nextEdge].end() ; ++iter_edgeToFace )
            {
              if( *iter_edgeToFace != thisFace )
              {
                pathFound = true;



                const localIndex candidateFaceIndex = *iter_edgeToFace;
                int candidateFaceQuality = 0;


                localIndex candidateEdgeIndex = GetOtherFaceEdge( nodeLocalFacesToEdges, candidateFaceIndex, nextEdge );
                if( candidateEdgeIndex == startingEdge )
                {
                  nextFace = candidateFaceIndex;
                  break;
                }

                std::pair<CellElementSubRegion*, localIndex>
                nextElem0 = std::make_pair( elemManager.GetRegion( m_originalFacesToElemRegion[candidateFaceIndex][0] )->
                                            GetSubRegion<CellElementSubRegion>( m_originalFacesToElemSubRegion[candidateFaceIndex][0] ),
                                            m_originalFacesToElemIndex[candidateFaceIndex][0] );

                std::pair<CellElementSubRegion*, localIndex>
                nextElem1 = std::make_pair( elemManager.GetRegion( m_originalFacesToElemRegion[candidateFaceIndex][1] )->
                                            GetSubRegion<CellElementSubRegion>( m_originalFacesToElemSubRegion[candidateFaceIndex][1] ),
                                            m_originalFacesToElemIndex[candidateFaceIndex][1] );

                if( thisElem0 != nextElem0 && thisElem0 != nextElem1 &&
                    thisElem1 != nextElem0 && thisElem1 != nextElem1 )
                {
                  candidateFaceQuality += 1;
                }

                if( m_usedFacesForNode[nodeID].count( candidateFaceIndex ) == 0 )
                {
                  candidateFaceQuality += 2;
                }


                if( candidateFaceQuality > nextFaceQuality )
                {
                  nextFace = candidateFaceIndex;
                  nextFaceQuality = candidateFaceQuality;
                }

                if( candidateFaceQuality == 3 )
                {
                  break;
                }
              }
            }
            if( pathFound == false )
            {
              GEOS_ERROR( "SurfaceGenerator::FindFracturePlanes: couldn't find the next face in the rupture path" );
            }
          }

          //        lastEdge = thisEdge;
          //        lastFace = thisFace;

          thisEdge = nextEdge;
          thisFace = nextFace;
          //      separationPathFaces.insert( thisFace );
          edgesInPath[thisEdge] = numFacesInPath;
          facesInPath[thisFace] = numFacesInPath++;

          facePath.push_back( thisFace );
          edgePath.push_back( thisEdge );

        }
        else
        {
          GEOS_ERROR( "SurfaceGenerator::next edge in separation path is apparently  connected to less than 2 ruptured face" );
        }

      }
    }
  }


  //***** SET LOCATIONS ************************************************************************************************



  // need a map from faces to edges that are attached to the node
  map< localIndex, std::pair<localIndex, localIndex> > localFacesToEdges;
  for( localIndex const kf : nodeToFaceMap.getIterableSet( nodeID ) )
  {
    localIndex edge[2] = { INT_MAX, INT_MAX };
    int count = 0;
    for( auto ke : faceToEdgeMap.getIterableArray( kf ) )
    {
      if( edgeManager.hasNode( ke, nodeID ) )
      {
        edge[count++] = ke;
      }
    }

    if( edge[0] == INT_MAX || edge[1] == INT_MAX )
    {
      GEOS_ERROR( "SurfaceGenerator::FindFracturePlanes: invalid edge." );
    }


    localFacesToEdges[kf] = std::make_pair( edge[0], edge[1] );

  }


  // now we want to identify the objects on either side of the separation plane. First we assign an array to indicate
  // whether a face/edge is on the fracture plane.

  for( localIndex const kf : nodeToFaceMap.getIterableSet( nodeID ) )
  {
    // iff the face is being split NOW, the set the faceLocation = -1.
    const localIndex virtualFaceIndex = ( parentFaceIndices[kf] == -1 ) ? kf : parentFaceIndices[kf];
    if( kf == virtualFaceIndex && childFaceIndices[kf] == -1 && separationPathFaces.count( kf ) )
    {
      faceLocations[kf] = -1;
    }
    else
    {
      faceLocations[kf] = INT_MIN;
    }

  }
  for ( localIndex const edgeID : nodeToEdgeMap.getIterableSet( nodeID ) )
  {
    edgeLocations[edgeID] = INT_MIN;
  }

  for( std::set< std::pair<CellElementSubRegion*, localIndex> >::const_iterator k=nodeToElementMaps.begin() ; k!=nodeToElementMaps.end() ; ++k )
  {
    elemLocations[*k] = INT_MIN;
  }



  /*
     SetLocations( 0, separationPathFaces, faceManager, nodeToElementMaps, localFacesToEdges, //nodeToEdges,
                edgeLocations, faceLocations, elemLocations );

     if( !(SetLocations( 1, separationPathFaces, faceManager, nodeToElementMaps, localFacesToEdges, //nodeToEdges,
                      edgeLocations, faceLocations, elemLocations )) )
     {
     return false;
     }*/

  SetLocations( separationPathFaces,
                elemManager,
                faceManager,
                nodeToElementMaps,
                localFacesToEdges,
                edgeLocations,
                faceLocations,
                elemLocations );



  bool fail = false;

  for(localIndex const edgeID : nodeToEdgeMap.getIterableSet( nodeID ) )
  {
    if( edgeLocations[edgeID] == INT_MIN )
    {
      fail = true;
    }
  }
  for( localIndex const kf : nodeToFaceMap.getIterableSet( nodeID ) )
  {
    if( faceLocations[kf] == INT_MIN )
    {
      fail = true;
    }
  }
  /*
     std::cout<<"  NodeID, ParentID = "<<nodeID<<", "<<nodeID<<std::endl;
     std::cout<<"  separation path = ";
     for( std::set<localIndex>::const_iterator kf=separationPathFaces.begin() ; kf!=separationPathFaces.end() ; ++kf )
     {
      std::cout<<*kf<<", ";
     }
     std::cout<<std::endl;

     std::cout<<"  Starting Edge/Face = "<<startingEdge<<", "<<startingFace<<std::endl;
     for( std::set< std::pair<CellBlockSubRegion*,localIndex> >::const_iterator k=nodeToElementMaps.begin() ;
        k!=nodeToElementMaps.end() ; ++k )
     {
      std::cout<<"  elemLocations["<<k->second<<"] = "<<elemLocations[*k]<<std::endl;
     }

     for( std::set<localIndex>::const_iterator ke=nodeToFaces.begin() ; ke!=nodeToFaces.end() ; ++ke )
     {
      std::cout<<"  faceLocations["<<*ke<<"] = "<<faceLocations[*ke]<<std::endl;
     }

     for( std::set<localIndex>::const_iterator ke=nodeToEdges.begin() ; ke!=nodeToEdges.end() ; ++ke )
     {
      std::cout<<"  edgeLocations["<<*ke<<"] = "<<edgeLocations[*ke]<<std::endl;
     }
   */
  if( fail )
  {

    //    GEOS_ERROR("SurfaceGenerator::FindFracturePlanes: unset element,face, or edge");
    return false;
  }
  return true;
}

//**********************************************************************************************************************
//**********************************************************************************************************************
//**********************************************************************************************************************
bool SurfaceGenerator::SetLocations( const std::set<localIndex>& separationPathFaces,
                                     ElementRegionManager & elemManager,
                                     const FaceManager& faceManager,
                                     const std::set< std::pair<CellElementSubRegion*, localIndex> >& nodeToElementMaps,
                                     const map< localIndex, std::pair<localIndex, localIndex> >& localFacesToEdges,
                                     map<localIndex, int>& edgeLocations,
                                     map<localIndex, int>& faceLocations,
                                     map< std::pair< CellElementSubRegion*, localIndex >, int>& elemLocations )
{
  bool rval = true;
  //  const localIndex separationFace = *(separationPathFaces.begin());

  // insert an element attached to the separation face
  //  std::pair<CellBlockSubRegion*,localIndex> elem0 = m_virtualFaces.m_FaceToElementMap[separationFace][0] ;

  std::pair<CellElementSubRegion*, localIndex> elem0 = *(nodeToElementMaps.begin());


  SetElemLocations( 0,
                    elem0,
                    separationPathFaces,
                    elemManager,
                    faceManager,
                    nodeToElementMaps,
                    localFacesToEdges,
                    edgeLocations,
                    faceLocations,
                    elemLocations );

  return rval;
}


//**********************************************************************************************************************
//**********************************************************************************************************************
//**********************************************************************************************************************
bool SurfaceGenerator::SetElemLocations( const int location,
                                         const std::pair<CellElementSubRegion*, localIndex >& k,
                                         const std::set<localIndex>& separationPathFaces,
                                         ElementRegionManager & elemManager,
                                         const FaceManager & faceManager,
                                         const std::set< std::pair<CellElementSubRegion*, localIndex> >& nodeToElementMaps,
                                         const map< localIndex, std::pair<localIndex, localIndex> >& localFacesToEdges,
                                         map<localIndex, int>& edgeLocations,
                                         map<localIndex, int>& faceLocations,
                                         map< std::pair<CellElementSubRegion*, localIndex >, int>& elemLocations )
{

  arrayView1d<localIndex> const & parentFaceIndices =
    faceManager.getReference<localIndex_array>( faceManager.viewKeys.parentIndex );

  const int otherlocation = (location==0) ? 1 : 0;

  elemLocations[k] = location;


  // loop over all faces on the element
  for( localIndex kf=0 ; kf<k.first->faceList().size( 1 ) ; ++kf )
  {

    // define the actual face index, and the virtual face index
    const localIndex faceIndex = k.first->faceList()( k.second, kf );
    const localIndex virtualFaceIndex = ( parentFaceIndices[faceIndex] == -1 ) ?
                                        faceIndex : parentFaceIndices[faceIndex];

    // see if we can find the face in the faceLocations array.
    map<localIndex, int>::iterator iterFace = faceLocations.find( faceIndex );
    // if we can find the face in the faceLocations array, then we must process the face, otherwise it is not
    // connected to the node, so we do nothing.
    if( iterFace != faceLocations.end() )
    {

      if( faceLocations[faceIndex]==otherlocation )
        faceLocations[faceIndex] = -1;
      else if( faceLocations[faceIndex] == INT_MIN )
        faceLocations[faceIndex] = location;

      map< localIndex, std::pair<localIndex, localIndex> >::const_iterator iterF2E = localFacesToEdges.find( faceIndex );

      if( iterF2E != localFacesToEdges.end() )
      {
        const localIndex edge0 = (iterF2E->second).first;
        const localIndex edge1 = (iterF2E->second).second;

        if( edgeLocations[edge0]==otherlocation )
          edgeLocations[edge0] = -1;
        else if( edgeLocations[edge0] == INT_MIN )
          edgeLocations[edge0] = location;

        if( edgeLocations[edge1]==otherlocation )
          edgeLocations[edge1] = -1;
        else if( edgeLocations[edge1] == INT_MIN )
          edgeLocations[edge1] = location;

      }



      // now we add the element that is a neighbor to the face
      // of course, this only happens if there are more than one element
      // attached to the face.
      if( m_originalFacesToElemIndex[virtualFaceIndex][1] != -1 )
      {
        localIndex const er0 = m_originalFacesToElemRegion[virtualFaceIndex][0];
        localIndex const er1 = m_originalFacesToElemRegion[virtualFaceIndex][1];

        localIndex const esr0 = m_originalFacesToElemSubRegion[virtualFaceIndex][0];
        localIndex const esr1 = m_originalFacesToElemSubRegion[virtualFaceIndex][1];


        const std::pair<CellElementSubRegion*, localIndex>
        elemIndex0 = { elemManager.GetRegion( er0 )->GetSubRegion<CellElementSubRegion>( esr0 ),
                       m_originalFacesToElemIndex[virtualFaceIndex][0] };

        const std::pair<CellElementSubRegion*, localIndex>
        elemIndex1 = { elemManager.GetRegion( er1 )->GetSubRegion<CellElementSubRegion>( esr1 ),
                       m_originalFacesToElemIndex[virtualFaceIndex][1] };

        const std::pair<CellElementSubRegion*, localIndex>& nextElem = ( elemIndex0 == k ) ? elemIndex1 : elemIndex0;
        const int nextLocation = (separationPathFaces.count( virtualFaceIndex )==0) ? location : otherlocation;

        // if the first element is the one we are on, and the element is attached
        // to the splitting node, then add the second element to the list.
        if( nodeToElementMaps.find( nextElem )!=nodeToElementMaps.end() )
        {
          if( elemLocations[nextElem]==INT_MIN )
          {
            SetElemLocations( nextLocation,
                              nextElem,
                              separationPathFaces,
                              elemManager,
                              faceManager,
                              nodeToElementMaps,
                              localFacesToEdges,
                              edgeLocations,
                              faceLocations,
                              elemLocations );
          }
        }
      }
    }
  }

  return true;
}


//**********************************************************************************************************************
//**********************************************************************************************************************
//**********************************************************************************************************************
void SurfaceGenerator::PerformFracture( const localIndex nodeID,
                                        NodeManager & nodeManager,
                                        EdgeManager & edgeManager,
                                        FaceManager & faceManager,
                                        ElementRegionManager & elementManager,
                                        ModifiedObjectLists& modifiedObjects,
                                        std::vector<std::set<localIndex> >& GEOSX_UNUSED_ARG( nodesToRupturedFaces ),
                                        std::vector<std::set<localIndex> >& GEOSX_UNUSED_ARG( edgesToRupturedFaces ),
                                        const std::set<localIndex>& separationPathFaces,
                                        const map<localIndex, int>& edgeLocations,
                                        const map<localIndex, int>& faceLocations,
                                        const map< std::pair<CellElementSubRegion*, localIndex >, int>& elemLocations )
{
  int const rank = MpiWrapper::Comm_rank( MPI_COMM_WORLD );

  arrayView1d<R1Tensor> const & X = nodeManager.referencePosition();
  ArrayOfSets< localIndex > & nodeToEdgeMap = nodeManager.edgeList();
  ArrayOfSets< localIndex > & nodeToFaceMap = nodeManager.faceList();
  ArrayOfArrays< localIndex > & nodeToRegionMap = nodeManager.elementRegionList();
  ArrayOfArrays< localIndex > & nodeToSubRegionMap = nodeManager.elementSubRegionList();
  ArrayOfArrays< localIndex > & nodeToElementMap = nodeManager.elementList();

  arrayView2d<localIndex> & edgeToNodeMap = edgeManager.nodeList();
  ArrayOfSets< localIndex > & edgeToFaceMap = edgeManager.faceList();

  ArrayOfArrays< localIndex > & faceToNodeMap = faceManager.nodeList();
  ArrayOfArrays< localIndex > & faceToEdgeMap = faceManager.edgeList();
  arrayView2d<localIndex> & faceToRegionMap = faceManager.elementRegionList();
  arrayView2d<localIndex> & faceToSubRegionMap = faceManager.elementSubRegionList();
  arrayView2d<localIndex> & faceToElementMap = faceManager.elementList();

  FaceElementRegion * const fractureElementRegion = elementManager.GetRegion<FaceElementRegion>("Fracture");
  integer_array& isFaceSeparable = faceManager.getReference<integer_array>( "isFaceSeparable" );

  arrayView1d<R1Tensor> const & faceNormals = faceManager.faceNormal();

  arrayView1d<localIndex const> const &
  parentEdgeIndices = edgeManager.getReference<localIndex_array>( ObjectManagerBase::viewKeyStruct::parentIndexString );

  arrayView1d<localIndex const> const &
  childEdgeIndices = edgeManager.getReference<localIndex_array>( ObjectManagerBase::viewKeyStruct::childIndexString );

  arrayView1d<localIndex const> const &
  parentNodeIndices = nodeManager.getReference<localIndex_array>( ObjectManagerBase::viewKeyStruct::parentIndexString );

  arrayView1d<localIndex const> const &
  childNodeIndices = nodeManager.getReference<localIndex_array>( ObjectManagerBase::viewKeyStruct::childIndexString );

  arrayView1d<integer> & degreeFromCrack =
    nodeManager.getReference<integer_array>( viewKeyStruct::degreeFromCrackString );


  // ***** split all the objects first *****

  // Split the node into two, using the original index, and a new one.
  localIndex newNodeIndex;
  if( getLogLevel() )
  {
    GEOS_LOG_RANK("");
    std::cout<<"Splitting node "<<nodeID<<" along separation plane faces: ";
    for( std::set<localIndex>::const_iterator i=separationPathFaces.begin() ; i!=separationPathFaces.end() ; ++i )
    {
      std::cout<<*i<<", ";
    }
    std::cout<<std::endl;
  }


  nodeManager.SplitObject( nodeID, rank, newNodeIndex );

  modifiedObjects.newNodes.insert( newNodeIndex );
  modifiedObjects.modifiedNodes.insert( nodeID );

  nodeToRegionMap.clearArray(newNodeIndex);
  nodeToSubRegionMap.clearArray(newNodeIndex);
  nodeToElementMap.clearArray(newNodeIndex);

  nodeToEdgeMap.clearSet( newNodeIndex );
  nodeToFaceMap.clearSet( newNodeIndex );

  degreeFromCrack[nodeID] = 0;
  degreeFromCrack[newNodeIndex] = 0;
  m_tipNodes.erase( nodeID );

  //TODO HACK...should recalculate mass
//  const real64 newMass = 0.5 * (*nodeManager.m_mass)[nodeID];
//  (*nodeManager.m_mass)[nodeID] = newMass;
//  (*nodeManager.m_mass)[newNodeIndex] = newMass;

  //TODO Either change m_usedFacesForNode to array<std::set> or add insert with iterator to SortedArray
  for (auto const val : separationPathFaces)
  {
    m_usedFacesForNode[nodeID].insert( val );
    m_usedFacesForNode[newNodeIndex].insert( val );
  }

//  set<localIndex>& usedFacesNew = nodeManager.getReference< array1d<set<localIndex>> >("usedFaces")[newNodeIndex];
//  usedFacesNew = usedFaces[nodeID];


  if( getLogLevel() )
    std::cout<<"Done splitting node "<<nodeID<<" into nodes "<<nodeID<<" and "<<newNodeIndex<<std::endl;

  // split edges
  map<localIndex, localIndex> splitEdges;
  // loop over all edges connected to the node
  for( map<localIndex, int>::const_iterator iter_edge=edgeLocations.begin() ; iter_edge!=edgeLocations.end() ; ++iter_edge )
  {
    const localIndex& parentEdgeIndex = iter_edge->first;
    const int& location = iter_edge->second;

    // if the edge is on the separation plane, then split it
    if( location == -1 )
    {
      localIndex newEdgeIndex;

      edgeManager.SplitObject( parentEdgeIndex, rank, newEdgeIndex );

      m_tipEdges.erase(parentEdgeIndex);

      edgeToFaceMap.clearSet( newEdgeIndex );

      if( getLogLevel() )
      {
        GEOS_LOG_RANK("");
        std::cout<<"  Split edge "<<parentEdgeIndex<<" into edges "<<parentEdgeIndex<<" and "<<newEdgeIndex<<std::endl;
      }

      splitEdges[parentEdgeIndex] = newEdgeIndex;
      modifiedObjects.newEdges.insert( newEdgeIndex );
      modifiedObjects.modifiedEdges.insert( parentEdgeIndex );

      for( localIndex const faceIndex : edgeToFaceMap.getIterableSet( parentEdgeIndex ) )
      {
        bool trailingFace = false;
        if (m_trailingFaces.contains(faceIndex))
        {
          for ( localIndex const edgeIndex : faceToEdgeMap.getIterableArray( faceIndex ) )
          {
            if (m_tipEdges.contains(edgeIndex))
            {
              trailingFace = true;
            }
          }

          if (trailingFace == false)
          {
            m_trailingFaces.erase(faceIndex);
          }
        }
      }

      for( int a=0 ; a<2 ; ++a )
      {
        edgeManager.nodeList( newEdgeIndex, a ) = edgeManager.nodeList( parentEdgeIndex, a );
      }

    } //    if( location == -1  )
  } // for( map<localIndex,int>::const_iterator iter_edge...


  // split the faces
  arrayView1d<integer> & ruptureState = faceManager.getReference<integer_array>( "ruptureState" );
  map<localIndex, localIndex> splitFaces;


  set<localIndex> & externalFaces = faceManager.externalSet();

  // loop over all faces attached to the nodeID
  for( map<localIndex, int>::const_iterator iter_face=faceLocations.begin() ; iter_face!=faceLocations.end() ; ++iter_face )
  {
    const localIndex faceIndex = iter_face->first;
//    localIndex const parentFaceIndex = parentFaceIndices[faceIndex]==faceIndex ? faceIndex :
// parentFaceIndices[faceIndex];
    const int location = iter_face->second;
    // if the face is on the separation plane, then split it
    if( location == -1 )
    {
      localIndex newFaceIndex;

      if( faceManager.SplitObject( faceIndex, rank, newFaceIndex ) )
      {

        if( getLogLevel() )
        {
          GEOS_LOG_RANK("");
          std::cout<<"  Split face "<<faceIndex<<" into faces "<<faceIndex<<" and "<<newFaceIndex<<std::endl;
        }

        splitFaces[faceIndex] = newFaceIndex;
        modifiedObjects.newFaces.insert( newFaceIndex );
        modifiedObjects.modifiedFaces.insert( faceIndex );

        ruptureState[faceIndex] = 2;
        ruptureState[newFaceIndex] = 2;

        m_trailingFaces.insert( faceIndex );
        m_tipFaces.erase( faceIndex );

        localIndex const numFaceEdges = faceToEdgeMap.sizeOfArray( faceIndex );
        faceToEdgeMap.resizeArray( newFaceIndex, numFaceEdges );
        for ( localIndex a = 0; a < numFaceEdges; ++a )
        {
          faceToEdgeMap( newFaceIndex, a ) = faceToEdgeMap( faceIndex, a );
        }

        localIndex const numFaceNodes = faceToNodeMap.sizeOfArray(faceIndex);
        faceToNodeMap.resizeArray( newFaceIndex, numFaceNodes );
        for( localIndex a=0 ; a<numFaceNodes ; ++a )
        {
          localIndex const aa = a == 0 ? a : numFaceNodes - a;
          faceToNodeMap(newFaceIndex, aa) = faceToNodeMap(faceIndex, a);
        }
        faceNormals[newFaceIndex] *= -1;

        externalFaces.insert( newFaceIndex );
        externalFaces.insert( faceIndex );


        // Fu: All edges of the parent face should be external now.
        // We have to do the following because isExternal attribute of the tip edge is not handled by the splitter.
        for( localIndex const edgeIndex : faceManager.edgeList().getIterableArray(faceIndex) )
        {
          if( parentEdgeIndices[edgeIndex]==-1 && childEdgeIndices[edgeIndex]==-1 )
          {
            m_tipEdges.insert( edgeIndex );

            for ( localIndex const iface: edgeManager.faceList().getIterableSet( edgeIndex ))
            {
              if( faceToElementMap.size(1) == 2  &&
                  faceManager.m_isExternal[iface] < 1 &&
                  CheckOrphanElement(elementManager, faceManager, iface ) == 0 &&
                  isFaceSeparable[iface] == 1
//                  && fabs(Dot(faceNormals[faceIndex], faceNormals[iface])) > cos( m_maxTurnAngle )
                  )
              {
                m_tipFaces.insert(iface);
              }
            }
          }
          if( edgeManager.m_isExternal[edgeIndex]==0 )
          {
            edgeManager.m_isExternal[edgeIndex] = 2;
          }
        }
        for( localIndex const nodeIndex : faceToNodeMap.getIterableArray(faceIndex) )
        {
          if( parentNodeIndices[nodeIndex]==-1 && childNodeIndices[nodeIndex]==-1)

          {
            m_tipNodes.insert( nodeIndex );
          }
          if( nodeManager.m_isExternal[nodeIndex] )
          {
            nodeManager.m_isExternal[nodeIndex] = 2;
          }
        }

        {
          localIndex faceIndices[2] = {faceIndex,newFaceIndex};
          modifiedObjects.newElements[ {fractureElementRegion->getIndexInParent(),0} ].
          insert( fractureElementRegion->AddToFractureMesh( &edgeManager,
                                                            &faceManager,
                                                            this->m_originalFaceToEdges,
                                                            "default",
                                                            faceIndices ) );
        }
//        externalFaceManager.SplitFace(parentFaceIndex, newFaceIndex, nodeManager);

      } // if( faceManager.SplitObject( faceIndex, newFaceIndex ) )
    } // if( location == -1 )
  } // for( map<localIndex,int>::const_iterator iter_face


  // ***** now correct all the relations between the objects *****

  /* To accomplish this annoying yet exceedingly important task, we will take a "top down"
   * approach. Note that this is a two way correction, i.e. if we are correcting
   * elementToNodes, we also correct nodeToElementMaps. This is summarized as:
   * 1) Loop over elements attached to the split node.
   *     2a) correct all relations between the single  element and the nodes.
   *     2b) Loop over all faces on the element
   *         3a) For each face, correct the face relations with the element
   *         3b) For each face, correct the face relations with the nodes
   *         3c) Loop over all edges on the face
   *             4a) For each edge, correct the face relations
   *             4b) for each edge, correct the node relations
   *
   *  The element location will define which side of the rupture everything
   *  is on.
   *  - location 0 gets the original node,edge,face.
   *  - location 1 gets the new node,edge,face.
   */

  arrayView1d<localIndex> const & parentFaceIndex =
    faceManager.getReference<localIndex_array>( faceManager.viewKeys.parentIndex );

  arrayView1d<localIndex> const & childFaceIndex =
    faceManager.getReference<localIndex_array>( faceManager.viewKeys.childIndex );



  // 1) loop over all elements attached to the nodeID
  for( map<std::pair<CellElementSubRegion*, localIndex>, int>::const_iterator iter_elem =
         elemLocations.begin() ; iter_elem != elemLocations.end() ; ++iter_elem )
  {
    const int& location = iter_elem->second;

    if( location==1 )
    {
      const std::pair<CellElementSubRegion*, localIndex >& elem = iter_elem->first;

      CellElementSubRegion& elemSubRegion = *(elem.first);
      ElementRegionBase * const elemRegion = elemSubRegion.getParent()->getParent()->group_cast<ElementRegionBase*>();
      string const elemRegionName = elemRegion->getName();

      localIndex const regionIndex = elementManager.GetRegions().getIndex( elemRegionName );
      localIndex const subRegionIndex = elemRegion->GetSubRegions().getIndex( elemSubRegion.getName() );
      const localIndex elemIndex = elem.second;

      modifiedObjects.modifiedElements[{regionIndex,subRegionIndex}].insert( elemIndex );


      arrayView2d<localIndex, CellBlock::NODE_MAP_UNIT_STRIDE_DIM> const & elemsToNodes = elemSubRegion.nodeList();
      arrayView2d<localIndex> & elemsToFaces = elemSubRegion.faceList();

      if( getLogLevel() > 1 )
        std::cout<<"Element "<<elemIndex<<std::endl;

      // 2a) correct elementToNode and nodeToElement
      if( getLogLevel() > 1 )
        std::cout<<"  Looping over all nodes on element, and correcting node<->element maps:"<<std::endl;


      R1Tensor elemCenter = {0.0, 0.0, 0.0};
      {
        // loop over all nodes on element
        if( getLogLevel() > 1 )
          std::cout<<"    m_ElementToNodeMap = ( ";
        for( localIndex a=0 ; a<elemsToNodes.size( 1 ) ; ++a )
        {
          elemCenter += X[ elemsToNodes[elemIndex][a] ];
          // if the node was just split
          if( elemsToNodes[elemIndex][a] == nodeID )
          {

            if( getLogLevel() > 1 )
              std::cout<<elemsToNodes[elemIndex][a]<<"->"<<newNodeIndex<<", ";

            elemsToNodes[elemIndex][a] = newNodeIndex;

            insert( nodeManager.toElementRelation(), newNodeIndex, regionIndex, subRegionIndex, elemIndex );
            erase( nodeManager.toElementRelation(), nodeID, regionIndex, subRegionIndex, elemIndex );
          }
          else if( getLogLevel() > 1 )
            std::cout<<elemsToNodes[elemIndex][a]<<", ";
        }
        elemCenter /= elemsToNodes.size( 1 );
        if( getLogLevel() > 1 )
          std::cout<<")"<<std::endl;

        if( getLogLevel() > 1 )
        {
          for( localIndex a=0 ; a<elemsToNodes.size( 1 ) ; ++a )
          {
            if( getLogLevel() > 1 )
            {
              std::cout<<"    nodeToElemMaps["<<elemsToNodes[elemIndex][a]<<"] = ( ";
              for( localIndex k=0 ; k<nodeToRegionMap.sizeOfArray(elemsToNodes[elemIndex][a]) ; ++k )
              {
                std::cout<<"["<<nodeToRegionMap[elemsToNodes[elemIndex][a]][k]<<","
                         <<nodeToSubRegionMap[elemsToNodes[elemIndex][a]][k]<<","
                         <<nodeToElementMap[elemsToNodes[elemIndex][a]][k]<<"] , ";
              }
              std::cout<<" )"<<std::endl;
            }
          }

          if( getLogLevel() > 1 )
          {
            std::cout<<"    nodeToElemMaps["<<nodeID<<"] = ( ";
            for( localIndex k=0 ; k<nodeToRegionMap.sizeOfArray(nodeID) ; ++k )
            {
              std::cout<<"["<<nodeToRegionMap[nodeID][k]<<","
                       <<nodeToSubRegionMap[nodeID][k]<<","
                       <<nodeToElementMap[nodeID][k]<<"] , ";
            }
            std::cout<<" )"<<std::endl;
          }
        }
      }



      // 2b) loop over all faces on element.
      if( getLogLevel() > 1 )
      {
        std::cout<<"  Looping over all faces on element (parent and child):"<<std::endl;
      }

      // we need to build a list of faces that is elemToFaces FOLLOWED by any
      // parent face of those indicated in elemToFaces

      // Now we do a loop over the facelist and process all the faces
      for( int kf=0 ; kf<elemSubRegion.numFacesPerElement() ; ++kf )
      {

        // set both faceID and newFaceID to the parent face.
        localIndex const faceIndex = elemsToFaces[elemIndex][kf];
        //        map<localIndex,localIndex>::iterator iterSplitFace = splitFaces.find(faceIndex);
        bool const isNewFace = (splitFaces.count( faceIndex )>0) ? true : false;
        localIndex const newFaceIndex = isNewFace ? childFaceIndex[faceIndex] : faceIndex;


        // 3a) check to see if the face was split. If so, then we will need
        // to alter the face relation with the elements in both directions.
        if( isNewFace )
        {
          // replace the parent face with the child face in elementToFace. Now
          // faceID is the parent face, and newFaceID is the child face.
          elemsToFaces[elemIndex][kf] = childFaceIndex[faceIndex];



          // add the element to the child faceToElem
//          faceManager.m_toElements[newFaceIndex].push_back( elem );

          faceToRegionMap[newFaceIndex][0] = regionIndex;
          faceToSubRegionMap[newFaceIndex][0] = subRegionIndex;
          faceToElementMap[newFaceIndex][0] = elemIndex;
          faceToRegionMap[newFaceIndex][1] = -1;
          faceToSubRegionMap[newFaceIndex][1] = -1;
          faceToElementMap[newFaceIndex][1] = -1;

          // remove the element from the parent face
          if( faceToRegionMap[faceIndex][0] == regionIndex &&
              faceToSubRegionMap[faceIndex][0] == subRegionIndex &&
              faceToElementMap[faceIndex][0] == elemIndex )
          {
            faceToRegionMap[faceIndex][0] = faceToRegionMap[faceIndex][1];
            faceToSubRegionMap[faceIndex][0] = faceToSubRegionMap[faceIndex][1];
            faceToElementMap[faceIndex][0] = faceToElementMap[faceIndex][1];
            faceToRegionMap[faceIndex][1] = -1;
            faceToSubRegionMap[faceIndex][1] = -1;
            faceToElementMap[faceIndex][1] = -1;
          }
          else if( faceToRegionMap[faceIndex][1] == regionIndex &&
                   faceToSubRegionMap[faceIndex][1] == subRegionIndex &&
                   faceToElementMap[faceIndex][1] == elemIndex )
          {
            faceToRegionMap[faceIndex][1] = -1;
            faceToSubRegionMap[faceIndex][1] = -1;
            faceToElementMap[faceIndex][1] = -1;
          }

          if( getLogLevel() > 1 )
          {
            std::cout<<"    faceToRegionMap["<<newFaceIndex<<"][0]    = "<<faceToRegionMap[newFaceIndex][0]<<std::endl;
            std::cout<<"    faceToSubRegionMap["<<newFaceIndex<<"][0] = "<<faceToSubRegionMap[newFaceIndex][0]<<std::endl;
            std::cout<<"    faceToElementMap["<<newFaceIndex<<"][0]      = "<<faceToElementMap[newFaceIndex][0]<<std::endl;
            std::cout<<"    faceToRegionMap["<<newFaceIndex<<"][1]    = "<<faceToRegionMap[newFaceIndex][1]<<std::endl;
            std::cout<<"    faceToSubRegionMap["<<newFaceIndex<<"][1] = "<<faceToSubRegionMap[newFaceIndex][1]<<std::endl;
            std::cout<<"    faceToElementMap["<<newFaceIndex<<"][1]      = "<<faceToElementMap[newFaceIndex][1]<<std::endl;

            std::cout<<"    faceToRegionMap["<<faceIndex<<"][0]    = "<<faceToRegionMap[faceIndex][0]<<std::endl;
            std::cout<<"    faceToSubRegionMap["<<faceIndex<<"][0] = "<<faceToSubRegionMap[faceIndex][0]<<std::endl;
            std::cout<<"    faceToElementMap["<<faceIndex<<"][0]      = "<<faceToElementMap[faceIndex][0]<<std::endl;
            std::cout<<"    faceToRegionMap["<<faceIndex<<"][1]    = "<<faceToRegionMap[faceIndex][1]<<std::endl;
            std::cout<<"    faceToSubRegionMap["<<faceIndex<<"][1] = "<<faceToSubRegionMap[faceIndex][1]<<std::endl;
            std::cout<<"    faceToElementMap["<<faceIndex<<"][1]      = "<<faceToElementMap[faceIndex][1]<<std::endl;

          }

          for (int i = 0; i < 2; i++)
          {
            localIndex iFace = i == 0 ? faceIndex : newFaceIndex;

            localIndex elementIndex = faceToElementMap[iFace][0];
            CellElementSubRegion * elementSubRegion = elementManager.GetRegion( faceToRegionMap[iFace][0] )->
                GetSubRegion<CellElementSubRegion>( faceToSubRegionMap[iFace][0] );

            R1Tensor elementCenter = elementSubRegion->getElementCenter()[elementIndex];

            faceManager.SortFaceNodes( X, elementCenter, faceToNodeMap[iFace], faceToNodeMap.sizeOfArray( iFace ) );

            //Face normal need to be updated here
            R1Tensor fCenter;
            computationalGeometry::Centroid_3DPolygon(faceToNodeMap[iFace],
                                                      faceToNodeMap.sizeOfArray( iFace ),
                                                      X,
                                                      fCenter,
                                                      faceNormals[iFace]);
          }

        } // if( splitFaces.count( faceID ) > 0 )

        modifiedObjects.modifiedFaces.insert( faceIndex );



        // 3b) correct faceToNodes and nodeToFaces

        if( getLogLevel() > 1 )
        {
          localIndex const parentFace = parentFaceIndex[newFaceIndex];
          if( parentFace!=-1 )
          {
            std::cout<<"    m_FaceToNodeMap["<<parentFace<<"->"<<newFaceIndex<<"] = ( ";
          }
          else
          {
            std::cout<<"    m_FaceToNodeMap["<<newFaceIndex<<"] = ( ";
          }
        }

        // loop over all nodes on the face.
        for( localIndex & nodeIndex : faceToNodeMap.getIterableArray(newFaceIndex) )
        {
          if( getLogLevel() > 1 )
            std::cout<<nodeIndex;

          // if the facenode is the one that is being split
          if( nodeIndex == nodeID )
          {
            nodeIndex = newNodeIndex;

            // if it is not a new face.
            if( !isNewFace )
            {
              // remove the face from the nodeToFaceMap of the parent node.
              nodeToFaceMap.removeFromSet( nodeID, faceIndex );

              // add the face to the nodeToFaceMap of the new node.
              nodeToFaceMap.insertIntoSet( nodeIndex, faceIndex );
            }
            else
            {
              // it is a new face

              // insert the newFace into the nodeToFaceMap of the newNode
              nodeToFaceMap.insertIntoSet( nodeIndex,  newFaceIndex );
            }
            if( getLogLevel() > 1 ) std::cout<<"->"<<nodeIndex<<", ";
          }
          else // the node is not being split
          {
            nodeToFaceMap.insertIntoSet( nodeIndex, newFaceIndex );

            if( getLogLevel() > 1 ) std::cout<<", ";
          }

        }
        if( getLogLevel() > 1 ) std::cout<<")"<<std::endl;



        // faceToEdges
        if( getLogLevel() > 1 )
        {
          const localIndex parentFace = parentFaceIndex[newFaceIndex];
          if( parentFace!=-1 )
          {
            std::cout<<"    m_FaceToEdgeMap["<<parentFace<<"->"<<newFaceIndex<<"] = ( ";
          }
          else
          {
            std::cout<<"    m_FaceToEdgeMap["<<newFaceIndex<<"] = ( ";
          }
        }
        // loop over all edges on face
        for( localIndex & edgeIndex : faceToEdgeMap.getIterableArray(newFaceIndex) )
        {

          // if the edge was just split
          if( splitEdges.count( edgeIndex ) > 0 )
          {
            if( faceIndex == newFaceIndex )
            {
              edgeToFaceMap.removeFromSet( edgeIndex, faceIndex );
            }

            edgeIndex = splitEdges[edgeIndex];
          }
          edgeToFaceMap.insertIntoSet( edgeIndex, newFaceIndex );

          modifiedObjects.modifiedEdges.insert( edgeIndex );

          if( getLogLevel() > 1 )
            std::cout<<edgeIndex;



          //edgeToNodeMap
          if( getLogLevel() > 1 )
          {
            std::cout<<"(";
          }

          {
            for( localIndex a=0 ; a<edgeToNodeMap.size( 1 ) ; ++a )
            {
              if( edgeToNodeMap[edgeIndex][a] == nodeID )
              {

                if( getLogLevel() > 1 )
                  std::cout<<edgeToNodeMap[edgeIndex][a];

                edgeToNodeMap[edgeIndex][a] = newNodeIndex;
                nodeToEdgeMap.removeFromSet( nodeID, edgeIndex );

                if( getLogLevel() > 1 )
                  std::cout<<"->"<<edgeToNodeMap[edgeIndex][a]<<", ";

              }
              else if( getLogLevel() > 1 )
                std::cout<<edgeToNodeMap[edgeIndex][a]<<", ";

              nodeToEdgeMap.insertIntoSet( edgeToNodeMap[edgeIndex][a], edgeIndex );
              modifiedObjects.modifiedNodes.insert(edgeToNodeMap[edgeIndex][a]);
            }
            if( getLogLevel() > 1 )
              std::cout<<")";
          }
          if( getLogLevel() > 1 )
            std::cout<<", ";
        }
        if( getLogLevel() > 1 )
          std::cout<<")"<<std::endl;
      } // for( int kf=0 ; kf<elemRegion.m_numFacesPerElement ; ++kf )
    } // if( location==1 )
  } // for( map<std::pair<CellBlockSubRegion*, localIndex>, int>::const_iterator iter_elem = elemLocations.begin()
}


void SurfaceGenerator::MapConsistencyCheck( localIndex const GEOSX_UNUSED_ARG( nodeID ),
                                            NodeManager const & nodeManager,
                                            EdgeManager const & edgeManager,
                                            FaceManager const & faceManager,
                                            ElementRegionManager const & elementManager,
                                            map< std::pair<CellElementSubRegion*, localIndex >, int> const & elemLocations )
{
  //**************************************************************************
  // THIS IS ALL JUST CONSISTENCY CHECKING
  //**************************************************************************


  ArrayOfSetsView< localIndex const > const & nodeToEdgeMap = nodeManager.edgeList();
  ArrayOfSetsView< localIndex const > const & nodeToFaceMap = nodeManager.faceList();
  ArrayOfArraysView< localIndex const > const & nodeToRegionMap = nodeManager.elementRegionList();
  ArrayOfArraysView< localIndex const > const & nodeToSubRegionMap = nodeManager.elementSubRegionList();
  ArrayOfArraysView< localIndex const > const & nodeToElementMap = nodeManager.elementList();


  arrayView2d<localIndex> const & edgeToNodeMap = edgeManager.nodeList();

  ArrayOfArraysView< localIndex const > const & faceToNodeMap = faceManager.nodeList();
  ArrayOfArraysView< localIndex const > const & faceToEdgeMap = faceManager.edgeList();
  arrayView2d<localIndex> const & faceToRegionMap = faceManager.elementRegionList();
  arrayView2d<localIndex> const & faceToSubRegionMap = faceManager.elementSubRegionList();
  arrayView2d<localIndex> const & faceToElementMap = faceManager.elementList();


#if 1
  if( getLogLevel() > 2 )
  {
    std::cout<<"CONSISTENCY CHECKING OF THE MAPS"<<std::endl;

    for( map< std::pair<CellElementSubRegion*, localIndex >, int>::const_iterator iter_elem=elemLocations.begin() ;
         iter_elem!=elemLocations.end() ; ++iter_elem )
    {
      const std::pair<CellElementSubRegion*, localIndex >& elem = iter_elem->first;

      CellElementSubRegion& elemSubRegion = *(elem.first);
      const localIndex elemIndex = elem.second;

      arrayView2d<localIndex const, CellBlock::NODE_MAP_UNIT_STRIDE_DIM> const & elemsToNodes = elemSubRegion.nodeList();
      arrayView2d<localIndex> & elemsToFaces = elemSubRegion.faceList();


      std::set<localIndex> elemNodes;


      GEOS_LOG("Element " << elemIndex);
      std::cout << " elementToNodes = ";
      for( int a=0 ; a<8 ; ++a )
      {
        elemNodes.insert( elemsToNodes( elemIndex, a ));
        std::cout << elemsToNodes( elemIndex, a )<<", ";
      }
      std::cout << std::endl;

      std::cout << " elementToFaces->edges->nodes = ";


      // Now we do a loop over the facelist and process all the faces
      for( int kf=0 ; kf<elemSubRegion.numFacesPerElement() ; ++kf )
      {
        std::set<localIndex> faceNodes;

        localIndex faceIndex  = elemsToFaces( elemIndex, kf );

        std::cout << "                              = ";
        std::cout << faceIndex << "( ";
        for( int b=0 ; b<4 ; ++b )
        {
          localIndex faceNodeID = faceToNodeMap(faceIndex, b);
          faceNodes.insert( faceNodeID );
          if( elemNodes.count( faceNodeID ) == 0 )
          {
            std::cout << "*";
          }
          std::cout << faceNodeID << ",";
        }
        std::cout << " )      ";



        std::cout << faceIndex << "[ ";
        for( int b=0 ; b<4 ; ++b )
        {
          localIndex edgeIndex = faceToEdgeMap(faceIndex, b);
          std::cout << edgeIndex << "( ";
          for( int c=0 ; c<2 ; ++c )
          {
            localIndex edgeNodeID = edgeToNodeMap( edgeIndex, c );
            if( elemNodes.count( edgeNodeID ) == 0  && kf<elemSubRegion.numFacesPerElement() )
            {
              std::cout << "*";
            }
            if( faceNodes.count( edgeNodeID ) == 0 )
            {
              std::cout << "#";
            }
            std::cout << edgeNodeID << ",";
          }
          std::cout << " ), ";
        }
        std::cout << " ] \n";

      }
      std::cout << std::endl;

    }

  }

  if( getLogLevel() > 2 )
  {
    // nodeToEdge
    std::vector<std::set<localIndex> > inverseEdgesToNodes( nodeManager.size() );

    for( localIndex ke=0 ; ke<edgeManager.size() ; ++ke )
    {
      for( localIndex b= 0 ; b<edgeToNodeMap.size( 1 ) ; ++b )
      {
        localIndex nodeIndex = edgeToNodeMap( ke, b );
        inverseEdgesToNodes[nodeIndex].insert( ke );
      }
    }
    std::cout << "Check NodeToEdge:  nodeToEdgeMap  inverseEdgesToNodes" << std::endl;
    for( localIndex a=0 ; a<nodeManager.size() ; ++a )
    {
      std::cout << "nodeToEdgeMap[" << a << "] = ( ";

      for ( localIndex const edgeID : nodeToEdgeMap.getIterableSet( a ) )
      {
        if( inverseEdgesToNodes[a].count( edgeID ) == 0 )
        {
          std::cout << "*";
        }
        std::cout << edgeID << ", ";
      }

      std::cout<<")    (";

      for ( localIndex const edgeID : inverseEdgesToNodes[a] )
      {
        if( !nodeToEdgeMap.contains( a, edgeID ) ) std::cout << "*";
        std::cout << edgeID <<", ";
      }
      std::cout<< ")" <<std::endl;
    }
  }

  if( getLogLevel() > 2 )
  {
    // nodeToFace
    std::vector<std::set<localIndex> > inverseFacesToNodes( nodeManager.size() );
    for( localIndex kf=0 ; kf<faceManager.size() ; ++kf )
    {
      for( localIndex const b : faceToNodeMap.getIterableArray(kf) )
      {
        inverseFacesToNodes[b].insert( kf );
      }
    }
    std::cout << "Check NodeToFace:  nodeToFaceMap  inverseFacesToNodes" << std::endl;
    for( localIndex a=0 ; a<nodeManager.size() ; ++a )
    {
      std::cout << "m_nodeToFaceMap[ "<< a << "] = ( ";
      for( localIndex const & faceID : nodeToFaceMap.getIterableSet( a ) )
      {
        if( inverseFacesToNodes[a].count( faceID ) == 0 ) std::cout << "*";
        std::cout << faceID << ", ";
      }
      std::cout<<")    (";

      for( localIndex const edgeID : inverseFacesToNodes[a] )
      {
        if( !nodeToFaceMap.contains( a, edgeID ) ) std::cout << "*";
        std::cout << edgeID << ", ";
      }
      std::cout<<")"<<std::endl;
    }
  }



  if( getLogLevel() > 2 )
  {


    // nodeToElement
    std::vector<std::set<std::pair<CellElementSubRegion const *, localIndex > > > inverseElemsToNodes( nodeManager.size() );
    for( localIndex er=0 ; er<elementManager.numRegions() ; ++er )
    {
      ElementRegionBase const & elemRegion = *(elementManager.GetRegion( er ));
      for( localIndex esr=0 ; esr<elemRegion.numSubRegions() ; ++esr )
      {
        CellElementSubRegion const * const subRegion = elemRegion.GetSubRegion<CellElementSubRegion>( esr );
        if( subRegion != nullptr )
        {
          arrayView2d<localIndex const, CellBlock::NODE_MAP_UNIT_STRIDE_DIM> const & elemsToNodes = subRegion->nodeList();
          for( localIndex k=0 ; k<subRegion->size() ; ++k )
          {
            std::pair<CellElementSubRegion const *, localIndex > elem = std::make_pair( subRegion, k );

            for( localIndex a=0 ; a<elemsToNodes.size( 1 ) ; ++a )
            {
              inverseElemsToNodes[elemsToNodes( k, a )].insert( elem );
            }
          }
        }
      }
    }



    std::cout<<"Check NodeToElem: nodesToElems  inverseElemsToNodes "<<std::endl;


    for( localIndex a=0 ; a<nodeManager.size() ; ++a )
    {

      std::set< std::pair<CellElementSubRegion const *, localIndex> > nodeToElements;
      for( localIndex k=0 ; k<nodeToRegionMap.sizeOfArray(a) ; ++k )
      {
        if( nodeToRegionMap[a][k]!=-1 && nodeToSubRegionMap[a][k]!=-1 && nodeToElementMap[a][k]!=-1 )
        {
          nodeToElements.insert( std::make_pair( elementManager.GetRegion( nodeToRegionMap[a][k] )->
                                                 GetSubRegion<CellElementSubRegion>( nodeToSubRegionMap[a][k] ),
                                                 nodeToElementMap[a][k] ) );
        }
      }


      std::cout<<"m_NodeToElementMap["<<a<<"] = ( ";
      for( std::set<std::pair< CellElementSubRegion const *, localIndex > >::iterator
           ielem=nodeToElements.begin() ; ielem!=nodeToElements.end() ; ++ielem )
      {
        if( inverseElemsToNodes[a].count( *ielem ) == 0 )
          std::cout<<"*";

        std::cout<<ielem->second<<", ";
      }
      std::cout<<")    (";

      for( std::set<std::pair<CellElementSubRegion const *, localIndex > >::const_iterator
           ielem=inverseElemsToNodes[a].begin() ;
           ielem!=inverseElemsToNodes[a].end() ; ++ielem )
      {
        if( nodeToElements.count( *ielem ) == 0 )
          std::cout<<"*";

        std::cout<<ielem->second<<", ";
      }
      std::cout<<")"<<std::endl;
    }


    // edgeToFace
    std::vector<std::set<localIndex> > inverseFacesToEdges( edgeManager.size() );
    for( localIndex kf=0 ; kf<faceManager.size() ; ++kf )
    {
      for( localIndex const b : faceToEdgeMap.getIterableArray( kf ) )
      {
        inverseFacesToEdges[ b ].insert( kf );
      }
    }
    std::cout<<"Check EdgeToFace: edgeToFaceMap  inverseFacesToEdges "<<std::endl;
    for( localIndex ke=0 ; ke<edgeManager.size() ; ++ke )
    {
      std::cout<<"m_edgeToFaceMap["<<ke<<"] = ( ";
      for ( localIndex const faceID : edgeManager.faceList().getIterableSet( ke) )
      {
        if( inverseFacesToEdges[ke].count( faceID ) == 0 ) std::cout << "*";
        std::cout<<faceID<<", ";
      }
      std::cout<<")    (";

      for( std::set<localIndex>::const_iterator iface=inverseFacesToEdges[ke].begin() ;
           iface!=inverseFacesToEdges[ke].end() ; ++iface )
      {
        if( !edgeManager.faceList().contains( ke, *iface ) ) std::cout<<"*";
        std::cout<< *iface <<", ";
      }
      std::cout<<")"<<std::endl;
    }

    // faceToElement
    std::vector< std::set< std::pair< CellElementSubRegion const *, localIndex > > > inverseElemsToFaces( faceManager.size() );
    for( localIndex er=0 ; er<elementManager.numRegions() ; ++er )
    {
      ElementRegionBase const & elemRegion = *(elementManager.GetRegion( er ));
      for( localIndex esr=0 ; esr<elemRegion.numSubRegions() ; ++esr )
      {
        CellElementSubRegion const * const subRegion = elemRegion.GetSubRegion<CellElementSubRegion>( esr );
        if( subRegion != nullptr )
        {
          arrayView2d<localIndex> const & elemsToFaces = subRegion->faceList();

          for( localIndex k=0 ; k<subRegion->size() ; ++k )
          {
            std::pair<CellElementSubRegion const *, localIndex > elem = std::make_pair( subRegion, k );

            for( localIndex a=0 ; a<elemsToFaces.size( 1 ) ; ++a )
            {
              const localIndex faceID = elemsToFaces( k, a );
              inverseElemsToFaces[ faceID ].insert( elem );

  //            if( parentFaceIndex[faceID] != -1 )
  //            {
  //              inverseElemsToFaces[parentFaceIndex[faceID]].insert(elem);
  //            }
            }
          }
        }
      }
    }
    std::cout<<"Check FacesToElem: facesToElems  inverseElemsToFaces "<<std::endl;
    for( localIndex a=0 ; a<faceManager.size() ; ++a )
    {

      std::vector< std::pair<CellElementSubRegion const *, localIndex> > faceToElements;
      for( localIndex k=0 ; k<faceToRegionMap.size( 1 ) ; ++k )
      {
        // TODO This only works for a single region
        if( faceToRegionMap[a][k] != -1 )
        {
          faceToElements.push_back( std::make_pair( elementManager.GetRegion( faceToRegionMap[a][k] )->
                                                    GetSubRegion<CellElementSubRegion>( faceToSubRegionMap[a][k] ),
                                                    faceToElementMap[a][k] ) );
        }
      }


      std::cout<<"m_FaceToElementMap["<<a<<"] = ( ";

      for( std::vector<std::pair<CellElementSubRegion const *, localIndex > >::const_iterator
           ielem=faceToElements.begin() ;
           ielem!=faceToElements.end() ; ++ielem )
      {
        if( inverseElemsToFaces[a].count( *ielem ) == 0 )
          std::cout<<"*";

        std::cout<<ielem->second<<", ";
      }
      std::cout<<")    (";

      for( std::set<std::pair<CellElementSubRegion const *, localIndex > >::const_iterator ielem=inverseElemsToFaces[a].begin() ;
           ielem!=inverseElemsToFaces[a].end() ; ++ielem )
      {

        if( faceToElements.size() == 2 )
        {
          if( (faceToElements[0] != *ielem) && (faceToElements[1] != *ielem) )
            std::cout<<"*";
        }
        else if( faceToElements.size() )
        {
          if( (faceToElements[0] != *ielem)  )
            std::cout<<"*";
        }
        else
        {
          std::cout<<"****";
        }


        std::cout<<ielem->second<<", ";
      }
      std::cout<<")"<<std::endl;
    }
  }
//  CorrectSplitNodalMass(nodeManager, nodeID, nodeManager.m_childIndices[nodeID][0]);
#endif
}



realT SurfaceGenerator::CalculateKinkAngle ( const localIndex edgeID,
                                             const NodeManager & GEOSX_UNUSED_ARG( nodeManager ),
                                             EdgeManager & edgeManager,
                                             FaceManager & faceManager )
{
  localIndex_array faces;
  // realT kinkAngle;

  for( localIndex const iface : edgeManager.faceList().getIterableSet( edgeID ) )
  {
    if( faceManager.m_isExternal[iface] == 1 ) faces.push_back( iface );
  }

  if( faces.size() != 2 )
  {
    return(-1.0);
  }
  else
//  {
////    // First check if the two faces are parent-child pairs
////    if (faceManager.m_parentIndex[faces[0]]==faces[1] || faceManager.m_parentIndex[faces[1]]==faces[0] )
////    {
////      return(0.0);
////    }
//
//    R1Tensor vecFace[3];
//    faceManager.InFaceVectorNormalToEdge(nodeManager, edgeManager, faces[0], edgeID, vecFace[0]);
//    faceManager.InFaceVectorNormalToEdge(nodeManager, edgeManager, faces[1], edgeID, vecFace[1]);
//    vecFace[2] = vecFace[0];
//    vecFace[2] += vecFace[1];
//    vecFace[2] /= 2.0;
//
//    kinkAngle = acos(Dot(vecFace[0],vecFace[1])*0.999999) / 3.141592653589793238462 * 180.0;
//
//    R1Tensor vecFaceNorm;
//    vecFaceNorm = faceManager.FaceNormal(nodeManager, faces[0]);
//    vecFaceNorm  += faceManager.FaceNormal(nodeManager, faces[1]);
//    vecFaceNorm /= 2.0;
//
//    if (Dot(vecFace[2], vecFaceNorm) < 0.0)
//      kinkAngle = 360.0 - kinkAngle;
//
//    return(kinkAngle);
//
//  }
    return 1e100;
}

void SurfaceGenerator::CalculateKinkAngles ( FaceManager & faceManager,
                                             EdgeManager & edgeManager,
                                             NodeManager & nodeManager,
                                             ModifiedObjectLists& modifiedObjects,
                                             const bool prefrac )
{
  arrayView1d<real64> & kinkAngle = edgeManager.getReference<real64_array>( "kinkAngle" );

  if( prefrac )
  {
    for( localIndex edgeID = 0 ; edgeID < edgeManager.size() ; ++edgeID )
    {
      kinkAngle[edgeID] = CalculateKinkAngle( edgeID, nodeManager, edgeManager, faceManager );
    }
  }
  else
  {
    for( std::set<localIndex>::const_iterator i=modifiedObjects.newEdges.begin() ; i!=modifiedObjects.newEdges.end() ; ++i )
    {
      kinkAngle[*i] = CalculateKinkAngle( *i, nodeManager, edgeManager, faceManager );
    }
    for( std::set<localIndex>::const_iterator i=modifiedObjects.modifiedEdges.begin() ; i!=modifiedObjects.modifiedEdges.end() ; ++i )
    {
      kinkAngle[*i] = CalculateKinkAngle( *i, nodeManager, edgeManager, faceManager );
    }
  }
}



void SurfaceGenerator::IdentifyRupturedFaces( DomainPartition * domain,
                                              NodeManager & nodeManager,
                                              EdgeManager & edgeManager,
                                              FaceManager & faceManager,
                                              ElementRegionManager & elementManager,
                                              const bool prefrac)
{
  arrayView1d<integer> const & isEdgeGhost = edgeManager.GhostRank();
  real64_array& SIFNode = nodeManager.getReference<real64_array>( "SIFNode" );

  // We use the color map scheme because we can mark a face to be rupture ready from a partition where the face is a
  // ghost.

  if (!m_nodeBasedSIF)
  {
    {
//      for( int color=0 ; color<partition.NumColor() ; ++color )
      {
        ModifiedObjectLists modifiedObjects;
//        if( partition.Color() == color )
        {
          for( localIndex iEdge = 0 ; iEdge != edgeManager.size() ; ++iEdge )
          {

            if( isEdgeGhost[iEdge] < 0 )
            {
              int edgeMode = CheckEdgeSplitability( iEdge,
                                                    nodeManager,
                                                    faceManager,
                                                    edgeManager,
                                                    prefrac );
              if( edgeMode == 0 || edgeMode == 1 ) // We need to calculate SIF
              {
                R1Tensor vecTipNorm, vecTip, vecEdge, direction;
                localIndex trailFaceID = 0;
                realT SIF = CalculateEdgeSIF( domain, iEdge, trailFaceID,
                                              nodeManager,
                                              edgeManager,
                                              faceManager,
                                              elementManager,
                                              vecTipNorm,
                                              vecTip );

                if( SIF >  MinimumToughnessOnEdge( iEdge, nodeManager, edgeManager, faceManager ) * 0.5 ) // && edgeMode
                                                                                                          // == 1)
                {
                  MarkRuptureFaceFromEdge( iEdge, trailFaceID,
                                           nodeManager,
                                           edgeManager,
                                           faceManager,
                                           elementManager,
                                           vecTipNorm,
                                           vecTip,
                                           modifiedObjects,
                                           edgeMode );
                }
              }
            }
          }
        }
      }
    }
  }
  else
  {
    ModifiedObjectLists modifiedObjects;

    CalculateNodeAndFaceSIF( domain, nodeManager, edgeManager, faceManager, elementManager);

    for (auto nodeIndex: m_tipNodes)
    {
      if (SIFNode[nodeIndex] > MinimumToughnessOnNode( nodeIndex, nodeManager, edgeManager, faceManager ))
      {
        MarkRuptureFaceFromNode( nodeIndex,
                                 nodeManager,
                                 edgeManager,
                                 faceManager,
                                 elementManager,
                                 modifiedObjects);
      }
    }
  }



}

void SurfaceGenerator::CalculateNodeAndFaceSIF( DomainPartition * domain,
                                                NodeManager & nodeManager,
                                                EdgeManager & edgeManager,
                                                FaceManager & faceManager,
                                                ElementRegionManager & elementManager)
{
  real64_array& SIFNode = nodeManager.getReference<real64_array>( "SIFNode" );
  real64_array& SIFonFace = faceManager.getReference<real64_array>( "SIFonFace" );

  for (localIndex i = 0; i < SIFNode.size(); i++)
  {
    SIFNode[i] = 0.0;
  }

  for (localIndex i = 0; i < SIFonFace.size(); i++)
  {
    SIFonFace[i] = 0.0;
  }

  arrayView1d<R1Tensor> const &
    fext = nodeManager.getReference< array1d<R1Tensor> >( SolidMechanicsLagrangianFEM::viewKeyStruct::forceExternal );
  arrayView1d<R1Tensor> const & displacement = nodeManager.getReference<r1_array>(keys::TotalDisplacement);
  ArrayOfArraysView< localIndex const > const & nodeToRegionMap = nodeManager.elementRegionList();
  ArrayOfArraysView< localIndex const > const & nodeToSubRegionMap = nodeManager.elementSubRegionList();
  ArrayOfArraysView< localIndex const > const & nodeToElementMap = nodeManager.elementList();
  array1d<R1Tensor> const & X = nodeManager.referencePosition();
  ArrayOfSetsView< localIndex const > const & nodeToEdgeMap = nodeManager.edgeList();
   const arrayView1d<integer>& isNodeGhost = nodeManager.GhostRank();

  arrayView2d<localIndex> const & edgeToNodeMap = edgeManager.nodeList();
  ArrayOfSetsView< localIndex const > const & edgeToFaceMap = edgeManager.faceList();

  ArrayOfArraysView< localIndex const > const & faceToNodeMap = faceManager.nodeList();
  ArrayOfArraysView< localIndex const > const & faceToEdgeMap = faceManager.edgeList();
  arrayView1d<R1Tensor> const & faceNormal = faceManager.faceNormal();
  array1d<real64> const & faceArea = faceManager.faceArea();
  arrayView1d<R1Tensor> const & faceCenter = faceManager.faceCenter();

  arrayView1d<localIndex const> const &
  childFaceIndices = faceManager.getReference<localIndex_array>( faceManager.viewKeys.childIndex );

  arrayView1d<localIndex const> const &
  childNodeIndices = nodeManager.getReference<localIndex_array>( ObjectManagerBase::viewKeyStruct::childIndexString );

  arrayView1d<localIndex> const &
  parentNodeIndices = nodeManager.getReference<array1d<localIndex>>( nodeManager.viewKeys.parentIndex );

  ConstitutiveManager const * const cm = domain->getConstitutiveManager();
  ConstitutiveBase const * const solid  = cm->GetConstitutiveRelation<ConstitutiveBase>( m_solidMaterialName );
  GEOS_ERROR_IF( solid == nullptr, "constitutive model " + m_solidMaterialName + " not found" );
  m_solidMaterialFullIndex = solid->getIndexInParent();

  ConstitutiveManager * const constitutiveManager =
      domain->GetGroup<ConstitutiveManager >(keys::ConstitutiveManager);

  ElementRegionManager::MaterialViewAccessor< arrayView1d<real64> > const shearModulus =
      elementManager.ConstructFullMaterialViewAccessor< array1d<real64>, arrayView1d<real64> >( "ShearModulus", constitutiveManager);

  ElementRegionManager::MaterialViewAccessor< arrayView1d<real64> > const bulkModulus =
      elementManager.ConstructFullMaterialViewAccessor< array1d<real64>, arrayView1d<real64> >( "BulkModulus", constitutiveManager);

  ElementRegionManager::MaterialViewAccessor< arrayView2d<R2SymTensor> > const
  stress = elementManager.ConstructFullMaterialViewAccessor< array2d<R2SymTensor>,
                                                             arrayView2d<R2SymTensor> >( SolidBase::viewKeyStruct::stressString,
                                                                                         constitutiveManager);

  NumericalMethodsManager const * numericalMethodManager = domain->getParent()->GetGroup<NumericalMethodsManager>(keys::numericalMethodsManager);

  FiniteElementDiscretizationManager const *
  feDiscretizationManager = numericalMethodManager->GetGroup<FiniteElementDiscretizationManager>(keys::finiteElementDiscretizations);

  FiniteElementDiscretization const *
  feDiscretization = feDiscretizationManager->GetGroup<FiniteElementDiscretization>(m_discretizationName);

  localIndex const numQuadraturePoints = feDiscretization->m_finiteElement->n_quadrature_points();

  ElementRegionManager::ElementViewAccessor<array3d<R1Tensor> > const
  dNdX = elementManager.ConstructViewAccessor<array3d< R1Tensor > >(keys::dNdX);

  ElementRegionManager::ElementViewAccessor< array2d<real64> > const
  detJ = elementManager.ConstructViewAccessor< array2d<real64> >(keys::detJ);


  for (localIndex const trailingFaceIndex : m_trailingFaces)
  {
    R1Tensor faceNormalVector = faceNormal[trailingFaceIndex];//TODO: check if a ghost face still has the correct attributes such as normal vector, face center, face index.
    localIndex_array unpinchedNodeID;
    localIndex_array pinchedNodeID;
    localIndex_array tipEdgesID;

    for (localIndex const nodeIndex : faceToNodeMap.getIterableArray( trailingFaceIndex ) )
    {
      if (m_tipNodes.contains(nodeIndex))
      {
        pinchedNodeID.push_back(nodeIndex);
      }
      else
      {
        unpinchedNodeID.push_back(nodeIndex);
      }
    }

    for (localIndex const edgeIndex : faceToEdgeMap.getIterableArray( trailingFaceIndex ) )
    {
      if (m_tipEdges.contains(edgeIndex))
      {
        tipEdgesID.push_back(edgeIndex);
      }
    }

    if (tipEdgesID.size() >= 1 )
    {
      for (localIndex const nodeIndex : pinchedNodeID)
      {
        if (isNodeGhost[nodeIndex] < 0)
        {
          R1Tensor nodeDisconnectForce;
          R1Tensor nodePosition = X[nodeIndex];
          localIndex tralingNodeID = std::numeric_limits<localIndex>::max();
          localIndex nElemEachSide[2];
          nElemEachSide[0] = 0;
          nElemEachSide[1] = 0;

          for( localIndex k=0 ; k<nodeToRegionMap.sizeOfArray(nodeIndex) ; ++k )
          {
            R1Tensor xEle;
            CellElementSubRegion * elementSubRegion = elementManager.GetRegion( nodeToRegionMap[nodeIndex][k] )->
                GetSubRegion<CellElementSubRegion>( nodeToSubRegionMap[nodeIndex][k] );
            localIndex iEle = nodeToElementMap[nodeIndex][k];

            ElementRegionBase * const
            elementRegion = elementSubRegion->getParent()->getParent()->group_cast<ElementRegionBase*>();
            string const elementRegionName = elementRegion->getName();
            localIndex const er = elementManager.GetRegions().getIndex( elementRegionName );
            localIndex const esr = elementRegion->GetSubRegions().getIndex( elementSubRegion->getName() );
            arrayView2d<localIndex const, CellBlock::NODE_MAP_UNIT_STRIDE_DIM> const & elementsToNodes = elementSubRegion->nodeList();

            xEle = elementSubRegion->getElementCenter()[iEle];

            realT K = bulkModulus[er][esr][m_solidMaterialFullIndex][iEle];
            realT G = shearModulus[er][esr][m_solidMaterialFullIndex][iEle];
            realT youngsModulus = 9 * K * G / ( 3 * K + G );
            realT poissonRatio = ( 3 * K - 2 * G ) / ( 2 * ( 3 * K + G ) );

            for (localIndex n=0 ; n<elementsToNodes.size( 1 ) ; ++n)
            {
              if (elementsToNodes(iEle, n) == nodeIndex)
              {
                R1Tensor temp;
                xEle = elementSubRegion->getElementCenter()[iEle];

                SolidMechanicsLagrangianFEMKernels::ExplicitKernel::
                CalculateSingleNodalForce( iEle,
                                           n,
                                           numQuadraturePoints,
                                           dNdX[er][esr],
                                           detJ[er][esr],
                                           stress[er][esr][m_solidMaterialFullIndex],
                                           temp );

                //wu40: the nodal force need to be weighted by Young's modulus and possion's ratio.
                temp *= youngsModulus;
                temp /= (1 - poissonRatio * poissonRatio);

                xEle -= nodePosition;
                if( Dot( xEle, faceNormalVector ) > 0 ) //TODO: check the sign.
                {
                  nElemEachSide[0] += 1;
                  nodeDisconnectForce += temp;
                }
                else
                {
                  nElemEachSide[1] +=1;
                  nodeDisconnectForce -= temp;
                }
              }
            }
          }

          if( nElemEachSide[0]>=1 && nElemEachSide[1]>=1 )
          {
            nodeDisconnectForce /= 2.0;
          }

          //Find the trailing node according to the node index and face index
          if (unpinchedNodeID.size() == 0) //Tet mesh under three nodes pinched scenario. Need to find the other trailing face that containing the trailing node.
          {
            for ( localIndex const edgeIndex: faceToEdgeMap.getIterableArray( trailingFaceIndex ) )
            {
              for (localIndex const faceIndex: edgeToFaceMap.getIterableSet( edgeIndex ) )
              {
                if (faceIndex != trailingFaceIndex && m_tipFaces.contains(faceIndex))
                {
                  for (localIndex const iNode: faceToNodeMap.getIterableArray( faceIndex ) )
                  {
                    if (!m_tipNodes.contains(iNode))
                    {
                      tralingNodeID = iNode;
                    }
                  }
                }
              }
            }

            if (tralingNodeID == std::numeric_limits<localIndex>::max())
            {
              GEOS_ERROR( "Error. The triangular trailing face has three tip nodes but cannot find the other trailing face containing the trailing node." );
            }
          }
          else if (unpinchedNodeID.size() == 1)
          {
            tralingNodeID = unpinchedNodeID[0];
          }
          else if (unpinchedNodeID.size() == 2)
          {
            for( localIndex const edgeIndex : nodeToEdgeMap.getIterableSet( nodeIndex ) )
            {
              auto const faceToEdgeMapIterator = faceToEdgeMap.getIterableArray( trailingFaceIndex );
              if (std::find( faceToEdgeMapIterator.begin(), faceToEdgeMapIterator.end(), edgeIndex ) != faceToEdgeMapIterator.end() &&
                  !m_tipEdges.contains(edgeIndex) )
              {
                tralingNodeID = edgeToNodeMap[edgeIndex][0] == nodeIndex ? edgeToNodeMap[edgeIndex][1] : edgeToNodeMap[edgeIndex][0];
              }
            }
          }

          //Calculate SIF for the node.
          realT tipNodeSIF;
          R1Tensor tipNodeForce;
          R1Tensor trailingNodeDisp;
          localIndex theOtherTrailingNodeID;

          if (childNodeIndices[tralingNodeID] == -1)
          {
            theOtherTrailingNodeID = parentNodeIndices[tralingNodeID];
          }
          else
          {
            theOtherTrailingNodeID = childNodeIndices[tralingNodeID];
          }

          trailingNodeDisp = displacement[theOtherTrailingNodeID];
          trailingNodeDisp -= displacement[tralingNodeID];

          //Calculate average young's modulus and poisson ratio for fext.
          R1Tensor fExternal[2];
          for  (localIndex i=0 ; i<2 ; ++i )
          {
            realT averageYoungsModulus(0), averagePoissonRatio(0);
            localIndex nodeID = i == 0 ? tralingNodeID : theOtherTrailingNodeID;
            for( localIndex k=0 ; k<nodeToRegionMap.sizeOfArray(nodeID) ; ++k )
            {
              CellElementSubRegion * elementSubRegion = elementManager.GetRegion( nodeToRegionMap[nodeID][k] )->
                  GetSubRegion<CellElementSubRegion>( nodeToSubRegionMap[nodeID][k] );
              localIndex iEle = nodeToElementMap[nodeID][k];

              ElementRegionBase * const
              elementRegion = elementSubRegion->getParent()->getParent()->group_cast<ElementRegionBase*>();
              string const elementRegionName = elementRegion->getName();
              localIndex const er = elementManager.GetRegions().getIndex( elementRegionName );
              localIndex const esr = elementRegion->GetSubRegions().getIndex( elementSubRegion->getName() );

              realT K = bulkModulus[er][esr][m_solidMaterialFullIndex][iEle];
              realT G = shearModulus[er][esr][m_solidMaterialFullIndex][iEle];
              averageYoungsModulus += 9 * K * G / ( 3 * K + G );
              averagePoissonRatio += ( 3 * K - 2 * G ) / ( 2 * ( 3 * K + G ) );
            }

            averageYoungsModulus /= nodeToRegionMap.sizeOfArray(nodeID);
            averagePoissonRatio /= nodeToRegionMap.sizeOfArray(nodeID);

            fExternal[i] = fext[nodeID];
            fExternal[i] *= averageYoungsModulus / (1 - averagePoissonRatio * averagePoissonRatio);
          }

          //TODO: The sign of fext here is opposite to the sign of fFaceA in function "CalculateEdgeSIF".
          tipNodeForce[0] = nodeDisconnectForce[0] - ( fExternal[0][0] - fExternal[1][0] ) / 2.0;
          tipNodeForce[1] = nodeDisconnectForce[1] - ( fExternal[0][1] - fExternal[1][1] ) / 2.0;
          tipNodeForce[2] = nodeDisconnectForce[2] - ( fExternal[0][2] - fExternal[1][2] ) / 2.0;

//          tipNodeForce[0] = nodeDisconnectForce[0];
//          tipNodeForce[1] = nodeDisconnectForce[1];
//          tipNodeForce[2] = nodeDisconnectForce[2];

          realT tipArea;
          tipArea = faceArea(trailingFaceIndex);
          if( faceToNodeMap.sizeOfArray( trailingFaceIndex ) == 3 )
          {
            tipArea *= 2.0;
          }

          tipNodeSIF = pow( (fabs(tipNodeForce[0] * trailingNodeDisp[0] / 2.0 / tipArea) + fabs(tipNodeForce[1] * trailingNodeDisp[1] / 2.0 / tipArea)
              + fabs(tipNodeForce[2] * trailingNodeDisp[2] / 2.0 / tipArea)), 0.5 );

          //wu40: the tip node may be included in two trailing faces and SIF of the node will be calculated twice. We chose the larger one.
          if (SIFNode[nodeIndex] < tipNodeSIF)
          {
            SIFNode[nodeIndex] = tipNodeSIF;
          }


          //Calculate SIF on tip faces connected to this trailing face and the tip node.
          for (localIndex const edgeIndex: tipEdgesID)
          {
            if (edgeToNodeMap[edgeIndex][0] == nodeIndex || edgeToNodeMap[edgeIndex][1] == nodeIndex)
            {
              realT SIF_I, SIF_II, /*SIF_III,*/ SIF_Face;
              R1Tensor vecTipNorm, vecTip, vecEdge, tipForce, tipOpening;
              vecTipNorm = faceNormal[trailingFaceIndex];
              vecTipNorm -= faceNormal[childFaceIndices[trailingFaceIndex]];
              vecTipNorm.Normalize();

              computationalGeometry::
              VectorDifference( X,
                                edgeToNodeMap[edgeIndex][0],
                                edgeToNodeMap[edgeIndex][1],
                                vecEdge );
              vecEdge.Normalize();

              vecTip.Cross( vecTipNorm, vecEdge );
              vecTip.Normalize();
              R1Tensor v0;
              edgeManager.calculateCenter( edgeIndex, X, v0 );
              v0 -= faceCenter[trailingFaceIndex];

              if( Dot( v0, vecTip ) < 0 )
                vecTip *= -1.0;

              tipForce[0] = Dot( nodeDisconnectForce, vecTipNorm ) - (Dot( fExternal[0], vecTipNorm ) - Dot( fExternal[1], vecTipNorm ))/2.0;
              tipForce[1] = Dot( nodeDisconnectForce, vecTip ) - (Dot( fExternal[0], vecTip ) - Dot( fExternal[1], vecTip ))/2.0;
              tipForce[2] = Dot( nodeDisconnectForce, vecEdge ) - (Dot( fExternal[0], vecEdge ) - Dot( fExternal[1], vecEdge )) /2.0;

//              tipForce[0] = Dot( nodeDisconnectForce, vecTipNorm );
//              tipForce[1] = Dot( nodeDisconnectForce, vecTip );
//              tipForce[2] = Dot( nodeDisconnectForce, vecEdge );

              tipOpening[0] = Dot( trailingNodeDisp, vecTipNorm );
              tipOpening[1] = Dot( trailingNodeDisp, vecTip );
              tipOpening[2] = Dot( trailingNodeDisp, vecEdge );

              SIF_I = pow( fabs( tipForce[0] * tipOpening[0] / 2.0 / tipArea ), 0.5 );
              SIF_II = pow( fabs( tipForce[1] * tipOpening[1] / 2.0 / tipArea ), 0.5 );
//              SIF_III = pow( fabs( tipForce[2] * tipOpening[2] / 2.0 / tipArea ), 0.5 );

              if( tipOpening[0] < 0 )
              {
                SIF_I *= -1.0;
              }

              if( tipForce[1] < 0.0 )
              {
                SIF_II *= -1.0;
              }

              for (localIndex const faceIndex: edgeToFaceMap.getIterableSet( edgeIndex ) )
              {
                if (m_tipFaces.contains(faceIndex))
                {
                  R1Tensor fc, vecFace;
                  fc = faceCenter[faceIndex];

                  //Get the vector in the face and normal to the edge.
                  realT udist;
                  R1Tensor x0_x1(X[edgeToNodeMap[edgeIndex][0]]), x0_fc(fc), ptPrj;
                  x0_x1 -= X[edgeToNodeMap[edgeIndex][1]];
                  x0_x1.Normalize();
                  x0_fc -= X[edgeToNodeMap[edgeIndex][1]];
                  udist = Dot(x0_x1, x0_fc);

                  ptPrj = x0_x1;
                  ptPrj *= udist;
                  ptPrj += X[edgeToNodeMap[edgeIndex][1]];
                  vecFace = fc;
                  vecFace -= ptPrj;
                  vecFace.Normalize();

//                  if( Dot( vecTip, vecFace ) > cos( m_maxTurnAngle ))
                  {
                    // We multiply this by 0.9999999 to avoid an exception caused by acos a number slightly larger than 1.
                    realT thetaFace = acos( Dot( vecTip, vecFace )*0.999999 );

                    if( Dot( Cross( vecTip, vecFace ), vecEdge ) < 0.0 )
                    {
                      thetaFace *= -1.0;
                    }

                    SIF_Face = cos( thetaFace / 2.0 ) *
                        ( SIF_I * cos( thetaFace / 2.0 ) * cos( thetaFace / 2.0 ) - 1.5 * SIF_II * sin( thetaFace ) );
                    if ( SIFonFace[faceIndex] < SIF_Face )
                    {
                      SIFonFace[faceIndex] = SIF_Face;
                    }
                  }
                }
              }
            }
          }
        }
      }
    }
  }
}

realT SurfaceGenerator::CalculateEdgeSIF( DomainPartition * domain,
                                          const localIndex edgeID,
                                          localIndex& trailFaceID,
                                          NodeManager & nodeManager,
                                          EdgeManager & edgeManager,
                                          FaceManager & faceManager,
                                          ElementRegionManager & elementManager,
                                          R1Tensor& vecTipNorm,
                                          R1Tensor& vecTip)
{
  realT rval;
  localIndex_array faceInvolved;
  real64_array& SIF_I = edgeManager.getReference<real64_array>( "SIF_I" );
  real64_array& SIF_II = edgeManager.getReference<real64_array>( "SIF_II" );
  real64_array& SIF_III = edgeManager.getReference<real64_array>( "SIF_III" );

  ArrayOfSetsView< localIndex const > const & nodeToEdgeMap = nodeManager.edgeList();
  array1d< R1Tensor > const & X = nodeManager.referencePosition();
  arrayView1d< R1Tensor > const & displacement = nodeManager.getReference<r1_array>(keys::TotalDisplacement);

  arrayView2d< localIndex > const & edgeToNodeMap = edgeManager.nodeList();
  ArrayOfSetsView< localIndex const > const & edgeToFaceMap = edgeManager.faceList();

  localIndex_array const & faceParentIndex = faceManager.getReference<localIndex_array>( ObjectManagerBase::viewKeyStruct::parentIndexString );
  ArrayOfArraysView< localIndex const > const & faceToNodeMap = faceManager.nodeList();
  ArrayOfArraysView< localIndex const > const & faceToEdgeMap = faceManager.edgeList();

  arrayView1d<R1Tensor> const & faceNormal = faceManager.faceNormal();
  arrayView1d<R1Tensor> const & faceCenter = faceManager.faceCenter();
  array1d<real64> const & faceArea = faceManager.faceArea();


  SIF_I[edgeID] = 0.0;
  SIF_II[edgeID] = 0.0;
  SIF_III[edgeID] = 0.0;

  for( localIndex const iface : edgeToFaceMap.getIterableSet( edgeID ) )
  {
    if( faceManager.m_isExternal[iface] >= 1 )
    {
      faceInvolved.push_back( iface );
    }
  }

  // Figure out the two fracture faces connected to this edge
  localIndex faceA(0), faceAp(0);
  if( (faceParentIndex[faceInvolved[0]] == -1 && faceParentIndex[faceInvolved[1]] == faceInvolved[0]) ||
      (faceParentIndex[faceInvolved[1]] == -1 && faceParentIndex[faceInvolved[0]] == faceInvolved[1]) )
  {
    faceA = faceInvolved[0];
    faceAp = faceInvolved[1];
  }
  else
  {
    char msg[200];
    sprintf( msg, "Error! Edge %d has two external faces, but the parent-child relationship is wrong.", int(edgeID));
    GEOS_ERROR( msg );
  }

  trailFaceID = faceParentIndex[faceInvolved[0]]==-1 ? faceInvolved[0] : faceParentIndex[faceInvolved[0]];


  // We define three unit vectors
  // vecEdge: pointing from node 0 to node 1 along the tip edge
  // vecTip: pointing from the opening into the solid
  // vecTipNorm: normal of the one of the fracture faces;  vecTip X vecTipNorm should point to the direction of vecEdge

  vecTipNorm = faceNormal[faceA];
  vecTipNorm -= faceNormal[faceAp];
  vecTipNorm.Normalize();

  //TODO: wu40: There is a function for EdgeVector in EdgeManager.cpp but has been commented.
  R1Tensor vecEdge;
  realT edgeLength;
  computationalGeometry::
  VectorDifference( X,
                    edgeToNodeMap[edgeID][0],
                    edgeToNodeMap[edgeID][1],
                    vecEdge );
  edgeLength = vecEdge.Normalize();

  vecTip.Cross( vecTipNorm, vecEdge );
  vecTip.Normalize();
  R1Tensor v0;
  edgeManager.calculateCenter( edgeID, X, v0 );
  v0 -= faceCenter[faceA];

  if( Dot( v0, vecTip ) < 0 )
    vecTip *= -1.0;
  if( Dot( Cross( vecTip, vecTipNorm ), vecEdge ) < 0 )
  {
    vecTipNorm *= -1;
    faceA = faceInvolved[1];
    faceAp = faceInvolved[0];
  }


  //Now we need to figure out if a special situation applies to this edge
  // where the fracture face is a quad and three of the nodes are still pinched
  // We use a different algorithm for this special situation.

  bool threeNodesPinched( false );
  localIndex_array openNodeID;

  if( faceToNodeMap.sizeOfArray( faceA ) == 4 )  // Only quads have this problem
  {
    int numSharedNodes = 2;
    localIndex_array lNodeFaceA, lNodeFaceAp;

    lNodeFaceA.insert( 0, faceToNodeMap[ faceA ], faceToNodeMap.sizeOfArray( faceA ) );
    lNodeFaceAp.insert( 0, faceToNodeMap[ faceAp ], faceToNodeMap.sizeOfArray( faceAp ) );

    //We remove all the shared nodes and the one remains should be the open one.
    lNodeFaceAp.erase( std::distance(lNodeFaceAp.begin(), (std::find( lNodeFaceAp.begin(), lNodeFaceAp.end(), edgeToNodeMap[edgeID][0] ))));
    lNodeFaceAp.erase( std::distance(lNodeFaceAp.begin(), (std::find( lNodeFaceAp.begin(), lNodeFaceAp.end(), edgeToNodeMap[edgeID][1] ))));
    lNodeFaceA.erase( std::distance(lNodeFaceA.begin(), (std::find( lNodeFaceA.begin(), lNodeFaceA.end(), edgeToNodeMap[edgeID][0] ))));
    lNodeFaceA.erase( std::distance(lNodeFaceA.begin(), (std::find( lNodeFaceA.begin(), lNodeFaceA.end(), edgeToNodeMap[edgeID][1] ))));

    for( localIndex const j : faceToNodeMap.getIterableArray( faceA ) )
    {
      localIndex iNd = j;
      if( iNd != edgeToNodeMap[edgeID][0] && iNd != edgeToNodeMap[edgeID][1] )
      {
        auto faceToNodeMapIterator = faceToNodeMap.getIterableArray( faceAp );
        if( std::find( faceToNodeMapIterator.begin(), faceToNodeMapIterator.end(), iNd ) != faceToNodeMapIterator.end())
        {
          numSharedNodes++;
          lNodeFaceA.erase( std::distance(lNodeFaceA.begin(), (std::find( lNodeFaceA.begin(), lNodeFaceA.end(), iNd ))));
          lNodeFaceAp.erase( std::distance(lNodeFaceAp.begin(), (std::find( lNodeFaceAp.begin(), lNodeFaceAp.end(), iNd ))));
        }
      }
    }

    if( numSharedNodes == 4 )
    {
      GEOS_ERROR( "Error.  The fracture face has four shared nodes with its child.  This should not happen." );
    }
    else if( numSharedNodes == 3 )
    {
      threeNodesPinched = true;

      //wu40: I think the following check is not necessary.
      if( lNodeFaceA.size() != 1 || lNodeFaceAp.size() != 1 )
      {
        GEOS_ERROR( "Error. These two faces share three nodes but the number of remaining nodes is not one.  Something is wrong" );
      }
      else
      {
        openNodeID.push_back( lNodeFaceA[0] );
        openNodeID.push_back( lNodeFaceAp[0] );
      }
    }
  }


  // Now we need to identify which node on the edge is the convex point and which one is the concave corner.  The convex
  // node must share an edge with the open node.
  localIndex convexCorner( std::numeric_limits<localIndex>::max());
  if( threeNodesPinched )
  {
    localIndex iNd, jNd;
    iNd = edgeToNodeMap[edgeID][0];
    jNd = edgeToNodeMap[edgeID][1];
    for( localIndex const j : faceToEdgeMap.getIterableArray( faceA ) )
    {
      localIndex edge = j;
      if((openNodeID[0] == edgeToNodeMap[edge][0] && iNd == edgeToNodeMap[edge][1]) ||
         (openNodeID[0] == edgeToNodeMap[edge][1] && iNd == edgeToNodeMap[edge][0])
         )
      {
        convexCorner = iNd;
        break;
      }
      if((openNodeID[0] == edgeToNodeMap[edge][0] && jNd == edgeToNodeMap[edge][1]) ||
         (openNodeID[0] == edgeToNodeMap[edge][1] && jNd == edgeToNodeMap[edge][0])
         )
      {
        convexCorner = jNd;
        break;
      }
    }

    if( convexCorner == std::numeric_limits<localIndex>::max())
      GEOS_ERROR( "Error.  This is a three-node-pinched edge but I cannot find the convex corner" );

  }


  // Calculate element forces acting on this edge, i.e., f_disconnect.  Need to add nodal forces from two nodes up.
  //An element has to be within the range of this edge to be included.
  //For the threeNodesPinched case, we only use the force on the node at the convex point, not the concave point.  The
  // force at the former is usually greater, so we just pick the great one instead of doing a geometrical check.
  R1Tensor fNodeO = static_cast<R1Tensor>(0.0);
  realT GdivBeta = 0.0;  // Need this for opening-based SIF

  localIndex_array nodeIndices;

  if( !threeNodesPinched )
  {
    for( localIndex a=0 ; a<edgeToNodeMap.size( 1 ) ; ++a )
    {
      nodeIndices.push_back( edgeToNodeMap( edgeID, a ) );
    }
  }
  else
  {
    nodeIndices.push_back(convexCorner);
  }

  CalculateElementForcesOnEdge (domain, edgeID, edgeLength, nodeIndices,
                                nodeManager, edgeManager, elementManager, vecTipNorm, fNodeO, GdivBeta, threeNodesPinched, false);


  localIndex tipFaces[2];
  tipFaces[0] = faceA;
  tipFaces[1] = faceAp;

  // Now calculate f_u. We have to subtract the nodal force at other nodes (trailing nodes) on these two open faces to take into account
  // the effects of surface traction along the fracture.
  // Finding the two trailing nodes on a hex mesh is pretty straightforward, while it is cumbersome to do in tet mesh
  // For the threeNodesPinched case, this should be the open node.
  R1Tensor fFaceA[2];

  // If the two external faces connected to a trailing edge are not coplanar, then we have the risk of incomplete topology.
  // In that case, we use a displacement/opening based method, not VCCT.
  bool incompleteTrailingEdgeTopology = 0;

  for( localIndex i=0 ; i<2 ; ++i )
  {
    localIndex_array trailingNodes;
    trailingNodes.clear();
    if( threeNodesPinched )
    {
      trailingNodes.push_back( openNodeID[i] );
    }
    else
    {
      localIndex faceID = tipFaces[i];
      fFaceA[i] = 0.0;

      for( localIndex const j : faceToNodeMap.getIterableArray( faceID ) )
      {
        if( j != edgeToNodeMap( edgeID, 0 ) && j != edgeToNodeMap( edgeID, 1 ) ) // This is not a node along the tip edge
        {
          trailingNodes.push_back( j );
        }
      }

      if( trailingNodes.size() > 2 || trailingNodes.size() == 0 )
      {
        GEOS_ERROR( "Fatal error in finding nodes behind tip edge." );
      }
      else if( trailingNodes.size() == 1 )  // Need some work to find the other node
      {
        // First find an edge that is connected to this node and parallel to the tip edge
        realT maxCosAngle = 0.0;
        localIndex pickedTrailingEdge = std::numeric_limits<localIndex>::max();
        for( localIndex const iedge : nodeToEdgeMap.getIterableSet( trailingNodes[0] ) )
        {
          R1Tensor xTrailingEdge;
          edgeManager.calculateCenter( iedge, X, xTrailingEdge );

          realT udist;
          R1Tensor x0_x1(X[edgeToNodeMap[edgeID][0]]), x0_xTrailingEdge(xTrailingEdge);
          x0_x1 -= X[edgeToNodeMap(edgeID, 1)];
          x0_x1.Normalize();
          x0_xTrailingEdge -= X[edgeToNodeMap(edgeID, 1)];
          udist = Dot(x0_x1, x0_xTrailingEdge);

          if( udist <= edgeLength && udist > 0.0 )
          {
            R1Tensor vEdge;

            computationalGeometry::
            VectorDifference( X,
                              edgeToNodeMap[iedge][0],
                              edgeToNodeMap[iedge][1],
                              vEdge );
            vEdge.Normalize();

            realT cosEdge = std::fabs( Dot( vEdge, vecEdge ));
            if( cosEdge > maxCosAngle )
            {
              maxCosAngle = cosEdge;
              pickedTrailingEdge = iedge;
            }
          }
        }
        if( maxCosAngle > 0.75 )
          trailingNodes.push_back( edgeToNodeMap[pickedTrailingEdge][0] + edgeToNodeMap[pickedTrailingEdge][1] - trailingNodes[0] );
      }
    }

    localIndex trailingEdge;
    trailingEdge = std::numeric_limits<localIndex>::max();

    if( trailingNodes.size() == 2 )
    {
      //wu40: TODO: This check is from GEOS. I think this may not be necessary. Check with Randy and PC.
      if (trailingNodes[0] != trailingNodes[1])
      {
        for( localIndex const iedge : nodeToEdgeMap.getIterableSet( trailingNodes[0] ) )
        {
          if (edgeToNodeMap[iedge][0] == trailingNodes[1] || edgeToNodeMap[iedge][1] == trailingNodes[1])
          {
            trailingEdge = iedge;
          }
        }
      }

      if( trailingEdge > edgeManager.size())
      {
        int const rank = MpiWrapper::Comm_rank( MPI_COMM_WORLD );
        std::cout << "Cannot find trailing edge (edge=" << edgeID << ", rank=" << rank <<   "  )" << std::endl;
        return 0.0;
      }

      localIndex_array extFacesOnTrailingEdge;
      for( localIndex const iface : edgeToFaceMap.getIterableSet( trailingEdge ) )
      {
        if( faceManager.m_isExternal[iface] >= 1 )
          extFacesOnTrailingEdge.push_back( iface );
      }

      if( extFacesOnTrailingEdge.size() != 2 )
      {
        incompleteTrailingEdgeTopology = 1;
      }
      else
      {
        R1Tensor extFaceNormal[2];
        for( localIndex j = 0 ; j < 2 ; ++j )
        {
          extFaceNormal[j] = faceNormal[extFacesOnTrailingEdge[j]];
        }

        if( std::fabs( Dot( extFaceNormal[0], extFaceNormal[1] )) < 0.9 ) //The two faces are not coplanar.
        {
          incompleteTrailingEdgeTopology = 1;
        }
      }
    }

    CalculateElementForcesOnEdge (domain, edgeID, edgeLength, trailingNodes,
                                  nodeManager, edgeManager, elementManager, vecTipNorm, fFaceA[i], GdivBeta, threeNodesPinched, true);

  }


  R1Tensor tipForce;
  tipForce[0] = Dot( fNodeO, vecTipNorm ) + Dot( fFaceA[0], vecTipNorm ) / 2.0 - Dot( fFaceA[1], vecTipNorm ) /2.0;
  tipForce[1] = Dot( fNodeO, vecTip ) + Dot( fFaceA[0], vecTip ) / 2.0 - Dot( fFaceA[1], vecTip ) /2.0;
  tipForce[2] = Dot( fNodeO, vecEdge ) + Dot( fFaceA[0], vecEdge ) / 2.0 - Dot( fFaceA[1], vecEdge ) /2.0;

  R1Tensor tipDisplacement, tipOpening, tipFaceDisplacement[2];

  if( !threeNodesPinched )
  {
    for( localIndex i=0 ; i<2 ; ++i )
    {
      localIndex faceID = tipFaces[i];
      tipFaceDisplacement[i] = 0.0;

      for( localIndex const j : faceToNodeMap.getIterableArray( faceID ) )
      {
        if (j != edgeToNodeMap( edgeID, 0 ) && j != edgeToNodeMap( edgeID, 1 ))
        {
          tipFaceDisplacement[i] += displacement[j];
        }
      }

      tipFaceDisplacement[i] /= (faceToNodeMap.sizeOfArray( faceID ) - 2);
    }
    tipDisplacement = tipFaceDisplacement[1];
    tipDisplacement -= tipFaceDisplacement[0];
  }
  else
  {
    tipDisplacement = displacement[openNodeID[1]];
    tipDisplacement -= displacement[openNodeID[0]];
  }

  tipOpening[0] = Dot( tipDisplacement, vecTipNorm );
  tipOpening[1] = Dot( tipDisplacement, vecTip );
  tipOpening[2] = Dot( tipDisplacement, vecEdge );

  realT tipArea;
  tipArea = faceArea(faceA);
  if( faceToNodeMap.sizeOfArray( faceA ) == 3 )
  {
    tipArea *= 2.0;
  }

  if( !incompleteTrailingEdgeTopology && tipOpening[0] * tipForce[0] > 0.0 )
  {
    SIF_I[edgeID] = pow( fabs( tipForce[0] * tipOpening[0] / 2.0 / tipArea ), 0.5 );
    SIF_II[edgeID] = pow( fabs( tipForce[1] * tipOpening[1] / 2.0 / tipArea ), 0.5 );
    SIF_III[edgeID] = pow( fabs( tipForce[2] * tipOpening[2] / 2.0 / tipArea ), 0.5 );

    if( tipOpening[0] < 0 )
    {
      // We don't need this for the case of incomplete trailing edge topology.  Sign in that case should be taken care
      // of automatically because there is no sqrt involved.
      SIF_I( edgeID ) *= -1.0;
    }

  }
  else
  {
    // Opening-based SIF, based on
    // Equation 1 in Fu et al. 2012, DOI::10.1016/j.engfracmech.2012.04.010
    realT r = tipArea / edgeLength;
    SIF_I[edgeID] = tipOpening[0] / 2.0 * GdivBeta / pow( r/6.28, 0.5 );
    SIF_II[edgeID] = 0.0;  // SIF is not accurate in this scenario anyway.  Let's not worry about turning.
    SIF_III[edgeID] = 0.0;
  }

  if( tipForce[1] < 0.0 )
  {
    SIF_II[edgeID] *= -1.0;
  }

  if( SIF_I[edgeID] > 0.0 )
  {
    rval = pow( SIF_I[edgeID]*SIF_I[edgeID]+SIF_II[edgeID]*SIF_II[edgeID]+SIF_III[edgeID]*SIF_III[edgeID], 0.5 );
  }
  else
  {
    rval = -1.0;
  }

//  std::cout << "EdgeID: " << edgeID << " SIF: " << rval << std::endl;

  return rval;
}


int SurfaceGenerator::CalculateElementForcesOnEdge( DomainPartition * domain,
                                          const localIndex edgeID,
                                          realT edgeLength,
                                          localIndex_array & nodeIndices,
                                          NodeManager & nodeManager,
                                          EdgeManager & edgeManager,
                                          ElementRegionManager & elementManager,
                                          R1Tensor& vecTipNorm,
                                          R1Tensor& fNode,
                                          realT& GdivBeta,
                                          bool threeNodesPinched,
                                          bool calculatef_u)
{
  ArrayOfArraysView< localIndex const > const & nodeToRegionMap = nodeManager.elementRegionList();
  ArrayOfArraysView< localIndex const > const & nodeToSubRegionMap = nodeManager.elementSubRegionList();
  ArrayOfArraysView< localIndex const > const & nodeToElementMap = nodeManager.elementList();

  arrayView2d<localIndex> const & edgeToNodeMap = edgeManager.nodeList();

  array1d<R1Tensor> const & X = nodeManager.referencePosition();

  ConstitutiveManager const * const cm = domain->getConstitutiveManager();
  ConstitutiveBase const * const solid  = cm->GetConstitutiveRelation<ConstitutiveBase>( m_solidMaterialName );
  GEOS_ERROR_IF( solid == nullptr, "constitutive model " + m_solidMaterialName + " not found" );
  m_solidMaterialFullIndex = solid->getIndexInParent();

  ConstitutiveManager * const constitutiveManager =
      domain->GetGroup<ConstitutiveManager >(keys::ConstitutiveManager);

  ElementRegionManager::MaterialViewAccessor< arrayView1d<real64> > const shearModulus =
      elementManager.ConstructFullMaterialViewAccessor< array1d<real64>, arrayView1d<real64> >( "ShearModulus", constitutiveManager);

  ElementRegionManager::MaterialViewAccessor< arrayView1d<real64> > const bulkModulus =
      elementManager.ConstructFullMaterialViewAccessor< array1d<real64>, arrayView1d<real64> >( "BulkModulus", constitutiveManager);

  ElementRegionManager::MaterialViewAccessor< arrayView2d<real64> >
  meanStress = elementManager.ConstructFullMaterialViewAccessor< array2d<real64>,
                                                               arrayView2d<real64> >("MeanStress",
                                                                                     constitutiveManager);

  ElementRegionManager::MaterialViewAccessor< arrayView2d<R2SymTensor> > const
  stress = elementManager.ConstructFullMaterialViewAccessor< array2d<R2SymTensor>,
                                                             arrayView2d<R2SymTensor> >( SolidBase::viewKeyStruct::stressString,
                                                                                         constitutiveManager);


  NumericalMethodsManager const * numericalMethodManager = domain->getParent()->GetGroup<NumericalMethodsManager>(keys::numericalMethodsManager);

  FiniteElementDiscretizationManager const *
  feDiscretizationManager = numericalMethodManager->GetGroup<FiniteElementDiscretizationManager>(keys::finiteElementDiscretizations);

  FiniteElementDiscretization const *
  feDiscretization = feDiscretizationManager->GetGroup<FiniteElementDiscretization>(m_discretizationName);

  localIndex const numQuadraturePoints = feDiscretization->m_finiteElement->n_quadrature_points();


  ElementRegionManager::ElementViewAccessor<array3d<R1Tensor> > const
  dNdX = elementManager.ConstructViewAccessor<array3d< R1Tensor > >(keys::dNdX);

  ElementRegionManager::ElementViewAccessor< array2d<real64> > const
  detJ = elementManager.ConstructViewAccessor< array2d<real64> >(keys::detJ);


  localIndex nElemEachSide[2];
  nElemEachSide[0] = 0;
  nElemEachSide[1] = 0;

  R1Tensor xEdge;

  if (!calculatef_u)
  {
    edgeManager.calculateCenter( edgeID, X, xEdge );
  }

  for (localIndex i=0; i < nodeIndices.size() ; ++i)
  {
    localIndex nodeID = nodeIndices(i);
//    localIndex_array temp11;
//    for (int ii = 0; ii < nodeToElementMap.sizeOfArray(nodeID); ii++)
//    {
//      temp11.push_back(nodeToElementMap[nodeID][ii]);
//    }

    for( localIndex k=0 ; k<nodeToRegionMap.sizeOfArray(nodeID) ; ++k )
    {
      R1Tensor xEle;
      CellElementSubRegion * elementSubRegion = elementManager.GetRegion( nodeToRegionMap[nodeID][k] )->
          GetSubRegion<CellElementSubRegion>( nodeToSubRegionMap[nodeID][k] );
      localIndex iEle = nodeToElementMap[nodeID][k];

      ElementRegionBase * const elementRegion = elementSubRegion->getParent()->getParent()->group_cast<ElementRegionBase*>();
      string const elementRegionName = elementRegion->getName();
      localIndex const er = elementManager.GetRegions().getIndex( elementRegionName );
      localIndex const esr = elementRegion->GetSubRegions().getIndex( elementSubRegion->getName() );

      xEle = elementSubRegion->getElementCenter()[iEle];

      realT udist;
      R1Tensor x0_x1(X[edgeToNodeMap[edgeID][0]]), x0_xEle(xEle);
      x0_x1 -= X[edgeToNodeMap[edgeID][1]];
      x0_x1.Normalize();
      x0_xEle -= X[edgeToNodeMap[edgeID][1]];
      udist = Dot(x0_x1, x0_xEle);


      if(( udist <= edgeLength && udist > 0.0 ) || threeNodesPinched )
      {
        realT K = bulkModulus[er][esr][m_solidMaterialFullIndex][iEle];
        realT G = shearModulus[er][esr][m_solidMaterialFullIndex][iEle];
        realT youngsModulus = 9 * K * G / ( 3 * K + G );
        realT poissonRatio = ( 3 * K - 2 * G ) / ( 2 * ( 3 * K + G ) );

        arrayView2d<localIndex const, CellBlock::NODE_MAP_UNIT_STRIDE_DIM> const & elementsToNodes = elementSubRegion->nodeList();
        for (localIndex n=0 ; n<elementsToNodes.size( 1 ) ; ++n)
        {
          if (elementsToNodes(iEle, n) == nodeID)
          {
            R1Tensor temp;
            xEle = elementSubRegion->getElementCenter()[iEle]; //For C3D6 element type, elementsToNodes map may include repeated indices and the following may run multiple times for the same element.

            //wu40: the nodal force need to be weighted by Young's modulus and possion's ratio.
            SolidMechanicsLagrangianFEMKernels::ExplicitKernel::
            CalculateSingleNodalForce( iEle,
                                       n,
                                       numQuadraturePoints,
                                       dNdX[er][esr],
                                       detJ[er][esr],
                                       stress[er][esr][m_solidMaterialFullIndex],
                                       temp );

            temp *= youngsModulus;
            temp /= (1 - poissonRatio * poissonRatio);

            if (!calculatef_u)
            {
              xEle -= xEdge;
              if( Dot( xEle, vecTipNorm ) > 0 )
              {
                nElemEachSide[0] += 1;
                fNode += temp;

                //wu40: for debug purpose
//                std::cout << "ElementID: " << iEle << ", NodeID: " << nodeID << std::endl;
//                std::cout << "Nodal force: " << temp[0] << ", " << temp[1] << ", " << temp[2] << std::endl;
//                std::cout << "Add to total nodal force (fdisc): " << fNode[0] << ", " << fNode[1] << ", " << fNode[2] << std::endl;
              }
              else
              {
                nElemEachSide[1] +=1;
                fNode -= temp;

                //wu40: for debug purpose
//                std::cout << "ElementID: " << iEle << ", NodeID: " << nodeID << std::endl;
//                std::cout << "Nodal force: " << temp[0] << ", " << temp[1] << ", " << temp[2] << std::endl;
//                std::cout << "Minus from total nodal force (fdisc): " << fNode[0] << ", " << fNode[1] << ", " << fNode[2] << std::endl;
              }
            }
            else
            {
              fNode += temp;

              //wu40: for debug purpose
//              std::cout << "ElementID: " << iEle << ", NodeID: " << nodeID << std::endl;
//              std::cout << "Nodal force: " << temp[0] << ", " << temp[1] << ", " << temp[2] << std::endl;
//              std::cout << "Add to total nodal force (fext): " << fNode[0] << ", " << fNode[1] << ", " << fNode[2] << std::endl;
            }
          }
        }

        if (!calculatef_u)
        {
          GdivBeta += G /2/(1-poissonRatio);
        }
      }

    }

    //If we only find one node behind the tip for the non-threeNodesPinched scenario, we do the following as a rough compensation for f_u.
    if (calculatef_u && nodeIndices.size() == 1 && !threeNodesPinched)
    {
      fNode *= 2.0;
    }
  }

  if (!calculatef_u)
  {
    if( nElemEachSide[0]>=1 && nElemEachSide[1]>=1 )
      fNode /= 2.0;
    //We have contributions from both sides. The two sizes are the two sides of the fracture plane.  If the fracture face
    // is on domain boundary, it's possible to have just one side.
    if( nElemEachSide[0] + nElemEachSide[1] >= 1 )
      GdivBeta /= (nElemEachSide[0] + nElemEachSide[1]);
  }

  return 0;
}

int SurfaceGenerator::CheckOrphanElement ( ElementRegionManager & elementManager,
                                            FaceManager & faceManager,
                                            localIndex iFace)
{
  arrayView2d<localIndex> const & faceToRegionMap = faceManager.elementRegionList();
  arrayView2d<localIndex> const & faceToSubRegionMap = faceManager.elementSubRegionList();
  arrayView2d<localIndex> const & faceToElementMap = faceManager.elementList();

  integer_array& ruptureStateString = faceManager.getReference<integer_array>( "ruptureState" );

  int flagOrphan = 0;
  for (localIndex k=0 ; k<faceToRegionMap.size( 1 ) ; ++k )
  {
    localIndex const er = faceToRegionMap[iFace][k];
    localIndex const esr = faceToSubRegionMap[iFace][k];
    localIndex const ei = faceToElementMap[iFace][k];
    if( er != -1 &&  esr != -1 && ei != -1 )
    {
      CellElementSubRegion *
      elementSubRegion = elementManager.GetRegion( faceToRegionMap[iFace][k] )->
                         GetSubRegion<CellElementSubRegion>( faceToSubRegionMap[iFace][k] );


      unsigned int nRuptureFace = 0;
      arrayView2d<localIndex> & elementsToFaces = elementSubRegion->faceList();
      for (localIndex a=0; a < elementsToFaces.size(1); ++a)
      {
        localIndex jFace = elementsToFaces[ei][a];
        if ( (ruptureStateString[jFace] == 1 || faceManager.m_isExternal[jFace] >= 1) && jFace != iFace)
        {
          nRuptureFace +=1;
        }
      }

      if (nRuptureFace == elementsToFaces.size(1) - 1 )
      {
        flagOrphan = 1;
      }
    }
  }
  return flagOrphan;

}

void SurfaceGenerator::MarkRuptureFaceFromNode ( const localIndex nodeIndex,
                                                 NodeManager & nodeManager,
                                                 EdgeManager & edgeManager,
                                                 FaceManager & faceManager,
                                                 ElementRegionManager & GEOSX_UNUSED_ARG( elementManager ),
                                                 ModifiedObjectLists& modifiedObjects)
{
  arrayView1d<integer> & ruptureState = faceManager.getReference<integer_array>( "ruptureState" );
  real64_array& SIFonFace = faceManager.getReference<real64_array>( "SIFonFace" );
  array1d<R1Tensor> & KIC = faceManager.getReference<array1d<R1Tensor>>( "K_IC" );
  ArrayOfArraysView< localIndex const > const & faceToEdgeMap = faceManager.edgeList();
  arrayView1d<R1Tensor> const & faceCenter = faceManager.faceCenter();

  ArrayOfSetsView< localIndex const > const & nodeToFaceMap = nodeManager.faceList();
  array1d<R1Tensor> const & X = nodeManager.referencePosition();

  localIndex_array eligibleFaces;
  real64_array faceSIFToToughnessRatio;
  realT lowestSIF = std::numeric_limits<realT>::max();
  realT highestSIF = std::numeric_limits<realT>::min();

  for (localIndex const faceIndex : nodeToFaceMap.getIterableSet( nodeIndex ) )
  {
    if (m_tipFaces.contains(faceIndex))
    {
      realT faceToughness;
      R1Tensor fc;
      fc = faceCenter[faceIndex];

      eligibleFaces.push_back(faceIndex);

      for (localIndex const edgeIndex : faceToEdgeMap.getIterableArray( faceIndex ) )
      {
        if (m_tipEdges.contains(edgeIndex))
        {
          R1Tensor direction( fc ), edgeCenter;
          edgeManager.calculateCenter( edgeIndex, X, edgeCenter );
          direction -= edgeCenter;
          direction.Normalize();
          faceToughness = std::fabs( Dot( direction, KIC[faceIndex] ));

          faceSIFToToughnessRatio.push_back(SIFonFace[faceIndex]/faceToughness);
          highestSIF = std::max( highestSIF, SIFonFace[faceIndex]/faceToughness );
          lowestSIF = std::min( lowestSIF, SIFonFace[faceIndex]/faceToughness );
        }
      }
    }
  }

  for( localIndex i = 0 ; i < eligibleFaces.size() ; ++i )
  {
    localIndex pickedFace = eligibleFaces[i];

    if (highestSIF > 1.0 && ((eligibleFaces.size() < 3) || (eligibleFaces.size() >= 3 && (highestSIF - faceSIFToToughnessRatio[i]) <= 0.2 * (highestSIF - lowestSIF))))
    {
      ruptureState[pickedFace] = 1;
      modifiedObjects.modifiedFaces.insert( pickedFace );

      // Next we mark the faces that are 1) connected to this face, and 2) attached to one node of the edge (implicitly
      // satisfied), and 3) almost co-plane with this face
//      if( m_markExtendedLayer == 1)
//      {
//        for( auto iedge : faceToEdgeMap[pickedFace] )
//        {
//          for( auto iface : edgeToFaceMap[iedge] )
//          {
//            if( iface != pickedFace && isFaceSeparable[iface] == 1 && faceManager.m_isExternal[iface] < 1 &&
//                fabs(Dot(faceNormals[pickedFace], faceNormals[iface])) > cos( m_maxTurnAngle ) &&
//                ((faceToNodeMap[iface].size() == 3) || (faceToNodeMap[iface].size() == 4 &&
//                    (std::find(faceToNodeMap[iface].begin(), faceToNodeMap[iface].end(), nodeIndex) != faceToNodeMap[iface].end()))))
//            {
//              //wu40: Under tet mesh scenario, the face next to the pickedFace should also be marked but it may not necessarily connect to the tip node.
//              bool ruptureFace = true;
//              for (auto edgeIndex: faceToEdgeMap[pickedFace])
//              {
//                if (m_tipEdges.contains(edgeIndex))
//                {
//                  R1Tensor fc;
//                  realT uDist, segmentLength;
//
//                  fc = faceCenter[iface];
//
//                  R1Tensor x0_x1(X[edgeToNodeMap[edgeIndex][0]]), x0_fc(fc);
//                  x0_x1 -= X[edgeToNodeMap[edgeIndex][1]];
//                  segmentLength = x0_x1.Normalize();
//                  x0_fc -= X[edgeToNodeMap[edgeIndex][1]];
//                  uDist = Dot(x0_x1, x0_fc);
//
//                  if (uDist / segmentLength < -m_faceToEdgeProjectionTol || uDist / segmentLength > 1 + m_faceToEdgeProjectionTol)
//                  {
//                    ruptureFace = false;
//                  }
//                }
//              }
//
//              if (ruptureFace)
//              {
//                ruptureState[iface] = 1;
//                modifiedObjects.modifiedFaces.insert( iface );
//              }
//            }
//          }
//        }
//      }
    }
  }
}

void SurfaceGenerator::MarkRuptureFaceFromEdge ( localIndex const edgeID,
                                                 localIndex & GEOSX_UNUSED_ARG( trailFaceID ),
                                                 NodeManager & nodeManager,
                                                 EdgeManager & edgeManager,
                                                 FaceManager & faceManager,
                                                 ElementRegionManager & elementManager,
                                                 R1Tensor & GEOSX_UNUSED_ARG( vecTipNorm ),
                                                 R1Tensor & vecTip,
                                                 ModifiedObjectLists & modifiedObjects,
                                                 int const edgeMode )
{
  arrayView1d<integer> & ruptureState = faceManager.getReference<integer_array>( "ruptureState" );
  real64_array& SIFonFace = faceManager.getReference<real64_array>( "SIFonFace" );
  array1d<R1Tensor> & KIC = faceManager.getReference<r1_array>( "K_IC" );
  real64_array& SIF_I = edgeManager.getReference<real64_array>( "SIF_I" );
  real64_array& SIF_II = edgeManager.getReference<real64_array>( "SIF_II" );
  localIndex_array& primaryCandidateFace = faceManager.getReference<localIndex_array>( "primaryCandidateFace" );
  integer_array& isFaceSeparable = faceManager.getReference<integer_array>( "isFaceSeparable" );
//  integer_array* dfnIndexMap = faceManager.getReferencePointer<integer_array>( "DFN_Index" );


  arrayView2d<localIndex> const & edgeToNodeMap = edgeManager.nodeList();
  ArrayOfSetsView< localIndex const > const & edgeToFaceMap = edgeManager.faceList();

  array1d<R1Tensor> const & X = nodeManager.referencePosition();

  arrayView2d<localIndex> const & faceToElementMap = faceManager.elementList();
  arrayView1d<R1Tensor> const & faceCenter = faceManager.faceCenter();

  localIndex_array eligibleFaces;
  realT lowestSIF = std::numeric_limits<realT>::max();
  realT highestSIF = std::numeric_limits<realT>::min();
  realT lowestScore = std::numeric_limits<realT>::max();
  realT highestScore = std::numeric_limits<realT>::min();
  realT secondScore = std::numeric_limits<realT>::min();
  localIndex faceWithHighestScore = std::numeric_limits<localIndex>::max();
  localIndex faceWithSecondScore = std::numeric_limits<localIndex>::max();

  R1Tensor vecEdge, edgeCenter;
//  realT edgeLength;
  computationalGeometry::
  VectorDifference( X,
                    edgeToNodeMap[edgeID][0],
                    edgeToNodeMap[edgeID][1],
                    vecEdge );
//  edgeLength = vecEdge.Normalize();

  edgeManager.calculateCenter( edgeID, X, edgeCenter );


  for( localIndex const iface : edgeToFaceMap.getIterableSet( edgeID ) )
  {
    if( faceToElementMap.size(1) == 2  &&
        faceManager.m_isExternal[iface] < 1 &&
        CheckOrphanElement(elementManager, faceManager, iface ) == 0 &&
        isFaceSeparable[iface] == 1 )
    {
      R1Tensor fc, vecFace;
      fc = faceCenter[iface];

      //Get the vector in the face and normal to the edge.
      //wu40: there is a function in GEOS for this calculation. Maybe it's worth to have a function in GEOSX too.
      realT udist;
      R1Tensor x0_x1(X[edgeToNodeMap[edgeID][0]]), x0_fc(fc), ptPrj;
      x0_x1 -= X[edgeToNodeMap[edgeID][1]];
      x0_x1.Normalize();
      x0_fc -= X[edgeToNodeMap[edgeID][1]];
      udist = Dot(x0_x1, x0_fc);

      ptPrj = x0_x1;
      ptPrj *= udist;
      ptPrj += X[edgeToNodeMap[edgeID][1]];
      vecFace = fc;
      vecFace -= ptPrj;
      vecFace.Normalize();

//      if( Dot( vecTip, vecFace ) > cos( m_maxTurnAngle ))
      {
        eligibleFaces.push_back( iface );
        realT thetaFace = acos( Dot( vecTip, vecFace )*0.999999 );  // We multiply this by 0.9999999 to avoid an
                                                                    // exception caused by acos a number slightly larger
                                                                    // than 1.

        if( Dot( Cross( vecTip, vecFace ), vecEdge ) < 0.0 )
        {
          thetaFace *= -1.0;
        }

        SIFonFace[iface] = cos( thetaFace / 2.0 ) *
                           ( SIF_I[edgeID] * cos( thetaFace / 2.0 ) * cos( thetaFace / 2.0 ) - 1.5 * SIF_II[edgeID] * sin( thetaFace ) );

        R1Tensor direction( fc );
        direction -= edgeCenter;
        direction.Normalize();
        realT faceToughness = std::fabs( Dot( direction, KIC[iface] ));

        highestSIF = std::max( highestSIF, SIFonFace[iface]/faceToughness );
        lowestSIF = std::min( lowestSIF, SIFonFace[iface]/faceToughness );

      }
    }
  }

  localIndex_array pickedFaces;
  if( eligibleFaces.size() >=1 )
  {
    for( localIndex i = 0 ; i < eligibleFaces.size() ; ++i )
    {
      localIndex iface = eligibleFaces[i];
      R1Tensor fc, direction( edgeCenter );
      fc = faceCenter[iface];
      direction -= fc;
      direction.Normalize();
      realT faceToughness = std::fabs( Dot( direction, KIC[iface] ));

      realT splitabilityScore = SIFonFace[iface] - lowestSIF * faceToughness;
      lowestScore = std::min( lowestScore, splitabilityScore );

      if( faceWithHighestScore == std::numeric_limits<localIndex>::max())
      {
        faceWithHighestScore = iface;
        highestScore = splitabilityScore;
      }
      else if( splitabilityScore > highestScore )
      {
        faceWithSecondScore = faceWithHighestScore;
        secondScore = highestScore;
        faceWithHighestScore = iface;
        highestScore = splitabilityScore;
      }
      else if( splitabilityScore > secondScore )
      {
        faceWithSecondScore = iface;
        secondScore = splitabilityScore;
      }
    }

    pickedFaces.push_back( faceWithHighestScore );

    if( eligibleFaces.size() >= 3 && (highestScore - secondScore) < 0.1 * (highestScore - lowestScore))
    {
      pickedFaces.push_back( faceWithSecondScore );
    }

  }


  for( localIndex i = 0 ; i < pickedFaces.size() ; ++i )
  {
    localIndex pickedFace = pickedFaces[i];

    if( highestSIF > 1.0 && edgeMode == 1 && i == 0 && isFaceSeparable[pickedFace] == 1 )
    {
      ruptureState[pickedFace] = 1;
//      if( !m_dfnPrefix.empty())
//        (*dfnIndexMap)[pickedFace] = (*dfnIndexMap)[trailFaceID];
      modifiedObjects.modifiedFaces.insert( pickedFace );
    }
    else if( highestSIF > 1.0 && edgeMode == 1 && i == 1 && isFaceSeparable[pickedFace] == 1 )
    {
      ruptureState[pickedFace] = -1;
//      if( !m_dfnPrefix.empty())
//        (*dfnIndexMap)[pickedFace] = (*dfnIndexMap)[trailFaceID];
      modifiedObjects.modifiedFaces.insert( pickedFace );
      primaryCandidateFace[pickedFace] = faceWithHighestScore;
    }


    // We didn't really need to do this unless the criterion above has been satisfied.
    // We are calculating this regardless the criterion for debugging purpose.
//    if( m_markExtendedLayer == 1 && highestSIF > 1.0 && edgeMode == 1 )
//    {
//      // Next we mark the faces that are 1) connected to this face, and 2) attached to one node of the edge (implicitly
//      // satisfied), and 3) almost co-plane with this face
//      for( auto iedge : faceToEdgeMap[pickedFace] )
//      {
//        if( iedge != edgeID )
//        {
//          for( auto iface : edgeToFaceMap[iedge] )
//          {
//            if( iface != pickedFace && isFaceSeparable[iface] == 1 && faceManager.m_isExternal[iface] < 1 &&
//                ( std::find(faceToNodeMap[iface].begin(), faceToNodeMap[iface].end(), edgeToNodeMap[edgeID][0]) != faceToNodeMap[iface].end() ||
//                  std::find(faceToNodeMap[iface].begin(), faceToNodeMap[iface].end(), edgeToNodeMap[edgeID][1]) != faceToNodeMap[iface].end()))
//            {
//              R1Tensor fc, fn, vecFace, fn0, ptPrj;
//              realT uDist, segmentLength;
//
//              fc = faceCenter[iface];
//              fn = faceNormal[iface];
//              fn0 = faceNormal[pickedFace];
//
//              R1Tensor x0_x1(X[edgeToNodeMap[edgeID][0]]), x0_fc(fc);
//              x0_x1 -= X[edgeToNodeMap[edgeID][1]];
//              segmentLength = x0_x1.Normalize();
//              x0_fc -= X[edgeToNodeMap[edgeID][1]];
//              uDist = Dot(x0_x1, x0_fc);
//
//              ptPrj = x0_x1;
//              ptPrj *= uDist;
//              ptPrj += X[edgeToNodeMap[edgeID][1]];
//              vecFace = fc;
//              vecFace -= ptPrj;
//              vecFace.Normalize();
//
//              // thetaFace does not strictly speaking apply to this face since the tip edge is not a edge of this face.
//              // We calculate it as if this face is coplane with the master face
//              realT thetaFace = acos( Dot( vecTip, vecFace )*0.999999 );
//              if( Dot( Cross( vecTip, vecFace ), vecEdge ) < 0.0 )
//              {
//                thetaFace *= -1.0;
//              }
//
//              if( Dot( vecTip, vecFace ) > cos( m_maxTurnAngle ) &&
//                  uDist / segmentLength > -m_faceToEdgeProjectionTol &&
//                  uDist / segmentLength < 1 + m_faceToEdgeProjectionTol &&
//                  fabs( Dot( vecEdge, fn )) < m_faceToEdgeCoplaneTol &&  // this face is kind of parallel to the tip
//                                                                         // edge.
//                  fabs( Dot( fn0, fn )) > 1 - m_faceToFaceCoplaneTol )  // co-plane
//              {
//                if( highestSIF > 1.0 && edgeMode == 1 )
//                {
//                  ruptureState[iface] = ruptureState[pickedFace];
//                  modifiedObjects.modifiedFaces.insert( iface );
//                  primaryCandidateFace[iface] = primaryCandidateFace[pickedFace];
//                }
//              }
//            }
//          }
//        }
//      }
//    }
  }
}

void SurfaceGenerator::PostUpdateRuptureStates( NodeManager & nodeManager,
                                                EdgeManager & edgeManager,
                                                FaceManager & faceManager,
                                                ElementRegionManager & GEOSX_UNUSED_ARG( elementManager ),
                                                std::vector< std::set< localIndex > > & nodesToRupturedFaces,
                                                std::vector< std::set< localIndex > > & edgesToRupturedFaces )
{
  ArrayOfArraysView< localIndex const > const & faceToNodeMap = faceManager.nodeList();
  ArrayOfArraysView< localIndex const > const & faceToEdgeMap = faceManager.edgeList();
  nodesToRupturedFaces.resize( nodeManager.size() );
  edgesToRupturedFaces.resize( edgeManager.size() );

  arrayView1d<integer>& faceRuptureState = faceManager.getReference<integer_array>( "ruptureState" );
  arrayView1d<localIndex const> const &
  faceParentIndex = faceManager.getReference<localIndex_array>( ObjectManagerBase::viewKeyStruct::parentIndexString );


  // assign the values of the nodeToRupturedFaces and edgeToRupturedFaces arrays.
  for( localIndex kf=0 ; kf<faceManager.size() ; ++kf )
  {
    if( faceRuptureState[kf] >0  )
    {
      int const n = faceParentIndex[kf]==-1 ? 1 : 2;
      localIndex const faceIndex = faceParentIndex[kf]==-1 ? kf : faceParentIndex[kf];

      for( int i=0 ; i<n ; ++i )
      {
        for( localIndex a=0 ; a<faceToNodeMap.sizeOfArray(kf) ; ++a )
        {
          const localIndex nodeIndex = faceToNodeMap(kf, a);
          nodesToRupturedFaces[nodeIndex].insert( faceIndex );
        }

        for( localIndex a=0 ; a<faceToEdgeMap.sizeOfArray( kf ) ; ++a )
        {
          const localIndex edgeIndex = faceToEdgeMap(kf, a);
          edgesToRupturedFaces[edgeIndex].insert( faceIndex );
        }
      }
    }
  }
}

int SurfaceGenerator::CheckEdgeSplitability( localIndex const edgeID,
                                             NodeManager & GEOSX_UNUSED_ARG( nodeManager ),
                                             FaceManager & faceManager,
                                             EdgeManager & edgeManager,
                                             bool const GEOSX_UNUSED_ARG( prefrac ) )
{
  //     Return value = -1, this edge won't split for sure, don't do any more work;
  //                  = 0, edge is along a tip, but the fracture connected to it is not saturated yet.  We will only
  // calculate SIF but will not perform splitting.
  //                  = 1, edge is along a tip and the adjacent fracture is saturated, more work to be done; or this is
  // a dry simulation
  //                  = 2, this is a singular edge, we need split it.
  //                  = 3, this is an eligible kink, we need to process it as a kink

  ArrayOfSetsView< localIndex const > const & edgeToFaceMap = edgeManager.faceList();
  localIndex_array const & faceParentIndex = faceManager.getReference<localIndex_array>( ObjectManagerBase::viewKeyStruct::parentIndexString );

  int isSplitable = -1;

  if( edgeManager.m_isExternal[edgeID] == 0 )
  {
    return isSplitable;
  }

  // We first count the external faces connected to this edge;
  int nExternalFaces = 0;
  localIndex_array faceInvolved;
  for( localIndex const iface : edgeToFaceMap.getIterableSet( edgeID ) )
  {
    if( faceManager.m_isExternal[iface] >= 1 )
    {
      nExternalFaces++;
      faceInvolved.push_back( iface );
    }
  }

  if( nExternalFaces%2 == 1 )
  {
    //    char msg[200];
    //    sprintf(msg, "Error! Edge %d has an odd number of external faces.", int(edgeID));
    //    GEOS_ERROR(msg);
    //    std::cout << "Error! Edge " << int(edgeID) << " has an odd number of external faces. "
    //        << (*nodeManager.m_refposition)[edgeToNodeMap[edgeID][0]][0] << " ,"
    //        << (*nodeManager.m_refposition)[edgeToNodeMap[edgeID][0]][1] << " ,"
    //        << (*nodeManager.m_refposition)[edgeToNodeMap[edgeID][0]][2] << " ,";
    //    isSplitable = -1;
    return(isSplitable);
  }

  if( nExternalFaces >= 4 )
  {
    isSplitable = 2;
    return (isSplitable);
  }

  if( nExternalFaces == 2 )
  {
    localIndex parentFace = -1;
    if (faceParentIndex[faceInvolved[0]] == -1 && faceParentIndex[faceInvolved[1]] == faceInvolved[0])
    {
      parentFace = faceInvolved[0];
    }
    else if (faceParentIndex[faceInvolved[1]] == -1 && faceParentIndex[faceInvolved[0]] == faceInvolved[1])
    {
      parentFace = faceInvolved[1];
    }

    if (parentFace == -1)
    {
      isSplitable = -1;
    }
    else
    {
      isSplitable = 1;
    }

  }

  return (isSplitable);
}

realT SurfaceGenerator::MinimumToughnessOnEdge( const localIndex edgeID,
                                                const NodeManager & nodeManager,
                                                EdgeManager & edgeManager,
                                                FaceManager & faceManager )
{
  realT val = std::numeric_limits<realT>::max();

  R1Tensor edgeCenter( 0.0 );
  R1Tensor faceCenter( 0.0 );

  arrayView1d<R1Tensor> const & X = nodeManager.referencePosition();
  edgeCenter += X[edgeManager.nodeList( edgeID, 0 )];
  edgeCenter += X[edgeManager.nodeList( edgeID, 1 )];
  edgeCenter *= 0.5;

  arrayView1d<R1Tensor> & KIC = faceManager.getReference<r1_array>( "K_IC" );
  ArrayOfArraysView<localIndex const> const & faceToNodes = faceManager.nodeList();
  for( localIndex const iface : edgeManager.faceList().getIterableSet( edgeID ) )
  {
    localIndex const numFaceNodes = faceToNodes.sizeOfArray( iface ); 
    faceCenter = 0.0;
    for( localIndex a=0 ; a<numFaceNodes ; ++a )
    {
      faceCenter += X[ faceToNodes[iface][a] ];
    }
    faceCenter /= numFaceNodes;

    R1Tensor direction( faceCenter );
    direction -= edgeCenter;
    direction.Normalize();
    val = std::min( val, fabs( Dot( KIC[iface], direction ) ) );
  }

  return val;
}

realT SurfaceGenerator::MinimumToughnessOnNode( const localIndex nodeID,
                                                const NodeManager & nodeManager,
                                                EdgeManager & edgeManager,
                                                FaceManager & faceManager )
{
  array1d<R1Tensor> const & X = nodeManager.referencePosition();
  ArrayOfSetsView< localIndex const > const & nodeToFaceMap = nodeManager.faceList();

  array1d<R1Tensor> & KIC = faceManager.getReference<array1d<R1Tensor>>( "K_IC" );
  ArrayOfArraysView< localIndex const > const & faceToEdgeMap = faceManager.edgeList();
  arrayView1d<R1Tensor> const & faceCenter = faceManager.faceCenter();

  realT val = std::numeric_limits<realT>::max();

  for (localIndex const faceIndex: nodeToFaceMap.getIterableSet( nodeID ) )
  {
    if (m_tipFaces.contains(faceIndex))
    {
      R1Tensor fc;
      fc = faceCenter[faceIndex];

      for (localIndex const edgeIndex: faceToEdgeMap.getIterableArray( faceIndex ) )
      {
        if (m_tipEdges.contains(edgeIndex))
        {
          R1Tensor direction( fc ), edgeCenter;
          edgeManager.calculateCenter( edgeIndex, X, edgeCenter );
          direction -= edgeCenter;
          direction.Normalize();

          val = std::min( val, fabs( Dot( KIC[faceIndex], direction ) ) );
        }
      }
    }
  }

  return val;
}

void SurfaceGenerator::AssignNewGlobalIndicesSerial( ObjectManagerBase & object,
                                                     std::set<localIndex> const & indexList )
{
  // in serial, we can simply loop over the indexList and assign new global indices based on
  // the value of the m_maxGlobalIndex + 1;
  for( localIndex const newLocalIndex : indexList )
  {
    globalIndex const newGlobalIndex = object.m_maxGlobalIndex + 1;

    object.m_localToGlobalMap[newLocalIndex] = newGlobalIndex;
    object.m_globalToLocalMap[newGlobalIndex] = newLocalIndex;

    object.m_maxGlobalIndex = newGlobalIndex;
  }
}

void SurfaceGenerator::
AssignNewGlobalIndicesSerial( ElementRegionManager & elementManager,
                              map< std::pair<localIndex,localIndex>, std::set<localIndex> > const & newElems )
{
  // in serial, we can simply iterate over the entries in newElems and assign new global indices based on
  // the value of the m_maxGlobalIndex + 1 for the ElementRegionManager.

  // loop over entries of newElems, which gives elementRegion/subRegion local indices
  for( auto const & iter : newElems )
  {
    localIndex const er = iter.first.first;
    localIndex const esr = iter.first.second;
    std::set<localIndex> const & indexList = iter.second;

    ElementSubRegionBase * const subRegion = elementManager.GetRegion(er)->GetSubRegion(esr);

    // loop over the new elems in the subRegion
    for( localIndex const newLocalIndex : indexList )
    {
      globalIndex const newGlobalIndex = elementManager.m_maxGlobalIndex + 1;

      subRegion->m_localToGlobalMap[newLocalIndex] = newGlobalIndex;
      subRegion->m_globalToLocalMap[newGlobalIndex] = newLocalIndex;

      elementManager.m_maxGlobalIndex = newGlobalIndex;
    }
  }
}


REGISTER_CATALOG_ENTRY( SolverBase,
                        SurfaceGenerator,
                        std::string const &, dataRepository::Group * const )

} /* namespace geosx */<|MERGE_RESOLUTION|>--- conflicted
+++ resolved
@@ -176,12 +176,8 @@
 //  m_maxTurnAngle(91.0),
   m_solidMaterialName(""),
   m_nodeBasedSIF(0),
-<<<<<<< HEAD
-  m_rockToughness(-1.0)
-=======
   m_rockToughness(1.0e99),
   m_mpiCommOrder(0)
->>>>>>> 6684e5b3
 {
   this->registerWrapper( viewKeyStruct::failCriterionString,
                              &this->m_failCriterion,
