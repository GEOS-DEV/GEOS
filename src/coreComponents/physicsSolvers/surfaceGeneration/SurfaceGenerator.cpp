--- conflicted
+++ resolved
@@ -480,10 +480,9 @@
           fluxApprox->addToFractureStencil( meshLevel, this->m_fractureRegionName, true );
         }
       }
-<<<<<<< HEAD
+
       edgeManager.m_recalculateFractureConnectorEdges.clear();
       fractureRegion.getSubRegion< FaceElementSubRegion >( 0 ).m_newFaceElements.clear();
-=======
 
       // Create set "all" on the faceElementSubregion
       FaceElementSubRegion & fractureSubRegion  = fractureRegion.getSubRegion< FaceElementSubRegion >( 0 );
@@ -495,11 +494,9 @@
         setGroup.getWrapper< SortedArray< localIndex > >( "all" ).reference();
 
       forAll< serialPolicy >( fractureSubRegion.size(), [&] ( localIndex const ei )
-
       {
         targetSet.insert( ei );
       } );
->>>>>>> a23824a6
     }
   }
 
