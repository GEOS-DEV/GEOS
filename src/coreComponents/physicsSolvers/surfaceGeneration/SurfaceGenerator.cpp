/*
 * ------------------------------------------------------------------------------------------------------------
 * SPDX-License-Identifier: LGPL-2.1-only
 *
 * Copyright (c) 2018-2020 Lawrence Livermore National Security LLC
 * Copyright (c) 2018-2020 The Board of Trustees of the Leland Stanford Junior University
 * Copyright (c) 2018-2020 Total, S.A
 * Copyright (c) 2019-     GEOSX Contributors
 * All rights reserved
 *
 * See top level LICENSE, COPYRIGHT, CONTRIBUTORS, NOTICE, and ACKNOWLEDGEMENTS files for details.
 * ------------------------------------------------------------------------------------------------------------
 */

/**
 * @file SurfaceGenerator.cpp
 */

#include "SurfaceGenerator.hpp"

#include "mpiCommunications/CommunicationTools.hpp"
#include "mpiCommunications/NeighborCommunicator.hpp"
#include "mpiCommunications/SpatialPartition.hpp"
#include "finiteElement/FiniteElementDiscretizationManager.hpp"
#include "finiteVolume/FiniteVolumeManager.hpp"
#include "finiteVolume/FluxApproximationBase.hpp"
#include "managers/NumericalMethodsManager.hpp"
#include "mesh/SurfaceElementRegion.hpp"
#include "mesh/ExtrinsicMeshData.hpp"
#include "meshUtilities/ComputationalGeometry.hpp"
#include "physicsSolvers/solidMechanics/SolidMechanicsLagrangianFEMKernels.hpp"
#include "physicsSolvers/solidMechanics/SolidMechanicsLagrangianFEM.hpp"


#ifdef USE_GEOSX_PTP
#include "physicsSolvers/GEOSX_PTP/ParallelTopologyChange.hpp"
#endif

namespace geosx
{
using namespace dataRepository;
using namespace constitutive;

constexpr real64 SurfaceGenerator::m_nonRuptureTime;

void ModifiedObjectLists::clearNewFromModified()
{
  for( localIndex const a : newNodes )
  {
    modifiedNodes.erase( a );
  }

  for( localIndex const a : newEdges )
  {
    modifiedEdges.erase( a );
  }

  for( localIndex const a : newFaces )
  {
    modifiedFaces.erase( a );
  }
}

void ModifiedObjectLists::insert( ModifiedObjectLists const & modifiedObjects )
{
  newNodes.insert( modifiedObjects.newNodes.begin(),
                   modifiedObjects.newNodes.end() );
  modifiedNodes.insert( modifiedObjects.modifiedNodes.begin(),
                        modifiedObjects.modifiedNodes.end() );

  newEdges.insert( modifiedObjects.newEdges.begin(),
                   modifiedObjects.newEdges.end() );
  modifiedEdges.insert( modifiedObjects.modifiedEdges.begin(),
                        modifiedObjects.modifiedEdges.end() );

  newFaces.insert( modifiedObjects.newFaces.begin(),
                   modifiedObjects.newFaces.end() );
  modifiedFaces.insert( modifiedObjects.modifiedFaces.begin(),
                        modifiedObjects.modifiedFaces.end() );

  for( auto & iter : modifiedObjects.newElements )
  {
    std::pair< localIndex, localIndex > const & key = iter.first;
    std::set< localIndex > const & values = iter.second;
    newElements[key].insert( values.begin(), values.end() );
  }

  for( auto & iter : modifiedObjects.modifiedElements )
  {
    std::pair< localIndex, localIndex > const & key = iter.first;
    std::set< localIndex > const & values = iter.second;
    modifiedElements[key].insert( values.begin(), values.end() );
  }

}

static localIndex GetOtherFaceEdge( const map< localIndex, std::pair< localIndex, localIndex > > & localFacesToEdges,
                                    const localIndex thisFace, const localIndex thisEdge )
{
  localIndex nextEdge = LOCALINDEX_MAX;

  const std::pair< localIndex, localIndex > & faceToEdges = stlMapLookup( localFacesToEdges, thisFace );
  if( faceToEdges.first == thisEdge )
  {
    nextEdge = faceToEdges.second;
  }
  else if( faceToEdges.second == thisEdge )
  {
    nextEdge = faceToEdges.first;
  }
  else
  {
    GEOSX_ERROR( "SurfaceGenerator::Couldn't find thisEdge in localFacesToEdges[thisFace]" );
  }
  return nextEdge;
}

static void CheckForAndRemoveDeadEndPath( const localIndex edgeIndex,
                                          arrayView1d< integer const > const & isEdgeExternal,
                                          map< localIndex, std::set< localIndex > > & edgesToRuptureReadyFaces,
                                          map< localIndex, std::pair< localIndex, localIndex > > & localVFacesToVEdges,
                                          std::set< localIndex > & nodeToRuptureReadyFaces )
{


  localIndex thisEdge = edgeIndex;

  // if the edge is internal and the edge is only attached to one ruptured face...
  while( isEdgeExternal[thisEdge]!=1 )
  {

    //    std::set<localIndex>& edgeToRuptureReadyFaces = stlMapLookup(edgesToRuptureReadyFaces,thisEdge);
    std::set< localIndex > & edgeToRuptureReadyFaces = edgesToRuptureReadyFaces[thisEdge];

    if( edgeToRuptureReadyFaces.size()!=1 )
      break;

    // then the index for the face that is a "dead end"
    localIndex deadEndFace = *(edgeToRuptureReadyFaces.begin());


    std::pair< localIndex, localIndex > & localVFaceToVEdges = stlMapLookup( localVFacesToVEdges, deadEndFace );

    // get the edge on the other side of the "dead end" face
    localIndex nextEdge = -1;
    if( localVFaceToVEdges.first == thisEdge )
      nextEdge = localVFaceToVEdges.second;
    else if( localVFaceToVEdges.second == thisEdge )
      nextEdge = localVFaceToVEdges.first;
    else
    {
      GEOSX_ERROR( "SurfaceGenerator::FindFracturePlanes: Could not find the next edge when removing dead end faces." );
    }

    // delete the face from the working arrays
    edgeToRuptureReadyFaces.erase( deadEndFace );
    edgesToRuptureReadyFaces[nextEdge].erase( deadEndFace );
    nodeToRuptureReadyFaces.erase( deadEndFace );

    // if all the faces have been deleted, then go ahead and delete the top level entry
    if( edgeToRuptureReadyFaces.empty() )
      edgesToRuptureReadyFaces.erase( thisEdge );
    if( edgesToRuptureReadyFaces[nextEdge].empty() )
      edgesToRuptureReadyFaces.erase( nextEdge );

    // now increment the "thisEdge" to point to the other edge on the face that was just deleted
    thisEdge = nextEdge;
  }

}


SurfaceGenerator::SurfaceGenerator( const std::string & name,
                                    Group * const parent ):
  SolverBase( name, parent ),
  m_failCriterion( 1 ),
//  m_maxTurnAngle(91.0),
  m_nodeBasedSIF( 0 ),
  m_rockToughness( 1.0e99 ),
  m_mpiCommOrder( 0 )
{
  this->registerWrapper( viewKeyStruct::failCriterionString, &this->m_failCriterion );

  registerWrapper( viewKeyStruct::solidMaterialNameString, &m_solidMaterialNames )->
    setInputFlag( InputFlags::REQUIRED )->
    setDescription( "Name of the solid material used in solid mechanic solver" );

  registerWrapper( viewKeyStruct::rockToughnessString, &m_rockToughness )->
    setInputFlag( InputFlags::REQUIRED )->
    setDescription( "Rock toughness of the solid material" );

  registerWrapper( viewKeyStruct::nodeBasedSIFString, &m_nodeBasedSIF )->
    setInputFlag( InputFlags::OPTIONAL )->
    setDescription( "Rock toughness of the solid material" );

  registerWrapper( viewKeyStruct::mpiCommOrderString, &m_mpiCommOrder )->
    setInputFlag( InputFlags::OPTIONAL )->
    setDescription( "Flag to enable MPI consistent communication ordering" );

  registerWrapper( viewKeyStruct::fractureRegionNameString, &m_fractureRegionName )->
    setInputFlag( dataRepository::InputFlags::OPTIONAL )->
    setApplyDefaultValue( "Fracture" );

  registerWrapper( viewKeyStruct::tipNodesString, &m_tipNodes )->
    setDescription( "Set containing all the nodes at the fracture tip" );

  registerWrapper( viewKeyStruct::tipEdgesString, &m_tipEdges )->
    setDescription( "Set containing all the tip edges" );

  registerWrapper( viewKeyStruct::tipFacesString, &m_tipFaces )->
    setDescription( "Set containing all the tip faces" );

  registerWrapper( viewKeyStruct::trailingFacesString, &m_trailingFaces )->
    setDescription( "Set containing all the trailing faces" );


  this->getWrapper< string >( viewKeyStruct::discretizationString )->
    setInputFlag( InputFlags::FALSE );

}

SurfaceGenerator::~SurfaceGenerator()
{
  // TODO Auto-generated destructor stub
}

void SurfaceGenerator::registerDataOnMesh( Group * const MeshBodies )
{
  for( auto & mesh : MeshBodies->getSubGroups() )
  {
    MeshLevel * const meshLevel = mesh.second->groupCast< MeshBody * >()->getMeshLevel( 0 );

    ElementRegionManager * const elemManager = meshLevel->getElemManager();

    elemManager->forElementSubRegions< CellElementSubRegion >( [&]( CellElementSubRegion & subRegion )
    {
      subRegion.registerExtrinsicData< extrinsicMeshData::K_IC_00,
                                       extrinsicMeshData::K_IC_01,
                                       extrinsicMeshData::K_IC_02,
                                       extrinsicMeshData::K_IC_10,
                                       extrinsicMeshData::K_IC_11,
                                       extrinsicMeshData::K_IC_12,
                                       extrinsicMeshData::K_IC_20,
                                       extrinsicMeshData::K_IC_21,
                                       extrinsicMeshData::K_IC_22 >( this->getName() );
    } );

    elemManager->forElementSubRegions< FaceElementSubRegion >( [&]( FaceElementSubRegion & subRegion )
    {
      subRegion.registerExtrinsicData< extrinsicMeshData::K_IC_00,
                                       extrinsicMeshData::K_IC_01,
                                       extrinsicMeshData::K_IC_02,
                                       extrinsicMeshData::K_IC_10,
                                       extrinsicMeshData::K_IC_11,
                                       extrinsicMeshData::K_IC_12,
                                       extrinsicMeshData::K_IC_20,
                                       extrinsicMeshData::K_IC_21,
                                       extrinsicMeshData::K_IC_22,
                                       extrinsicMeshData::RuptureTime,
                                       extrinsicMeshData::RuptureRate >( this->getName() );
    } );

    NodeManager * const nodeManager = meshLevel->getNodeManager();
    EdgeManager * const edgeManager = meshLevel->getEdgeManager();
    FaceManager * const faceManager = meshLevel->getFaceManager();

    nodeManager->registerExtrinsicData< extrinsicMeshData::ParentIndex,
                                        extrinsicMeshData::ChildIndex,
                                        extrinsicMeshData::DegreeFromCrack,
                                        extrinsicMeshData::DegreeFromCrackTip,
                                        extrinsicMeshData::SIFNode,
                                        extrinsicMeshData::RuptureTime >( this->getName() );

    edgeManager->registerExtrinsicData< extrinsicMeshData::ParentIndex,
                                        extrinsicMeshData::ChildIndex,
                                        extrinsicMeshData::SIF_I,
                                        extrinsicMeshData::SIF_II,
                                        extrinsicMeshData::SIF_III >( this->getName() );

    faceManager->registerExtrinsicData< extrinsicMeshData::ParentIndex,
                                        extrinsicMeshData::ChildIndex,
                                        extrinsicMeshData::RuptureState,
                                        extrinsicMeshData::RuptureTime,
                                        extrinsicMeshData::SIFonFace,
                                        extrinsicMeshData::K_IC,
                                        extrinsicMeshData::PrimaryCandidateFace,
                                        extrinsicMeshData::IsFaceSeparable,
                                        extrinsicMeshData::DegreeFromCrackTip >( this->getName() );

    // TODO: handle this automatically in registerExtrinsicData()
    faceManager->getExtrinsicData< extrinsicMeshData::K_IC >().resizeDimension< 1 >( 3 );
  }
}

void SurfaceGenerator::initializePostInitialConditionsPreSubGroups( Group * const problemManager )
{
  DomainPartition * domain = problemManager->getGroup< DomainPartition >( dataRepository::keys::domain );
  for( auto & mesh : domain->groupCast< DomainPartition * >()->getMeshBodies()->getSubGroups() )
  {
    MeshLevel * meshLevel = Group::groupCast< MeshBody * >( mesh.second )->getMeshLevel( 0 );
    NodeManager * const nodeManager = meshLevel->getNodeManager();
    FaceManager * const faceManager = meshLevel->getFaceManager();

    arrayView1d< localIndex > const & parentNodeIndex = nodeManager->getExtrinsicData< extrinsicMeshData::ParentIndex >();

    arrayView1d< localIndex > const & parentFaceIndex = faceManager->getExtrinsicData< extrinsicMeshData::ParentIndex >();

    arrayView1d< localIndex > const & childFaceIndex = faceManager->getExtrinsicData< extrinsicMeshData::ChildIndex >();

    parentNodeIndex.setValues< serialPolicy >( -1 );
    parentFaceIndex.setValues< serialPolicy >( -1 );
    childFaceIndex.setValues< serialPolicy >( -1 );

    m_originalNodetoFaces = nodeManager->faceList();
    m_originalNodetoEdges = nodeManager->edgeList();
    m_originalFaceToEdges = faceManager->edgeList();

    nodeManager->registerWrapper( "usedFaces", &m_usedFacesForNode );
    m_usedFacesForNode.resize( nodeManager->size() );

    localIndex const numFaces = faceManager->size();
    m_originalFacesToElemRegion.resize( numFaces, 2 );
    m_originalFacesToElemSubRegion.resize( numFaces, 2 );
    m_originalFacesToElemIndex.resize( numFaces, 2 );

    for( localIndex faceID = 0; faceID < numFaces; ++faceID )
    {
      for( localIndex side = 0; side < 2; ++side )
      {
        m_originalFacesToElemRegion( faceID, side ) = faceManager->elementRegionList()( faceID, side );
        m_originalFacesToElemSubRegion( faceID, side ) = faceManager->elementSubRegionList()( faceID, side );
        m_originalFacesToElemIndex( faceID, side ) = faceManager->elementList()( faceID, side );
      }
    }
  }

  for( auto & mesh : domain->groupCast< DomainPartition * >()->getMeshBodies()->getSubGroups() )
  {
    MeshLevel * meshLevel = Group::groupCast< MeshBody * >( mesh.second )->getMeshLevel( 0 );
    FaceManager * const faceManager = meshLevel->getFaceManager();
    ElementRegionManager * const elementManager = meshLevel->getElemManager();
    arrayView2d< real64 const > const & faceNormals = faceManager->faceNormal();

    //TODO: roughness to KIC should be made a material constitutive relationship.
    arrayView2d< real64 > const & KIC = faceManager->getExtrinsicData< extrinsicMeshData::K_IC >();

    for( localIndex kf=0; kf<faceManager->size(); ++kf )
    {
      if( m_rockToughness >= 0 )
      {
        KIC[kf][0] = m_rockToughness;
        KIC[kf][1] = m_rockToughness;
        KIC[kf][2] = m_rockToughness;
      }
      else
      {
        arrayView2d< localIndex const > const & faceToRegionMap = faceManager->elementRegionList();
        arrayView2d< localIndex const > const & faceToSubRegionMap = faceManager->elementSubRegionList();
        arrayView2d< localIndex const > const & faceToElementMap = faceManager->elementList();

        for( localIndex k=0; k<faceToRegionMap.size( 1 ); ++k )
        {
          localIndex const er = faceToRegionMap[kf][k];
          localIndex const esr = faceToSubRegionMap[kf][k];
          localIndex const ei = faceToElementMap[kf][k];

          if( er != -1 &&  esr != -1 && ei != -1 )
          {
            CellElementSubRegion * elementSubRegion = elementManager->getRegion( faceToRegionMap[kf][k] )->
                                                        getSubRegion< CellElementSubRegion >( faceToSubRegionMap[kf][k] );
            localIndex iEle = faceToElementMap[kf][k];

            ElementRegionBase * const elementRegion = elementSubRegion->getParent()->getParent()->groupCast< ElementRegionBase * >();
            string const elementRegionName = elementRegion->getName();
            //          localIndex const er = elementManager->GetRegions().getIndex( elementRegionName );
            //          localIndex const esr = elementRegion->GetSubRegions().getIndex( elementSubRegion->getName() );

            arrayView1d< real64 const > const K_IC_00 = elementSubRegion->getExtrinsicData< extrinsicMeshData::K_IC_00 >();
            arrayView1d< real64 const > const K_IC_01 = elementSubRegion->getExtrinsicData< extrinsicMeshData::K_IC_01 >();
            arrayView1d< real64 const > const K_IC_02 = elementSubRegion->getExtrinsicData< extrinsicMeshData::K_IC_02 >();
            arrayView1d< real64 const > const K_IC_10 = elementSubRegion->getExtrinsicData< extrinsicMeshData::K_IC_10 >();
            arrayView1d< real64 const > const K_IC_11 = elementSubRegion->getExtrinsicData< extrinsicMeshData::K_IC_11 >();
            arrayView1d< real64 const > const K_IC_12 = elementSubRegion->getExtrinsicData< extrinsicMeshData::K_IC_12 >();
            arrayView1d< real64 const > const K_IC_20 = elementSubRegion->getExtrinsicData< extrinsicMeshData::K_IC_20 >();
            arrayView1d< real64 const > const K_IC_21 = elementSubRegion->getExtrinsicData< extrinsicMeshData::K_IC_21 >();
            arrayView1d< real64 const > const K_IC_22 = elementSubRegion->getExtrinsicData< extrinsicMeshData::K_IC_22 >();

            real64 k0[3];
            k0[0] = K_IC_00[iEle]*faceNormals[kf][0] + K_IC_10[iEle]*faceNormals[kf][1] + K_IC_20[iEle]*faceNormals[kf][2];
            k0[1] = K_IC_01[iEle]*faceNormals[kf][0] + K_IC_11[iEle]*faceNormals[kf][1] + K_IC_21[iEle]*faceNormals[kf][2];
            k0[2] = K_IC_02[iEle]*faceNormals[kf][0] + K_IC_12[iEle]*faceNormals[kf][1] + K_IC_22[iEle]*faceNormals[kf][2];

            KIC[kf][0] = std::min( std::fabs( k0[0] ), std::fabs( KIC[kf][0] ) );
            KIC[kf][1] = std::min( std::fabs( k0[1] ), std::fabs( KIC[kf][1] ) );
            KIC[kf][2] = std::min( std::fabs( k0[2] ), std::fabs( KIC[kf][2] ) );
          }
        }
      }
    }
  }
}


void SurfaceGenerator::postRestartInitialization( Group * const domain0 )
{
  DomainPartition * const domain = domain0->groupCast< DomainPartition * >();

  NumericalMethodsManager & numericalMethodManager = domain->getNumericalMethodManager();

  FiniteVolumeManager & fvManager = numericalMethodManager.getFiniteVolumeManager();

  // repopulate the fracture stencil
  for( auto & mesh : domain->getMeshBodies()->getSubGroups() )
  {
    MeshLevel * meshLevel = Group::groupCast< MeshBody * >( mesh.second )->getMeshLevel( 0 );

    EdgeManager * const edgeManager = meshLevel->getEdgeManager();
    ElementRegionManager * const elemManager = meshLevel->getElemManager();
    SurfaceElementRegion * const fractureRegion = elemManager->getRegion< SurfaceElementRegion >( this->m_fractureRegionName );
    FaceElementSubRegion * const fractureSubRegion = fractureRegion->getSubRegion< FaceElementSubRegion >( 0 );

    for( localIndex fce=0; fce<edgeManager->m_fractureConnectorEdgesToFaceElements.size(); ++fce )
    {
      edgeManager->m_recalculateFractureConnectorEdges.insert( fce );
    }

    for( localIndex fe=0; fe<fractureSubRegion->size(); ++fe )
    {
      fractureSubRegion->m_newFaceElements.insert( fe );
    }

    for( localIndex a=0; a<fvManager.numSubGroups(); ++a )
    {
      FluxApproximationBase * const fluxApprox = fvManager.getGroup< FluxApproximationBase >( a );
      if( fluxApprox!=nullptr )
      {
        fluxApprox->addToFractureStencil( *meshLevel,
                                          this->m_fractureRegionName,
                                          false );
      }
    }
    edgeManager->m_recalculateFractureConnectorEdges.clear();
    fractureSubRegion->m_newFaceElements.clear();
  }
}


real64 SurfaceGenerator::solverStep( real64 const & time_n,
                                     real64 const & dt,
                                     const int GEOSX_UNUSED_PARAM( cycleNumber ),
                                     DomainPartition & domain )
{
  int rval = 0;

  for( auto & mesh : domain.getMeshBodies()->getSubGroups() )
  {
    MeshLevel & meshLevel = *Group::groupCast< MeshBody * >( mesh.second )->getMeshLevel( 0 );

    {
      SpatialPartition & partition = dynamicCast< SpatialPartition & >( domain.getReference< PartitionBase >( dataRepository::keys::partitionManager ) );

      rval = separationDriver( domain,
                               meshLevel,
                               domain.getNeighbors(),
                               partition.getColor(),
                               partition.numColor(),
                               0,
                               time_n + dt );
    }
  }

  NumericalMethodsManager & numericalMethodManager = domain.getNumericalMethodManager();

  FiniteVolumeManager & fvManager = numericalMethodManager.getFiniteVolumeManager();

  for( auto & mesh : domain.getMeshBodies()->getSubGroups() )
  {
    MeshLevel * meshLevel = Group::groupCast< MeshBody * >( mesh.second )->getMeshLevel( 0 );

    {
      ElementRegionManager * const elemManager = meshLevel->getElemManager();
      EdgeManager * const edgeManager = meshLevel->getEdgeManager();
      SurfaceElementRegion * const fractureRegion = elemManager->getRegion< SurfaceElementRegion >( this->m_fractureRegionName );

      for( localIndex a=0; a<fvManager.numSubGroups(); ++a )
      {
        FluxApproximationBase * const fluxApprox = fvManager.getGroup< FluxApproximationBase >( a );
        if( fluxApprox!=nullptr )
        {
          fluxApprox->addToFractureStencil( *meshLevel,
                                            this->m_fractureRegionName,
                                            true );
<<<<<<< HEAD
=======
          edgeManager->m_recalculateFractureConnectorEdges.clear();
          fractureRegion->getSubRegion< FaceElementSubRegion >( 0 )->m_newFaceElements.clear();
>>>>>>> c39596d9
        }
      }
      edgeManager->m_recalculateFractureConnectorEdges.clear();
      fractureRegion->GetSubRegion< FaceElementSubRegion >( 0 )->m_newFaceElements.clear();
    }
  }


  return rval;
}



int SurfaceGenerator::separationDriver( DomainPartition & domain,
                                        MeshLevel & mesh,
                                        std::vector< NeighborCommunicator > & neighbors,
                                        int const tileColor,
                                        int const numTileColors,
                                        bool const prefrac,
                                        real64 const time_np1 )
{
  GEOSX_MARK_FUNCTION;

  m_faceElemsRupturedThisSolve.clear();
  NodeManager & nodeManager = *mesh.getNodeManager();
  EdgeManager & edgeManager = *mesh.getEdgeManager();
  FaceManager & faceManager = *mesh.getFaceManager();
  ElementRegionManager & elementManager = *mesh.getElemManager();

  std::vector< std::set< localIndex > > nodesToRupturedFaces;
  std::vector< std::set< localIndex > > edgesToRupturedFaces;

  ArrayOfArrays< localIndex > const & nodeToElementMap = nodeManager.elementList();

  map< string, string_array > fieldNames;
  fieldNames["face"].emplace_back( string( extrinsicMeshData::RuptureState::key ) );
  fieldNames["node"].emplace_back( string( SolidMechanicsLagrangianFEM::viewKeyStruct::forceExternal ) );

  CommunicationTools::synchronizeFields( fieldNames, &mesh, domain.getNeighbors() );

  elementManager.forElementSubRegions< CellElementSubRegion >( [] ( auto & elemSubRegion )
  {
    elemSubRegion.moveSets( LvArray::MemorySpace::CPU );
  } );
  faceManager.moveSets( LvArray::MemorySpace::CPU );
  edgeManager.moveSets( LvArray::MemorySpace::CPU );
  nodeManager.moveSets( LvArray::MemorySpace::CPU );

  if( !prefrac )
  {
    if( m_failCriterion >0 )  // Stress intensity factor based criterion and mixed criterion.
    {

      identifyRupturedFaces( domain,
                             nodeManager,
                             edgeManager,
                             faceManager,
                             elementManager,
                             prefrac );

    }
  }


  if( prefrac )
  {
    ModifiedObjectLists modifiedObjects;
    calculateKinkAngles( faceManager, edgeManager, nodeManager, modifiedObjects, prefrac );
  }

  // We do this here to get the nodesToRupturedFaces etc.
  // The fail stress check inside has been disabled
  postUpdateRuptureStates( nodeManager,
                           edgeManager,
                           faceManager,
                           elementManager,
                           nodesToRupturedFaces,
                           edgesToRupturedFaces );

  int rval = 0;
  //  array1d<MaterialBaseStateDataT*>&  temp = elementManager.m_ElementRegions["PM1"].m_materialStates;

  array1d< integer > const & isNodeGhost = nodeManager.ghostRank();

  for( int color=0; color<numTileColors; ++color )
  {
    ModifiedObjectLists modifiedObjects;
    if( color==tileColor )
    {
      for( localIndex a=0; a<nodeManager.size(); ++a )
      {
        int didSplit = 0;
        if( isNodeGhost[a]<0 &&
            nodeToElementMap.sizeOfArray( a )>1 )
        {
          didSplit += processNode( a,
                                   time_np1,
                                   nodeManager,
                                   edgeManager,
                                   faceManager,
                                   elementManager,
                                   nodesToRupturedFaces,
                                   edgesToRupturedFaces,
                                   elementManager,
                                   modifiedObjects, prefrac );
          if( didSplit > 0 )
          {
            rval += didSplit;
            --a;
          }
        }
      }
    }

#ifdef USE_GEOSX_PTP

    modifiedObjects.clearNewFromModified();

    // 1) Assign new global indices to the new objects
    CommunicationTools::assignNewGlobalIndices( nodeManager, modifiedObjects.newNodes );
    CommunicationTools::assignNewGlobalIndices( edgeManager, modifiedObjects.newEdges );
    CommunicationTools::assignNewGlobalIndices( faceManager, modifiedObjects.newFaces );
//    CommunicationTools::AssignNewGlobalIndices( elementManager, modifiedObjects.newElements );

    ModifiedObjectLists receivedObjects;

    /// Nodes to edges in process node is not being set on rank 2. need to check that the new node->edge map is properly
    /// communicated
    ParallelTopologyChange::synchronizeTopologyChange( &mesh,
                                                       neighbors,
                                                       modifiedObjects,
                                                       receivedObjects,
                                                       m_mpiCommOrder );

    synchronizeTipSets( faceManager,
                        edgeManager,
                        nodeManager,
                        receivedObjects );


#else

    GEOSX_UNUSED_VAR( neighbors );
    AssignNewGlobalIndicesSerial( nodeManager, modifiedObjects.newNodes );
    AssignNewGlobalIndicesSerial( edgeManager, modifiedObjects.newEdges );
    AssignNewGlobalIndicesSerial( faceManager, modifiedObjects.newFaces );

#endif

    ArrayOfArraysView< localIndex const > const faceToNodeMap = faceManager.nodeList().toViewConst();

    elementManager.forElementSubRegionsComplete< FaceElementSubRegion >( [&]( localIndex const er,
                                                                              localIndex const esr,
                                                                              ElementRegionBase &,
                                                                              FaceElementSubRegion & subRegion )
    {
      std::set< localIndex > & newFaceElems = modifiedObjects.newElements[{er, esr}];
      for( localIndex const newFaceElemIndex : newFaceElems )
      {
        subRegion.m_newFaceElements.insert( newFaceElemIndex );
      }
    } );


    elementManager.forElementSubRegions< FaceElementSubRegion >( [&]( FaceElementSubRegion & subRegion )
    {
      FaceElementSubRegion::NodeMapType & nodeMap = subRegion.nodeList();
      FaceElementSubRegion::FaceMapType & faceMap = subRegion.faceList();

      for( localIndex kfe=0; kfe<subRegion.size(); ++kfe )
      {
        nodeMap.resizeArray( kfe, 8 );

        localIndex const numNodesInFace = faceToNodeMap.sizeOfArray( faceMap[ kfe ][ 0 ] );
        for( localIndex a = 0; a < numNodesInFace; ++a )
        {
          localIndex const aa = a < 2 ? a : numNodesInFace - a + 1;
          localIndex const bb = aa == 0 ? aa : numNodesInFace - aa;

          // TODO HACK need to generalize to something other than quads
          //wu40: I temporarily make it work for tet mesh. Need further check with Randy.
          nodeMap[ kfe ][ a ]   = faceToNodeMap( faceMap[ kfe ][ 0 ], aa );
          nodeMap[ kfe ][ a + numNodesInFace ] = faceToNodeMap( faceMap[ kfe ][ 1 ], bb );
        }

        if( numNodesInFace == 3 )
        {
          nodeMap[kfe][6] = faceToNodeMap( faceMap[ kfe ][ 0 ], 2 );
          nodeMap[kfe][7] = faceToNodeMap( faceMap[ kfe ][ 1 ], 2 );
        }
      }
    } );
  }


  real64 ruptureRate = calculateRuptureRate( *(elementManager.getRegion< SurfaceElementRegion >( this->m_fractureRegionName )), edgeManager );

  GEOSX_LOG_LEVEL_RANK_0( 3, "rupture rate is " << ruptureRate );
  if( ruptureRate > 0 )
    m_nextDt = ruptureRate < 1e99 ? m_cflFactor / ruptureRate : 1e99;


//  if( rval>0 )
  {
    elementManager.forElementSubRegions< CellElementSubRegion >( [] ( auto & elemSubRegion )
    {
      elemSubRegion.nodeList().registerTouch( LvArray::MemorySpace::CPU );
      elemSubRegion.edgeList().registerTouch( LvArray::MemorySpace::CPU );
      elemSubRegion.faceList().registerTouch( LvArray::MemorySpace::CPU );
    } );


    faceManager.nodeList().toView().registerTouch( LvArray::MemorySpace::CPU );
//    faceManager.edgeList().registerTouch( LvArray::MemorySpace::CPU );
    faceManager.elementList().registerTouch( LvArray::MemorySpace::CPU );
    faceManager.elementRegionList().registerTouch( LvArray::MemorySpace::CPU );
    faceManager.elementSubRegionList().registerTouch( LvArray::MemorySpace::CPU );

    edgeManager.nodeList().registerTouch( LvArray::MemorySpace::CPU );

//    nodeManager.edgeList().registerTouch( LvArray::MemorySpace::CPU );
//    nodeManager.faceList()().registerTouch( LvArray::MemorySpace::CPU );
//    nodeManager.elementList().registerTouch( LvArray::MemorySpace::CPU );
//    nodeManager.elementRegionList().registerTouch( LvArray::MemorySpace::CPU );
//    nodeManager.elementSubRegionList().registerTouch( LvArray::MemorySpace::CPU );

  }

  return rval;
}

void SurfaceGenerator::synchronizeTipSets ( FaceManager & faceManager,
                                            EdgeManager & edgeManager,
                                            NodeManager & nodeManager,
                                            ModifiedObjectLists & receivedObjects )
{
  arrayView1d< localIndex const > const & parentNodeIndices = nodeManager.getExtrinsicData< extrinsicMeshData::ParentIndex >();

  for( localIndex const nodeIndex : receivedObjects.newNodes )
  {
    localIndex const parentNodeIndex = parentNodeIndices[nodeIndex];

    GEOSX_ERROR_IF( parentNodeIndex == -1, "parentNodeIndex should not be -1" );

    m_tipNodes.remove( parentNodeIndex );
  }

  arrayView1d< integer const > const & faceIsExternal = faceManager.isExternal();
  arrayView1d< integer > const & edgeIsExternal = edgeManager.isExternal();
  arrayView1d< integer > const & nodeIsExternal = nodeManager.isExternal();


  arrayView1d< localIndex const > const &
  parentEdgeIndices = edgeManager.getExtrinsicData< extrinsicMeshData::ParentIndex >();

  arrayView1d< localIndex const > const &
  childEdgeIndices = edgeManager.getExtrinsicData< extrinsicMeshData::ChildIndex >();


  ArrayOfSetsView< localIndex const > const & edgeToFaceMap = edgeManager.faceList().toViewConst();

  ArrayOfArraysView< localIndex const > const & faceToEdgeMap = faceManager.edgeList().toViewConst();

  for( localIndex const edgeIndex : receivedObjects.newEdges )
  {
    localIndex const parentEdgeIndex = parentEdgeIndices[edgeIndex];

    GEOSX_ERROR_IF( parentEdgeIndex == -1, "parentEdgeIndex should not be -1" );

    m_tipEdges.remove( parentEdgeIndex );
    for( localIndex const faceIndex : edgeToFaceMap[ parentEdgeIndex ] )
    {
      bool trailingFace = false;
      if( m_trailingFaces.contains( faceIndex ))
      {
        for( localIndex const faceLocalEdgeIndex : faceToEdgeMap[ faceIndex ] )
        {
          if( m_tipEdges.contains( faceLocalEdgeIndex ))
          {
            trailingFace = true;
          }
        }

        if( trailingFace == false )
        {
          m_trailingFaces.remove( faceIndex );
        }
      }
    }
  }

  arrayView1d< integer const > const & isFaceSeparable = faceManager.getExtrinsicData< extrinsicMeshData::IsFaceSeparable >();
  arrayView2d< localIndex const > const & faceToElementMap = faceManager.elementList();

  arrayView1d< localIndex const > const & childNodeIndices = nodeManager.getExtrinsicData< extrinsicMeshData::ChildIndex >();
  arrayView1d< localIndex > const & parentFaceIndices = faceManager.getExtrinsicData< extrinsicMeshData::ParentIndex >();

  for( localIndex const faceIndex : receivedObjects.newFaces )
  {
    localIndex const parentFaceIndex = parentFaceIndices[faceIndex];
    GEOSX_ERROR_IF( parentFaceIndex == -1, "parentFaceIndex should not be -1" );

    m_trailingFaces.insert( parentFaceIndex );
    m_tipFaces.remove( parentFaceIndex );

    for( localIndex const edgeIndex : faceManager.edgeList()[ parentFaceIndex ] )
    {
      if( parentEdgeIndices[edgeIndex]==-1 && childEdgeIndices[edgeIndex]==-1 )
      {
        m_tipEdges.insert( edgeIndex );

        for( localIndex const iface: edgeManager.faceList()[ edgeIndex ] )
        {
          if( faceToElementMap.size( 1 ) == 2  &&
              faceIsExternal[iface] < 1 &&
              isFaceSeparable[iface] == 1 )
          {
            m_tipFaces.insert( iface );
          }
        }
      }
      if( edgeIsExternal[edgeIndex]==0 )
      {
        edgeIsExternal[edgeIndex] = 2;
      }
    }
    for( localIndex const nodeIndex : faceManager.nodeList()[ parentFaceIndex ] )
    {
      if( parentNodeIndices[nodeIndex]==-1 && childNodeIndices[nodeIndex]==-1 )
      {
        m_tipNodes.insert( nodeIndex );
      }
      if( nodeIsExternal[nodeIndex] )
      {
        nodeIsExternal[nodeIndex] = 2;
      }
    }
  }
}


//void SurfaceGenerator::setDegreeFromCrackTip( NodeManager & nodeManager,
//                                              FaceManager & faceManager )
//{
//
//  arrayView1d<integer> &
//  nodeDegreeFromCrackTip = nodeManager.getReference<integer_array>( viewKeyStruct::degreeFromCrackTipString );
//
//  arrayView1d<integer> &
//  faceDegreeFromCrackTip = faceManager.getReference<integer_array>( viewKeyStruct::degreeFromCrackTipString );
//
//  ArrayOfArraysView< localIndex const > const & facesToNodes = faceManager.nodeList();
//
//  arrayView1d<integer const > const & ruptureState = faceManager.getReference<integer_array>( "ruptureState" );
//
//  faceDegreeFromCrackTip = 100000;
//
//  for( localIndex kf=0 ; kf<faceManager.size() ; ++kf )
//  {
//    if( ruptureState(kf) >=2 )
//    {
//      for( localIndex a=0 ; a<facesToNodes.sizeOfArray(kf) ; ++a )
//      {
//        localIndex const nodeIndex = facesToNodes(kf,a);
//        if( )
//      }
//    }
//  }
//}

//**********************************************************************************************************************
//**********************************************************************************************************************
//**********************************************************************************************************************
bool SurfaceGenerator::processNode( const localIndex nodeID,
                                    real64 const time_np1,
                                    NodeManager & nodeManager,
                                    EdgeManager & edgeManager,
                                    FaceManager & faceManager,
                                    ElementRegionManager & elemManager,
                                    std::vector< std::set< localIndex > > & nodesToRupturedFaces,
                                    std::vector< std::set< localIndex > > & edgesToRupturedFaces,
                                    ElementRegionManager & elementManager,
                                    ModifiedObjectLists & modifiedObjects,
                                    const bool GEOSX_UNUSED_PARAM( prefrac ) )
{
  bool didSplit = false;
  bool fracturePlaneFlag = true;

  {
    std::set< localIndex > facialRupturePath;
    map< localIndex, int > edgeLocations;
    map< localIndex, int > faceLocations;
    map< std::pair< CellElementSubRegion *, localIndex >, int > elemLocations;


    fracturePlaneFlag = findFracturePlanes( nodeID,
                                            nodeManager,
                                            edgeManager,
                                            faceManager,
                                            elemManager,
                                            nodesToRupturedFaces,
                                            edgesToRupturedFaces,
                                            facialRupturePath,
                                            edgeLocations,
                                            faceLocations,
                                            elemLocations );
    if( fracturePlaneFlag )
    {
      mapConsistencyCheck( nodeID, nodeManager, edgeManager, faceManager, elementManager, elemLocations );

      didSplit = true;
      performFracture( nodeID,
                       time_np1,
                       nodeManager,
                       edgeManager,
                       faceManager,
                       elementManager,
                       modifiedObjects,
                       nodesToRupturedFaces,
                       edgesToRupturedFaces,
                       facialRupturePath,
                       edgeLocations,
                       faceLocations,
                       elemLocations );
      mapConsistencyCheck( nodeID, nodeManager, edgeManager, faceManager, elementManager, elemLocations );

    }
  }

  return didSplit;
}

//**********************************************************************************************************************
//**********************************************************************************************************************
//**********************************************************************************************************************
bool SurfaceGenerator::findFracturePlanes( const localIndex nodeID,
                                           const NodeManager & nodeManager,
                                           const EdgeManager & edgeManager,
                                           const FaceManager & faceManager,
                                           ElementRegionManager & elemManager,
                                           const std::vector< std::set< localIndex > > & nodesToRupturedFaces,
                                           const std::vector< std::set< localIndex > > & edgesToRupturedFaces,
                                           std::set< localIndex > & separationPathFaces,
                                           map< localIndex, int > & edgeLocations,
                                           map< localIndex, int > & faceLocations,
                                           map< std::pair< CellElementSubRegion *, localIndex >, int > & elemLocations )
{
  arrayView1d< localIndex const > const & parentNodeIndices = nodeManager.getExtrinsicData< extrinsicMeshData::ParentIndex >();

  localIndex const parentNodeIndex = ObjectManagerBase::getParentRecusive( parentNodeIndices, nodeID );

  arrayView1d< localIndex const > const & parentFaceIndices = faceManager.getExtrinsicData< extrinsicMeshData::ParentIndex >();
  arrayView1d< localIndex const > const & childFaceIndices = faceManager.getExtrinsicData< extrinsicMeshData::ChildIndex >();

  std::set< localIndex > const & vNodeToRupturedFaces = nodesToRupturedFaces[parentNodeIndex];

  ArrayOfSetsView< localIndex const > const & nodeToEdgeMap = nodeManager.edgeList().toViewConst();
  ArrayOfSetsView< localIndex const > const & nodeToFaceMap = nodeManager.faceList().toViewConst();

  ArrayOfArraysView< localIndex const > const & faceToEdgeMap = faceManager.edgeList().toViewConst();

//  array1d< ReferenceWrapper<localIndex_array> > nodeToElements
//  const std::set< std::pair<CellBlockSubRegion*,localIndex> >&
//  nodeToElementMaps = nodeManager.m_toElementsRelation[nodeID] ;

  arraySlice1d< localIndex const > const & nodeToRegionMap = nodeManager.elementRegionList()[nodeID];
  arraySlice1d< localIndex const > const & nodeToSubRegionMap = nodeManager.elementSubRegionList()[nodeID];
  arraySlice1d< localIndex const > const & nodeToElementMap = nodeManager.elementList()[nodeID];

  // ***** BACKWARDS COMPATIBLITY HACK
  std::set< std::pair< CellElementSubRegion *, localIndex > > nodeToElementMaps;


  for( localIndex k=0; k<nodeManager.elementRegionList().sizeOfArray( nodeID ); ++k )
  {
    nodeToElementMaps.insert( std::make_pair( elemManager.getRegion( nodeToRegionMap[k] )->
                                                getSubRegion< CellElementSubRegion >( nodeToSubRegionMap[k] ),
                                              nodeToElementMap[k] ) );
  }


  // ***** END BACKWARDS COMPATIBLITY HACK


  arrayView1d< integer const > const & isEdgeExternal = edgeManager.isExternal();

//  const std::set<localIndex>& usedFaces = nodeManager.GetUnorderedVariableOneToManyMap("usedFaces")[nodeID];

  // **** local working arrays *****************************************************************************************

  // array to hold the faces ready for rupture. It is filled with the intersection of the virtual parent faces
  // associated
  // with all faces attached to the node, and all ruptured virtual faces attached to the virtual parent node.
  std::set< localIndex > nodeToRuptureReadyFaces;
  for( localIndex const i : nodeToFaceMap[ nodeID ] )
  {
    const localIndex parentFaceIndex = ( parentFaceIndices[i] == -1 ) ? i : parentFaceIndices[i];

    if( vNodeToRupturedFaces.count( parentFaceIndex ) > 0 )
    {
      nodeToRuptureReadyFaces.insert( parentFaceIndex );
    }
  }


  // local map to hold the edgesToRuptureReadyFaces
  map< localIndex, std::set< localIndex > > edgesToRuptureReadyFaces;
  for( localIndex const edgeIndex : m_originalNodetoEdges[ parentNodeIndex ] )
  {
    if( !(edgesToRupturedFaces[edgeIndex].empty()) )
      edgesToRuptureReadyFaces[edgeIndex].insert( edgesToRupturedFaces[edgeIndex].begin(), edgesToRupturedFaces[edgeIndex].end() );
  }


  // need a map from faces to edges that are attached to the node
  map< localIndex, std::pair< localIndex, localIndex > > nodeLocalFacesToEdges;
  for( localIndex const kf : m_originalNodetoFaces[ parentNodeIndex ] )
  {
    localIndex edge[2] = { INT_MAX, INT_MAX };
    int count = 0;
    for( localIndex const ke : m_originalFaceToEdges[ kf ] )
    {
      if( m_originalNodetoEdges.contains( parentNodeIndex, ke ) )
      {
        edge[count++] = ke;
      }
    }

    if( edge[0] == INT_MAX || edge[1] == INT_MAX )
    {
      GEOSX_ERROR( "SurfaceGenerator::FindFracturePlanes: invalid edge." );
    }


    nodeLocalFacesToEdges[kf] = std::make_pair( edge[0], edge[1] );

  }


  // ***** remove dead end paths ***************************************************************************************
  // if the edge is not external, and the size of edgesToRupturedFaces is less than 2, then the edge is a dead-end
  // as far as a rupture plane is concerned. The face associated with the edge should be removed from the working
  // list of ruptured faces.

  // loop over all the edges
  for( localIndex const edgeIndex : m_originalNodetoEdges[ parentNodeIndex ] )
  {

    CheckForAndRemoveDeadEndPath( edgeIndex,
                                  isEdgeExternal,
                                  edgesToRuptureReadyFaces,
                                  nodeLocalFacesToEdges,
                                  nodeToRuptureReadyFaces );

  }

  // if there are no ruptured faces attached to the node, then we are done.
  // or if there are no faces that have not been used in a rupture path for this node...we are done.
  if( nodeToRuptureReadyFaces.empty() )//|| nodeToRuptureReadyFaces.size() == usedFaces.size() )
  {
    return false;
  }

  // ***** find separation path ****************************************************************************************

  // ***** find starting face *****
  // We need to find a starting point for the path. The path must have a face that does has not been used in a previous
  // path for this node...otherwise it is the same path as used previously.
  localIndex startingEdge = INT_MAX;
  localIndex startingFace = INT_MAX;
  bool startingEdgeExternal = false;

  for( std::set< localIndex >::const_iterator i=nodeToRuptureReadyFaces.begin(); i!=nodeToRuptureReadyFaces.end(); ++i )
  {
    // check to see if this face has been used to split this node as part of a previously used path
    if( m_usedFacesForNode[nodeID].count( *i )==0 )
    {
      // great! It hasn't. It's on like Donkey Kong.
      startingFace = *i;

      if( isEdgeExternal[nodeLocalFacesToEdges[startingFace].first]==1 )
      {
        startingEdge = nodeLocalFacesToEdges[startingFace].first;
        startingEdgeExternal = true;
        break;
      }
      else if( isEdgeExternal[nodeLocalFacesToEdges[startingFace].second]==1 )
      {
        startingEdge = nodeLocalFacesToEdges[startingFace].second;
        startingEdgeExternal = true;
        break;
      }
      else
      {
        startingEdge = nodeLocalFacesToEdges[startingFace].first;
      }
    }
  }

  // if the starting face was not set, then we don't have a rupture surface....so just quit.
  if( startingFace==INT_MAX || startingEdge==INT_MAX )
  {
    return false;
    //    GEOSX_ERROR("Fracturantor3::FindFracturePlanes: couldn't set starting face/edge");
  }



  // so now the working arrays have been purged of any faces that are on a dead-end path. All remaining faces
  // are part of a separation plane...of course, there can be more than one...which is bad. We will just take the first
  // path we find, and call this function again after the selected path is processed. Since the ruptureState of a face
  // is set to 2 after it is ruptured, if we enforce that candidate paths must have a face with a ruptureState of 1,
  // then
  // everything will work out. Also since the new nodes that are created will have higher node indices than the
  // current node, they will be checked for separation prior to completion of the separation driver.



  // We now have to define the separation plane over which a node/face/edge will be split, and all elements on one side
  // of the plane get one set of objects, and all elements on the other side get the other set.



  {
    // now we start the process of setting the separation path. Begin by
    localIndex thisEdge = startingEdge;
    localIndex thisFace = startingFace;

    localIndex nextEdge = INT_MAX;
    localIndex nextFace = INT_MAX;

    //localIndex lastEdge = INT_MAX;
    //localIndex lastFace = INT_MAX;

    // the seprationPath is used to hold combinations of edge and face
    map< localIndex, int > facesInPath;
    map< localIndex, int > edgesInPath;

    int numFacesInPath = 0;
    edgesInPath[thisEdge] = numFacesInPath;
    facesInPath[thisFace] = numFacesInPath++;

    localIndex_array facePath;
    localIndex_array edgePath;

    facePath.emplace_back( thisFace );
    edgePath.emplace_back( thisEdge );

    // now walk from face->edge->face->edge etc. until we get to an external edge, or back to the startingEdge.
    // the breakFlag indicates that we have found a complete separation path
    bool breakFlag = false;
    while( !breakFlag )
    {

      // get the next edge in the path...it is on the other side of "thisFace", so assign the other edge on the face as
      // the next edge

      nextEdge = GetOtherFaceEdge( nodeLocalFacesToEdges, thisFace, thisEdge );


      // if the nextEdge has already been used in the path, and the nextEdge is not the starting edge, then we have
      // to take a step back and try a different path
      if( edgesInPath.count( nextEdge )==1 && nextEdge!=startingEdge )
      {
        // first check to see if we can use the path without the preceding
        return false;
      }

      // if we have reached an external face, or the edge is already in the path, then we are done
      if( (isEdgeExternal[nextEdge]==1 && startingEdgeExternal ) || edgesInPath.count( nextEdge )==1 )
      {
        // check to see if nextEdge is the startingEdge. If not, then all faces must that are before the nextEdge must
        // NOT be included in the path!!!
        if( nextEdge!=startingEdge && !(isEdgeExternal[nextEdge]==1 && startingEdgeExternal ) )
        {
          std::cout<<std::endl;


          std::cout<<"  NodeID, ParentID = "<<nodeID<<", "<<parentNodeIndex<<std::endl;
          std::cout<<"  Starting Edge/Face = "<<startingEdge<<", "<<startingFace<<std::endl;
          std::cout<<"  Face Separation Path = " << facePath << std::endl;
          std::cout<<"  Edge Separation Path = " << facePath << std::endl;

          GEOSX_ERROR( "crap" );
        }

        // add faces in the path to separationPathFaces
        for( map< localIndex, int >::const_iterator kf=facesInPath.begin(); kf!=facesInPath.end(); ++kf )
        {
          separationPathFaces.insert( kf->first );
        }

        // break out of the while loop
        breakFlag = true;
      }
      else
      {
        // if the previous if statement is false, then what if we have reached an external edge, but the starting edge
        // was not external?? This means that we must continue the process from the edge opposite the startingEdge on
        // the
        // startingFace....which is hard-coded as the second entry in localFacesToEdges.
        if( isEdgeExternal[nextEdge]==1 )
        {
          nextEdge = nodeLocalFacesToEdges[startingFace].second;
        }

        // I sure hope that this is true!!
        if( edgesToRuptureReadyFaces[nextEdge].size() > 1 )
        {
          // we need to pick another face attached to the "next edge"
          // increment the face and edge, and add to the separationPathFaces


          {
            // OK...so we have an iterator that points to a candidate face. We prefer to move towards a face that is
            // ruptureState 1, so that we can get as much splitting done in this event. So we will loop over all the
            // faces attached to the edge, and pick one with ruptureState==1, otherwise just pick any one.
            bool pathFound = false;

            std::pair< CellElementSubRegion *, localIndex >
            thisElem0 = std::make_pair( elemManager.getRegion( m_originalFacesToElemRegion[thisFace][0] )->
                                          getSubRegion< CellElementSubRegion >( m_originalFacesToElemSubRegion[thisFace][0] ),
                                        m_originalFacesToElemIndex[thisFace][0] );

            std::pair< CellElementSubRegion *, localIndex >
            thisElem1 = std::make_pair( elemManager.getRegion( m_originalFacesToElemRegion[thisFace][1] )->
                                          getSubRegion< CellElementSubRegion >( m_originalFacesToElemSubRegion[thisFace][1] ),
                                        m_originalFacesToElemIndex[thisFace][1] );

            // nextFaceQuality is intended to keep how desirable a face is for the rupture path.
            // A value of:
            //    0 -> the face is kind of creppy
            //    1 -> the face is does not turn a corner around the elements surrounding thisFace
            //    2 -> the face has not been used in a separation path
            //    3 -> a combination of 1 and 2.
            //    4 -> other edge on the face is the startingEdge.
            //
            int nextFaceQuality = -1;

            for( std::set< localIndex >::const_iterator iter_edgeToFace = edgesToRuptureReadyFaces[nextEdge].begin();
                 iter_edgeToFace!=edgesToRuptureReadyFaces[nextEdge].end(); ++iter_edgeToFace )
            {
              if( *iter_edgeToFace != thisFace )
              {
                pathFound = true;



                const localIndex candidateFaceIndex = *iter_edgeToFace;
                int candidateFaceQuality = 0;


                localIndex candidateEdgeIndex = GetOtherFaceEdge( nodeLocalFacesToEdges, candidateFaceIndex, nextEdge );
                if( candidateEdgeIndex == startingEdge )
                {
                  nextFace = candidateFaceIndex;
                  break;
                }

                std::pair< CellElementSubRegion *, localIndex >
                nextElem0 = std::make_pair( elemManager.getRegion( m_originalFacesToElemRegion[candidateFaceIndex][0] )->
                                              getSubRegion< CellElementSubRegion >( m_originalFacesToElemSubRegion[candidateFaceIndex][0] ),
                                            m_originalFacesToElemIndex[candidateFaceIndex][0] );

                std::pair< CellElementSubRegion *, localIndex >
                nextElem1 = std::make_pair( elemManager.getRegion( m_originalFacesToElemRegion[candidateFaceIndex][1] )->
                                              getSubRegion< CellElementSubRegion >( m_originalFacesToElemSubRegion[candidateFaceIndex][1] ),
                                            m_originalFacesToElemIndex[candidateFaceIndex][1] );

                if( thisElem0 != nextElem0 && thisElem0 != nextElem1 &&
                    thisElem1 != nextElem0 && thisElem1 != nextElem1 )
                {
                  candidateFaceQuality += 1;
                }

                if( m_usedFacesForNode[nodeID].count( candidateFaceIndex ) == 0 )
                {
                  candidateFaceQuality += 2;
                }


                if( candidateFaceQuality > nextFaceQuality )
                {
                  nextFace = candidateFaceIndex;
                  nextFaceQuality = candidateFaceQuality;
                }

                if( candidateFaceQuality == 3 )
                {
                  break;
                }
              }
            }
            if( pathFound == false )
            {
              GEOSX_ERROR( "SurfaceGenerator::FindFracturePlanes: couldn't find the next face in the rupture path" );
            }
          }

          //        lastEdge = thisEdge;
          //        lastFace = thisFace;

          thisEdge = nextEdge;
          thisFace = nextFace;
          //      separationPathFaces.insert( thisFace );
          edgesInPath[thisEdge] = numFacesInPath;
          facesInPath[thisFace] = numFacesInPath++;

          facePath.emplace_back( thisFace );
          edgePath.emplace_back( thisEdge );

        }
        else
        {
          GEOSX_ERROR( "SurfaceGenerator::next edge in separation path is apparently  connected to less than 2 ruptured face" );
        }

      }
    }
  }


  //***** SET LOCATIONS ************************************************************************************************



  // need a map from faces to edges that are attached to the node
  map< localIndex, std::pair< localIndex, localIndex > > localFacesToEdges;
  for( localIndex const kf : nodeToFaceMap[ nodeID ] )
  {
    localIndex edge[2] = { INT_MAX, INT_MAX };
    int count = 0;
    for( auto ke : faceToEdgeMap[ kf ] )
    {
      if( edgeManager.hasNode( ke, nodeID ) )
      {
        edge[count++] = ke;
      }
    }

    if( edge[0] == INT_MAX || edge[1] == INT_MAX )
    {
      GEOSX_ERROR( "SurfaceGenerator::FindFracturePlanes: invalid edge." );
    }


    localFacesToEdges[kf] = std::make_pair( edge[0], edge[1] );

  }


  // now we want to identify the objects on either side of the separation plane. First we assign an array to indicate
  // whether a face/edge is on the fracture plane.

  for( localIndex const kf : nodeToFaceMap[ nodeID ] )
  {
    // iff the face is being split NOW, the set the faceLocation = -1.
    const localIndex virtualFaceIndex = ( parentFaceIndices[kf] == -1 ) ? kf : parentFaceIndices[kf];
    if( kf == virtualFaceIndex && childFaceIndices[kf] == -1 && separationPathFaces.count( kf ) )
    {
      faceLocations[kf] = -1;
    }
    else
    {
      faceLocations[kf] = INT_MIN;
    }

  }
  for( localIndex const edgeID : nodeToEdgeMap[ nodeID ] )
  {
    edgeLocations[edgeID] = INT_MIN;
  }

  for( std::set< std::pair< CellElementSubRegion *, localIndex > >::const_iterator k=nodeToElementMaps.begin(); k!=nodeToElementMaps.end(); ++k )
  {
    elemLocations[*k] = INT_MIN;
  }



  /*
     SetLocations( 0, separationPathFaces, faceManager, nodeToElementMaps, localFacesToEdges, //nodeToEdges,
                edgeLocations, faceLocations, elemLocations );

     if( !(SetLocations( 1, separationPathFaces, faceManager, nodeToElementMaps, localFacesToEdges, //nodeToEdges,
                      edgeLocations, faceLocations, elemLocations )) )
     {
     return false;
     }*/

  setLocations( separationPathFaces,
                elemManager,
                faceManager,
                nodeToElementMaps,
                localFacesToEdges,
                edgeLocations,
                faceLocations,
                elemLocations );



  bool fail = false;

  for( localIndex const edgeID : nodeToEdgeMap[ nodeID ] )
  {
    if( edgeLocations[edgeID] == INT_MIN )
    {
      fail = true;
    }
  }
  for( localIndex const kf : nodeToFaceMap[ nodeID ] )
  {
    if( faceLocations[kf] == INT_MIN )
    {
      fail = true;
    }
  }
  /*
     std::cout<<"  NodeID, ParentID = "<<nodeID<<", "<<nodeID<<std::endl;
     std::cout<<"  separation path = ";
     for( std::set<localIndex>::const_iterator kf=separationPathFaces.begin() ; kf!=separationPathFaces.end() ; ++kf )
     {
      std::cout<<*kf<<", ";
     }
     std::cout<<std::endl;

     std::cout<<"  Starting Edge/Face = "<<startingEdge<<", "<<startingFace<<std::endl;
     for( std::set< std::pair<CellBlockSubRegion*,localIndex> >::const_iterator k=nodeToElementMaps.begin() ;
        k!=nodeToElementMaps.end() ; ++k )
     {
      std::cout<<"  elemLocations["<<k->second<<"] = "<<elemLocations[*k]<<std::endl;
     }

     for( std::set<localIndex>::const_iterator ke=nodeToFaces.begin() ; ke!=nodeToFaces.end() ; ++ke )
     {
      std::cout<<"  faceLocations["<<*ke<<"] = "<<faceLocations[*ke]<<std::endl;
     }

     for( std::set<localIndex>::const_iterator ke=nodeToEdges.begin() ; ke!=nodeToEdges.end() ; ++ke )
     {
      std::cout<<"  edgeLocations["<<*ke<<"] = "<<edgeLocations[*ke]<<std::endl;
     }
   */
  if( fail )
  {

    //    GEOSX_ERROR("SurfaceGenerator::FindFracturePlanes: unset element,face, or edge");
    return false;
  }
  return true;
}

//**********************************************************************************************************************
//**********************************************************************************************************************
//**********************************************************************************************************************
bool SurfaceGenerator::setLocations( const std::set< localIndex > & separationPathFaces,
                                     ElementRegionManager & elemManager,
                                     const FaceManager & faceManager,
                                     const std::set< std::pair< CellElementSubRegion *, localIndex > > & nodeToElementMaps,
                                     const map< localIndex, std::pair< localIndex, localIndex > > & localFacesToEdges,
                                     map< localIndex, int > & edgeLocations,
                                     map< localIndex, int > & faceLocations,
                                     map< std::pair< CellElementSubRegion *, localIndex >, int > & elemLocations )
{
  bool rval = true;
  //  const localIndex separationFace = *(separationPathFaces.begin());

  // insert an element attached to the separation face
  //  std::pair<CellBlockSubRegion*,localIndex> elem0 = m_virtualFaces.m_FaceToElementMap[separationFace][0] ;

  std::pair< CellElementSubRegion *, localIndex > elem0 = *(nodeToElementMaps.begin());


  setElemLocations( 0,
                    elem0,
                    separationPathFaces,
                    elemManager,
                    faceManager,
                    nodeToElementMaps,
                    localFacesToEdges,
                    edgeLocations,
                    faceLocations,
                    elemLocations );

  return rval;
}


//**********************************************************************************************************************
//**********************************************************************************************************************
//**********************************************************************************************************************
bool SurfaceGenerator::setElemLocations( const int location,
                                         const std::pair< CellElementSubRegion *, localIndex > & k,
                                         const std::set< localIndex > & separationPathFaces,
                                         ElementRegionManager & elemManager,
                                         const FaceManager & faceManager,
                                         const std::set< std::pair< CellElementSubRegion *, localIndex > > & nodeToElementMaps,
                                         const map< localIndex, std::pair< localIndex, localIndex > > & localFacesToEdges,
                                         map< localIndex, int > & edgeLocations,
                                         map< localIndex, int > & faceLocations,
                                         map< std::pair< CellElementSubRegion *, localIndex >, int > & elemLocations )
{
  arrayView1d< localIndex const > const & parentFaceIndices = faceManager.getExtrinsicData< extrinsicMeshData::ParentIndex >();

  const int otherlocation = (location==0) ? 1 : 0;

  elemLocations[k] = location;


  // loop over all faces on the element
  for( localIndex kf=0; kf<k.first->faceList().size( 1 ); ++kf )
  {

    // define the actual face index, and the virtual face index
    const localIndex faceIndex = k.first->faceList()( k.second, kf );
    const localIndex virtualFaceIndex = ( parentFaceIndices[faceIndex] == -1 ) ?
                                        faceIndex : parentFaceIndices[faceIndex];

    // see if we can find the face in the faceLocations array.
    map< localIndex, int >::iterator iterFace = faceLocations.find( faceIndex );
    // if we can find the face in the faceLocations array, then we must process the face, otherwise it is not
    // connected to the node, so we do nothing.
    if( iterFace != faceLocations.end() )
    {

      if( faceLocations[faceIndex]==otherlocation )
        faceLocations[faceIndex] = -1;
      else if( faceLocations[faceIndex] == INT_MIN )
        faceLocations[faceIndex] = location;

      map< localIndex, std::pair< localIndex, localIndex > >::const_iterator iterF2E = localFacesToEdges.find( faceIndex );

      if( iterF2E != localFacesToEdges.end() )
      {
        const localIndex edge0 = (iterF2E->second).first;
        const localIndex edge1 = (iterF2E->second).second;

        if( edgeLocations[edge0]==otherlocation )
          edgeLocations[edge0] = -1;
        else if( edgeLocations[edge0] == INT_MIN )
          edgeLocations[edge0] = location;

        if( edgeLocations[edge1]==otherlocation )
          edgeLocations[edge1] = -1;
        else if( edgeLocations[edge1] == INT_MIN )
          edgeLocations[edge1] = location;

      }



      // now we add the element that is a neighbor to the face
      // of course, this only happens if there are more than one element
      // attached to the face.
      if( m_originalFacesToElemIndex[virtualFaceIndex][1] != -1 )
      {
        localIndex const er0 = m_originalFacesToElemRegion[virtualFaceIndex][0];
        localIndex const er1 = m_originalFacesToElemRegion[virtualFaceIndex][1];

        localIndex const esr0 = m_originalFacesToElemSubRegion[virtualFaceIndex][0];
        localIndex const esr1 = m_originalFacesToElemSubRegion[virtualFaceIndex][1];


        const std::pair< CellElementSubRegion *, localIndex >
        elemIndex0 = { elemManager.getRegion( er0 )->getSubRegion< CellElementSubRegion >( esr0 ),
                       m_originalFacesToElemIndex[virtualFaceIndex][0] };

        const std::pair< CellElementSubRegion *, localIndex >
        elemIndex1 = { elemManager.getRegion( er1 )->getSubRegion< CellElementSubRegion >( esr1 ),
                       m_originalFacesToElemIndex[virtualFaceIndex][1] };

        const std::pair< CellElementSubRegion *, localIndex > & nextElem = ( elemIndex0 == k ) ? elemIndex1 : elemIndex0;
        const int nextLocation = (separationPathFaces.count( virtualFaceIndex )==0) ? location : otherlocation;

        // if the first element is the one we are on, and the element is attached
        // to the splitting node, then add the second element to the list.
        if( nodeToElementMaps.find( nextElem )!=nodeToElementMaps.end() )
        {
          if( elemLocations[nextElem]==INT_MIN )
          {
            setElemLocations( nextLocation,
                              nextElem,
                              separationPathFaces,
                              elemManager,
                              faceManager,
                              nodeToElementMaps,
                              localFacesToEdges,
                              edgeLocations,
                              faceLocations,
                              elemLocations );
          }
        }
      }
    }
  }

  return true;
}


//**********************************************************************************************************************
//**********************************************************************************************************************
//**********************************************************************************************************************
void SurfaceGenerator::performFracture( const localIndex nodeID,
                                        real64 const time_np1,
                                        NodeManager & nodeManager,
                                        EdgeManager & edgeManager,
                                        FaceManager & faceManager,
                                        ElementRegionManager & elementManager,
                                        ModifiedObjectLists & modifiedObjects,
                                        std::vector< std::set< localIndex > > & GEOSX_UNUSED_PARAM( nodesToRupturedFaces ),
                                        std::vector< std::set< localIndex > > & GEOSX_UNUSED_PARAM( edgesToRupturedFaces ),
                                        const std::set< localIndex > & separationPathFaces,
                                        const map< localIndex, int > & edgeLocations,
                                        const map< localIndex, int > & faceLocations,
                                        const map< std::pair< CellElementSubRegion *, localIndex >, int > & elemLocations )
{
  int const rank = MpiWrapper::commRank( MPI_COMM_WORLD );

  array2d< real64, nodes::REFERENCE_POSITION_PERM > const & X = nodeManager.referencePosition();
  ArrayOfSets< localIndex > & nodeToEdgeMap = nodeManager.edgeList();
  ArrayOfSets< localIndex > & nodeToFaceMap = nodeManager.faceList();
  ArrayOfArrays< localIndex > & nodeToRegionMap = nodeManager.elementRegionList();
  ArrayOfArrays< localIndex > & nodeToSubRegionMap = nodeManager.elementSubRegionList();
  ArrayOfArrays< localIndex > & nodeToElementMap = nodeManager.elementList();

  array2d< localIndex > & edgeToNodeMap = edgeManager.nodeList();
  ArrayOfSets< localIndex > & edgeToFaceMap = edgeManager.faceList();

  ArrayOfArrays< localIndex > & faceToNodeMap = faceManager.nodeList();
  ArrayOfArrays< localIndex > & faceToEdgeMap = faceManager.edgeList();
  array2d< localIndex > const & faceToRegionMap = faceManager.elementRegionList();
  array2d< localIndex > const & faceToSubRegionMap = faceManager.elementSubRegionList();
  array2d< localIndex > const & faceToElementMap = faceManager.elementList();

  array1d< integer > const & faceIsExternal = faceManager.isExternal();
  array1d< integer > const & edgeIsExternal = edgeManager.isExternal();
  array1d< integer > const & nodeIsExternal = nodeManager.isExternal();

  SurfaceElementRegion * const fractureElementRegion = elementManager.getRegion< SurfaceElementRegion >( "Fracture" );
  array1d< integer > const & isFaceSeparable = faceManager.getExtrinsicData< extrinsicMeshData::IsFaceSeparable >();

  array2d< real64 > const & faceNormals = faceManager.faceNormal();

  array1d< localIndex > const & parentEdgeIndices = edgeManager.getExtrinsicData< extrinsicMeshData::ParentIndex >();
  array1d< localIndex > const & childEdgeIndices = edgeManager.getExtrinsicData< extrinsicMeshData::ChildIndex >();
  array1d< localIndex > const & parentNodeIndices = nodeManager.getExtrinsicData< extrinsicMeshData::ParentIndex >();
  array1d< localIndex > const & childNodeIndices = nodeManager.getExtrinsicData< extrinsicMeshData::ChildIndex >();

  array1d< integer > const & degreeFromCrack = nodeManager.getExtrinsicData< extrinsicMeshData::DegreeFromCrack >();
  array1d< integer > const & nodeDegreeFromCrackTip = nodeManager.getExtrinsicData< extrinsicMeshData::DegreeFromCrackTip >();
  array1d< integer > const & faceDegreeFromCrackTip = faceManager.getExtrinsicData< extrinsicMeshData::DegreeFromCrackTip >();

  array1d< real64 > const & nodeRuptureTime = nodeManager.getExtrinsicData< extrinsicMeshData::RuptureTime >();
  array1d< real64 > const & faceRuptureTime = faceManager.getExtrinsicData< extrinsicMeshData::RuptureTime >();

  // ***** split all the objects first *****

  // Split the node into two, using the original index, and a new one.
  localIndex newNodeIndex;
  if( getLogLevel() )
  {
    GEOSX_LOG_RANK( "" );
    std::cout<<"Splitting node "<<nodeID<<" along separation plane faces: ";
    for( std::set< localIndex >::const_iterator i=separationPathFaces.begin(); i!=separationPathFaces.end(); ++i )
    {
      std::cout<<*i<<", ";
    }
    std::cout<<std::endl;
  }


  nodeManager.splitObject( nodeID, rank, newNodeIndex );

  modifiedObjects.newNodes.insert( newNodeIndex );
  modifiedObjects.modifiedNodes.insert( nodeID );

  nodeToRegionMap.clearArray( newNodeIndex );
  nodeToSubRegionMap.clearArray( newNodeIndex );
  nodeToElementMap.clearArray( newNodeIndex );

  nodeToEdgeMap.clearSet( newNodeIndex );
  nodeToFaceMap.clearSet( newNodeIndex );

  degreeFromCrack[nodeID] = 0;
  degreeFromCrack[newNodeIndex] = 0;
  m_tipNodes.remove( nodeID );
  nodeDegreeFromCrackTip( nodeID ) = 1;
  nodeRuptureTime( nodeID ) = time_np1;
  nodeRuptureTime( newNodeIndex ) = time_np1;

  //TODO HACK...should recalculate mass
//  const real64 newMass = 0.5 * (*nodeManager.m_mass)[nodeID];
//  (*nodeManager.m_mass)[nodeID] = newMass;
//  (*nodeManager.m_mass)[newNodeIndex] = newMass;

  //TODO Either change m_usedFacesForNode to array<std::set> or add insert with iterator to SortedArray
  for( auto const val : separationPathFaces )
  {
    m_usedFacesForNode[nodeID].insert( val );
    m_usedFacesForNode[newNodeIndex].insert( val );
  }

//  SortedArray<localIndex>& usedFacesNew = nodeManager.getReference< array1d<SortedArray<localIndex>>
// >("usedFaces")[newNodeIndex];
//  usedFacesNew = usedFaces[nodeID];


  if( getLogLevel() )
    std::cout<<"Done splitting node "<<nodeID<<" into nodes "<<nodeID<<" and "<<newNodeIndex<<std::endl;

  // split edges
  map< localIndex, localIndex > splitEdges;
  // loop over all edges connected to the node
  for( map< localIndex, int >::const_iterator iter_edge=edgeLocations.begin(); iter_edge!=edgeLocations.end(); ++iter_edge )
  {
    const localIndex & parentEdgeIndex = iter_edge->first;
    const int & location = iter_edge->second;

    // if the edge is on the separation plane, then split it
    if( location == -1 )
    {
      localIndex newEdgeIndex;

      edgeManager.splitObject( parentEdgeIndex, rank, newEdgeIndex );

      m_tipEdges.remove( parentEdgeIndex );

      edgeToFaceMap.clearSet( newEdgeIndex );

      if( getLogLevel() )
      {
        GEOSX_LOG_RANK( "" );
        std::cout<<"  Split edge "<<parentEdgeIndex<<" into edges "<<parentEdgeIndex<<" and "<<newEdgeIndex<<std::endl;
      }

      splitEdges[parentEdgeIndex] = newEdgeIndex;
      modifiedObjects.newEdges.insert( newEdgeIndex );
      modifiedObjects.modifiedEdges.insert( parentEdgeIndex );

      for( localIndex const faceIndex : edgeToFaceMap[ parentEdgeIndex ] )
      {
        bool trailingFace = false;
        if( m_trailingFaces.contains( faceIndex ))
        {
          for( localIndex const edgeIndex : faceToEdgeMap[ faceIndex ] )
          {
            if( m_tipEdges.contains( edgeIndex ))
            {
              trailingFace = true;
            }
          }

          if( trailingFace == false )
          {
            m_trailingFaces.remove( faceIndex );
          }
        }
      }

      for( int a=0; a<2; ++a )
      {
        edgeManager.nodeList( newEdgeIndex, a ) = edgeManager.nodeList( parentEdgeIndex, a );
      }

    } //    if( location == -1  )
  } // for( map<localIndex,int>::const_iterator iter_edge...


  // split the faces
  array1d< integer > const & ruptureState = faceManager.getExtrinsicData< extrinsicMeshData::RuptureState >();
  map< localIndex, localIndex > splitFaces;


  SortedArray< localIndex > & externalFaces = faceManager.externalSet();

  // loop over all faces attached to the nodeID
  for( map< localIndex, int >::const_iterator iter_face=faceLocations.begin(); iter_face!=faceLocations.end(); ++iter_face )
  {
    const localIndex faceIndex = iter_face->first;
//    localIndex const parentFaceIndex = parentFaceIndices[faceIndex]==faceIndex ? faceIndex :
// parentFaceIndices[faceIndex];
    const int location = iter_face->second;
    // if the face is on the separation plane, then split it
    if( location == -1 )
    {
      localIndex newFaceIndex;

      if( faceManager.splitObject( faceIndex, rank, newFaceIndex ) )
      {

        if( getLogLevel() )
        {
          GEOSX_LOG_RANK( "" );
          std::cout<<"  Split face "<<faceIndex<<" into faces "<<faceIndex<<" and "<<newFaceIndex<<std::endl;
        }

        splitFaces[faceIndex] = newFaceIndex;
        modifiedObjects.newFaces.insert( newFaceIndex );
        modifiedObjects.modifiedFaces.insert( faceIndex );

        ruptureState[faceIndex] = 2;
        ruptureState[newFaceIndex] = 2;

        faceRuptureTime( faceIndex ) = time_np1;
        faceRuptureTime( newFaceIndex ) = time_np1;


        m_trailingFaces.insert( faceIndex );
        m_tipFaces.remove( faceIndex );
        faceDegreeFromCrackTip( faceIndex ) = 0;
        faceDegreeFromCrackTip( newFaceIndex ) = 0;

        localIndex const numFaceEdges = faceToEdgeMap.sizeOfArray( faceIndex );
        faceToEdgeMap.resizeArray( newFaceIndex, numFaceEdges );
        for( localIndex a = 0; a < numFaceEdges; ++a )
        {
          faceToEdgeMap( newFaceIndex, a ) = faceToEdgeMap( faceIndex, a );
        }

        localIndex const numFaceNodes = faceToNodeMap.sizeOfArray( faceIndex );
        faceToNodeMap.resizeArray( newFaceIndex, numFaceNodes );
        for( localIndex a=0; a<numFaceNodes; ++a )
        {
          localIndex const aa = a == 0 ? a : numFaceNodes - a;
          faceToNodeMap( newFaceIndex, aa ) = faceToNodeMap( faceIndex, a );
        }
        LvArray::tensorOps::scale< 3 >( faceNormals[ newFaceIndex ], -1 );

        externalFaces.insert( newFaceIndex );
        externalFaces.insert( faceIndex );


        // Fu: All edges of the parent face should be external now.
        // We have to do the following because isExternal attribute of the tip edge is not handled by the splitter.
        for( localIndex const edgeIndex : faceManager.edgeList()[ faceIndex ] )
        {
          if( parentEdgeIndices[edgeIndex]==-1 && childEdgeIndices[edgeIndex]==-1 )
          {
            m_tipEdges.insert( edgeIndex );

            for( localIndex const iface: edgeManager.faceList()[ edgeIndex ] )
            {
              if( faceToElementMap.size( 1 ) == 2  &&
                  faceIsExternal[iface] < 1 &&
                  checkOrphanElement( elementManager, faceManager, iface ) == 0 &&
                  isFaceSeparable[iface] == 1
//                  && fabs(LvArray::tensorOps::AiBi< 3 >(faceNormals[faceIndex], faceNormals[iface])) > cos( m_maxTurnAngle )
                  )
              {
                m_tipFaces.insert( iface );
              }
            }
          }
          if( edgeIsExternal[edgeIndex]==0 )
          {
            edgeIsExternal[edgeIndex] = 2;
          }
        }
        for( localIndex const nodeIndex : faceToNodeMap[ faceIndex ] )
        {
          if( parentNodeIndices[nodeIndex]==-1 && childNodeIndices[nodeIndex]==-1 )
          {
            m_tipNodes.insert( nodeIndex );
            nodeDegreeFromCrackTip( nodeIndex ) = 0;
          }
          if( nodeIsExternal[nodeIndex] )
          {
            nodeIsExternal[nodeIndex] = 2;
          }
        }

        {
          localIndex faceIndices[2] = {faceIndex, newFaceIndex};
          localIndex const
          newFaceElement = fractureElementRegion->addToFractureMesh( time_np1,
                                                                     &edgeManager,
                                                                     &faceManager,
                                                                     this->m_originalFaceToEdges.toViewConst(),
                                                                     "faceElementSubRegion",
                                                                     faceIndices );
          m_faceElemsRupturedThisSolve.insert( newFaceElement );
          modifiedObjects.newElements[ {fractureElementRegion->getIndexInParent(), 0} ].insert( newFaceElement );
        }
//        externalFaceManager.SplitFace(parentFaceIndex, newFaceIndex, nodeManager);

      } // if( faceManager.SplitObject( faceIndex, newFaceIndex ) )
    } // if( location == -1 )
  } // for( map<localIndex,int>::const_iterator iter_face


  // ***** now correct all the relations between the objects *****

  /* To accomplish this annoying yet exceedingly important task, we will take a "top down"
   * approach. Note that this is a two way correction, i.e. if we are correcting
   * elementToNodes, we also correct nodeToElementMaps. This is summarized as:
   * 1) Loop over elements attached to the split node.
   *     2a) correct all relations between the single  element and the nodes.
   *     2b) Loop over all faces on the element
   *         3a) For each face, correct the face relations with the element
   *         3b) For each face, correct the face relations with the nodes
   *         3c) Loop over all edges on the face
   *             4a) For each edge, correct the face relations
   *             4b) for each edge, correct the node relations
   *
   *  The element location will define which side of the rupture everything
   *  is on.
   *  - location 0 gets the original node,edge,face.
   *  - location 1 gets the new node,edge,face.
   */

  array1d< localIndex > const & parentFaceIndex = faceManager.getExtrinsicData< extrinsicMeshData::ParentIndex >();
  array1d< localIndex > const & childFaceIndex = faceManager.getExtrinsicData< extrinsicMeshData::ChildIndex >();

  // 1) loop over all elements attached to the nodeID
  for( map< std::pair< CellElementSubRegion *, localIndex >, int >::const_iterator iter_elem =
         elemLocations.begin(); iter_elem != elemLocations.end(); ++iter_elem )
  {
    const int & location = iter_elem->second;

    if( location==1 )
    {
      const std::pair< CellElementSubRegion *, localIndex > & elem = iter_elem->first;

      CellElementSubRegion & elemSubRegion = *(elem.first);
      ElementRegionBase * const elemRegion = elemSubRegion.getParent()->getParent()->groupCast< ElementRegionBase * >();
      string const elemRegionName = elemRegion->getName();

      localIndex const regionIndex = elementManager.getRegions().getIndex( elemRegionName );
      localIndex const subRegionIndex = elemRegion->getSubRegions().getIndex( elemSubRegion.getName() );
      const localIndex elemIndex = elem.second;

      modifiedObjects.modifiedElements[{regionIndex, subRegionIndex}].insert( elemIndex );


      array2d< localIndex, cells::NODE_MAP_PERMUTATION > const & elemsToNodes = elemSubRegion.nodeList();
      array2d< localIndex > const & elemsToFaces = elemSubRegion.faceList();

      if( getLogLevel() > 1 )
        std::cout<<"Element "<<elemIndex<<std::endl;

      // 2a) correct elementToNode and nodeToElement
      if( getLogLevel() > 1 )
        std::cout<<"  Looping over all nodes on element, and correcting node<->element maps:"<<std::endl;


      real64 elemCenter[3] = {0.0, 0.0, 0.0};
      {
        // loop over all nodes on element
        if( getLogLevel() > 1 )
          std::cout<<"    m_ElementToNodeMap = ( ";
        for( localIndex a=0; a<elemsToNodes.size( 1 ); ++a )
        {
          LvArray::tensorOps::add< 3 >( elemCenter, X[ elemsToNodes[elemIndex][a] ] );
          // if the node was just split
          if( elemsToNodes[elemIndex][a] == nodeID )
          {

            if( getLogLevel() > 1 )
              std::cout<<elemsToNodes[elemIndex][a]<<"->"<<newNodeIndex<<", ";

            elemsToNodes[elemIndex][a] = newNodeIndex;

            insert( nodeManager.toElementRelation(), newNodeIndex, regionIndex, subRegionIndex, elemIndex );
            erase( nodeManager.toElementRelation(), nodeID, regionIndex, subRegionIndex, elemIndex );
          }
          else if( getLogLevel() > 1 )
            std::cout<<elemsToNodes[elemIndex][a]<<", ";
        }
        LvArray::tensorOps::scale< 3 >( elemCenter, 1.0 / elemsToNodes.size( 1 ) );
        if( getLogLevel() > 1 )
          std::cout<<")"<<std::endl;

        if( getLogLevel() > 1 )
        {
          for( localIndex a=0; a<elemsToNodes.size( 1 ); ++a )
          {
            if( getLogLevel() > 1 )
            {
              std::cout<<"    nodeToElemMaps["<<elemsToNodes[elemIndex][a]<<"] = ( ";
              for( localIndex k=0; k<nodeToRegionMap.sizeOfArray( elemsToNodes[elemIndex][a] ); ++k )
              {
                std::cout<<"["<<nodeToRegionMap[elemsToNodes[elemIndex][a]][k]<<","
                         <<nodeToSubRegionMap[elemsToNodes[elemIndex][a]][k]<<","
                         <<nodeToElementMap[elemsToNodes[elemIndex][a]][k]<<"] , ";
              }
              std::cout<<" )"<<std::endl;
            }
          }

          if( getLogLevel() > 1 )
          {
            std::cout<<"    nodeToElemMaps["<<nodeID<<"] = ( ";
            for( localIndex k=0; k<nodeToRegionMap.sizeOfArray( nodeID ); ++k )
            {
              std::cout<<"["<<nodeToRegionMap[nodeID][k]<<","
                       <<nodeToSubRegionMap[nodeID][k]<<","
                       <<nodeToElementMap[nodeID][k]<<"] , ";
            }
            std::cout<<" )"<<std::endl;
          }
        }
      }



      // 2b) loop over all faces on element.
      if( getLogLevel() > 1 )
      {
        std::cout<<"  Looping over all faces on element (parent and child):"<<std::endl;
      }

      // we need to build a list of faces that is elemToFaces FOLLOWED by any
      // parent face of those indicated in elemToFaces

      // Now we do a loop over the facelist and process all the faces
      for( int kf=0; kf<elemSubRegion.numFacesPerElement(); ++kf )
      {

        // set both faceID and newFaceID to the parent face.
        localIndex const faceIndex = elemsToFaces[elemIndex][kf];
        //        map<localIndex,localIndex>::iterator iterSplitFace = splitFaces.find(faceIndex);
        bool const isNewFace = (splitFaces.count( faceIndex )>0) ? true : false;
        localIndex const newFaceIndex = isNewFace ? childFaceIndex[faceIndex] : faceIndex;


        // 3a) check to see if the face was split. If so, then we will need
        // to alter the face relation with the elements in both directions.
        if( isNewFace )
        {
          // replace the parent face with the child face in elementToFace. Now
          // faceID is the parent face, and newFaceID is the child face.
          elemsToFaces[elemIndex][kf] = childFaceIndex[faceIndex];



          // add the element to the child faceToElem
//          faceManager.m_toElements[newFaceIndex].emplace_back( elem );

          faceToRegionMap[newFaceIndex][0] = regionIndex;
          faceToSubRegionMap[newFaceIndex][0] = subRegionIndex;
          faceToElementMap[newFaceIndex][0] = elemIndex;
          faceToRegionMap[newFaceIndex][1] = -1;
          faceToSubRegionMap[newFaceIndex][1] = -1;
          faceToElementMap[newFaceIndex][1] = -1;

          // remove the element from the parent face
          if( faceToRegionMap[faceIndex][0] == regionIndex &&
              faceToSubRegionMap[faceIndex][0] == subRegionIndex &&
              faceToElementMap[faceIndex][0] == elemIndex )
          {
            faceToRegionMap[faceIndex][0] = faceToRegionMap[faceIndex][1];
            faceToSubRegionMap[faceIndex][0] = faceToSubRegionMap[faceIndex][1];
            faceToElementMap[faceIndex][0] = faceToElementMap[faceIndex][1];
            faceToRegionMap[faceIndex][1] = -1;
            faceToSubRegionMap[faceIndex][1] = -1;
            faceToElementMap[faceIndex][1] = -1;
          }
          else if( faceToRegionMap[faceIndex][1] == regionIndex &&
                   faceToSubRegionMap[faceIndex][1] == subRegionIndex &&
                   faceToElementMap[faceIndex][1] == elemIndex )
          {
            faceToRegionMap[faceIndex][1] = -1;
            faceToSubRegionMap[faceIndex][1] = -1;
            faceToElementMap[faceIndex][1] = -1;
          }

          if( getLogLevel() > 1 )
          {
            GEOSX_LOG( "    faceToRegionMap["<<newFaceIndex<<"][0]    = "<<faceToRegionMap[newFaceIndex][0] );
            GEOSX_LOG( "    faceToSubRegionMap["<<newFaceIndex<<"][0] = "<<faceToSubRegionMap[newFaceIndex][0] );
            GEOSX_LOG( "    faceToElementMap["<<newFaceIndex<<"][0]      = "<<faceToElementMap[newFaceIndex][0] );
            GEOSX_LOG( "    faceToRegionMap["<<newFaceIndex<<"][1]    = "<<faceToRegionMap[newFaceIndex][1] );
            GEOSX_LOG( "    faceToSubRegionMap["<<newFaceIndex<<"][1] = "<<faceToSubRegionMap[newFaceIndex][1] );
            GEOSX_LOG( "    faceToElementMap["<<newFaceIndex<<"][1]      = "<<faceToElementMap[newFaceIndex][1] );

            GEOSX_LOG( "    faceToRegionMap["<<faceIndex<<"][0]    = "<<faceToRegionMap[faceIndex][0] );
            GEOSX_LOG( "    faceToSubRegionMap["<<faceIndex<<"][0] = "<<faceToSubRegionMap[faceIndex][0] );
            GEOSX_LOG( "    faceToElementMap["<<faceIndex<<"][0]      = "<<faceToElementMap[faceIndex][0] );
            GEOSX_LOG( "    faceToRegionMap["<<faceIndex<<"][1]    = "<<faceToRegionMap[faceIndex][1] );
            GEOSX_LOG( "    faceToSubRegionMap["<<faceIndex<<"][1] = "<<faceToSubRegionMap[faceIndex][1] );
            GEOSX_LOG( "    faceToElementMap["<<faceIndex<<"][1]      = "<<faceToElementMap[faceIndex][1] );

          }

          for( int i = 0; i < 2; i++ )
          {
            localIndex iFace = i == 0 ? faceIndex : newFaceIndex;

            localIndex elementIndex = faceToElementMap[iFace][0];
            CellElementSubRegion * elementSubRegion = elementManager.getRegion( faceToRegionMap[iFace][0] )->
                                                        getSubRegion< CellElementSubRegion >( faceToSubRegionMap[iFace][0] );
            arrayView2d< real64 const > const subRegionElemCenter = elementSubRegion->getElementCenter();

            faceManager.sortFaceNodes( X, subRegionElemCenter[ elementIndex ], faceToNodeMap[ iFace ], faceToNodeMap.sizeOfArray( iFace ) );

            //Face normal need to be updated here
            real64 fCenter[ 3 ];
            computationalGeometry::Centroid_3DPolygon( faceToNodeMap[ iFace ],
                                                       X,
                                                       fCenter,
                                                       faceNormals[ iFace ] );
          }

        } // if( splitFaces.count( faceID ) > 0 )

        modifiedObjects.modifiedFaces.insert( faceIndex );



        // 3b) correct faceToNodes and nodeToFaces

        if( getLogLevel() > 1 )
        {
          localIndex const parentFace = parentFaceIndex[newFaceIndex];
          if( parentFace!=-1 )
          {
            std::cout<<"    m_FaceToNodeMap["<<parentFace<<"->"<<newFaceIndex<<"] = ( ";
          }
          else
          {
            std::cout<<"    m_FaceToNodeMap["<<newFaceIndex<<"] = ( ";
          }
        }

        // loop over all nodes on the face.
        for( localIndex & nodeIndex : faceToNodeMap[ newFaceIndex ] )
        {
          if( getLogLevel() > 1 )
            std::cout<<nodeIndex;

          // if the facenode is the one that is being split
          if( nodeIndex == nodeID )
          {
            nodeIndex = newNodeIndex;

            // if it is not a new face.
            if( !isNewFace )
            {
              // remove the face from the nodeToFaceMap of the parent node.
              nodeToFaceMap.removeFromSet( nodeID, faceIndex );

              // add the face to the nodeToFaceMap of the new node.
              nodeToFaceMap.insertIntoSet( nodeIndex, faceIndex );
            }
            else
            {
              // it is a new face

              // insert the newFace into the nodeToFaceMap of the newNode
              nodeToFaceMap.insertIntoSet( nodeIndex, newFaceIndex );
            }
            if( getLogLevel() > 1 )
              std::cout<<"->"<<nodeIndex<<", ";
          }
          else // the node is not being split
          {
            nodeToFaceMap.insertIntoSet( nodeIndex, newFaceIndex );

            if( getLogLevel() > 1 )
              std::cout<<", ";
          }

        }
        if( getLogLevel() > 1 )
          std::cout<<")"<<std::endl;



        // faceToEdges
        if( getLogLevel() > 1 )
        {
          const localIndex parentFace = parentFaceIndex[newFaceIndex];
          if( parentFace!=-1 )
          {
            std::cout<<"    m_FaceToEdgeMap["<<parentFace<<"->"<<newFaceIndex<<"] = ( ";
          }
          else
          {
            std::cout<<"    m_FaceToEdgeMap["<<newFaceIndex<<"] = ( ";
          }
        }
        // loop over all edges on face
        for( localIndex & edgeIndex : faceToEdgeMap[ newFaceIndex ] )
        {

          // if the edge was just split
          if( splitEdges.count( edgeIndex ) > 0 )
          {
            if( faceIndex == newFaceIndex )
            {
              edgeToFaceMap.removeFromSet( edgeIndex, faceIndex );
            }

            edgeIndex = splitEdges[edgeIndex];
          }
          edgeToFaceMap.insertIntoSet( edgeIndex, newFaceIndex );

          modifiedObjects.modifiedEdges.insert( edgeIndex );

          if( getLogLevel() > 1 )
            std::cout<<edgeIndex;



          //edgeToNodeMap
          if( getLogLevel() > 1 )
          {
            std::cout<<"(";
          }

          {
            for( localIndex a=0; a<edgeToNodeMap.size( 1 ); ++a )
            {
              if( edgeToNodeMap[edgeIndex][a] == nodeID )
              {

                if( getLogLevel() > 1 )
                  std::cout<<edgeToNodeMap[edgeIndex][a];

                edgeToNodeMap[edgeIndex][a] = newNodeIndex;
                nodeToEdgeMap.removeFromSet( nodeID, edgeIndex );

                if( getLogLevel() > 1 )
                  std::cout<<"->"<<edgeToNodeMap[edgeIndex][a]<<", ";

              }
              else if( getLogLevel() > 1 )
                std::cout<<edgeToNodeMap[edgeIndex][a]<<", ";

              nodeToEdgeMap.insertIntoSet( edgeToNodeMap[edgeIndex][a], edgeIndex );
              modifiedObjects.modifiedNodes.insert( edgeToNodeMap[edgeIndex][a] );
            }
            if( getLogLevel() > 1 )
              std::cout<<")";
          }
          if( getLogLevel() > 1 )
            std::cout<<", ";
        }
        if( getLogLevel() > 1 )
          std::cout<<")"<<std::endl;
      } // for( int kf=0 ; kf<elemRegion.m_numFacesPerElement ; ++kf )
    } // if( location==1 )
  } // for( map<std::pair<CellBlockSubRegion*, localIndex>, int>::const_iterator iter_elem = elemLocations.begin()
}


void SurfaceGenerator::mapConsistencyCheck( localIndex const GEOSX_UNUSED_PARAM( nodeID ),
                                            NodeManager const & nodeManager,
                                            EdgeManager const & edgeManager,
                                            FaceManager const & faceManager,
                                            ElementRegionManager const & elementManager,
                                            map< std::pair< CellElementSubRegion *, localIndex >, int > const & elemLocations )
{
  //**************************************************************************
  // THIS IS ALL JUST CONSISTENCY CHECKING
  //**************************************************************************


  ArrayOfSetsView< localIndex const > const & nodeToEdgeMap = nodeManager.edgeList().toViewConst();
  ArrayOfSetsView< localIndex const > const & nodeToFaceMap = nodeManager.faceList().toViewConst();
  ArrayOfArraysView< localIndex const > const & nodeToRegionMap = nodeManager.elementRegionList();
  ArrayOfArraysView< localIndex const > const & nodeToSubRegionMap = nodeManager.elementSubRegionList();
  ArrayOfArraysView< localIndex const > const & nodeToElementMap = nodeManager.elementList();


  arrayView2d< localIndex > const & edgeToNodeMap = edgeManager.nodeList();

  ArrayOfArraysView< localIndex const > const & faceToNodeMap = faceManager.nodeList().toViewConst();
  ArrayOfArraysView< localIndex const > const & faceToEdgeMap = faceManager.edgeList().toViewConst();
  arrayView2d< localIndex const > const & faceToRegionMap = faceManager.elementRegionList();
  arrayView2d< localIndex const > const & faceToSubRegionMap = faceManager.elementSubRegionList();
  arrayView2d< localIndex const > const & faceToElementMap = faceManager.elementList();


#if 1
  if( getLogLevel() > 2 )
  {
    std::cout<<"CONSISTENCY CHECKING OF THE MAPS"<<std::endl;

    for( map< std::pair< CellElementSubRegion *, localIndex >, int >::const_iterator iter_elem=elemLocations.begin();
         iter_elem!=elemLocations.end(); ++iter_elem )
    {
      const std::pair< CellElementSubRegion *, localIndex > & elem = iter_elem->first;

      CellElementSubRegion & elemSubRegion = *(elem.first);
      const localIndex elemIndex = elem.second;

      arrayView2d< localIndex const, cells::NODE_MAP_USD > const & elemsToNodes = elemSubRegion.nodeList();
      arrayView2d< localIndex > & elemsToFaces = elemSubRegion.faceList();


      std::set< localIndex > elemNodes;


      GEOSX_LOG( "Element " << elemIndex );
      std::cout << " elementToNodes = ";
      for( int a=0; a<8; ++a )
      {
        elemNodes.insert( elemsToNodes( elemIndex, a ));
        std::cout << elemsToNodes( elemIndex, a )<<", ";
      }
      std::cout << std::endl;

      std::cout << " elementToFaces->edges->nodes = ";


      // Now we do a loop over the facelist and process all the faces
      for( int kf=0; kf<elemSubRegion.numFacesPerElement(); ++kf )
      {
        std::set< localIndex > faceNodes;

        localIndex faceIndex  = elemsToFaces( elemIndex, kf );

        std::cout << "                              = ";
        std::cout << faceIndex << "( ";
        for( int b=0; b<4; ++b )
        {
          localIndex faceNodeID = faceToNodeMap( faceIndex, b );
          faceNodes.insert( faceNodeID );
          if( elemNodes.count( faceNodeID ) == 0 )
          {
            std::cout << "*";
          }
          std::cout << faceNodeID << ",";
        }
        std::cout << " )      ";



        std::cout << faceIndex << "[ ";
        for( int b=0; b<4; ++b )
        {
          localIndex edgeIndex = faceToEdgeMap( faceIndex, b );
          std::cout << edgeIndex << "( ";
          for( int c=0; c<2; ++c )
          {
            localIndex edgeNodeID = edgeToNodeMap( edgeIndex, c );
            if( elemNodes.count( edgeNodeID ) == 0  && kf<elemSubRegion.numFacesPerElement() )
            {
              std::cout << "*";
            }
            if( faceNodes.count( edgeNodeID ) == 0 )
            {
              std::cout << "#";
            }
            std::cout << edgeNodeID << ",";
          }
          std::cout << " ), ";
        }
        std::cout << " ] \n";

      }
      std::cout << std::endl;

    }

  }

  if( getLogLevel() > 2 )
  {
    // nodeToEdge
    std::vector< std::set< localIndex > > inverseEdgesToNodes( nodeManager.size() );

    for( localIndex ke=0; ke<edgeManager.size(); ++ke )
    {
      for( localIndex b= 0; b<edgeToNodeMap.size( 1 ); ++b )
      {
        localIndex nodeIndex = edgeToNodeMap( ke, b );
        inverseEdgesToNodes[nodeIndex].insert( ke );
      }
    }
    std::cout << "Check NodeToEdge:  nodeToEdgeMap  inverseEdgesToNodes" << std::endl;
    for( localIndex a=0; a<nodeManager.size(); ++a )
    {
      std::cout << "nodeToEdgeMap[" << a << "] = ( ";

      for( localIndex const edgeID : nodeToEdgeMap[ a ] )
      {
        if( inverseEdgesToNodes[a].count( edgeID ) == 0 )
        {
          std::cout << "*";
        }
        std::cout << edgeID << ", ";
      }

      std::cout<<")    (";

      for( localIndex const edgeID : inverseEdgesToNodes[a] )
      {
        if( !nodeToEdgeMap.contains( a, edgeID ) )
          std::cout << "*";
        std::cout << edgeID <<", ";
      }
      std::cout<< ")" <<std::endl;
    }
  }

  if( getLogLevel() > 2 )
  {
    // nodeToFace
    std::vector< std::set< localIndex > > inverseFacesToNodes( nodeManager.size() );
    for( localIndex kf=0; kf<faceManager.size(); ++kf )
    {
      for( localIndex const b : faceToNodeMap[ kf ] )
      {
        inverseFacesToNodes[b].insert( kf );
      }
    }
    std::cout << "Check NodeToFace:  nodeToFaceMap  inverseFacesToNodes" << std::endl;
    for( localIndex a=0; a<nodeManager.size(); ++a )
    {
      std::cout << "m_nodeToFaceMap[ "<< a << "] = ( ";
      for( localIndex const & faceID : nodeToFaceMap[ a ] )
      {
        if( inverseFacesToNodes[a].count( faceID ) == 0 )
          std::cout << "*";
        std::cout << faceID << ", ";
      }
      std::cout<<")    (";

      for( localIndex const edgeID : inverseFacesToNodes[a] )
      {
        if( !nodeToFaceMap.contains( a, edgeID ) )
          std::cout << "*";
        std::cout << edgeID << ", ";
      }
      std::cout<<")"<<std::endl;
    }
  }



  if( getLogLevel() > 2 )
  {


    // nodeToElement
    std::vector< std::set< std::pair< CellElementSubRegion const *, localIndex > > > inverseElemsToNodes( nodeManager.size() );
    for( localIndex er=0; er<elementManager.numRegions(); ++er )
    {
      ElementRegionBase const & elemRegion = *(elementManager.getRegion( er ));
      for( localIndex esr=0; esr<elemRegion.numSubRegions(); ++esr )
      {
        CellElementSubRegion const * const subRegion = elemRegion.getSubRegion< CellElementSubRegion >( esr );
        if( subRegion != nullptr )
        {
          arrayView2d< localIndex const, cells::NODE_MAP_USD > const & elemsToNodes = subRegion->nodeList();
          for( localIndex k=0; k<subRegion->size(); ++k )
          {
            std::pair< CellElementSubRegion const *, localIndex > elem = std::make_pair( subRegion, k );

            for( localIndex a=0; a<elemsToNodes.size( 1 ); ++a )
            {
              inverseElemsToNodes[elemsToNodes( k, a )].insert( elem );
            }
          }
        }
      }
    }



    std::cout<<"Check NodeToElem: nodesToElems  inverseElemsToNodes "<<std::endl;


    for( localIndex a=0; a<nodeManager.size(); ++a )
    {

      std::set< std::pair< CellElementSubRegion const *, localIndex > > nodeToElements;
      for( localIndex k=0; k<nodeToRegionMap.sizeOfArray( a ); ++k )
      {
        if( nodeToRegionMap[a][k]!=-1 && nodeToSubRegionMap[a][k]!=-1 && nodeToElementMap[a][k]!=-1 )
        {
          nodeToElements.insert( std::make_pair( elementManager.getRegion( nodeToRegionMap( a, k ) )->
                                                   getSubRegion< CellElementSubRegion >( nodeToSubRegionMap( a, k ) ),
                                                 nodeToElementMap( a, k ) ) );
        }
      }


      std::cout<<"m_NodeToElementMap["<<a<<"] = ( ";
      for( std::set< std::pair< CellElementSubRegion const *, localIndex > >::iterator
           ielem=nodeToElements.begin(); ielem!=nodeToElements.end(); ++ielem )
      {
        if( inverseElemsToNodes[a].count( *ielem ) == 0 )
          std::cout<<"*";

        std::cout<<ielem->second<<", ";
      }
      std::cout<<")    (";

      for( std::set< std::pair< CellElementSubRegion const *, localIndex > >::const_iterator
           ielem=inverseElemsToNodes[a].begin();
           ielem!=inverseElemsToNodes[a].end(); ++ielem )
      {
        if( nodeToElements.count( *ielem ) == 0 )
          std::cout<<"*";

        std::cout<<ielem->second<<", ";
      }
      std::cout<<")"<<std::endl;
    }


    // edgeToFace
    std::vector< std::set< localIndex > > inverseFacesToEdges( edgeManager.size() );
    for( localIndex kf=0; kf<faceManager.size(); ++kf )
    {
      for( localIndex const b : faceToEdgeMap[ kf ] )
      {
        inverseFacesToEdges[ b ].insert( kf );
      }
    }
    std::cout<<"Check EdgeToFace: edgeToFaceMap  inverseFacesToEdges "<<std::endl;
    for( localIndex ke=0; ke<edgeManager.size(); ++ke )
    {
      std::cout<<"m_edgeToFaceMap["<<ke<<"] = ( ";
      for( localIndex const faceID : edgeManager.faceList()[ ke ] )
      {
        if( inverseFacesToEdges[ke].count( faceID ) == 0 )
          std::cout << "*";
        std::cout<<faceID<<", ";
      }
      std::cout<<")    (";

      for( std::set< localIndex >::const_iterator iface=inverseFacesToEdges[ke].begin();
           iface!=inverseFacesToEdges[ke].end(); ++iface )
      {
        if( !edgeManager.faceList().contains( ke, *iface ) )
          std::cout<<"*";
        std::cout<< *iface <<", ";
      }
      std::cout<<")"<<std::endl;
    }

    // faceToElement
    std::vector< std::set< std::pair< CellElementSubRegion const *, localIndex > > > inverseElemsToFaces( faceManager.size() );
    for( localIndex er=0; er<elementManager.numRegions(); ++er )
    {
      ElementRegionBase const & elemRegion = *(elementManager.getRegion( er ));
      for( localIndex esr=0; esr<elemRegion.numSubRegions(); ++esr )
      {
        CellElementSubRegion const * const subRegion = elemRegion.getSubRegion< CellElementSubRegion >( esr );
        if( subRegion != nullptr )
        {
          arrayView2d< localIndex > const & elemsToFaces = subRegion->faceList();

          for( localIndex k=0; k<subRegion->size(); ++k )
          {
            std::pair< CellElementSubRegion const *, localIndex > elem = std::make_pair( subRegion, k );

            for( localIndex a=0; a<elemsToFaces.size( 1 ); ++a )
            {
              const localIndex faceID = elemsToFaces( k, a );
              inverseElemsToFaces[ faceID ].insert( elem );

              //            if( parentFaceIndex[faceID] != -1 )
              //            {
              //              inverseElemsToFaces[parentFaceIndex[faceID]].insert(elem);
              //            }
            }
          }
        }
      }
    }
    std::cout<<"Check FacesToElem: facesToElems  inverseElemsToFaces "<<std::endl;
    for( localIndex a=0; a<faceManager.size(); ++a )
    {

      std::vector< std::pair< CellElementSubRegion const *, localIndex > > faceToElements;
      for( localIndex k=0; k<faceToRegionMap.size( 1 ); ++k )
      {
        // TODO This only works for a single region
        if( faceToRegionMap( a, k ) != -1 )
        {
          faceToElements.emplace_back( elementManager.getRegion( faceToRegionMap( a, k ) )->
                                         getSubRegion< CellElementSubRegion >( faceToSubRegionMap( a, k ) ),
                                       faceToElementMap( a, k ) );
        }
      }


      std::cout<<"m_FaceToElementMap["<<a<<"] = ( ";

      for( std::vector< std::pair< CellElementSubRegion const *, localIndex > >::const_iterator
           ielem=faceToElements.begin();
           ielem!=faceToElements.end(); ++ielem )
      {
        if( inverseElemsToFaces[a].count( *ielem ) == 0 )
          std::cout<<"*";

        std::cout<<ielem->second<<", ";
      }
      std::cout<<")    (";

      for( std::set< std::pair< CellElementSubRegion const *, localIndex > >::const_iterator ielem=inverseElemsToFaces[a].begin();
           ielem!=inverseElemsToFaces[a].end(); ++ielem )
      {

        if( faceToElements.size() == 2 )
        {
          if( (faceToElements[0] != *ielem) && (faceToElements[1] != *ielem) )
            std::cout<<"*";
        }
        else if( faceToElements.size() )
        {
          if( (faceToElements[0] != *ielem)  )
            std::cout<<"*";
        }
        else
        {
          std::cout<<"****";
        }


        std::cout<<ielem->second<<", ";
      }
      std::cout<<")"<<std::endl;
    }
  }
//  CorrectSplitNodalMass(nodeManager, nodeID, nodeManager.m_childIndices[nodeID][0]);
#endif
}



real64 SurfaceGenerator::calculateKinkAngle ( const localIndex edgeID,
                                              const NodeManager & GEOSX_UNUSED_PARAM( nodeManager ),
                                              EdgeManager & edgeManager,
                                              FaceManager & faceManager )
{
  // TODO: This method should be re-implemented.
  localIndex_array faces;
  // real64 kinkAngle;

  arrayView1d< integer const > const & faceIsExternal = faceManager.isExternal();

  for( localIndex const iface : edgeManager.faceList()[ edgeID ] )
  {
    if( faceIsExternal[iface] == 1 )
      faces.emplace_back( iface );
  }

  if( faces.size() != 2 )
  {
    return(-1.0);
  }
  else
//  {
////    // First check if the two faces are parent-child pairs
////    if (faceManager.m_parentIndex[faces[0]]==faces[1] || faceManager.m_parentIndex[faces[1]]==faces[0] )
////    {
////      return(0.0);
////    }
//
//    R1Tensor vecFace[3];
//    faceManager.InFaceVectorNormalToEdge(nodeManager, edgeManager, faces[0], edgeID, vecFace[0]);
//    faceManager.InFaceVectorNormalToEdge(nodeManager, edgeManager, faces[1], edgeID, vecFace[1]);
//    vecFace[2] = vecFace[0];
//    vecFace[2] += vecFace[1];
//    vecFace[2] /= 2.0;
//
//    kinkAngle = acos(LvArray::tensorOps::AiBi< 3 >(vecFace[0],vecFace[1])*0.999999) / 3.141592653589793238462 * 180.0;
//
//    R1Tensor vecFaceNorm;
//    vecFaceNorm = faceManager.FaceNormal(nodeManager, faces[0]);
//    vecFaceNorm  += faceManager.FaceNormal(nodeManager, faces[1]);
//    vecFaceNorm /= 2.0;
//
//    if (LvArray::tensorOps::AiBi< 3 >(vecFace[2], vecFaceNorm) < 0.0)
//      kinkAngle = 360.0 - kinkAngle;
//
//    return(kinkAngle);
//
//  }
    return 1e100;
}

void SurfaceGenerator::calculateKinkAngles ( FaceManager & faceManager,
                                             EdgeManager & edgeManager,
                                             NodeManager & nodeManager,
                                             ModifiedObjectLists & modifiedObjects,
                                             const bool prefrac )
{
  arrayView1d< real64 > & kinkAngle = edgeManager.getReference< real64_array >( "kinkAngle" );

  if( prefrac )
  {
    for( localIndex edgeID = 0; edgeID < edgeManager.size(); ++edgeID )
    {
      kinkAngle[edgeID] = calculateKinkAngle( edgeID, nodeManager, edgeManager, faceManager );
    }
  }
  else
  {
    for( std::set< localIndex >::const_iterator i=modifiedObjects.newEdges.begin(); i!=modifiedObjects.newEdges.end(); ++i )
    {
      kinkAngle[*i] = calculateKinkAngle( *i, nodeManager, edgeManager, faceManager );
    }
    for( std::set< localIndex >::const_iterator i=modifiedObjects.modifiedEdges.begin(); i!=modifiedObjects.modifiedEdges.end(); ++i )
    {
      kinkAngle[*i] = calculateKinkAngle( *i, nodeManager, edgeManager, faceManager );
    }
  }
}



void SurfaceGenerator::identifyRupturedFaces( DomainPartition & domain,
                                              NodeManager & nodeManager,
                                              EdgeManager & edgeManager,
                                              FaceManager & faceManager,
                                              ElementRegionManager & elementManager,
                                              const bool prefrac )
{
  arrayView1d< integer > const & isEdgeGhost = edgeManager.ghostRank();
  arrayView1d< real64 const > const & SIFNode = nodeManager.getExtrinsicData< extrinsicMeshData::SIFNode >();


  // We use the color map scheme because we can mark a face to be rupture ready from a partition where the face is a
  // ghost.

  if( !m_nodeBasedSIF )
  {
    {
//      for( int color=0 ; color<partition.NumColor() ; ++color )
      {
        ModifiedObjectLists modifiedObjects;
//        if( partition.Color() == color )
        {
          for( localIndex iEdge = 0; iEdge != edgeManager.size(); ++iEdge )
          {

            if( isEdgeGhost[iEdge] < 0 )
            {
              int edgeMode = checkEdgeSplitability( iEdge,
                                                    nodeManager,
                                                    faceManager,
                                                    edgeManager,
                                                    prefrac );
              if( edgeMode == 0 || edgeMode == 1 ) // We need to calculate SIF
              {
                real64 vecTipNorm[3], vecTip[3];
                localIndex trailFaceID = 0;
                real64 const SIF = calculateEdgeSif( domain, iEdge, trailFaceID,
                                                     nodeManager,
                                                     edgeManager,
                                                     faceManager,
                                                     elementManager,
                                                     vecTipNorm,
                                                     vecTip );

                if( SIF >  minimumToughnessOnEdge( iEdge, nodeManager, edgeManager, faceManager ) * 0.5 ) // && edgeMode
                                                                                                          // == 1)
                {
                  markRuptureFaceFromEdge( iEdge, trailFaceID,
                                           nodeManager,
                                           edgeManager,
                                           faceManager,
                                           elementManager,
                                           vecTipNorm,
                                           vecTip,
                                           modifiedObjects,
                                           edgeMode );
                }
              }
            }
          }
        }
      }
    }
  }
  else
  {
    ModifiedObjectLists modifiedObjects;

    calculateNodeAndFaceSif( domain, nodeManager, edgeManager, faceManager, elementManager );

    for( auto nodeIndex: m_tipNodes )
    {
      if( SIFNode[nodeIndex] > minimumToughnessOnNode( nodeIndex, nodeManager, edgeManager, faceManager ))
      {
        markRuptureFaceFromNode( nodeIndex,
                                 nodeManager,
                                 edgeManager,
                                 faceManager,
                                 elementManager,
                                 modifiedObjects );
      }
    }
  }



}

void SurfaceGenerator::calculateNodeAndFaceSif( DomainPartition & domain,
                                                NodeManager & nodeManager,
                                                EdgeManager & edgeManager,
                                                FaceManager & faceManager,
                                                ElementRegionManager & elementManager )
{
  arrayView1d< real64 > const & SIFNode = nodeManager.getExtrinsicData< extrinsicMeshData::SIFNode >();
  arrayView1d< real64 > const & SIFonFace = faceManager.getExtrinsicData< extrinsicMeshData::SIFonFace >();

  std::vector< std::vector< real64 > > SIFNode_All, SIFonFace_All;
  std::vector< real64 > SIFOnEdge;
  SIFNode_All.resize( nodeManager.size() );
  SIFonFace_All.resize( faceManager.size() );
  SIFOnEdge.resize( edgeManager.size() );


  SIFNode.setValues< parallelHostPolicy >( 0 );
  SIFonFace.setValues< parallelHostPolicy >( 0 );

  arrayView2d< real64 const > const &
  fext = nodeManager.getReference< array2d< real64 > >( SolidMechanicsLagrangianFEM::viewKeyStruct::forceExternal );
  arrayView2d< real64 const, nodes::TOTAL_DISPLACEMENT_USD > const & displacement = nodeManager.totalDisplacement();
  ArrayOfArraysView< localIndex const > const & nodeToRegionMap = nodeManager.elementRegionList().toViewConst();
  ArrayOfArraysView< localIndex const > const & nodeToSubRegionMap = nodeManager.elementSubRegionList().toViewConst();
  ArrayOfArraysView< localIndex const > const & nodeToElementMap = nodeManager.elementList().toViewConst();
  arrayView2d< real64 const, nodes::REFERENCE_POSITION_USD > const & X = nodeManager.referencePosition();
  ArrayOfSetsView< localIndex const > const & nodeToEdgeMap = nodeManager.edgeList().toViewConst();
  const arrayView1d< integer > & isNodeGhost = nodeManager.ghostRank();

  arrayView2d< localIndex > const & edgeToNodeMap = edgeManager.nodeList();
  ArrayOfSetsView< localIndex const > const & edgeToFaceMap = edgeManager.faceList().toViewConst();

  ArrayOfArraysView< localIndex const > const & faceToNodeMap = faceManager.nodeList().toViewConst();
  ArrayOfArraysView< localIndex const > const & faceToEdgeMap = faceManager.edgeList().toViewConst();
  arrayView2d< real64 const > const & faceNormal = faceManager.faceNormal();
  arrayView1d< real64 const > const & faceArea = faceManager.faceArea();
  arrayView2d< real64 const > const & faceCenter = faceManager.faceCenter();

  arrayView1d< localIndex const > const & childFaceIndices = faceManager.getExtrinsicData< extrinsicMeshData::ChildIndex >();
  arrayView1d< localIndex const > const & childNodeIndices = nodeManager.getExtrinsicData< extrinsicMeshData::ChildIndex >();
  arrayView1d< localIndex > const & parentNodeIndices = nodeManager.getExtrinsicData< extrinsicMeshData::ParentIndex >();

  ConstitutiveManager const * const cm = domain.getConstitutiveManager();
  ConstitutiveBase const * const solid  = cm->getConstitutiveRelation< ConstitutiveBase >( m_solidMaterialNames[0] );
  GEOSX_ERROR_IF( solid == nullptr, "constitutive model " + m_solidMaterialNames[0] + " not found" );
  m_solidMaterialFullIndex = solid->getIndexInParent();

  ConstitutiveManager * const constitutiveManager =
    domain.getGroup< ConstitutiveManager >( keys::ConstitutiveManager );

  ElementRegionManager::MaterialViewAccessor< arrayView1d< real64 const > > const shearModulus =
    elementManager.constructFullMaterialViewAccessor< array1d< real64 >, arrayView1d< real64 const > >( "ShearModulus", constitutiveManager );

  ElementRegionManager::MaterialViewAccessor< arrayView1d< real64 const > > const bulkModulus =
    elementManager.constructFullMaterialViewAccessor< array1d< real64 >, arrayView1d< real64 const > >( "BulkModulus", constitutiveManager );

  ElementRegionManager::MaterialViewAccessor< arrayView3d< real64 const, solid::STRESS_USD > > const
  stress = elementManager.constructFullMaterialViewAccessor< array3d< real64, solid::STRESS_PERMUTATION >,
                                                             arrayView3d< real64 const, solid::STRESS_USD > >( SolidBase::viewKeyStruct::stressString,
                                                                                                               constitutiveManager );


  ElementRegionManager::ElementViewAccessor< arrayView4d< real64 const > > const
  dNdX = elementManager.constructViewAccessor< array4d< real64 >, arrayView4d< real64 const > >( keys::dNdX );

  ElementRegionManager::ElementViewAccessor< arrayView2d< real64 const > > const
  detJ = elementManager.constructViewAccessor< array2d< real64 >, arrayView2d< real64 const > >( keys::detJ );



  nodeManager.totalDisplacement().move( LvArray::MemorySpace::CPU, false );
  elementManager.forElementSubRegions< CellElementSubRegion >( [&]( CellElementSubRegion & subRegion )
  {
    for( localIndex mat=0; mat<m_solidMaterialNames.size(); ++mat )
    {
      subRegion.getConstitutiveModel( m_solidMaterialNames[mat] )->
        getReference< array3d< real64, solid::STRESS_PERMUTATION > >( SolidBase::viewKeyStruct::stressString ).move( LvArray::MemorySpace::CPU,
                                                                                                                     false );
    }
  } );
  displacement.move( LvArray::MemorySpace::CPU, false );


  for( localIndex const trailingFaceIndex : m_trailingFaces )
//  RAJA::forall< parallelHostPolicy >( RAJA::TypedRangeSegment< localIndex >( 0, m_trailingFaces.size() ),
//                                      [=] GEOSX_HOST_DEVICE ( localIndex const trailingFacesCounter )
  {
//    localIndex const trailingFaceIndex = m_trailingFaces[ trailingFacesCounter ];

    real64 const faceNormalVector[3] = LVARRAY_TENSOROPS_INIT_LOCAL_3( faceNormal[trailingFaceIndex] );
    //TODO: check if a ghost face still has the correct attributes such as normal vector, face center, face index.
    localIndex_array unpinchedNodeID;
    localIndex_array pinchedNodeID;
    localIndex_array tipEdgesID;

    for( localIndex const nodeIndex : faceToNodeMap[ trailingFaceIndex ] )
    {
      if( m_tipNodes.contains( nodeIndex ))
      {
        pinchedNodeID.emplace_back( nodeIndex );
      }
      else
      {
        unpinchedNodeID.emplace_back( nodeIndex );
      }
    }

    for( localIndex const edgeIndex : faceToEdgeMap[ trailingFaceIndex ] )
    {
      if( m_tipEdges.contains( edgeIndex ))
      {
        tipEdgesID.emplace_back( edgeIndex );
      }
    }

    if( tipEdgesID.size() >= 1 )
    {
      for( localIndex const nodeIndex : pinchedNodeID )
      {
        if( isNodeGhost[nodeIndex] < 0 )
        {
          real64 nodeDisconnectForce[3] = { 0 };
          real64 const nodePosition[3] = LVARRAY_TENSOROPS_INIT_LOCAL_3( X[nodeIndex] );
          localIndex tralingNodeID = std::numeric_limits< localIndex >::max();
          localIndex nElemEachSide[2];
          nElemEachSide[0] = 0;
          nElemEachSide[1] = 0;

          for( localIndex k=0; k<nodeToRegionMap.sizeOfArray( nodeIndex ); ++k )
          {
            localIndex const er  = nodeToRegionMap[nodeIndex][k];
            localIndex const esr = nodeToSubRegionMap[nodeIndex][k];
            localIndex const ei  = nodeToElementMap[nodeIndex][k];

            CellElementSubRegion * const elementSubRegion = elementManager.getRegion( er )->getSubRegion< CellElementSubRegion >( esr );

            arrayView2d< localIndex const, cells::NODE_MAP_USD > const & elementsToNodes = elementSubRegion->nodeList();
            arrayView2d< real64 const > const & elementCenter = elementSubRegion->getElementCenter().toViewConst();
            real64 K = bulkModulus[er][esr][m_solidMaterialFullIndex][ei];
            real64 G = shearModulus[er][esr][m_solidMaterialFullIndex][ei];
            real64 youngsModulus = 9 * K * G / ( 3 * K + G );
            real64 poissonRatio = ( 3 * K - 2 * G ) / ( 2 * ( 3 * K + G ) );

            localIndex const numQuadraturePoints = detJ[er][esr].size( 1 );

            for( localIndex n=0; n<elementsToNodes.size( 1 ); ++n )
            {
              if( elementsToNodes( ei, n ) == nodeIndex )
              {
                real64 temp[ 3 ] = {0};
                real64 xEle[ 3 ]  = LVARRAY_TENSOROPS_INIT_LOCAL_3 ( elementCenter[ei] );

                SolidMechanicsLagrangianFEMKernels::ExplicitKernel::
                  calculateSingleNodalForce( ei,
                                             n,
                                             numQuadraturePoints,
                                             dNdX[er][esr],
                                             detJ[er][esr],
                                             stress[er][esr][m_solidMaterialFullIndex],
                                             temp );

                //wu40: the nodal force need to be weighted by Young's modulus and possion's ratio.
                LvArray::tensorOps::scale< 3 >( temp, youngsModulus );
                LvArray::tensorOps::scale< 3 >( temp, 1.0 / (1 - poissonRatio * poissonRatio) );

                LvArray::tensorOps::subtract< 3 >( xEle, nodePosition );
                if( LvArray::tensorOps::AiBi< 3 >( xEle, faceNormalVector ) > 0 ) //TODO: check the sign.
                {
                  nElemEachSide[0] += 1;
                  LvArray::tensorOps::add< 3 >( nodeDisconnectForce, temp );
                }
                else
                {
                  nElemEachSide[1] +=1;
                  LvArray::tensorOps::subtract< 3 >( nodeDisconnectForce, temp );
                }
              }
            }
          }

          if( nElemEachSide[0]>=1 && nElemEachSide[1]>=1 )
          {
            LvArray::tensorOps::scale< 3 >( nodeDisconnectForce, 0.5 );
          }

          //Find the trailing node according to the node index and face index
          if( unpinchedNodeID.size() == 0 ) //Tet mesh under three nodes pinched scenario. Need to find the other
                                            // trailing face that containing the trailing node.
          {
            for( localIndex const edgeIndex: faceToEdgeMap[ trailingFaceIndex ] )
            {
              for( localIndex const faceIndex: edgeToFaceMap[ edgeIndex ] )
              {
                if( faceIndex != trailingFaceIndex && m_tipFaces.contains( faceIndex ))
                {
                  for( localIndex const iNode: faceToNodeMap[ faceIndex ] )
                  {
                    if( !m_tipNodes.contains( iNode ))
                    {
                      tralingNodeID = iNode;
                    }
                  }
                }
              }
            }

            if( tralingNodeID == std::numeric_limits< localIndex >::max())
            {
              GEOSX_ERROR( "Error. The triangular trailing face has three tip nodes but cannot find the other trailing face containing the trailing node." );
            }
          }
          else if( unpinchedNodeID.size() == 1 )
          {
            tralingNodeID = unpinchedNodeID[0];
          }
          else if( unpinchedNodeID.size() == 2 )
          {
            for( localIndex const edgeIndex : nodeToEdgeMap[ nodeIndex ] )
            {
              auto const faceToEdgeMapIterator = faceToEdgeMap[ trailingFaceIndex ];
              if( std::find( faceToEdgeMapIterator.begin(), faceToEdgeMapIterator.end(), edgeIndex ) != faceToEdgeMapIterator.end() &&
                  !m_tipEdges.contains( edgeIndex ) )
              {
                tralingNodeID = edgeToNodeMap[edgeIndex][0] == nodeIndex ? edgeToNodeMap[edgeIndex][1] : edgeToNodeMap[edgeIndex][0];
              }
            }
          }

          //Calculate SIF for the node.
          real64 tipNodeSIF;
          real64 tipNodeForce[3];
          real64 trailingNodeDisp[3];
          localIndex theOtherTrailingNodeID;

          if( childNodeIndices[tralingNodeID] == -1 )
          {
            theOtherTrailingNodeID = parentNodeIndices[tralingNodeID];
          }
          else
          {
            theOtherTrailingNodeID = childNodeIndices[tralingNodeID];
          }

          LvArray::tensorOps::copy< 3 >( trailingNodeDisp, displacement[theOtherTrailingNodeID] );
          LvArray::tensorOps::subtract< 3 >( trailingNodeDisp, displacement[tralingNodeID] );

          //Calculate average young's modulus and poisson ratio for fext.
          real64 fExternal[2][3];
          for( localIndex i=0; i<2; ++i )
          {
            real64 averageYoungsModulus( 0 ), averagePoissonRatio( 0 );
            localIndex nodeID = i == 0 ? tralingNodeID : theOtherTrailingNodeID;
            for( localIndex k=0; k<nodeToRegionMap.sizeOfArray( nodeID ); ++k )
            {
              localIndex const er  = nodeToRegionMap[nodeIndex][k];
              localIndex const esr = nodeToSubRegionMap[nodeIndex][k];
              localIndex const ei  = nodeToElementMap[nodeIndex][k];

              real64 K = bulkModulus[er][esr][m_solidMaterialFullIndex][ei];
              real64 G = shearModulus[er][esr][m_solidMaterialFullIndex][ei];
              averageYoungsModulus += 9 * K * G / ( 3 * K + G );
              averagePoissonRatio += ( 3 * K - 2 * G ) / ( 2 * ( 3 * K + G ) );
            }

            averageYoungsModulus /= nodeToRegionMap.sizeOfArray( nodeID );
            averagePoissonRatio /= nodeToRegionMap.sizeOfArray( nodeID );

            LvArray::tensorOps::copy< 3 >( fExternal[i], fext[nodeID] );
            LvArray::tensorOps::scale< 3 >( fExternal[i], averageYoungsModulus / (1 - averagePoissonRatio * averagePoissonRatio) );
          }

          //TODO: The sign of fext here is opposite to the sign of fFaceA in function "CalculateEdgeSIF".
          tipNodeForce[0] = nodeDisconnectForce[0] - ( fExternal[0][0] - fExternal[1][0] ) / 2.0;
          tipNodeForce[1] = nodeDisconnectForce[1] - ( fExternal[0][1] - fExternal[1][1] ) / 2.0;
          tipNodeForce[2] = nodeDisconnectForce[2] - ( fExternal[0][2] - fExternal[1][2] ) / 2.0;

//          tipNodeForce[0] = nodeDisconnectForce[0];
//          tipNodeForce[1] = nodeDisconnectForce[1];
//          tipNodeForce[2] = nodeDisconnectForce[2];

          real64 tipArea;
          tipArea = faceArea( trailingFaceIndex );
          if( faceToNodeMap.sizeOfArray( trailingFaceIndex ) == 3 )
          {
            tipArea *= 2.0;
          }

          tipNodeSIF = pow( (fabs( tipNodeForce[0] * trailingNodeDisp[0] / 2.0 / tipArea ) + fabs( tipNodeForce[1] * trailingNodeDisp[1] / 2.0 / tipArea )
                             + fabs( tipNodeForce[2] * trailingNodeDisp[2] / 2.0 / tipArea )), 0.5 );

          SIFNode_All[nodeIndex].emplace_back( tipNodeSIF );


          //Calculate SIF on tip faces connected to this trailing face and the tip node.
          for( localIndex const edgeIndex: tipEdgesID )
          {
            if( edgeToNodeMap[edgeIndex][0] == nodeIndex || edgeToNodeMap[edgeIndex][1] == nodeIndex )
            {
              real64 SIF_I = 0, SIF_II = 0, /*SIF_III,*/ SIF_Face;
              real64 vecTipNorm[3], vecTip[3], tipForce[3], tipOpening[3];

              LvArray::tensorOps::copy< 3 >( vecTipNorm, faceNormal[trailingFaceIndex] );
              LvArray::tensorOps::subtract< 3 >( vecTipNorm, faceNormal[childFaceIndices[trailingFaceIndex]] );
              LvArray::tensorOps::normalize< 3 >( vecTipNorm );

              real64 vecEdge[3];
              edgeManager.calculateLength( edgeIndex, X, vecEdge );
              LvArray::tensorOps::normalize< 3 >( vecEdge );

              LvArray::tensorOps::crossProduct( vecTip, vecTipNorm, vecEdge );
              LvArray::tensorOps::normalize< 3 >( vecTip );
              real64 v0[3];
              edgeManager.calculateCenter( edgeIndex, X, v0 );
              LvArray::tensorOps::subtract< 3 >( v0, faceCenter[ trailingFaceIndex ] );

              if( LvArray::tensorOps::AiBi< 3 >( v0, vecTip ) < 0 )
                LvArray::tensorOps::scale< 3 >( vecTip, -1.0 );

              tipForce[0] = LvArray::tensorOps::AiBi< 3 >( nodeDisconnectForce, vecTipNorm ) -
                            ( LvArray::tensorOps::AiBi< 3 >( fExternal[0], vecTipNorm ) - LvArray::tensorOps::AiBi< 3 >( fExternal[1], vecTipNorm ) ) / 2.0;
              tipForce[1] = LvArray::tensorOps::AiBi< 3 >( nodeDisconnectForce, vecTip ) -
                            ( LvArray::tensorOps::AiBi< 3 >( fExternal[0], vecTip ) - LvArray::tensorOps::AiBi< 3 >( fExternal[1], vecTip ) ) / 2.0;
              tipForce[2] = LvArray::tensorOps::AiBi< 3 >( nodeDisconnectForce, vecEdge ) -
                            ( LvArray::tensorOps::AiBi< 3 >( fExternal[0], vecEdge ) - LvArray::tensorOps::AiBi< 3 >( fExternal[1], vecEdge ) ) / 2.0;

//              tipForce[0] = LvArray::tensorOps::AiBi< 3 >( nodeDisconnectForce, vecTipNorm );
//              tipForce[1] = LvArray::tensorOps::AiBi< 3 >( nodeDisconnectForce, vecTip );
//              tipForce[2] = LvArray::tensorOps::AiBi< 3 >( nodeDisconnectForce, vecEdge );

              tipOpening[0] = LvArray::tensorOps::AiBi< 3 >( trailingNodeDisp, vecTipNorm );
              tipOpening[1] = LvArray::tensorOps::AiBi< 3 >( trailingNodeDisp, vecTip );
              tipOpening[2] = LvArray::tensorOps::AiBi< 3 >( trailingNodeDisp, vecEdge );

//              if( tipForce[0] > 0.0 )
              {
                SIF_I = pow( fabs( tipForce[0] * tipOpening[0] / 2.0 / tipArea ), 0.5 );
                SIF_II = pow( fabs( tipForce[1] * tipOpening[1] / 2.0 / tipArea ), 0.5 );
//              SIF_III = pow( fabs( tipForce[2] * tipOpening[2] / 2.0 / tipArea ), 0.5 );
              }

              if( tipOpening[0] < 0 )
              {
                SIF_I *= -1.0;
              }

              if( tipForce[1] < 0.0 )
              {
                SIF_II *= -1.0;
              }

              for( localIndex const faceIndex: edgeToFaceMap[ edgeIndex ] )
              {
                if( m_tipFaces.contains( faceIndex ))
                {
                  real64 vecFace[ 3 ];
                  real64 fc[3] = LVARRAY_TENSOROPS_INIT_LOCAL_3 ( faceCenter[faceIndex] );

                  //Get the vector in the face and normal to the edge.
                  real64 udist;

                  real64 x0_x1[ 3 ] = LVARRAY_TENSOROPS_INIT_LOCAL_3( X[edgeToNodeMap[edgeIndex][0]] );
                  real64 x0_fc[ 3 ] = LVARRAY_TENSOROPS_INIT_LOCAL_3( fc );

                  LvArray::tensorOps::subtract< 3 >( x0_x1, X[edgeToNodeMap[edgeIndex][1]] );
                  LvArray::tensorOps::normalize< 3 >( x0_x1 );
                  LvArray::tensorOps::subtract< 3 >( x0_fc, X[edgeToNodeMap[edgeIndex][1]] );
                  udist = LvArray::tensorOps::AiBi< 3 >( x0_x1, x0_fc );

                  real64 ptPrj[ 3 ] = LVARRAY_TENSOROPS_INIT_LOCAL_3 ( x0_x1 );
                  LvArray::tensorOps::scale< 3 >( ptPrj, udist );
                  LvArray::tensorOps::add< 3 >( ptPrj, X[edgeToNodeMap[edgeIndex][1]] );
                  LvArray::tensorOps::copy< 3 >( vecFace, fc );
                  LvArray::tensorOps::subtract< 3 >( vecFace, ptPrj );
                  LvArray::tensorOps::normalize< 3 >( vecFace );

//                  if( LvArray::tensorOps::AiBi< 3 >( vecTip, vecFace ) > cos( m_maxTurnAngle ))
                  {
                    // We multiply this by 0.9999999 to avoid an exception caused by acos a number slightly larger than
                    // 1.
                    real64 thetaFace = acos( LvArray::tensorOps::AiBi< 3 >( vecTip, vecFace )*0.999999 );

                    real64 tipCrossFace[ 3 ];
                    LvArray::tensorOps::crossProduct( tipCrossFace, vecTip, vecEdge );

                    if( LvArray::tensorOps::AiBi< 3 >( tipCrossFace, vecEdge ) < 0.0 )
                    {
                      thetaFace *= -1.0;
                    }

                    SIF_Face = cos( thetaFace / 2.0 ) *
                               ( SIF_I * cos( thetaFace / 2.0 ) * cos( thetaFace / 2.0 ) - 1.5 * SIF_II * sin( thetaFace ) );

                    SIFonFace_All[faceIndex].emplace_back( SIF_Face );
                  }
                }
              }
            }
          }
        }
      }
    }
  }

  //wu40: the tip node may be included in multiple trailing faces and SIF of the node/face will be calculated multiple
  // times. We chose the smaller node SIF and the larger face SIF.
  for( localIndex const nodeIndex : m_tipNodes )
  {
    if( isNodeGhost[nodeIndex] < 0 )
    {
      SIFNode[nodeIndex] = *min_element( SIFNode_All[nodeIndex].begin(), SIFNode_All[nodeIndex].end());

      for( localIndex const edgeIndex: m_tipEdges )
      {
        if( edgeToNodeMap[edgeIndex][0] == nodeIndex || edgeToNodeMap[edgeIndex][1] == nodeIndex )
        {
          for( localIndex const faceIndex: edgeToFaceMap[ edgeIndex ] )
          {
            if( m_tipFaces.contains( faceIndex ))
            {
              SIFonFace[faceIndex] = *max_element( SIFonFace_All[faceIndex].begin(), SIFonFace_All[faceIndex].end());
            }
          }
        }
      }
    }
  }
}

real64 SurfaceGenerator::calculateEdgeSif( DomainPartition & domain,
                                           const localIndex edgeID,
                                           localIndex & trailFaceID,
                                           NodeManager & nodeManager,
                                           EdgeManager & edgeManager,
                                           FaceManager & faceManager,
                                           ElementRegionManager & elementManager,
                                           real64 ( & vecTipNorm )[ 3 ],
                                           real64 ( & vecTip )[ 3 ] )
{
  real64 rval;
  localIndex_array faceInvolved;
  arrayView1d< real64 > const & SIF_I = edgeManager.getExtrinsicData< extrinsicMeshData::SIF_I >();
  arrayView1d< real64 > const & SIF_II = edgeManager.getExtrinsicData< extrinsicMeshData::SIF_II >();
  arrayView1d< real64 > const & SIF_III = edgeManager.getExtrinsicData< extrinsicMeshData::SIF_III >();

  ArrayOfSetsView< localIndex const > const & nodeToEdgeMap = nodeManager.edgeList().toViewConst();
  arrayView2d< real64 const, nodes::REFERENCE_POSITION_USD > const & X = nodeManager.referencePosition();
  arrayView2d< real64 const, nodes::TOTAL_DISPLACEMENT_USD > const & displacement = nodeManager.totalDisplacement();

  arrayView2d< localIndex > const & edgeToNodeMap = edgeManager.nodeList();
  ArrayOfSetsView< localIndex const > const & edgeToFaceMap = edgeManager.faceList().toViewConst();

  arrayView1d< localIndex > const & faceParentIndex = faceManager.getExtrinsicData< extrinsicMeshData::ParentIndex >();
  ArrayOfArraysView< localIndex const > const & faceToNodeMap = faceManager.nodeList().toViewConst();
  ArrayOfArraysView< localIndex const > const & faceToEdgeMap = faceManager.edgeList().toViewConst();

  arrayView2d< real64 const > const & faceNormal = faceManager.faceNormal();
  arrayView2d< real64 const > const & faceCenter = faceManager.faceCenter();
  arrayView1d< real64 const > const & faceArea = faceManager.faceArea();

  arrayView1d< integer const > const & faceIsExternal = faceManager.isExternal();

  SIF_I[edgeID] = 0.0;
  SIF_II[edgeID] = 0.0;
  SIF_III[edgeID] = 0.0;

  for( localIndex const iface : edgeToFaceMap[ edgeID ] )
  {
    if( faceIsExternal[iface] >= 1 )
    {
      faceInvolved.emplace_back( iface );
    }
  }

  // Figure out the two fracture faces connected to this edge
  localIndex faceA( 0 ), faceAp( 0 );
  if( (faceParentIndex[faceInvolved[0]] == -1 && faceParentIndex[faceInvolved[1]] == faceInvolved[0]) ||
      (faceParentIndex[faceInvolved[1]] == -1 && faceParentIndex[faceInvolved[0]] == faceInvolved[1]) )
  {
    faceA = faceInvolved[0];
    faceAp = faceInvolved[1];
  }
  else
  {
    char msg[200];
    sprintf( msg, "Error! Edge %d has two external faces, but the parent-child relationship is wrong.", int(edgeID));
    GEOSX_ERROR( msg );
  }

  trailFaceID = faceParentIndex[faceInvolved[0]]==-1 ? faceInvolved[0] : faceParentIndex[faceInvolved[0]];


  // We define three unit vectors
  // vecEdge: pointing from node 0 to node 1 along the tip edge
  // vecTip: pointing from the opening into the solid
  // vecTipNorm: normal of the one of the fracture faces;  vecTip X vecTipNorm should point to the direction of vecEdge

  LvArray::tensorOps::copy< 3 >( vecTipNorm, faceNormal[faceA] );
  LvArray::tensorOps::subtract< 3 >( vecTipNorm, faceNormal[faceAp] );
  LvArray::tensorOps::normalize< 3 >( vecTipNorm );

  //TODO: wu40: There is a function for EdgeVector in EdgeManager.cpp but has been commented.
  real64 vecEdge[3];
  edgeManager.calculateLength( edgeID, X, vecEdge );
  real64 const edgeLength = LvArray::tensorOps::l2Norm< 3 >( vecEdge );

  LvArray::tensorOps::crossProduct( vecTip, vecTipNorm, vecEdge );
  LvArray::tensorOps::normalize< 3 >( vecTip );
  real64 v0[3];
  edgeManager.calculateCenter( edgeID, X, v0 );
  LvArray::tensorOps::subtract< 3 >( v0, faceCenter[faceA] );

  if( LvArray::tensorOps::AiBi< 3 >( v0, vecTip ) < 0 )
    LvArray::tensorOps::scale< 3 >( vecTip, -1.0 );

  real64 tipCrossTipNorm[ 3 ];
  LvArray::tensorOps::crossProduct( tipCrossTipNorm, vecTip, vecTipNorm );
  if( LvArray::tensorOps::AiBi< 3 >( tipCrossTipNorm, vecEdge ) < 0 )
  {
    LvArray::tensorOps::scale< 3 >( vecTipNorm, -1 );
    faceA = faceInvolved[1];
    faceAp = faceInvolved[0];
  }


  //Now we need to figure out if a special situation applies to this edge
  // where the fracture face is a quad and three of the nodes are still pinched
  // We use a different algorithm for this special situation.

  bool threeNodesPinched( false );
  localIndex_array openNodeID;

  if( faceToNodeMap.sizeOfArray( faceA ) == 4 )  // Only quads have this problem
  {
    int numSharedNodes = 2;
    localIndex_array lNodeFaceA, lNodeFaceAp;

    lNodeFaceA.insert( 0, faceToNodeMap[ faceA ].begin(), faceToNodeMap[ faceA ].end() );
    lNodeFaceAp.insert( 0, faceToNodeMap[ faceAp ].begin(), faceToNodeMap[ faceAp ].end() );

    //We remove all the shared nodes and the one remains should be the open one.
    lNodeFaceAp.erase( std::distance( lNodeFaceAp.begin(), (std::find( lNodeFaceAp.begin(), lNodeFaceAp.end(), edgeToNodeMap[edgeID][0] ))));
    lNodeFaceAp.erase( std::distance( lNodeFaceAp.begin(), (std::find( lNodeFaceAp.begin(), lNodeFaceAp.end(), edgeToNodeMap[edgeID][1] ))));
    lNodeFaceA.erase( std::distance( lNodeFaceA.begin(), (std::find( lNodeFaceA.begin(), lNodeFaceA.end(), edgeToNodeMap[edgeID][0] ))));
    lNodeFaceA.erase( std::distance( lNodeFaceA.begin(), (std::find( lNodeFaceA.begin(), lNodeFaceA.end(), edgeToNodeMap[edgeID][1] ))));

    for( localIndex const j : faceToNodeMap[ faceA ] )
    {
      localIndex iNd = j;
      if( iNd != edgeToNodeMap[edgeID][0] && iNd != edgeToNodeMap[edgeID][1] )
      {
        auto faceToNodeMapIterator = faceToNodeMap[ faceAp ];
        if( std::find( faceToNodeMapIterator.begin(), faceToNodeMapIterator.end(), iNd ) != faceToNodeMapIterator.end())
        {
          numSharedNodes++;
          lNodeFaceA.erase( std::distance( lNodeFaceA.begin(), (std::find( lNodeFaceA.begin(), lNodeFaceA.end(), iNd ))));
          lNodeFaceAp.erase( std::distance( lNodeFaceAp.begin(), (std::find( lNodeFaceAp.begin(), lNodeFaceAp.end(), iNd ))));
        }
      }
    }

    if( numSharedNodes == 4 )
    {
      GEOSX_ERROR( "Error.  The fracture face has four shared nodes with its child.  This should not happen." );
    }
    else if( numSharedNodes == 3 )
    {
      threeNodesPinched = true;

      //wu40: I think the following check is not necessary.
      if( lNodeFaceA.size() != 1 || lNodeFaceAp.size() != 1 )
      {
        GEOSX_ERROR( "Error. These two faces share three nodes but the number of remaining nodes is not one.  Something is wrong" );
      }
      else
      {
        openNodeID.emplace_back( lNodeFaceA[0] );
        openNodeID.emplace_back( lNodeFaceAp[0] );
      }
    }
  }


  // Now we need to identify which node on the edge is the convex point and which one is the concave corner.  The convex
  // node must share an edge with the open node.
  localIndex convexCorner( std::numeric_limits< localIndex >::max());
  if( threeNodesPinched )
  {
    localIndex iNd, jNd;
    iNd = edgeToNodeMap[edgeID][0];
    jNd = edgeToNodeMap[edgeID][1];
    for( localIndex const j : faceToEdgeMap[ faceA ] )
    {
      localIndex edge = j;
      if((openNodeID[0] == edgeToNodeMap[edge][0] && iNd == edgeToNodeMap[edge][1]) ||
         (openNodeID[0] == edgeToNodeMap[edge][1] && iNd == edgeToNodeMap[edge][0])
         )
      {
        convexCorner = iNd;
        break;
      }
      if((openNodeID[0] == edgeToNodeMap[edge][0] && jNd == edgeToNodeMap[edge][1]) ||
         (openNodeID[0] == edgeToNodeMap[edge][1] && jNd == edgeToNodeMap[edge][0])
         )
      {
        convexCorner = jNd;
        break;
      }
    }

    if( convexCorner == std::numeric_limits< localIndex >::max())
      GEOSX_ERROR( "Error.  This is a three-node-pinched edge but I cannot find the convex corner" );

  }


  // Calculate element forces acting on this edge, i.e., f_disconnect.  Need to add nodal forces from two nodes up.
  //An element has to be within the range of this edge to be included.
  //For the threeNodesPinched case, we only use the force on the node at the convex point, not the concave point.  The
  // force at the former is usually greater, so we just pick the great one instead of doing a geometrical check.
  real64 fNodeO[3] = { 0.0, 0.0, 0.0 };
  real64 GdivBeta = 0.0;  // Need this for opening-based SIF

  localIndex_array nodeIndices;

  if( !threeNodesPinched )
  {
    for( localIndex a=0; a<edgeToNodeMap.size( 1 ); ++a )
    {
      nodeIndices.emplace_back( edgeToNodeMap( edgeID, a ) );
    }
  }
  else
  {
    nodeIndices.emplace_back( convexCorner );
  }

  calculateElementForcesOnEdge ( domain, edgeID, edgeLength, nodeIndices,
                                 nodeManager, edgeManager, elementManager, vecTipNorm, fNodeO, GdivBeta, threeNodesPinched, false );


  localIndex tipFaces[2];
  tipFaces[0] = faceA;
  tipFaces[1] = faceAp;

  // Now calculate f_u. We have to subtract the nodal force at other nodes (trailing nodes) on these two open faces to
  // take into account
  // the effects of surface traction along the fracture.
  // Finding the two trailing nodes on a hex mesh is pretty straightforward, while it is cumbersome to do in tet mesh
  // For the threeNodesPinched case, this should be the open node.
  real64 fFaceA[2][3];

  // If the two external faces connected to a trailing edge are not coplanar, then we have the risk of incomplete
  // topology.
  // In that case, we use a displacement/opening based method, not VCCT.
  bool incompleteTrailingEdgeTopology = false;

  for( localIndex i=0; i<2; ++i )
  {
    localIndex_array trailingNodes;
    trailingNodes.clear();
    if( threeNodesPinched )
    {
      trailingNodes.emplace_back( openNodeID[i] );
    }
    else
    {
      localIndex faceID = tipFaces[i];
      LvArray::tensorOps::fill< 3 >( fFaceA[i], 0.0 );

      for( localIndex const j : faceToNodeMap[ faceID ] )
      {
        if( j != edgeToNodeMap( edgeID, 0 ) && j != edgeToNodeMap( edgeID, 1 ) ) // This is not a node along the tip
                                                                                 // edge
        {
          trailingNodes.emplace_back( j );
        }
      }

      if( trailingNodes.size() > 2 || trailingNodes.size() == 0 )
      {
        GEOSX_ERROR( "Fatal error in finding nodes behind tip edge." );
      }
      else if( trailingNodes.size() == 1 )  // Need some work to find the other node
      {
        // First find an edge that is connected to this node and parallel to the tip edge
        real64 maxCosAngle = 0.0;
        localIndex pickedTrailingEdge = std::numeric_limits< localIndex >::max();
        for( localIndex const iedge : nodeToEdgeMap[ trailingNodes[ 0 ] ] )
        {
          real64 xTrailingEdge[3];
          edgeManager.calculateCenter( iedge, X, xTrailingEdge );

          real64 udist;
          real64 x0_x1[3] = LVARRAY_TENSOROPS_INIT_LOCAL_3( X[edgeToNodeMap[edgeID][0]] );
          real64 x0_xTrailingEdge[3] = LVARRAY_TENSOROPS_INIT_LOCAL_3( xTrailingEdge );
          LvArray::tensorOps::subtract< 3 >( x0_x1, X[edgeToNodeMap( edgeID, 1 )] );
          LvArray::tensorOps::normalize< 3 >( x0_x1 );
          LvArray::tensorOps::subtract< 3 >( x0_xTrailingEdge, X[edgeToNodeMap( edgeID, 1 )] );
          udist = LvArray::tensorOps::AiBi< 3 >( x0_x1, x0_xTrailingEdge );

          if( udist <= edgeLength && udist > 0.0 )
          {
            real64 vEdge[3];
            edgeManager.calculateLength( iedge, X, vEdge );
            LvArray::tensorOps::normalize< 3 >( vEdge );

            real64 cosEdge = std::fabs( LvArray::tensorOps::AiBi< 3 >( vEdge, vecEdge ));
            if( cosEdge > maxCosAngle )
            {
              maxCosAngle = cosEdge;
              pickedTrailingEdge = iedge;
            }
          }
        }
        if( maxCosAngle > 0.75 )
          trailingNodes.emplace_back( edgeToNodeMap[pickedTrailingEdge][0] + edgeToNodeMap[pickedTrailingEdge][1] - trailingNodes[0] );
      }
    }

    localIndex trailingEdge;
    trailingEdge = std::numeric_limits< localIndex >::max();

    if( trailingNodes.size() == 2 )
    {
      //wu40: TODO: This check is from GEOS. I think this may not be necessary. Check with Randy and PC.
      if( trailingNodes[0] != trailingNodes[1] )
      {
        for( localIndex const iedge : nodeToEdgeMap[ trailingNodes[ 0 ] ] )
        {
          if( edgeToNodeMap[iedge][0] == trailingNodes[1] || edgeToNodeMap[iedge][1] == trailingNodes[1] )
          {
            trailingEdge = iedge;
          }
        }
      }

      if( trailingEdge > edgeManager.size())
      {
        int const rank = MpiWrapper::commRank( MPI_COMM_WORLD );
        std::cout << "Cannot find trailing edge (edge=" << edgeID << ", rank=" << rank <<   "  )" << std::endl;
        return 0.0;
      }

      localIndex_array extFacesOnTrailingEdge;
      for( localIndex const iface : edgeToFaceMap[ trailingEdge ] )
      {
        if( faceIsExternal[iface] >= 1 )
          extFacesOnTrailingEdge.emplace_back( iface );
      }

      if( extFacesOnTrailingEdge.size() != 2 )
      {
        incompleteTrailingEdgeTopology = true;
      }
      else
      {
        real64 extFaceNormal[2][3];
        for( localIndex j = 0; j < 2; ++j )
        {
          LvArray::tensorOps::copy< 3 >( extFaceNormal[j], faceNormal[extFacesOnTrailingEdge[j]] );
        }

        if( std::fabs( LvArray::tensorOps::AiBi< 3 >( extFaceNormal[0], extFaceNormal[1] )) < 0.9 ) //The two faces are not coplanar.
        {
          incompleteTrailingEdgeTopology = true;
        }
      }
    }

    calculateElementForcesOnEdge ( domain, edgeID, edgeLength, trailingNodes,
                                   nodeManager, edgeManager, elementManager, vecTipNorm, fFaceA[i], GdivBeta, threeNodesPinched, true );

  }


  real64 tipForce[3];
  tipForce[0] = LvArray::tensorOps::AiBi< 3 >( fNodeO, vecTipNorm ) + LvArray::tensorOps::AiBi< 3 >( fFaceA[0], vecTipNorm ) / 2.0 - LvArray::tensorOps::AiBi< 3 >( fFaceA[1], vecTipNorm ) / 2.0;
  tipForce[1] = LvArray::tensorOps::AiBi< 3 >( fNodeO, vecTip ) + LvArray::tensorOps::AiBi< 3 >( fFaceA[0], vecTip ) / 2.0 - LvArray::tensorOps::AiBi< 3 >( fFaceA[1], vecTip ) / 2.0;
  tipForce[2] = LvArray::tensorOps::AiBi< 3 >( fNodeO, vecEdge ) + LvArray::tensorOps::AiBi< 3 >( fFaceA[0], vecEdge ) / 2.0 - LvArray::tensorOps::AiBi< 3 >( fFaceA[1], vecEdge ) / 2.0;

  real64 tipDisplacement[3], tipOpening[3], tipFaceDisplacement[2][3];

  if( !threeNodesPinched )
  {
    for( localIndex i=0; i<2; ++i )
    {
      localIndex faceID = tipFaces[i];
      LvArray::tensorOps::fill< 3 >( tipFaceDisplacement[i], 0.0 );

      for( localIndex const j : faceToNodeMap[ faceID ] )
      {
        if( j != edgeToNodeMap( edgeID, 0 ) && j != edgeToNodeMap( edgeID, 1 ))
        {
          LvArray::tensorOps::add< 3 >( tipFaceDisplacement[i], displacement[j] );
        }
      }

      LvArray::tensorOps::scale< 3 >( tipFaceDisplacement[i], 1.0 / (faceToNodeMap.sizeOfArray( faceID ) - 2) );
    }
    LvArray::tensorOps::copy< 3 >( tipDisplacement, tipFaceDisplacement[1] );
    LvArray::tensorOps::subtract< 3 >( tipDisplacement, tipFaceDisplacement[0] );
  }
  else
  {
    LvArray::tensorOps::copy< 3 >( tipDisplacement, displacement[openNodeID[1]] );
    LvArray::tensorOps::subtract< 3 >( tipDisplacement, displacement[openNodeID[0]] );
  }

  tipOpening[0] = LvArray::tensorOps::AiBi< 3 >( tipDisplacement, vecTipNorm );
  tipOpening[1] = LvArray::tensorOps::AiBi< 3 >( tipDisplacement, vecTip );
  tipOpening[2] = LvArray::tensorOps::AiBi< 3 >( tipDisplacement, vecEdge );

  real64 tipArea;
  tipArea = faceArea( faceA );
  if( faceToNodeMap.sizeOfArray( faceA ) == 3 )
  {
    tipArea *= 2.0;
  }

  if( !incompleteTrailingEdgeTopology && tipOpening[0] * tipForce[0] > 0.0 )
  {
    SIF_I[edgeID] = pow( fabs( tipForce[0] * tipOpening[0] / 2.0 / tipArea ), 0.5 );
    SIF_II[edgeID] = pow( fabs( tipForce[1] * tipOpening[1] / 2.0 / tipArea ), 0.5 );
    SIF_III[edgeID] = pow( fabs( tipForce[2] * tipOpening[2] / 2.0 / tipArea ), 0.5 );

    if( tipOpening[0] < 0 )
    {
      // We don't need this for the case of incomplete trailing edge topology.  Sign in that case should be taken care
      // of automatically because there is no sqrt involved.
      SIF_I( edgeID ) *= -1.0;
    }

  }
  else
  {
    // Opening-based SIF, based on
    // Equation 1 in Fu et al. 2012, DOI::10.1016/j.engfracmech.2012.04.010
    real64 r = tipArea / edgeLength;
    SIF_I[edgeID] = tipOpening[0] / 2.0 * GdivBeta / pow( r/6.28, 0.5 );
    SIF_II[edgeID] = 0.0;  // SIF is not accurate in this scenario anyway.  Let's not worry about turning.
    SIF_III[edgeID] = 0.0;
  }

  if( tipForce[1] < 0.0 )
  {
    SIF_II[edgeID] *= -1.0;
  }

  if( SIF_I[edgeID] > 0.0 )
  {
    rval = pow( SIF_I[edgeID]*SIF_I[edgeID]+SIF_II[edgeID]*SIF_II[edgeID]+SIF_III[edgeID]*SIF_III[edgeID], 0.5 );
  }
  else
  {
    rval = -1.0;
  }

//  std::cout << "EdgeID: " << edgeID << " SIF: " << rval << std::endl;

  return rval;
}


int SurfaceGenerator::calculateElementForcesOnEdge( DomainPartition & domain,
                                                    const localIndex edgeID,
                                                    real64 edgeLength,
                                                    localIndex_array & nodeIndices,
                                                    NodeManager & nodeManager,
                                                    EdgeManager & edgeManager,
                                                    ElementRegionManager & elementManager,
                                                    real64 ( & vecTipNorm )[3],
                                                    real64 ( & fNode )[3],
                                                    real64 & GdivBeta,
                                                    bool threeNodesPinched,
                                                    bool calculatef_u )
{
  ArrayOfArraysView< localIndex const > const & nodeToRegionMap = nodeManager.elementRegionList().toViewConst();
  ArrayOfArraysView< localIndex const > const & nodeToSubRegionMap = nodeManager.elementSubRegionList().toViewConst();
  ArrayOfArraysView< localIndex const > const & nodeToElementMap = nodeManager.elementList().toViewConst();

  arrayView2d< localIndex > const & edgeToNodeMap = edgeManager.nodeList();

  arrayView2d< real64 const, nodes::REFERENCE_POSITION_USD > const & X = nodeManager.referencePosition();

  ConstitutiveManager const * const cm = domain.getConstitutiveManager();
  ConstitutiveBase const * const solid  = cm->getConstitutiveRelation< ConstitutiveBase >( m_solidMaterialNames[0] );
  GEOSX_ERROR_IF( solid == nullptr, "constitutive model " + m_solidMaterialNames[0] + " not found" );
  m_solidMaterialFullIndex = solid->getIndexInParent();

  ConstitutiveManager * const constitutiveManager =
    domain.getGroup< ConstitutiveManager >( keys::ConstitutiveManager );

  ElementRegionManager::MaterialViewAccessor< arrayView1d< real64 const > > const shearModulus =
    elementManager.constructFullMaterialViewAccessor< array1d< real64 >, arrayView1d< real64 const > >( "ShearModulus", constitutiveManager );

  ElementRegionManager::MaterialViewAccessor< arrayView1d< real64 const > > const bulkModulus =
    elementManager.constructFullMaterialViewAccessor< array1d< real64 >, arrayView1d< real64 const > >( "BulkModulus", constitutiveManager );

  ElementRegionManager::MaterialViewAccessor< arrayView3d< real64 const, solid::STRESS_USD > > const
  stress = elementManager.constructFullMaterialViewAccessor< array3d< real64, solid::STRESS_PERMUTATION >,
                                                             arrayView3d< real64 const, solid::STRESS_USD > >( SolidBase::viewKeyStruct::stressString,
                                                                                                               constitutiveManager );

  ElementRegionManager::ElementViewAccessor< arrayView4d< real64 const > > const
  dNdX = elementManager.constructViewAccessor< array4d< real64 >, arrayView4d< real64 const > >( keys::dNdX );

  ElementRegionManager::ElementViewAccessor< arrayView2d< real64 const > > const
  detJ = elementManager.constructViewAccessor< array2d< real64 >, arrayView2d< real64 const > >( keys::detJ );

  ElementRegionManager::ElementViewAccessor< arrayView2d< real64 const > > const elemCenter =
    elementManager.constructViewAccessor< array2d< real64 >, arrayView2d< real64 const > >( ElementSubRegionBase::viewKeyStruct::elementCenterString );

  localIndex nElemEachSide[2];
  nElemEachSide[0] = 0;
  nElemEachSide[1] = 0;

  real64 xEdge[3] = { 0.0 };

  if( !calculatef_u )
  {
    edgeManager.calculateCenter( edgeID, X, xEdge );
  }

  for( localIndex i=0; i < nodeIndices.size(); ++i )
  {
    localIndex nodeID = nodeIndices( i );
//    localIndex_array temp11;
//    for (int ii = 0; ii < nodeToElementMap.sizeOfArray(nodeID); ii++)
//    {
//      temp11.emplace_back(nodeToElementMap[nodeID][ii]);
//    }

    for( localIndex k=0; k<nodeToRegionMap.sizeOfArray( nodeID ); ++k )
    {
      localIndex const er  = nodeToRegionMap[nodeID][k];
      localIndex const esr = nodeToSubRegionMap[nodeID][k];
      localIndex const ei  = nodeToElementMap[nodeID][k];

      CellElementSubRegion const * const elementSubRegion = elementManager.getRegion( er )->getSubRegion< CellElementSubRegion >( esr );

      real64 xEle[3] = LVARRAY_TENSOROPS_INIT_LOCAL_3( elemCenter[er][esr][ei] );

      real64 x0_x1[3] = LVARRAY_TENSOROPS_INIT_LOCAL_3( X[edgeToNodeMap[edgeID][0]] );
      LvArray::tensorOps::subtract< 3 >( x0_x1, X[edgeToNodeMap[edgeID][1]] );
      LvArray::tensorOps::normalize< 3 >( x0_x1 );

      real64 x0_xEle[3] = LVARRAY_TENSOROPS_INIT_LOCAL_3( xEle );
      LvArray::tensorOps::subtract< 3 >( x0_xEle, X[edgeToNodeMap[edgeID][1]] );
      real64 const udist = LvArray::tensorOps::AiBi< 3 >( x0_x1, x0_xEle );

      localIndex const numQuadraturePoints = detJ[er][esr].size( 1 );

      if(( udist <= edgeLength && udist > 0.0 ) || threeNodesPinched )
      {
        real64 K = bulkModulus[er][esr][m_solidMaterialFullIndex][ei];
        real64 G = shearModulus[er][esr][m_solidMaterialFullIndex][ei];
        real64 youngsModulus = 9 * K * G / ( 3 * K + G );
        real64 poissonRatio = ( 3 * K - 2 * G ) / ( 2 * ( 3 * K + G ) );

        arrayView2d< localIndex const, cells::NODE_MAP_USD > const & elementsToNodes = elementSubRegion->nodeList();
        for( localIndex n=0; n<elementsToNodes.size( 1 ); ++n )
        {
          if( elementsToNodes( ei, n ) == nodeID )
          {
            real64 temp[3]{};
            LvArray::tensorOps::copy< 3 >( xEle, elemCenter[er][esr][ei] ); //For C3D6 element type, elementsToNodes map may include
            // repeated indices and the following may run multiple
            // times for the same element.

            //wu40: the nodal force need to be weighted by Young's modulus and possion's ratio.
            SolidMechanicsLagrangianFEMKernels::ExplicitKernel::
              calculateSingleNodalForce( ei,
                                         n,
                                         numQuadraturePoints,
                                         dNdX[er][esr],
                                         detJ[er][esr],
                                         stress[er][esr][m_solidMaterialFullIndex],
                                         temp );

            LvArray::tensorOps::scale< 3 >( temp, youngsModulus );
            LvArray::tensorOps::scale< 3 >( temp, 1.0 / (1 - poissonRatio * poissonRatio) );

            if( !calculatef_u )
            {
              LvArray::tensorOps::subtract< 3 >( xEle, xEdge );
              if( LvArray::tensorOps::AiBi< 3 >( xEle, vecTipNorm ) > 0 )
              {
                nElemEachSide[0] += 1;
                LvArray::tensorOps::add< 3 >( fNode, temp );

                //wu40: for debug purpose
//                std::cout << "ElementID: " << iEle << ", NodeID: " << nodeID << std::endl;
//                std::cout << "Nodal force: " << temp[0] << ", " << temp[1] << ", " << temp[2] << std::endl;
//                std::cout << "Add to total nodal force (fdisc): " << fNode[0] << ", " << fNode[1] << ", " << fNode[2]
// << std::endl;
              }
              else
              {
                nElemEachSide[1] +=1;
                LvArray::tensorOps::subtract< 3 >( fNode, temp );

                //wu40: for debug purpose
//                std::cout << "ElementID: " << iEle << ", NodeID: " << nodeID << std::endl;
//                std::cout << "Nodal force: " << temp[0] << ", " << temp[1] << ", " << temp[2] << std::endl;
//                std::cout << "Minus from total nodal force (fdisc): " << fNode[0] << ", " << fNode[1] << ", " <<
// fNode[2] << std::endl;
              }
            }
            else
            {
              LvArray::tensorOps::add< 3 >( fNode, temp );

              //wu40: for debug purpose
//              std::cout << "ElementID: " << iEle << ", NodeID: " << nodeID << std::endl;
//              std::cout << "Nodal force: " << temp[0] << ", " << temp[1] << ", " << temp[2] << std::endl;
//              std::cout << "Add to total nodal force (fext): " << fNode[0] << ", " << fNode[1] << ", " << fNode[2] <<
// std::endl;
            }
          }
        }

        if( !calculatef_u )
        {
          GdivBeta += G /2/(1-poissonRatio);
        }
      }

    }

    //If we only find one node behind the tip for the non-threeNodesPinched scenario, we do the following as a rough
    // compensation for f_u.
    if( calculatef_u && nodeIndices.size() == 1 && !threeNodesPinched )
    {
      LvArray::tensorOps::scale< 3 >( fNode, 2.0 );
    }
  }

  if( !calculatef_u )
  {
    if( nElemEachSide[0]>=1 && nElemEachSide[1]>=1 )
      LvArray::tensorOps::scale< 3 >( fNode, 0.5 );
    //We have contributions from both sides. The two sizes are the two sides of the fracture plane.  If the fracture
    // face
    // is on domain boundary, it's possible to have just one side.
    if( nElemEachSide[0] + nElemEachSide[1] >= 1 )
      GdivBeta /= (nElemEachSide[0] + nElemEachSide[1]);
  }

  return 0;
}

int SurfaceGenerator::checkOrphanElement ( ElementRegionManager & elementManager,
                                           FaceManager & faceManager,
                                           localIndex iFace )
{
  arrayView2d< localIndex const > const & faceToRegionMap = faceManager.elementRegionList();
  arrayView2d< localIndex const > const & faceToSubRegionMap = faceManager.elementSubRegionList();
  arrayView2d< localIndex const > const & faceToElementMap = faceManager.elementList();

  arrayView1d< integer const > const & faceIsExternal = faceManager.isExternal();

  arrayView1d< integer const > const & ruptureState = faceManager.getExtrinsicData< extrinsicMeshData::RuptureState >();

  int flagOrphan = 0;
  for( localIndex k=0; k<faceToRegionMap.size( 1 ); ++k )
  {
    localIndex const er = faceToRegionMap[iFace][k];
    localIndex const esr = faceToSubRegionMap[iFace][k];
    localIndex const ei = faceToElementMap[iFace][k];
    if( er != -1 &&  esr != -1 && ei != -1 )
    {
      CellElementSubRegion *
        elementSubRegion = elementManager.getRegion( faceToRegionMap[iFace][k] )->
                             getSubRegion< CellElementSubRegion >( faceToSubRegionMap[iFace][k] );


      unsigned int nRuptureFace = 0;
      arrayView2d< localIndex > & elementsToFaces = elementSubRegion->faceList();
      for( localIndex a=0; a < elementsToFaces.size( 1 ); ++a )
      {
        localIndex jFace = elementsToFaces[ei][a];
        if( (ruptureState[jFace] == 1 || faceIsExternal[jFace] >= 1) && jFace != iFace )
        {
          nRuptureFace +=1;
        }
      }

      if( nRuptureFace == elementsToFaces.size( 1 ) - 1 )
      {
        flagOrphan = 1;
      }
    }
  }
  return flagOrphan;

}

void SurfaceGenerator::markRuptureFaceFromNode ( const localIndex nodeIndex,
                                                 NodeManager & nodeManager,
                                                 EdgeManager & edgeManager,
                                                 FaceManager & faceManager,
                                                 ElementRegionManager & GEOSX_UNUSED_PARAM( elementManager ),
                                                 ModifiedObjectLists & modifiedObjects )
{
  arrayView1d< integer > const & ruptureState = faceManager.getExtrinsicData< extrinsicMeshData::RuptureState >();
  arrayView1d< real64 const > const & SIFonFace = faceManager.getExtrinsicData< extrinsicMeshData::SIFonFace >();
  arrayView2d< real64 const > const & KIC = faceManager.getExtrinsicData< extrinsicMeshData::K_IC >();
  ArrayOfArraysView< localIndex const > const & faceToEdgeMap = faceManager.edgeList().toViewConst();
  arrayView2d< real64 const > const & faceCenter = faceManager.faceCenter();

  ArrayOfSetsView< localIndex const > const & nodeToFaceMap = nodeManager.faceList().toViewConst();
  arrayView2d< real64 const, nodes::REFERENCE_POSITION_USD > const & X = nodeManager.referencePosition();

  localIndex_array eligibleFaces;
  real64_array faceSIFToToughnessRatio;
  real64 lowestSIF = std::numeric_limits< real64 >::max();
  real64 highestSIF = std::numeric_limits< real64 >::min();

  for( localIndex const faceIndex : nodeToFaceMap[ nodeIndex ] )
  {
    if( m_tipFaces.contains( faceIndex ))
    {
      real64 faceToughness;
      real64 fc[3] = LVARRAY_TENSOROPS_INIT_LOCAL_3( faceCenter[faceIndex] );

      eligibleFaces.emplace_back( faceIndex );

      for( localIndex const edgeIndex : faceToEdgeMap[ faceIndex ] )
      {
        if( m_tipEdges.contains( edgeIndex ))
        {
          real64 direction[3] = LVARRAY_TENSOROPS_INIT_LOCAL_3( fc );
          real64 edgeCenter[3];
          edgeManager.calculateCenter( edgeIndex, X, edgeCenter );
          LvArray::tensorOps::subtract< 3 >( direction, edgeCenter );
          LvArray::tensorOps::normalize< 3 >( direction );
          faceToughness = std::fabs( LvArray::tensorOps::AiBi< 3 >( direction, KIC[faceIndex] ));

          faceSIFToToughnessRatio.emplace_back( SIFonFace[faceIndex]/faceToughness );
          highestSIF = std::max( highestSIF, SIFonFace[faceIndex]/faceToughness );
          lowestSIF = std::min( lowestSIF, SIFonFace[faceIndex]/faceToughness );
        }
      }
    }
  }

  for( localIndex i = 0; i < eligibleFaces.size(); ++i )
  {
    localIndex pickedFace = eligibleFaces[i];

    if( highestSIF > 1.0 &&
        ((eligibleFaces.size() < 3) || (eligibleFaces.size() >= 3 && (highestSIF - faceSIFToToughnessRatio[i]) <= 0.2 * (highestSIF - lowestSIF))))
    {
      ruptureState[pickedFace] = 1;
      modifiedObjects.modifiedFaces.insert( pickedFace );

      // Next we mark the faces that are 1) connected to this face, and 2) attached to one node of the edge (implicitly
      // satisfied), and 3) almost co-plane with this face
//      if( m_markExtendedLayer == 1)
//      {
//        for( auto iedge : faceToEdgeMap[pickedFace] )
//        {
//          for( auto iface : edgeToFaceMap[iedge] )
//          {
//            if( iface != pickedFace && isFaceSeparable[iface] == 1 && faceManager.isExternal()[iface] < 1 &&
//                fabs(LvArray::tensorOps::AiBi< 3 >(faceNormals[pickedFace], faceNormals[iface])) > cos( m_maxTurnAngle ) &&
//                ((faceToNodeMap[iface].size() == 3) || (faceToNodeMap[iface].size() == 4 &&
//                    (std::find(faceToNodeMap[iface].begin(), faceToNodeMap[iface].end(), nodeIndex) !=
// faceToNodeMap[iface].end()))))
//            {
//              //wu40: Under tet mesh scenario, the face next to the pickedFace should also be marked but it may not
// necessarily connect to the tip node.
//              bool ruptureFace = true;
//              for (auto edgeIndex: faceToEdgeMap[pickedFace])
//              {
//                if (m_tipEdges.contains(edgeIndex))
//                {
//                  R1Tensor fc;
//                  real64 uDist, segmentLength;
//
//                  fc = faceCenter[iface];
//
//                  R1Tensor x0_x1(X[edgeToNodeMap[edgeIndex][0]]), x0_fc(fc);
//                  x0_x1 -= X[edgeToNodeMap[edgeIndex][1]];
//                  segmentLength = x0_x1.Normalize();
//                  x0_fc -= X[edgeToNodeMap[edgeIndex][1]];
//                  uDist = LvArray::tensorOps::AiBi< 3 >(x0_x1, x0_fc);
//
//                  if (uDist / segmentLength < -m_faceToEdgeProjectionTol || uDist / segmentLength > 1 +
// m_faceToEdgeProjectionTol)
//                  {
//                    ruptureFace = false;
//                  }
//                }
//              }
//
//              if (ruptureFace)
//              {
//                ruptureState[iface] = 1;
//                modifiedObjects.modifiedFaces.insert( iface );
//              }
//            }
//          }
//        }
//      }
    }
  }
}

void SurfaceGenerator::markRuptureFaceFromEdge ( localIndex const edgeID,
                                                 localIndex & GEOSX_UNUSED_PARAM( trailFaceID ),
                                                 NodeManager & nodeManager,
                                                 EdgeManager & edgeManager,
                                                 FaceManager & faceManager,
                                                 ElementRegionManager & elementManager,
                                                 real64 ( &GEOSX_UNUSED_PARAM( vecTipNorm ) )[ 3 ],
                                                 real64 ( & vecTip )[ 3 ],
                                                 ModifiedObjectLists & modifiedObjects,
                                                 int const edgeMode )
{
  arrayView1d< integer > const & ruptureState = faceManager.getExtrinsicData< extrinsicMeshData::RuptureState >();
  arrayView1d< real64 > const & SIFonFace = faceManager.getExtrinsicData< extrinsicMeshData::SIFonFace >();
  arrayView2d< real64 const > const & KIC = faceManager.getExtrinsicData< extrinsicMeshData::K_IC >();
  arrayView1d< real64 > const & SIF_I = edgeManager.getExtrinsicData< extrinsicMeshData::SIF_I >();
  arrayView1d< real64 > const & SIF_II = edgeManager.getExtrinsicData< extrinsicMeshData::SIF_II >();
  arrayView1d< localIndex > const & primaryCandidateFace = faceManager.getExtrinsicData< extrinsicMeshData::PrimaryCandidateFace >();
  arrayView1d< integer const > const & isFaceSeparable = faceManager.getExtrinsicData< extrinsicMeshData::IsFaceSeparable >();
//  integer_array* dfnIndexMap = faceManager.getReferencePointer<integer_array>( "DFN_Index" );

  arrayView1d< integer const > const & faceIsExternal = faceManager.isExternal();


  arrayView2d< localIndex > const & edgeToNodeMap = edgeManager.nodeList();
  ArrayOfSetsView< localIndex const > const & edgeToFaceMap = edgeManager.faceList().toViewConst();

  arrayView2d< real64 const, nodes::REFERENCE_POSITION_USD > const & X = nodeManager.referencePosition();

  arrayView2d< localIndex const > const & faceToElementMap = faceManager.elementList();
  arrayView2d< real64 const > const & faceCenter = faceManager.faceCenter();

  localIndex_array eligibleFaces;
  real64 lowestSIF = std::numeric_limits< real64 >::max();
  real64 highestSIF = std::numeric_limits< real64 >::min();
  real64 lowestScore = std::numeric_limits< real64 >::max();
  real64 highestScore = std::numeric_limits< real64 >::min();
  real64 secondScore = std::numeric_limits< real64 >::min();
  localIndex faceWithHighestScore = std::numeric_limits< localIndex >::max();
  localIndex faceWithSecondScore = std::numeric_limits< localIndex >::max();

  real64 vecEdge[3], edgeCenter[3];
  edgeManager.calculateLength( edgeID, X, vecEdge );
  edgeManager.calculateCenter( edgeID, X, edgeCenter );


  for( localIndex const iface : edgeToFaceMap[ edgeID ] )
  {
    if( faceToElementMap.size( 1 ) == 2  &&
        faceIsExternal[iface] < 1 &&
        checkOrphanElement( elementManager, faceManager, iface ) == 0 &&
        isFaceSeparable[iface] == 1 )
    {
      real64 const fc[3] = LVARRAY_TENSOROPS_INIT_LOCAL_3( faceCenter[iface] );

      //Get the vector in the face and normal to the edge.
      //wu40: there is a function in GEOS for this calculation. Maybe it's worth to have a function in GEOSX too.
      real64 x0_x1[3] = LVARRAY_TENSOROPS_INIT_LOCAL_3( X[edgeToNodeMap[edgeID][0]] );
      LvArray::tensorOps::subtract< 3 >( x0_x1, X[edgeToNodeMap[edgeID][1]] );
      LvArray::tensorOps::normalize< 3 >( x0_x1 );

      real64 x0_fc[3] = LVARRAY_TENSOROPS_INIT_LOCAL_3( fc );
      LvArray::tensorOps::subtract< 3 >( x0_fc, X[edgeToNodeMap[edgeID][1]] );
      real64 const udist = LvArray::tensorOps::AiBi< 3 >( x0_x1, x0_fc );

      real64 ptPrj[3] = LVARRAY_TENSOROPS_INIT_LOCAL_3( x0_x1 );
      LvArray::tensorOps::scale< 3 >( ptPrj, udist );
      LvArray::tensorOps::add< 3 >( ptPrj, X[edgeToNodeMap[edgeID][1]] );

      real64 vecFace[3] = LVARRAY_TENSOROPS_INIT_LOCAL_3( fc );
      LvArray::tensorOps::subtract< 3 >( vecFace, ptPrj );
      LvArray::tensorOps::normalize< 3 >( vecFace );

//      if( LvArray::tensorOps::AiBi< 3 >( vecTip, vecFace ) > cos( m_maxTurnAngle ))
      {
        eligibleFaces.emplace_back( iface );
        real64 thetaFace = acos( LvArray::tensorOps::AiBi< 3 >( vecTip, vecFace )*0.999999 );  // We multiply this by 0.9999999 to avoid an
        // exception caused by acos a number slightly larger
        // than 1.

        real64 tipCrossFace[ 3 ];
        LvArray::tensorOps::crossProduct( tipCrossFace, vecTip, vecFace );
        if( LvArray::tensorOps::AiBi< 3 >( tipCrossFace, vecEdge ) < 0.0 )
        {
          thetaFace *= -1.0;
        }

        SIFonFace[iface] = cos( thetaFace / 2.0 ) *
                           ( SIF_I[edgeID] * cos( thetaFace / 2.0 ) * cos( thetaFace / 2.0 ) - 1.5 * SIF_II[edgeID] * sin( thetaFace ) );

        real64 direction[3] = LVARRAY_TENSOROPS_INIT_LOCAL_3( fc );
        LvArray::tensorOps::subtract< 3 >( direction, edgeCenter );
        LvArray::tensorOps::normalize< 3 >( direction );
        real64 faceToughness = std::fabs( LvArray::tensorOps::AiBi< 3 >( direction, KIC[iface] ));

        highestSIF = std::max( highestSIF, SIFonFace[iface]/faceToughness );
        lowestSIF = std::min( lowestSIF, SIFonFace[iface]/faceToughness );

      }
    }
  }

  localIndex_array pickedFaces;
  if( eligibleFaces.size() >=1 )
  {
    for( localIndex i = 0; i < eligibleFaces.size(); ++i )
    {
      localIndex iface = eligibleFaces[i];
      real64 direction[3] = LVARRAY_TENSOROPS_INIT_LOCAL_3( edgeCenter );
      LvArray::tensorOps::subtract< 3 >( direction, faceCenter[iface] );
      LvArray::tensorOps::normalize< 3 >( direction );
      real64 faceToughness = std::fabs( LvArray::tensorOps::AiBi< 3 >( direction, KIC[iface] ));

      real64 splitabilityScore = SIFonFace[iface] - lowestSIF * faceToughness;
      lowestScore = std::min( lowestScore, splitabilityScore );

      if( faceWithHighestScore == std::numeric_limits< localIndex >::max())
      {
        faceWithHighestScore = iface;
        highestScore = splitabilityScore;
      }
      else if( splitabilityScore > highestScore )
      {
        faceWithSecondScore = faceWithHighestScore;
        secondScore = highestScore;
        faceWithHighestScore = iface;
        highestScore = splitabilityScore;
      }
      else if( splitabilityScore > secondScore )
      {
        faceWithSecondScore = iface;
        secondScore = splitabilityScore;
      }
    }

    pickedFaces.emplace_back( faceWithHighestScore );

    if( eligibleFaces.size() >= 3 && (highestScore - secondScore) < 0.1 * (highestScore - lowestScore))
    {
      pickedFaces.emplace_back( faceWithSecondScore );
    }

  }


  for( localIndex i = 0; i < pickedFaces.size(); ++i )
  {
    localIndex pickedFace = pickedFaces[i];

    if( highestSIF > 1.0 && edgeMode == 1 && i == 0 && isFaceSeparable[pickedFace] == 1 )
    {
      ruptureState[pickedFace] = 1;
//      if( !m_dfnPrefix.empty())
//        (*dfnIndexMap)[pickedFace] = (*dfnIndexMap)[trailFaceID];
      modifiedObjects.modifiedFaces.insert( pickedFace );
    }
    else if( highestSIF > 1.0 && edgeMode == 1 && i == 1 && isFaceSeparable[pickedFace] == 1 )
    {
      ruptureState[pickedFace] = -1;
//      if( !m_dfnPrefix.empty())
//        (*dfnIndexMap)[pickedFace] = (*dfnIndexMap)[trailFaceID];
      modifiedObjects.modifiedFaces.insert( pickedFace );
      primaryCandidateFace[pickedFace] = faceWithHighestScore;
    }


    // We didn't really need to do this unless the criterion above has been satisfied.
    // We are calculating this regardless the criterion for debugging purpose.
//    if( m_markExtendedLayer == 1 && highestSIF > 1.0 && edgeMode == 1 )
//    {
//      // Next we mark the faces that are 1) connected to this face, and 2) attached to one node of the edge
// (implicitly
//      // satisfied), and 3) almost co-plane with this face
//      for( auto iedge : faceToEdgeMap[pickedFace] )
//      {
//        if( iedge != edgeID )
//        {
//          for( auto iface : edgeToFaceMap[iedge] )
//          {
//            if( iface != pickedFace && isFaceSeparable[iface] == 1 && faceManager.isExternal()[iface] < 1 &&
//                ( std::find(faceToNodeMap[iface].begin(), faceToNodeMap[iface].end(), edgeToNodeMap[edgeID][0]) !=
// faceToNodeMap[iface].end() ||
//                  std::find(faceToNodeMap[iface].begin(), faceToNodeMap[iface].end(), edgeToNodeMap[edgeID][1]) !=
// faceToNodeMap[iface].end()))
//            {
//              R1Tensor fc, fn, vecFace, fn0, ptPrj;
//              real64 uDist, segmentLength;
//
//              fc = faceCenter[iface];
//              fn = faceNormal[iface];
//              fn0 = faceNormal[pickedFace];
//
//              R1Tensor x0_x1(X[edgeToNodeMap[edgeID][0]]), x0_fc(fc);
//              x0_x1 -= X[edgeToNodeMap[edgeID][1]];
//              segmentLength = x0_x1.Normalize();
//              x0_fc -= X[edgeToNodeMap[edgeID][1]];
//              uDist = LvArray::tensorOps::AiBi< 3 >(x0_x1, x0_fc);
//
//              ptPrj = x0_x1;
//              ptPrj *= uDist;
//              ptPrj += X[edgeToNodeMap[edgeID][1]];
//              vecFace = fc;
//              vecFace -= ptPrj;
//              vecFace.Normalize();
//
//              // thetaFace does not strictly speaking apply to this face since the tip edge is not a edge of this
// face.
//              // We calculate it as if this face is coplane with the master face
//              real64 thetaFace = acos( LvArray::tensorOps::AiBi< 3 >( vecTip, vecFace )*0.999999 );
//              if( LvArray::tensorOps::AiBi< 3 >( Cross( vecTip, vecFace ), vecEdge ) < 0.0 )
//              {
//                thetaFace *= -1.0;
//              }
//
//              if( LvArray::tensorOps::AiBi< 3 >( vecTip, vecFace ) > cos( m_maxTurnAngle ) &&
//                  uDist / segmentLength > -m_faceToEdgeProjectionTol &&
//                  uDist / segmentLength < 1 + m_faceToEdgeProjectionTol &&
//                  fabs( LvArray::tensorOps::AiBi< 3 >( vecEdge, fn )) < m_faceToEdgeCoplaneTol &&  // this face is kind of parallel to the
// tip
//                                                                         // edge.
//                  fabs( LvArray::tensorOps::AiBi< 3 >( fn0, fn )) > 1 - m_faceToFaceCoplaneTol )  // co-plane
//              {
//                if( highestSIF > 1.0 && edgeMode == 1 )
//                {
//                  ruptureState[iface] = ruptureState[pickedFace];
//                  modifiedObjects.modifiedFaces.insert( iface );
//                  primaryCandidateFace[iface] = primaryCandidateFace[pickedFace];
//                }
//              }
//            }
//          }
//        }
//      }
//    }
  }
}

void SurfaceGenerator::postUpdateRuptureStates( NodeManager & nodeManager,
                                                EdgeManager & edgeManager,
                                                FaceManager & faceManager,
                                                ElementRegionManager & GEOSX_UNUSED_PARAM( elementManager ),
                                                std::vector< std::set< localIndex > > & nodesToRupturedFaces,
                                                std::vector< std::set< localIndex > > & edgesToRupturedFaces )
{
  ArrayOfArraysView< localIndex const > const & faceToNodeMap = faceManager.nodeList().toViewConst();
  ArrayOfArraysView< localIndex const > const & faceToEdgeMap = faceManager.edgeList().toViewConst();
  nodesToRupturedFaces.resize( nodeManager.size() );
  edgesToRupturedFaces.resize( edgeManager.size() );

  arrayView1d< integer const > const & faceRuptureState = faceManager.getExtrinsicData< extrinsicMeshData::RuptureState >();
  arrayView1d< localIndex const > const & faceParentIndex = faceManager.getExtrinsicData< extrinsicMeshData::ParentIndex >();

  // assign the values of the nodeToRupturedFaces and edgeToRupturedFaces arrays.
  for( localIndex kf=0; kf<faceManager.size(); ++kf )
  {
    if( faceRuptureState[kf] >0 )
    {
      int const n = faceParentIndex[kf]==-1 ? 1 : 2;
      localIndex const faceIndex = faceParentIndex[kf]==-1 ? kf : faceParentIndex[kf];

      for( int i=0; i<n; ++i )
      {
        for( localIndex a=0; a<faceToNodeMap.sizeOfArray( kf ); ++a )
        {
          const localIndex nodeIndex = faceToNodeMap( kf, a );
          nodesToRupturedFaces[nodeIndex].insert( faceIndex );
        }

        for( localIndex a=0; a<faceToEdgeMap.sizeOfArray( kf ); ++a )
        {
          const localIndex edgeIndex = faceToEdgeMap( kf, a );
          edgesToRupturedFaces[edgeIndex].insert( faceIndex );
        }
      }
    }
  }
}

int SurfaceGenerator::checkEdgeSplitability( localIndex const edgeID,
                                             NodeManager & GEOSX_UNUSED_PARAM( nodeManager ),
                                             FaceManager & faceManager,
                                             EdgeManager & edgeManager,
                                             bool const GEOSX_UNUSED_PARAM( prefrac ) )
{
  //     Return value = -1, this edge won't split for sure, don't do any more work;
  //                  = 0, edge is along a tip, but the fracture connected to it is not saturated yet.  We will only
  // calculate SIF but will not perform splitting.
  //                  = 1, edge is along a tip and the adjacent fracture is saturated, more work to be done; or this is
  // a dry simulation
  //                  = 2, this is a singular edge, we need split it.
  //                  = 3, this is an eligible kink, we need to process it as a kink

  ArrayOfSetsView< localIndex const > const & edgeToFaceMap = edgeManager.faceList().toViewConst();
  arrayView1d< localIndex > const & faceParentIndex = faceManager.getExtrinsicData< extrinsicMeshData::ParentIndex >();

  arrayView1d< integer const > const & faceIsExternal = faceManager.isExternal();
  arrayView1d< integer const > const & edgeIsExternal = edgeManager.isExternal();

  int isSplitable = -1;

  if( edgeIsExternal[edgeID] == 0 )
  {
    return isSplitable;
  }

  // We first count the external faces connected to this edge;
  int nExternalFaces = 0;
  localIndex_array faceInvolved;
  for( localIndex const iface : edgeToFaceMap[ edgeID ] )
  {
    if( faceIsExternal[iface] >= 1 )
    {
      nExternalFaces++;
      faceInvolved.emplace_back( iface );
    }
  }

  if( nExternalFaces%2 == 1 )
  {
    //    char msg[200];
    //    sprintf(msg, "Error! Edge %d has an odd number of external faces.", int(edgeID));
    //    GEOSX_ERROR(msg);
    //    std::cout << "Error! Edge " << int(edgeID) << " has an odd number of external faces. "
    //        << (*nodeManager.m_refposition)[edgeToNodeMap[edgeID][0]][0] << " ,"
    //        << (*nodeManager.m_refposition)[edgeToNodeMap[edgeID][0]][1] << " ,"
    //        << (*nodeManager.m_refposition)[edgeToNodeMap[edgeID][0]][2] << " ,";
    //    isSplitable = -1;
    return(isSplitable);
  }

  if( nExternalFaces >= 4 )
  {
    isSplitable = 2;
    return (isSplitable);
  }

  if( nExternalFaces == 2 )
  {
    localIndex parentFace = -1;
    if( faceParentIndex[faceInvolved[0]] == -1 && faceParentIndex[faceInvolved[1]] == faceInvolved[0] )
    {
      parentFace = faceInvolved[0];
    }
    else if( faceParentIndex[faceInvolved[1]] == -1 && faceParentIndex[faceInvolved[0]] == faceInvolved[1] )
    {
      parentFace = faceInvolved[1];
    }

    if( parentFace == -1 )
    {
      isSplitable = -1;
    }
    else
    {
      isSplitable = 1;
    }

  }

  return (isSplitable);
}

real64 SurfaceGenerator::minimumToughnessOnEdge( const localIndex edgeID,
                                                 const NodeManager & nodeManager,
                                                 EdgeManager & edgeManager,
                                                 FaceManager & faceManager )
{
  real64 val = std::numeric_limits< real64 >::max();

  arrayView2d< real64 const, nodes::REFERENCE_POSITION_USD > const & X = nodeManager.referencePosition();
  real64 edgeCenter[3] = { 0.0 };
  edgeManager.calculateCenter( edgeID, X, edgeCenter );

  arrayView2d< real64 const > const & KIC = faceManager.getExtrinsicData< extrinsicMeshData::K_IC >();
  ArrayOfArraysView< localIndex const > const & faceToNodes = faceManager.nodeList().toViewConst();
  for( localIndex const iface : edgeManager.faceList()[ edgeID ] )
  {
    localIndex const numFaceNodes = faceToNodes.sizeOfArray( iface );
    real64 faceCenter[3] = { 0.0 };
    for( localIndex a=0; a<numFaceNodes; ++a )
    {
      LvArray::tensorOps::add< 3 >( faceCenter, X[ faceToNodes[iface][a] ] );
    }
    LvArray::tensorOps::scale< 3 >( faceCenter, 1.0 / numFaceNodes );

    real64 direction[ 3 ] = LVARRAY_TENSOROPS_INIT_LOCAL_3( faceCenter );
    LvArray::tensorOps::subtract< 3 >( direction, edgeCenter );
    LvArray::tensorOps::normalize< 3 >( direction );
    val = std::min( val, fabs( LvArray::tensorOps::AiBi< 3 >( KIC[iface], direction ) ) );
  }

  return val;
}

real64 SurfaceGenerator::minimumToughnessOnNode( const localIndex nodeID,
                                                 const NodeManager & nodeManager,
                                                 EdgeManager & edgeManager,
                                                 FaceManager & faceManager )
{
  arrayView2d< real64 const, nodes::REFERENCE_POSITION_USD > const & X = nodeManager.referencePosition();
  ArrayOfSetsView< localIndex const > const & nodeToFaceMap = nodeManager.faceList().toViewConst();

  arrayView2d< real64 const > const & KIC = faceManager.getExtrinsicData< extrinsicMeshData::K_IC >();
  ArrayOfArraysView< localIndex const > const & faceToEdgeMap = faceManager.edgeList().toViewConst();
  arrayView2d< real64 const > const & faceCenter = faceManager.faceCenter();

  real64 val = std::numeric_limits< real64 >::max();

  for( localIndex const faceIndex: nodeToFaceMap[ nodeID ] )
  {
    if( m_tipFaces.contains( faceIndex ))
    {
      real64 const fc[3] = LVARRAY_TENSOROPS_INIT_LOCAL_3( faceCenter[faceIndex] );

      for( localIndex const edgeIndex: faceToEdgeMap[ faceIndex ] )
      {
        if( m_tipEdges.contains( edgeIndex ))
        {
          real64 direction[ 3 ] = LVARRAY_TENSOROPS_INIT_LOCAL_3( fc );
          real64 edgeCenter[ 3 ];
          edgeManager.calculateCenter( edgeIndex, X, edgeCenter );
          LvArray::tensorOps::subtract< 3 >( direction, edgeCenter );
          LvArray::tensorOps::normalize< 3 >( direction );

          val = std::min( val, fabs( LvArray::tensorOps::AiBi< 3 >( KIC[faceIndex], direction ) ) );
        }
      }
    }
  }

  return val;
}

void SurfaceGenerator::assignNewGlobalIndicesSerial( ObjectManagerBase & object,
                                                     std::set< localIndex > const & indexList )
{
  // in serial, we can simply loop over the indexList and assign new global indices based on
  // the value of the maxGlobalIndex() + 1;
  arrayView1d< globalIndex > const & localToGlobal = object.localToGlobalMap();
  for( localIndex const newLocalIndex : indexList )
  {
    globalIndex const newGlobalIndex = object.maxGlobalIndex() + 1;

    localToGlobal[newLocalIndex] = newGlobalIndex;
    object.updateGlobalToLocalMap( newLocalIndex );
  }

  object.setMaxGlobalIndex();
}

void SurfaceGenerator::
  assignNewGlobalIndicesSerial( ElementRegionManager & elementManager,
                                map< std::pair< localIndex, localIndex >, std::set< localIndex > > const & newElems )
{
  // in serial, we can simply iterate over the entries in newElems and assign new global indices based on
  // the value of the maxGlobalIndex() + 1 for the ElementRegionManager.

  // loop over entries of newElems, which gives elementRegion/subRegion local indices
  for( auto const & iter : newElems )
  {
    localIndex const er = iter.first.first;
    localIndex const esr = iter.first.second;
    std::set< localIndex > const & indexList = iter.second;

    ElementSubRegionBase * const subRegion = elementManager.getRegion( er )->getSubRegion( esr );
    arrayView1d< globalIndex > const & localToGlobal = subRegion->localToGlobalMap();

    // loop over the new elems in the subRegion
    for( localIndex const newLocalIndex : indexList )
    {
      globalIndex const newGlobalIndex = elementManager.maxGlobalIndex() + 1;

      localToGlobal[newLocalIndex] = newGlobalIndex;
      subRegion->updateGlobalToLocalMap( newLocalIndex );
    }
  }

  elementManager.SetMaxGlobalIndex();
}

real64
SurfaceGenerator::calculateRuptureRate( SurfaceElementRegion & faceElementRegion,
                                        EdgeManager const & edgeManager )
{
  real64 maxRuptureRate = 0;
  FaceElementSubRegion * const subRegion = faceElementRegion.getSubRegion< FaceElementSubRegion >( 0 );

  ArrayOfArraysView< localIndex const > const &
  fractureConnectorEdgesToFaceElements = edgeManager.m_fractureConnectorEdgesToFaceElements.toViewConst();

  arrayView1d< real64 > const &
  ruptureTime = subRegion->getExtrinsicData< extrinsicMeshData::RuptureTime >();

  arrayView1d< real64 > const &
  ruptureRate = subRegion->getExtrinsicData< extrinsicMeshData::RuptureRate >();

  arrayView2d< real64 const > const & elemCenter = subRegion->getElementCenter();

  for( localIndex kfc=0; kfc<fractureConnectorEdgesToFaceElements.size(); ++kfc )
  {
    for( localIndex kfe0=0; kfe0<fractureConnectorEdgesToFaceElements.sizeOfArray( kfc ); ++kfe0 )
    {
      localIndex const faceElem0 = fractureConnectorEdgesToFaceElements( kfc, kfe0 );
      for( localIndex kfe1=kfe0+1; kfe1<fractureConnectorEdgesToFaceElements.sizeOfArray( kfc ); ++kfe1 )
      {
        localIndex const faceElem1 = fractureConnectorEdgesToFaceElements( kfc, kfe1 );
        if( !( m_faceElemsRupturedThisSolve.count( faceElem0 ) && m_faceElemsRupturedThisSolve.count( faceElem1 ) ) )
        {
          real64 const deltaRuptureTime = fabs( ruptureTime( faceElem0 ) - ruptureTime( faceElem1 ));
          if( deltaRuptureTime > 1.0e-14 * (ruptureTime( faceElem0 ) + ruptureTime( faceElem1 )) )
          {
            real64 distance[3] = LVARRAY_TENSOROPS_INIT_LOCAL_3 ( elemCenter[ faceElem0 ] );
            LvArray::tensorOps::subtract< 3 >( distance, elemCenter[ faceElem1 ] );
            real64 const pairwiseRuptureRate = 1.0 / deltaRuptureTime;
            if( m_faceElemsRupturedThisSolve.count( faceElem0 ) )
            {
              ruptureRate( faceElem0 ) = std::min( ruptureRate( faceElem0 ), pairwiseRuptureRate );
            }
            else if( m_faceElemsRupturedThisSolve.count( faceElem1 ) )
            {
              ruptureRate( faceElem1 ) = std::min( ruptureRate( faceElem1 ), pairwiseRuptureRate );
            }
          }
        }
      }
    }
  }


  for( localIndex faceElemIndex : m_faceElemsRupturedThisSolve )
  {
    maxRuptureRate = std::max( maxRuptureRate, ruptureRate( faceElemIndex ) );
  }

  real64 globalMaxRuptureRate;
  MpiWrapper::allReduce( &maxRuptureRate,
                         &globalMaxRuptureRate,
                         1,
                         MPI_MAX,
                         MPI_COMM_GEOSX );

  return globalMaxRuptureRate;
}



REGISTER_CATALOG_ENTRY( SolverBase,
                        SurfaceGenerator,
                        std::string const &, dataRepository::Group * const )

} /* namespace geosx */<|MERGE_RESOLUTION|>--- conflicted
+++ resolved
@@ -490,15 +490,12 @@
           fluxApprox->addToFractureStencil( *meshLevel,
                                             this->m_fractureRegionName,
                                             true );
-<<<<<<< HEAD
-=======
           edgeManager->m_recalculateFractureConnectorEdges.clear();
           fractureRegion->getSubRegion< FaceElementSubRegion >( 0 )->m_newFaceElements.clear();
->>>>>>> c39596d9
         }
       }
       edgeManager->m_recalculateFractureConnectorEdges.clear();
-      fractureRegion->GetSubRegion< FaceElementSubRegion >( 0 )->m_newFaceElements.clear();
+      fractureRegion->getSubRegion< FaceElementSubRegion >( 0 )->m_newFaceElements.clear();
     }
   }
 
