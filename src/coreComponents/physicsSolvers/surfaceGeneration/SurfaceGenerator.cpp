/*
 * ------------------------------------------------------------------------------------------------------------
 * SPDX-License-Identifier: LGPL-2.1-only
 *
 * Copyright (c) 2018-2020 Lawrence Livermore National Security LLC
 * Copyright (c) 2018-2020 The Board of Trustees of the Leland Stanford Junior University
 * Copyright (c) 2018-2020 TotalEnergies
 * Copyright (c) 2019-     GEOSX Contributors
 * All rights reserved
 *
 * See top level LICENSE, COPYRIGHT, CONTRIBUTORS, NOTICE, and ACKNOWLEDGEMENTS files for details.
 * ------------------------------------------------------------------------------------------------------------
 */

/**
 * @file SurfaceGenerator.cpp
 */

#include "SurfaceGenerator.hpp"
#include "ParallelTopologyChange.hpp"


#include "mesh/mpiCommunications/CommunicationTools.hpp"
#include "mesh/mpiCommunications/NeighborCommunicator.hpp"
#include "mesh/mpiCommunications/SpatialPartition.hpp"
#include "finiteElement/FiniteElementDiscretizationManager.hpp"
#include "finiteVolume/FiniteVolumeManager.hpp"
#include "finiteVolume/FluxApproximationBase.hpp"
#include "mesh/SurfaceElementRegion.hpp"
#include "mesh/ExtrinsicMeshData.hpp"
#include "mesh/utilities/ComputationalGeometry.hpp"
#include "physicsSolvers/solidMechanics/SolidMechanicsLagrangianFEMKernels.hpp"
#include "physicsSolvers/solidMechanics/SolidMechanicsLagrangianFEM.hpp"

#include <algorithm>

namespace geosx
{
using namespace dataRepository;
using namespace constitutive;

constexpr real64 SurfaceGenerator::m_nonRuptureTime;

void ModifiedObjectLists::clearNewFromModified()
{
  for( localIndex const a : newNodes )
  {
    modifiedNodes.erase( a );
  }

  for( localIndex const a : newEdges )
  {
    modifiedEdges.erase( a );
  }

  for( localIndex const a : newFaces )
  {
    modifiedFaces.erase( a );
  }
}

void ModifiedObjectLists::insert( ModifiedObjectLists const & modifiedObjects )
{
  newNodes.insert( modifiedObjects.newNodes.begin(),
                   modifiedObjects.newNodes.end() );
  modifiedNodes.insert( modifiedObjects.modifiedNodes.begin(),
                        modifiedObjects.modifiedNodes.end() );

  newEdges.insert( modifiedObjects.newEdges.begin(),
                   modifiedObjects.newEdges.end() );
  modifiedEdges.insert( modifiedObjects.modifiedEdges.begin(),
                        modifiedObjects.modifiedEdges.end() );

  newFaces.insert( modifiedObjects.newFaces.begin(),
                   modifiedObjects.newFaces.end() );
  modifiedFaces.insert( modifiedObjects.modifiedFaces.begin(),
                        modifiedObjects.modifiedFaces.end() );

  for( auto & iter : modifiedObjects.newElements )
  {
    std::pair< localIndex, localIndex > const & key = iter.first;
    std::set< localIndex > const & values = iter.second;
    newElements[key].insert( values.begin(), values.end() );
  }

  for( auto & iter : modifiedObjects.modifiedElements )
  {
    std::pair< localIndex, localIndex > const & key = iter.first;
    std::set< localIndex > const & values = iter.second;
    modifiedElements[key].insert( values.begin(), values.end() );
  }

}

static localIndex GetOtherFaceEdge( const map< localIndex, std::pair< localIndex, localIndex > > & localFacesToEdges,
                                    const localIndex thisFace, const localIndex thisEdge )
{
  localIndex nextEdge = LOCALINDEX_MAX;

  const std::pair< localIndex, localIndex > & faceToEdges = stlMapLookup( localFacesToEdges, thisFace );
  if( faceToEdges.first == thisEdge )
  {
    nextEdge = faceToEdges.second;
  }
  else if( faceToEdges.second == thisEdge )
  {
    nextEdge = faceToEdges.first;
  }
  else
  {
    GEOSX_ERROR( "SurfaceGenerator::Couldn't find thisEdge in localFacesToEdges[thisFace]" );
  }
  return nextEdge;
}

static void CheckForAndRemoveDeadEndPath( const localIndex edgeIndex,
                                          arrayView1d< integer const > const & isEdgeExternal,
                                          map< localIndex, std::set< localIndex > > & edgesToRuptureReadyFaces,
                                          map< localIndex, std::pair< localIndex, localIndex > > & localVFacesToVEdges,
                                          std::set< localIndex > & nodeToRuptureReadyFaces )
{


  localIndex thisEdge = edgeIndex;

  // if the edge is internal and the edge is only attached to one ruptured face...
  while( isEdgeExternal[thisEdge]!=1 )
  {

    //    std::set<localIndex>& edgeToRuptureReadyFaces = stlMapLookup(edgesToRuptureReadyFaces,thisEdge);
    std::set< localIndex > & edgeToRuptureReadyFaces = edgesToRuptureReadyFaces[thisEdge];

    if( edgeToRuptureReadyFaces.size()!=1 )
      break;

    // then the index for the face that is a "dead end"
    localIndex deadEndFace = *(edgeToRuptureReadyFaces.begin());


    std::pair< localIndex, localIndex > & localVFaceToVEdges = stlMapLookup( localVFacesToVEdges, deadEndFace );

    // get the edge on the other side of the "dead end" face
    localIndex nextEdge = -1;
    if( localVFaceToVEdges.first == thisEdge )
      nextEdge = localVFaceToVEdges.second;
    else if( localVFaceToVEdges.second == thisEdge )
      nextEdge = localVFaceToVEdges.first;
    else
    {
      GEOSX_ERROR( "SurfaceGenerator::FindFracturePlanes: Could not find the next edge when removing dead end faces." );
    }

    // delete the face from the working arrays
    edgeToRuptureReadyFaces.erase( deadEndFace );
    edgesToRuptureReadyFaces[nextEdge].erase( deadEndFace );
    nodeToRuptureReadyFaces.erase( deadEndFace );

    // if all the faces have been deleted, then go ahead and delete the top level entry
    if( edgeToRuptureReadyFaces.empty() )
      edgesToRuptureReadyFaces.erase( thisEdge );
    if( edgesToRuptureReadyFaces[nextEdge].empty() )
      edgesToRuptureReadyFaces.erase( nextEdge );

    // now increment the "thisEdge" to point to the other edge on the face that was just deleted
    thisEdge = nextEdge;
  }

}


SurfaceGenerator::SurfaceGenerator( const string & name,
                                    Group * const parent ):
  SolverBase( name, parent ),
  m_failCriterion( 1 ),
//  m_maxTurnAngle(91.0),
  m_nodeBasedSIF( 0 ),
  m_rockToughness( 1.0e99 ),
  m_mpiCommOrder( 0 )
{
  this->registerWrapper( viewKeyStruct::failCriterionString(), &this->m_failCriterion );


  registerWrapper( viewKeyStruct::rockToughnessString(), &m_rockToughness ).
    setInputFlag( InputFlags::REQUIRED ).
    setDescription( "Rock toughness of the solid material" );

  registerWrapper( viewKeyStruct::nodeBasedSIFString(), &m_nodeBasedSIF ).
    setInputFlag( InputFlags::OPTIONAL ).
    setDescription( "Flag for choosing between node or edge based criteria: 1 for node based criterion" );

  registerWrapper( viewKeyStruct::mpiCommOrderString(), &m_mpiCommOrder ).
    setInputFlag( InputFlags::OPTIONAL ).
    setDescription( "Flag to enable MPI consistent communication ordering" );

  registerWrapper( viewKeyStruct::fractureRegionNameString(), &m_fractureRegionName ).
    setInputFlag( dataRepository::InputFlags::OPTIONAL ).
    setApplyDefaultValue( "Fracture" );

  registerWrapper( viewKeyStruct::tipNodesString(), &m_tipNodes ).
    setDescription( "Set containing all the nodes at the fracture tip" );

  registerWrapper( viewKeyStruct::tipEdgesString(), &m_tipEdges ).
    setDescription( "Set containing all the tip edges" );

  registerWrapper( viewKeyStruct::tipFacesString(), &m_tipFaces ).
    setDescription( "Set containing all the tip faces" );

  registerWrapper( viewKeyStruct::trailingFacesString(), &m_trailingFaces ).
    setDescription( "Set containing all the trailing faces" );


  this->getWrapper< string >( viewKeyStruct::discretizationString() ).
    setInputFlag( InputFlags::FALSE );

}

SurfaceGenerator::~SurfaceGenerator()
{
  // TODO Auto-generated destructor stub
}

void SurfaceGenerator::registerDataOnMesh( Group & meshBodies )
{
  forMeshTargets( meshBodies, [&] ( string const &,
                                    MeshLevel & mesh,
                                    arrayView1d< string const > const & regionNames )
  {

    ElementRegionManager & elemManager = mesh.getElemManager();

    elemManager.forElementSubRegions< CellElementSubRegion >( regionNames, [&]( localIndex const, CellElementSubRegion & subRegion )
    {
      subRegion.registerExtrinsicData< extrinsicMeshData::K_IC_00,
                                       extrinsicMeshData::K_IC_01,
                                       extrinsicMeshData::K_IC_02,
                                       extrinsicMeshData::K_IC_10,
                                       extrinsicMeshData::K_IC_11,
                                       extrinsicMeshData::K_IC_12,
                                       extrinsicMeshData::K_IC_20,
                                       extrinsicMeshData::K_IC_21,
                                       extrinsicMeshData::K_IC_22 >( this->getName() );
    } );

    elemManager.forElementSubRegions< FaceElementSubRegion >( [&]( FaceElementSubRegion & subRegion )
    {
      subRegion.registerExtrinsicData< extrinsicMeshData::K_IC_00,
                                       extrinsicMeshData::K_IC_01,
                                       extrinsicMeshData::K_IC_02,
                                       extrinsicMeshData::K_IC_10,
                                       extrinsicMeshData::K_IC_11,
                                       extrinsicMeshData::K_IC_12,
                                       extrinsicMeshData::K_IC_20,
                                       extrinsicMeshData::K_IC_21,
                                       extrinsicMeshData::K_IC_22,
                                       extrinsicMeshData::RuptureTime,
                                       extrinsicMeshData::RuptureRate >( this->getName() );
    } );

    NodeManager & nodeManager = mesh.getNodeManager();
    EdgeManager & edgeManager = mesh.getEdgeManager();
    FaceManager & faceManager = mesh.getFaceManager();

    nodeManager.registerExtrinsicData< extrinsicMeshData::ParentIndex,
                                       extrinsicMeshData::ChildIndex,
                                       extrinsicMeshData::DegreeFromCrack,
                                       extrinsicMeshData::DegreeFromCrackTip,
                                       extrinsicMeshData::SIFNode,
                                       extrinsicMeshData::RuptureTime >( this->getName() );

    edgeManager.registerExtrinsicData< extrinsicMeshData::ParentIndex,
                                       extrinsicMeshData::ChildIndex,
                                       extrinsicMeshData::SIF_I,
                                       extrinsicMeshData::SIF_II,
                                       extrinsicMeshData::SIF_III >( this->getName() );

    faceManager.registerExtrinsicData< extrinsicMeshData::ParentIndex,
                                       extrinsicMeshData::ChildIndex,
                                       extrinsicMeshData::RuptureState,
                                       extrinsicMeshData::RuptureTime,
                                       extrinsicMeshData::SIFonFace,
                                       extrinsicMeshData::K_IC,
                                       extrinsicMeshData::PrimaryCandidateFace,
                                       extrinsicMeshData::IsFaceSeparable,
                                       extrinsicMeshData::DegreeFromCrackTip >( this->getName() );

    // TODO: handle this automatically in registerExtrinsicData()
    faceManager.getExtrinsicData< extrinsicMeshData::K_IC >().resizeDimension< 1 >( 3 );
  } );
}

void SurfaceGenerator::initializePostInitialConditionsPreSubGroups()
{
  DomainPartition & domain = this->getGroupByPath< DomainPartition >( "/Problem/domain" );//this->getGroupByPath<DomainPartition>("/Problem/domain");
  forMeshTargets( domain.getMeshBodies(), [&] ( string const &,
                                                MeshLevel & meshLevel,
                                                arrayView1d< string const > const & )
  {
    NodeManager & nodeManager = meshLevel.getNodeManager();
    FaceManager & faceManager = meshLevel.getFaceManager();

    arrayView1d< localIndex > const & parentNodeIndex = nodeManager.getExtrinsicData< extrinsicMeshData::ParentIndex >();

    arrayView1d< localIndex > const & parentFaceIndex = faceManager.getExtrinsicData< extrinsicMeshData::ParentIndex >();

    arrayView1d< localIndex > const & childFaceIndex = faceManager.getExtrinsicData< extrinsicMeshData::ChildIndex >();

    parentNodeIndex.setValues< serialPolicy >( -1 );
    parentFaceIndex.setValues< serialPolicy >( -1 );
    childFaceIndex.setValues< serialPolicy >( -1 );

    m_originalNodetoFaces = nodeManager.faceList();
    m_originalNodetoEdges = nodeManager.edgeList();
    m_originalFaceToEdges = faceManager.edgeList();

    string const usedFacesLabel = "usedFaces";
    nodeManager.registerWrapper( usedFacesLabel, &m_usedFacesForNode );
    nodeManager.excludeWrappersFromPacking( { usedFacesLabel } );
    m_usedFacesForNode.resize( nodeManager.size() );

    localIndex const numFaces = faceManager.size();
    m_originalFacesToElemRegion.resize( numFaces, 2 );
    m_originalFacesToElemSubRegion.resize( numFaces, 2 );
    m_originalFacesToElemIndex.resize( numFaces, 2 );

    for( localIndex faceID = 0; faceID < numFaces; ++faceID )
    {
      for( localIndex side = 0; side < 2; ++side )
      {
        m_originalFacesToElemRegion( faceID, side ) = faceManager.elementRegionList()( faceID, side );
        m_originalFacesToElemSubRegion( faceID, side ) = faceManager.elementSubRegionList()( faceID, side );
        m_originalFacesToElemIndex( faceID, side ) = faceManager.elementList()( faceID, side );
      }
    }
  } );

  forMeshTargets( domain.getMeshBodies(), [&] ( string const &,
                                                MeshLevel & meshLevel,
                                                arrayView1d< string const > const & )
  {
    FaceManager & faceManager = meshLevel.getFaceManager();
    ElementRegionManager & elementManager = meshLevel.getElemManager();
    arrayView2d< real64 const > const & faceNormals = faceManager.faceNormal();

    //TODO: roughness to KIC should be made a material constitutive relationship.
    arrayView2d< real64 > const & KIC = faceManager.getExtrinsicData< extrinsicMeshData::K_IC >();

    for( localIndex kf=0; kf<faceManager.size(); ++kf )
    {
      if( m_rockToughness >= 0 )
      {
        KIC[kf][0] = m_rockToughness;
        KIC[kf][1] = m_rockToughness;
        KIC[kf][2] = m_rockToughness;
      }
      else
      {
        arrayView2d< localIndex const > const & faceToRegionMap = faceManager.elementRegionList();
        arrayView2d< localIndex const > const & faceToSubRegionMap = faceManager.elementSubRegionList();
        arrayView2d< localIndex const > const & faceToElementMap = faceManager.elementList();

        for( localIndex k=0; k<faceToRegionMap.size( 1 ); ++k )
        {
          localIndex const er = faceToRegionMap[kf][k];
          localIndex const esr = faceToSubRegionMap[kf][k];
          localIndex const ei = faceToElementMap[kf][k];

          if( er != -1 &&  esr != -1 && ei != -1 )
          {
            CellElementSubRegion & elementSubRegion = elementManager.getRegion( faceToRegionMap[kf][k] ).
                                                        getSubRegion< CellElementSubRegion >( faceToSubRegionMap[kf][k] );
            localIndex iEle = faceToElementMap[kf][k];

            arrayView1d< real64 const > const K_IC_00 = elementSubRegion.getExtrinsicData< extrinsicMeshData::K_IC_00 >();
            arrayView1d< real64 const > const K_IC_01 = elementSubRegion.getExtrinsicData< extrinsicMeshData::K_IC_01 >();
            arrayView1d< real64 const > const K_IC_02 = elementSubRegion.getExtrinsicData< extrinsicMeshData::K_IC_02 >();
            arrayView1d< real64 const > const K_IC_10 = elementSubRegion.getExtrinsicData< extrinsicMeshData::K_IC_10 >();
            arrayView1d< real64 const > const K_IC_11 = elementSubRegion.getExtrinsicData< extrinsicMeshData::K_IC_11 >();
            arrayView1d< real64 const > const K_IC_12 = elementSubRegion.getExtrinsicData< extrinsicMeshData::K_IC_12 >();
            arrayView1d< real64 const > const K_IC_20 = elementSubRegion.getExtrinsicData< extrinsicMeshData::K_IC_20 >();
            arrayView1d< real64 const > const K_IC_21 = elementSubRegion.getExtrinsicData< extrinsicMeshData::K_IC_21 >();
            arrayView1d< real64 const > const K_IC_22 = elementSubRegion.getExtrinsicData< extrinsicMeshData::K_IC_22 >();

            real64 k0[3];
            k0[0] = K_IC_00[iEle]*faceNormals[kf][0] + K_IC_10[iEle]*faceNormals[kf][1] + K_IC_20[iEle]*faceNormals[kf][2];
            k0[1] = K_IC_01[iEle]*faceNormals[kf][0] + K_IC_11[iEle]*faceNormals[kf][1] + K_IC_21[iEle]*faceNormals[kf][2];
            k0[2] = K_IC_02[iEle]*faceNormals[kf][0] + K_IC_12[iEle]*faceNormals[kf][1] + K_IC_22[iEle]*faceNormals[kf][2];

            KIC[kf][0] = std::min( std::fabs( k0[0] ), std::fabs( KIC[kf][0] ) );
            KIC[kf][1] = std::min( std::fabs( k0[1] ), std::fabs( KIC[kf][1] ) );
            KIC[kf][2] = std::min( std::fabs( k0[2] ), std::fabs( KIC[kf][2] ) );
          }
        }
      }
    }
  } );
}

void SurfaceGenerator::postRestartInitialization()
{
  DomainPartition & domain = this->getGroupByPath< DomainPartition >( "/Problem/domain" );//this->getGroupByPath<DomainPartition>("/Problem/domain");

  NumericalMethodsManager & numericalMethodManager = domain.getNumericalMethodManager();

  FiniteVolumeManager & fvManager = numericalMethodManager.getFiniteVolumeManager();

  // repopulate the fracture stencil
  forMeshTargets( domain.getMeshBodies(), [&] ( string const &,
                                                MeshLevel & meshLevel,
                                                arrayView1d< string const > const & )
  {
    ElementRegionManager & elemManager = meshLevel.getElemManager();
    SurfaceElementRegion & fractureRegion = elemManager.getRegion< SurfaceElementRegion >( this->m_fractureRegionName );
    FaceElementSubRegion & fractureSubRegion = fractureRegion.getSubRegion< FaceElementSubRegion >( 0 );

    for( localIndex fce = 0; fce < fractureSubRegion.m_fractureConnectorEdgesToFaceElements.size(); ++fce )
    {
      fractureSubRegion.m_recalculateFractureConnectorEdges.insert( fce );
    }

    for( localIndex fe = 0; fe < fractureSubRegion.size(); ++fe )
    {
      fractureSubRegion.m_newFaceElements.insert( fe );
    }

    for( localIndex a = 0; a < fvManager.numSubGroups(); ++a )
    {
      FluxApproximationBase * const fluxApprox = fvManager.getGroupPointer< FluxApproximationBase >( a );
      if( fluxApprox!=nullptr )
      {
        fluxApprox->addToFractureStencil( meshLevel, this->m_fractureRegionName, false );
        fractureSubRegion.m_recalculateFractureConnectorEdges.clear();
        fractureSubRegion.m_newFaceElements.clear();
      }
    }
  } );
}


real64 SurfaceGenerator::solverStep( real64 const & time_n,
                                     real64 const & dt,
                                     const int GEOSX_UNUSED_PARAM( cycleNumber ),
                                     DomainPartition & domain )
{
  int rval = 0;

  forMeshTargets( domain.getMeshBodies(), [&] ( string const &,
                                                MeshLevel & meshLevel,
                                                arrayView1d< string const > const & )
  {
    SpatialPartition & partition = dynamicCast< SpatialPartition & >( domain.getReference< PartitionBase >( dataRepository::keys::partitionManager ) );

    rval = separationDriver( domain,
                             meshLevel,
                             domain.getNeighbors(),
                             partition.getColor(),
                             partition.numColor(),
                             0,
                             time_n + dt );
  } );

  NumericalMethodsManager & numericalMethodManager = domain.getNumericalMethodManager();

  FiniteVolumeManager & fvManager = numericalMethodManager.getFiniteVolumeManager();

  forMeshTargets( domain.getMeshBodies(), [&] ( string const &,
                                                MeshLevel & meshLevel,
                                                arrayView1d< string const > const & )
  {
    ElementRegionManager & elemManager = meshLevel.getElemManager();
    SurfaceElementRegion & fractureRegion = elemManager.getRegion< SurfaceElementRegion >( this->m_fractureRegionName );

    for( localIndex a=0; a<fvManager.numSubGroups(); ++a )
    {
      FluxApproximationBase * const fluxApprox = fvManager.getGroupPointer< FluxApproximationBase >( a );
      if( fluxApprox!=nullptr )
      {
        fluxApprox->addToFractureStencil( meshLevel, this->m_fractureRegionName, true );
<<<<<<< HEAD
=======
        FaceElementSubRegion & subRegion = fractureRegion.getSubRegion< FaceElementSubRegion >( 0 );
        subRegion.m_recalculateFractureConnectorEdges.clear();
        subRegion.m_newFaceElements.clear();
>>>>>>> 725bfe90
      }
    }

    edgeManager.m_recalculateFractureConnectorEdges.clear();
    fractureRegion.getSubRegion< FaceElementSubRegion >( 0 ).m_newFaceElements.clear();

    // Create set "all" on the faceElementSubregion
    FaceElementSubRegion & fractureSubRegion  = fractureRegion.getSubRegion< FaceElementSubRegion >( 0 );

    dataRepository::Group & setGroup =
      fractureSubRegion.getGroup( ObjectManagerBase::groupKeyStruct::setsString() );

    SortedArray< localIndex > & targetSet =
      setGroup.getWrapper< SortedArray< localIndex > >( "all" ).reference();

    forAll< serialPolicy >( fractureSubRegion.size(), [&] ( localIndex const ei )

    {
      targetSet.insert( ei );
    } );
  } );

  return rval;
}

int SurfaceGenerator::separationDriver( DomainPartition & domain,
                                        MeshLevel & mesh,
                                        std::vector< NeighborCommunicator > & neighbors,
                                        int const tileColor,
                                        int const numTileColors,
                                        bool const prefrac,
                                        real64 const time_np1 )
{
  GEOSX_MARK_FUNCTION;

  m_faceElemsRupturedThisSolve.clear();
  NodeManager & nodeManager = mesh.getNodeManager();
  EdgeManager & edgeManager = mesh.getEdgeManager();
  FaceManager & faceManager = mesh.getFaceManager();
  ElementRegionManager & elementManager = mesh.getElemManager();

  std::vector< std::set< localIndex > > nodesToRupturedFaces;
  std::vector< std::set< localIndex > > edgesToRupturedFaces;

  ArrayOfArrays< localIndex > const & nodeToElementMap = nodeManager.elementList();

  FieldIdentifiers fieldsToBeSync;

  fieldsToBeSync.addFields( FieldLocation::Face, { extrinsicMeshData::RuptureState::key() } );
  if( nodeManager.hasWrapper( SolidMechanicsLagrangianFEM::viewKeyStruct::forceExternalString() ) )
  {
    fieldsToBeSync.addFields( FieldLocation::Node, { SolidMechanicsLagrangianFEM::viewKeyStruct::forceExternalString() } );
  }

  CommunicationTools::getInstance().synchronizeFields( fieldsToBeSync, mesh, domain.getNeighbors(), false );

  elementManager.forElementSubRegions< CellElementSubRegion >( [] ( auto & elemSubRegion )
  {
    elemSubRegion.moveSets( LvArray::MemorySpace::host );
  } );
  faceManager.moveSets( LvArray::MemorySpace::host );
  edgeManager.moveSets( LvArray::MemorySpace::host );
  nodeManager.moveSets( LvArray::MemorySpace::host );

  if( !prefrac )
  {
    if( m_failCriterion >0 )  // Stress intensity factor based criterion and mixed criterion.
    {

      identifyRupturedFaces( domain,
                             nodeManager,
                             edgeManager,
                             faceManager,
                             elementManager,
                             prefrac );

    }
  }


  if( prefrac )
  {
    ModifiedObjectLists modifiedObjects;
    calculateKinkAngles( faceManager, edgeManager, nodeManager, modifiedObjects, prefrac );
  }

  // We do this here to get the nodesToRupturedFaces etc.
  // The fail stress check inside has been disabled
  postUpdateRuptureStates( nodeManager,
                           edgeManager,
                           faceManager,
                           elementManager,
                           nodesToRupturedFaces,
                           edgesToRupturedFaces );

  int rval = 0;
  //  array1d<MaterialBaseStateDataT*>&  temp = elementManager.m_ElementRegions["PM1"].m_materialStates;

  array1d< integer > const & isNodeGhost = nodeManager.ghostRank();

  for( int color=0; color<numTileColors; ++color )
  {
    ModifiedObjectLists modifiedObjects;
    if( color==tileColor )
    {
      for( localIndex a=0; a<nodeManager.size(); ++a )
      {
        int didSplit = 0;
        if( isNodeGhost[a]<0 &&
            nodeToElementMap.sizeOfArray( a )>1 )
        {
          didSplit += processNode( a,
                                   time_np1,
                                   nodeManager,
                                   edgeManager,
                                   faceManager,
                                   elementManager,
                                   nodesToRupturedFaces,
                                   edgesToRupturedFaces,
                                   elementManager,
                                   modifiedObjects, prefrac );
          if( didSplit > 0 )
          {
            rval += didSplit;
            --a;
          }
        }
      }
    }

#ifdef GEOSX_USE_MPI

    modifiedObjects.clearNewFromModified();

    // 1) Assign new global indices to the new objects
    CommunicationTools::getInstance().assignNewGlobalIndices( nodeManager, modifiedObjects.newNodes );
    CommunicationTools::getInstance().assignNewGlobalIndices( edgeManager, modifiedObjects.newEdges );
    CommunicationTools::getInstance().assignNewGlobalIndices( faceManager, modifiedObjects.newFaces );
//    CommunicationTools::getInstance().AssignNewGlobalIndices( elementManager, modifiedObjects.newElements );

    ModifiedObjectLists receivedObjects;

    /// Nodes to edges in process node is not being set on rank 2. need to check that the new node->edge map is properly
    /// communicated
    parallelTopologyChange::synchronizeTopologyChange( &mesh,
                                                       neighbors,
                                                       modifiedObjects,
                                                       receivedObjects,
                                                       m_mpiCommOrder );

    synchronizeTipSets( faceManager,
                        edgeManager,
                        nodeManager,
                        receivedObjects );


#else

    GEOSX_UNUSED_VAR( neighbors );
    assignNewGlobalIndicesSerial( nodeManager, modifiedObjects.newNodes );
    assignNewGlobalIndicesSerial( edgeManager, modifiedObjects.newEdges );
    assignNewGlobalIndicesSerial( faceManager, modifiedObjects.newFaces );

#endif

    ArrayOfArraysView< localIndex const > const faceToNodeMap = faceManager.nodeList().toViewConst();

    elementManager.forElementSubRegionsComplete< FaceElementSubRegion >( [&]( localIndex const er,
                                                                              localIndex const esr,
                                                                              ElementRegionBase &,
                                                                              FaceElementSubRegion & subRegion )
    {
      std::set< localIndex > & newFaceElems = modifiedObjects.newElements[{er, esr}];
      for( localIndex const newFaceElemIndex : newFaceElems )
      {
        subRegion.m_newFaceElements.insert( newFaceElemIndex );
      }
    } );


    elementManager.forElementSubRegions< FaceElementSubRegion >( [&]( FaceElementSubRegion & subRegion )
    {
      FaceElementSubRegion::NodeMapType & nodeMap = subRegion.nodeList();
      FaceElementSubRegion::FaceMapType & faceMap = subRegion.faceList();

      for( localIndex kfe=0; kfe<subRegion.size(); ++kfe )
      {
        nodeMap.resizeArray( kfe, 8 );

        localIndex const numNodesInFace = faceToNodeMap.sizeOfArray( faceMap[ kfe ][ 0 ] );
        for( localIndex a = 0; a < numNodesInFace; ++a )
        {
          localIndex const aa = a < 2 ? a : numNodesInFace - a + 1;
          localIndex const bb = aa == 0 ? aa : numNodesInFace - aa;

          // TODO HACK need to generalize to something other than quads
          //wu40: I temporarily make it work for tet mesh. Need further check with Randy.
          nodeMap[ kfe ][ a ]   = faceToNodeMap( faceMap[ kfe ][ 0 ], aa );
          nodeMap[ kfe ][ a + numNodesInFace ] = faceToNodeMap( faceMap[ kfe ][ 1 ], bb );
        }

        if( numNodesInFace == 3 )
        {
          nodeMap[kfe][6] = faceToNodeMap( faceMap[ kfe ][ 0 ], 2 );
          nodeMap[kfe][7] = faceToNodeMap( faceMap[ kfe ][ 1 ], 2 );
        }
      }
    } );
  }


  real64 ruptureRate = calculateRuptureRate( elementManager.getRegion< SurfaceElementRegion >( this->m_fractureRegionName ) );

  GEOSX_LOG_LEVEL_RANK_0( 3, "rupture rate is " << ruptureRate );
  if( ruptureRate > 0 )
    m_nextDt = ruptureRate < 1e99 ? m_cflFactor / ruptureRate : 1e99;


//  if( rval>0 )
  {
    elementManager.forElementSubRegions< CellElementSubRegion >( [] ( auto & elemSubRegion )
    {
      elemSubRegion.nodeList().registerTouch( LvArray::MemorySpace::host );
      elemSubRegion.edgeList().registerTouch( LvArray::MemorySpace::host );
      elemSubRegion.faceList().registerTouch( LvArray::MemorySpace::host );
    } );


    faceManager.nodeList().toView().registerTouch( LvArray::MemorySpace::host );
//    faceManager.edgeList().registerTouch( LvArray::MemorySpace::host );
    faceManager.elementList().registerTouch( LvArray::MemorySpace::host );
    faceManager.elementRegionList().registerTouch( LvArray::MemorySpace::host );
    faceManager.elementSubRegionList().registerTouch( LvArray::MemorySpace::host );

    edgeManager.nodeList().registerTouch( LvArray::MemorySpace::host );

//    nodeManager.edgeList().registerTouch( LvArray::MemorySpace::host );
//    nodeManager.faceList()().registerTouch( LvArray::MemorySpace::host );
//    nodeManager.elementList().registerTouch( LvArray::MemorySpace::host );
//    nodeManager.elementRegionList().registerTouch( LvArray::MemorySpace::host );
//    nodeManager.elementSubRegionList().registerTouch( LvArray::MemorySpace::host );

  }

  return rval;
}

void SurfaceGenerator::synchronizeTipSets ( FaceManager & faceManager,
                                            EdgeManager & edgeManager,
                                            NodeManager & nodeManager,
                                            ModifiedObjectLists & receivedObjects )
{
  arrayView1d< localIndex const > const & parentNodeIndices = nodeManager.getExtrinsicData< extrinsicMeshData::ParentIndex >();

  for( localIndex const nodeIndex : receivedObjects.newNodes )
  {
    localIndex const parentNodeIndex = parentNodeIndices[nodeIndex];

    GEOSX_ERROR_IF( parentNodeIndex == -1, "parentNodeIndex should not be -1" );

    m_tipNodes.remove( parentNodeIndex );
  }

  arrayView1d< integer const > const & faceIsExternal = faceManager.isExternal();
  arrayView1d< integer > const & edgeIsExternal = edgeManager.isExternal();
  arrayView1d< integer > const & nodeIsExternal = nodeManager.isExternal();


  arrayView1d< localIndex const > const &
  parentEdgeIndices = edgeManager.getExtrinsicData< extrinsicMeshData::ParentIndex >();

  arrayView1d< localIndex const > const &
  childEdgeIndices = edgeManager.getExtrinsicData< extrinsicMeshData::ChildIndex >();


  ArrayOfSetsView< localIndex const > const & edgeToFaceMap = edgeManager.faceList().toViewConst();

  ArrayOfArraysView< localIndex const > const & faceToEdgeMap = faceManager.edgeList().toViewConst();

  for( localIndex const edgeIndex : receivedObjects.newEdges )
  {
    localIndex const parentEdgeIndex = parentEdgeIndices[edgeIndex];

    GEOSX_ERROR_IF( parentEdgeIndex == -1, "parentEdgeIndex should not be -1" );

    m_tipEdges.remove( parentEdgeIndex );
    for( localIndex const faceIndex : edgeToFaceMap[ parentEdgeIndex ] )
    {
      bool trailingFace = false;
      if( m_trailingFaces.contains( faceIndex ))
      {
        for( localIndex const faceLocalEdgeIndex : faceToEdgeMap[ faceIndex ] )
        {
          if( m_tipEdges.contains( faceLocalEdgeIndex ))
          {
            trailingFace = true;
          }
        }

        if( trailingFace == false )
        {
          m_trailingFaces.remove( faceIndex );
        }
      }
    }
  }

  arrayView1d< integer const > const & isFaceSeparable = faceManager.getExtrinsicData< extrinsicMeshData::IsFaceSeparable >();
  arrayView2d< localIndex const > const & faceToElementMap = faceManager.elementList();

  arrayView1d< localIndex const > const & childNodeIndices = nodeManager.getExtrinsicData< extrinsicMeshData::ChildIndex >();
  arrayView1d< localIndex > const & parentFaceIndices = faceManager.getExtrinsicData< extrinsicMeshData::ParentIndex >();

  for( localIndex const faceIndex : receivedObjects.newFaces )
  {
    localIndex const parentFaceIndex = parentFaceIndices[faceIndex];
    GEOSX_ERROR_IF( parentFaceIndex == -1, "parentFaceIndex should not be -1" );

    m_trailingFaces.insert( parentFaceIndex );
    m_tipFaces.remove( parentFaceIndex );

    for( localIndex const edgeIndex : faceManager.edgeList()[ parentFaceIndex ] )
    {
      if( parentEdgeIndices[edgeIndex]==-1 && childEdgeIndices[edgeIndex]==-1 )
      {
        m_tipEdges.insert( edgeIndex );

        for( localIndex const iface: edgeManager.faceList()[ edgeIndex ] )
        {
          if( faceToElementMap.size( 1 ) == 2  &&
              faceIsExternal[iface] < 1 &&
              isFaceSeparable[iface] == 1 )
          {
            m_tipFaces.insert( iface );
          }
        }
      }
      if( edgeIsExternal[edgeIndex]==0 )
      {
        edgeIsExternal[edgeIndex] = 2;
      }
    }
    for( localIndex const nodeIndex : faceManager.nodeList()[ parentFaceIndex ] )
    {
      if( parentNodeIndices[nodeIndex]==-1 && childNodeIndices[nodeIndex]==-1 )
      {
        m_tipNodes.insert( nodeIndex );
      }
      if( nodeIsExternal[nodeIndex] )
      {
        nodeIsExternal[nodeIndex] = 2;
      }
    }
  }
}


//void SurfaceGenerator::setDegreeFromCrackTip( NodeManager & nodeManager,
//                                              FaceManager & faceManager )
//{
//
//  arrayView1d<integer> &
//  nodeDegreeFromCrackTip = nodeManager.getReference<integer_array>( viewKeyStruct::degreeFromCrackTipString() );
//
//  arrayView1d<integer> &
//  faceDegreeFromCrackTip = faceManager.getReference<integer_array>( viewKeyStruct::degreeFromCrackTipString() );
//
//  ArrayOfArraysView< localIndex const > const & facesToNodes = faceManager.nodeList();
//
//  arrayView1d<integer const > const & ruptureState = faceManager.getReference<integer_array>( "ruptureState" );
//
//  faceDegreeFromCrackTip = 100000;
//
//  for( localIndex kf=0 ; kf<faceManager.size() ; ++kf )
//  {
//    if( ruptureState(kf) >=2 )
//    {
//      for( localIndex a=0 ; a<facesToNodes.sizeOfArray(kf) ; ++a )
//      {
//        localIndex const nodeIndex = facesToNodes(kf,a);
//        if( )
//      }
//    }
//  }
//}

//**********************************************************************************************************************
//**********************************************************************************************************************
//**********************************************************************************************************************
bool SurfaceGenerator::processNode( const localIndex nodeID,
                                    real64 const time_np1,
                                    NodeManager & nodeManager,
                                    EdgeManager & edgeManager,
                                    FaceManager & faceManager,
                                    ElementRegionManager & elemManager,
                                    std::vector< std::set< localIndex > > & nodesToRupturedFaces,
                                    std::vector< std::set< localIndex > > & edgesToRupturedFaces,
                                    ElementRegionManager & elementManager,
                                    ModifiedObjectLists & modifiedObjects,
                                    const bool GEOSX_UNUSED_PARAM( prefrac ) )
{
  bool didSplit = false;
  bool fracturePlaneFlag = true;

  {
    std::set< localIndex > facialRupturePath;
    map< localIndex, int > edgeLocations;
    map< localIndex, int > faceLocations;
    map< std::pair< CellElementSubRegion const *, localIndex >, int > elemLocations;

    fracturePlaneFlag = findFracturePlanes( nodeID,
                                            nodeManager,
                                            edgeManager,
                                            faceManager,
                                            elemManager,
                                            nodesToRupturedFaces,
                                            edgesToRupturedFaces,
                                            facialRupturePath,
                                            edgeLocations,
                                            faceLocations,
                                            elemLocations );
    if( fracturePlaneFlag )
    {
      mapConsistencyCheck( nodeID, nodeManager, edgeManager, faceManager, elementManager, elemLocations );

      didSplit = true;
      performFracture( nodeID,
                       time_np1,
                       nodeManager,
                       edgeManager,
                       faceManager,
                       elementManager,
                       modifiedObjects,
                       nodesToRupturedFaces,
                       edgesToRupturedFaces,
                       facialRupturePath,
                       edgeLocations,
                       faceLocations,
                       elemLocations );
      mapConsistencyCheck( nodeID, nodeManager, edgeManager, faceManager, elementManager, elemLocations );

    }
  }

  return didSplit;
}

//**********************************************************************************************************************
//**********************************************************************************************************************
//**********************************************************************************************************************
bool SurfaceGenerator::findFracturePlanes( localIndex const nodeID,
                                           NodeManager const & nodeManager,
                                           EdgeManager const & edgeManager,
                                           FaceManager const & faceManager,
                                           ElementRegionManager const & elemManager,
                                           std::vector< std::set< localIndex > > const & nodesToRupturedFaces,
                                           std::vector< std::set< localIndex > > const & edgesToRupturedFaces,
                                           std::set< localIndex > & separationPathFaces,
                                           map< localIndex, int > & edgeLocations,
                                           map< localIndex, int > & faceLocations,
                                           map< std::pair< CellElementSubRegion const *, localIndex >, int > & elemLocations )
{
  arrayView1d< localIndex const > const & parentNodeIndices = nodeManager.getExtrinsicData< extrinsicMeshData::ParentIndex >();

  localIndex const parentNodeIndex = ObjectManagerBase::getParentRecursive( parentNodeIndices, nodeID );

  arrayView1d< localIndex const > const & parentFaceIndices = faceManager.getExtrinsicData< extrinsicMeshData::ParentIndex >();
  arrayView1d< localIndex const > const & childFaceIndices = faceManager.getExtrinsicData< extrinsicMeshData::ChildIndex >();

  std::set< localIndex > const & vNodeToRupturedFaces = nodesToRupturedFaces[parentNodeIndex];

  ArrayOfSetsView< localIndex const > const & nodeToEdgeMap = nodeManager.edgeList().toViewConst();
  ArrayOfSetsView< localIndex const > const & nodeToFaceMap = nodeManager.faceList().toViewConst();

  ArrayOfArraysView< localIndex const > const & faceToEdgeMap = faceManager.edgeList().toViewConst();

  arraySlice1d< localIndex const > const & nodeToRegionMap = nodeManager.elementRegionList()[nodeID];
  arraySlice1d< localIndex const > const & nodeToSubRegionMap = nodeManager.elementSubRegionList()[nodeID];
  arraySlice1d< localIndex const > const & nodeToElementMap = nodeManager.elementList()[nodeID];

  // BACKWARDS COMPATIBILITY HACK!
  //
  // The `nodeToElementMaps` container used to be a std::set instead of a std::vector.
  // The problem is that std::set was sorted using the default sorting mechanisms of std::pair.
  // That is, comparing the first element of the pair, and then the second if required.
  // But the first element of the std::pair being a `CellElementSubRegion const *`,
  // pointers were actually compared: the std::set was sorted w.r.t. memory positions of the instances.
  //
  // Then the algorithm selects the *first* element of the std::set as input value.
  // Depending on memory layout, the first element could not be stable, which somehow results in some random selection.
  // Unfortunately it happens that the algorithm sometimes depends on the selected value of the set, but fails with others.
  //
  // As a quick fix for this problem, a version with std::vector is implemented.
  // It imposes a stable order and also discards any duplicate like the previous std::set implementation did.
  // This does not fix the algorithm itself, but at least it stabilises the order the data in the container,
  // making the situation more reproducible.
  auto buildNodeToElementMaps = [&]()
  {
    std::vector< std::pair< CellElementSubRegion const *, localIndex > > result;

    for( localIndex k = 0; k < nodeManager.elementRegionList().sizeOfArray( nodeID ); ++k )
    {
      localIndex const er = nodeToRegionMap[k], esr = nodeToSubRegionMap[k], ei = nodeToElementMap[k];
      CellElementSubRegion const * cellElementSubRegion = &elemManager.getRegion( er ).getSubRegion< CellElementSubRegion >( esr );
      std::pair< CellElementSubRegion const *, localIndex > const p( cellElementSubRegion, ei );
      // To mimic the previous std::set behavior, we keep pairs unique within the container.
      // This may not be the best implementation since we search before every insertion,
      // but we'll always be looping over small number of elements (couple regions and a few subregions).
      if( std::find( result.cbegin(), result.cend(), p ) == result.cend() )
      {
        result.push_back( p );
      }
    }

    return result;
  };

  std::vector< std::pair< CellElementSubRegion const *, localIndex > > const nodeToElementMaps( buildNodeToElementMaps() );
  // END OF BACKWARDS COMPATIBILITY HACK!

  arrayView1d< integer const > const & isEdgeExternal = edgeManager.isExternal();

//  const std::set<localIndex>& usedFaces = nodeManager.GetUnorderedVariableOneToManyMap("usedFaces")[nodeID];

  // **** local working arrays *****************************************************************************************

  // array to hold the faces ready for rupture. It is filled with the intersection of the virtual parent faces
  // associated
  // with all faces attached to the node, and all ruptured virtual faces attached to the virtual parent node.
  std::set< localIndex > nodeToRuptureReadyFaces;
  for( localIndex const i : nodeToFaceMap[ nodeID ] )
  {
    const localIndex parentFaceIndex = ( parentFaceIndices[i] == -1 ) ? i : parentFaceIndices[i];

    if( vNodeToRupturedFaces.count( parentFaceIndex ) > 0 )
    {
      nodeToRuptureReadyFaces.insert( parentFaceIndex );
    }
  }


  // local map to hold the edgesToRuptureReadyFaces
  map< localIndex, std::set< localIndex > > edgesToRuptureReadyFaces;
  for( localIndex const edgeIndex : m_originalNodetoEdges[ parentNodeIndex ] )
  {
    if( !(edgesToRupturedFaces[edgeIndex].empty()) )
      edgesToRuptureReadyFaces[edgeIndex].insert( edgesToRupturedFaces[edgeIndex].begin(), edgesToRupturedFaces[edgeIndex].end() );
  }


  // need a map from faces to edges that are attached to the node
  map< localIndex, std::pair< localIndex, localIndex > > nodeLocalFacesToEdges;
  for( localIndex const kf : m_originalNodetoFaces[ parentNodeIndex ] )
  {
    localIndex edge[2] = { INT_MAX, INT_MAX };
    int count = 0;
    for( localIndex const ke : m_originalFaceToEdges[ kf ] )
    {
      if( m_originalNodetoEdges.contains( parentNodeIndex, ke ) )
      {
        edge[count++] = ke;
      }
    }

    if( edge[0] == INT_MAX || edge[1] == INT_MAX )
    {
      GEOSX_ERROR( "SurfaceGenerator::FindFracturePlanes: invalid edge." );
    }


    nodeLocalFacesToEdges[kf] = std::make_pair( edge[0], edge[1] );

  }


  // ***** remove dead end paths ***************************************************************************************
  // if the edge is not external, and the size of edgesToRupturedFaces is less than 2, then the edge is a dead-end
  // as far as a rupture plane is concerned. The face associated with the edge should be removed from the working
  // list of ruptured faces.

  // loop over all the edges
  for( localIndex const edgeIndex : m_originalNodetoEdges[ parentNodeIndex ] )
  {

    CheckForAndRemoveDeadEndPath( edgeIndex,
                                  isEdgeExternal,
                                  edgesToRuptureReadyFaces,
                                  nodeLocalFacesToEdges,
                                  nodeToRuptureReadyFaces );

  }

  // if there are no ruptured faces attached to the node, then we are done.
  // or if there are no faces that have not been used in a rupture path for this node...we are done.
  if( nodeToRuptureReadyFaces.empty() )//|| nodeToRuptureReadyFaces.size() == usedFaces.size() )
  {
    return false;
  }

  // ***** find separation path ****************************************************************************************

  // ***** find starting face *****
  // We need to find a starting point for the path. The path must have a face that does has not been used in a previous
  // path for this node...otherwise it is the same path as used previously.
  localIndex startingEdge = INT_MAX;
  localIndex startingFace = INT_MAX;
  bool startingEdgeExternal = false;

  for( std::set< localIndex >::const_iterator i=nodeToRuptureReadyFaces.begin(); i!=nodeToRuptureReadyFaces.end(); ++i )
  {
    // check to see if this face has been used to split this node as part of a previously used path
    if( m_usedFacesForNode[nodeID].count( *i )==0 )
    {
      // great! It hasn't. It's on like Donkey Kong.
      startingFace = *i;

      if( isEdgeExternal[nodeLocalFacesToEdges[startingFace].first]==1 )
      {
        startingEdge = nodeLocalFacesToEdges[startingFace].first;
        startingEdgeExternal = true;
        break;
      }
      else if( isEdgeExternal[nodeLocalFacesToEdges[startingFace].second]==1 )
      {
        startingEdge = nodeLocalFacesToEdges[startingFace].second;
        startingEdgeExternal = true;
        break;
      }
      else
      {
        startingEdge = nodeLocalFacesToEdges[startingFace].first;
      }
    }
  }

  // if the starting face was not set, then we don't have a rupture surface....so just quit.
  if( startingFace==INT_MAX || startingEdge==INT_MAX )
  {
    return false;
    //    GEOSX_ERROR("Fracturantor3::FindFracturePlanes: couldn't set starting face/edge");
  }



  // so now the working arrays have been purged of any faces that are on a dead-end path. All remaining faces
  // are part of a separation plane...of course, there can be more than one...which is bad. We will just take the first
  // path we find, and call this function again after the selected path is processed. Since the ruptureState of a face
  // is set to 2 after it is ruptured, if we enforce that candidate paths must have a face with a ruptureState of 1,
  // then
  // everything will work out. Also since the new nodes that are created will have higher node indices than the
  // current node, they will be checked for separation prior to completion of the separation driver.



  // We now have to define the separation plane over which a node/face/edge will be split, and all elements on one side
  // of the plane get one set of objects, and all elements on the other side get the other set.



  {
    // now we start the process of setting the separation path. Begin by
    localIndex thisEdge = startingEdge;
    localIndex thisFace = startingFace;

    localIndex nextEdge = INT_MAX;
    localIndex nextFace = INT_MAX;

    //localIndex lastEdge = INT_MAX;
    //localIndex lastFace = INT_MAX;

    // the seprationPath is used to hold combinations of edge and face
    map< localIndex, int > facesInPath;
    map< localIndex, int > edgesInPath;

    int numFacesInPath = 0;
    edgesInPath[thisEdge] = numFacesInPath;
    facesInPath[thisFace] = numFacesInPath++;

    localIndex_array facePath;
    localIndex_array edgePath;

    facePath.emplace_back( thisFace );
    edgePath.emplace_back( thisEdge );

    // now walk from face->edge->face->edge etc. until we get to an external edge, or back to the startingEdge.
    // the breakFlag indicates that we have found a complete separation path
    bool breakFlag = false;
    while( !breakFlag )
    {

      // get the next edge in the path...it is on the other side of "thisFace", so assign the other edge on the face as
      // the next edge

      nextEdge = GetOtherFaceEdge( nodeLocalFacesToEdges, thisFace, thisEdge );


      // if the nextEdge has already been used in the path, and the nextEdge is not the starting edge, then we have
      // to take a step back and try a different path
      if( edgesInPath.count( nextEdge )==1 && nextEdge!=startingEdge )
      {
        // first check to see if we can use the path without the preceding
        return false;
      }

      // if we have reached an external face, or the edge is already in the path, then we are done
      if( (isEdgeExternal[nextEdge]==1 && startingEdgeExternal ) || edgesInPath.count( nextEdge )==1 )
      {
        // check to see if nextEdge is the startingEdge. If not, then all faces must that are before the nextEdge must
        // NOT be included in the path!!!
        if( nextEdge!=startingEdge && !(isEdgeExternal[nextEdge]==1 && startingEdgeExternal ) )
        {
          std::cout<<std::endl;


          std::cout<<"  NodeID, ParentID = "<<nodeID<<", "<<parentNodeIndex<<std::endl;
          std::cout<<"  Starting Edge/Face = "<<startingEdge<<", "<<startingFace<<std::endl;
          std::cout<<"  Face Separation Path = " << facePath << std::endl;
          std::cout<<"  Edge Separation Path = " << facePath << std::endl;

          GEOSX_ERROR( "crap" );
        }

        // add faces in the path to separationPathFaces
        for( map< localIndex, int >::const_iterator kf=facesInPath.begin(); kf!=facesInPath.end(); ++kf )
        {
          separationPathFaces.insert( kf->first );
        }

        // break out of the while loop
        breakFlag = true;
      }
      else
      {
        // if the previous if statement is false, then what if we have reached an external edge, but the starting edge
        // was not external?? This means that we must continue the process from the edge opposite the startingEdge on
        // the
        // startingFace....which is hard-coded as the second entry in localFacesToEdges.
        if( isEdgeExternal[nextEdge]==1 )
        {
          nextEdge = nodeLocalFacesToEdges[startingFace].second;
        }

        // I sure hope that this is true!!
        if( edgesToRuptureReadyFaces[nextEdge].size() > 1 )
        {
          // we need to pick another face attached to the "next edge"
          // increment the face and edge, and add to the separationPathFaces


          {
            // OK...so we have an iterator that points to a candidate face. We prefer to move towards a face that is
            // ruptureState 1, so that we can get as much splitting done in this event. So we will loop over all the
            // faces attached to the edge, and pick one with ruptureState==1, otherwise just pick any one.
            bool pathFound = false;

            const std::pair< CellElementSubRegion const *, localIndex >
            thisElem0 = std::make_pair( &elemManager.getRegion( m_originalFacesToElemRegion[thisFace][0] ).
                                          getSubRegion< CellElementSubRegion >( m_originalFacesToElemSubRegion[thisFace][0] ),
                                        m_originalFacesToElemIndex[thisFace][0] );

            const std::pair< CellElementSubRegion const *, localIndex >
            thisElem1 = std::make_pair( &elemManager.getRegion( m_originalFacesToElemRegion[thisFace][1] ).
                                          getSubRegion< CellElementSubRegion >( m_originalFacesToElemSubRegion[thisFace][1] ),
                                        m_originalFacesToElemIndex[thisFace][1] );

            // nextFaceQuality is intended to keep how desirable a face is for the rupture path.
            // A value of:
            //    0 -> the face is kind of creppy
            //    1 -> the face is does not turn a corner around the elements surrounding thisFace
            //    2 -> the face has not been used in a separation path
            //    3 -> a combination of 1 and 2.
            //    4 -> other edge on the face is the startingEdge.
            //
            int nextFaceQuality = -1;

            for( std::set< localIndex >::const_iterator iter_edgeToFace = edgesToRuptureReadyFaces[nextEdge].begin();
                 iter_edgeToFace!=edgesToRuptureReadyFaces[nextEdge].end(); ++iter_edgeToFace )
            {
              if( *iter_edgeToFace != thisFace )
              {
                pathFound = true;



                const localIndex candidateFaceIndex = *iter_edgeToFace;
                int candidateFaceQuality = 0;


                localIndex candidateEdgeIndex = GetOtherFaceEdge( nodeLocalFacesToEdges, candidateFaceIndex, nextEdge );
                if( candidateEdgeIndex == startingEdge )
                {
                  nextFace = candidateFaceIndex;
                  break;
                }

                const std::pair< CellElementSubRegion const *, localIndex >
                nextElem0 = std::make_pair( &elemManager.getRegion( m_originalFacesToElemRegion[candidateFaceIndex][0] ).
                                              getSubRegion< CellElementSubRegion >( m_originalFacesToElemSubRegion[candidateFaceIndex][0] ),
                                            m_originalFacesToElemIndex[candidateFaceIndex][0] );

                const std::pair< CellElementSubRegion const *, localIndex >
                nextElem1 = std::make_pair( &elemManager.getRegion( m_originalFacesToElemRegion[candidateFaceIndex][1] ).
                                              getSubRegion< CellElementSubRegion >( m_originalFacesToElemSubRegion[candidateFaceIndex][1] ),
                                            m_originalFacesToElemIndex[candidateFaceIndex][1] );

                if( thisElem0 != nextElem0 && thisElem0 != nextElem1 &&
                    thisElem1 != nextElem0 && thisElem1 != nextElem1 )
                {
                  candidateFaceQuality += 1;
                }

                if( m_usedFacesForNode[nodeID].count( candidateFaceIndex ) == 0 )
                {
                  candidateFaceQuality += 2;
                }


                if( candidateFaceQuality > nextFaceQuality )
                {
                  nextFace = candidateFaceIndex;
                  nextFaceQuality = candidateFaceQuality;
                }

                if( candidateFaceQuality == 3 )
                {
                  break;
                }
              }
            }
            if( pathFound == false )
            {
              GEOSX_ERROR( "SurfaceGenerator::FindFracturePlanes: couldn't find the next face in the rupture path" );
            }
          }

          //        lastEdge = thisEdge;
          //        lastFace = thisFace;

          thisEdge = nextEdge;
          thisFace = nextFace;
          //      separationPathFaces.insert( thisFace );
          edgesInPath[thisEdge] = numFacesInPath;
          facesInPath[thisFace] = numFacesInPath++;

          facePath.emplace_back( thisFace );
          edgePath.emplace_back( thisEdge );

        }
        else
        {
          GEOSX_ERROR( "SurfaceGenerator::next edge in separation path is apparently  connected to less than 2 ruptured face" );
        }

      }
    }
  }


  //***** SET LOCATIONS ************************************************************************************************



  // need a map from faces to edges that are attached to the node
  map< localIndex, std::pair< localIndex, localIndex > > localFacesToEdges;
  for( localIndex const kf : nodeToFaceMap[ nodeID ] )
  {
    localIndex edge[2] = { INT_MAX, INT_MAX };
    int count = 0;
    for( auto ke : faceToEdgeMap[ kf ] )
    {
      if( edgeManager.hasNode( ke, nodeID ) )
      {
        edge[count++] = ke;
      }
    }

    if( edge[0] == INT_MAX || edge[1] == INT_MAX )
    {
      GEOSX_ERROR( "SurfaceGenerator::FindFracturePlanes: invalid edge." );
    }


    localFacesToEdges[kf] = std::make_pair( edge[0], edge[1] );

  }


  // now we want to identify the objects on either side of the separation plane. First we assign an array to indicate
  // whether a face/edge is on the fracture plane.

  for( localIndex const kf : nodeToFaceMap[ nodeID ] )
  {
    // iff the face is being split NOW, the set the faceLocation = -1.
    const localIndex virtualFaceIndex = ( parentFaceIndices[kf] == -1 ) ? kf : parentFaceIndices[kf];
    if( kf == virtualFaceIndex && childFaceIndices[kf] == -1 && separationPathFaces.count( kf ) )
    {
      faceLocations[kf] = -1;
    }
    else
    {
      faceLocations[kf] = INT_MIN;
    }

  }
  for( localIndex const edgeID : nodeToEdgeMap[ nodeID ] )
  {
    edgeLocations[edgeID] = INT_MIN;
  }

  for( auto k = nodeToElementMaps.cbegin(); k != nodeToElementMaps.cend(); ++k )
  {
    elemLocations[*k] = INT_MIN;
  }



  /*
     SetLocations( 0, separationPathFaces, faceManager, nodeToElementMaps, localFacesToEdges, //nodeToEdges,
                edgeLocations, faceLocations, elemLocations );

     if( !(SetLocations( 1, separationPathFaces, faceManager, nodeToElementMaps, localFacesToEdges, //nodeToEdges,
                      edgeLocations, faceLocations, elemLocations )) )
     {
     return false;
     }*/

  setLocations( separationPathFaces,
                elemManager,
                faceManager,
                nodeToElementMaps,
                localFacesToEdges,
                edgeLocations,
                faceLocations,
                elemLocations );



  bool fail = false;

  for( localIndex const edgeID : nodeToEdgeMap[ nodeID ] )
  {
    if( edgeLocations[edgeID] == INT_MIN )
    {
      fail = true;
    }
  }
  for( localIndex const kf : nodeToFaceMap[ nodeID ] )
  {
    if( faceLocations[kf] == INT_MIN )
    {
      fail = true;
    }
  }
  /*
     std::cout<<"  NodeID, ParentID = "<<nodeID<<", "<<nodeID<<std::endl;
     std::cout<<"  separation path = ";
     for( std::set<localIndex>::const_iterator kf=separationPathFaces.begin() ; kf!=separationPathFaces.end() ; ++kf )
     {
      std::cout<<*kf<<", ";
     }
     std::cout<<std::endl;

     std::cout<<"  Starting Edge/Face = "<<startingEdge<<", "<<startingFace<<std::endl;
     for( std::set< std::pair<CellBlockSubRegion*,localIndex> >::const_iterator k=nodeToElementMaps.begin() ;
        k!=nodeToElementMaps.end() ; ++k )
     {
      std::cout<<"  elemLocations["<<k->second<<"] = "<<elemLocations[*k]<<std::endl;
     }

     for( std::set<localIndex>::const_iterator ke=nodeToFaces.begin() ; ke!=nodeToFaces.end() ; ++ke )
     {
      std::cout<<"  faceLocations["<<*ke<<"] = "<<faceLocations[*ke]<<std::endl;
     }

     for( std::set<localIndex>::const_iterator ke=nodeToEdges.begin() ; ke!=nodeToEdges.end() ; ++ke )
     {
      std::cout<<"  edgeLocations["<<*ke<<"] = "<<edgeLocations[*ke]<<std::endl;
     }
   */
  if( fail )
  {

    //    GEOSX_ERROR("SurfaceGenerator::FindFracturePlanes: unset element,face, or edge");
    return false;
  }
  return true;
}

//**********************************************************************************************************************
//**********************************************************************************************************************
//**********************************************************************************************************************
bool SurfaceGenerator::setLocations( std::set< localIndex > const & separationPathFaces,
                                     ElementRegionManager const & elemManager,
                                     FaceManager const & faceManager,
                                     std::vector< std::pair< CellElementSubRegion const *, localIndex > > const & nodeToElementMaps,
                                     map< localIndex, std::pair< localIndex, localIndex > > const & localFacesToEdges,
                                     map< localIndex, int > & edgeLocations,
                                     map< localIndex, int > & faceLocations,
                                     map< std::pair< CellElementSubRegion const *, localIndex >, int > & elemLocations )
{
  bool rval = true;
  //  const localIndex separationFace = *(separationPathFaces.begin());

  // insert an element attached to the separation face
  //  std::pair<CellBlockSubRegion*,localIndex> elem0 = m_virtualFaces.m_FaceToElementMap[separationFace][0] ;

  std::pair< CellElementSubRegion const *, localIndex > const elem0 = *( nodeToElementMaps.cbegin() );


  setElemLocations( 0,
                    elem0,
                    separationPathFaces,
                    elemManager,
                    faceManager,
                    nodeToElementMaps,
                    localFacesToEdges,
                    edgeLocations,
                    faceLocations,
                    elemLocations );

  return rval;
}


//**********************************************************************************************************************
//**********************************************************************************************************************
//**********************************************************************************************************************
bool SurfaceGenerator::setElemLocations( int const location,
                                         std::pair< CellElementSubRegion const *, localIndex > const & k,
                                         std::set< localIndex > const & separationPathFaces,
                                         ElementRegionManager const & elemManager,
                                         FaceManager const & faceManager,
                                         std::vector< std::pair< CellElementSubRegion const *, localIndex > > const & nodeToElementMaps,
                                         map< localIndex, std::pair< localIndex, localIndex > > const & localFacesToEdges,
                                         map< localIndex, int > & edgeLocations,
                                         map< localIndex, int > & faceLocations,
                                         map< std::pair< CellElementSubRegion const *, localIndex >, int > & elemLocations )
{
  arrayView1d< localIndex const > const & parentFaceIndices = faceManager.getExtrinsicData< extrinsicMeshData::ParentIndex >();

  const int otherlocation = (location==0) ? 1 : 0;

  elemLocations[k] = location;


  // loop over all faces on the element
  for( localIndex kf=0; kf<k.first->faceList().size( 1 ); ++kf )
  {

    // define the actual face index, and the virtual face index
    const localIndex faceIndex = k.first->faceList()( k.second, kf );
    const localIndex virtualFaceIndex = ( parentFaceIndices[faceIndex] == -1 ) ?
                                        faceIndex : parentFaceIndices[faceIndex];

    // see if we can find the face in the faceLocations array.
    map< localIndex, int >::iterator iterFace = faceLocations.find( faceIndex );
    // if we can find the face in the faceLocations array, then we must process the face, otherwise it is not
    // connected to the node, so we do nothing.
    if( iterFace != faceLocations.end() )
    {

      if( faceLocations[faceIndex]==otherlocation )
        faceLocations[faceIndex] = -1;
      else if( faceLocations[faceIndex] == INT_MIN )
        faceLocations[faceIndex] = location;

      map< localIndex, std::pair< localIndex, localIndex > >::const_iterator iterF2E = localFacesToEdges.find( faceIndex );

      if( iterF2E != localFacesToEdges.end() )
      {
        const localIndex edge0 = (iterF2E->second).first;
        const localIndex edge1 = (iterF2E->second).second;

        if( edgeLocations[edge0]==otherlocation )
          edgeLocations[edge0] = -1;
        else if( edgeLocations[edge0] == INT_MIN )
          edgeLocations[edge0] = location;

        if( edgeLocations[edge1]==otherlocation )
          edgeLocations[edge1] = -1;
        else if( edgeLocations[edge1] == INT_MIN )
          edgeLocations[edge1] = location;

      }



      // now we add the element that is a neighbor to the face
      // of course, this only happens if there are more than one element
      // attached to the face.
      if( m_originalFacesToElemIndex[virtualFaceIndex][1] != -1 )
      {
        localIndex const er0 = m_originalFacesToElemRegion[virtualFaceIndex][0];
        localIndex const er1 = m_originalFacesToElemRegion[virtualFaceIndex][1];

        localIndex const esr0 = m_originalFacesToElemSubRegion[virtualFaceIndex][0];
        localIndex const esr1 = m_originalFacesToElemSubRegion[virtualFaceIndex][1];


        std::pair< CellElementSubRegion const *, localIndex > const
        elemIndex0 = { &elemManager.getRegion( er0 ).getSubRegion< CellElementSubRegion >( esr0 ),
                       m_originalFacesToElemIndex[virtualFaceIndex][0] };

        std::pair< CellElementSubRegion const *, localIndex > const
        elemIndex1 = { &elemManager.getRegion( er1 ).getSubRegion< CellElementSubRegion >( esr1 ),
                       m_originalFacesToElemIndex[virtualFaceIndex][1] };

        std::pair< CellElementSubRegion const *, localIndex > const & nextElem = ( elemIndex0 == k ) ? elemIndex1 : elemIndex0;
        int const nextLocation = ( separationPathFaces.count( virtualFaceIndex ) == 0 ) ? location : otherlocation;

        // if the first element is the one we are on, and the element is attached
        // to the splitting node, then add the second element to the list.
        if( std::find( nodeToElementMaps.cbegin(), nodeToElementMaps.cend(), nextElem ) != nodeToElementMaps.cend() )
        {
          if( elemLocations[nextElem] == INT_MIN )
          {
            setElemLocations( nextLocation,
                              nextElem,
                              separationPathFaces,
                              elemManager,
                              faceManager,
                              nodeToElementMaps,
                              localFacesToEdges,
                              edgeLocations,
                              faceLocations,
                              elemLocations );
          }
        }
      }
    }
  }

  return true;
}


//**********************************************************************************************************************
//**********************************************************************************************************************
//**********************************************************************************************************************
void SurfaceGenerator::performFracture( const localIndex nodeID,
                                        real64 const time_np1,
                                        NodeManager & nodeManager,
                                        EdgeManager & edgeManager,
                                        FaceManager & faceManager,
                                        ElementRegionManager & elementManager,
                                        ModifiedObjectLists & modifiedObjects,
                                        std::vector< std::set< localIndex > > & GEOSX_UNUSED_PARAM( nodesToRupturedFaces ),
                                        std::vector< std::set< localIndex > > & GEOSX_UNUSED_PARAM( edgesToRupturedFaces ),
                                        const std::set< localIndex > & separationPathFaces,
                                        const map< localIndex, int > & edgeLocations,
                                        const map< localIndex, int > & faceLocations,
                                        const map< std::pair< CellElementSubRegion const *, localIndex >, int > & elemLocations )
{
  int const rank = MpiWrapper::commRank( MPI_COMM_WORLD );

  array2d< real64, nodes::REFERENCE_POSITION_PERM > const & X = nodeManager.referencePosition();
  ArrayOfSets< localIndex > & nodeToEdgeMap = nodeManager.edgeList();
  ArrayOfSets< localIndex > & nodeToFaceMap = nodeManager.faceList();
  ArrayOfArrays< localIndex > & nodeToRegionMap = nodeManager.elementRegionList();
  ArrayOfArrays< localIndex > & nodeToSubRegionMap = nodeManager.elementSubRegionList();
  ArrayOfArrays< localIndex > & nodeToElementMap = nodeManager.elementList();

  array2d< localIndex > & edgeToNodeMap = edgeManager.nodeList();
  ArrayOfSets< localIndex > & edgeToFaceMap = edgeManager.faceList();

  ArrayOfArrays< localIndex > & faceToNodeMap = faceManager.nodeList();
  ArrayOfArrays< localIndex > & faceToEdgeMap = faceManager.edgeList();
  array2d< localIndex > const & faceToRegionMap = faceManager.elementRegionList();
  array2d< localIndex > const & faceToSubRegionMap = faceManager.elementSubRegionList();
  array2d< localIndex > const & faceToElementMap = faceManager.elementList();

  array1d< integer > const & faceIsExternal = faceManager.isExternal();
  array1d< integer > const & edgeIsExternal = edgeManager.isExternal();
  array1d< integer > const & nodeIsExternal = nodeManager.isExternal();

  SurfaceElementRegion & fractureElementRegion = elementManager.getRegion< SurfaceElementRegion >( m_fractureRegionName );
  array1d< integer > const & isFaceSeparable = faceManager.getExtrinsicData< extrinsicMeshData::IsFaceSeparable >();

  array2d< real64 > const & faceNormals = faceManager.faceNormal();

  array1d< localIndex > const & parentEdgeIndices = edgeManager.getExtrinsicData< extrinsicMeshData::ParentIndex >();
  array1d< localIndex > const & childEdgeIndices = edgeManager.getExtrinsicData< extrinsicMeshData::ChildIndex >();
  array1d< localIndex > const & parentNodeIndices = nodeManager.getExtrinsicData< extrinsicMeshData::ParentIndex >();
  array1d< localIndex > const & childNodeIndices = nodeManager.getExtrinsicData< extrinsicMeshData::ChildIndex >();

  array1d< integer > const & degreeFromCrack = nodeManager.getExtrinsicData< extrinsicMeshData::DegreeFromCrack >();
  array1d< integer > const & nodeDegreeFromCrackTip = nodeManager.getExtrinsicData< extrinsicMeshData::DegreeFromCrackTip >();
  array1d< integer > const & faceDegreeFromCrackTip = faceManager.getExtrinsicData< extrinsicMeshData::DegreeFromCrackTip >();

  array1d< real64 > const & nodeRuptureTime = nodeManager.getExtrinsicData< extrinsicMeshData::RuptureTime >();
  array1d< real64 > const & faceRuptureTime = faceManager.getExtrinsicData< extrinsicMeshData::RuptureTime >();

  // ***** split all the objects first *****

  // Split the node into two, using the original index, and a new one.
  localIndex newNodeIndex;
  if( getLogLevel() )
  {
    GEOSX_LOG_RANK( "" );
    std::cout<<"Splitting node "<<nodeID<<" along separation plane faces: ";
    for( std::set< localIndex >::const_iterator i=separationPathFaces.begin(); i!=separationPathFaces.end(); ++i )
    {
      std::cout<<*i<<", ";
    }
    std::cout<<std::endl;
  }


  nodeManager.splitObject( nodeID, rank, newNodeIndex );

  modifiedObjects.newNodes.insert( newNodeIndex );
  modifiedObjects.modifiedNodes.insert( nodeID );

  nodeToRegionMap.clearArray( newNodeIndex );
  nodeToSubRegionMap.clearArray( newNodeIndex );
  nodeToElementMap.clearArray( newNodeIndex );

  nodeToEdgeMap.clearSet( newNodeIndex );
  nodeToFaceMap.clearSet( newNodeIndex );

  degreeFromCrack[nodeID] = 0;
  degreeFromCrack[newNodeIndex] = 0;
  m_tipNodes.remove( nodeID );
  nodeDegreeFromCrackTip( nodeID ) = 1;
  nodeRuptureTime( nodeID ) = time_np1;
  nodeRuptureTime( newNodeIndex ) = time_np1;

  //TODO HACK...should recalculate mass
//  const real64 newMass = 0.5 * (*nodeManager.m_mass)[nodeID];
//  (*nodeManager.m_mass)[nodeID] = newMass;
//  (*nodeManager.m_mass)[newNodeIndex] = newMass;

  //TODO Either change m_usedFacesForNode to array<std::set> or add insert with iterator to SortedArray
  for( auto const val : separationPathFaces )
  {
    m_usedFacesForNode[nodeID].insert( val );
    m_usedFacesForNode[newNodeIndex].insert( val );
  }

//  SortedArray<localIndex>& usedFacesNew = nodeManager.getReference< array1d<SortedArray<localIndex>>
// >("usedFaces")[newNodeIndex];
//  usedFacesNew = usedFaces[nodeID];


  if( getLogLevel() )
    std::cout<<"Done splitting node "<<nodeID<<" into nodes "<<nodeID<<" and "<<newNodeIndex<<std::endl;

  // split edges
  map< localIndex, localIndex > splitEdges;
  // loop over all edges connected to the node
  for( map< localIndex, int >::const_iterator iter_edge=edgeLocations.begin(); iter_edge!=edgeLocations.end(); ++iter_edge )
  {
    const localIndex & parentEdgeIndex = iter_edge->first;
    const int & location = iter_edge->second;

    // if the edge is on the separation plane, then split it
    if( location == -1 )
    {
      localIndex newEdgeIndex;

      edgeManager.splitObject( parentEdgeIndex, rank, newEdgeIndex );

      m_tipEdges.remove( parentEdgeIndex );

      edgeToFaceMap.clearSet( newEdgeIndex );

      if( getLogLevel() )
      {
        GEOSX_LOG_RANK( "" );
        std::cout<<"  Split edge "<<parentEdgeIndex<<" into edges "<<parentEdgeIndex<<" and "<<newEdgeIndex<<std::endl;
      }

      splitEdges[parentEdgeIndex] = newEdgeIndex;
      modifiedObjects.newEdges.insert( newEdgeIndex );
      modifiedObjects.modifiedEdges.insert( parentEdgeIndex );

      for( localIndex const faceIndex : edgeToFaceMap[ parentEdgeIndex ] )
      {
        bool trailingFace = false;
        if( m_trailingFaces.contains( faceIndex ))
        {
          for( localIndex const edgeIndex : faceToEdgeMap[ faceIndex ] )
          {
            if( m_tipEdges.contains( edgeIndex ))
            {
              trailingFace = true;
            }
          }

          if( trailingFace == false )
          {
            m_trailingFaces.remove( faceIndex );
          }
        }
      }

      for( int a=0; a<2; ++a )
      {
        edgeManager.nodeList( newEdgeIndex, a ) = edgeManager.nodeList( parentEdgeIndex, a );
      }

    } //    if( location == -1  )
  } // for( map<localIndex,int>::const_iterator iter_edge...


  // split the faces
  array1d< integer > const & ruptureState = faceManager.getExtrinsicData< extrinsicMeshData::RuptureState >();
  map< localIndex, localIndex > splitFaces;


  SortedArray< localIndex > & externalFaces = faceManager.externalSet();

  // loop over all faces attached to the nodeID
  for( map< localIndex, int >::const_iterator iter_face = faceLocations.begin(); iter_face != faceLocations.end(); ++iter_face )
  {
    const localIndex faceIndex = iter_face->first;
//    localIndex const parentFaceIndex = parentFaceIndices[faceIndex]==faceIndex ? faceIndex :
// parentFaceIndices[faceIndex];
    const int location = iter_face->second;
    // if the face is on the separation plane, then split it
    if( location == -1 )
    {
      localIndex newFaceIndex;

      if( faceManager.splitObject( faceIndex, rank, newFaceIndex ) )
      {

        if( getLogLevel() )
        {
          GEOSX_LOG_RANK( "" );
          std::cout<<"  Split face "<<faceIndex<<" into faces "<<faceIndex<<" and "<<newFaceIndex<<std::endl;
        }

        splitFaces[faceIndex] = newFaceIndex;
        modifiedObjects.newFaces.insert( newFaceIndex );
        modifiedObjects.modifiedFaces.insert( faceIndex );

        ruptureState[faceIndex] = 2;
        ruptureState[newFaceIndex] = 2;

        faceRuptureTime( faceIndex ) = time_np1;
        faceRuptureTime( newFaceIndex ) = time_np1;


        m_trailingFaces.insert( faceIndex );
        m_tipFaces.remove( faceIndex );
        faceDegreeFromCrackTip( faceIndex ) = 0;
        faceDegreeFromCrackTip( newFaceIndex ) = 0;

        localIndex const numFaceEdges = faceToEdgeMap.sizeOfArray( faceIndex );
        faceToEdgeMap.resizeArray( newFaceIndex, numFaceEdges );
        for( localIndex a = 0; a < numFaceEdges; ++a )
        {
          faceToEdgeMap( newFaceIndex, a ) = faceToEdgeMap( faceIndex, a );
        }

        localIndex const numFaceNodes = faceToNodeMap.sizeOfArray( faceIndex );
        faceToNodeMap.resizeArray( newFaceIndex, numFaceNodes );
        for( localIndex a=0; a<numFaceNodes; ++a )
        {
          localIndex const aa = a == 0 ? a : numFaceNodes - a;
          faceToNodeMap( newFaceIndex, aa ) = faceToNodeMap( faceIndex, a );
        }
        LvArray::tensorOps::scale< 3 >( faceNormals[ newFaceIndex ], -1 );

        externalFaces.insert( newFaceIndex );
        externalFaces.insert( faceIndex );


        // Fu: All edges of the parent face should be external now.
        // We have to do the following because isExternal attribute of the tip edge is not handled by the splitter.
        for( localIndex const edgeIndex : faceManager.edgeList()[ faceIndex ] )
        {
          if( parentEdgeIndices[edgeIndex]==-1 && childEdgeIndices[edgeIndex]==-1 )
          {
            m_tipEdges.insert( edgeIndex );

            for( localIndex const iface: edgeManager.faceList()[ edgeIndex ] )
            {
              if( faceToElementMap.size( 1 ) == 2  &&
                  faceIsExternal[iface] < 1 &&
                  checkOrphanElement( elementManager, faceManager, iface ) == 0 &&
                  isFaceSeparable[iface] == 1
//                  && fabs(LvArray::tensorOps::AiBi< 3 >(faceNormals[faceIndex], faceNormals[iface])) > cos( m_maxTurnAngle )
                  )
              {
                m_tipFaces.insert( iface );
              }
            }
          }
          if( edgeIsExternal[edgeIndex]==0 )
          {
            edgeIsExternal[edgeIndex] = 2;
          }
        }
        for( localIndex const nodeIndex : faceToNodeMap[ faceIndex ] )
        {
          if( parentNodeIndices[nodeIndex]==-1 && childNodeIndices[nodeIndex]==-1 )
          {
            m_tipNodes.insert( nodeIndex );
            nodeDegreeFromCrackTip( nodeIndex ) = 0;
          }
          if( nodeIsExternal[nodeIndex] )
          {
            nodeIsExternal[nodeIndex] = 2;
          }
        }

        {
          localIndex faceIndices[2] = {faceIndex, newFaceIndex};
          localIndex const
          newFaceElement = fractureElementRegion.addToFractureMesh( time_np1,
                                                                    &faceManager,
                                                                    this->m_originalFaceToEdges.toViewConst(),
                                                                    "faceElementSubRegion",
                                                                    faceIndices );
          m_faceElemsRupturedThisSolve.insert( newFaceElement );
          modifiedObjects.newElements[ {fractureElementRegion.getIndexInParent(), 0} ].insert( newFaceElement );
        }
      } // if( faceManager.SplitObject( faceIndex, newFaceIndex ) )
    } // if( location == -1 )
  } // for( map<localIndex,int>::const_iterator iter_face


  // ***** now correct all the relations between the objects *****

  /* To accomplish this annoying yet exceedingly important task, we will take a "top down"
   * approach. Note that this is a two way correction, i.e. if we are correcting
   * elementToNodes, we also correct nodeToElementMaps. This is summarized as:
   * 1) Loop over elements attached to the split node.
   *     2a) correct all relations between the single  element and the nodes.
   *     2b) Loop over all faces on the element
   *         3a) For each face, correct the face relations with the element
   *         3b) For each face, correct the face relations with the nodes
   *         3c) Loop over all edges on the face
   *             4a) For each edge, correct the face relations
   *             4b) for each edge, correct the node relations
   *
   *  The element location will define which side of the rupture everything
   *  is on.
   *  - location 0 gets the original node,edge,face.
   *  - location 1 gets the new node,edge,face.
   */

  array1d< localIndex > const & parentFaceIndex = faceManager.getExtrinsicData< extrinsicMeshData::ParentIndex >();
  array1d< localIndex > const & childFaceIndex = faceManager.getExtrinsicData< extrinsicMeshData::ChildIndex >();

  // 1) loop over all elements attached to the nodeID
  for( map< std::pair< CellElementSubRegion const *, localIndex >, int >::const_iterator iter_elem = elemLocations.begin(); iter_elem != elemLocations.end(); ++iter_elem )
  {
    const int & location = iter_elem->second;

    if( location == 1 )
    {
      const std::pair< CellElementSubRegion const *, localIndex > & elem = iter_elem->first;

      const CellElementSubRegion & elemSubRegion = *( elem.first );
      const ElementRegionBase & elemRegion = dynamicCast< const ElementRegionBase & >( elemSubRegion.getParent().getParent() );
      string const & elemRegionName = elemRegion.getName();

      localIndex const regionIndex = elementManager.getRegions().getIndex( elemRegionName );
      localIndex const subRegionIndex = elemRegion.getSubRegions().getIndex( elemSubRegion.getName() );
      const localIndex elemIndex = elem.second;

      modifiedObjects.modifiedElements[{ regionIndex, subRegionIndex }].insert( elemIndex );


      array2d< localIndex, cells::NODE_MAP_PERMUTATION > const & elemsToNodes = elemSubRegion.nodeList();
      array2d< localIndex > const & elemsToFaces = elemSubRegion.faceList();

      if( getLogLevel() > 1 )
        std::cout<<"Element "<<elemIndex<<std::endl;

      // 2a) correct elementToNode and nodeToElement
      if( getLogLevel() > 1 )
        std::cout<<"  Looping over all nodes on element, and correcting node<->element maps:"<<std::endl;


      real64 elemCenter[3] = {0.0, 0.0, 0.0};
      {
        // loop over all nodes on element
        if( getLogLevel() > 1 )
          std::cout<<"    m_ElementToNodeMap = ( ";
        for( localIndex a=0; a<elemsToNodes.size( 1 ); ++a )
        {
          LvArray::tensorOps::add< 3 >( elemCenter, X[ elemsToNodes[elemIndex][a] ] );
          // if the node was just split
          if( elemsToNodes[elemIndex][a] == nodeID )
          {

            if( getLogLevel() > 1 )
              std::cout<<elemsToNodes[elemIndex][a]<<"->"<<newNodeIndex<<", ";

            elemsToNodes[elemIndex][a] = newNodeIndex;

            insert( nodeManager.toElementRelation(), newNodeIndex, regionIndex, subRegionIndex, elemIndex );
            erase( nodeManager.toElementRelation(), nodeID, regionIndex, subRegionIndex, elemIndex );
          }
          else if( getLogLevel() > 1 )
            std::cout<<elemsToNodes[elemIndex][a]<<", ";
        }
        LvArray::tensorOps::scale< 3 >( elemCenter, 1.0 / elemsToNodes.size( 1 ) );
        if( getLogLevel() > 1 )
          std::cout<<")"<<std::endl;

        if( getLogLevel() > 1 )
        {
          for( localIndex a=0; a<elemsToNodes.size( 1 ); ++a )
          {
            if( getLogLevel() > 1 )
            {
              std::cout<<"    nodeToElemMaps["<<elemsToNodes[elemIndex][a]<<"] = ( ";
              for( localIndex k=0; k<nodeToRegionMap.sizeOfArray( elemsToNodes[elemIndex][a] ); ++k )
              {
                std::cout<<"["<<nodeToRegionMap[elemsToNodes[elemIndex][a]][k]<<","
                         <<nodeToSubRegionMap[elemsToNodes[elemIndex][a]][k]<<","
                         <<nodeToElementMap[elemsToNodes[elemIndex][a]][k]<<"] , ";
              }
              std::cout<<" )"<<std::endl;
            }
          }

          if( getLogLevel() > 1 )
          {
            std::cout<<"    nodeToElemMaps["<<nodeID<<"] = ( ";
            for( localIndex k=0; k<nodeToRegionMap.sizeOfArray( nodeID ); ++k )
            {
              std::cout<<"["<<nodeToRegionMap[nodeID][k]<<","
                       <<nodeToSubRegionMap[nodeID][k]<<","
                       <<nodeToElementMap[nodeID][k]<<"] , ";
            }
            std::cout<<" )"<<std::endl;
          }
        }
      }



      // 2b) loop over all faces on element.
      if( getLogLevel() > 1 )
      {
        std::cout<<"  Looping over all faces on element (parent and child):"<<std::endl;
      }

      // we need to build a list of faces that is elemToFaces FOLLOWED by any
      // parent face of those indicated in elemToFaces

      // Now we do a loop over the facelist and process all the faces
      for( int kf=0; kf<elemSubRegion.numFacesPerElement(); ++kf )
      {

        // set both faceID and newFaceID to the parent face.
        localIndex const faceIndex = elemsToFaces[elemIndex][kf];
        //        map<localIndex,localIndex>::iterator iterSplitFace = splitFaces.find(faceIndex);
        bool const isNewFace = (splitFaces.count( faceIndex )>0) ? true : false;
        localIndex const newFaceIndex = isNewFace ? childFaceIndex[faceIndex] : faceIndex;


        // 3a) check to see if the face was split. If so, then we will need
        // to alter the face relation with the elements in both directions.
        if( isNewFace )
        {
          // replace the parent face with the child face in elementToFace. Now
          // faceID is the parent face, and newFaceID is the child face.
          elemsToFaces[elemIndex][kf] = childFaceIndex[faceIndex];



          // add the element to the child faceToElem
//          faceManager.m_toElements[newFaceIndex].emplace_back( elem );

          faceToRegionMap[newFaceIndex][0] = regionIndex;
          faceToSubRegionMap[newFaceIndex][0] = subRegionIndex;
          faceToElementMap[newFaceIndex][0] = elemIndex;
          faceToRegionMap[newFaceIndex][1] = -1;
          faceToSubRegionMap[newFaceIndex][1] = -1;
          faceToElementMap[newFaceIndex][1] = -1;

          // remove the element from the parent face
          if( faceToRegionMap[faceIndex][0] == regionIndex &&
              faceToSubRegionMap[faceIndex][0] == subRegionIndex &&
              faceToElementMap[faceIndex][0] == elemIndex )
          {
            faceToRegionMap[faceIndex][0] = faceToRegionMap[faceIndex][1];
            faceToSubRegionMap[faceIndex][0] = faceToSubRegionMap[faceIndex][1];
            faceToElementMap[faceIndex][0] = faceToElementMap[faceIndex][1];
            faceToRegionMap[faceIndex][1] = -1;
            faceToSubRegionMap[faceIndex][1] = -1;
            faceToElementMap[faceIndex][1] = -1;
          }
          else if( faceToRegionMap[faceIndex][1] == regionIndex &&
                   faceToSubRegionMap[faceIndex][1] == subRegionIndex &&
                   faceToElementMap[faceIndex][1] == elemIndex )
          {
            faceToRegionMap[faceIndex][1] = -1;
            faceToSubRegionMap[faceIndex][1] = -1;
            faceToElementMap[faceIndex][1] = -1;
          }

          if( getLogLevel() > 1 )
          {
            GEOSX_LOG( "    faceToRegionMap["<<newFaceIndex<<"][0]    = "<<faceToRegionMap[newFaceIndex][0] );
            GEOSX_LOG( "    faceToSubRegionMap["<<newFaceIndex<<"][0] = "<<faceToSubRegionMap[newFaceIndex][0] );
            GEOSX_LOG( "    faceToElementMap["<<newFaceIndex<<"][0]      = "<<faceToElementMap[newFaceIndex][0] );
            GEOSX_LOG( "    faceToRegionMap["<<newFaceIndex<<"][1]    = "<<faceToRegionMap[newFaceIndex][1] );
            GEOSX_LOG( "    faceToSubRegionMap["<<newFaceIndex<<"][1] = "<<faceToSubRegionMap[newFaceIndex][1] );
            GEOSX_LOG( "    faceToElementMap["<<newFaceIndex<<"][1]      = "<<faceToElementMap[newFaceIndex][1] );

            GEOSX_LOG( "    faceToRegionMap["<<faceIndex<<"][0]    = "<<faceToRegionMap[faceIndex][0] );
            GEOSX_LOG( "    faceToSubRegionMap["<<faceIndex<<"][0] = "<<faceToSubRegionMap[faceIndex][0] );
            GEOSX_LOG( "    faceToElementMap["<<faceIndex<<"][0]      = "<<faceToElementMap[faceIndex][0] );
            GEOSX_LOG( "    faceToRegionMap["<<faceIndex<<"][1]    = "<<faceToRegionMap[faceIndex][1] );
            GEOSX_LOG( "    faceToSubRegionMap["<<faceIndex<<"][1] = "<<faceToSubRegionMap[faceIndex][1] );
            GEOSX_LOG( "    faceToElementMap["<<faceIndex<<"][1]      = "<<faceToElementMap[faceIndex][1] );

          }

          for( int i = 0; i < 2; i++ )
          {
            localIndex iFace = i == 0 ? faceIndex : newFaceIndex;

            localIndex elementIndex = faceToElementMap[iFace][0];
            CellElementSubRegion & elementSubRegion = elementManager.getRegion( faceToRegionMap[iFace][0] ).
                                                        getSubRegion< CellElementSubRegion >( faceToSubRegionMap[iFace][0] );
            arrayView2d< real64 const > const subRegionElemCenter = elementSubRegion.getElementCenter();

            FaceManager::sortFaceNodes( X, subRegionElemCenter[ elementIndex ], faceToNodeMap[ iFace ] );

            //Face normal need to be updated here
            real64 fCenter[ 3 ];
            computationalGeometry::centroid_3DPolygon( faceToNodeMap[ iFace ],
                                                       X,
                                                       fCenter,
                                                       faceNormals[ iFace ] );
          }

        } // if( splitFaces.count( faceID ) > 0 )

        modifiedObjects.modifiedFaces.insert( faceIndex );



        // 3b) correct faceToNodes and nodeToFaces

        if( getLogLevel() > 1 )
        {
          localIndex const parentFace = parentFaceIndex[newFaceIndex];
          if( parentFace!=-1 )
          {
            std::cout<<"    m_FaceToNodeMap["<<parentFace<<"->"<<newFaceIndex<<"] = ( ";
          }
          else
          {
            std::cout<<"    m_FaceToNodeMap["<<newFaceIndex<<"] = ( ";
          }
        }

        // loop over all nodes on the face.
        for( localIndex & nodeIndex : faceToNodeMap[ newFaceIndex ] )
        {
          if( getLogLevel() > 1 )
            std::cout<<nodeIndex;

          // if the facenode is the one that is being split
          if( nodeIndex == nodeID )
          {
            nodeIndex = newNodeIndex;

            // if it is not a new face.
            if( !isNewFace )
            {
              // remove the face from the nodeToFaceMap of the parent node.
              nodeToFaceMap.removeFromSet( nodeID, faceIndex );

              // add the face to the nodeToFaceMap of the new node.
              nodeToFaceMap.insertIntoSet( nodeIndex, faceIndex );
            }
            else
            {
              // it is a new face

              // insert the newFace into the nodeToFaceMap of the newNode
              nodeToFaceMap.insertIntoSet( nodeIndex, newFaceIndex );
            }
            if( getLogLevel() > 1 )
              std::cout<<"->"<<nodeIndex<<", ";
          }
          else // the node is not being split
          {
            nodeToFaceMap.insertIntoSet( nodeIndex, newFaceIndex );

            if( getLogLevel() > 1 )
              std::cout<<", ";
          }

        }
        if( getLogLevel() > 1 )
          std::cout<<")"<<std::endl;



        // faceToEdges
        if( getLogLevel() > 1 )
        {
          const localIndex parentFace = parentFaceIndex[newFaceIndex];
          if( parentFace!=-1 )
          {
            std::cout<<"    m_FaceToEdgeMap["<<parentFace<<"->"<<newFaceIndex<<"] = ( ";
          }
          else
          {
            std::cout<<"    m_FaceToEdgeMap["<<newFaceIndex<<"] = ( ";
          }
        }
        // loop over all edges on face
        for( localIndex & edgeIndex : faceToEdgeMap[ newFaceIndex ] )
        {

          // if the edge was just split
          if( splitEdges.count( edgeIndex ) > 0 )
          {
            if( faceIndex == newFaceIndex )
            {
              edgeToFaceMap.removeFromSet( edgeIndex, faceIndex );
            }

            edgeIndex = splitEdges[edgeIndex];
          }
          edgeToFaceMap.insertIntoSet( edgeIndex, newFaceIndex );

          modifiedObjects.modifiedEdges.insert( edgeIndex );

          if( getLogLevel() > 1 )
            std::cout<<edgeIndex;



          //edgeToNodeMap
          if( getLogLevel() > 1 )
          {
            std::cout<<"(";
          }

          {
            for( localIndex a=0; a<edgeToNodeMap.size( 1 ); ++a )
            {
              if( edgeToNodeMap[edgeIndex][a] == nodeID )
              {

                if( getLogLevel() > 1 )
                  std::cout<<edgeToNodeMap[edgeIndex][a];

                edgeToNodeMap[edgeIndex][a] = newNodeIndex;
                nodeToEdgeMap.removeFromSet( nodeID, edgeIndex );

                if( getLogLevel() > 1 )
                  std::cout<<"->"<<edgeToNodeMap[edgeIndex][a]<<", ";

              }
              else if( getLogLevel() > 1 )
                std::cout<<edgeToNodeMap[edgeIndex][a]<<", ";

              nodeToEdgeMap.insertIntoSet( edgeToNodeMap[edgeIndex][a], edgeIndex );
              modifiedObjects.modifiedNodes.insert( edgeToNodeMap[edgeIndex][a] );
            }
            if( getLogLevel() > 1 )
              std::cout<<")";
          }
          if( getLogLevel() > 1 )
            std::cout<<", ";
        }
        if( getLogLevel() > 1 )
          std::cout<<")"<<std::endl;
      } // for( int kf=0 ; kf<elemRegion.m_numFacesPerElement ; ++kf )
    } // if( location==1 )
  } // for( map<std::pair<CellBlockSubRegion*, localIndex>, int>::const_iterator iter_elem = elemLocations.begin()
}


void SurfaceGenerator::mapConsistencyCheck( localIndex const GEOSX_UNUSED_PARAM( nodeID ),
                                            NodeManager const & nodeManager,
                                            EdgeManager const & edgeManager,
                                            FaceManager const & faceManager,
                                            ElementRegionManager const & elementManager,
                                            map< std::pair< CellElementSubRegion const *, localIndex >, int > const & elemLocations )
{
  //**************************************************************************
  // THIS IS ALL JUST CONSISTENCY CHECKING
  //**************************************************************************


  ArrayOfSetsView< localIndex const > const & nodeToEdgeMap = nodeManager.edgeList().toViewConst();
  ArrayOfSetsView< localIndex const > const & nodeToFaceMap = nodeManager.faceList().toViewConst();
  ArrayOfArraysView< localIndex const > const & nodeToRegionMap = nodeManager.elementRegionList();
  ArrayOfArraysView< localIndex const > const & nodeToSubRegionMap = nodeManager.elementSubRegionList();
  ArrayOfArraysView< localIndex const > const & nodeToElementMap = nodeManager.elementList();


  arrayView2d< localIndex > const & edgeToNodeMap = edgeManager.nodeList();

  ArrayOfArraysView< localIndex const > const & faceToNodeMap = faceManager.nodeList().toViewConst();
  ArrayOfArraysView< localIndex const > const & faceToEdgeMap = faceManager.edgeList().toViewConst();
  arrayView2d< localIndex const > const & faceToRegionMap = faceManager.elementRegionList();
  arrayView2d< localIndex const > const & faceToSubRegionMap = faceManager.elementSubRegionList();
  arrayView2d< localIndex const > const & faceToElementMap = faceManager.elementList();


#if 1
  if( getLogLevel() > 2 )
  {
    std::cout << "CONSISTENCY CHECKING OF THE MAPS" << std::endl;

    for( map< std::pair< CellElementSubRegion const *, localIndex >, int >::const_iterator iter_elem = elemLocations.cbegin(); iter_elem != elemLocations.cend(); ++iter_elem )
    {
      const std::pair< CellElementSubRegion const *, localIndex > & elem = iter_elem->first;

      const CellElementSubRegion & elemSubRegion = *( elem.first );
      const localIndex elemIndex = elem.second;

      arrayView2d< localIndex const, cells::NODE_MAP_USD > const & elemsToNodes = elemSubRegion.nodeList();
      arrayView2d< localIndex const > const & elemsToFaces = elemSubRegion.faceList();


      std::set< localIndex > elemNodes;


      GEOSX_LOG( "Element " << elemIndex );
      std::cout << " elementToNodes = ";
      for( int a=0; a<8; ++a )
      {
        elemNodes.insert( elemsToNodes( elemIndex, a ));
        std::cout << elemsToNodes( elemIndex, a )<<", ";
      }
      std::cout << std::endl;

      std::cout << " elementToFaces->edges->nodes = ";


      // Now we do a loop over the facelist and process all the faces
      for( int kf=0; kf<elemSubRegion.numFacesPerElement(); ++kf )
      {
        std::set< localIndex > faceNodes;

        localIndex faceIndex  = elemsToFaces( elemIndex, kf );

        std::cout << "                              = ";
        std::cout << faceIndex << "( ";
        for( int b=0; b<4; ++b )
        {
          localIndex faceNodeID = faceToNodeMap( faceIndex, b );
          faceNodes.insert( faceNodeID );
          if( elemNodes.count( faceNodeID ) == 0 )
          {
            std::cout << "*";
          }
          std::cout << faceNodeID << ",";
        }
        std::cout << " )      ";



        std::cout << faceIndex << "[ ";
        for( int b=0; b<4; ++b )
        {
          localIndex edgeIndex = faceToEdgeMap( faceIndex, b );
          std::cout << edgeIndex << "( ";
          for( int c=0; c<2; ++c )
          {
            localIndex edgeNodeID = edgeToNodeMap( edgeIndex, c );
            if( elemNodes.count( edgeNodeID ) == 0  && kf<elemSubRegion.numFacesPerElement() )
            {
              std::cout << "*";
            }
            if( faceNodes.count( edgeNodeID ) == 0 )
            {
              std::cout << "#";
            }
            std::cout << edgeNodeID << ",";
          }
          std::cout << " ), ";
        }
        std::cout << " ] \n";

      }
      std::cout << std::endl;

    }

  }

  if( getLogLevel() > 2 )
  {
    // nodeToEdge
    std::vector< std::set< localIndex > > inverseEdgesToNodes( nodeManager.size() );

    for( localIndex ke=0; ke<edgeManager.size(); ++ke )
    {
      for( localIndex b= 0; b<edgeToNodeMap.size( 1 ); ++b )
      {
        localIndex nodeIndex = edgeToNodeMap( ke, b );
        inverseEdgesToNodes[nodeIndex].insert( ke );
      }
    }
    std::cout << "Check NodeToEdge:  nodeToEdgeMap  inverseEdgesToNodes" << std::endl;
    for( localIndex a=0; a<nodeManager.size(); ++a )
    {
      std::cout << "nodeToEdgeMap[" << a << "] = ( ";

      for( localIndex const edgeID : nodeToEdgeMap[ a ] )
      {
        if( inverseEdgesToNodes[a].count( edgeID ) == 0 )
        {
          std::cout << "*";
        }
        std::cout << edgeID << ", ";
      }

      std::cout<<")    (";

      for( localIndex const edgeID : inverseEdgesToNodes[a] )
      {
        if( !nodeToEdgeMap.contains( a, edgeID ) )
          std::cout << "*";
        std::cout << edgeID <<", ";
      }
      std::cout<< ")" <<std::endl;
    }
  }

  if( getLogLevel() > 2 )
  {
    // nodeToFace
    std::vector< std::set< localIndex > > inverseFacesToNodes( nodeManager.size() );
    for( localIndex kf=0; kf<faceManager.size(); ++kf )
    {
      for( localIndex const b : faceToNodeMap[ kf ] )
      {
        inverseFacesToNodes[b].insert( kf );
      }
    }
    std::cout << "Check NodeToFace:  nodeToFaceMap  inverseFacesToNodes" << std::endl;
    for( localIndex a=0; a<nodeManager.size(); ++a )
    {
      std::cout << "m_nodeToFaceMap[ "<< a << "] = ( ";
      for( localIndex const & faceID : nodeToFaceMap[ a ] )
      {
        if( inverseFacesToNodes[a].count( faceID ) == 0 )
          std::cout << "*";
        std::cout << faceID << ", ";
      }
      std::cout<<")    (";

      for( localIndex const edgeID : inverseFacesToNodes[a] )
      {
        if( !nodeToFaceMap.contains( a, edgeID ) )
          std::cout << "*";
        std::cout << edgeID << ", ";
      }
      std::cout<<")"<<std::endl;
    }
  }



  if( getLogLevel() > 2 )
  {


    // nodeToElement
    std::vector< std::set< std::pair< CellElementSubRegion const *, localIndex > > > inverseElemsToNodes( nodeManager.size() );
    elementManager.forElementSubRegions< CellElementSubRegion >( [&] ( CellElementSubRegion const & subRegion )
    {
      arrayView2d< localIndex const, cells::NODE_MAP_USD > const & elemsToNodes = subRegion.nodeList();
      for( localIndex k=0; k<subRegion.size(); ++k )
      {
        for( localIndex a=0; a<elemsToNodes.size( 1 ); ++a )
        {
          inverseElemsToNodes[elemsToNodes( k, a )].emplace( &subRegion, k );
        }
      }
    } );

    std::cout<<"Check NodeToElem: nodesToElems  inverseElemsToNodes "<<std::endl;


    for( localIndex a=0; a<nodeManager.size(); ++a )
    {

      std::set< std::pair< CellElementSubRegion const *, localIndex > > nodeToElements;
      for( localIndex k=0; k<nodeToRegionMap.sizeOfArray( a ); ++k )
      {
        if( nodeToRegionMap[a][k]!=-1 && nodeToSubRegionMap[a][k]!=-1 && nodeToElementMap[a][k]!=-1 )
        {
          nodeToElements.emplace( &elementManager.getRegion( nodeToRegionMap( a, k ) ).
                                    getSubRegion< CellElementSubRegion >( nodeToSubRegionMap( a, k ) ),
                                  nodeToElementMap( a, k ) );
        }
      }


      std::cout<<"m_NodeToElementMap["<<a<<"] = ( ";
      for( std::set< std::pair< CellElementSubRegion const *, localIndex > >::iterator
           ielem=nodeToElements.begin(); ielem!=nodeToElements.end(); ++ielem )
      {
        if( inverseElemsToNodes[a].count( *ielem ) == 0 )
          std::cout<<"*";

        std::cout<<ielem->second<<", ";
      }
      std::cout<<")    (";

      for( std::set< std::pair< CellElementSubRegion const *, localIndex > >::const_iterator
           ielem=inverseElemsToNodes[a].begin();
           ielem!=inverseElemsToNodes[a].end(); ++ielem )
      {
        if( nodeToElements.count( *ielem ) == 0 )
          std::cout<<"*";

        std::cout<<ielem->second<<", ";
      }
      std::cout<<")"<<std::endl;
    }


    // edgeToFace
    std::vector< std::set< localIndex > > inverseFacesToEdges( edgeManager.size() );
    for( localIndex kf=0; kf<faceManager.size(); ++kf )
    {
      for( localIndex const b : faceToEdgeMap[ kf ] )
      {
        inverseFacesToEdges[ b ].insert( kf );
      }
    }
    std::cout<<"Check EdgeToFace: edgeToFaceMap  inverseFacesToEdges "<<std::endl;
    for( localIndex ke=0; ke<edgeManager.size(); ++ke )
    {
      std::cout<<"m_edgeToFaceMap["<<ke<<"] = ( ";
      for( localIndex const faceID : edgeManager.faceList()[ ke ] )
      {
        if( inverseFacesToEdges[ke].count( faceID ) == 0 )
          std::cout << "*";
        std::cout<<faceID<<", ";
      }
      std::cout<<")    (";

      for( std::set< localIndex >::const_iterator iface=inverseFacesToEdges[ke].begin();
           iface!=inverseFacesToEdges[ke].end(); ++iface )
      {
        if( !edgeManager.faceList().contains( ke, *iface ) )
          std::cout<<"*";
        std::cout<< *iface <<", ";
      }
      std::cout<<")"<<std::endl;
    }

    // faceToElement
    std::vector< std::set< std::pair< CellElementSubRegion const *, localIndex > > > inverseElemsToFaces( faceManager.size() );
    elementManager.forElementSubRegions< CellElementSubRegion >( [&] ( CellElementSubRegion const & subRegion )
    {
      arrayView2d< localIndex const > const & elemsToFaces = subRegion.faceList();

      for( localIndex k=0; k<subRegion.size(); ++k )
      {
        for( localIndex a=0; a<elemsToFaces.size( 1 ); ++a )
        {
          const localIndex faceID = elemsToFaces( k, a );
          inverseElemsToFaces[ faceID ].emplace( &subRegion, k );

          //            if( parentFaceIndex[faceID] != -1 )
          //            {
          //              inverseElemsToFaces[parentFaceIndex[faceID]].insert(elem);
          //            }
        }
      }
    } );

    std::cout<<"Check FacesToElem: facesToElems  inverseElemsToFaces "<<std::endl;
    for( localIndex a=0; a<faceManager.size(); ++a )
    {

      std::vector< std::pair< CellElementSubRegion const *, localIndex > > faceToElements;
      for( localIndex k=0; k<faceToRegionMap.size( 1 ); ++k )
      {
        // TODO This only works for a single region
        if( faceToRegionMap( a, k ) != -1 )
        {
          faceToElements.emplace_back( &elementManager.getRegion( faceToRegionMap( a, k ) ).
                                         getSubRegion< CellElementSubRegion >( faceToSubRegionMap( a, k ) ),
                                       faceToElementMap( a, k ) );
        }
      }


      std::cout<<"m_FaceToElementMap["<<a<<"] = ( ";

      for( std::vector< std::pair< CellElementSubRegion const *, localIndex > >::const_iterator
           ielem=faceToElements.begin();
           ielem!=faceToElements.end(); ++ielem )
      {
        if( inverseElemsToFaces[a].count( *ielem ) == 0 )
          std::cout<<"*";

        std::cout<<ielem->second<<", ";
      }
      std::cout<<")    (";

      for( std::set< std::pair< CellElementSubRegion const *, localIndex > >::const_iterator ielem=inverseElemsToFaces[a].begin();
           ielem!=inverseElemsToFaces[a].end(); ++ielem )
      {

        if( faceToElements.size() == 2 )
        {
          if( (faceToElements[0] != *ielem) && (faceToElements[1] != *ielem) )
            std::cout<<"*";
        }
        else if( faceToElements.size() )
        {
          if( (faceToElements[0] != *ielem)  )
            std::cout<<"*";
        }
        else
        {
          std::cout<<"****";
        }


        std::cout<<ielem->second<<", ";
      }
      std::cout<<")"<<std::endl;
    }
  }
//  CorrectSplitNodalMass(nodeManager, nodeID, nodeManager.m_childIndices[nodeID][0]);
#endif
}



real64 SurfaceGenerator::calculateKinkAngle( localIndex const edgeID,
                                             NodeManager const & GEOSX_UNUSED_PARAM( nodeManager ),
                                             EdgeManager const & edgeManager,
                                             FaceManager const & faceManager )
{
  // TODO: This method should be re-implemented.
  localIndex_array faces;
  // real64 kinkAngle;

  arrayView1d< integer const > const & faceIsExternal = faceManager.isExternal();

  for( localIndex const iface : edgeManager.faceList()[ edgeID ] )
  {
    if( faceIsExternal[iface] == 1 )
      faces.emplace_back( iface );
  }

  if( faces.size() != 2 )
  {
    return(-1.0);
  }
  else
//  {
////    // First check if the two faces are parent-child pairs
////    if (faceManager.m_parentIndex[faces[0]]==faces[1] || faceManager.m_parentIndex[faces[1]]==faces[0] )
////    {
////      return(0.0);
////    }
//
//    R1Tensor vecFace[3];
//    faceManager.InFaceVectorNormalToEdge(nodeManager, edgeManager, faces[0], edgeID, vecFace[0]);
//    faceManager.InFaceVectorNormalToEdge(nodeManager, edgeManager, faces[1], edgeID, vecFace[1]);
//    vecFace[2] = vecFace[0];
//    vecFace[2] += vecFace[1];
//    vecFace[2] /= 2.0;
//
//    kinkAngle = acos(LvArray::tensorOps::AiBi< 3 >(vecFace[0],vecFace[1])*0.999999) / 3.141592653589793238462 * 180.0;
//
//    R1Tensor vecFaceNorm;
//    vecFaceNorm = faceManager.FaceNormal(nodeManager, faces[0]);
//    vecFaceNorm  += faceManager.FaceNormal(nodeManager, faces[1]);
//    vecFaceNorm /= 2.0;
//
//    if (LvArray::tensorOps::AiBi< 3 >(vecFace[2], vecFaceNorm) < 0.0)
//      kinkAngle = 360.0 - kinkAngle;
//
//    return(kinkAngle);
//
//  }
    return 1e100;
}

void SurfaceGenerator::calculateKinkAngles( FaceManager const & faceManager,
                                            EdgeManager & edgeManager,
                                            NodeManager const & nodeManager,
                                            ModifiedObjectLists const & modifiedObjects,
                                            bool const prefrac )
{
  arrayView1d< real64 > & kinkAngle = edgeManager.getReference< real64_array >( "kinkAngle" );

  if( prefrac )
  {
    for( localIndex edgeID = 0; edgeID < edgeManager.size(); ++edgeID )
    {
      kinkAngle[edgeID] = calculateKinkAngle( edgeID, nodeManager, edgeManager, faceManager );
    }
  }
  else
  {
    for( std::set< localIndex >::const_iterator i = modifiedObjects.newEdges.cbegin(); i != modifiedObjects.newEdges.cend(); ++i )
    {
      kinkAngle[*i] = calculateKinkAngle( *i, nodeManager, edgeManager, faceManager );
    }
    for( std::set< localIndex >::const_iterator i = modifiedObjects.modifiedEdges.cbegin(); i != modifiedObjects.modifiedEdges.cend(); ++i )
    {
      kinkAngle[*i] = calculateKinkAngle( *i, nodeManager, edgeManager, faceManager );
    }
  }
}


void SurfaceGenerator::identifyRupturedFaces( DomainPartition const & domain,
                                              NodeManager & nodeManager,
                                              EdgeManager & edgeManager,
                                              FaceManager & faceManager,
                                              ElementRegionManager const & elementManager,
                                              const bool prefrac )
{
  // We use the color map scheme because we can mark a face to be rupture ready from a partition
  // where the face is a ghost.

  if( !m_nodeBasedSIF )
  {
//    for( int color=0 ; color<partition.NumColor() ; ++color )
//    {
    arrayView1d< integer > const & isEdgeGhost = edgeManager.ghostRank();
    ModifiedObjectLists modifiedObjects;
//    if( partition.Color() == color )
    {
      for( localIndex iEdge = 0; iEdge != edgeManager.size(); ++iEdge )
      {

        if( isEdgeGhost[iEdge] < 0 )
        {
          int edgeMode = checkEdgeSplitability( iEdge,
                                                nodeManager,
                                                faceManager,
                                                edgeManager,
                                                prefrac );
          if( edgeMode == 0 || edgeMode == 1 ) // We need to calculate SIF
          {
            real64 vecTipNorm[3], vecTip[3];
            localIndex trailFaceID = 0;
            real64 const SIF = calculateEdgeSif( domain, iEdge, trailFaceID,
                                                 nodeManager,
                                                 edgeManager,
                                                 faceManager,
                                                 elementManager,
                                                 vecTipNorm,
                                                 vecTip );

            if( SIF > minimumToughnessOnEdge( iEdge, nodeManager, edgeManager, faceManager ) * 0.5 ) // && edgeMode == 1)
            {
              markRuptureFaceFromEdge( iEdge, trailFaceID,
                                       nodeManager,
                                       edgeManager,
                                       faceManager,
                                       elementManager,
                                       vecTipNorm,
                                       vecTip,
                                       modifiedObjects,
                                       edgeMode );
            }
          }
        }
      }
    }
//    }
  }
  else
  {
    ModifiedObjectLists modifiedObjects;

    calculateNodeAndFaceSif( domain, nodeManager, edgeManager, faceManager, elementManager );
    arrayView1d< real64 const > const & SIFNode = nodeManager.getExtrinsicData< extrinsicMeshData::SIFNode >();

    for( auto nodeIndex: m_tipNodes )
    {
      if( SIFNode[nodeIndex] > minimumToughnessOnNode( nodeIndex, nodeManager, edgeManager, faceManager ))
      {
        markRuptureFaceFromNode( nodeIndex,
                                 nodeManager,
                                 edgeManager,
                                 faceManager,
                                 elementManager,
                                 modifiedObjects );
      }
    }
  }
}

void SurfaceGenerator::calculateNodeAndFaceSif( DomainPartition const & domain,
                                                NodeManager & nodeManager,
                                                EdgeManager const & edgeManager,
                                                FaceManager & faceManager,
                                                ElementRegionManager const & elementManager )
{
  arrayView1d< real64 > const & SIFNode = nodeManager.getExtrinsicData< extrinsicMeshData::SIFNode >();
  arrayView1d< real64 > const & SIFonFace = faceManager.getExtrinsicData< extrinsicMeshData::SIFonFace >();

  std::vector< std::vector< real64 > > SIFNode_All, SIFonFace_All;
  std::vector< real64 > SIFOnEdge;
  SIFNode_All.resize( nodeManager.size() );
  SIFonFace_All.resize( faceManager.size() );
  SIFOnEdge.resize( edgeManager.size() );


  SIFNode.zero();
  SIFonFace.zero();

  arrayView2d< real64 const > const & fext = nodeManager.getReference< array2d< real64 > >( SolidMechanicsLagrangianFEM::viewKeyStruct::forceExternalString() );
  arrayView2d< real64 const, nodes::TOTAL_DISPLACEMENT_USD > const & displacement = nodeManager.totalDisplacement();
  ArrayOfArraysView< localIndex const > const & nodeToRegionMap = nodeManager.elementRegionList().toViewConst();
  ArrayOfArraysView< localIndex const > const & nodeToSubRegionMap = nodeManager.elementSubRegionList().toViewConst();
  ArrayOfArraysView< localIndex const > const & nodeToElementMap = nodeManager.elementList().toViewConst();
  arrayView2d< real64 const, nodes::REFERENCE_POSITION_USD > const & X = nodeManager.referencePosition();
  ArrayOfSetsView< localIndex const > const & nodeToEdgeMap = nodeManager.edgeList().toViewConst();
  arrayView1d< integer const > const & isNodeGhost = nodeManager.ghostRank();

  arrayView2d< localIndex const > const & edgeToNodeMap = edgeManager.nodeList();
  ArrayOfSetsView< localIndex const > const & edgeToFaceMap = edgeManager.faceList().toViewConst();

  ArrayOfArraysView< localIndex const > const & faceToNodeMap = faceManager.nodeList().toViewConst();
  ArrayOfArraysView< localIndex const > const & faceToEdgeMap = faceManager.edgeList().toViewConst();
  arrayView2d< real64 const > const & faceNormal = faceManager.faceNormal();
  arrayView1d< real64 const > const & faceArea = faceManager.faceArea();
  arrayView2d< real64 const > const & faceCenter = faceManager.faceCenter();

  arrayView1d< localIndex const > const & childFaceIndices = faceManager.getExtrinsicData< extrinsicMeshData::ChildIndex >();
  arrayView1d< localIndex const > const & childNodeIndices = nodeManager.getExtrinsicData< extrinsicMeshData::ChildIndex >();
  arrayView1d< localIndex const > const & parentNodeIndices = nodeManager.getExtrinsicData< extrinsicMeshData::ParentIndex >();

  ConstitutiveManager const & constitutiveManager = domain.getConstitutiveManager();
  m_solidMaterialFullIndex.resize( elementManager.numRegions() );
  elementManager.forElementRegionsComplete< CellElementRegion >( [&]( localIndex regionIndex,
                                                                      CellElementRegion const & region )
  {
    string const & solidMaterialName = region.getSubRegion( 0 ).getReference< string >( viewKeyStruct::solidMaterialNameString() );
    ConstitutiveBase const & solid = constitutiveManager.getConstitutiveRelation< ConstitutiveBase >( solidMaterialName );
    m_solidMaterialFullIndex[regionIndex] = solid.getIndexInParent();
  } );

  ElementRegionManager::MaterialViewAccessor< arrayView1d< real64 const > > const shearModulus =
    elementManager.constructFullMaterialViewAccessor< array1d< real64 >, arrayView1d< real64 const > >( "shearModulus", constitutiveManager );

  ElementRegionManager::MaterialViewAccessor< arrayView1d< real64 const > > const bulkModulus =
    elementManager.constructFullMaterialViewAccessor< array1d< real64 >, arrayView1d< real64 const > >( "bulkModulus", constitutiveManager );

  ElementRegionManager::MaterialViewAccessor< arrayView3d< real64 const, solid::STRESS_USD > > const stress =
    elementManager.constructFullMaterialViewAccessor< array3d< real64, solid::STRESS_PERMUTATION >,
                                                      arrayView3d< real64 const, solid::STRESS_USD > >( SolidBase::viewKeyStruct::stressString(),
                                                                                                        constitutiveManager );


  ElementRegionManager::ElementViewAccessor< arrayView4d< real64 const > > const
  dNdX = elementManager.constructViewAccessor< array4d< real64 >, arrayView4d< real64 const > >( keys::dNdX );

  ElementRegionManager::ElementViewAccessor< arrayView2d< real64 const > > const
  detJ = elementManager.constructViewAccessor< array2d< real64 >, arrayView2d< real64 const > >( keys::detJ );



  nodeManager.totalDisplacement().move( LvArray::MemorySpace::host, false );
  forMeshTargets( domain.getMeshBodies(), [&]( string const &,
                                               MeshLevel const &,
                                               arrayView1d< string const > const & regionNames )
  {
    elementManager.forElementSubRegions< CellElementSubRegion >( regionNames,
                                                                 [&]( localIndex const,
                                                                      CellElementSubRegion const & subRegion )
    {
      string const & solidMaterialName = subRegion.getReference< string >( viewKeyStruct::solidMaterialNameString() );
      subRegion.
        getConstitutiveModel( solidMaterialName ).
        getReference< array3d< real64, solid::STRESS_PERMUTATION > >( SolidBase::viewKeyStruct::stressString() ).move( LvArray::MemorySpace::host,
                                                                                                                       false );
    } );
    displacement.move( LvArray::MemorySpace::host, false );
  } );

  for( localIndex const trailingFaceIndex : m_trailingFaces )
//  RAJA::forall< parallelHostPolicy >( RAJA::TypedRangeSegment< localIndex >( 0, m_trailingFaces.size() ),
//                                      [=] GEOSX_HOST_DEVICE ( localIndex const trailingFacesCounter )
  {
//    localIndex const trailingFaceIndex = m_trailingFaces[ trailingFacesCounter ];

    real64 const faceNormalVector[3] = LVARRAY_TENSOROPS_INIT_LOCAL_3( faceNormal[trailingFaceIndex] );
    //TODO: check if a ghost face still has the correct attributes such as normal vector, face center, face index.
    localIndex_array unpinchedNodeID;
    localIndex_array pinchedNodeID;
    localIndex_array tipEdgesID;

    for( localIndex const nodeIndex : faceToNodeMap[ trailingFaceIndex ] )
    {
      if( m_tipNodes.contains( nodeIndex ))
      {
        pinchedNodeID.emplace_back( nodeIndex );
      }
      else
      {
        unpinchedNodeID.emplace_back( nodeIndex );
      }
    }

    for( localIndex const edgeIndex : faceToEdgeMap[ trailingFaceIndex ] )
    {
      if( m_tipEdges.contains( edgeIndex ))
      {
        tipEdgesID.emplace_back( edgeIndex );
      }
    }

    if( tipEdgesID.size() >= 1 )
    {
      for( localIndex const nodeIndex : pinchedNodeID )
      {
        if( isNodeGhost[nodeIndex] < 0 )
        {
          real64 nodeDisconnectForce[3] = { 0 };
          real64 const nodePosition[3] = LVARRAY_TENSOROPS_INIT_LOCAL_3( X[nodeIndex] );
          localIndex tralingNodeID = std::numeric_limits< localIndex >::max();
          localIndex nElemEachSide[2];
          nElemEachSide[0] = 0;
          nElemEachSide[1] = 0;

          for( localIndex k=0; k<nodeToRegionMap.sizeOfArray( nodeIndex ); ++k )
          {
            localIndex const er  = nodeToRegionMap[nodeIndex][k];
            localIndex const esr = nodeToSubRegionMap[nodeIndex][k];
            localIndex const ei  = nodeToElementMap[nodeIndex][k];

            CellElementSubRegion const & elementSubRegion = elementManager.getRegion( er ).getSubRegion< CellElementSubRegion >( esr );

            arrayView2d< localIndex const, cells::NODE_MAP_USD > const & elementsToNodes = elementSubRegion.nodeList();
            arrayView2d< real64 const > const & elementCenter = elementSubRegion.getElementCenter().toViewConst();
            real64 K = bulkModulus[er][esr][m_solidMaterialFullIndex[er]][ei];
            real64 G = shearModulus[er][esr][m_solidMaterialFullIndex[er]][ei];
            real64 YoungModulus = 9 * K * G / ( 3 * K + G );
            real64 poissonRatio = ( 3 * K - 2 * G ) / ( 2 * ( 3 * K + G ) );

            localIndex const numQuadraturePoints = detJ[er][esr].size( 1 );

            for( localIndex n=0; n<elementsToNodes.size( 1 ); ++n )
            {
              if( elementsToNodes( ei, n ) == nodeIndex )
              {
                real64 temp[ 3 ] = {0};
                real64 xEle[ 3 ]  = LVARRAY_TENSOROPS_INIT_LOCAL_3 ( elementCenter[ei] );

                solidMechanicsLagrangianFEMKernels::ExplicitKernel::
                  calculateSingleNodalForce( ei,
                                             n,
                                             numQuadraturePoints,
                                             dNdX[er][esr],
                                             detJ[er][esr],
                                             stress[er][esr][m_solidMaterialFullIndex[er]],
                                             temp );

                //wu40: the nodal force need to be weighted by Young's modulus and possion's ratio.
                LvArray::tensorOps::scale< 3 >( temp, YoungModulus );
                LvArray::tensorOps::scale< 3 >( temp, 1.0 / (1 - poissonRatio * poissonRatio) );

                LvArray::tensorOps::subtract< 3 >( xEle, nodePosition );
                if( LvArray::tensorOps::AiBi< 3 >( xEle, faceNormalVector ) > 0 ) //TODO: check the sign.
                {
                  nElemEachSide[0] += 1;
                  LvArray::tensorOps::add< 3 >( nodeDisconnectForce, temp );
                }
                else
                {
                  nElemEachSide[1] +=1;
                  LvArray::tensorOps::subtract< 3 >( nodeDisconnectForce, temp );
                }
              }
            }
          }

          if( nElemEachSide[0]>=1 && nElemEachSide[1]>=1 )
          {
            LvArray::tensorOps::scale< 3 >( nodeDisconnectForce, 0.5 );
          }

          //Find the trailing node according to the node index and face index
          if( unpinchedNodeID.size() == 0 ) //Tet mesh under three nodes pinched scenario. Need to find the other
                                            // trailing face that containing the trailing node.
          {
            for( localIndex const edgeIndex: faceToEdgeMap[ trailingFaceIndex ] )
            {
              for( localIndex const faceIndex: edgeToFaceMap[ edgeIndex ] )
              {
                if( faceIndex != trailingFaceIndex && m_tipFaces.contains( faceIndex ))
                {
                  for( localIndex const iNode: faceToNodeMap[ faceIndex ] )
                  {
                    if( !m_tipNodes.contains( iNode ))
                    {
                      tralingNodeID = iNode;
                    }
                  }
                }
              }
            }

            if( tralingNodeID == std::numeric_limits< localIndex >::max())
            {
              GEOSX_ERROR( "Error. The triangular trailing face has three tip nodes but cannot find the other trailing face containing the trailing node." );
            }
          }
          else if( unpinchedNodeID.size() == 1 )
          {
            tralingNodeID = unpinchedNodeID[0];
          }
          else if( unpinchedNodeID.size() == 2 )
          {
            for( localIndex const edgeIndex : nodeToEdgeMap[ nodeIndex ] )
            {
              auto const faceToEdgeMapIterator = faceToEdgeMap[ trailingFaceIndex ];
              if( std::find( faceToEdgeMapIterator.begin(), faceToEdgeMapIterator.end(), edgeIndex ) != faceToEdgeMapIterator.end() &&
                  !m_tipEdges.contains( edgeIndex ) )
              {
                tralingNodeID = edgeToNodeMap[edgeIndex][0] == nodeIndex ? edgeToNodeMap[edgeIndex][1] : edgeToNodeMap[edgeIndex][0];
              }
            }
          }

          //Calculate SIF for the node.
          real64 tipNodeSIF;
          real64 tipNodeForce[3];
          real64 trailingNodeDisp[3];
          localIndex theOtherTrailingNodeID;

          if( childNodeIndices[tralingNodeID] == -1 )
          {
            theOtherTrailingNodeID = parentNodeIndices[tralingNodeID];
          }
          else
          {
            theOtherTrailingNodeID = childNodeIndices[tralingNodeID];
          }

          LvArray::tensorOps::copy< 3 >( trailingNodeDisp, displacement[theOtherTrailingNodeID] );
          LvArray::tensorOps::subtract< 3 >( trailingNodeDisp, displacement[tralingNodeID] );

          //Calculate average young's modulus and poisson ratio for fext.
          real64 fExternal[2][3];
          for( localIndex i=0; i<2; ++i )
          {
            real64 averageYoungModulus( 0 ), averagePoissonRatio( 0 );
            localIndex nodeID = i == 0 ? tralingNodeID : theOtherTrailingNodeID;
            for( localIndex k=0; k<nodeToRegionMap.sizeOfArray( nodeID ); ++k )
            {
              localIndex const er  = nodeToRegionMap[nodeIndex][k];
              localIndex const esr = nodeToSubRegionMap[nodeIndex][k];
              localIndex const ei  = nodeToElementMap[nodeIndex][k];

              real64 K = bulkModulus[er][esr][m_solidMaterialFullIndex[er]][ei];
              real64 G = shearModulus[er][esr][m_solidMaterialFullIndex[er]][ei];
              averageYoungModulus += 9 * K * G / ( 3 * K + G );
              averagePoissonRatio += ( 3 * K - 2 * G ) / ( 2 * ( 3 * K + G ) );
            }

            averageYoungModulus /= nodeToRegionMap.sizeOfArray( nodeID );
            averagePoissonRatio /= nodeToRegionMap.sizeOfArray( nodeID );

            LvArray::tensorOps::copy< 3 >( fExternal[i], fext[nodeID] );
            LvArray::tensorOps::scale< 3 >( fExternal[i], averageYoungModulus / (1 - averagePoissonRatio * averagePoissonRatio) );
          }

          //TODO: The sign of fext here is opposite to the sign of fFaceA in function "CalculateEdgeSIF".
          tipNodeForce[0] = nodeDisconnectForce[0] - ( fExternal[0][0] - fExternal[1][0] ) / 2.0;
          tipNodeForce[1] = nodeDisconnectForce[1] - ( fExternal[0][1] - fExternal[1][1] ) / 2.0;
          tipNodeForce[2] = nodeDisconnectForce[2] - ( fExternal[0][2] - fExternal[1][2] ) / 2.0;

//          tipNodeForce[0] = nodeDisconnectForce[0];
//          tipNodeForce[1] = nodeDisconnectForce[1];
//          tipNodeForce[2] = nodeDisconnectForce[2];

          real64 tipArea;
          tipArea = faceArea( trailingFaceIndex );
          if( faceToNodeMap.sizeOfArray( trailingFaceIndex ) == 3 )
          {
            tipArea *= 2.0;
          }

          tipNodeSIF = pow( (fabs( tipNodeForce[0] * trailingNodeDisp[0] / 2.0 / tipArea ) + fabs( tipNodeForce[1] * trailingNodeDisp[1] / 2.0 / tipArea )
                             + fabs( tipNodeForce[2] * trailingNodeDisp[2] / 2.0 / tipArea )), 0.5 );

          if( LvArray::tensorOps::AiBi< 3 >( trailingNodeDisp, faceNormalVector ) < 0.0 )  //In case the aperture is negative with the
                                                                                           // presence of confining stress.
          {
            tipNodeSIF *= -1;
          }

          SIFNode_All[nodeIndex].emplace_back( tipNodeSIF );


          //Calculate SIF on tip faces connected to this trailing face and the tip node.
          for( localIndex const edgeIndex: tipEdgesID )
          {
            if( edgeToNodeMap[edgeIndex][0] == nodeIndex || edgeToNodeMap[edgeIndex][1] == nodeIndex )
            {
              real64 SIF_I = 0, SIF_II = 0, /*SIF_III,*/ SIF_Face;
              real64 vecTipNorm[3], vecTip[3], tipForce[3], tipOpening[3];

              LvArray::tensorOps::copy< 3 >( vecTipNorm, faceNormal[trailingFaceIndex] );
              LvArray::tensorOps::subtract< 3 >( vecTipNorm, faceNormal[childFaceIndices[trailingFaceIndex]] );
              LvArray::tensorOps::normalize< 3 >( vecTipNorm );

              real64 vecEdge[3];
              edgeManager.calculateLength( edgeIndex, X, vecEdge );
              LvArray::tensorOps::normalize< 3 >( vecEdge );

              LvArray::tensorOps::crossProduct( vecTip, vecTipNorm, vecEdge );
              LvArray::tensorOps::normalize< 3 >( vecTip );
              real64 v0[3];
              edgeManager.calculateCenter( edgeIndex, X, v0 );
              LvArray::tensorOps::subtract< 3 >( v0, faceCenter[ trailingFaceIndex ] );

              if( LvArray::tensorOps::AiBi< 3 >( v0, vecTip ) < 0 )
                LvArray::tensorOps::scale< 3 >( vecTip, -1.0 );

              tipForce[0] = LvArray::tensorOps::AiBi< 3 >( nodeDisconnectForce, vecTipNorm ) -
                            ( LvArray::tensorOps::AiBi< 3 >( fExternal[0], vecTipNorm ) - LvArray::tensorOps::AiBi< 3 >( fExternal[1], vecTipNorm ) ) / 2.0;
              tipForce[1] = LvArray::tensorOps::AiBi< 3 >( nodeDisconnectForce, vecTip ) -
                            ( LvArray::tensorOps::AiBi< 3 >( fExternal[0], vecTip ) - LvArray::tensorOps::AiBi< 3 >( fExternal[1], vecTip ) ) / 2.0;
              tipForce[2] = LvArray::tensorOps::AiBi< 3 >( nodeDisconnectForce, vecEdge ) -
                            ( LvArray::tensorOps::AiBi< 3 >( fExternal[0], vecEdge ) - LvArray::tensorOps::AiBi< 3 >( fExternal[1], vecEdge ) ) / 2.0;

//              tipForce[0] = LvArray::tensorOps::AiBi< 3 >( nodeDisconnectForce, vecTipNorm );
//              tipForce[1] = LvArray::tensorOps::AiBi< 3 >( nodeDisconnectForce, vecTip );
//              tipForce[2] = LvArray::tensorOps::AiBi< 3 >( nodeDisconnectForce, vecEdge );

              tipOpening[0] = LvArray::tensorOps::AiBi< 3 >( trailingNodeDisp, vecTipNorm );
              tipOpening[1] = LvArray::tensorOps::AiBi< 3 >( trailingNodeDisp, vecTip );
              tipOpening[2] = LvArray::tensorOps::AiBi< 3 >( trailingNodeDisp, vecEdge );

//              if( tipForce[0] > 0.0 )
              {
                SIF_I = pow( fabs( tipForce[0] * tipOpening[0] / 2.0 / tipArea ), 0.5 );
                SIF_II = pow( fabs( tipForce[1] * tipOpening[1] / 2.0 / tipArea ), 0.5 );
//              SIF_III = pow( fabs( tipForce[2] * tipOpening[2] / 2.0 / tipArea ), 0.5 );
              }

              if( tipOpening[0] < 0 )
              {
                SIF_I *= -1.0;
              }

              if( tipForce[1] < 0.0 )
              {
                SIF_II *= -1.0;
              }

              for( localIndex const faceIndex: edgeToFaceMap[ edgeIndex ] )
              {
                if( m_tipFaces.contains( faceIndex ))
                {
                  real64 vecFace[ 3 ];
                  real64 fc[3] = LVARRAY_TENSOROPS_INIT_LOCAL_3 ( faceCenter[faceIndex] );

                  //Get the vector in the face and normal to the edge.
                  real64 udist;

                  real64 x0_x1[ 3 ] = LVARRAY_TENSOROPS_INIT_LOCAL_3( X[edgeToNodeMap[edgeIndex][0]] );
                  real64 x0_fc[ 3 ] = LVARRAY_TENSOROPS_INIT_LOCAL_3( fc );

                  LvArray::tensorOps::subtract< 3 >( x0_x1, X[edgeToNodeMap[edgeIndex][1]] );
                  LvArray::tensorOps::normalize< 3 >( x0_x1 );
                  LvArray::tensorOps::subtract< 3 >( x0_fc, X[edgeToNodeMap[edgeIndex][1]] );
                  udist = LvArray::tensorOps::AiBi< 3 >( x0_x1, x0_fc );

                  real64 ptPrj[ 3 ] = LVARRAY_TENSOROPS_INIT_LOCAL_3 ( x0_x1 );
                  LvArray::tensorOps::scale< 3 >( ptPrj, udist );
                  LvArray::tensorOps::add< 3 >( ptPrj, X[edgeToNodeMap[edgeIndex][1]] );
                  LvArray::tensorOps::copy< 3 >( vecFace, fc );
                  LvArray::tensorOps::subtract< 3 >( vecFace, ptPrj );
                  LvArray::tensorOps::normalize< 3 >( vecFace );

//                  if( LvArray::tensorOps::AiBi< 3 >( vecTip, vecFace ) > cos( m_maxTurnAngle ))
                  {
                    // We multiply this by 0.9999999 to avoid an exception caused by acos a number slightly larger than
                    // 1.
                    real64 thetaFace = acos( LvArray::tensorOps::AiBi< 3 >( vecTip, vecFace )*0.999999 );

                    real64 tipCrossFace[ 3 ];
                    LvArray::tensorOps::crossProduct( tipCrossFace, vecTip, vecEdge );

                    if( LvArray::tensorOps::AiBi< 3 >( tipCrossFace, vecEdge ) < 0.0 )
                    {
                      thetaFace *= -1.0;
                    }

                    SIF_Face = cos( thetaFace / 2.0 ) *
                               ( SIF_I * cos( thetaFace / 2.0 ) * cos( thetaFace / 2.0 ) - 1.5 * SIF_II * sin( thetaFace ) );

                    SIFonFace_All[faceIndex].emplace_back( SIF_Face );
                  }
                }
              }
            }
          }
        }
      }
    }
  }

  //wu40: the tip node may be included in multiple trailing faces and SIF of the node/face will be calculated multiple
  // times. We chose the smaller node SIF and the larger face SIF.
  for( localIndex const nodeIndex : m_tipNodes )
  {
    if( isNodeGhost[nodeIndex] < 0 )
    {
      SIFNode[nodeIndex] = *min_element( SIFNode_All[nodeIndex].begin(), SIFNode_All[nodeIndex].end());

      for( localIndex const edgeIndex: m_tipEdges )
      {
        if( edgeToNodeMap[edgeIndex][0] == nodeIndex || edgeToNodeMap[edgeIndex][1] == nodeIndex )
        {
          for( localIndex const faceIndex: edgeToFaceMap[ edgeIndex ] )
          {
            if( m_tipFaces.contains( faceIndex ))
            {
              SIFonFace[faceIndex] = *max_element( SIFonFace_All[faceIndex].begin(), SIFonFace_All[faceIndex].end());
            }
          }
        }
      }
    }
  }
}

real64 SurfaceGenerator::calculateEdgeSif( DomainPartition const & domain,
                                           localIndex const edgeID,
                                           localIndex & trailFaceID,
                                           NodeManager const & nodeManager,
                                           EdgeManager & edgeManager,
                                           FaceManager const & faceManager,
                                           ElementRegionManager const & elementManager,
                                           real64 ( & vecTipNorm )[3],
                                           real64 ( & vecTip )[3] )
{
  real64 rval;
  localIndex_array faceInvolved;
  arrayView1d< real64 > const & SIF_I = edgeManager.getExtrinsicData< extrinsicMeshData::SIF_I >();
  arrayView1d< real64 > const & SIF_II = edgeManager.getExtrinsicData< extrinsicMeshData::SIF_II >();
  arrayView1d< real64 > const & SIF_III = edgeManager.getExtrinsicData< extrinsicMeshData::SIF_III >();

  ArrayOfSetsView< localIndex const > const & nodeToEdgeMap = nodeManager.edgeList().toViewConst();
  arrayView2d< real64 const, nodes::REFERENCE_POSITION_USD > const & X = nodeManager.referencePosition();
  arrayView2d< real64 const, nodes::TOTAL_DISPLACEMENT_USD > const & displacement = nodeManager.totalDisplacement();

  arrayView2d< localIndex const > const & edgeToNodeMap = edgeManager.nodeList();
  ArrayOfSetsView< localIndex const > const & edgeToFaceMap = edgeManager.faceList().toViewConst();

  arrayView1d< localIndex const > const & faceParentIndex = faceManager.getExtrinsicData< extrinsicMeshData::ParentIndex >();
  ArrayOfArraysView< localIndex const > const & faceToNodeMap = faceManager.nodeList().toViewConst();
  ArrayOfArraysView< localIndex const > const & faceToEdgeMap = faceManager.edgeList().toViewConst();

  arrayView2d< real64 const > const & faceNormal = faceManager.faceNormal();
  arrayView2d< real64 const > const & faceCenter = faceManager.faceCenter();
  arrayView1d< real64 const > const & faceArea = faceManager.faceArea();

  arrayView1d< integer const > const & faceIsExternal = faceManager.isExternal();

  SIF_I[edgeID] = 0.0;
  SIF_II[edgeID] = 0.0;
  SIF_III[edgeID] = 0.0;

  for( localIndex const iface : edgeToFaceMap[ edgeID ] )
  {
    if( faceIsExternal[iface] >= 1 )
    {
      faceInvolved.emplace_back( iface );
    }
  }

  // Figure out the two fracture faces connected to this edge
  localIndex faceA( 0 ), faceAp( 0 );
  if( (faceParentIndex[faceInvolved[0]] == -1 && faceParentIndex[faceInvolved[1]] == faceInvolved[0]) ||
      (faceParentIndex[faceInvolved[1]] == -1 && faceParentIndex[faceInvolved[0]] == faceInvolved[1]) )
  {
    faceA = faceInvolved[0];
    faceAp = faceInvolved[1];
  }
  else
  {
    GEOSX_ERROR( GEOSX_FMT( "Error! Edge {} has two external faces, but the parent-child relationship is wrong.", edgeID ) );
  }

  trailFaceID = faceParentIndex[faceInvolved[0]]==-1 ? faceInvolved[0] : faceParentIndex[faceInvolved[0]];


  // We define three unit vectors
  // vecEdge: pointing from node 0 to node 1 along the tip edge
  // vecTip: pointing from the opening into the solid
  // vecTipNorm: normal of the one of the fracture faces;  vecTip X vecTipNorm should point to the direction of vecEdge

  LvArray::tensorOps::copy< 3 >( vecTipNorm, faceNormal[faceA] );
  LvArray::tensorOps::subtract< 3 >( vecTipNorm, faceNormal[faceAp] );
  LvArray::tensorOps::normalize< 3 >( vecTipNorm );

  //TODO: wu40: There is a function for EdgeVector in EdgeManager.cpp but has been commented.
  real64 vecEdge[3];
  edgeManager.calculateLength( edgeID, X, vecEdge );
  real64 const edgeLength = LvArray::tensorOps::l2Norm< 3 >( vecEdge );

  LvArray::tensorOps::crossProduct( vecTip, vecTipNorm, vecEdge );
  LvArray::tensorOps::normalize< 3 >( vecTip );
  real64 v0[3];
  edgeManager.calculateCenter( edgeID, X, v0 );
  LvArray::tensorOps::subtract< 3 >( v0, faceCenter[faceA] );

  if( LvArray::tensorOps::AiBi< 3 >( v0, vecTip ) < 0 )
    LvArray::tensorOps::scale< 3 >( vecTip, -1.0 );

  real64 tipCrossTipNorm[ 3 ];
  LvArray::tensorOps::crossProduct( tipCrossTipNorm, vecTip, vecTipNorm );
  if( LvArray::tensorOps::AiBi< 3 >( tipCrossTipNorm, vecEdge ) < 0 )
  {
    LvArray::tensorOps::scale< 3 >( vecTipNorm, -1 );
    faceA = faceInvolved[1];
    faceAp = faceInvolved[0];
  }


  //Now we need to figure out if a special situation applies to this edge
  // where the fracture face is a quad and three of the nodes are still pinched
  // We use a different algorithm for this special situation.

  bool threeNodesPinched( false );
  localIndex_array openNodeID;

  if( faceToNodeMap.sizeOfArray( faceA ) == 4 )  // Only quads have this problem
  {
    int numSharedNodes = 2;
    localIndex_array lNodeFaceA, lNodeFaceAp;

    lNodeFaceA.insert( 0, faceToNodeMap[ faceA ].begin(), faceToNodeMap[ faceA ].end() );
    lNodeFaceAp.insert( 0, faceToNodeMap[ faceAp ].begin(), faceToNodeMap[ faceAp ].end() );

    //We remove all the shared nodes and the one remains should be the open one.
    lNodeFaceAp.erase( std::distance( lNodeFaceAp.begin(), (std::find( lNodeFaceAp.begin(), lNodeFaceAp.end(), edgeToNodeMap[edgeID][0] ))));
    lNodeFaceAp.erase( std::distance( lNodeFaceAp.begin(), (std::find( lNodeFaceAp.begin(), lNodeFaceAp.end(), edgeToNodeMap[edgeID][1] ))));
    lNodeFaceA.erase( std::distance( lNodeFaceA.begin(), (std::find( lNodeFaceA.begin(), lNodeFaceA.end(), edgeToNodeMap[edgeID][0] ))));
    lNodeFaceA.erase( std::distance( lNodeFaceA.begin(), (std::find( lNodeFaceA.begin(), lNodeFaceA.end(), edgeToNodeMap[edgeID][1] ))));

    for( localIndex const j : faceToNodeMap[ faceA ] )
    {
      localIndex iNd = j;
      if( iNd != edgeToNodeMap[edgeID][0] && iNd != edgeToNodeMap[edgeID][1] )
      {
        auto faceToNodeMapIterator = faceToNodeMap[ faceAp ];
        if( std::find( faceToNodeMapIterator.begin(), faceToNodeMapIterator.end(), iNd ) != faceToNodeMapIterator.end())
        {
          numSharedNodes++;
          lNodeFaceA.erase( std::distance( lNodeFaceA.begin(), (std::find( lNodeFaceA.begin(), lNodeFaceA.end(), iNd ))));
          lNodeFaceAp.erase( std::distance( lNodeFaceAp.begin(), (std::find( lNodeFaceAp.begin(), lNodeFaceAp.end(), iNd ))));
        }
      }
    }

    if( numSharedNodes == 4 )
    {
      GEOSX_ERROR( "Error.  The fracture face has four shared nodes with its child.  This should not happen." );
    }
    else if( numSharedNodes == 3 )
    {
      threeNodesPinched = true;

      //wu40: I think the following check is not necessary.
      if( lNodeFaceA.size() != 1 || lNodeFaceAp.size() != 1 )
      {
        GEOSX_ERROR( "Error. These two faces share three nodes but the number of remaining nodes is not one.  Something is wrong" );
      }
      else
      {
        openNodeID.emplace_back( lNodeFaceA[0] );
        openNodeID.emplace_back( lNodeFaceAp[0] );
      }
    }
  }


  // Now we need to identify which node on the edge is the convex point and which one is the concave corner.  The convex
  // node must share an edge with the open node.
  localIndex convexCorner( std::numeric_limits< localIndex >::max());
  if( threeNodesPinched )
  {
    localIndex iNd, jNd;
    iNd = edgeToNodeMap[edgeID][0];
    jNd = edgeToNodeMap[edgeID][1];
    for( localIndex const j : faceToEdgeMap[ faceA ] )
    {
      localIndex edge = j;
      if((openNodeID[0] == edgeToNodeMap[edge][0] && iNd == edgeToNodeMap[edge][1]) ||
         (openNodeID[0] == edgeToNodeMap[edge][1] && iNd == edgeToNodeMap[edge][0])
         )
      {
        convexCorner = iNd;
        break;
      }
      if((openNodeID[0] == edgeToNodeMap[edge][0] && jNd == edgeToNodeMap[edge][1]) ||
         (openNodeID[0] == edgeToNodeMap[edge][1] && jNd == edgeToNodeMap[edge][0])
         )
      {
        convexCorner = jNd;
        break;
      }
    }

    if( convexCorner == std::numeric_limits< localIndex >::max())
      GEOSX_ERROR( "Error.  This is a three-node-pinched edge but I cannot find the convex corner" );

  }


  // Calculate element forces acting on this edge, i.e., f_disconnect.  Need to add nodal forces from two nodes up.
  //An element has to be within the range of this edge to be included.
  //For the threeNodesPinched case, we only use the force on the node at the convex point, not the concave point.  The
  // force at the former is usually greater, so we just pick the great one instead of doing a geometrical check.
  real64 fNodeO[3] = { 0.0, 0.0, 0.0 };
  real64 GdivBeta = 0.0;  // Need this for opening-based SIF

  localIndex_array nodeIndices;

  if( !threeNodesPinched )
  {
    for( localIndex a=0; a<edgeToNodeMap.size( 1 ); ++a )
    {
      nodeIndices.emplace_back( edgeToNodeMap( edgeID, a ) );
    }
  }
  else
  {
    nodeIndices.emplace_back( convexCorner );
  }

  calculateElementForcesOnEdge ( domain, edgeID, edgeLength, nodeIndices,
                                 nodeManager, edgeManager, elementManager, vecTipNorm, fNodeO, GdivBeta, threeNodesPinched, false );


  localIndex tipFaces[2];
  tipFaces[0] = faceA;
  tipFaces[1] = faceAp;

  // Now calculate f_u. We have to subtract the nodal force at other nodes (trailing nodes) on these two open faces to
  // take into account
  // the effects of surface traction along the fracture.
  // Finding the two trailing nodes on a hex mesh is pretty straightforward, while it is cumbersome to do in tet mesh
  // For the threeNodesPinched case, this should be the open node.
  real64 fFaceA[2][3];

  // If the two external faces connected to a trailing edge are not coplanar, then we have the risk of incomplete
  // topology.
  // In that case, we use a displacement/opening based method, not VCCT.
  bool incompleteTrailingEdgeTopology = false;

  for( localIndex i=0; i<2; ++i )
  {
    localIndex_array trailingNodes;
    trailingNodes.clear();
    if( threeNodesPinched )
    {
      trailingNodes.emplace_back( openNodeID[i] );
    }
    else
    {
      localIndex faceID = tipFaces[i];
      LvArray::tensorOps::fill< 3 >( fFaceA[i], 0.0 );

      for( localIndex const j : faceToNodeMap[ faceID ] )
      {
        if( j != edgeToNodeMap( edgeID, 0 ) && j != edgeToNodeMap( edgeID, 1 ) ) // This is not a node along the tip
                                                                                 // edge
        {
          trailingNodes.emplace_back( j );
        }
      }

      if( trailingNodes.size() > 2 || trailingNodes.size() == 0 )
      {
        GEOSX_ERROR( "Fatal error in finding nodes behind tip edge." );
      }
      else if( trailingNodes.size() == 1 )  // Need some work to find the other node
      {
        // First find an edge that is connected to this node and parallel to the tip edge
        real64 maxCosAngle = 0.0;
        localIndex pickedTrailingEdge = std::numeric_limits< localIndex >::max();
        for( localIndex const iedge : nodeToEdgeMap[ trailingNodes[ 0 ] ] )
        {
          real64 xTrailingEdge[3];
          edgeManager.calculateCenter( iedge, X, xTrailingEdge );

          real64 udist;
          real64 x0_x1[3] = LVARRAY_TENSOROPS_INIT_LOCAL_3( X[edgeToNodeMap[edgeID][0]] );
          real64 x0_xTrailingEdge[3] = LVARRAY_TENSOROPS_INIT_LOCAL_3( xTrailingEdge );
          LvArray::tensorOps::subtract< 3 >( x0_x1, X[edgeToNodeMap( edgeID, 1 )] );
          LvArray::tensorOps::normalize< 3 >( x0_x1 );
          LvArray::tensorOps::subtract< 3 >( x0_xTrailingEdge, X[edgeToNodeMap( edgeID, 1 )] );
          udist = LvArray::tensorOps::AiBi< 3 >( x0_x1, x0_xTrailingEdge );

          if( udist <= edgeLength && udist > 0.0 )
          {
            real64 vEdge[3];
            edgeManager.calculateLength( iedge, X, vEdge );
            LvArray::tensorOps::normalize< 3 >( vEdge );

            real64 cosEdge = std::fabs( LvArray::tensorOps::AiBi< 3 >( vEdge, vecEdge ));
            if( cosEdge > maxCosAngle )
            {
              maxCosAngle = cosEdge;
              pickedTrailingEdge = iedge;
            }
          }
        }
        if( maxCosAngle > 0.75 )
          trailingNodes.emplace_back( edgeToNodeMap[pickedTrailingEdge][0] + edgeToNodeMap[pickedTrailingEdge][1] - trailingNodes[0] );
      }
    }

    localIndex trailingEdge;
    trailingEdge = std::numeric_limits< localIndex >::max();

    if( trailingNodes.size() == 2 )
    {
      //wu40: TODO: This check is from GEOS. I think this may not be necessary. Check with Randy and PC.
      if( trailingNodes[0] != trailingNodes[1] )
      {
        for( localIndex const iedge : nodeToEdgeMap[ trailingNodes[ 0 ] ] )
        {
          if( edgeToNodeMap[iedge][0] == trailingNodes[1] || edgeToNodeMap[iedge][1] == trailingNodes[1] )
          {
            trailingEdge = iedge;
          }
        }
      }

      if( trailingEdge > edgeManager.size())
      {
        int const rank = MpiWrapper::commRank( MPI_COMM_WORLD );
        std::cout << "Cannot find trailing edge (edge=" << edgeID << ", rank=" << rank <<   "  )" << std::endl;
        return 0.0;
      }

      localIndex_array extFacesOnTrailingEdge;
      for( localIndex const iface : edgeToFaceMap[ trailingEdge ] )
      {
        if( faceIsExternal[iface] >= 1 )
          extFacesOnTrailingEdge.emplace_back( iface );
      }

      if( extFacesOnTrailingEdge.size() != 2 )
      {
        incompleteTrailingEdgeTopology = true;
      }
      else
      {
        real64 extFaceNormal[2][3];
        for( localIndex j = 0; j < 2; ++j )
        {
          LvArray::tensorOps::copy< 3 >( extFaceNormal[j], faceNormal[extFacesOnTrailingEdge[j]] );
        }

        if( std::fabs( LvArray::tensorOps::AiBi< 3 >( extFaceNormal[0], extFaceNormal[1] )) < 0.9 ) //The two faces are not coplanar.
        {
          incompleteTrailingEdgeTopology = true;
        }
      }
    }

    calculateElementForcesOnEdge ( domain, edgeID, edgeLength, trailingNodes,
                                   nodeManager, edgeManager, elementManager, vecTipNorm, fFaceA[i], GdivBeta, threeNodesPinched, true );

  }


  real64 tipForce[3];
  tipForce[0] = LvArray::tensorOps::AiBi< 3 >( fNodeO, vecTipNorm ) + LvArray::tensorOps::AiBi< 3 >( fFaceA[0], vecTipNorm ) / 2.0 - LvArray::tensorOps::AiBi< 3 >( fFaceA[1], vecTipNorm ) / 2.0;
  tipForce[1] = LvArray::tensorOps::AiBi< 3 >( fNodeO, vecTip ) + LvArray::tensorOps::AiBi< 3 >( fFaceA[0], vecTip ) / 2.0 - LvArray::tensorOps::AiBi< 3 >( fFaceA[1], vecTip ) / 2.0;
  tipForce[2] = LvArray::tensorOps::AiBi< 3 >( fNodeO, vecEdge ) + LvArray::tensorOps::AiBi< 3 >( fFaceA[0], vecEdge ) / 2.0 - LvArray::tensorOps::AiBi< 3 >( fFaceA[1], vecEdge ) / 2.0;

  real64 tipDisplacement[3], tipOpening[3], tipFaceDisplacement[2][3];

  if( !threeNodesPinched )
  {
    for( localIndex i=0; i<2; ++i )
    {
      localIndex faceID = tipFaces[i];
      LvArray::tensorOps::fill< 3 >( tipFaceDisplacement[i], 0.0 );

      for( localIndex const j : faceToNodeMap[ faceID ] )
      {
        if( j != edgeToNodeMap( edgeID, 0 ) && j != edgeToNodeMap( edgeID, 1 ))
        {
          LvArray::tensorOps::add< 3 >( tipFaceDisplacement[i], displacement[j] );
        }
      }

      LvArray::tensorOps::scale< 3 >( tipFaceDisplacement[i], 1.0 / (faceToNodeMap.sizeOfArray( faceID ) - 2) );
    }
    LvArray::tensorOps::copy< 3 >( tipDisplacement, tipFaceDisplacement[1] );
    LvArray::tensorOps::subtract< 3 >( tipDisplacement, tipFaceDisplacement[0] );
  }
  else
  {
    LvArray::tensorOps::copy< 3 >( tipDisplacement, displacement[openNodeID[1]] );
    LvArray::tensorOps::subtract< 3 >( tipDisplacement, displacement[openNodeID[0]] );
  }

  tipOpening[0] = LvArray::tensorOps::AiBi< 3 >( tipDisplacement, vecTipNorm );
  tipOpening[1] = LvArray::tensorOps::AiBi< 3 >( tipDisplacement, vecTip );
  tipOpening[2] = LvArray::tensorOps::AiBi< 3 >( tipDisplacement, vecEdge );

  real64 tipArea;
  tipArea = faceArea( faceA );
  if( faceToNodeMap.sizeOfArray( faceA ) == 3 )
  {
    tipArea *= 2.0;
  }

  if( !incompleteTrailingEdgeTopology && tipOpening[0] * tipForce[0] > 0.0 )
  {
    SIF_I[edgeID] = pow( fabs( tipForce[0] * tipOpening[0] / 2.0 / tipArea ), 0.5 );
    SIF_II[edgeID] = pow( fabs( tipForce[1] * tipOpening[1] / 2.0 / tipArea ), 0.5 );
    SIF_III[edgeID] = pow( fabs( tipForce[2] * tipOpening[2] / 2.0 / tipArea ), 0.5 );

    if( tipOpening[0] < 0 )
    {
      // We don't need this for the case of incomplete trailing edge topology.  Sign in that case should be taken care
      // of automatically because there is no sqrt involved.
      SIF_I( edgeID ) *= -1.0;
    }

  }
  else
  {
    // Opening-based SIF, based on
    // Equation 1 in Fu et al. 2012, DOI::10.1016/j.engfracmech.2012.04.010
    real64 r = tipArea / edgeLength;
    SIF_I[edgeID] = tipOpening[0] / 2.0 * GdivBeta / pow( r/6.28, 0.5 );
    SIF_II[edgeID] = 0.0;  // SIF is not accurate in this scenario anyway.  Let's not worry about turning.
    SIF_III[edgeID] = 0.0;
  }

  if( tipForce[1] < 0.0 )
  {
    SIF_II[edgeID] *= -1.0;
  }

  if( SIF_I[edgeID] > 0.0 )
  {
    rval = pow( SIF_I[edgeID]*SIF_I[edgeID]+SIF_II[edgeID]*SIF_II[edgeID]+SIF_III[edgeID]*SIF_III[edgeID], 0.5 );
  }
  else
  {
    rval = -1.0;
  }

//  std::cout << "EdgeID: " << edgeID << " SIF: " << rval << std::endl;

  return rval;
}


int SurfaceGenerator::calculateElementForcesOnEdge( DomainPartition const & domain,
                                                    localIndex const edgeID,
                                                    real64 edgeLength,
                                                    localIndex_array & nodeIndices,
                                                    NodeManager const & nodeManager,
                                                    EdgeManager const & edgeManager,
                                                    ElementRegionManager const & elementManager,
                                                    real64 ( & vecTipNorm )[3],
                                                    real64 ( & fNode )[3],
                                                    real64 & GdivBeta,
                                                    bool threeNodesPinched,
                                                    bool calculatef_u )
{
  ArrayOfArraysView< localIndex const > const & nodeToRegionMap = nodeManager.elementRegionList().toViewConst();
  ArrayOfArraysView< localIndex const > const & nodeToSubRegionMap = nodeManager.elementSubRegionList().toViewConst();
  ArrayOfArraysView< localIndex const > const & nodeToElementMap = nodeManager.elementList().toViewConst();

  arrayView2d< localIndex const > const & edgeToNodeMap = edgeManager.nodeList();

  arrayView2d< real64 const, nodes::REFERENCE_POSITION_USD > const & X = nodeManager.referencePosition();

  ConstitutiveManager const & constitutiveManager = domain.getConstitutiveManager();
  m_solidMaterialFullIndex.resize( elementManager.numRegions() );
  elementManager.forElementRegionsComplete< CellElementRegion >( [&]( localIndex regionIndex,
                                                                      CellElementRegion const & region )
  {
    string const & solidMaterialName = region.getSubRegion( 0 ).getReference< string >( viewKeyStruct::solidMaterialNameString() );
    ConstitutiveBase const & solid = constitutiveManager.getConstitutiveRelation< ConstitutiveBase >( solidMaterialName );
    m_solidMaterialFullIndex[regionIndex] = solid.getIndexInParent();
  } );

  ElementRegionManager::MaterialViewAccessor< arrayView1d< real64 const > > const shearModulus =
    elementManager.constructFullMaterialViewAccessor< array1d< real64 >, arrayView1d< real64 const > >( "shearModulus", constitutiveManager );

  ElementRegionManager::MaterialViewAccessor< arrayView1d< real64 const > > const bulkModulus =
    elementManager.constructFullMaterialViewAccessor< array1d< real64 >, arrayView1d< real64 const > >( "bulkModulus", constitutiveManager );

  ElementRegionManager::MaterialViewAccessor< arrayView3d< real64 const, solid::STRESS_USD > > const
  stress = elementManager.constructFullMaterialViewAccessor< array3d< real64, solid::STRESS_PERMUTATION >,
                                                             arrayView3d< real64 const, solid::STRESS_USD > >( SolidBase::viewKeyStruct::stressString(),
                                                                                                               constitutiveManager );

  ElementRegionManager::ElementViewAccessor< arrayView4d< real64 const > > const
  dNdX = elementManager.constructViewAccessor< array4d< real64 >, arrayView4d< real64 const > >( keys::dNdX );

  ElementRegionManager::ElementViewAccessor< arrayView2d< real64 const > > const
  detJ = elementManager.constructViewAccessor< array2d< real64 >, arrayView2d< real64 const > >( keys::detJ );

  ElementRegionManager::ElementViewAccessor< arrayView2d< real64 const > > const elemCenter =
    elementManager.constructViewAccessor< array2d< real64 >, arrayView2d< real64 const > >( ElementSubRegionBase::viewKeyStruct::elementCenterString() );

  localIndex nElemEachSide[2];
  nElemEachSide[0] = 0;
  nElemEachSide[1] = 0;

  real64 xEdge[3] = { 0.0 };

  if( !calculatef_u )
  {
    edgeManager.calculateCenter( edgeID, X, xEdge );
  }

  for( localIndex i=0; i < nodeIndices.size(); ++i )
  {
    localIndex nodeID = nodeIndices( i );
//    localIndex_array temp11;
//    for (int ii = 0; ii < nodeToElementMap.sizeOfArray(nodeID); ii++)
//    {
//      temp11.emplace_back(nodeToElementMap[nodeID][ii]);
//    }

    for( localIndex k=0; k<nodeToRegionMap.sizeOfArray( nodeID ); ++k )
    {
      localIndex const er  = nodeToRegionMap[nodeID][k];
      localIndex const esr = nodeToSubRegionMap[nodeID][k];
      localIndex const ei  = nodeToElementMap[nodeID][k];

      CellElementSubRegion const & elementSubRegion = elementManager.getRegion( er ).getSubRegion< CellElementSubRegion >( esr );

      real64 xEle[3] = LVARRAY_TENSOROPS_INIT_LOCAL_3( elemCenter[er][esr][ei] );

      real64 x0_x1[3] = LVARRAY_TENSOROPS_INIT_LOCAL_3( X[edgeToNodeMap[edgeID][0]] );
      LvArray::tensorOps::subtract< 3 >( x0_x1, X[edgeToNodeMap[edgeID][1]] );
      LvArray::tensorOps::normalize< 3 >( x0_x1 );

      real64 x0_xEle[3] = LVARRAY_TENSOROPS_INIT_LOCAL_3( xEle );
      LvArray::tensorOps::subtract< 3 >( x0_xEle, X[edgeToNodeMap[edgeID][1]] );
      real64 const udist = LvArray::tensorOps::AiBi< 3 >( x0_x1, x0_xEle );

      localIndex const numQuadraturePoints = detJ[er][esr].size( 1 );

      if(( udist <= edgeLength && udist > 0.0 ) || threeNodesPinched )
      {
        real64 K = bulkModulus[er][esr][m_solidMaterialFullIndex[er]][ei];
        real64 G = shearModulus[er][esr][m_solidMaterialFullIndex[er]][ei];
        real64 YoungModulus = 9 * K * G / ( 3 * K + G );
        real64 poissonRatio = ( 3 * K - 2 * G ) / ( 2 * ( 3 * K + G ) );

        arrayView2d< localIndex const, cells::NODE_MAP_USD > const & elementsToNodes = elementSubRegion.nodeList();
        for( localIndex n=0; n<elementsToNodes.size( 1 ); ++n )
        {
          if( elementsToNodes( ei, n ) == nodeID )
          {
            real64 temp[3]{};
            LvArray::tensorOps::copy< 3 >( xEle, elemCenter[er][esr][ei] ); //For C3D6 element type, elementsToNodes map may include
            // repeated indices and the following may run multiple
            // times for the same element.

            //wu40: the nodal force need to be weighted by Young's modulus and possion's ratio.
            solidMechanicsLagrangianFEMKernels::ExplicitKernel::
              calculateSingleNodalForce( ei,
                                         n,
                                         numQuadraturePoints,
                                         dNdX[er][esr],
                                         detJ[er][esr],
                                         stress[er][esr][m_solidMaterialFullIndex[er]],
                                         temp );

            LvArray::tensorOps::scale< 3 >( temp, YoungModulus );
            LvArray::tensorOps::scale< 3 >( temp, 1.0 / (1 - poissonRatio * poissonRatio) );

            if( !calculatef_u )
            {
              LvArray::tensorOps::subtract< 3 >( xEle, xEdge );
              if( LvArray::tensorOps::AiBi< 3 >( xEle, vecTipNorm ) > 0 )
              {
                nElemEachSide[0] += 1;
                LvArray::tensorOps::add< 3 >( fNode, temp );

                //wu40: for debug purpose
//                std::cout << "ElementID: " << iEle << ", NodeID: " << nodeID << std::endl;
//                std::cout << "Nodal force: " << temp[0] << ", " << temp[1] << ", " << temp[2] << std::endl;
//                std::cout << "Add to total nodal force (fdisc): " << fNode[0] << ", " << fNode[1] << ", " << fNode[2]
// << std::endl;
              }
              else
              {
                nElemEachSide[1] +=1;
                LvArray::tensorOps::subtract< 3 >( fNode, temp );

                //wu40: for debug purpose
//                std::cout << "ElementID: " << iEle << ", NodeID: " << nodeID << std::endl;
//                std::cout << "Nodal force: " << temp[0] << ", " << temp[1] << ", " << temp[2] << std::endl;
//                std::cout << "Minus from total nodal force (fdisc): " << fNode[0] << ", " << fNode[1] << ", " <<
// fNode[2] << std::endl;
              }
            }
            else
            {
              LvArray::tensorOps::add< 3 >( fNode, temp );

              //wu40: for debug purpose
//              std::cout << "ElementID: " << iEle << ", NodeID: " << nodeID << std::endl;
//              std::cout << "Nodal force: " << temp[0] << ", " << temp[1] << ", " << temp[2] << std::endl;
//              std::cout << "Add to total nodal force (fext): " << fNode[0] << ", " << fNode[1] << ", " << fNode[2] <<
// std::endl;
            }
          }
        }

        if( !calculatef_u )
        {
          GdivBeta += G /2/(1-poissonRatio);
        }
      }

    }

    //If we only find one node behind the tip for the non-threeNodesPinched scenario, we do the following as a rough
    // compensation for f_u.
    if( calculatef_u && nodeIndices.size() == 1 && !threeNodesPinched )
    {
      LvArray::tensorOps::scale< 3 >( fNode, 2.0 );
    }
  }

  if( !calculatef_u )
  {
    if( nElemEachSide[0]>=1 && nElemEachSide[1]>=1 )
      LvArray::tensorOps::scale< 3 >( fNode, 0.5 );
    //We have contributions from both sides. The two sizes are the two sides of the fracture plane.  If the fracture
    // face
    // is on domain boundary, it's possible to have just one side.
    if( nElemEachSide[0] + nElemEachSide[1] >= 1 )
      GdivBeta /= (nElemEachSide[0] + nElemEachSide[1]);
  }

  return 0;
}

int SurfaceGenerator::checkOrphanElement( ElementRegionManager const & elementManager,
                                          FaceManager const & faceManager,
                                          localIndex iFace )
{
  arrayView2d< localIndex const > const & faceToRegionMap = faceManager.elementRegionList();
  arrayView2d< localIndex const > const & faceToSubRegionMap = faceManager.elementSubRegionList();
  arrayView2d< localIndex const > const & faceToElementMap = faceManager.elementList();

  arrayView1d< integer const > const & faceIsExternal = faceManager.isExternal();

  arrayView1d< integer const > const & ruptureState = faceManager.getExtrinsicData< extrinsicMeshData::RuptureState >();

  int flagOrphan = 0;
  for( localIndex k=0; k<faceToRegionMap.size( 1 ); ++k )
  {
    localIndex const er = faceToRegionMap[iFace][k];
    localIndex const esr = faceToSubRegionMap[iFace][k];
    localIndex const ei = faceToElementMap[iFace][k];
    if( er != -1 &&  esr != -1 && ei != -1 )
    {
      CellElementSubRegion const & elementSubRegion = elementManager.getRegion( faceToRegionMap[iFace][k] ).
                                                        getSubRegion< CellElementSubRegion >( faceToSubRegionMap[iFace][k] );


      int nRuptureFace = 0;
      arrayView2d< localIndex const > const & elementsToFaces = elementSubRegion.faceList();
      for( localIndex a=0; a < elementsToFaces.size( 1 ); ++a )
      {
        localIndex jFace = elementsToFaces[ei][a];
        if( (ruptureState[jFace] == 1 || faceIsExternal[jFace] >= 1) && jFace != iFace )
        {
          nRuptureFace +=1;
        }
      }

      if( nRuptureFace == elementsToFaces.size( 1 ) - 1 )
      {
        flagOrphan = 1;
      }
    }
  }
  return flagOrphan;

}

void SurfaceGenerator::markRuptureFaceFromNode( localIndex const nodeIndex,
                                                NodeManager const & nodeManager,
                                                EdgeManager const & edgeManager,
                                                FaceManager & faceManager,
                                                ElementRegionManager const & GEOSX_UNUSED_PARAM( elementManager ),
                                                ModifiedObjectLists & modifiedObjects )
{
  arrayView1d< integer > const & ruptureState = faceManager.getExtrinsicData< extrinsicMeshData::RuptureState >();
  arrayView1d< real64 const > const & SIFonFace = faceManager.getExtrinsicData< extrinsicMeshData::SIFonFace >();
  arrayView2d< real64 const > const & KIC = faceManager.getExtrinsicData< extrinsicMeshData::K_IC >();
  ArrayOfArraysView< localIndex const > const & faceToEdgeMap = faceManager.edgeList().toViewConst();
  arrayView2d< real64 const > const & faceCenter = faceManager.faceCenter();

  ArrayOfSetsView< localIndex const > const & nodeToFaceMap = nodeManager.faceList().toViewConst();
  arrayView2d< real64 const, nodes::REFERENCE_POSITION_USD > const & X = nodeManager.referencePosition();

  localIndex_array eligibleFaces;
  real64_array faceSIFToToughnessRatio;
  real64 lowestSIF = std::numeric_limits< real64 >::max();
  real64 highestSIF = std::numeric_limits< real64 >::min();

  for( localIndex const faceIndex : nodeToFaceMap[ nodeIndex ] )
  {
    if( m_tipFaces.contains( faceIndex ))
    {
      real64 faceToughness;
      real64 fc[3] = LVARRAY_TENSOROPS_INIT_LOCAL_3( faceCenter[faceIndex] );

      eligibleFaces.emplace_back( faceIndex );

      for( localIndex const edgeIndex : faceToEdgeMap[ faceIndex ] )
      {
        if( m_tipEdges.contains( edgeIndex ))
        {
          real64 direction[3] = LVARRAY_TENSOROPS_INIT_LOCAL_3( fc );
          real64 edgeCenter[3];
          edgeManager.calculateCenter( edgeIndex, X, edgeCenter );
          LvArray::tensorOps::subtract< 3 >( direction, edgeCenter );
          LvArray::tensorOps::normalize< 3 >( direction );
          faceToughness = std::fabs( LvArray::tensorOps::AiBi< 3 >( direction, KIC[faceIndex] ));

          faceSIFToToughnessRatio.emplace_back( SIFonFace[faceIndex]/faceToughness );
          highestSIF = std::max( highestSIF, SIFonFace[faceIndex]/faceToughness );
          lowestSIF = std::min( lowestSIF, SIFonFace[faceIndex]/faceToughness );
        }
      }
    }
  }

  for( localIndex i = 0; i < eligibleFaces.size(); ++i )
  {
    localIndex pickedFace = eligibleFaces[i];

    if( highestSIF > 1.0 &&
        ((eligibleFaces.size() < 3) || (eligibleFaces.size() >= 3 && (highestSIF - faceSIFToToughnessRatio[i]) <= 0.2 * (highestSIF - lowestSIF))))
    {
      ruptureState[pickedFace] = 1;
      modifiedObjects.modifiedFaces.insert( pickedFace );

      // Next we mark the faces that are 1) connected to this face, and 2) attached to one node of the edge (implicitly
      // satisfied), and 3) almost co-plane with this face
//      if( m_markExtendedLayer == 1)
//      {
//        for( auto iedge : faceToEdgeMap[pickedFace] )
//        {
//          for( auto iface : edgeToFaceMap[iedge] )
//          {
//            if( iface != pickedFace && isFaceSeparable[iface] == 1 && faceManager.isExternal()[iface] < 1 &&
//                fabs(LvArray::tensorOps::AiBi< 3 >(faceNormals[pickedFace], faceNormals[iface])) > cos( m_maxTurnAngle ) &&
//                ((faceToNodeMap[iface].size() == 3) || (faceToNodeMap[iface].size() == 4 &&
//                    (std::find(faceToNodeMap[iface].begin(), faceToNodeMap[iface].end(), nodeIndex) !=
// faceToNodeMap[iface].end()))))
//            {
//              //wu40: Under tet mesh scenario, the face next to the pickedFace should also be marked but it may not
// necessarily connect to the tip node.
//              bool ruptureFace = true;
//              for (auto edgeIndex: faceToEdgeMap[pickedFace])
//              {
//                if (m_tipEdges.contains(edgeIndex))
//                {
//                  R1Tensor fc;
//                  real64 uDist, segmentLength;
//
//                  fc = faceCenter[iface];
//
//                  R1Tensor x0_x1(X[edgeToNodeMap[edgeIndex][0]]), x0_fc(fc);
//                  x0_x1 -= X[edgeToNodeMap[edgeIndex][1]];
//                  segmentLength = x0_x1.Normalize();
//                  x0_fc -= X[edgeToNodeMap[edgeIndex][1]];
//                  uDist = LvArray::tensorOps::AiBi< 3 >(x0_x1, x0_fc);
//
//                  if (uDist / segmentLength < -m_faceToEdgeProjectionTol || uDist / segmentLength > 1 +
// m_faceToEdgeProjectionTol)
//                  {
//                    ruptureFace = false;
//                  }
//                }
//              }
//
//              if (ruptureFace)
//              {
//                ruptureState[iface] = 1;
//                modifiedObjects.modifiedFaces.insert( iface );
//              }
//            }
//          }
//        }
//      }
    }
  }
}

void SurfaceGenerator::markRuptureFaceFromEdge( localIndex const edgeID,
                                                localIndex const & GEOSX_UNUSED_PARAM( trailFaceID ),
                                                NodeManager const & nodeManager,
                                                EdgeManager const & edgeManager,
                                                FaceManager & faceManager,
                                                ElementRegionManager const & elementManager,
                                                real64 ( &GEOSX_UNUSED_PARAM( vecTipNorm ) )[3],
                                                real64 ( & vecTip )[3],
                                                ModifiedObjectLists & modifiedObjects,
                                                int const edgeMode )
{
  arrayView1d< integer > const & ruptureState = faceManager.getExtrinsicData< extrinsicMeshData::RuptureState >();
  arrayView1d< real64 > const & SIFonFace = faceManager.getExtrinsicData< extrinsicMeshData::SIFonFace >();
  arrayView2d< real64 const > const & KIC = faceManager.getExtrinsicData< extrinsicMeshData::K_IC >();
  arrayView1d< real64 const > const & SIF_I = edgeManager.getExtrinsicData< extrinsicMeshData::SIF_I >();
  arrayView1d< real64 const > const & SIF_II = edgeManager.getExtrinsicData< extrinsicMeshData::SIF_II >();
  arrayView1d< localIndex > const & primaryCandidateFace = faceManager.getExtrinsicData< extrinsicMeshData::PrimaryCandidateFace >();
  arrayView1d< integer const > const & isFaceSeparable = faceManager.getExtrinsicData< extrinsicMeshData::IsFaceSeparable >();
//  integer_array* dfnIndexMap = faceManager.getReferencePointer<integer_array>( "DFN_Index" );

  arrayView1d< integer const > const & faceIsExternal = faceManager.isExternal();


  arrayView2d< localIndex > const & edgeToNodeMap = edgeManager.nodeList();
  ArrayOfSetsView< localIndex const > const & edgeToFaceMap = edgeManager.faceList().toViewConst();

  arrayView2d< real64 const, nodes::REFERENCE_POSITION_USD > const & X = nodeManager.referencePosition();

  arrayView2d< localIndex const > const & faceToElementMap = faceManager.elementList();
  arrayView2d< real64 const > const & faceCenter = faceManager.faceCenter();

  localIndex_array eligibleFaces;
  real64 lowestSIF = std::numeric_limits< real64 >::max();
  real64 highestSIF = std::numeric_limits< real64 >::min();
  real64 lowestScore = std::numeric_limits< real64 >::max();
  real64 highestScore = std::numeric_limits< real64 >::min();
  real64 secondScore = std::numeric_limits< real64 >::min();
  localIndex faceWithHighestScore = std::numeric_limits< localIndex >::max();
  localIndex faceWithSecondScore = std::numeric_limits< localIndex >::max();

  real64 vecEdge[3], edgeCenter[3];
  edgeManager.calculateLength( edgeID, X, vecEdge );
  edgeManager.calculateCenter( edgeID, X, edgeCenter );


  for( localIndex const iface : edgeToFaceMap[ edgeID ] )
  {
    if( faceToElementMap.size( 1 ) == 2  &&
        faceIsExternal[iface] < 1 &&
        checkOrphanElement( elementManager, faceManager, iface ) == 0 &&
        isFaceSeparable[iface] == 1 )
    {
      real64 const fc[3] = LVARRAY_TENSOROPS_INIT_LOCAL_3( faceCenter[iface] );

      //Get the vector in the face and normal to the edge.
      //wu40: there is a function in GEOS for this calculation. Maybe it's worth to have a function in GEOSX too.
      real64 x0_x1[3] = LVARRAY_TENSOROPS_INIT_LOCAL_3( X[edgeToNodeMap[edgeID][0]] );
      LvArray::tensorOps::subtract< 3 >( x0_x1, X[edgeToNodeMap[edgeID][1]] );
      LvArray::tensorOps::normalize< 3 >( x0_x1 );

      real64 x0_fc[3] = LVARRAY_TENSOROPS_INIT_LOCAL_3( fc );
      LvArray::tensorOps::subtract< 3 >( x0_fc, X[edgeToNodeMap[edgeID][1]] );
      real64 const udist = LvArray::tensorOps::AiBi< 3 >( x0_x1, x0_fc );

      real64 ptPrj[3] = LVARRAY_TENSOROPS_INIT_LOCAL_3( x0_x1 );
      LvArray::tensorOps::scale< 3 >( ptPrj, udist );
      LvArray::tensorOps::add< 3 >( ptPrj, X[edgeToNodeMap[edgeID][1]] );

      real64 vecFace[3] = LVARRAY_TENSOROPS_INIT_LOCAL_3( fc );
      LvArray::tensorOps::subtract< 3 >( vecFace, ptPrj );
      LvArray::tensorOps::normalize< 3 >( vecFace );

//      if( LvArray::tensorOps::AiBi< 3 >( vecTip, vecFace ) > cos( m_maxTurnAngle ))
      {
        eligibleFaces.emplace_back( iface );
        real64 thetaFace = acos( LvArray::tensorOps::AiBi< 3 >( vecTip, vecFace )*0.999999 );  // We multiply this by 0.9999999 to avoid an
        // exception caused by acos a number slightly larger
        // than 1.

        real64 tipCrossFace[ 3 ];
        LvArray::tensorOps::crossProduct( tipCrossFace, vecTip, vecFace );
        if( LvArray::tensorOps::AiBi< 3 >( tipCrossFace, vecEdge ) < 0.0 )
        {
          thetaFace *= -1.0;
        }

        SIFonFace[iface] = cos( thetaFace / 2.0 ) *
                           ( SIF_I[edgeID] * cos( thetaFace / 2.0 ) * cos( thetaFace / 2.0 ) - 1.5 * SIF_II[edgeID] * sin( thetaFace ) );

        real64 direction[3] = LVARRAY_TENSOROPS_INIT_LOCAL_3( fc );
        LvArray::tensorOps::subtract< 3 >( direction, edgeCenter );
        LvArray::tensorOps::normalize< 3 >( direction );
        real64 faceToughness = std::fabs( LvArray::tensorOps::AiBi< 3 >( direction, KIC[iface] ));

        highestSIF = std::max( highestSIF, SIFonFace[iface]/faceToughness );
        lowestSIF = std::min( lowestSIF, SIFonFace[iface]/faceToughness );

      }
    }
  }

  localIndex_array pickedFaces;
  if( eligibleFaces.size() >=1 )
  {
    for( localIndex i = 0; i < eligibleFaces.size(); ++i )
    {
      localIndex iface = eligibleFaces[i];
      real64 direction[3] = LVARRAY_TENSOROPS_INIT_LOCAL_3( edgeCenter );
      LvArray::tensorOps::subtract< 3 >( direction, faceCenter[iface] );
      LvArray::tensorOps::normalize< 3 >( direction );
      real64 faceToughness = std::fabs( LvArray::tensorOps::AiBi< 3 >( direction, KIC[iface] ));

      real64 splitabilityScore = SIFonFace[iface] - lowestSIF * faceToughness;
      lowestScore = std::min( lowestScore, splitabilityScore );

      if( faceWithHighestScore == std::numeric_limits< localIndex >::max())
      {
        faceWithHighestScore = iface;
        highestScore = splitabilityScore;
      }
      else if( splitabilityScore > highestScore )
      {
        faceWithSecondScore = faceWithHighestScore;
        secondScore = highestScore;
        faceWithHighestScore = iface;
        highestScore = splitabilityScore;
      }
      else if( splitabilityScore > secondScore )
      {
        faceWithSecondScore = iface;
        secondScore = splitabilityScore;
      }
    }

    pickedFaces.emplace_back( faceWithHighestScore );

    if( eligibleFaces.size() >= 3 && (highestScore - secondScore) < 0.1 * (highestScore - lowestScore))
    {
      pickedFaces.emplace_back( faceWithSecondScore );
    }

  }


  for( localIndex i = 0; i < pickedFaces.size(); ++i )
  {
    localIndex pickedFace = pickedFaces[i];

    if( highestSIF > 1.0 && edgeMode == 1 && i == 0 && isFaceSeparable[pickedFace] == 1 )
    {
      ruptureState[pickedFace] = 1;
//      if( !m_dfnPrefix.empty())
//        (*dfnIndexMap)[pickedFace] = (*dfnIndexMap)[trailFaceID];
      modifiedObjects.modifiedFaces.insert( pickedFace );
    }
    else if( highestSIF > 1.0 && edgeMode == 1 && i == 1 && isFaceSeparable[pickedFace] == 1 )
    {
      ruptureState[pickedFace] = -1;
//      if( !m_dfnPrefix.empty())
//        (*dfnIndexMap)[pickedFace] = (*dfnIndexMap)[trailFaceID];
      modifiedObjects.modifiedFaces.insert( pickedFace );
      primaryCandidateFace[pickedFace] = faceWithHighestScore;
    }


    // We didn't really need to do this unless the criterion above has been satisfied.
    // We are calculating this regardless the criterion for debugging purpose.
//    if( m_markExtendedLayer == 1 && highestSIF > 1.0 && edgeMode == 1 )
//    {
//      // Next we mark the faces that are 1) connected to this face, and 2) attached to one node of the edge
// (implicitly
//      // satisfied), and 3) almost co-plane with this face
//      for( auto iedge : faceToEdgeMap[pickedFace] )
//      {
//        if( iedge != edgeID )
//        {
//          for( auto iface : edgeToFaceMap[iedge] )
//          {
//            if( iface != pickedFace && isFaceSeparable[iface] == 1 && faceManager.isExternal()[iface] < 1 &&
//                ( std::find(faceToNodeMap[iface].begin(), faceToNodeMap[iface].end(), edgeToNodeMap[edgeID][0]) !=
// faceToNodeMap[iface].end() ||
//                  std::find(faceToNodeMap[iface].begin(), faceToNodeMap[iface].end(), edgeToNodeMap[edgeID][1]) !=
// faceToNodeMap[iface].end()))
//            {
//              R1Tensor fc, fn, vecFace, fn0, ptPrj;
//              real64 uDist, segmentLength;
//
//              fc = faceCenter[iface];
//              fn = faceNormal[iface];
//              fn0 = faceNormal[pickedFace];
//
//              R1Tensor x0_x1(X[edgeToNodeMap[edgeID][0]]), x0_fc(fc);
//              x0_x1 -= X[edgeToNodeMap[edgeID][1]];
//              segmentLength = x0_x1.Normalize();
//              x0_fc -= X[edgeToNodeMap[edgeID][1]];
//              uDist = LvArray::tensorOps::AiBi< 3 >(x0_x1, x0_fc);
//
//              ptPrj = x0_x1;
//              ptPrj *= uDist;
//              ptPrj += X[edgeToNodeMap[edgeID][1]];
//              vecFace = fc;
//              vecFace -= ptPrj;
//              vecFace.Normalize();
//
//              // thetaFace does not strictly speaking apply to this face since the tip edge is not a edge of this
// face.
//              // We calculate it as if this face is coplane with the master face
//              real64 thetaFace = acos( LvArray::tensorOps::AiBi< 3 >( vecTip, vecFace )*0.999999 );
//              if( LvArray::tensorOps::AiBi< 3 >( Cross( vecTip, vecFace ), vecEdge ) < 0.0 )
//              {
//                thetaFace *= -1.0;
//              }
//
//              if( LvArray::tensorOps::AiBi< 3 >( vecTip, vecFace ) > cos( m_maxTurnAngle ) &&
//                  uDist / segmentLength > -m_faceToEdgeProjectionTol &&
//                  uDist / segmentLength < 1 + m_faceToEdgeProjectionTol &&
//                  fabs( LvArray::tensorOps::AiBi< 3 >( vecEdge, fn )) < m_faceToEdgeCoplaneTol &&  // this face is kind of parallel to the
// tip
//                                                                         // edge.
//                  fabs( LvArray::tensorOps::AiBi< 3 >( fn0, fn )) > 1 - m_faceToFaceCoplaneTol )  // co-plane
//              {
//                if( highestSIF > 1.0 && edgeMode == 1 )
//                {
//                  ruptureState[iface] = ruptureState[pickedFace];
//                  modifiedObjects.modifiedFaces.insert( iface );
//                  primaryCandidateFace[iface] = primaryCandidateFace[pickedFace];
//                }
//              }
//            }
//          }
//        }
//      }
//    }
  }
}

void SurfaceGenerator::postUpdateRuptureStates( NodeManager const & nodeManager,
                                                EdgeManager const & edgeManager,
                                                FaceManager const & faceManager,
                                                ElementRegionManager const & GEOSX_UNUSED_PARAM( elementManager ),
                                                std::vector< std::set< localIndex > > & nodesToRupturedFaces,
                                                std::vector< std::set< localIndex > > & edgesToRupturedFaces )
{
  ArrayOfArraysView< localIndex const > const & faceToNodeMap = faceManager.nodeList().toViewConst();
  ArrayOfArraysView< localIndex const > const & faceToEdgeMap = faceManager.edgeList().toViewConst();
  nodesToRupturedFaces.resize( nodeManager.size() );
  edgesToRupturedFaces.resize( edgeManager.size() );

  arrayView1d< integer const > const & faceRuptureState = faceManager.getExtrinsicData< extrinsicMeshData::RuptureState >();
  arrayView1d< localIndex const > const & faceParentIndex = faceManager.getExtrinsicData< extrinsicMeshData::ParentIndex >();

  // assign the values of the nodeToRupturedFaces and edgeToRupturedFaces arrays.
  for( localIndex kf=0; kf<faceManager.size(); ++kf )
  {
    if( faceRuptureState[kf] >0 )
    {
      int const n = faceParentIndex[kf]==-1 ? 1 : 2;
      localIndex const faceIndex = faceParentIndex[kf]==-1 ? kf : faceParentIndex[kf];

      for( int i=0; i<n; ++i )
      {
        for( localIndex a=0; a<faceToNodeMap.sizeOfArray( kf ); ++a )
        {
          const localIndex nodeIndex = faceToNodeMap( kf, a );
          nodesToRupturedFaces[nodeIndex].insert( faceIndex );
        }

        for( localIndex a=0; a<faceToEdgeMap.sizeOfArray( kf ); ++a )
        {
          const localIndex edgeIndex = faceToEdgeMap( kf, a );
          edgesToRupturedFaces[edgeIndex].insert( faceIndex );
        }
      }
    }
  }
}

int SurfaceGenerator::checkEdgeSplitability( localIndex const edgeID,
                                             NodeManager const & GEOSX_UNUSED_PARAM( nodeManager ),
                                             FaceManager const & faceManager,
                                             EdgeManager const & edgeManager,
                                             bool const GEOSX_UNUSED_PARAM( prefrac ) )
{
  //     Return value = -1, this edge won't split for sure, don't do any more work;
  //                  = 0, edge is along a tip, but the fracture connected to it is not saturated yet.  We will only
  // calculate SIF but will not perform splitting.
  //                  = 1, edge is along a tip and the adjacent fracture is saturated, more work to be done; or this is
  // a dry simulation
  //                  = 2, this is a singular edge, we need split it.
  //                  = 3, this is an eligible kink, we need to process it as a kink

  ArrayOfSetsView< localIndex const > const & edgeToFaceMap = edgeManager.faceList().toViewConst();
  arrayView1d< localIndex const > const & faceParentIndex = faceManager.getExtrinsicData< extrinsicMeshData::ParentIndex >();

  arrayView1d< integer const > const & faceIsExternal = faceManager.isExternal();
  arrayView1d< integer const > const & edgeIsExternal = edgeManager.isExternal();

  int isSplitable = -1;

  if( edgeIsExternal[edgeID] == 0 )
  {
    return isSplitable;
  }

  // We first count the external faces connected to this edge;
  int nExternalFaces = 0;
  localIndex_array faceInvolved;
  for( localIndex const iface : edgeToFaceMap[ edgeID ] )
  {
    if( faceIsExternal[iface] >= 1 )
    {
      nExternalFaces++;
      faceInvolved.emplace_back( iface );
    }
  }

  if( nExternalFaces%2 == 1 )
  {
    //    char msg[200];
    //    sprintf(msg, "Error! Edge %d has an odd number of external faces.", int(edgeID));
    //    GEOSX_ERROR(msg);
    //    std::cout << "Error! Edge " << int(edgeID) << " has an odd number of external faces. "
    //        << (*nodeManager.m_refposition)[edgeToNodeMap[edgeID][0]][0] << " ,"
    //        << (*nodeManager.m_refposition)[edgeToNodeMap[edgeID][0]][1] << " ,"
    //        << (*nodeManager.m_refposition)[edgeToNodeMap[edgeID][0]][2] << " ,";
    //    isSplitable = -1;
    return(isSplitable);
  }

  if( nExternalFaces >= 4 )
  {
    isSplitable = 2;
    return (isSplitable);
  }

  if( nExternalFaces == 2 )
  {
    localIndex parentFace = -1;
    if( faceParentIndex[faceInvolved[0]] == -1 && faceParentIndex[faceInvolved[1]] == faceInvolved[0] )
    {
      parentFace = faceInvolved[0];
    }
    else if( faceParentIndex[faceInvolved[1]] == -1 && faceParentIndex[faceInvolved[0]] == faceInvolved[1] )
    {
      parentFace = faceInvolved[1];
    }

    if( parentFace == -1 )
    {
      isSplitable = -1;
    }
    else
    {
      isSplitable = 1;
    }

  }

  return (isSplitable);
}

real64 SurfaceGenerator::minimumToughnessOnEdge( localIndex const edgeID,
                                                 NodeManager const & nodeManager,
                                                 EdgeManager const & edgeManager,
                                                 FaceManager const & faceManager )
{
  real64 val = std::numeric_limits< real64 >::max();

  arrayView2d< real64 const, nodes::REFERENCE_POSITION_USD > const & X = nodeManager.referencePosition();
  real64 edgeCenter[3] = { 0.0 };
  edgeManager.calculateCenter( edgeID, X, edgeCenter );

  arrayView2d< real64 const > const & KIC = faceManager.getExtrinsicData< extrinsicMeshData::K_IC >();
  ArrayOfArraysView< localIndex const > const & faceToNodes = faceManager.nodeList().toViewConst();
  for( localIndex const iface : edgeManager.faceList()[ edgeID ] )
  {
    localIndex const numFaceNodes = faceToNodes.sizeOfArray( iface );
    real64 faceCenter[3] = { 0.0 };
    for( localIndex a=0; a<numFaceNodes; ++a )
    {
      LvArray::tensorOps::add< 3 >( faceCenter, X[ faceToNodes[iface][a] ] );
    }
    LvArray::tensorOps::scale< 3 >( faceCenter, 1.0 / numFaceNodes );

    real64 direction[ 3 ] = LVARRAY_TENSOROPS_INIT_LOCAL_3( faceCenter );
    LvArray::tensorOps::subtract< 3 >( direction, edgeCenter );
    LvArray::tensorOps::normalize< 3 >( direction );
    val = std::min( val, fabs( LvArray::tensorOps::AiBi< 3 >( KIC[iface], direction ) ) );
  }

  return val;
}

real64 SurfaceGenerator::minimumToughnessOnNode( localIndex const nodeID,
                                                 NodeManager const & nodeManager,
                                                 EdgeManager const & edgeManager,
                                                 FaceManager const & faceManager )
{
  arrayView2d< real64 const, nodes::REFERENCE_POSITION_USD > const & X = nodeManager.referencePosition();
  ArrayOfSetsView< localIndex const > const & nodeToFaceMap = nodeManager.faceList().toViewConst();

  arrayView2d< real64 const > const & KIC = faceManager.getExtrinsicData< extrinsicMeshData::K_IC >();
  ArrayOfArraysView< localIndex const > const & faceToEdgeMap = faceManager.edgeList().toViewConst();
  arrayView2d< real64 const > const & faceCenter = faceManager.faceCenter();

  real64 val = std::numeric_limits< real64 >::max();

  for( localIndex const faceIndex: nodeToFaceMap[ nodeID ] )
  {
    if( m_tipFaces.contains( faceIndex ))
    {
      real64 const fc[3] = LVARRAY_TENSOROPS_INIT_LOCAL_3( faceCenter[faceIndex] );

      for( localIndex const edgeIndex: faceToEdgeMap[ faceIndex ] )
      {
        if( m_tipEdges.contains( edgeIndex ))
        {
          real64 direction[ 3 ] = LVARRAY_TENSOROPS_INIT_LOCAL_3( fc );
          real64 edgeCenter[ 3 ];
          edgeManager.calculateCenter( edgeIndex, X, edgeCenter );
          LvArray::tensorOps::subtract< 3 >( direction, edgeCenter );
          LvArray::tensorOps::normalize< 3 >( direction );

          val = std::min( val, fabs( LvArray::tensorOps::AiBi< 3 >( KIC[faceIndex], direction ) ) );
        }
      }
    }
  }

  return val;
}

void SurfaceGenerator::assignNewGlobalIndicesSerial( ObjectManagerBase & object,
                                                     std::set< localIndex > const & indexList )
{
  // in serial, we can simply loop over the indexList and assign new global indices based on
  // the value of the maxGlobalIndex() + 1;
  arrayView1d< globalIndex > const & localToGlobal = object.localToGlobalMap();
  for( localIndex const newLocalIndex : indexList )
  {
    globalIndex const newGlobalIndex = object.maxGlobalIndex() + 1;

    localToGlobal[newLocalIndex] = newGlobalIndex;
    object.updateGlobalToLocalMap( newLocalIndex );
  }

  object.setMaxGlobalIndex();
}

void SurfaceGenerator::assignNewGlobalIndicesSerial( ElementRegionManager & elementManager,
                                                     map< std::pair< localIndex, localIndex >, std::set< localIndex > > const & newElems )
{
  // in serial, we can simply iterate over the entries in newElems and assign new global indices based on
  // the value of the maxGlobalIndex() + 1 for the ElementRegionManager.

  // loop over entries of newElems, which gives elementRegion/subRegion local indices
  for( auto const & iter: newElems )
  {
    localIndex const er = iter.first.first;
    localIndex const esr = iter.first.second;
    std::set< localIndex > const & indexList = iter.second;

    ElementSubRegionBase & subRegion = elementManager.getRegion( er ).getSubRegion( esr );
    arrayView1d< globalIndex > const & localToGlobal = subRegion.localToGlobalMap();

    // loop over the new elems in the subRegion
    for( localIndex const newLocalIndex : indexList )
    {
      globalIndex const newGlobalIndex = elementManager.maxGlobalIndex() + 1;

      localToGlobal[newLocalIndex] = newGlobalIndex;
      subRegion.updateGlobalToLocalMap( newLocalIndex );
    }
  }

  elementManager.setMaxGlobalIndex();
}

real64
SurfaceGenerator::calculateRuptureRate( SurfaceElementRegion & faceElementRegion )
{
  real64 maxRuptureRate = 0;
  FaceElementSubRegion & subRegion = faceElementRegion.getSubRegion< FaceElementSubRegion >( 0 );

  ArrayOfArraysView< localIndex const > const &
  fractureConnectorEdgesToFaceElements = subRegion.m_fractureConnectorEdgesToFaceElements.toViewConst();

  arrayView1d< real64 > const & ruptureTime = subRegion.getExtrinsicData< extrinsicMeshData::RuptureTime >();
  arrayView1d< real64 > const & ruptureRate = subRegion.getExtrinsicData< extrinsicMeshData::RuptureRate >();

  arrayView2d< real64 const > const & elemCenter = subRegion.getElementCenter();

  for( localIndex kfc=0; kfc<fractureConnectorEdgesToFaceElements.size(); ++kfc )
  {
    for( localIndex kfe0=0; kfe0<fractureConnectorEdgesToFaceElements.sizeOfArray( kfc ); ++kfe0 )
    {
      localIndex const faceElem0 = fractureConnectorEdgesToFaceElements( kfc, kfe0 );
      for( localIndex kfe1=kfe0+1; kfe1<fractureConnectorEdgesToFaceElements.sizeOfArray( kfc ); ++kfe1 )
      {
        localIndex const faceElem1 = fractureConnectorEdgesToFaceElements( kfc, kfe1 );
        if( !( m_faceElemsRupturedThisSolve.count( faceElem0 ) && m_faceElemsRupturedThisSolve.count( faceElem1 ) ) )
        {
          real64 const deltaRuptureTime = fabs( ruptureTime( faceElem0 ) - ruptureTime( faceElem1 ));
          if( deltaRuptureTime > 1.0e-14 * (ruptureTime( faceElem0 ) + ruptureTime( faceElem1 )) )
          {
            real64 distance[3] = LVARRAY_TENSOROPS_INIT_LOCAL_3 ( elemCenter[ faceElem0 ] );
            LvArray::tensorOps::subtract< 3 >( distance, elemCenter[ faceElem1 ] );
            real64 const pairwiseRuptureRate = 1.0 / deltaRuptureTime;
            if( m_faceElemsRupturedThisSolve.count( faceElem0 ) )
            {
              ruptureRate( faceElem0 ) = std::min( ruptureRate( faceElem0 ), pairwiseRuptureRate );
            }
            else if( m_faceElemsRupturedThisSolve.count( faceElem1 ) )
            {
              ruptureRate( faceElem1 ) = std::min( ruptureRate( faceElem1 ), pairwiseRuptureRate );
            }
          }
        }
      }
    }
  }


  for( localIndex faceElemIndex : m_faceElemsRupturedThisSolve )
  {
    maxRuptureRate = std::max( maxRuptureRate, ruptureRate( faceElemIndex ) );
  }

  real64 globalMaxRuptureRate;
  MpiWrapper::allReduce( &maxRuptureRate,
                         &globalMaxRuptureRate,
                         1,
                         MPI_MAX,
                         MPI_COMM_GEOSX );

  return globalMaxRuptureRate;
}



REGISTER_CATALOG_ENTRY( SolverBase,
                        SurfaceGenerator,
                        string const &, dataRepository::Group * const )

} /* namespace geosx */<|MERGE_RESOLUTION|>--- conflicted
+++ resolved
@@ -475,12 +475,15 @@
       if( fluxApprox!=nullptr )
       {
         fluxApprox->addToFractureStencil( meshLevel, this->m_fractureRegionName, true );
-<<<<<<< HEAD
-=======
+        // ------------
+        // BEGIN ANDREA
+        // ------------
         FaceElementSubRegion & subRegion = fractureRegion.getSubRegion< FaceElementSubRegion >( 0 );
         subRegion.m_recalculateFractureConnectorEdges.clear();
         subRegion.m_newFaceElements.clear();
->>>>>>> 725bfe90
+        // ------------
+        // END ANDREA
+        // ------------
       }
     }
 
