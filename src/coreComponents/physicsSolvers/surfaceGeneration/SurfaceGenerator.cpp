--- conflicted
+++ resolved
@@ -382,15 +382,10 @@
 
 void SurfaceGenerator::InitializePostInitialConditions_PreSubGroups( Group * const problemManager )
 {
-<<<<<<< HEAD
   ProblemManager * pm = problemManager->group_cast<ProblemManager *>();
   DomainPartition * domain = pm->getDomainPartition();
 
   for( auto & mesh : domain->getMeshBodies()->GetSubGroups() )
-=======
-  DomainPartition * domain = problemManager->GetGroup< DomainPartition >( dataRepository::keys::domain );
-  for( auto & mesh : domain->group_cast< DomainPartition * >()->getMeshBodies()->GetSubGroups() )
->>>>>>> 6b8717ce
   {
     MeshLevel * meshLevel = Group::group_cast< MeshBody * >( mesh.second )->getMeshLevel( 0 );
     NodeManager * const nodeManager = meshLevel->getNodeManager();
@@ -421,11 +416,7 @@
     m_originalFacesToElemIndex = faceManager->elementList();
   }
 
-<<<<<<< HEAD
   for( auto & mesh : domain->getMeshBodies()->GetSubGroups() )
-=======
-  for( auto & mesh : domain->group_cast< DomainPartition * >()->getMeshBodies()->GetSubGroups() )
->>>>>>> 6b8717ce
   {
     MeshLevel * meshLevel = Group::group_cast< MeshBody * >( mesh.second )->getMeshLevel( 0 );
     FaceManager * const faceManager = meshLevel->getFaceManager();
@@ -494,15 +485,8 @@
 
 void SurfaceGenerator::postRestartInitialization( DomainPartition * const domain )
 {
-<<<<<<< HEAD
   NumericalMethodsManager * const
-  numericalMethodManager = domain->GetProblemManager()->GetGroup<NumericalMethodsManager>( dataRepository::keys::numericalMethodsManager );
-=======
-  DomainPartition * const domain = domain0->group_cast< DomainPartition * >();
-
-  NumericalMethodsManager * const
-  numericalMethodManager = domain->getParent()->GetGroup< NumericalMethodsManager >( dataRepository::keys::numericalMethodsManager );
->>>>>>> 6b8717ce
+  numericalMethodManager = domain->GetProblemManager()->GetGroup< NumericalMethodsManager >( dataRepository::keys::numericalMethodsManager );
 
   FiniteVolumeManager * const
   fvManager = numericalMethodManager->GetGroup< FiniteVolumeManager >( dataRepository::keys::finiteVolumeManager );
@@ -550,11 +534,7 @@
 {
   int rval = 0;
 
-<<<<<<< HEAD
   for( auto & mesh : domain->getMeshBodies()->GetSubGroups() )
-=======
-  for( auto & mesh : domain->group_cast< DomainPartition * >()->getMeshBodies()->GetSubGroups() )
->>>>>>> 6b8717ce
   {
     MeshLevel * meshLevel = Group::group_cast< MeshBody * >( mesh.second )->getMeshLevel( 0 );
 
@@ -572,20 +552,12 @@
   }
 
   NumericalMethodsManager * const
-<<<<<<< HEAD
-  numericalMethodManager = domain->GetProblemManager()->GetGroup<NumericalMethodsManager>( dataRepository::keys::numericalMethodsManager );
-=======
-  numericalMethodManager = domain->getParent()->GetGroup< NumericalMethodsManager >( dataRepository::keys::numericalMethodsManager );
->>>>>>> 6b8717ce
+  numericalMethodManager = domain->GetProblemManager()->GetGroup< NumericalMethodsManager >( dataRepository::keys::numericalMethodsManager );
 
   FiniteVolumeManager * const
   fvManager = numericalMethodManager->GetGroup< FiniteVolumeManager >( dataRepository::keys::finiteVolumeManager );
 
-<<<<<<< HEAD
   for( auto & mesh : domain->getMeshBodies()->GetSubGroups() )
-=======
-  for( auto & mesh : domain->group_cast< DomainPartition * >()->getMeshBodies()->GetSubGroups() )
->>>>>>> 6b8717ce
   {
     MeshLevel * meshLevel = Group::group_cast< MeshBody * >( mesh.second )->getMeshLevel( 0 );
 
@@ -2965,12 +2937,7 @@
   GEOSX_ERROR_IF( solid == nullptr, "constitutive model " + m_solidMaterialName + " not found" );
   m_solidMaterialFullIndex = solid->getIndexInParent();
 
-<<<<<<< HEAD
   ConstitutiveManager * const constitutiveManager = domain->getConstitutiveManager() ;
-=======
-  ConstitutiveManager * const constitutiveManager =
-    domain->GetGroup< ConstitutiveManager >( keys::ConstitutiveManager );
->>>>>>> 6b8717ce
 
   ElementRegionManager::MaterialViewAccessor< arrayView1d< real64 const > > const shearModulus =
     elementManager.ConstructFullMaterialViewAccessor< array1d< real64 >, arrayView1d< real64 const > >( "ShearModulus", constitutiveManager );
@@ -2983,11 +2950,7 @@
                                                              arrayView3d< real64 const, solid::STRESS_USD > >( SolidBase::viewKeyStruct::stressString,
                                                                                                                constitutiveManager );
 
-<<<<<<< HEAD
-  NumericalMethodsManager const * numericalMethodManager = domain->GetProblemManager()->GetGroup<NumericalMethodsManager>(keys::numericalMethodsManager);
-=======
-  NumericalMethodsManager const * numericalMethodManager = domain->getParent()->GetGroup< NumericalMethodsManager >( keys::numericalMethodsManager );
->>>>>>> 6b8717ce
+  NumericalMethodsManager const * numericalMethodManager = domain->GetProblemManager()->GetGroup< NumericalMethodsManager >( keys::numericalMethodsManager );
 
   FiniteElementDiscretizationManager const *
     feDiscretizationManager = numericalMethodManager->GetGroup< FiniteElementDiscretizationManager >( keys::finiteElementDiscretizations );
@@ -3811,12 +3774,7 @@
   GEOSX_ERROR_IF( solid == nullptr, "constitutive model " + m_solidMaterialName + " not found" );
   m_solidMaterialFullIndex = solid->getIndexInParent();
 
-<<<<<<< HEAD
   ConstitutiveManager * const constitutiveManager = domain->getConstitutiveManager() ;
-=======
-  ConstitutiveManager * const constitutiveManager =
-    domain->GetGroup< ConstitutiveManager >( keys::ConstitutiveManager );
->>>>>>> 6b8717ce
 
   ElementRegionManager::MaterialViewAccessor< arrayView1d< real64 const > > const shearModulus =
     elementManager.ConstructFullMaterialViewAccessor< array1d< real64 >, arrayView1d< real64 const > >( "ShearModulus", constitutiveManager );
@@ -3830,11 +3788,7 @@
                                                                                                                constitutiveManager );
 
 
-<<<<<<< HEAD
-  NumericalMethodsManager const * numericalMethodManager = domain->GetProblemManager()->GetGroup<NumericalMethodsManager>(keys::numericalMethodsManager);
-=======
-  NumericalMethodsManager const * numericalMethodManager = domain->getParent()->GetGroup< NumericalMethodsManager >( keys::numericalMethodsManager );
->>>>>>> 6b8717ce
+  NumericalMethodsManager const * numericalMethodManager = domain->GetProblemManager()->GetGroup< NumericalMethodsManager >( keys::numericalMethodsManager );
 
   FiniteElementDiscretizationManager const *
     feDiscretizationManager = numericalMethodManager->GetGroup< FiniteElementDiscretizationManager >( keys::finiteElementDiscretizations );
