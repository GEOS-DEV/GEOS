/*
 * ------------------------------------------------------------------------------------------------------------
 * SPDX-License-Identifier: LGPL-2.1-only
 *
 * Copyright (c) 2018-2020 Lawrence Livermore National Security LLC
 * Copyright (c) 2018-2020 The Board of Trustees of the Leland Stanford Junior University
 * Copyright (c) 2018-2020 Total, S.A
 * Copyright (c) 2019-     GEOSX Contributors
 * All rights reserved
 *
 * See top level LICENSE, COPYRIGHT, CONTRIBUTORS, NOTICE, and ACKNOWLEDGEMENTS files for details.
 * ------------------------------------------------------------------------------------------------------------
 */

/**
 * @file SurfaceGenerator.cpp
 */

#include "SurfaceGenerator.hpp"

#include "mpiCommunications/CommunicationTools.hpp"
#include "mpiCommunications/NeighborCommunicator.hpp"
#include "mpiCommunications/SpatialPartition.hpp"
#include "finiteElement/FiniteElementDiscretizationManager.hpp"
#include "finiteVolume/FiniteVolumeManager.hpp"
#include "finiteVolume/FluxApproximationBase.hpp"
#include "managers/NumericalMethodsManager.hpp"
#include "mesh/SurfaceElementRegion.hpp"
#include "mesh/ExtrinsicMeshData.hpp"
#include "meshUtilities/ComputationalGeometry.hpp"
#include "physicsSolvers/solidMechanics/SolidMechanicsLagrangianFEMKernels.hpp"
#include "physicsSolvers/solidMechanics/SolidMechanicsLagrangianFEM.hpp"


#ifdef USE_GEOSX_PTP
#include "physicsSolvers/GEOSX_PTP/ParallelTopologyChange.hpp"
#endif

namespace geosx
{
using namespace dataRepository;
using namespace constitutive;

constexpr real64 SurfaceGenerator::m_nonRuptureTime;

void ModifiedObjectLists::clearNewFromModified()
{
  for( localIndex const a : newNodes )
  {
    modifiedNodes.erase( a );
  }

  for( localIndex const a : newEdges )
  {
    modifiedEdges.erase( a );
  }

  for( localIndex const a : newFaces )
  {
    modifiedFaces.erase( a );
  }
}

void ModifiedObjectLists::insert( ModifiedObjectLists const & modifiedObjects )
{
  newNodes.insert( modifiedObjects.newNodes.begin(),
                   modifiedObjects.newNodes.end() );
  modifiedNodes.insert( modifiedObjects.modifiedNodes.begin(),
                        modifiedObjects.modifiedNodes.end() );

  newEdges.insert( modifiedObjects.newEdges.begin(),
                   modifiedObjects.newEdges.end() );
  modifiedEdges.insert( modifiedObjects.modifiedEdges.begin(),
                        modifiedObjects.modifiedEdges.end() );

  newFaces.insert( modifiedObjects.newFaces.begin(),
                   modifiedObjects.newFaces.end() );
  modifiedFaces.insert( modifiedObjects.modifiedFaces.begin(),
                        modifiedObjects.modifiedFaces.end() );

  for( auto & iter : modifiedObjects.newElements )
  {
    std::pair< localIndex, localIndex > const & key = iter.first;
    std::set< localIndex > const & values = iter.second;
    newElements[key].insert( values.begin(), values.end() );
  }

  for( auto & iter : modifiedObjects.modifiedElements )
  {
    std::pair< localIndex, localIndex > const & key = iter.first;
    std::set< localIndex > const & values = iter.second;
    modifiedElements[key].insert( values.begin(), values.end() );
  }

}

static localIndex GetOtherFaceEdge( const map< localIndex, std::pair< localIndex, localIndex > > & localFacesToEdges,
                                    const localIndex thisFace, const localIndex thisEdge )
{
  localIndex nextEdge = LOCALINDEX_MAX;

  const std::pair< localIndex, localIndex > & faceToEdges = stlMapLookup( localFacesToEdges, thisFace );
  if( faceToEdges.first == thisEdge )
  {
    nextEdge = faceToEdges.second;
  }
  else if( faceToEdges.second == thisEdge )
  {
    nextEdge = faceToEdges.first;
  }
  else
  {
    GEOSX_ERROR( "SurfaceGenerator::Couldn't find thisEdge in localFacesToEdges[thisFace]" );
  }
  return nextEdge;
}

static void CheckForAndRemoveDeadEndPath( const localIndex edgeIndex,
                                          arrayView1d< integer const > const & isEdgeExternal,
                                          map< localIndex, std::set< localIndex > > & edgesToRuptureReadyFaces,
                                          map< localIndex, std::pair< localIndex, localIndex > > & localVFacesToVEdges,
                                          std::set< localIndex > & nodeToRuptureReadyFaces )
{


  localIndex thisEdge = edgeIndex;

  // if the edge is internal and the edge is only attached to one ruptured face...
  while( isEdgeExternal[thisEdge]!=1 )
  {

    //    std::set<localIndex>& edgeToRuptureReadyFaces = stlMapLookup(edgesToRuptureReadyFaces,thisEdge);
    std::set< localIndex > & edgeToRuptureReadyFaces = edgesToRuptureReadyFaces[thisEdge];

    if( edgeToRuptureReadyFaces.size()!=1 )
      break;

    // then the index for the face that is a "dead end"
    localIndex deadEndFace = *(edgeToRuptureReadyFaces.begin());


    std::pair< localIndex, localIndex > & localVFaceToVEdges = stlMapLookup( localVFacesToVEdges, deadEndFace );

    // get the edge on the other side of the "dead end" face
    localIndex nextEdge = -1;
    if( localVFaceToVEdges.first == thisEdge )
      nextEdge = localVFaceToVEdges.second;
    else if( localVFaceToVEdges.second == thisEdge )
      nextEdge = localVFaceToVEdges.first;
    else
    {
      GEOSX_ERROR( "SurfaceGenerator::FindFracturePlanes: Could not find the next edge when removing dead end faces." );
    }

    // delete the face from the working arrays
    edgeToRuptureReadyFaces.erase( deadEndFace );
    edgesToRuptureReadyFaces[nextEdge].erase( deadEndFace );
    nodeToRuptureReadyFaces.erase( deadEndFace );

    // if all the faces have been deleted, then go ahead and delete the top level entry
    if( edgeToRuptureReadyFaces.empty() )
      edgesToRuptureReadyFaces.erase( thisEdge );
    if( edgesToRuptureReadyFaces[nextEdge].empty() )
      edgesToRuptureReadyFaces.erase( nextEdge );

    // now increment the "thisEdge" to point to the other edge on the face that was just deleted
    thisEdge = nextEdge;
  }

}


SurfaceGenerator::SurfaceGenerator( const std::string & name,
                                    Group * const parent ):
  SolverBase( name, parent ),
  m_failCriterion( 1 ),
//  m_maxTurnAngle(91.0),
  m_nodeBasedSIF( 0 ),
  m_rockToughness( 1.0e99 ),
  m_mpiCommOrder( 0 )
{
  this->registerWrapper( viewKeyStruct::failCriterionString, &this->m_failCriterion );

  registerWrapper( viewKeyStruct::solidMaterialNameString, &m_solidMaterialNames )->
    setInputFlag( InputFlags::REQUIRED )->
    setDescription( "Name of the solid material used in solid mechanic solver" );

  registerWrapper( viewKeyStruct::rockToughnessString, &m_rockToughness )->
    setInputFlag( InputFlags::REQUIRED )->
    setDescription( "Rock toughness of the solid material" );

  registerWrapper( viewKeyStruct::nodeBasedSIFString, &m_nodeBasedSIF )->
    setInputFlag( InputFlags::OPTIONAL )->
    setDescription( "Rock toughness of the solid material" );

  registerWrapper( viewKeyStruct::mpiCommOrderString, &m_mpiCommOrder )->
    setInputFlag( InputFlags::OPTIONAL )->
    setDescription( "Flag to enable MPI consistent communication ordering" );

  registerWrapper( viewKeyStruct::fractureRegionNameString, &m_fractureRegionName )->
    setInputFlag( dataRepository::InputFlags::OPTIONAL )->
    setApplyDefaultValue( "Fracture" );

  registerWrapper( viewKeyStruct::tipNodesString, &m_tipNodes )->
    setDescription( "Set containing all the nodes at the fracture tip" );

  registerWrapper( viewKeyStruct::tipEdgesString, &m_tipEdges )->
    setDescription( "Set containing all the tip edges" );

  registerWrapper( viewKeyStruct::tipFacesString, &m_tipFaces )->
    setDescription( "Set containing all the tip faces" );

  registerWrapper( viewKeyStruct::trailingFacesString, &m_trailingFaces )->
    setDescription( "Set containing all the trailing faces" );


  this->getWrapper< string >( viewKeyStruct::discretizationString )->
    setInputFlag( InputFlags::FALSE );

}

SurfaceGenerator::~SurfaceGenerator()
{
  // TODO Auto-generated destructor stub
}

void SurfaceGenerator::RegisterDataOnMesh( Group * const MeshBodies )
{
  for( auto & mesh : MeshBodies->GetSubGroups() )
  {
    MeshLevel * const meshLevel = mesh.second->group_cast< MeshBody * >()->getMeshLevel( 0 );

    ElementRegionManager * const elemManager = meshLevel->getElemManager();

    elemManager->forElementSubRegions< CellElementSubRegion >( [&]( CellElementSubRegion & subRegion )
    {
      subRegion.registerExtrinsicData< extrinsicMeshData::K_IC_00,
                                       extrinsicMeshData::K_IC_01,
                                       extrinsicMeshData::K_IC_02,
                                       extrinsicMeshData::K_IC_10,
                                       extrinsicMeshData::K_IC_11,
                                       extrinsicMeshData::K_IC_12,
                                       extrinsicMeshData::K_IC_20,
                                       extrinsicMeshData::K_IC_21,
                                       extrinsicMeshData::K_IC_22 >( this->getName() );
    } );

    elemManager->forElementSubRegions< FaceElementSubRegion >( [&]( FaceElementSubRegion & subRegion )
    {
      subRegion.registerExtrinsicData< extrinsicMeshData::K_IC_00,
                                       extrinsicMeshData::K_IC_01,
                                       extrinsicMeshData::K_IC_02,
                                       extrinsicMeshData::K_IC_10,
                                       extrinsicMeshData::K_IC_11,
                                       extrinsicMeshData::K_IC_12,
                                       extrinsicMeshData::K_IC_20,
                                       extrinsicMeshData::K_IC_21,
                                       extrinsicMeshData::K_IC_22,
                                       extrinsicMeshData::RuptureTime,
                                       extrinsicMeshData::RuptureRate >( this->getName() );
    } );

    NodeManager * const nodeManager = meshLevel->getNodeManager();
    EdgeManager * const edgeManager = meshLevel->getEdgeManager();
    FaceManager * const faceManager = meshLevel->getFaceManager();

    nodeManager->registerExtrinsicData< extrinsicMeshData::ParentIndex,
                                        extrinsicMeshData::ChildIndex,
                                        extrinsicMeshData::DegreeFromCrack,
                                        extrinsicMeshData::DegreeFromCrackTip,
                                        extrinsicMeshData::SIFNode,
                                        extrinsicMeshData::RuptureTime >( this->getName() );

    edgeManager->registerExtrinsicData< extrinsicMeshData::ParentIndex,
                                        extrinsicMeshData::ChildIndex,
                                        extrinsicMeshData::SIF_I,
                                        extrinsicMeshData::SIF_II,
                                        extrinsicMeshData::SIF_III >( this->getName() );

    faceManager->registerExtrinsicData< extrinsicMeshData::ParentIndex,
                                        extrinsicMeshData::ChildIndex,
                                        extrinsicMeshData::RuptureState,
                                        extrinsicMeshData::RuptureTime,
                                        extrinsicMeshData::SIFonFace,
                                        extrinsicMeshData::K_IC,
                                        extrinsicMeshData::PrimaryCandidateFace,
                                        extrinsicMeshData::IsFaceSeparable,
                                        extrinsicMeshData::DegreeFromCrackTip >( this->getName() );
  }
}

void SurfaceGenerator::InitializePostInitialConditions_PreSubGroups( Group * const problemManager )
{
  DomainPartition * domain = problemManager->GetGroup< DomainPartition >( dataRepository::keys::domain );
  for( auto & mesh : domain->group_cast< DomainPartition * >()->getMeshBodies()->GetSubGroups() )
  {
    MeshLevel * meshLevel = Group::group_cast< MeshBody * >( mesh.second )->getMeshLevel( 0 );
    NodeManager * const nodeManager = meshLevel->getNodeManager();
    FaceManager * const faceManager = meshLevel->getFaceManager();

    arrayView1d< localIndex > const & parentNodeIndex = nodeManager->getExtrinsicData< extrinsicMeshData::ParentIndex >();

    arrayView1d< localIndex > const & parentFaceIndex = faceManager->getExtrinsicData< extrinsicMeshData::ParentIndex >();

    arrayView1d< localIndex > const & childFaceIndex = faceManager->getExtrinsicData< extrinsicMeshData::ChildIndex >();

    parentNodeIndex.setValues< serialPolicy >( -1 );
    parentFaceIndex.setValues< serialPolicy >( -1 );
    childFaceIndex.setValues< serialPolicy >( -1 );

    m_originalNodetoFaces = nodeManager->faceList();
    m_originalNodetoEdges = nodeManager->edgeList();
    m_originalFaceToEdges = faceManager->edgeList();

    nodeManager->registerWrapper( "usedFaces", &m_usedFacesForNode );
    m_usedFacesForNode.resize( nodeManager->size() );

    localIndex const numFaces = faceManager->size();
    m_originalFacesToElemRegion.resize( numFaces, 2 );
    m_originalFacesToElemSubRegion.resize( numFaces, 2 );
    m_originalFacesToElemIndex.resize( numFaces, 2 );

    for( localIndex faceID = 0; faceID < numFaces; ++faceID )
    {
      for( localIndex side = 0; side < 2; ++side )
      {
        m_originalFacesToElemRegion( faceID, side ) = faceManager->elementRegionList()( faceID, side );
        m_originalFacesToElemSubRegion( faceID, side ) = faceManager->elementSubRegionList()( faceID, side );
        m_originalFacesToElemIndex( faceID, side ) = faceManager->elementList()( faceID, side );
      }
    }
  }

  for( auto & mesh : domain->group_cast< DomainPartition * >()->getMeshBodies()->GetSubGroups() )
  {
    MeshLevel * meshLevel = Group::group_cast< MeshBody * >( mesh.second )->getMeshLevel( 0 );
    FaceManager * const faceManager = meshLevel->getFaceManager();
    ElementRegionManager * const elementManager = meshLevel->getElemManager();
    arrayView2d< real64 const > const & faceNormals = faceManager->faceNormal();

    //TODO: roughness to KIC should be made a material constitutive relationship.
    arrayView1d< R1Tensor > const & KIC = faceManager->getExtrinsicData< extrinsicMeshData::K_IC >();

    for( localIndex kf=0; kf<faceManager->size(); ++kf )
    {
      if( m_rockToughness >= 0 )
      {
        KIC[kf][0] = m_rockToughness;
        KIC[kf][1] = m_rockToughness;
        KIC[kf][2] = m_rockToughness;
      }
      else
      {
        arrayView2d< localIndex const > const & faceToRegionMap = faceManager->elementRegionList();
        arrayView2d< localIndex const > const & faceToSubRegionMap = faceManager->elementSubRegionList();
        arrayView2d< localIndex const > const & faceToElementMap = faceManager->elementList();

        for( localIndex k=0; k<faceToRegionMap.size( 1 ); ++k )
        {
          localIndex const er = faceToRegionMap[kf][k];
          localIndex const esr = faceToSubRegionMap[kf][k];
          localIndex const ei = faceToElementMap[kf][k];

          if( er != -1 &&  esr != -1 && ei != -1 )
          {
            CellElementSubRegion * elementSubRegion = elementManager->GetRegion( faceToRegionMap[kf][k] )->
                                                        GetSubRegion< CellElementSubRegion >( faceToSubRegionMap[kf][k] );
            localIndex iEle = faceToElementMap[kf][k];

            ElementRegionBase * const elementRegion = elementSubRegion->getParent()->getParent()->group_cast< ElementRegionBase * >();
            string const elementRegionName = elementRegion->getName();
            //          localIndex const er = elementManager->GetRegions().getIndex( elementRegionName );
            //          localIndex const esr = elementRegion->GetSubRegions().getIndex( elementSubRegion->getName() );

            arrayView1d< real64 const > const & K_IC_00 = elementSubRegion->getExtrinsicData< extrinsicMeshData::K_IC_00 >();
            arrayView1d< real64 const > const & K_IC_01 = elementSubRegion->getExtrinsicData< extrinsicMeshData::K_IC_01 >();
            arrayView1d< real64 const > const & K_IC_02 = elementSubRegion->getExtrinsicData< extrinsicMeshData::K_IC_02 >();
            arrayView1d< real64 const > const & K_IC_10 = elementSubRegion->getExtrinsicData< extrinsicMeshData::K_IC_10 >();
            arrayView1d< real64 const > const & K_IC_11 = elementSubRegion->getExtrinsicData< extrinsicMeshData::K_IC_11 >();
            arrayView1d< real64 const > const & K_IC_12 = elementSubRegion->getExtrinsicData< extrinsicMeshData::K_IC_12 >();
            arrayView1d< real64 const > const & K_IC_20 = elementSubRegion->getExtrinsicData< extrinsicMeshData::K_IC_20 >();
            arrayView1d< real64 const > const & K_IC_21 = elementSubRegion->getExtrinsicData< extrinsicMeshData::K_IC_21 >();
            arrayView1d< real64 const > const & K_IC_22 = elementSubRegion->getExtrinsicData< extrinsicMeshData::K_IC_22 >();

            R1Tensor k0;
            k0[0] = K_IC_00[iEle]*faceNormals[kf][0] + K_IC_10[iEle]*faceNormals[kf][1] + K_IC_20[iEle]*faceNormals[kf][2];
            k0[1] = K_IC_01[iEle]*faceNormals[kf][0] + K_IC_11[iEle]*faceNormals[kf][1] + K_IC_21[iEle]*faceNormals[kf][2];
            k0[2] = K_IC_02[iEle]*faceNormals[kf][0] + K_IC_12[iEle]*faceNormals[kf][1] + K_IC_22[iEle]*faceNormals[kf][2];

            KIC[kf][0] = std::min( std::fabs( k0[0] ), std::fabs( KIC[kf][0] ) );
            KIC[kf][1] = std::min( std::fabs( k0[1] ), std::fabs( KIC[kf][1] ) );
            KIC[kf][2] = std::min( std::fabs( k0[2] ), std::fabs( KIC[kf][2] ) );
          }
        }
      }
    }
  }
}


void SurfaceGenerator::postRestartInitialization( Group * const domain0 )
{
  DomainPartition * const domain = domain0->group_cast< DomainPartition * >();

  NumericalMethodsManager & numericalMethodManager = domain->getNumericalMethodManager();

  FiniteVolumeManager & fvManager = numericalMethodManager.getFiniteVolumeManager();

  // repopulate the fracture stencil
  for( auto & mesh : domain->getMeshBodies()->GetSubGroups() )
  {
    MeshLevel * meshLevel = Group::group_cast< MeshBody * >( mesh.second )->getMeshLevel( 0 );

    EdgeManager * const edgeManager = meshLevel->getEdgeManager();
    ElementRegionManager * const elemManager = meshLevel->getElemManager();
    SurfaceElementRegion * const fractureRegion = elemManager->GetRegion< SurfaceElementRegion >( this->m_fractureRegionName );
    FaceElementSubRegion * const fractureSubRegion = fractureRegion->GetSubRegion< FaceElementSubRegion >( 0 );

    for( localIndex fce=0; fce<edgeManager->m_fractureConnectorEdgesToFaceElements.size(); ++fce )
    {
      edgeManager->m_recalculateFractureConnectorEdges.insert( fce );
    }

    for( localIndex fe=0; fe<fractureSubRegion->size(); ++fe )
    {
      fractureSubRegion->m_newFaceElements.insert( fe );
    }

    for( localIndex a=0; a<fvManager.numSubGroups(); ++a )
    {
      FluxApproximationBase * const fluxApprox = fvManager.GetGroup< FluxApproximationBase >( a );
      if( fluxApprox!=nullptr )
      {
        fluxApprox->addToFractureStencil( *meshLevel,
                                          this->m_fractureRegionName,
                                          false );
        edgeManager->m_recalculateFractureConnectorEdges.clear();
        fractureSubRegion->m_newFaceElements.clear();
      }
    }
  }
}


real64 SurfaceGenerator::SolverStep( real64 const & time_n,
                                     real64 const & dt,
                                     const int GEOSX_UNUSED_PARAM( cycleNumber ),
                                     DomainPartition & domain )
{
  int rval = 0;

  for( auto & mesh : domain.getMeshBodies()->GetSubGroups() )
  {
    MeshLevel & meshLevel = *Group::group_cast< MeshBody * >( mesh.second )->getMeshLevel( 0 );

    {
      SpatialPartition & partition = dynamicCast< SpatialPartition & >( domain.getReference< PartitionBase >( dataRepository::keys::partitionManager ) );

      rval = SeparationDriver( domain,
                               meshLevel,
                               domain.getNeighbors(),
                               partition.GetColor(),
                               partition.NumColor(),
                               0,
                               time_n + dt );
    }
  }

  NumericalMethodsManager & numericalMethodManager = domain.getNumericalMethodManager();

  FiniteVolumeManager & fvManager = numericalMethodManager.getFiniteVolumeManager();

  for( auto & mesh : domain.getMeshBodies()->GetSubGroups() )
  {
    MeshLevel * meshLevel = Group::group_cast< MeshBody * >( mesh.second )->getMeshLevel( 0 );

    {
      ElementRegionManager * const elemManager = meshLevel->getElemManager();
      EdgeManager * const edgeManager = meshLevel->getEdgeManager();
      SurfaceElementRegion * const fractureRegion = elemManager->GetRegion< SurfaceElementRegion >( this->m_fractureRegionName );

      for( localIndex a=0; a<fvManager.numSubGroups(); ++a )
      {
        FluxApproximationBase * const fluxApprox = fvManager.GetGroup< FluxApproximationBase >( a );
        if( fluxApprox!=nullptr )
        {
          fluxApprox->addToFractureStencil( *meshLevel,
                                            this->m_fractureRegionName,
                                            true );
          edgeManager->m_recalculateFractureConnectorEdges.clear();
          fractureRegion->GetSubRegion< FaceElementSubRegion >( 0 )->m_newFaceElements.clear();
        }
      }
    }
  }


  return rval;
}



int SurfaceGenerator::SeparationDriver( DomainPartition & domain,
                                        MeshLevel & mesh,
                                        std::vector< NeighborCommunicator > & neighbors,
                                        int const tileColor,
                                        int const numTileColors,
                                        bool const prefrac,
                                        real64 const time_np1 )
{
  GEOSX_MARK_FUNCTION;

  m_faceElemsRupturedThisSolve.clear();
  NodeManager & nodeManager = *mesh.getNodeManager();
  EdgeManager & edgeManager = *mesh.getEdgeManager();
  FaceManager & faceManager = *mesh.getFaceManager();
  ElementRegionManager & elementManager = *mesh.getElemManager();

  std::vector< std::set< localIndex > > nodesToRupturedFaces;
  std::vector< std::set< localIndex > > edgesToRupturedFaces;

  ArrayOfArrays< localIndex > const & nodeToElementMap = nodeManager.elementList();

  map< string, string_array > fieldNames;
  fieldNames["face"].emplace_back( string( extrinsicMeshData::RuptureState::key ) );
  fieldNames["node"].emplace_back( string( SolidMechanicsLagrangianFEM::viewKeyStruct::forceExternal ) );

  CommunicationTools::SynchronizeFields( fieldNames, &mesh, domain.getNeighbors() );

  elementManager.forElementSubRegions< CellElementSubRegion >( [] ( auto & elemSubRegion )
  {
    elemSubRegion.moveSets( LvArray::MemorySpace::CPU );
  } );
  faceManager.moveSets( LvArray::MemorySpace::CPU );
  edgeManager.moveSets( LvArray::MemorySpace::CPU );
  nodeManager.moveSets( LvArray::MemorySpace::CPU );

  if( !prefrac )
  {
    if( m_failCriterion >0 )  // Stress intensity factor based criterion and mixed criterion.
    {

      IdentifyRupturedFaces( domain,
                             nodeManager,
                             edgeManager,
                             faceManager,
                             elementManager,
                             prefrac );

    }
  }


  if( prefrac )
  {
    ModifiedObjectLists modifiedObjects;
    CalculateKinkAngles( faceManager, edgeManager, nodeManager, modifiedObjects, prefrac );
  }

  // We do this here to get the nodesToRupturedFaces etc.
  // The fail stress check inside has been disabled
  PostUpdateRuptureStates( nodeManager,
                           edgeManager,
                           faceManager,
                           elementManager,
                           nodesToRupturedFaces,
                           edgesToRupturedFaces );

  int rval = 0;
  //  array1d<MaterialBaseStateDataT*>&  temp = elementManager.m_ElementRegions["PM1"].m_materialStates;

  array1d< integer > const & isNodeGhost = nodeManager.ghostRank();

  for( int color=0; color<numTileColors; ++color )
  {
    ModifiedObjectLists modifiedObjects;
    if( color==tileColor )
    {
      for( localIndex a=0; a<nodeManager.size(); ++a )
      {
        int didSplit = 0;
        if( isNodeGhost[a]<0 &&
            nodeToElementMap.sizeOfArray( a )>1 )
        {
          didSplit += ProcessNode( a,
                                   time_np1,
                                   nodeManager,
                                   edgeManager,
                                   faceManager,
                                   elementManager,
                                   nodesToRupturedFaces,
                                   edgesToRupturedFaces,
                                   elementManager,
                                   modifiedObjects, prefrac );
          if( didSplit > 0 )
          {
            rval += didSplit;
            --a;
          }
        }
      }
    }

#ifdef USE_GEOSX_PTP

    modifiedObjects.clearNewFromModified();

    // 1) Assign new global indices to the new objects
    CommunicationTools::AssignNewGlobalIndices( nodeManager, modifiedObjects.newNodes );
    CommunicationTools::AssignNewGlobalIndices( edgeManager, modifiedObjects.newEdges );
    CommunicationTools::AssignNewGlobalIndices( faceManager, modifiedObjects.newFaces );
//    CommunicationTools::AssignNewGlobalIndices( elementManager, modifiedObjects.newElements );

    ModifiedObjectLists receivedObjects;

    /// Nodes to edges in process node is not being set on rank 2. need to check that the new node->edge map is properly
    /// communicated
    ParallelTopologyChange::SynchronizeTopologyChange( &mesh,
                                                       neighbors,
                                                       modifiedObjects,
                                                       receivedObjects,
                                                       m_mpiCommOrder );

    SynchronizeTipSets( faceManager,
                        edgeManager,
                        nodeManager,
                        receivedObjects );


#else
    GEOSX_UNUSED_VAR( neighbors );
    AssignNewGlobalIndicesSerial( nodeManager, modifiedObjects.newNodes );
    AssignNewGlobalIndicesSerial( edgeManager, modifiedObjects.newEdges );
    AssignNewGlobalIndicesSerial( faceManager, modifiedObjects.newFaces );

#endif

    ArrayOfArraysView< localIndex const > const faceToNodeMap = faceManager.nodeList().toViewConst();

    elementManager.forElementSubRegionsComplete< FaceElementSubRegion >( [&]( localIndex const er,
                                                                              localIndex const esr,
                                                                              ElementRegionBase &,
                                                                              FaceElementSubRegion & subRegion )
    {
      std::set< localIndex > & newFaceElems = modifiedObjects.newElements[{er, esr}];
      for( localIndex const newFaceElemIndex : newFaceElems )
      {
        subRegion.m_newFaceElements.insert( newFaceElemIndex );
      }
    } );


    elementManager.forElementSubRegions< FaceElementSubRegion >( [&]( FaceElementSubRegion & subRegion )
    {
      FaceElementSubRegion::NodeMapType & nodeMap = subRegion.nodeList();
      FaceElementSubRegion::FaceMapType & faceMap = subRegion.faceList();

      for( localIndex kfe=0; kfe<subRegion.size(); ++kfe )
      {
        nodeMap.resizeArray( kfe, 8 );

        localIndex const numNodesInFace = faceToNodeMap.sizeOfArray( faceMap[ kfe ][ 0 ] );
        for( localIndex a = 0; a < numNodesInFace; ++a )
        {
          localIndex const aa = a < 2 ? a : numNodesInFace - a + 1;
          localIndex const bb = aa == 0 ? aa : numNodesInFace - aa;

          // TODO HACK need to generalize to something other than quads
          //wu40: I temporarily make it work for tet mesh. Need further check with Randy.
          nodeMap[ kfe ][ a ]   = faceToNodeMap( faceMap[ kfe ][ 0 ], aa );
          nodeMap[ kfe ][ a + numNodesInFace ] = faceToNodeMap( faceMap[ kfe ][ 1 ], bb );
        }

        if( numNodesInFace == 3 )
        {
          nodeMap[kfe][6] = faceToNodeMap( faceMap[ kfe ][ 0 ], 2 );
          nodeMap[kfe][7] = faceToNodeMap( faceMap[ kfe ][ 1 ], 2 );
        }
      }
    } );
  }


  real64 ruptureRate = calculateRuptureRate( *(elementManager.GetRegion< SurfaceElementRegion >( this->m_fractureRegionName )), edgeManager );

  GEOSX_LOG_LEVEL_RANK_0( 3, "rupture rate is " << ruptureRate );
  if( ruptureRate > 0 )
    m_nextDt = ruptureRate < 1e99 ? m_cflFactor / ruptureRate : 1e99;


//  if( rval>0 )
  {
    elementManager.forElementSubRegions< CellElementSubRegion >( [] ( auto & elemSubRegion )
    {
      elemSubRegion.nodeList().registerTouch( LvArray::MemorySpace::CPU );
      elemSubRegion.edgeList().registerTouch( LvArray::MemorySpace::CPU );
      elemSubRegion.faceList().registerTouch( LvArray::MemorySpace::CPU );
    } );


    faceManager.nodeList().toView().registerTouch( LvArray::MemorySpace::CPU );
//    faceManager.edgeList().registerTouch( LvArray::MemorySpace::CPU );
    faceManager.elementList().registerTouch( LvArray::MemorySpace::CPU );
    faceManager.elementRegionList().registerTouch( LvArray::MemorySpace::CPU );
    faceManager.elementSubRegionList().registerTouch( LvArray::MemorySpace::CPU );

    edgeManager.nodeList().registerTouch( LvArray::MemorySpace::CPU );

//    nodeManager.edgeList().registerTouch( LvArray::MemorySpace::CPU );
//    nodeManager.faceList()().registerTouch( LvArray::MemorySpace::CPU );
//    nodeManager.elementList().registerTouch( LvArray::MemorySpace::CPU );
//    nodeManager.elementRegionList().registerTouch( LvArray::MemorySpace::CPU );
//    nodeManager.elementSubRegionList().registerTouch( LvArray::MemorySpace::CPU );

  }

  return rval;
}

void SurfaceGenerator::SynchronizeTipSets ( FaceManager & faceManager,
                                            EdgeManager & edgeManager,
                                            NodeManager & nodeManager,
                                            ModifiedObjectLists & receivedObjects )
{
  arrayView1d< localIndex const > const & parentNodeIndices = nodeManager.getExtrinsicData< extrinsicMeshData::ParentIndex >();

  for( localIndex const nodeIndex : receivedObjects.newNodes )
  {
    localIndex const parentNodeIndex = parentNodeIndices[nodeIndex];

    GEOSX_ERROR_IF( parentNodeIndex == -1, "parentNodeIndex should not be -1" );

    m_tipNodes.remove( parentNodeIndex );
  }

  arrayView1d< integer const > const & faceIsExternal = faceManager.isExternal();
  arrayView1d< integer > const & edgeIsExternal = edgeManager.isExternal();
  arrayView1d< integer > const & nodeIsExternal = nodeManager.isExternal();


  arrayView1d< localIndex const > const &
  parentEdgeIndices = edgeManager.getExtrinsicData< extrinsicMeshData::ParentIndex >();

  arrayView1d< localIndex const > const &
  childEdgeIndices = edgeManager.getExtrinsicData< extrinsicMeshData::ChildIndex >();


  ArrayOfSetsView< localIndex const > const & edgeToFaceMap = edgeManager.faceList().toViewConst();

  ArrayOfArraysView< localIndex const > const & faceToEdgeMap = faceManager.edgeList().toViewConst();

  for( localIndex const edgeIndex : receivedObjects.newEdges )
  {
    localIndex const parentEdgeIndex = parentEdgeIndices[edgeIndex];

    GEOSX_ERROR_IF( parentEdgeIndex == -1, "parentEdgeIndex should not be -1" );

    m_tipEdges.remove( parentEdgeIndex );
    for( localIndex const faceIndex : edgeToFaceMap[ parentEdgeIndex ] )
    {
      bool trailingFace = false;
      if( m_trailingFaces.contains( faceIndex ))
      {
        for( localIndex const faceLocalEdgeIndex : faceToEdgeMap[ faceIndex ] )
        {
          if( m_tipEdges.contains( faceLocalEdgeIndex ))
          {
            trailingFace = true;
          }
        }

        if( trailingFace == false )
        {
          m_trailingFaces.remove( faceIndex );
        }
      }
    }
  }

  arrayView1d< integer const > const & isFaceSeparable = faceManager.getExtrinsicData< extrinsicMeshData::IsFaceSeparable >();
  arrayView2d< localIndex const > const & faceToElementMap = faceManager.elementList();

  arrayView1d< localIndex const > const & childNodeIndices = nodeManager.getExtrinsicData< extrinsicMeshData::ChildIndex >();
  arrayView1d< localIndex > const & parentFaceIndices = faceManager.getExtrinsicData< extrinsicMeshData::ParentIndex >();

  for( localIndex const faceIndex : receivedObjects.newFaces )
  {
    localIndex const parentFaceIndex = parentFaceIndices[faceIndex];
    GEOSX_ERROR_IF( parentFaceIndex == -1, "parentFaceIndex should not be -1" );

    m_trailingFaces.insert( parentFaceIndex );
    m_tipFaces.remove( parentFaceIndex );

    for( localIndex const edgeIndex : faceManager.edgeList()[ parentFaceIndex ] )
    {
      if( parentEdgeIndices[edgeIndex]==-1 && childEdgeIndices[edgeIndex]==-1 )
      {
        m_tipEdges.insert( edgeIndex );

        for( localIndex const iface: edgeManager.faceList()[ edgeIndex ] )
        {
          if( faceToElementMap.size( 1 ) == 2  &&
              faceIsExternal[iface] < 1 &&
              isFaceSeparable[iface] == 1 )
          {
            m_tipFaces.insert( iface );
          }
        }
      }
      if( edgeIsExternal[edgeIndex]==0 )
      {
        edgeIsExternal[edgeIndex] = 2;
      }
    }
    for( localIndex const nodeIndex : faceManager.nodeList()[ parentFaceIndex ] )
    {
      if( parentNodeIndices[nodeIndex]==-1 && childNodeIndices[nodeIndex]==-1 )
      {
        m_tipNodes.insert( nodeIndex );
      }
      if( nodeIsExternal[nodeIndex] )
      {
        nodeIsExternal[nodeIndex] = 2;
      }
    }
  }
}


//void SurfaceGenerator::setDegreeFromCrackTip( NodeManager & nodeManager,
//                                              FaceManager & faceManager )
//{
//
//  arrayView1d<integer> &
//  nodeDegreeFromCrackTip = nodeManager.getReference<integer_array>( viewKeyStruct::degreeFromCrackTipString );
//
//  arrayView1d<integer> &
//  faceDegreeFromCrackTip = faceManager.getReference<integer_array>( viewKeyStruct::degreeFromCrackTipString );
//
//  ArrayOfArraysView< localIndex const > const & facesToNodes = faceManager.nodeList();
//
//  arrayView1d<integer const > const & ruptureState = faceManager.getReference<integer_array>( "ruptureState" );
//
//  faceDegreeFromCrackTip = 100000;
//
//  for( localIndex kf=0 ; kf<faceManager.size() ; ++kf )
//  {
//    if( ruptureState(kf) >=2 )
//    {
//      for( localIndex a=0 ; a<facesToNodes.sizeOfArray(kf) ; ++a )
//      {
//        localIndex const nodeIndex = facesToNodes(kf,a);
//        if( )
//      }
//    }
//  }
//}

//**********************************************************************************************************************
//**********************************************************************************************************************
//**********************************************************************************************************************
bool SurfaceGenerator::ProcessNode( const localIndex nodeID,
                                    real64 const time_np1,
                                    NodeManager & nodeManager,
                                    EdgeManager & edgeManager,
                                    FaceManager & faceManager,
                                    ElementRegionManager & elemManager,
                                    std::vector< std::set< localIndex > > & nodesToRupturedFaces,
                                    std::vector< std::set< localIndex > > & edgesToRupturedFaces,
                                    ElementRegionManager & elementManager,
                                    ModifiedObjectLists & modifiedObjects,
                                    const bool GEOSX_UNUSED_PARAM( prefrac ) )
{
  bool didSplit = false;
  bool fracturePlaneFlag = true;

  {
    std::set< localIndex > facialRupturePath;
    map< localIndex, int > edgeLocations;
    map< localIndex, int > faceLocations;
    map< std::pair< CellElementSubRegion *, localIndex >, int > elemLocations;


    fracturePlaneFlag = FindFracturePlanes( nodeID,
                                            nodeManager,
                                            edgeManager,
                                            faceManager,
                                            elemManager,
                                            nodesToRupturedFaces,
                                            edgesToRupturedFaces,
                                            facialRupturePath,
                                            edgeLocations,
                                            faceLocations,
                                            elemLocations );
    if( fracturePlaneFlag )
    {
      MapConsistencyCheck( nodeID, nodeManager, edgeManager, faceManager, elementManager, elemLocations );

      didSplit = true;
      PerformFracture( nodeID,
                       time_np1,
                       nodeManager,
                       edgeManager,
                       faceManager,
                       elementManager,
                       modifiedObjects,
                       nodesToRupturedFaces,
                       edgesToRupturedFaces,
                       facialRupturePath,
                       edgeLocations,
                       faceLocations,
                       elemLocations );
      MapConsistencyCheck( nodeID, nodeManager, edgeManager, faceManager, elementManager, elemLocations );

    }
  }

  return didSplit;
}

//**********************************************************************************************************************
//**********************************************************************************************************************
//**********************************************************************************************************************
bool SurfaceGenerator::FindFracturePlanes( const localIndex nodeID,
                                           const NodeManager & nodeManager,
                                           const EdgeManager & edgeManager,
                                           const FaceManager & faceManager,
                                           ElementRegionManager & elemManager,
                                           const std::vector< std::set< localIndex > > & nodesToRupturedFaces,
                                           const std::vector< std::set< localIndex > > & edgesToRupturedFaces,
                                           std::set< localIndex > & separationPathFaces,
                                           map< localIndex, int > & edgeLocations,
                                           map< localIndex, int > & faceLocations,
                                           map< std::pair< CellElementSubRegion *, localIndex >, int > & elemLocations )
{
  arrayView1d< localIndex const > const & parentNodeIndices = nodeManager.getExtrinsicData< extrinsicMeshData::ParentIndex >();

  localIndex const parentNodeIndex = ObjectManagerBase::GetParentRecusive( parentNodeIndices, nodeID );

  arrayView1d< localIndex const > const & parentFaceIndices = faceManager.getExtrinsicData< extrinsicMeshData::ParentIndex >();
  arrayView1d< localIndex const > const & childFaceIndices = faceManager.getExtrinsicData< extrinsicMeshData::ChildIndex >();

  std::set< localIndex > const & vNodeToRupturedFaces = nodesToRupturedFaces[parentNodeIndex];

  ArrayOfSetsView< localIndex const > const & nodeToEdgeMap = nodeManager.edgeList().toViewConst();
  ArrayOfSetsView< localIndex const > const & nodeToFaceMap = nodeManager.faceList().toViewConst();

  ArrayOfArraysView< localIndex const > const & faceToEdgeMap = faceManager.edgeList().toViewConst();

//  array1d< ReferenceWrapper<localIndex_array> > nodeToElements
//  const std::set< std::pair<CellBlockSubRegion*,localIndex> >&
//  nodeToElementMaps = nodeManager.m_toElementsRelation[nodeID] ;

  arraySlice1d< localIndex const > const & nodeToRegionMap = nodeManager.elementRegionList()[nodeID];
  arraySlice1d< localIndex const > const & nodeToSubRegionMap = nodeManager.elementSubRegionList()[nodeID];
  arraySlice1d< localIndex const > const & nodeToElementMap = nodeManager.elementList()[nodeID];

  // ***** BACKWARDS COMPATIBLITY HACK
  std::set< std::pair< CellElementSubRegion *, localIndex > > nodeToElementMaps;


  for( localIndex k=0; k<nodeManager.elementRegionList().sizeOfArray( nodeID ); ++k )
  {
    nodeToElementMaps.insert( std::make_pair( elemManager.GetRegion( nodeToRegionMap[k] )->
                                                GetSubRegion< CellElementSubRegion >( nodeToSubRegionMap[k] ),
                                              nodeToElementMap[k] ) );
  }


  // ***** END BACKWARDS COMPATIBLITY HACK


  arrayView1d< integer const > const & isEdgeExternal = edgeManager.isExternal();

//  const std::set<localIndex>& usedFaces = nodeManager.GetUnorderedVariableOneToManyMap("usedFaces")[nodeID];

  // **** local working arrays *****************************************************************************************

  // array to hold the faces ready for rupture. It is filled with the intersection of the virtual parent faces
  // associated
  // with all faces attached to the node, and all ruptured virtual faces attached to the virtual parent node.
  std::set< localIndex > nodeToRuptureReadyFaces;
  for( localIndex const i : nodeToFaceMap[ nodeID ] )
  {
    const localIndex parentFaceIndex = ( parentFaceIndices[i] == -1 ) ? i : parentFaceIndices[i];

    if( vNodeToRupturedFaces.count( parentFaceIndex ) > 0 )
    {
      nodeToRuptureReadyFaces.insert( parentFaceIndex );
    }
  }


  // local map to hold the edgesToRuptureReadyFaces
  map< localIndex, std::set< localIndex > > edgesToRuptureReadyFaces;
  for( localIndex const edgeIndex : m_originalNodetoEdges[ parentNodeIndex ] )
  {
    if( !(edgesToRupturedFaces[edgeIndex].empty()) )
      edgesToRuptureReadyFaces[edgeIndex].insert( edgesToRupturedFaces[edgeIndex].begin(), edgesToRupturedFaces[edgeIndex].end() );
  }


  // need a map from faces to edges that are attached to the node
  map< localIndex, std::pair< localIndex, localIndex > > nodeLocalFacesToEdges;
  for( localIndex const kf : m_originalNodetoFaces[ parentNodeIndex ] )
  {
    localIndex edge[2] = { INT_MAX, INT_MAX };
    int count = 0;
    for( localIndex const ke : m_originalFaceToEdges[ kf ] )
    {
      if( m_originalNodetoEdges.contains( parentNodeIndex, ke ) )
      {
        edge[count++] = ke;
      }
    }

    if( edge[0] == INT_MAX || edge[1] == INT_MAX )
    {
      GEOSX_ERROR( "SurfaceGenerator::FindFracturePlanes: invalid edge." );
    }


    nodeLocalFacesToEdges[kf] = std::make_pair( edge[0], edge[1] );

  }


  // ***** remove dead end paths ***************************************************************************************
  // if the edge is not external, and the size of edgesToRupturedFaces is less than 2, then the edge is a dead-end
  // as far as a rupture plane is concerned. The face associated with the edge should be removed from the working
  // list of ruptured faces.

  // loop over all the edges
  for( localIndex const edgeIndex : m_originalNodetoEdges[ parentNodeIndex ] )
  {

    CheckForAndRemoveDeadEndPath( edgeIndex,
                                  isEdgeExternal,
                                  edgesToRuptureReadyFaces,
                                  nodeLocalFacesToEdges,
                                  nodeToRuptureReadyFaces );

  }

  // if there are no ruptured faces attached to the node, then we are done.
  // or if there are no faces that have not been used in a rupture path for this node...we are done.
  if( nodeToRuptureReadyFaces.empty() )//|| nodeToRuptureReadyFaces.size() == usedFaces.size() )
  {
    return false;
  }

  // ***** find separation path ****************************************************************************************

  // ***** find starting face *****
  // We need to find a starting point for the path. The path must have a face that does has not been used in a previous
  // path for this node...otherwise it is the same path as used previously.
  localIndex startingEdge = INT_MAX;
  localIndex startingFace = INT_MAX;
  bool startingEdgeExternal = false;

  for( std::set< localIndex >::const_iterator i=nodeToRuptureReadyFaces.begin(); i!=nodeToRuptureReadyFaces.end(); ++i )
  {
    // check to see if this face has been used to split this node as part of a previously used path
    if( m_usedFacesForNode[nodeID].count( *i )==0 )
    {
      // great! It hasn't. It's on like Donkey Kong.
      startingFace = *i;

      if( isEdgeExternal[nodeLocalFacesToEdges[startingFace].first]==1 )
      {
        startingEdge = nodeLocalFacesToEdges[startingFace].first;
        startingEdgeExternal = true;
        break;
      }
      else if( isEdgeExternal[nodeLocalFacesToEdges[startingFace].second]==1 )
      {
        startingEdge = nodeLocalFacesToEdges[startingFace].second;
        startingEdgeExternal = true;
        break;
      }
      else
      {
        startingEdge = nodeLocalFacesToEdges[startingFace].first;
      }
    }
  }

  // if the starting face was not set, then we don't have a rupture surface....so just quit.
  if( startingFace==INT_MAX || startingEdge==INT_MAX )
  {
    return false;
    //    GEOSX_ERROR("Fracturantor3::FindFracturePlanes: couldn't set starting face/edge");
  }



  // so now the working arrays have been purged of any faces that are on a dead-end path. All remaining faces
  // are part of a separation plane...of course, there can be more than one...which is bad. We will just take the first
  // path we find, and call this function again after the selected path is processed. Since the ruptureState of a face
  // is set to 2 after it is ruptured, if we enforce that candidate paths must have a face with a ruptureState of 1,
  // then
  // everything will work out. Also since the new nodes that are created will have higher node indices than the
  // current node, they will be checked for separation prior to completion of the separation driver.



  // We now have to define the separation plane over which a node/face/edge will be split, and all elements on one side
  // of the plane get one set of objects, and all elements on the other side get the other set.



  {
    // now we start the process of setting the separation path. Begin by
    localIndex thisEdge = startingEdge;
    localIndex thisFace = startingFace;

    localIndex nextEdge = INT_MAX;
    localIndex nextFace = INT_MAX;

    //localIndex lastEdge = INT_MAX;
    //localIndex lastFace = INT_MAX;

    // the seprationPath is used to hold combinations of edge and face
    map< localIndex, int > facesInPath;
    map< localIndex, int > edgesInPath;

    int numFacesInPath = 0;
    edgesInPath[thisEdge] = numFacesInPath;
    facesInPath[thisFace] = numFacesInPath++;

    localIndex_array facePath;
    localIndex_array edgePath;

    facePath.emplace_back( thisFace );
    edgePath.emplace_back( thisEdge );

    // now walk from face->edge->face->edge etc. until we get to an external edge, or back to the startingEdge.
    // the breakFlag indicates that we have found a complete separation path
    bool breakFlag = false;
    while( !breakFlag )
    {

      // get the next edge in the path...it is on the other side of "thisFace", so assign the other edge on the face as
      // the next edge

      nextEdge = GetOtherFaceEdge( nodeLocalFacesToEdges, thisFace, thisEdge );


      // if the nextEdge has already been used in the path, and the nextEdge is not the starting edge, then we have
      // to take a step back and try a different path
      if( edgesInPath.count( nextEdge )==1 && nextEdge!=startingEdge )
      {
        // first check to see if we can use the path without the preceding
        return false;
      }

      // if we have reached an external face, or the edge is already in the path, then we are done
      if( (isEdgeExternal[nextEdge]==1 && startingEdgeExternal ) || edgesInPath.count( nextEdge )==1 )
      {
        // check to see if nextEdge is the startingEdge. If not, then all faces must that are before the nextEdge must
        // NOT be included in the path!!!
        if( nextEdge!=startingEdge && !(isEdgeExternal[nextEdge]==1 && startingEdgeExternal ) )
        {
          std::cout<<std::endl;


          std::cout<<"  NodeID, ParentID = "<<nodeID<<", "<<parentNodeIndex<<std::endl;
          std::cout<<"  Starting Edge/Face = "<<startingEdge<<", "<<startingFace<<std::endl;
          std::cout<<"  Face Separation Path = " << facePath << std::endl;
          std::cout<<"  Edge Separation Path = " << facePath << std::endl;

          GEOSX_ERROR( "crap" );
        }

        // add faces in the path to separationPathFaces
        for( map< localIndex, int >::const_iterator kf=facesInPath.begin(); kf!=facesInPath.end(); ++kf )
        {
          separationPathFaces.insert( kf->first );
        }

        // break out of the while loop
        breakFlag = true;
      }
      else
      {
        // if the previous if statement is false, then what if we have reached an external edge, but the starting edge
        // was not external?? This means that we must continue the process from the edge opposite the startingEdge on
        // the
        // startingFace....which is hard-coded as the second entry in localFacesToEdges.
        if( isEdgeExternal[nextEdge]==1 )
        {
          nextEdge = nodeLocalFacesToEdges[startingFace].second;
        }

        // I sure hope that this is true!!
        if( edgesToRuptureReadyFaces[nextEdge].size() > 1 )
        {
          // we need to pick another face attached to the "next edge"
          // increment the face and edge, and add to the separationPathFaces


          {
            // OK...so we have an iterator that points to a candidate face. We prefer to move towards a face that is
            // ruptureState 1, so that we can get as much splitting done in this event. So we will loop over all the
            // faces attached to the edge, and pick one with ruptureState==1, otherwise just pick any one.
            bool pathFound = false;

            std::pair< CellElementSubRegion *, localIndex >
            thisElem0 = std::make_pair( elemManager.GetRegion( m_originalFacesToElemRegion[thisFace][0] )->
                                          GetSubRegion< CellElementSubRegion >( m_originalFacesToElemSubRegion[thisFace][0] ),
                                        m_originalFacesToElemIndex[thisFace][0] );

            std::pair< CellElementSubRegion *, localIndex >
            thisElem1 = std::make_pair( elemManager.GetRegion( m_originalFacesToElemRegion[thisFace][1] )->
                                          GetSubRegion< CellElementSubRegion >( m_originalFacesToElemSubRegion[thisFace][1] ),
                                        m_originalFacesToElemIndex[thisFace][1] );

            // nextFaceQuality is intended to keep how desirable a face is for the rupture path.
            // A value of:
            //    0 -> the face is kind of creppy
            //    1 -> the face is does not turn a corner around the elements surrounding thisFace
            //    2 -> the face has not been used in a separation path
            //    3 -> a combination of 1 and 2.
            //    4 -> other edge on the face is the startingEdge.
            //
            int nextFaceQuality = -1;

            for( std::set< localIndex >::const_iterator iter_edgeToFace = edgesToRuptureReadyFaces[nextEdge].begin();
                 iter_edgeToFace!=edgesToRuptureReadyFaces[nextEdge].end(); ++iter_edgeToFace )
            {
              if( *iter_edgeToFace != thisFace )
              {
                pathFound = true;



                const localIndex candidateFaceIndex = *iter_edgeToFace;
                int candidateFaceQuality = 0;


                localIndex candidateEdgeIndex = GetOtherFaceEdge( nodeLocalFacesToEdges, candidateFaceIndex, nextEdge );
                if( candidateEdgeIndex == startingEdge )
                {
                  nextFace = candidateFaceIndex;
                  break;
                }

                std::pair< CellElementSubRegion *, localIndex >
                nextElem0 = std::make_pair( elemManager.GetRegion( m_originalFacesToElemRegion[candidateFaceIndex][0] )->
                                              GetSubRegion< CellElementSubRegion >( m_originalFacesToElemSubRegion[candidateFaceIndex][0] ),
                                            m_originalFacesToElemIndex[candidateFaceIndex][0] );

                std::pair< CellElementSubRegion *, localIndex >
                nextElem1 = std::make_pair( elemManager.GetRegion( m_originalFacesToElemRegion[candidateFaceIndex][1] )->
                                              GetSubRegion< CellElementSubRegion >( m_originalFacesToElemSubRegion[candidateFaceIndex][1] ),
                                            m_originalFacesToElemIndex[candidateFaceIndex][1] );

                if( thisElem0 != nextElem0 && thisElem0 != nextElem1 &&
                    thisElem1 != nextElem0 && thisElem1 != nextElem1 )
                {
                  candidateFaceQuality += 1;
                }

                if( m_usedFacesForNode[nodeID].count( candidateFaceIndex ) == 0 )
                {
                  candidateFaceQuality += 2;
                }


                if( candidateFaceQuality > nextFaceQuality )
                {
                  nextFace = candidateFaceIndex;
                  nextFaceQuality = candidateFaceQuality;
                }

                if( candidateFaceQuality == 3 )
                {
                  break;
                }
              }
            }
            if( pathFound == false )
            {
              GEOSX_ERROR( "SurfaceGenerator::FindFracturePlanes: couldn't find the next face in the rupture path" );
            }
          }

          //        lastEdge = thisEdge;
          //        lastFace = thisFace;

          thisEdge = nextEdge;
          thisFace = nextFace;
          //      separationPathFaces.insert( thisFace );
          edgesInPath[thisEdge] = numFacesInPath;
          facesInPath[thisFace] = numFacesInPath++;

          facePath.emplace_back( thisFace );
          edgePath.emplace_back( thisEdge );

        }
        else
        {
          GEOSX_ERROR( "SurfaceGenerator::next edge in separation path is apparently  connected to less than 2 ruptured face" );
        }

      }
    }
  }


  //***** SET LOCATIONS ************************************************************************************************



  // need a map from faces to edges that are attached to the node
  map< localIndex, std::pair< localIndex, localIndex > > localFacesToEdges;
  for( localIndex const kf : nodeToFaceMap[ nodeID ] )
  {
    localIndex edge[2] = { INT_MAX, INT_MAX };
    int count = 0;
    for( auto ke : faceToEdgeMap[ kf ] )
    {
      if( edgeManager.hasNode( ke, nodeID ) )
      {
        edge[count++] = ke;
      }
    }

    if( edge[0] == INT_MAX || edge[1] == INT_MAX )
    {
      GEOSX_ERROR( "SurfaceGenerator::FindFracturePlanes: invalid edge." );
    }


    localFacesToEdges[kf] = std::make_pair( edge[0], edge[1] );

  }


  // now we want to identify the objects on either side of the separation plane. First we assign an array to indicate
  // whether a face/edge is on the fracture plane.

  for( localIndex const kf : nodeToFaceMap[ nodeID ] )
  {
    // iff the face is being split NOW, the set the faceLocation = -1.
    const localIndex virtualFaceIndex = ( parentFaceIndices[kf] == -1 ) ? kf : parentFaceIndices[kf];
    if( kf == virtualFaceIndex && childFaceIndices[kf] == -1 && separationPathFaces.count( kf ) )
    {
      faceLocations[kf] = -1;
    }
    else
    {
      faceLocations[kf] = INT_MIN;
    }

  }
  for( localIndex const edgeID : nodeToEdgeMap[ nodeID ] )
  {
    edgeLocations[edgeID] = INT_MIN;
  }

  for( std::set< std::pair< CellElementSubRegion *, localIndex > >::const_iterator k=nodeToElementMaps.begin(); k!=nodeToElementMaps.end(); ++k )
  {
    elemLocations[*k] = INT_MIN;
  }



  /*
     SetLocations( 0, separationPathFaces, faceManager, nodeToElementMaps, localFacesToEdges, //nodeToEdges,
                edgeLocations, faceLocations, elemLocations );

     if( !(SetLocations( 1, separationPathFaces, faceManager, nodeToElementMaps, localFacesToEdges, //nodeToEdges,
                      edgeLocations, faceLocations, elemLocations )) )
     {
     return false;
     }*/

  SetLocations( separationPathFaces,
                elemManager,
                faceManager,
                nodeToElementMaps,
                localFacesToEdges,
                edgeLocations,
                faceLocations,
                elemLocations );



  bool fail = false;

  for( localIndex const edgeID : nodeToEdgeMap[ nodeID ] )
  {
    if( edgeLocations[edgeID] == INT_MIN )
    {
      fail = true;
    }
  }
  for( localIndex const kf : nodeToFaceMap[ nodeID ] )
  {
    if( faceLocations[kf] == INT_MIN )
    {
      fail = true;
    }
  }
  /*
     std::cout<<"  NodeID, ParentID = "<<nodeID<<", "<<nodeID<<std::endl;
     std::cout<<"  separation path = ";
     for( std::set<localIndex>::const_iterator kf=separationPathFaces.begin() ; kf!=separationPathFaces.end() ; ++kf )
     {
      std::cout<<*kf<<", ";
     }
     std::cout<<std::endl;

     std::cout<<"  Starting Edge/Face = "<<startingEdge<<", "<<startingFace<<std::endl;
     for( std::set< std::pair<CellBlockSubRegion*,localIndex> >::const_iterator k=nodeToElementMaps.begin() ;
        k!=nodeToElementMaps.end() ; ++k )
     {
      std::cout<<"  elemLocations["<<k->second<<"] = "<<elemLocations[*k]<<std::endl;
     }

     for( std::set<localIndex>::const_iterator ke=nodeToFaces.begin() ; ke!=nodeToFaces.end() ; ++ke )
     {
      std::cout<<"  faceLocations["<<*ke<<"] = "<<faceLocations[*ke]<<std::endl;
     }

     for( std::set<localIndex>::const_iterator ke=nodeToEdges.begin() ; ke!=nodeToEdges.end() ; ++ke )
     {
      std::cout<<"  edgeLocations["<<*ke<<"] = "<<edgeLocations[*ke]<<std::endl;
     }
   */
  if( fail )
  {

    //    GEOSX_ERROR("SurfaceGenerator::FindFracturePlanes: unset element,face, or edge");
    return false;
  }
  return true;
}

//**********************************************************************************************************************
//**********************************************************************************************************************
//**********************************************************************************************************************
bool SurfaceGenerator::SetLocations( const std::set< localIndex > & separationPathFaces,
                                     ElementRegionManager & elemManager,
                                     const FaceManager & faceManager,
                                     const std::set< std::pair< CellElementSubRegion *, localIndex > > & nodeToElementMaps,
                                     const map< localIndex, std::pair< localIndex, localIndex > > & localFacesToEdges,
                                     map< localIndex, int > & edgeLocations,
                                     map< localIndex, int > & faceLocations,
                                     map< std::pair< CellElementSubRegion *, localIndex >, int > & elemLocations )
{
  bool rval = true;
  //  const localIndex separationFace = *(separationPathFaces.begin());

  // insert an element attached to the separation face
  //  std::pair<CellBlockSubRegion*,localIndex> elem0 = m_virtualFaces.m_FaceToElementMap[separationFace][0] ;

  std::pair< CellElementSubRegion *, localIndex > elem0 = *(nodeToElementMaps.begin());


  SetElemLocations( 0,
                    elem0,
                    separationPathFaces,
                    elemManager,
                    faceManager,
                    nodeToElementMaps,
                    localFacesToEdges,
                    edgeLocations,
                    faceLocations,
                    elemLocations );

  return rval;
}


//**********************************************************************************************************************
//**********************************************************************************************************************
//**********************************************************************************************************************
bool SurfaceGenerator::SetElemLocations( const int location,
                                         const std::pair< CellElementSubRegion *, localIndex > & k,
                                         const std::set< localIndex > & separationPathFaces,
                                         ElementRegionManager & elemManager,
                                         const FaceManager & faceManager,
                                         const std::set< std::pair< CellElementSubRegion *, localIndex > > & nodeToElementMaps,
                                         const map< localIndex, std::pair< localIndex, localIndex > > & localFacesToEdges,
                                         map< localIndex, int > & edgeLocations,
                                         map< localIndex, int > & faceLocations,
                                         map< std::pair< CellElementSubRegion *, localIndex >, int > & elemLocations )
{
  arrayView1d< localIndex const > const & parentFaceIndices = faceManager.getExtrinsicData< extrinsicMeshData::ParentIndex >();

  const int otherlocation = (location==0) ? 1 : 0;

  elemLocations[k] = location;


  // loop over all faces on the element
  for( localIndex kf=0; kf<k.first->faceList().size( 1 ); ++kf )
  {

    // define the actual face index, and the virtual face index
    const localIndex faceIndex = k.first->faceList()( k.second, kf );
    const localIndex virtualFaceIndex = ( parentFaceIndices[faceIndex] == -1 ) ?
                                        faceIndex : parentFaceIndices[faceIndex];

    // see if we can find the face in the faceLocations array.
    map< localIndex, int >::iterator iterFace = faceLocations.find( faceIndex );
    // if we can find the face in the faceLocations array, then we must process the face, otherwise it is not
    // connected to the node, so we do nothing.
    if( iterFace != faceLocations.end() )
    {

      if( faceLocations[faceIndex]==otherlocation )
        faceLocations[faceIndex] = -1;
      else if( faceLocations[faceIndex] == INT_MIN )
        faceLocations[faceIndex] = location;

      map< localIndex, std::pair< localIndex, localIndex > >::const_iterator iterF2E = localFacesToEdges.find( faceIndex );

      if( iterF2E != localFacesToEdges.end() )
      {
        const localIndex edge0 = (iterF2E->second).first;
        const localIndex edge1 = (iterF2E->second).second;

        if( edgeLocations[edge0]==otherlocation )
          edgeLocations[edge0] = -1;
        else if( edgeLocations[edge0] == INT_MIN )
          edgeLocations[edge0] = location;

        if( edgeLocations[edge1]==otherlocation )
          edgeLocations[edge1] = -1;
        else if( edgeLocations[edge1] == INT_MIN )
          edgeLocations[edge1] = location;

      }



      // now we add the element that is a neighbor to the face
      // of course, this only happens if there are more than one element
      // attached to the face.
      if( m_originalFacesToElemIndex[virtualFaceIndex][1] != -1 )
      {
        localIndex const er0 = m_originalFacesToElemRegion[virtualFaceIndex][0];
        localIndex const er1 = m_originalFacesToElemRegion[virtualFaceIndex][1];

        localIndex const esr0 = m_originalFacesToElemSubRegion[virtualFaceIndex][0];
        localIndex const esr1 = m_originalFacesToElemSubRegion[virtualFaceIndex][1];


        const std::pair< CellElementSubRegion *, localIndex >
        elemIndex0 = { elemManager.GetRegion( er0 )->GetSubRegion< CellElementSubRegion >( esr0 ),
                       m_originalFacesToElemIndex[virtualFaceIndex][0] };

        const std::pair< CellElementSubRegion *, localIndex >
        elemIndex1 = { elemManager.GetRegion( er1 )->GetSubRegion< CellElementSubRegion >( esr1 ),
                       m_originalFacesToElemIndex[virtualFaceIndex][1] };

        const std::pair< CellElementSubRegion *, localIndex > & nextElem = ( elemIndex0 == k ) ? elemIndex1 : elemIndex0;
        const int nextLocation = (separationPathFaces.count( virtualFaceIndex )==0) ? location : otherlocation;

        // if the first element is the one we are on, and the element is attached
        // to the splitting node, then add the second element to the list.
        if( nodeToElementMaps.find( nextElem )!=nodeToElementMaps.end() )
        {
          if( elemLocations[nextElem]==INT_MIN )
          {
            SetElemLocations( nextLocation,
                              nextElem,
                              separationPathFaces,
                              elemManager,
                              faceManager,
                              nodeToElementMaps,
                              localFacesToEdges,
                              edgeLocations,
                              faceLocations,
                              elemLocations );
          }
        }
      }
    }
  }

  return true;
}


//**********************************************************************************************************************
//**********************************************************************************************************************
//**********************************************************************************************************************
void SurfaceGenerator::PerformFracture( const localIndex nodeID,
                                        real64 const time_np1,
                                        NodeManager & nodeManager,
                                        EdgeManager & edgeManager,
                                        FaceManager & faceManager,
                                        ElementRegionManager & elementManager,
                                        ModifiedObjectLists & modifiedObjects,
                                        std::vector< std::set< localIndex > > & GEOSX_UNUSED_PARAM( nodesToRupturedFaces ),
                                        std::vector< std::set< localIndex > > & GEOSX_UNUSED_PARAM( edgesToRupturedFaces ),
                                        const std::set< localIndex > & separationPathFaces,
                                        const map< localIndex, int > & edgeLocations,
                                        const map< localIndex, int > & faceLocations,
                                        const map< std::pair< CellElementSubRegion *, localIndex >, int > & elemLocations )
{
  int const rank = MpiWrapper::Comm_rank( MPI_COMM_WORLD );

  array2d< real64, nodes::REFERENCE_POSITION_PERM > const & X = nodeManager.referencePosition();
  ArrayOfSets< localIndex > & nodeToEdgeMap = nodeManager.edgeList();
  ArrayOfSets< localIndex > & nodeToFaceMap = nodeManager.faceList();
  ArrayOfArrays< localIndex > & nodeToRegionMap = nodeManager.elementRegionList();
  ArrayOfArrays< localIndex > & nodeToSubRegionMap = nodeManager.elementSubRegionList();
  ArrayOfArrays< localIndex > & nodeToElementMap = nodeManager.elementList();

  array2d< localIndex > & edgeToNodeMap = edgeManager.nodeList();
  ArrayOfSets< localIndex > & edgeToFaceMap = edgeManager.faceList();

  ArrayOfArrays< localIndex > & faceToNodeMap = faceManager.nodeList();
  ArrayOfArrays< localIndex > & faceToEdgeMap = faceManager.edgeList();
  array2d< localIndex > const & faceToRegionMap = faceManager.elementRegionList();
  array2d< localIndex > const & faceToSubRegionMap = faceManager.elementSubRegionList();
  array2d< localIndex > const & faceToElementMap = faceManager.elementList();

  array1d< integer > const & faceIsExternal = faceManager.isExternal();
  array1d< integer > const & edgeIsExternal = edgeManager.isExternal();
  array1d< integer > const & nodeIsExternal = nodeManager.isExternal();

<<<<<<< HEAD
  SurfaceElementRegion * const fractureElementRegion = elementManager.GetRegion< SurfaceElementRegion >( "Fracture" );
  arrayView1d< integer const > const & isFaceSeparable = faceManager.getExtrinsicData< extrinsicMeshData::IsFaceSeparable >();
=======
  FaceElementRegion * const fractureElementRegion = elementManager.GetRegion< FaceElementRegion >( "Fracture" );
  array1d< integer > const & isFaceSeparable = faceManager.getExtrinsicData< extrinsicMeshData::IsFaceSeparable >();
>>>>>>> b84e247e

  array2d< real64 > const & faceNormals = faceManager.faceNormal();

  array1d< localIndex > const & parentEdgeIndices = edgeManager.getExtrinsicData< extrinsicMeshData::ParentIndex >();
  array1d< localIndex > const & childEdgeIndices = edgeManager.getExtrinsicData< extrinsicMeshData::ChildIndex >();
  array1d< localIndex > const & parentNodeIndices = nodeManager.getExtrinsicData< extrinsicMeshData::ParentIndex >();
  array1d< localIndex > const & childNodeIndices = nodeManager.getExtrinsicData< extrinsicMeshData::ChildIndex >();

  array1d< integer > const & degreeFromCrack = nodeManager.getExtrinsicData< extrinsicMeshData::DegreeFromCrack >();
  array1d< integer > const & nodeDegreeFromCrackTip = nodeManager.getExtrinsicData< extrinsicMeshData::DegreeFromCrackTip >();
  array1d< integer > const & faceDegreeFromCrackTip = faceManager.getExtrinsicData< extrinsicMeshData::DegreeFromCrackTip >();

  array1d< real64 > const & nodeRuptureTime = nodeManager.getExtrinsicData< extrinsicMeshData::RuptureTime >();
  array1d< real64 > const & faceRuptureTime = faceManager.getExtrinsicData< extrinsicMeshData::RuptureTime >();

  // ***** split all the objects first *****

  // Split the node into two, using the original index, and a new one.
  localIndex newNodeIndex;
  if( getLogLevel() )
  {
    GEOSX_LOG_RANK( "" );
    std::cout<<"Splitting node "<<nodeID<<" along separation plane faces: ";
    for( std::set< localIndex >::const_iterator i=separationPathFaces.begin(); i!=separationPathFaces.end(); ++i )
    {
      std::cout<<*i<<", ";
    }
    std::cout<<std::endl;
  }


  nodeManager.SplitObject( nodeID, rank, newNodeIndex );

  modifiedObjects.newNodes.insert( newNodeIndex );
  modifiedObjects.modifiedNodes.insert( nodeID );

  nodeToRegionMap.clearArray( newNodeIndex );
  nodeToSubRegionMap.clearArray( newNodeIndex );
  nodeToElementMap.clearArray( newNodeIndex );

  nodeToEdgeMap.clearSet( newNodeIndex );
  nodeToFaceMap.clearSet( newNodeIndex );

  degreeFromCrack[nodeID] = 0;
  degreeFromCrack[newNodeIndex] = 0;
  m_tipNodes.remove( nodeID );
  nodeDegreeFromCrackTip( nodeID ) = 1;
  nodeRuptureTime( nodeID ) = time_np1;
  nodeRuptureTime( newNodeIndex ) = time_np1;

  //TODO HACK...should recalculate mass
//  const real64 newMass = 0.5 * (*nodeManager.m_mass)[nodeID];
//  (*nodeManager.m_mass)[nodeID] = newMass;
//  (*nodeManager.m_mass)[newNodeIndex] = newMass;

  //TODO Either change m_usedFacesForNode to array<std::set> or add insert with iterator to SortedArray
  for( auto const val : separationPathFaces )
  {
    m_usedFacesForNode[nodeID].insert( val );
    m_usedFacesForNode[newNodeIndex].insert( val );
  }

//  SortedArray<localIndex>& usedFacesNew = nodeManager.getReference< array1d<SortedArray<localIndex>>
// >("usedFaces")[newNodeIndex];
//  usedFacesNew = usedFaces[nodeID];


  if( getLogLevel() )
    std::cout<<"Done splitting node "<<nodeID<<" into nodes "<<nodeID<<" and "<<newNodeIndex<<std::endl;

  // split edges
  map< localIndex, localIndex > splitEdges;
  // loop over all edges connected to the node
  for( map< localIndex, int >::const_iterator iter_edge=edgeLocations.begin(); iter_edge!=edgeLocations.end(); ++iter_edge )
  {
    const localIndex & parentEdgeIndex = iter_edge->first;
    const int & location = iter_edge->second;

    // if the edge is on the separation plane, then split it
    if( location == -1 )
    {
      localIndex newEdgeIndex;

      edgeManager.SplitObject( parentEdgeIndex, rank, newEdgeIndex );

      m_tipEdges.remove( parentEdgeIndex );

      edgeToFaceMap.clearSet( newEdgeIndex );

      if( getLogLevel() )
      {
        GEOSX_LOG_RANK( "" );
        std::cout<<"  Split edge "<<parentEdgeIndex<<" into edges "<<parentEdgeIndex<<" and "<<newEdgeIndex<<std::endl;
      }

      splitEdges[parentEdgeIndex] = newEdgeIndex;
      modifiedObjects.newEdges.insert( newEdgeIndex );
      modifiedObjects.modifiedEdges.insert( parentEdgeIndex );

      for( localIndex const faceIndex : edgeToFaceMap[ parentEdgeIndex ] )
      {
        bool trailingFace = false;
        if( m_trailingFaces.contains( faceIndex ))
        {
          for( localIndex const edgeIndex : faceToEdgeMap[ faceIndex ] )
          {
            if( m_tipEdges.contains( edgeIndex ))
            {
              trailingFace = true;
            }
          }

          if( trailingFace == false )
          {
            m_trailingFaces.remove( faceIndex );
          }
        }
      }

      for( int a=0; a<2; ++a )
      {
        edgeManager.nodeList( newEdgeIndex, a ) = edgeManager.nodeList( parentEdgeIndex, a );
      }

    } //    if( location == -1  )
  } // for( map<localIndex,int>::const_iterator iter_edge...


  // split the faces
  array1d< integer > const & ruptureState = faceManager.getExtrinsicData< extrinsicMeshData::RuptureState >();
  map< localIndex, localIndex > splitFaces;


  SortedArray< localIndex > & externalFaces = faceManager.externalSet();

  // loop over all faces attached to the nodeID
  for( map< localIndex, int >::const_iterator iter_face=faceLocations.begin(); iter_face!=faceLocations.end(); ++iter_face )
  {
    const localIndex faceIndex = iter_face->first;
//    localIndex const parentFaceIndex = parentFaceIndices[faceIndex]==faceIndex ? faceIndex :
// parentFaceIndices[faceIndex];
    const int location = iter_face->second;
    // if the face is on the separation plane, then split it
    if( location == -1 )
    {
      localIndex newFaceIndex;

      if( faceManager.SplitObject( faceIndex, rank, newFaceIndex ) )
      {

        if( getLogLevel() )
        {
          GEOSX_LOG_RANK( "" );
          std::cout<<"  Split face "<<faceIndex<<" into faces "<<faceIndex<<" and "<<newFaceIndex<<std::endl;
        }

        splitFaces[faceIndex] = newFaceIndex;
        modifiedObjects.newFaces.insert( newFaceIndex );
        modifiedObjects.modifiedFaces.insert( faceIndex );

        ruptureState[faceIndex] = 2;
        ruptureState[newFaceIndex] = 2;

        faceRuptureTime( faceIndex ) = time_np1;
        faceRuptureTime( newFaceIndex ) = time_np1;


        m_trailingFaces.insert( faceIndex );
        m_tipFaces.remove( faceIndex );
        faceDegreeFromCrackTip( faceIndex ) = 0;
        faceDegreeFromCrackTip( newFaceIndex ) = 0;

        localIndex const numFaceEdges = faceToEdgeMap.sizeOfArray( faceIndex );
        faceToEdgeMap.resizeArray( newFaceIndex, numFaceEdges );
        for( localIndex a = 0; a < numFaceEdges; ++a )
        {
          faceToEdgeMap( newFaceIndex, a ) = faceToEdgeMap( faceIndex, a );
        }

        localIndex const numFaceNodes = faceToNodeMap.sizeOfArray( faceIndex );
        faceToNodeMap.resizeArray( newFaceIndex, numFaceNodes );
        for( localIndex a=0; a<numFaceNodes; ++a )
        {
          localIndex const aa = a == 0 ? a : numFaceNodes - a;
          faceToNodeMap( newFaceIndex, aa ) = faceToNodeMap( faceIndex, a );
        }
        LvArray::tensorOps::scale< 3 >( faceNormals[ newFaceIndex ], -1 );

        externalFaces.insert( newFaceIndex );
        externalFaces.insert( faceIndex );


        // Fu: All edges of the parent face should be external now.
        // We have to do the following because isExternal attribute of the tip edge is not handled by the splitter.
        for( localIndex const edgeIndex : faceManager.edgeList()[ faceIndex ] )
        {
          if( parentEdgeIndices[edgeIndex]==-1 && childEdgeIndices[edgeIndex]==-1 )
          {
            m_tipEdges.insert( edgeIndex );

            for( localIndex const iface: edgeManager.faceList()[ edgeIndex ] )
            {
              if( faceToElementMap.size( 1 ) == 2  &&
                  faceIsExternal[iface] < 1 &&
                  CheckOrphanElement( elementManager, faceManager, iface ) == 0 &&
                  isFaceSeparable[iface] == 1
//                  && fabs(Dot(faceNormals[faceIndex], faceNormals[iface])) > cos( m_maxTurnAngle )
                  )
              {
                m_tipFaces.insert( iface );
              }
            }
          }
          if( edgeIsExternal[edgeIndex]==0 )
          {
            edgeIsExternal[edgeIndex] = 2;
          }
        }
        for( localIndex const nodeIndex : faceToNodeMap[ faceIndex ] )
        {
          if( parentNodeIndices[nodeIndex]==-1 && childNodeIndices[nodeIndex]==-1 )
          {
            m_tipNodes.insert( nodeIndex );
            nodeDegreeFromCrackTip( nodeIndex ) = 0;
          }
          if( nodeIsExternal[nodeIndex] )
          {
            nodeIsExternal[nodeIndex] = 2;
          }
        }

        {
          localIndex faceIndices[2] = {faceIndex, newFaceIndex};
          localIndex const
          newFaceElement = fractureElementRegion->AddToFractureMesh( time_np1,
                                                                     &edgeManager,
                                                                     &faceManager,
                                                                     this->m_originalFaceToEdges.toViewConst(),
                                                                     "faceElementSubRegion",
                                                                     faceIndices );
          m_faceElemsRupturedThisSolve.insert( newFaceElement );
          modifiedObjects.newElements[ {fractureElementRegion->getIndexInParent(), 0} ].insert( newFaceElement );
        }
//        externalFaceManager.SplitFace(parentFaceIndex, newFaceIndex, nodeManager);

      } // if( faceManager.SplitObject( faceIndex, newFaceIndex ) )
    } // if( location == -1 )
  } // for( map<localIndex,int>::const_iterator iter_face


  // ***** now correct all the relations between the objects *****

  /* To accomplish this annoying yet exceedingly important task, we will take a "top down"
   * approach. Note that this is a two way correction, i.e. if we are correcting
   * elementToNodes, we also correct nodeToElementMaps. This is summarized as:
   * 1) Loop over elements attached to the split node.
   *     2a) correct all relations between the single  element and the nodes.
   *     2b) Loop over all faces on the element
   *         3a) For each face, correct the face relations with the element
   *         3b) For each face, correct the face relations with the nodes
   *         3c) Loop over all edges on the face
   *             4a) For each edge, correct the face relations
   *             4b) for each edge, correct the node relations
   *
   *  The element location will define which side of the rupture everything
   *  is on.
   *  - location 0 gets the original node,edge,face.
   *  - location 1 gets the new node,edge,face.
   */

  array1d< localIndex > const & parentFaceIndex = faceManager.getExtrinsicData< extrinsicMeshData::ParentIndex >();
  array1d< localIndex > const & childFaceIndex = faceManager.getExtrinsicData< extrinsicMeshData::ChildIndex >();

  // 1) loop over all elements attached to the nodeID
  for( map< std::pair< CellElementSubRegion *, localIndex >, int >::const_iterator iter_elem =
         elemLocations.begin(); iter_elem != elemLocations.end(); ++iter_elem )
  {
    const int & location = iter_elem->second;

    if( location==1 )
    {
      const std::pair< CellElementSubRegion *, localIndex > & elem = iter_elem->first;

      CellElementSubRegion & elemSubRegion = *(elem.first);
      ElementRegionBase * const elemRegion = elemSubRegion.getParent()->getParent()->group_cast< ElementRegionBase * >();
      string const elemRegionName = elemRegion->getName();

      localIndex const regionIndex = elementManager.GetRegions().getIndex( elemRegionName );
      localIndex const subRegionIndex = elemRegion->GetSubRegions().getIndex( elemSubRegion.getName() );
      const localIndex elemIndex = elem.second;

      modifiedObjects.modifiedElements[{regionIndex, subRegionIndex}].insert( elemIndex );


      array2d< localIndex, cells::NODE_MAP_PERMUTATION > const & elemsToNodes = elemSubRegion.nodeList();
      array2d< localIndex > const & elemsToFaces = elemSubRegion.faceList();

      if( getLogLevel() > 1 )
        std::cout<<"Element "<<elemIndex<<std::endl;

      // 2a) correct elementToNode and nodeToElement
      if( getLogLevel() > 1 )
        std::cout<<"  Looping over all nodes on element, and correcting node<->element maps:"<<std::endl;


      R1Tensor elemCenter = {0.0, 0.0, 0.0};
      {
        // loop over all nodes on element
        if( getLogLevel() > 1 )
          std::cout<<"    m_ElementToNodeMap = ( ";
        for( localIndex a=0; a<elemsToNodes.size( 1 ); ++a )
        {
          elemCenter += X[ elemsToNodes[elemIndex][a] ];
          // if the node was just split
          if( elemsToNodes[elemIndex][a] == nodeID )
          {

            if( getLogLevel() > 1 )
              std::cout<<elemsToNodes[elemIndex][a]<<"->"<<newNodeIndex<<", ";

            elemsToNodes[elemIndex][a] = newNodeIndex;

            insert( nodeManager.toElementRelation(), newNodeIndex, regionIndex, subRegionIndex, elemIndex );
            erase( nodeManager.toElementRelation(), nodeID, regionIndex, subRegionIndex, elemIndex );
          }
          else if( getLogLevel() > 1 )
            std::cout<<elemsToNodes[elemIndex][a]<<", ";
        }
        elemCenter /= elemsToNodes.size( 1 );
        if( getLogLevel() > 1 )
          std::cout<<")"<<std::endl;

        if( getLogLevel() > 1 )
        {
          for( localIndex a=0; a<elemsToNodes.size( 1 ); ++a )
          {
            if( getLogLevel() > 1 )
            {
              std::cout<<"    nodeToElemMaps["<<elemsToNodes[elemIndex][a]<<"] = ( ";
              for( localIndex k=0; k<nodeToRegionMap.sizeOfArray( elemsToNodes[elemIndex][a] ); ++k )
              {
                std::cout<<"["<<nodeToRegionMap[elemsToNodes[elemIndex][a]][k]<<","
                         <<nodeToSubRegionMap[elemsToNodes[elemIndex][a]][k]<<","
                         <<nodeToElementMap[elemsToNodes[elemIndex][a]][k]<<"] , ";
              }
              std::cout<<" )"<<std::endl;
            }
          }

          if( getLogLevel() > 1 )
          {
            std::cout<<"    nodeToElemMaps["<<nodeID<<"] = ( ";
            for( localIndex k=0; k<nodeToRegionMap.sizeOfArray( nodeID ); ++k )
            {
              std::cout<<"["<<nodeToRegionMap[nodeID][k]<<","
                       <<nodeToSubRegionMap[nodeID][k]<<","
                       <<nodeToElementMap[nodeID][k]<<"] , ";
            }
            std::cout<<" )"<<std::endl;
          }
        }
      }



      // 2b) loop over all faces on element.
      if( getLogLevel() > 1 )
      {
        std::cout<<"  Looping over all faces on element (parent and child):"<<std::endl;
      }

      // we need to build a list of faces that is elemToFaces FOLLOWED by any
      // parent face of those indicated in elemToFaces

      // Now we do a loop over the facelist and process all the faces
      for( int kf=0; kf<elemSubRegion.numFacesPerElement(); ++kf )
      {

        // set both faceID and newFaceID to the parent face.
        localIndex const faceIndex = elemsToFaces[elemIndex][kf];
        //        map<localIndex,localIndex>::iterator iterSplitFace = splitFaces.find(faceIndex);
        bool const isNewFace = (splitFaces.count( faceIndex )>0) ? true : false;
        localIndex const newFaceIndex = isNewFace ? childFaceIndex[faceIndex] : faceIndex;


        // 3a) check to see if the face was split. If so, then we will need
        // to alter the face relation with the elements in both directions.
        if( isNewFace )
        {
          // replace the parent face with the child face in elementToFace. Now
          // faceID is the parent face, and newFaceID is the child face.
          elemsToFaces[elemIndex][kf] = childFaceIndex[faceIndex];



          // add the element to the child faceToElem
//          faceManager.m_toElements[newFaceIndex].emplace_back( elem );

          faceToRegionMap[newFaceIndex][0] = regionIndex;
          faceToSubRegionMap[newFaceIndex][0] = subRegionIndex;
          faceToElementMap[newFaceIndex][0] = elemIndex;
          faceToRegionMap[newFaceIndex][1] = -1;
          faceToSubRegionMap[newFaceIndex][1] = -1;
          faceToElementMap[newFaceIndex][1] = -1;

          // remove the element from the parent face
          if( faceToRegionMap[faceIndex][0] == regionIndex &&
              faceToSubRegionMap[faceIndex][0] == subRegionIndex &&
              faceToElementMap[faceIndex][0] == elemIndex )
          {
            faceToRegionMap[faceIndex][0] = faceToRegionMap[faceIndex][1];
            faceToSubRegionMap[faceIndex][0] = faceToSubRegionMap[faceIndex][1];
            faceToElementMap[faceIndex][0] = faceToElementMap[faceIndex][1];
            faceToRegionMap[faceIndex][1] = -1;
            faceToSubRegionMap[faceIndex][1] = -1;
            faceToElementMap[faceIndex][1] = -1;
          }
          else if( faceToRegionMap[faceIndex][1] == regionIndex &&
                   faceToSubRegionMap[faceIndex][1] == subRegionIndex &&
                   faceToElementMap[faceIndex][1] == elemIndex )
          {
            faceToRegionMap[faceIndex][1] = -1;
            faceToSubRegionMap[faceIndex][1] = -1;
            faceToElementMap[faceIndex][1] = -1;
          }

          if( getLogLevel() > 1 )
          {
            GEOSX_LOG( "    faceToRegionMap["<<newFaceIndex<<"][0]    = "<<faceToRegionMap[newFaceIndex][0] );
            GEOSX_LOG( "    faceToSubRegionMap["<<newFaceIndex<<"][0] = "<<faceToSubRegionMap[newFaceIndex][0] );
            GEOSX_LOG( "    faceToElementMap["<<newFaceIndex<<"][0]      = "<<faceToElementMap[newFaceIndex][0] );
            GEOSX_LOG( "    faceToRegionMap["<<newFaceIndex<<"][1]    = "<<faceToRegionMap[newFaceIndex][1] );
            GEOSX_LOG( "    faceToSubRegionMap["<<newFaceIndex<<"][1] = "<<faceToSubRegionMap[newFaceIndex][1] );
            GEOSX_LOG( "    faceToElementMap["<<newFaceIndex<<"][1]      = "<<faceToElementMap[newFaceIndex][1] );

            GEOSX_LOG( "    faceToRegionMap["<<faceIndex<<"][0]    = "<<faceToRegionMap[faceIndex][0] );
            GEOSX_LOG( "    faceToSubRegionMap["<<faceIndex<<"][0] = "<<faceToSubRegionMap[faceIndex][0] );
            GEOSX_LOG( "    faceToElementMap["<<faceIndex<<"][0]      = "<<faceToElementMap[faceIndex][0] );
            GEOSX_LOG( "    faceToRegionMap["<<faceIndex<<"][1]    = "<<faceToRegionMap[faceIndex][1] );
            GEOSX_LOG( "    faceToSubRegionMap["<<faceIndex<<"][1] = "<<faceToSubRegionMap[faceIndex][1] );
            GEOSX_LOG( "    faceToElementMap["<<faceIndex<<"][1]      = "<<faceToElementMap[faceIndex][1] );

          }

          for( int i = 0; i < 2; i++ )
          {
            localIndex iFace = i == 0 ? faceIndex : newFaceIndex;

            localIndex elementIndex = faceToElementMap[iFace][0];
            CellElementSubRegion * elementSubRegion = elementManager.GetRegion( faceToRegionMap[iFace][0] )->
                                                        GetSubRegion< CellElementSubRegion >( faceToSubRegionMap[iFace][0] );
            arrayView2d< real64 const > const subRegionElemCenter = elementSubRegion->getElementCenter();

            faceManager.SortFaceNodes( X, subRegionElemCenter[ elementIndex ], faceToNodeMap[ iFace ], faceToNodeMap.sizeOfArray( iFace ) );

            //Face normal need to be updated here
            real64 fCenter[ 3 ];
            computationalGeometry::Centroid_3DPolygon( faceToNodeMap[ iFace ],
                                                       X,
                                                       fCenter,
                                                       faceNormals[ iFace ] );
          }

        } // if( splitFaces.count( faceID ) > 0 )

        modifiedObjects.modifiedFaces.insert( faceIndex );



        // 3b) correct faceToNodes and nodeToFaces

        if( getLogLevel() > 1 )
        {
          localIndex const parentFace = parentFaceIndex[newFaceIndex];
          if( parentFace!=-1 )
          {
            std::cout<<"    m_FaceToNodeMap["<<parentFace<<"->"<<newFaceIndex<<"] = ( ";
          }
          else
          {
            std::cout<<"    m_FaceToNodeMap["<<newFaceIndex<<"] = ( ";
          }
        }

        // loop over all nodes on the face.
        for( localIndex & nodeIndex : faceToNodeMap[ newFaceIndex ] )
        {
          if( getLogLevel() > 1 )
            std::cout<<nodeIndex;

          // if the facenode is the one that is being split
          if( nodeIndex == nodeID )
          {
            nodeIndex = newNodeIndex;

            // if it is not a new face.
            if( !isNewFace )
            {
              // remove the face from the nodeToFaceMap of the parent node.
              nodeToFaceMap.removeFromSet( nodeID, faceIndex );

              // add the face to the nodeToFaceMap of the new node.
              nodeToFaceMap.insertIntoSet( nodeIndex, faceIndex );
            }
            else
            {
              // it is a new face

              // insert the newFace into the nodeToFaceMap of the newNode
              nodeToFaceMap.insertIntoSet( nodeIndex, newFaceIndex );
            }
            if( getLogLevel() > 1 )
              std::cout<<"->"<<nodeIndex<<", ";
          }
          else // the node is not being split
          {
            nodeToFaceMap.insertIntoSet( nodeIndex, newFaceIndex );

            if( getLogLevel() > 1 )
              std::cout<<", ";
          }

        }
        if( getLogLevel() > 1 )
          std::cout<<")"<<std::endl;



        // faceToEdges
        if( getLogLevel() > 1 )
        {
          const localIndex parentFace = parentFaceIndex[newFaceIndex];
          if( parentFace!=-1 )
          {
            std::cout<<"    m_FaceToEdgeMap["<<parentFace<<"->"<<newFaceIndex<<"] = ( ";
          }
          else
          {
            std::cout<<"    m_FaceToEdgeMap["<<newFaceIndex<<"] = ( ";
          }
        }
        // loop over all edges on face
        for( localIndex & edgeIndex : faceToEdgeMap[ newFaceIndex ] )
        {

          // if the edge was just split
          if( splitEdges.count( edgeIndex ) > 0 )
          {
            if( faceIndex == newFaceIndex )
            {
              edgeToFaceMap.removeFromSet( edgeIndex, faceIndex );
            }

            edgeIndex = splitEdges[edgeIndex];
          }
          edgeToFaceMap.insertIntoSet( edgeIndex, newFaceIndex );

          modifiedObjects.modifiedEdges.insert( edgeIndex );

          if( getLogLevel() > 1 )
            std::cout<<edgeIndex;



          //edgeToNodeMap
          if( getLogLevel() > 1 )
          {
            std::cout<<"(";
          }

          {
            for( localIndex a=0; a<edgeToNodeMap.size( 1 ); ++a )
            {
              if( edgeToNodeMap[edgeIndex][a] == nodeID )
              {

                if( getLogLevel() > 1 )
                  std::cout<<edgeToNodeMap[edgeIndex][a];

                edgeToNodeMap[edgeIndex][a] = newNodeIndex;
                nodeToEdgeMap.removeFromSet( nodeID, edgeIndex );

                if( getLogLevel() > 1 )
                  std::cout<<"->"<<edgeToNodeMap[edgeIndex][a]<<", ";

              }
              else if( getLogLevel() > 1 )
                std::cout<<edgeToNodeMap[edgeIndex][a]<<", ";

              nodeToEdgeMap.insertIntoSet( edgeToNodeMap[edgeIndex][a], edgeIndex );
              modifiedObjects.modifiedNodes.insert( edgeToNodeMap[edgeIndex][a] );
            }
            if( getLogLevel() > 1 )
              std::cout<<")";
          }
          if( getLogLevel() > 1 )
            std::cout<<", ";
        }
        if( getLogLevel() > 1 )
          std::cout<<")"<<std::endl;
      } // for( int kf=0 ; kf<elemRegion.m_numFacesPerElement ; ++kf )
    } // if( location==1 )
  } // for( map<std::pair<CellBlockSubRegion*, localIndex>, int>::const_iterator iter_elem = elemLocations.begin()
}


void SurfaceGenerator::MapConsistencyCheck( localIndex const GEOSX_UNUSED_PARAM( nodeID ),
                                            NodeManager const & nodeManager,
                                            EdgeManager const & edgeManager,
                                            FaceManager const & faceManager,
                                            ElementRegionManager const & elementManager,
                                            map< std::pair< CellElementSubRegion *, localIndex >, int > const & elemLocations )
{
  //**************************************************************************
  // THIS IS ALL JUST CONSISTENCY CHECKING
  //**************************************************************************


  ArrayOfSetsView< localIndex const > const & nodeToEdgeMap = nodeManager.edgeList().toViewConst();
  ArrayOfSetsView< localIndex const > const & nodeToFaceMap = nodeManager.faceList().toViewConst();
  ArrayOfArraysView< localIndex const > const & nodeToRegionMap = nodeManager.elementRegionList();
  ArrayOfArraysView< localIndex const > const & nodeToSubRegionMap = nodeManager.elementSubRegionList();
  ArrayOfArraysView< localIndex const > const & nodeToElementMap = nodeManager.elementList();


  arrayView2d< localIndex > const & edgeToNodeMap = edgeManager.nodeList();

  ArrayOfArraysView< localIndex const > const & faceToNodeMap = faceManager.nodeList().toViewConst();
  ArrayOfArraysView< localIndex const > const & faceToEdgeMap = faceManager.edgeList().toViewConst();
  arrayView2d< localIndex const > const & faceToRegionMap = faceManager.elementRegionList();
  arrayView2d< localIndex const > const & faceToSubRegionMap = faceManager.elementSubRegionList();
  arrayView2d< localIndex const > const & faceToElementMap = faceManager.elementList();


#if 1
  if( getLogLevel() > 2 )
  {
    std::cout<<"CONSISTENCY CHECKING OF THE MAPS"<<std::endl;

    for( map< std::pair< CellElementSubRegion *, localIndex >, int >::const_iterator iter_elem=elemLocations.begin();
         iter_elem!=elemLocations.end(); ++iter_elem )
    {
      const std::pair< CellElementSubRegion *, localIndex > & elem = iter_elem->first;

      CellElementSubRegion & elemSubRegion = *(elem.first);
      const localIndex elemIndex = elem.second;

      arrayView2d< localIndex const, cells::NODE_MAP_USD > const & elemsToNodes = elemSubRegion.nodeList();
      arrayView2d< localIndex > & elemsToFaces = elemSubRegion.faceList();


      std::set< localIndex > elemNodes;


      GEOSX_LOG( "Element " << elemIndex );
      std::cout << " elementToNodes = ";
      for( int a=0; a<8; ++a )
      {
        elemNodes.insert( elemsToNodes( elemIndex, a ));
        std::cout << elemsToNodes( elemIndex, a )<<", ";
      }
      std::cout << std::endl;

      std::cout << " elementToFaces->edges->nodes = ";


      // Now we do a loop over the facelist and process all the faces
      for( int kf=0; kf<elemSubRegion.numFacesPerElement(); ++kf )
      {
        std::set< localIndex > faceNodes;

        localIndex faceIndex  = elemsToFaces( elemIndex, kf );

        std::cout << "                              = ";
        std::cout << faceIndex << "( ";
        for( int b=0; b<4; ++b )
        {
          localIndex faceNodeID = faceToNodeMap( faceIndex, b );
          faceNodes.insert( faceNodeID );
          if( elemNodes.count( faceNodeID ) == 0 )
          {
            std::cout << "*";
          }
          std::cout << faceNodeID << ",";
        }
        std::cout << " )      ";



        std::cout << faceIndex << "[ ";
        for( int b=0; b<4; ++b )
        {
          localIndex edgeIndex = faceToEdgeMap( faceIndex, b );
          std::cout << edgeIndex << "( ";
          for( int c=0; c<2; ++c )
          {
            localIndex edgeNodeID = edgeToNodeMap( edgeIndex, c );
            if( elemNodes.count( edgeNodeID ) == 0  && kf<elemSubRegion.numFacesPerElement() )
            {
              std::cout << "*";
            }
            if( faceNodes.count( edgeNodeID ) == 0 )
            {
              std::cout << "#";
            }
            std::cout << edgeNodeID << ",";
          }
          std::cout << " ), ";
        }
        std::cout << " ] \n";

      }
      std::cout << std::endl;

    }

  }

  if( getLogLevel() > 2 )
  {
    // nodeToEdge
    std::vector< std::set< localIndex > > inverseEdgesToNodes( nodeManager.size() );

    for( localIndex ke=0; ke<edgeManager.size(); ++ke )
    {
      for( localIndex b= 0; b<edgeToNodeMap.size( 1 ); ++b )
      {
        localIndex nodeIndex = edgeToNodeMap( ke, b );
        inverseEdgesToNodes[nodeIndex].insert( ke );
      }
    }
    std::cout << "Check NodeToEdge:  nodeToEdgeMap  inverseEdgesToNodes" << std::endl;
    for( localIndex a=0; a<nodeManager.size(); ++a )
    {
      std::cout << "nodeToEdgeMap[" << a << "] = ( ";

      for( localIndex const edgeID : nodeToEdgeMap[ a ] )
      {
        if( inverseEdgesToNodes[a].count( edgeID ) == 0 )
        {
          std::cout << "*";
        }
        std::cout << edgeID << ", ";
      }

      std::cout<<")    (";

      for( localIndex const edgeID : inverseEdgesToNodes[a] )
      {
        if( !nodeToEdgeMap.contains( a, edgeID ) )
          std::cout << "*";
        std::cout << edgeID <<", ";
      }
      std::cout<< ")" <<std::endl;
    }
  }

  if( getLogLevel() > 2 )
  {
    // nodeToFace
    std::vector< std::set< localIndex > > inverseFacesToNodes( nodeManager.size() );
    for( localIndex kf=0; kf<faceManager.size(); ++kf )
    {
      for( localIndex const b : faceToNodeMap[ kf ] )
      {
        inverseFacesToNodes[b].insert( kf );
      }
    }
    std::cout << "Check NodeToFace:  nodeToFaceMap  inverseFacesToNodes" << std::endl;
    for( localIndex a=0; a<nodeManager.size(); ++a )
    {
      std::cout << "m_nodeToFaceMap[ "<< a << "] = ( ";
      for( localIndex const & faceID : nodeToFaceMap[ a ] )
      {
        if( inverseFacesToNodes[a].count( faceID ) == 0 )
          std::cout << "*";
        std::cout << faceID << ", ";
      }
      std::cout<<")    (";

      for( localIndex const edgeID : inverseFacesToNodes[a] )
      {
        if( !nodeToFaceMap.contains( a, edgeID ) )
          std::cout << "*";
        std::cout << edgeID << ", ";
      }
      std::cout<<")"<<std::endl;
    }
  }



  if( getLogLevel() > 2 )
  {


    // nodeToElement
    std::vector< std::set< std::pair< CellElementSubRegion const *, localIndex > > > inverseElemsToNodes( nodeManager.size() );
    for( localIndex er=0; er<elementManager.numRegions(); ++er )
    {
      ElementRegionBase const & elemRegion = *(elementManager.GetRegion( er ));
      for( localIndex esr=0; esr<elemRegion.numSubRegions(); ++esr )
      {
        CellElementSubRegion const * const subRegion = elemRegion.GetSubRegion< CellElementSubRegion >( esr );
        if( subRegion != nullptr )
        {
          arrayView2d< localIndex const, cells::NODE_MAP_USD > const & elemsToNodes = subRegion->nodeList();
          for( localIndex k=0; k<subRegion->size(); ++k )
          {
            std::pair< CellElementSubRegion const *, localIndex > elem = std::make_pair( subRegion, k );

            for( localIndex a=0; a<elemsToNodes.size( 1 ); ++a )
            {
              inverseElemsToNodes[elemsToNodes( k, a )].insert( elem );
            }
          }
        }
      }
    }



    std::cout<<"Check NodeToElem: nodesToElems  inverseElemsToNodes "<<std::endl;


    for( localIndex a=0; a<nodeManager.size(); ++a )
    {

      std::set< std::pair< CellElementSubRegion const *, localIndex > > nodeToElements;
      for( localIndex k=0; k<nodeToRegionMap.sizeOfArray( a ); ++k )
      {
        if( nodeToRegionMap[a][k]!=-1 && nodeToSubRegionMap[a][k]!=-1 && nodeToElementMap[a][k]!=-1 )
        {
          nodeToElements.insert( std::make_pair( elementManager.GetRegion( nodeToRegionMap( a, k ) )->
                                                   GetSubRegion< CellElementSubRegion >( nodeToSubRegionMap( a, k ) ),
                                                 nodeToElementMap( a, k ) ) );
        }
      }


      std::cout<<"m_NodeToElementMap["<<a<<"] = ( ";
      for( std::set< std::pair< CellElementSubRegion const *, localIndex > >::iterator
           ielem=nodeToElements.begin(); ielem!=nodeToElements.end(); ++ielem )
      {
        if( inverseElemsToNodes[a].count( *ielem ) == 0 )
          std::cout<<"*";

        std::cout<<ielem->second<<", ";
      }
      std::cout<<")    (";

      for( std::set< std::pair< CellElementSubRegion const *, localIndex > >::const_iterator
           ielem=inverseElemsToNodes[a].begin();
           ielem!=inverseElemsToNodes[a].end(); ++ielem )
      {
        if( nodeToElements.count( *ielem ) == 0 )
          std::cout<<"*";

        std::cout<<ielem->second<<", ";
      }
      std::cout<<")"<<std::endl;
    }


    // edgeToFace
    std::vector< std::set< localIndex > > inverseFacesToEdges( edgeManager.size() );
    for( localIndex kf=0; kf<faceManager.size(); ++kf )
    {
      for( localIndex const b : faceToEdgeMap[ kf ] )
      {
        inverseFacesToEdges[ b ].insert( kf );
      }
    }
    std::cout<<"Check EdgeToFace: edgeToFaceMap  inverseFacesToEdges "<<std::endl;
    for( localIndex ke=0; ke<edgeManager.size(); ++ke )
    {
      std::cout<<"m_edgeToFaceMap["<<ke<<"] = ( ";
      for( localIndex const faceID : edgeManager.faceList()[ ke ] )
      {
        if( inverseFacesToEdges[ke].count( faceID ) == 0 )
          std::cout << "*";
        std::cout<<faceID<<", ";
      }
      std::cout<<")    (";

      for( std::set< localIndex >::const_iterator iface=inverseFacesToEdges[ke].begin();
           iface!=inverseFacesToEdges[ke].end(); ++iface )
      {
        if( !edgeManager.faceList().contains( ke, *iface ) )
          std::cout<<"*";
        std::cout<< *iface <<", ";
      }
      std::cout<<")"<<std::endl;
    }

    // faceToElement
    std::vector< std::set< std::pair< CellElementSubRegion const *, localIndex > > > inverseElemsToFaces( faceManager.size() );
    for( localIndex er=0; er<elementManager.numRegions(); ++er )
    {
      ElementRegionBase const & elemRegion = *(elementManager.GetRegion( er ));
      for( localIndex esr=0; esr<elemRegion.numSubRegions(); ++esr )
      {
        CellElementSubRegion const * const subRegion = elemRegion.GetSubRegion< CellElementSubRegion >( esr );
        if( subRegion != nullptr )
        {
          arrayView2d< localIndex > const & elemsToFaces = subRegion->faceList();

          for( localIndex k=0; k<subRegion->size(); ++k )
          {
            std::pair< CellElementSubRegion const *, localIndex > elem = std::make_pair( subRegion, k );

            for( localIndex a=0; a<elemsToFaces.size( 1 ); ++a )
            {
              const localIndex faceID = elemsToFaces( k, a );
              inverseElemsToFaces[ faceID ].insert( elem );

              //            if( parentFaceIndex[faceID] != -1 )
              //            {
              //              inverseElemsToFaces[parentFaceIndex[faceID]].insert(elem);
              //            }
            }
          }
        }
      }
    }
    std::cout<<"Check FacesToElem: facesToElems  inverseElemsToFaces "<<std::endl;
    for( localIndex a=0; a<faceManager.size(); ++a )
    {

      std::vector< std::pair< CellElementSubRegion const *, localIndex > > faceToElements;
      for( localIndex k=0; k<faceToRegionMap.size( 1 ); ++k )
      {
        // TODO This only works for a single region
        if( faceToRegionMap( a, k ) != -1 )
        {
          faceToElements.emplace_back( elementManager.GetRegion( faceToRegionMap( a, k ) )->
                                         GetSubRegion< CellElementSubRegion >( faceToSubRegionMap( a, k ) ),
                                       faceToElementMap( a, k ) );
        }
      }


      std::cout<<"m_FaceToElementMap["<<a<<"] = ( ";

      for( std::vector< std::pair< CellElementSubRegion const *, localIndex > >::const_iterator
           ielem=faceToElements.begin();
           ielem!=faceToElements.end(); ++ielem )
      {
        if( inverseElemsToFaces[a].count( *ielem ) == 0 )
          std::cout<<"*";

        std::cout<<ielem->second<<", ";
      }
      std::cout<<")    (";

      for( std::set< std::pair< CellElementSubRegion const *, localIndex > >::const_iterator ielem=inverseElemsToFaces[a].begin();
           ielem!=inverseElemsToFaces[a].end(); ++ielem )
      {

        if( faceToElements.size() == 2 )
        {
          if( (faceToElements[0] != *ielem) && (faceToElements[1] != *ielem) )
            std::cout<<"*";
        }
        else if( faceToElements.size() )
        {
          if( (faceToElements[0] != *ielem)  )
            std::cout<<"*";
        }
        else
        {
          std::cout<<"****";
        }


        std::cout<<ielem->second<<", ";
      }
      std::cout<<")"<<std::endl;
    }
  }
//  CorrectSplitNodalMass(nodeManager, nodeID, nodeManager.m_childIndices[nodeID][0]);
#endif
}



realT SurfaceGenerator::CalculateKinkAngle ( const localIndex edgeID,
                                             const NodeManager & GEOSX_UNUSED_PARAM( nodeManager ),
                                             EdgeManager & edgeManager,
                                             FaceManager & faceManager )
{
  // TODO: This method should be re-implemented.
  localIndex_array faces;
  // realT kinkAngle;

  arrayView1d< integer const > const & faceIsExternal = faceManager.isExternal();

  for( localIndex const iface : edgeManager.faceList()[ edgeID ] )
  {
    if( faceIsExternal[iface] == 1 )
      faces.emplace_back( iface );
  }

  if( faces.size() != 2 )
  {
    return(-1.0);
  }
  else
//  {
////    // First check if the two faces are parent-child pairs
////    if (faceManager.m_parentIndex[faces[0]]==faces[1] || faceManager.m_parentIndex[faces[1]]==faces[0] )
////    {
////      return(0.0);
////    }
//
//    R1Tensor vecFace[3];
//    faceManager.InFaceVectorNormalToEdge(nodeManager, edgeManager, faces[0], edgeID, vecFace[0]);
//    faceManager.InFaceVectorNormalToEdge(nodeManager, edgeManager, faces[1], edgeID, vecFace[1]);
//    vecFace[2] = vecFace[0];
//    vecFace[2] += vecFace[1];
//    vecFace[2] /= 2.0;
//
//    kinkAngle = acos(Dot(vecFace[0],vecFace[1])*0.999999) / 3.141592653589793238462 * 180.0;
//
//    R1Tensor vecFaceNorm;
//    vecFaceNorm = faceManager.FaceNormal(nodeManager, faces[0]);
//    vecFaceNorm  += faceManager.FaceNormal(nodeManager, faces[1]);
//    vecFaceNorm /= 2.0;
//
//    if (Dot(vecFace[2], vecFaceNorm) < 0.0)
//      kinkAngle = 360.0 - kinkAngle;
//
//    return(kinkAngle);
//
//  }
    return 1e100;
}

void SurfaceGenerator::CalculateKinkAngles ( FaceManager & faceManager,
                                             EdgeManager & edgeManager,
                                             NodeManager & nodeManager,
                                             ModifiedObjectLists & modifiedObjects,
                                             const bool prefrac )
{
  arrayView1d< real64 > & kinkAngle = edgeManager.getReference< real64_array >( "kinkAngle" );

  if( prefrac )
  {
    for( localIndex edgeID = 0; edgeID < edgeManager.size(); ++edgeID )
    {
      kinkAngle[edgeID] = CalculateKinkAngle( edgeID, nodeManager, edgeManager, faceManager );
    }
  }
  else
  {
    for( std::set< localIndex >::const_iterator i=modifiedObjects.newEdges.begin(); i!=modifiedObjects.newEdges.end(); ++i )
    {
      kinkAngle[*i] = CalculateKinkAngle( *i, nodeManager, edgeManager, faceManager );
    }
    for( std::set< localIndex >::const_iterator i=modifiedObjects.modifiedEdges.begin(); i!=modifiedObjects.modifiedEdges.end(); ++i )
    {
      kinkAngle[*i] = CalculateKinkAngle( *i, nodeManager, edgeManager, faceManager );
    }
  }
}



void SurfaceGenerator::IdentifyRupturedFaces( DomainPartition & domain,
                                              NodeManager & nodeManager,
                                              EdgeManager & edgeManager,
                                              FaceManager & faceManager,
                                              ElementRegionManager & elementManager,
                                              const bool prefrac )
{
  arrayView1d< integer > const & isEdgeGhost = edgeManager.ghostRank();
  arrayView1d< real64 const > const & SIFNode = nodeManager.getExtrinsicData< extrinsicMeshData::SIFNode >();


  // We use the color map scheme because we can mark a face to be rupture ready from a partition where the face is a
  // ghost.

  if( !m_nodeBasedSIF )
  {
    {
//      for( int color=0 ; color<partition.NumColor() ; ++color )
      {
        ModifiedObjectLists modifiedObjects;
//        if( partition.Color() == color )
        {
          for( localIndex iEdge = 0; iEdge != edgeManager.size(); ++iEdge )
          {

            if( isEdgeGhost[iEdge] < 0 )
            {
              int edgeMode = CheckEdgeSplitability( iEdge,
                                                    nodeManager,
                                                    faceManager,
                                                    edgeManager,
                                                    prefrac );
              if( edgeMode == 0 || edgeMode == 1 ) // We need to calculate SIF
              {
                R1Tensor vecTipNorm, vecTip, vecEdge, direction;
                localIndex trailFaceID = 0;
                realT SIF = CalculateEdgeSIF( domain, iEdge, trailFaceID,
                                              nodeManager,
                                              edgeManager,
                                              faceManager,
                                              elementManager,
                                              vecTipNorm,
                                              vecTip );

                if( SIF >  MinimumToughnessOnEdge( iEdge, nodeManager, edgeManager, faceManager ) * 0.5 ) // && edgeMode
                                                                                                          // == 1)
                {
                  MarkRuptureFaceFromEdge( iEdge, trailFaceID,
                                           nodeManager,
                                           edgeManager,
                                           faceManager,
                                           elementManager,
                                           vecTipNorm,
                                           vecTip,
                                           modifiedObjects,
                                           edgeMode );
                }
              }
            }
          }
        }
      }
    }
  }
  else
  {
    ModifiedObjectLists modifiedObjects;

    CalculateNodeAndFaceSIF( domain, nodeManager, edgeManager, faceManager, elementManager );

    for( auto nodeIndex: m_tipNodes )
    {
      if( SIFNode[nodeIndex] > MinimumToughnessOnNode( nodeIndex, nodeManager, edgeManager, faceManager ))
      {
        MarkRuptureFaceFromNode( nodeIndex,
                                 nodeManager,
                                 edgeManager,
                                 faceManager,
                                 elementManager,
                                 modifiedObjects );
      }
    }
  }



}

void SurfaceGenerator::CalculateNodeAndFaceSIF( DomainPartition & domain,
                                                NodeManager & nodeManager,
                                                EdgeManager & edgeManager,
                                                FaceManager & faceManager,
                                                ElementRegionManager & elementManager )
{
  arrayView1d< real64 > const & SIFNode = nodeManager.getExtrinsicData< extrinsicMeshData::SIFNode >();
  arrayView1d< real64 > const & SIFonFace = faceManager.getExtrinsicData< extrinsicMeshData::SIFonFace >();

  std::vector< std::vector< realT > > SIFNode_All, SIFonFace_All;
  std::vector< realT > SIFOnEdge;
  SIFNode_All.resize( nodeManager.size() );
  SIFonFace_All.resize( faceManager.size() );
  SIFOnEdge.resize( edgeManager.size() );


  SIFNode.setValues< parallelHostPolicy >( 0 );
  SIFonFace.setValues< parallelHostPolicy >( 0 );

  arrayView2d< real64 const > const &
  fext = nodeManager.getReference< array2d< real64 > >( SolidMechanicsLagrangianFEM::viewKeyStruct::forceExternal );
  arrayView2d< real64 const, nodes::TOTAL_DISPLACEMENT_USD > const & displacement = nodeManager.totalDisplacement();
  ArrayOfArraysView< localIndex const > const & nodeToRegionMap = nodeManager.elementRegionList().toViewConst();
  ArrayOfArraysView< localIndex const > const & nodeToSubRegionMap = nodeManager.elementSubRegionList().toViewConst();
  ArrayOfArraysView< localIndex const > const & nodeToElementMap = nodeManager.elementList().toViewConst();
  arrayView2d< real64 const, nodes::REFERENCE_POSITION_USD > const & X = nodeManager.referencePosition();
  ArrayOfSetsView< localIndex const > const & nodeToEdgeMap = nodeManager.edgeList().toViewConst();
  const arrayView1d< integer > & isNodeGhost = nodeManager.ghostRank();

  arrayView2d< localIndex > const & edgeToNodeMap = edgeManager.nodeList();
  ArrayOfSetsView< localIndex const > const & edgeToFaceMap = edgeManager.faceList().toViewConst();

  ArrayOfArraysView< localIndex const > const & faceToNodeMap = faceManager.nodeList().toViewConst();
  ArrayOfArraysView< localIndex const > const & faceToEdgeMap = faceManager.edgeList().toViewConst();
  arrayView2d< real64 const > const & faceNormal = faceManager.faceNormal();
  arrayView1d< real64 const > const & faceArea = faceManager.faceArea();
  arrayView2d< real64 const > const & faceCenter = faceManager.faceCenter();

  arrayView1d< localIndex const > const & childFaceIndices = faceManager.getExtrinsicData< extrinsicMeshData::ChildIndex >();
  arrayView1d< localIndex const > const & childNodeIndices = nodeManager.getExtrinsicData< extrinsicMeshData::ChildIndex >();
  arrayView1d< localIndex > const & parentNodeIndices = nodeManager.getExtrinsicData< extrinsicMeshData::ParentIndex >();

  ConstitutiveManager const * const cm = domain.getConstitutiveManager();
  ConstitutiveBase const * const solid  = cm->GetConstitutiveRelation< ConstitutiveBase >( m_solidMaterialNames[0] );
  GEOSX_ERROR_IF( solid == nullptr, "constitutive model " + m_solidMaterialNames[0] + " not found" );
  m_solidMaterialFullIndex = solid->getIndexInParent();

  ConstitutiveManager * const constitutiveManager =
    domain.GetGroup< ConstitutiveManager >( keys::ConstitutiveManager );

  ElementRegionManager::MaterialViewAccessor< arrayView1d< real64 const > > const shearModulus =
    elementManager.ConstructFullMaterialViewAccessor< array1d< real64 >, arrayView1d< real64 const > >( "ShearModulus", constitutiveManager );

  ElementRegionManager::MaterialViewAccessor< arrayView1d< real64 const > > const bulkModulus =
    elementManager.ConstructFullMaterialViewAccessor< array1d< real64 >, arrayView1d< real64 const > >( "BulkModulus", constitutiveManager );

  ElementRegionManager::MaterialViewAccessor< arrayView3d< real64 const, solid::STRESS_USD > > const
  stress = elementManager.ConstructFullMaterialViewAccessor< array3d< real64, solid::STRESS_PERMUTATION >,
                                                             arrayView3d< real64 const, solid::STRESS_USD > >( SolidBase::viewKeyStruct::stressString,
                                                                                                               constitutiveManager );


  ElementRegionManager::ElementViewAccessor< arrayView4d< real64 const > > const
  dNdX = elementManager.ConstructViewAccessor< array4d< real64 >, arrayView4d< real64 const > >( keys::dNdX );

  ElementRegionManager::ElementViewAccessor< arrayView2d< real64 const > > const
  detJ = elementManager.ConstructViewAccessor< array2d< real64 >, arrayView2d< real64 const > >( keys::detJ );



  nodeManager.totalDisplacement().move( LvArray::MemorySpace::CPU, false );
  elementManager.forElementSubRegions< CellElementSubRegion >( [&]( CellElementSubRegion & subRegion )
  {
    for( localIndex mat=0; mat<m_solidMaterialNames.size(); ++mat )
    {
      subRegion.getConstitutiveModel( m_solidMaterialNames[mat] )->
        getReference< array3d< real64, solid::STRESS_PERMUTATION > >( SolidBase::viewKeyStruct::stressString ).move( LvArray::MemorySpace::CPU,
                                                                                                                     false );
    }
  } );
  displacement.move( LvArray::MemorySpace::CPU, false );


  for( localIndex const trailingFaceIndex : m_trailingFaces )
//  RAJA::forall< parallelHostPolicy >( RAJA::TypedRangeSegment< localIndex >( 0, m_trailingFaces.size() ),
//                                      [=] GEOSX_HOST_DEVICE ( localIndex const trailingFacesCounter )
  {
//    localIndex const trailingFaceIndex = m_trailingFaces[ trailingFacesCounter ];
    R1Tensor faceNormalVector = faceNormal[trailingFaceIndex];//TODO: check if a ghost face still has the correct
                                                              // attributes such as normal vector, face center, face
                                                              // index.
    localIndex_array unpinchedNodeID;
    localIndex_array pinchedNodeID;
    localIndex_array tipEdgesID;

    for( localIndex const nodeIndex : faceToNodeMap[ trailingFaceIndex ] )
    {
      if( m_tipNodes.contains( nodeIndex ))
      {
        pinchedNodeID.emplace_back( nodeIndex );
      }
      else
      {
        unpinchedNodeID.emplace_back( nodeIndex );
      }
    }

    for( localIndex const edgeIndex : faceToEdgeMap[ trailingFaceIndex ] )
    {
      if( m_tipEdges.contains( edgeIndex ))
      {
        tipEdgesID.emplace_back( edgeIndex );
      }
    }

    if( tipEdgesID.size() >= 1 )
    {
      for( localIndex const nodeIndex : pinchedNodeID )
      {
        if( isNodeGhost[nodeIndex] < 0 )
        {
          R1Tensor nodeDisconnectForce;
          R1Tensor nodePosition = X[nodeIndex];
          localIndex tralingNodeID = std::numeric_limits< localIndex >::max();
          localIndex nElemEachSide[2];
          nElemEachSide[0] = 0;
          nElemEachSide[1] = 0;

          for( localIndex k=0; k<nodeToRegionMap.sizeOfArray( nodeIndex ); ++k )
          {
            localIndex const er  = nodeToRegionMap[nodeIndex][k];
            localIndex const esr = nodeToSubRegionMap[nodeIndex][k];
            localIndex const ei  = nodeToElementMap[nodeIndex][k];

            CellElementSubRegion * const elementSubRegion = elementManager.GetRegion( er )->GetSubRegion< CellElementSubRegion >( esr );

            arrayView2d< localIndex const, cells::NODE_MAP_USD > const & elementsToNodes = elementSubRegion->nodeList();
            arrayView2d< real64 const > const & elementCenter = elementSubRegion->getElementCenter().toViewConst();
            realT K = bulkModulus[er][esr][m_solidMaterialFullIndex][ei];
            realT G = shearModulus[er][esr][m_solidMaterialFullIndex][ei];
            realT youngsModulus = 9 * K * G / ( 3 * K + G );
            realT poissonRatio = ( 3 * K - 2 * G ) / ( 2 * ( 3 * K + G ) );

            localIndex const numQuadraturePoints = detJ[er][esr].size( 1 );

            for( localIndex n=0; n<elementsToNodes.size( 1 ); ++n )
            {
              if( elementsToNodes( ei, n ) == nodeIndex )
              {
                R1Tensor temp;
                R1Tensor xEle = elementCenter[ei];

                SolidMechanicsLagrangianFEMKernels::ExplicitKernel::
                  CalculateSingleNodalForce( ei,
                                             n,
                                             numQuadraturePoints,
                                             dNdX[er][esr],
                                             detJ[er][esr],
                                             stress[er][esr][m_solidMaterialFullIndex],
                                             temp );

                //wu40: the nodal force need to be weighted by Young's modulus and possion's ratio.
                temp *= youngsModulus;
                temp /= (1 - poissonRatio * poissonRatio);

                xEle -= nodePosition;
                if( Dot( xEle, faceNormalVector ) > 0 ) //TODO: check the sign.
                {
                  nElemEachSide[0] += 1;
                  nodeDisconnectForce += temp;
                }
                else
                {
                  nElemEachSide[1] +=1;
                  nodeDisconnectForce -= temp;
                }
              }
            }
          }

          if( nElemEachSide[0]>=1 && nElemEachSide[1]>=1 )
          {
            nodeDisconnectForce /= 2.0;
          }

          //Find the trailing node according to the node index and face index
          if( unpinchedNodeID.size() == 0 ) //Tet mesh under three nodes pinched scenario. Need to find the other
                                            // trailing face that containing the trailing node.
          {
            for( localIndex const edgeIndex: faceToEdgeMap[ trailingFaceIndex ] )
            {
              for( localIndex const faceIndex: edgeToFaceMap[ edgeIndex ] )
              {
                if( faceIndex != trailingFaceIndex && m_tipFaces.contains( faceIndex ))
                {
                  for( localIndex const iNode: faceToNodeMap[ faceIndex ] )
                  {
                    if( !m_tipNodes.contains( iNode ))
                    {
                      tralingNodeID = iNode;
                    }
                  }
                }
              }
            }

            if( tralingNodeID == std::numeric_limits< localIndex >::max())
            {
              GEOSX_ERROR( "Error. The triangular trailing face has three tip nodes but cannot find the other trailing face containing the trailing node." );
            }
          }
          else if( unpinchedNodeID.size() == 1 )
          {
            tralingNodeID = unpinchedNodeID[0];
          }
          else if( unpinchedNodeID.size() == 2 )
          {
            for( localIndex const edgeIndex : nodeToEdgeMap[ nodeIndex ] )
            {
              auto const faceToEdgeMapIterator = faceToEdgeMap[ trailingFaceIndex ];
              if( std::find( faceToEdgeMapIterator.begin(), faceToEdgeMapIterator.end(), edgeIndex ) != faceToEdgeMapIterator.end() &&
                  !m_tipEdges.contains( edgeIndex ) )
              {
                tralingNodeID = edgeToNodeMap[edgeIndex][0] == nodeIndex ? edgeToNodeMap[edgeIndex][1] : edgeToNodeMap[edgeIndex][0];
              }
            }
          }

          //Calculate SIF for the node.
          realT tipNodeSIF;
          R1Tensor tipNodeForce;
          R1Tensor trailingNodeDisp;
          localIndex theOtherTrailingNodeID;

          if( childNodeIndices[tralingNodeID] == -1 )
          {
            theOtherTrailingNodeID = parentNodeIndices[tralingNodeID];
          }
          else
          {
            theOtherTrailingNodeID = childNodeIndices[tralingNodeID];
          }

          trailingNodeDisp = displacement[theOtherTrailingNodeID];
          trailingNodeDisp -= displacement[tralingNodeID];

          //Calculate average young's modulus and poisson ratio for fext.
          R1Tensor fExternal[2];
          for( localIndex i=0; i<2; ++i )
          {
            realT averageYoungsModulus( 0 ), averagePoissonRatio( 0 );
            localIndex nodeID = i == 0 ? tralingNodeID : theOtherTrailingNodeID;
            for( localIndex k=0; k<nodeToRegionMap.sizeOfArray( nodeID ); ++k )
            {
              localIndex const er  = nodeToRegionMap[nodeIndex][k];
              localIndex const esr = nodeToSubRegionMap[nodeIndex][k];
              localIndex const ei  = nodeToElementMap[nodeIndex][k];

              realT K = bulkModulus[er][esr][m_solidMaterialFullIndex][ei];
              realT G = shearModulus[er][esr][m_solidMaterialFullIndex][ei];
              averageYoungsModulus += 9 * K * G / ( 3 * K + G );
              averagePoissonRatio += ( 3 * K - 2 * G ) / ( 2 * ( 3 * K + G ) );
            }

            averageYoungsModulus /= nodeToRegionMap.sizeOfArray( nodeID );
            averagePoissonRatio /= nodeToRegionMap.sizeOfArray( nodeID );

            fExternal[i] = fext[nodeID];
            fExternal[i] *= averageYoungsModulus / (1 - averagePoissonRatio * averagePoissonRatio);
          }

          //TODO: The sign of fext here is opposite to the sign of fFaceA in function "CalculateEdgeSIF".
          tipNodeForce[0] = nodeDisconnectForce[0] - ( fExternal[0][0] - fExternal[1][0] ) / 2.0;
          tipNodeForce[1] = nodeDisconnectForce[1] - ( fExternal[0][1] - fExternal[1][1] ) / 2.0;
          tipNodeForce[2] = nodeDisconnectForce[2] - ( fExternal[0][2] - fExternal[1][2] ) / 2.0;

//          tipNodeForce[0] = nodeDisconnectForce[0];
//          tipNodeForce[1] = nodeDisconnectForce[1];
//          tipNodeForce[2] = nodeDisconnectForce[2];

          realT tipArea;
          tipArea = faceArea( trailingFaceIndex );
          if( faceToNodeMap.sizeOfArray( trailingFaceIndex ) == 3 )
          {
            tipArea *= 2.0;
          }

          tipNodeSIF = pow( (fabs( tipNodeForce[0] * trailingNodeDisp[0] / 2.0 / tipArea ) + fabs( tipNodeForce[1] * trailingNodeDisp[1] / 2.0 / tipArea )
                             + fabs( tipNodeForce[2] * trailingNodeDisp[2] / 2.0 / tipArea )), 0.5 );

          SIFNode_All[nodeIndex].emplace_back( tipNodeSIF );


          //Calculate SIF on tip faces connected to this trailing face and the tip node.
          for( localIndex const edgeIndex: tipEdgesID )
          {
            if( edgeToNodeMap[edgeIndex][0] == nodeIndex || edgeToNodeMap[edgeIndex][1] == nodeIndex )
            {
              realT SIF_I = 0, SIF_II = 0, /*SIF_III,*/ SIF_Face;
              R1Tensor vecTipNorm, vecTip, tipForce, tipOpening;
              vecTipNorm = faceNormal[trailingFaceIndex];
              vecTipNorm -= faceNormal[childFaceIndices[trailingFaceIndex]];
              vecTipNorm.Normalize();

              R1Tensor vecEdge = edgeManager.calculateLength( edgeIndex, X );
              vecEdge.Normalize();

              vecTip.Cross( vecTipNorm, vecEdge );
              vecTip.Normalize();
              R1Tensor v0 = edgeManager.calculateCenter( edgeIndex, X );
              v0 -= faceCenter[ trailingFaceIndex ];

              if( Dot( v0, vecTip ) < 0 )
                vecTip *= -1.0;

              tipForce[0] = Dot( nodeDisconnectForce, vecTipNorm ) - (Dot( fExternal[0], vecTipNorm ) - Dot( fExternal[1], vecTipNorm ))/2.0;
              tipForce[1] = Dot( nodeDisconnectForce, vecTip ) - (Dot( fExternal[0], vecTip ) - Dot( fExternal[1], vecTip ))/2.0;
              tipForce[2] = Dot( nodeDisconnectForce, vecEdge ) - (Dot( fExternal[0], vecEdge ) - Dot( fExternal[1], vecEdge )) /2.0;

//              tipForce[0] = Dot( nodeDisconnectForce, vecTipNorm );
//              tipForce[1] = Dot( nodeDisconnectForce, vecTip );
//              tipForce[2] = Dot( nodeDisconnectForce, vecEdge );

              tipOpening[0] = Dot( trailingNodeDisp, vecTipNorm );
              tipOpening[1] = Dot( trailingNodeDisp, vecTip );
              tipOpening[2] = Dot( trailingNodeDisp, vecEdge );

//              if( tipForce[0] > 0.0 )
              {
                SIF_I = pow( fabs( tipForce[0] * tipOpening[0] / 2.0 / tipArea ), 0.5 );
                SIF_II = pow( fabs( tipForce[1] * tipOpening[1] / 2.0 / tipArea ), 0.5 );
//              SIF_III = pow( fabs( tipForce[2] * tipOpening[2] / 2.0 / tipArea ), 0.5 );
              }

              if( tipOpening[0] < 0 )
              {
                SIF_I *= -1.0;
              }

              if( tipForce[1] < 0.0 )
              {
                SIF_II *= -1.0;
              }

              for( localIndex const faceIndex: edgeToFaceMap[ edgeIndex ] )
              {
                if( m_tipFaces.contains( faceIndex ))
                {
                  R1Tensor fc, vecFace;
                  fc = faceCenter[faceIndex];

                  //Get the vector in the face and normal to the edge.
                  realT udist;
                  R1Tensor x0_x1( X[edgeToNodeMap[edgeIndex][0]] ), x0_fc( fc ), ptPrj;
                  x0_x1 -= X[edgeToNodeMap[edgeIndex][1]];
                  x0_x1.Normalize();
                  x0_fc -= X[edgeToNodeMap[edgeIndex][1]];
                  udist = Dot( x0_x1, x0_fc );

                  ptPrj = x0_x1;
                  ptPrj *= udist;
                  ptPrj += X[edgeToNodeMap[edgeIndex][1]];
                  vecFace = fc;
                  vecFace -= ptPrj;
                  vecFace.Normalize();

//                  if( Dot( vecTip, vecFace ) > cos( m_maxTurnAngle ))
                  {
                    // We multiply this by 0.9999999 to avoid an exception caused by acos a number slightly larger than
                    // 1.
                    realT thetaFace = acos( Dot( vecTip, vecFace )*0.999999 );

                    if( Dot( Cross( vecTip, vecFace ), vecEdge ) < 0.0 )
                    {
                      thetaFace *= -1.0;
                    }

                    SIF_Face = cos( thetaFace / 2.0 ) *
                               ( SIF_I * cos( thetaFace / 2.0 ) * cos( thetaFace / 2.0 ) - 1.5 * SIF_II * sin( thetaFace ) );

                    SIFonFace_All[faceIndex].emplace_back( SIF_Face );
                  }
                }
              }
            }
          }
        }
      }
    }
  }

  //wu40: the tip node may be included in multiple trailing faces and SIF of the node/face will be calculated multiple
  // times. We chose the smaller node SIF and the larger face SIF.
  for( localIndex const nodeIndex : m_tipNodes )
  {
    if( isNodeGhost[nodeIndex] < 0 )
    {
      SIFNode[nodeIndex] = *min_element( SIFNode_All[nodeIndex].begin(), SIFNode_All[nodeIndex].end());

      for( localIndex const edgeIndex: m_tipEdges )
      {
        if( edgeToNodeMap[edgeIndex][0] == nodeIndex || edgeToNodeMap[edgeIndex][1] == nodeIndex )
        {
          for( localIndex const faceIndex: edgeToFaceMap[ edgeIndex ] )
          {
            if( m_tipFaces.contains( faceIndex ))
            {
              SIFonFace[faceIndex] = *max_element( SIFonFace_All[faceIndex].begin(), SIFonFace_All[faceIndex].end());
            }
          }
        }
      }
    }
  }
}

realT SurfaceGenerator::CalculateEdgeSIF( DomainPartition & domain,
                                          const localIndex edgeID,
                                          localIndex & trailFaceID,
                                          NodeManager & nodeManager,
                                          EdgeManager & edgeManager,
                                          FaceManager & faceManager,
                                          ElementRegionManager & elementManager,
                                          R1Tensor & vecTipNorm,
                                          R1Tensor & vecTip )
{
  realT rval;
  localIndex_array faceInvolved;
  arrayView1d< real64 > const & SIF_I = edgeManager.getExtrinsicData< extrinsicMeshData::SIF_I >();
  arrayView1d< real64 > const & SIF_II = edgeManager.getExtrinsicData< extrinsicMeshData::SIF_II >();
  arrayView1d< real64 > const & SIF_III = edgeManager.getExtrinsicData< extrinsicMeshData::SIF_III >();

  ArrayOfSetsView< localIndex const > const & nodeToEdgeMap = nodeManager.edgeList().toViewConst();
  arrayView2d< real64 const, nodes::REFERENCE_POSITION_USD > const & X = nodeManager.referencePosition();
  arrayView2d< real64 const, nodes::TOTAL_DISPLACEMENT_USD > const & displacement = nodeManager.totalDisplacement();

  arrayView2d< localIndex > const & edgeToNodeMap = edgeManager.nodeList();
  ArrayOfSetsView< localIndex const > const & edgeToFaceMap = edgeManager.faceList().toViewConst();

  arrayView1d< localIndex > const & faceParentIndex = faceManager.getExtrinsicData< extrinsicMeshData::ParentIndex >();
  ArrayOfArraysView< localIndex const > const & faceToNodeMap = faceManager.nodeList().toViewConst();
  ArrayOfArraysView< localIndex const > const & faceToEdgeMap = faceManager.edgeList().toViewConst();

  arrayView2d< real64 const > const & faceNormal = faceManager.faceNormal();
  arrayView2d< real64 const > const & faceCenter = faceManager.faceCenter();
  arrayView1d< real64 const > const & faceArea = faceManager.faceArea();

  arrayView1d< integer const > const & faceIsExternal = faceManager.isExternal();

  SIF_I[edgeID] = 0.0;
  SIF_II[edgeID] = 0.0;
  SIF_III[edgeID] = 0.0;

  for( localIndex const iface : edgeToFaceMap[ edgeID ] )
  {
    if( faceIsExternal[iface] >= 1 )
    {
      faceInvolved.emplace_back( iface );
    }
  }

  // Figure out the two fracture faces connected to this edge
  localIndex faceA( 0 ), faceAp( 0 );
  if( (faceParentIndex[faceInvolved[0]] == -1 && faceParentIndex[faceInvolved[1]] == faceInvolved[0]) ||
      (faceParentIndex[faceInvolved[1]] == -1 && faceParentIndex[faceInvolved[0]] == faceInvolved[1]) )
  {
    faceA = faceInvolved[0];
    faceAp = faceInvolved[1];
  }
  else
  {
    char msg[200];
    sprintf( msg, "Error! Edge %d has two external faces, but the parent-child relationship is wrong.", int(edgeID));
    GEOSX_ERROR( msg );
  }

  trailFaceID = faceParentIndex[faceInvolved[0]]==-1 ? faceInvolved[0] : faceParentIndex[faceInvolved[0]];


  // We define three unit vectors
  // vecEdge: pointing from node 0 to node 1 along the tip edge
  // vecTip: pointing from the opening into the solid
  // vecTipNorm: normal of the one of the fracture faces;  vecTip X vecTipNorm should point to the direction of vecEdge

  vecTipNorm = faceNormal[faceA];
  vecTipNorm -= faceNormal[faceAp];
  vecTipNorm.Normalize();

  //TODO: wu40: There is a function for EdgeVector in EdgeManager.cpp but has been commented.
  R1Tensor vecEdge = edgeManager.calculateLength( edgeID, X );
  realT const edgeLength = vecEdge.Normalize();

  vecTip.Cross( vecTipNorm, vecEdge );
  vecTip.Normalize();
  R1Tensor v0 = edgeManager.calculateCenter( edgeID, X );
  v0 -= faceCenter[faceA];

  if( Dot( v0, vecTip ) < 0 )
    vecTip *= -1.0;
  if( Dot( Cross( vecTip, vecTipNorm ), vecEdge ) < 0 )
  {
    vecTipNorm *= -1;
    faceA = faceInvolved[1];
    faceAp = faceInvolved[0];
  }


  //Now we need to figure out if a special situation applies to this edge
  // where the fracture face is a quad and three of the nodes are still pinched
  // We use a different algorithm for this special situation.

  bool threeNodesPinched( false );
  localIndex_array openNodeID;

  if( faceToNodeMap.sizeOfArray( faceA ) == 4 )  // Only quads have this problem
  {
    int numSharedNodes = 2;
    localIndex_array lNodeFaceA, lNodeFaceAp;

    lNodeFaceA.insert( 0, faceToNodeMap[ faceA ].begin(), faceToNodeMap[ faceA ].end() );
    lNodeFaceAp.insert( 0, faceToNodeMap[ faceAp ].begin(), faceToNodeMap[ faceAp ].end() );

    //We remove all the shared nodes and the one remains should be the open one.
    lNodeFaceAp.erase( std::distance( lNodeFaceAp.begin(), (std::find( lNodeFaceAp.begin(), lNodeFaceAp.end(), edgeToNodeMap[edgeID][0] ))));
    lNodeFaceAp.erase( std::distance( lNodeFaceAp.begin(), (std::find( lNodeFaceAp.begin(), lNodeFaceAp.end(), edgeToNodeMap[edgeID][1] ))));
    lNodeFaceA.erase( std::distance( lNodeFaceA.begin(), (std::find( lNodeFaceA.begin(), lNodeFaceA.end(), edgeToNodeMap[edgeID][0] ))));
    lNodeFaceA.erase( std::distance( lNodeFaceA.begin(), (std::find( lNodeFaceA.begin(), lNodeFaceA.end(), edgeToNodeMap[edgeID][1] ))));

    for( localIndex const j : faceToNodeMap[ faceA ] )
    {
      localIndex iNd = j;
      if( iNd != edgeToNodeMap[edgeID][0] && iNd != edgeToNodeMap[edgeID][1] )
      {
        auto faceToNodeMapIterator = faceToNodeMap[ faceAp ];
        if( std::find( faceToNodeMapIterator.begin(), faceToNodeMapIterator.end(), iNd ) != faceToNodeMapIterator.end())
        {
          numSharedNodes++;
          lNodeFaceA.erase( std::distance( lNodeFaceA.begin(), (std::find( lNodeFaceA.begin(), lNodeFaceA.end(), iNd ))));
          lNodeFaceAp.erase( std::distance( lNodeFaceAp.begin(), (std::find( lNodeFaceAp.begin(), lNodeFaceAp.end(), iNd ))));
        }
      }
    }

    if( numSharedNodes == 4 )
    {
      GEOSX_ERROR( "Error.  The fracture face has four shared nodes with its child.  This should not happen." );
    }
    else if( numSharedNodes == 3 )
    {
      threeNodesPinched = true;

      //wu40: I think the following check is not necessary.
      if( lNodeFaceA.size() != 1 || lNodeFaceAp.size() != 1 )
      {
        GEOSX_ERROR( "Error. These two faces share three nodes but the number of remaining nodes is not one.  Something is wrong" );
      }
      else
      {
        openNodeID.emplace_back( lNodeFaceA[0] );
        openNodeID.emplace_back( lNodeFaceAp[0] );
      }
    }
  }


  // Now we need to identify which node on the edge is the convex point and which one is the concave corner.  The convex
  // node must share an edge with the open node.
  localIndex convexCorner( std::numeric_limits< localIndex >::max());
  if( threeNodesPinched )
  {
    localIndex iNd, jNd;
    iNd = edgeToNodeMap[edgeID][0];
    jNd = edgeToNodeMap[edgeID][1];
    for( localIndex const j : faceToEdgeMap[ faceA ] )
    {
      localIndex edge = j;
      if((openNodeID[0] == edgeToNodeMap[edge][0] && iNd == edgeToNodeMap[edge][1]) ||
         (openNodeID[0] == edgeToNodeMap[edge][1] && iNd == edgeToNodeMap[edge][0])
         )
      {
        convexCorner = iNd;
        break;
      }
      if((openNodeID[0] == edgeToNodeMap[edge][0] && jNd == edgeToNodeMap[edge][1]) ||
         (openNodeID[0] == edgeToNodeMap[edge][1] && jNd == edgeToNodeMap[edge][0])
         )
      {
        convexCorner = jNd;
        break;
      }
    }

    if( convexCorner == std::numeric_limits< localIndex >::max())
      GEOSX_ERROR( "Error.  This is a three-node-pinched edge but I cannot find the convex corner" );

  }


  // Calculate element forces acting on this edge, i.e., f_disconnect.  Need to add nodal forces from two nodes up.
  //An element has to be within the range of this edge to be included.
  //For the threeNodesPinched case, we only use the force on the node at the convex point, not the concave point.  The
  // force at the former is usually greater, so we just pick the great one instead of doing a geometrical check.
  R1Tensor fNodeO = static_cast< R1Tensor >(0.0);
  realT GdivBeta = 0.0;  // Need this for opening-based SIF

  localIndex_array nodeIndices;

  if( !threeNodesPinched )
  {
    for( localIndex a=0; a<edgeToNodeMap.size( 1 ); ++a )
    {
      nodeIndices.emplace_back( edgeToNodeMap( edgeID, a ) );
    }
  }
  else
  {
    nodeIndices.emplace_back( convexCorner );
  }

  CalculateElementForcesOnEdge ( domain, edgeID, edgeLength, nodeIndices,
                                 nodeManager, edgeManager, elementManager, vecTipNorm, fNodeO, GdivBeta, threeNodesPinched, false );


  localIndex tipFaces[2];
  tipFaces[0] = faceA;
  tipFaces[1] = faceAp;

  // Now calculate f_u. We have to subtract the nodal force at other nodes (trailing nodes) on these two open faces to
  // take into account
  // the effects of surface traction along the fracture.
  // Finding the two trailing nodes on a hex mesh is pretty straightforward, while it is cumbersome to do in tet mesh
  // For the threeNodesPinched case, this should be the open node.
  R1Tensor fFaceA[2];

  // If the two external faces connected to a trailing edge are not coplanar, then we have the risk of incomplete
  // topology.
  // In that case, we use a displacement/opening based method, not VCCT.
  bool incompleteTrailingEdgeTopology = 0;

  for( localIndex i=0; i<2; ++i )
  {
    localIndex_array trailingNodes;
    trailingNodes.clear();
    if( threeNodesPinched )
    {
      trailingNodes.emplace_back( openNodeID[i] );
    }
    else
    {
      localIndex faceID = tipFaces[i];
      fFaceA[i] = 0.0;

      for( localIndex const j : faceToNodeMap[ faceID ] )
      {
        if( j != edgeToNodeMap( edgeID, 0 ) && j != edgeToNodeMap( edgeID, 1 ) ) // This is not a node along the tip
                                                                                 // edge
        {
          trailingNodes.emplace_back( j );
        }
      }

      if( trailingNodes.size() > 2 || trailingNodes.size() == 0 )
      {
        GEOSX_ERROR( "Fatal error in finding nodes behind tip edge." );
      }
      else if( trailingNodes.size() == 1 )  // Need some work to find the other node
      {
        // First find an edge that is connected to this node and parallel to the tip edge
        realT maxCosAngle = 0.0;
        localIndex pickedTrailingEdge = std::numeric_limits< localIndex >::max();
        for( localIndex const iedge : nodeToEdgeMap[ trailingNodes[ 0 ] ] )
        {
          R1Tensor const xTrailingEdge = edgeManager.calculateCenter( iedge, X );

          realT udist;
          R1Tensor x0_x1( X[edgeToNodeMap[edgeID][0]] ), x0_xTrailingEdge( xTrailingEdge );
          x0_x1 -= X[edgeToNodeMap( edgeID, 1 )];
          x0_x1.Normalize();
          x0_xTrailingEdge -= X[edgeToNodeMap( edgeID, 1 )];
          udist = Dot( x0_x1, x0_xTrailingEdge );

          if( udist <= edgeLength && udist > 0.0 )
          {
            R1Tensor vEdge = edgeManager.calculateLength( iedge, X );
            vEdge.Normalize();

            realT cosEdge = std::fabs( Dot( vEdge, vecEdge ));
            if( cosEdge > maxCosAngle )
            {
              maxCosAngle = cosEdge;
              pickedTrailingEdge = iedge;
            }
          }
        }
        if( maxCosAngle > 0.75 )
          trailingNodes.emplace_back( edgeToNodeMap[pickedTrailingEdge][0] + edgeToNodeMap[pickedTrailingEdge][1] - trailingNodes[0] );
      }
    }

    localIndex trailingEdge;
    trailingEdge = std::numeric_limits< localIndex >::max();

    if( trailingNodes.size() == 2 )
    {
      //wu40: TODO: This check is from GEOS. I think this may not be necessary. Check with Randy and PC.
      if( trailingNodes[0] != trailingNodes[1] )
      {
        for( localIndex const iedge : nodeToEdgeMap[ trailingNodes[ 0 ] ] )
        {
          if( edgeToNodeMap[iedge][0] == trailingNodes[1] || edgeToNodeMap[iedge][1] == trailingNodes[1] )
          {
            trailingEdge = iedge;
          }
        }
      }

      if( trailingEdge > edgeManager.size())
      {
        int const rank = MpiWrapper::Comm_rank( MPI_COMM_WORLD );
        std::cout << "Cannot find trailing edge (edge=" << edgeID << ", rank=" << rank <<   "  )" << std::endl;
        return 0.0;
      }

      localIndex_array extFacesOnTrailingEdge;
      for( localIndex const iface : edgeToFaceMap[ trailingEdge ] )
      {
        if( faceIsExternal[iface] >= 1 )
          extFacesOnTrailingEdge.emplace_back( iface );
      }

      if( extFacesOnTrailingEdge.size() != 2 )
      {
        incompleteTrailingEdgeTopology = 1;
      }
      else
      {
        R1Tensor extFaceNormal[2];
        for( localIndex j = 0; j < 2; ++j )
        {
          extFaceNormal[j] = faceNormal[extFacesOnTrailingEdge[j]];
        }

        if( std::fabs( Dot( extFaceNormal[0], extFaceNormal[1] )) < 0.9 ) //The two faces are not coplanar.
        {
          incompleteTrailingEdgeTopology = 1;
        }
      }
    }

    CalculateElementForcesOnEdge ( domain, edgeID, edgeLength, trailingNodes,
                                   nodeManager, edgeManager, elementManager, vecTipNorm, fFaceA[i], GdivBeta, threeNodesPinched, true );

  }


  R1Tensor tipForce;
  tipForce[0] = Dot( fNodeO, vecTipNorm ) + Dot( fFaceA[0], vecTipNorm ) / 2.0 - Dot( fFaceA[1], vecTipNorm ) /2.0;
  tipForce[1] = Dot( fNodeO, vecTip ) + Dot( fFaceA[0], vecTip ) / 2.0 - Dot( fFaceA[1], vecTip ) /2.0;
  tipForce[2] = Dot( fNodeO, vecEdge ) + Dot( fFaceA[0], vecEdge ) / 2.0 - Dot( fFaceA[1], vecEdge ) /2.0;

  R1Tensor tipDisplacement, tipOpening, tipFaceDisplacement[2];

  if( !threeNodesPinched )
  {
    for( localIndex i=0; i<2; ++i )
    {
      localIndex faceID = tipFaces[i];
      tipFaceDisplacement[i] = 0.0;

      for( localIndex const j : faceToNodeMap[ faceID ] )
      {
        if( j != edgeToNodeMap( edgeID, 0 ) && j != edgeToNodeMap( edgeID, 1 ))
        {
          tipFaceDisplacement[i] += displacement[j];
        }
      }

      tipFaceDisplacement[i] /= (faceToNodeMap.sizeOfArray( faceID ) - 2);
    }
    tipDisplacement = tipFaceDisplacement[1];
    tipDisplacement -= tipFaceDisplacement[0];
  }
  else
  {
    tipDisplacement = displacement[openNodeID[1]];
    tipDisplacement -= displacement[openNodeID[0]];
  }

  tipOpening[0] = Dot( tipDisplacement, vecTipNorm );
  tipOpening[1] = Dot( tipDisplacement, vecTip );
  tipOpening[2] = Dot( tipDisplacement, vecEdge );

  realT tipArea;
  tipArea = faceArea( faceA );
  if( faceToNodeMap.sizeOfArray( faceA ) == 3 )
  {
    tipArea *= 2.0;
  }

  if( !incompleteTrailingEdgeTopology && tipOpening[0] * tipForce[0] > 0.0 )
  {
    SIF_I[edgeID] = pow( fabs( tipForce[0] * tipOpening[0] / 2.0 / tipArea ), 0.5 );
    SIF_II[edgeID] = pow( fabs( tipForce[1] * tipOpening[1] / 2.0 / tipArea ), 0.5 );
    SIF_III[edgeID] = pow( fabs( tipForce[2] * tipOpening[2] / 2.0 / tipArea ), 0.5 );

    if( tipOpening[0] < 0 )
    {
      // We don't need this for the case of incomplete trailing edge topology.  Sign in that case should be taken care
      // of automatically because there is no sqrt involved.
      SIF_I( edgeID ) *= -1.0;
    }

  }
  else
  {
    // Opening-based SIF, based on
    // Equation 1 in Fu et al. 2012, DOI::10.1016/j.engfracmech.2012.04.010
    realT r = tipArea / edgeLength;
    SIF_I[edgeID] = tipOpening[0] / 2.0 * GdivBeta / pow( r/6.28, 0.5 );
    SIF_II[edgeID] = 0.0;  // SIF is not accurate in this scenario anyway.  Let's not worry about turning.
    SIF_III[edgeID] = 0.0;
  }

  if( tipForce[1] < 0.0 )
  {
    SIF_II[edgeID] *= -1.0;
  }

  if( SIF_I[edgeID] > 0.0 )
  {
    rval = pow( SIF_I[edgeID]*SIF_I[edgeID]+SIF_II[edgeID]*SIF_II[edgeID]+SIF_III[edgeID]*SIF_III[edgeID], 0.5 );
  }
  else
  {
    rval = -1.0;
  }

//  std::cout << "EdgeID: " << edgeID << " SIF: " << rval << std::endl;

  return rval;
}


int SurfaceGenerator::CalculateElementForcesOnEdge( DomainPartition & domain,
                                                    const localIndex edgeID,
                                                    realT edgeLength,
                                                    localIndex_array & nodeIndices,
                                                    NodeManager & nodeManager,
                                                    EdgeManager & edgeManager,
                                                    ElementRegionManager & elementManager,
                                                    R1Tensor & vecTipNorm,
                                                    R1Tensor & fNode,
                                                    realT & GdivBeta,
                                                    bool threeNodesPinched,
                                                    bool calculatef_u )
{
  ArrayOfArraysView< localIndex const > const & nodeToRegionMap = nodeManager.elementRegionList().toViewConst();
  ArrayOfArraysView< localIndex const > const & nodeToSubRegionMap = nodeManager.elementSubRegionList().toViewConst();
  ArrayOfArraysView< localIndex const > const & nodeToElementMap = nodeManager.elementList().toViewConst();

  arrayView2d< localIndex > const & edgeToNodeMap = edgeManager.nodeList();

  arrayView2d< real64 const, nodes::REFERENCE_POSITION_USD > const & X = nodeManager.referencePosition();

  ConstitutiveManager const * const cm = domain.getConstitutiveManager();
  ConstitutiveBase const * const solid  = cm->GetConstitutiveRelation< ConstitutiveBase >( m_solidMaterialNames[0] );
  GEOSX_ERROR_IF( solid == nullptr, "constitutive model " + m_solidMaterialNames[0] + " not found" );
  m_solidMaterialFullIndex = solid->getIndexInParent();

  ConstitutiveManager * const constitutiveManager =
    domain.GetGroup< ConstitutiveManager >( keys::ConstitutiveManager );

  ElementRegionManager::MaterialViewAccessor< arrayView1d< real64 const > > const shearModulus =
    elementManager.ConstructFullMaterialViewAccessor< array1d< real64 >, arrayView1d< real64 const > >( "ShearModulus", constitutiveManager );

  ElementRegionManager::MaterialViewAccessor< arrayView1d< real64 const > > const bulkModulus =
    elementManager.ConstructFullMaterialViewAccessor< array1d< real64 >, arrayView1d< real64 const > >( "BulkModulus", constitutiveManager );

  ElementRegionManager::MaterialViewAccessor< arrayView3d< real64 const, solid::STRESS_USD > > const
  stress = elementManager.ConstructFullMaterialViewAccessor< array3d< real64, solid::STRESS_PERMUTATION >,
                                                             arrayView3d< real64 const, solid::STRESS_USD > >( SolidBase::viewKeyStruct::stressString,
                                                                                                               constitutiveManager );

  ElementRegionManager::ElementViewAccessor< arrayView4d< real64 const > > const
  dNdX = elementManager.ConstructViewAccessor< array4d< real64 >, arrayView4d< real64 const > >( keys::dNdX );

  ElementRegionManager::ElementViewAccessor< arrayView2d< real64 const > > const
  detJ = elementManager.ConstructViewAccessor< array2d< real64 >, arrayView2d< real64 const > >( keys::detJ );

  ElementRegionManager::ElementViewAccessor< arrayView2d< real64 const > > const elemCenter =
    elementManager.ConstructViewAccessor< array2d< real64 >, arrayView2d< real64 const > >( ElementSubRegionBase::viewKeyStruct::elementCenterString );

  localIndex nElemEachSide[2];
  nElemEachSide[0] = 0;
  nElemEachSide[1] = 0;

  R1Tensor xEdge;

  if( !calculatef_u )
  {
    xEdge = edgeManager.calculateCenter( edgeID, X );
  }

  for( localIndex i=0; i < nodeIndices.size(); ++i )
  {
    localIndex nodeID = nodeIndices( i );
//    localIndex_array temp11;
//    for (int ii = 0; ii < nodeToElementMap.sizeOfArray(nodeID); ii++)
//    {
//      temp11.emplace_back(nodeToElementMap[nodeID][ii]);
//    }

    for( localIndex k=0; k<nodeToRegionMap.sizeOfArray( nodeID ); ++k )
    {
      localIndex const er  = nodeToRegionMap[nodeID][k];
      localIndex const esr = nodeToSubRegionMap[nodeID][k];
      localIndex const ei  = nodeToElementMap[nodeID][k];

      CellElementSubRegion const * const elementSubRegion = elementManager.GetRegion( er )->GetSubRegion< CellElementSubRegion >( esr );

      R1Tensor xEle = elemCenter[er][esr][ei];

      realT udist;
      R1Tensor x0_x1( X[edgeToNodeMap[edgeID][0]] ), x0_xEle( xEle );
      x0_x1 -= X[edgeToNodeMap[edgeID][1]];
      x0_x1.Normalize();
      x0_xEle -= X[edgeToNodeMap[edgeID][1]];
      udist = Dot( x0_x1, x0_xEle );

      localIndex const numQuadraturePoints = detJ[er][esr].size( 1 );


      if(( udist <= edgeLength && udist > 0.0 ) || threeNodesPinched )
      {
        realT K = bulkModulus[er][esr][m_solidMaterialFullIndex][ei];
        realT G = shearModulus[er][esr][m_solidMaterialFullIndex][ei];
        realT youngsModulus = 9 * K * G / ( 3 * K + G );
        realT poissonRatio = ( 3 * K - 2 * G ) / ( 2 * ( 3 * K + G ) );

        arrayView2d< localIndex const, cells::NODE_MAP_USD > const & elementsToNodes = elementSubRegion->nodeList();
        for( localIndex n=0; n<elementsToNodes.size( 1 ); ++n )
        {
          if( elementsToNodes( ei, n ) == nodeID )
          {
            R1Tensor temp;
            xEle = elemCenter[er][esr][ei]; //For C3D6 element type, elementsToNodes map may include
                                            // repeated indices and the following may run multiple
                                            // times for the same element.

            //wu40: the nodal force need to be weighted by Young's modulus and possion's ratio.
            SolidMechanicsLagrangianFEMKernels::ExplicitKernel::
              CalculateSingleNodalForce( ei,
                                         n,
                                         numQuadraturePoints,
                                         dNdX[er][esr],
                                         detJ[er][esr],
                                         stress[er][esr][m_solidMaterialFullIndex],
                                         temp );

            temp *= youngsModulus;
            temp /= (1 - poissonRatio * poissonRatio);

            if( !calculatef_u )
            {
              xEle -= xEdge;
              if( Dot( xEle, vecTipNorm ) > 0 )
              {
                nElemEachSide[0] += 1;
                fNode += temp;

                //wu40: for debug purpose
//                std::cout << "ElementID: " << iEle << ", NodeID: " << nodeID << std::endl;
//                std::cout << "Nodal force: " << temp[0] << ", " << temp[1] << ", " << temp[2] << std::endl;
//                std::cout << "Add to total nodal force (fdisc): " << fNode[0] << ", " << fNode[1] << ", " << fNode[2]
// << std::endl;
              }
              else
              {
                nElemEachSide[1] +=1;
                fNode -= temp;

                //wu40: for debug purpose
//                std::cout << "ElementID: " << iEle << ", NodeID: " << nodeID << std::endl;
//                std::cout << "Nodal force: " << temp[0] << ", " << temp[1] << ", " << temp[2] << std::endl;
//                std::cout << "Minus from total nodal force (fdisc): " << fNode[0] << ", " << fNode[1] << ", " <<
// fNode[2] << std::endl;
              }
            }
            else
            {
              fNode += temp;

              //wu40: for debug purpose
//              std::cout << "ElementID: " << iEle << ", NodeID: " << nodeID << std::endl;
//              std::cout << "Nodal force: " << temp[0] << ", " << temp[1] << ", " << temp[2] << std::endl;
//              std::cout << "Add to total nodal force (fext): " << fNode[0] << ", " << fNode[1] << ", " << fNode[2] <<
// std::endl;
            }
          }
        }

        if( !calculatef_u )
        {
          GdivBeta += G /2/(1-poissonRatio);
        }
      }

    }

    //If we only find one node behind the tip for the non-threeNodesPinched scenario, we do the following as a rough
    // compensation for f_u.
    if( calculatef_u && nodeIndices.size() == 1 && !threeNodesPinched )
    {
      fNode *= 2.0;
    }
  }

  if( !calculatef_u )
  {
    if( nElemEachSide[0]>=1 && nElemEachSide[1]>=1 )
      fNode /= 2.0;
    //We have contributions from both sides. The two sizes are the two sides of the fracture plane.  If the fracture
    // face
    // is on domain boundary, it's possible to have just one side.
    if( nElemEachSide[0] + nElemEachSide[1] >= 1 )
      GdivBeta /= (nElemEachSide[0] + nElemEachSide[1]);
  }

  return 0;
}

int SurfaceGenerator::CheckOrphanElement ( ElementRegionManager & elementManager,
                                           FaceManager & faceManager,
                                           localIndex iFace )
{
  arrayView2d< localIndex const > const & faceToRegionMap = faceManager.elementRegionList();
  arrayView2d< localIndex const > const & faceToSubRegionMap = faceManager.elementSubRegionList();
  arrayView2d< localIndex const > const & faceToElementMap = faceManager.elementList();

  arrayView1d< integer const > const & faceIsExternal = faceManager.isExternal();

  arrayView1d< integer const > const & ruptureState = faceManager.getExtrinsicData< extrinsicMeshData::RuptureState >();

  int flagOrphan = 0;
  for( localIndex k=0; k<faceToRegionMap.size( 1 ); ++k )
  {
    localIndex const er = faceToRegionMap[iFace][k];
    localIndex const esr = faceToSubRegionMap[iFace][k];
    localIndex const ei = faceToElementMap[iFace][k];
    if( er != -1 &&  esr != -1 && ei != -1 )
    {
      CellElementSubRegion *
        elementSubRegion = elementManager.GetRegion( faceToRegionMap[iFace][k] )->
                             GetSubRegion< CellElementSubRegion >( faceToSubRegionMap[iFace][k] );


      unsigned int nRuptureFace = 0;
      arrayView2d< localIndex > & elementsToFaces = elementSubRegion->faceList();
      for( localIndex a=0; a < elementsToFaces.size( 1 ); ++a )
      {
        localIndex jFace = elementsToFaces[ei][a];
        if( (ruptureState[jFace] == 1 || faceIsExternal[jFace] >= 1) && jFace != iFace )
        {
          nRuptureFace +=1;
        }
      }

      if( nRuptureFace == elementsToFaces.size( 1 ) - 1 )
      {
        flagOrphan = 1;
      }
    }
  }
  return flagOrphan;

}

void SurfaceGenerator::MarkRuptureFaceFromNode ( const localIndex nodeIndex,
                                                 NodeManager & nodeManager,
                                                 EdgeManager & edgeManager,
                                                 FaceManager & faceManager,
                                                 ElementRegionManager & GEOSX_UNUSED_PARAM( elementManager ),
                                                 ModifiedObjectLists & modifiedObjects )
{
  arrayView1d< integer > const & ruptureState = faceManager.getExtrinsicData< extrinsicMeshData::RuptureState >();
  arrayView1d< real64 const > const & SIFonFace = faceManager.getExtrinsicData< extrinsicMeshData::SIFonFace >();
  arrayView1d< R1Tensor const > const & KIC = faceManager.getExtrinsicData< extrinsicMeshData::K_IC >();
  ArrayOfArraysView< localIndex const > const & faceToEdgeMap = faceManager.edgeList().toViewConst();
  arrayView2d< real64 const > const & faceCenter = faceManager.faceCenter();

  ArrayOfSetsView< localIndex const > const & nodeToFaceMap = nodeManager.faceList().toViewConst();
  arrayView2d< real64 const, nodes::REFERENCE_POSITION_USD > const & X = nodeManager.referencePosition();

  localIndex_array eligibleFaces;
  real64_array faceSIFToToughnessRatio;
  realT lowestSIF = std::numeric_limits< realT >::max();
  realT highestSIF = std::numeric_limits< realT >::min();

  for( localIndex const faceIndex : nodeToFaceMap[ nodeIndex ] )
  {
    if( m_tipFaces.contains( faceIndex ))
    {
      realT faceToughness;
      R1Tensor fc;
      fc = faceCenter[faceIndex];

      eligibleFaces.emplace_back( faceIndex );

      for( localIndex const edgeIndex : faceToEdgeMap[ faceIndex ] )
      {
        if( m_tipEdges.contains( edgeIndex ))
        {
          R1Tensor direction( fc );
          R1Tensor const edgeCenter = edgeManager.calculateCenter( edgeIndex, X );
          direction -= edgeCenter;
          direction.Normalize();
          faceToughness = std::fabs( Dot( direction, KIC[faceIndex] ));

          faceSIFToToughnessRatio.emplace_back( SIFonFace[faceIndex]/faceToughness );
          highestSIF = std::max( highestSIF, SIFonFace[faceIndex]/faceToughness );
          lowestSIF = std::min( lowestSIF, SIFonFace[faceIndex]/faceToughness );
        }
      }
    }
  }

  for( localIndex i = 0; i < eligibleFaces.size(); ++i )
  {
    localIndex pickedFace = eligibleFaces[i];

    if( highestSIF > 1.0 &&
        ((eligibleFaces.size() < 3) || (eligibleFaces.size() >= 3 && (highestSIF - faceSIFToToughnessRatio[i]) <= 0.2 * (highestSIF - lowestSIF))))
    {
      ruptureState[pickedFace] = 1;
      modifiedObjects.modifiedFaces.insert( pickedFace );

      // Next we mark the faces that are 1) connected to this face, and 2) attached to one node of the edge (implicitly
      // satisfied), and 3) almost co-plane with this face
//      if( m_markExtendedLayer == 1)
//      {
//        for( auto iedge : faceToEdgeMap[pickedFace] )
//        {
//          for( auto iface : edgeToFaceMap[iedge] )
//          {
//            if( iface != pickedFace && isFaceSeparable[iface] == 1 && faceManager.isExternal()[iface] < 1 &&
//                fabs(Dot(faceNormals[pickedFace], faceNormals[iface])) > cos( m_maxTurnAngle ) &&
//                ((faceToNodeMap[iface].size() == 3) || (faceToNodeMap[iface].size() == 4 &&
//                    (std::find(faceToNodeMap[iface].begin(), faceToNodeMap[iface].end(), nodeIndex) !=
// faceToNodeMap[iface].end()))))
//            {
//              //wu40: Under tet mesh scenario, the face next to the pickedFace should also be marked but it may not
// necessarily connect to the tip node.
//              bool ruptureFace = true;
//              for (auto edgeIndex: faceToEdgeMap[pickedFace])
//              {
//                if (m_tipEdges.contains(edgeIndex))
//                {
//                  R1Tensor fc;
//                  realT uDist, segmentLength;
//
//                  fc = faceCenter[iface];
//
//                  R1Tensor x0_x1(X[edgeToNodeMap[edgeIndex][0]]), x0_fc(fc);
//                  x0_x1 -= X[edgeToNodeMap[edgeIndex][1]];
//                  segmentLength = x0_x1.Normalize();
//                  x0_fc -= X[edgeToNodeMap[edgeIndex][1]];
//                  uDist = Dot(x0_x1, x0_fc);
//
//                  if (uDist / segmentLength < -m_faceToEdgeProjectionTol || uDist / segmentLength > 1 +
// m_faceToEdgeProjectionTol)
//                  {
//                    ruptureFace = false;
//                  }
//                }
//              }
//
//              if (ruptureFace)
//              {
//                ruptureState[iface] = 1;
//                modifiedObjects.modifiedFaces.insert( iface );
//              }
//            }
//          }
//        }
//      }
    }
  }
}

void SurfaceGenerator::MarkRuptureFaceFromEdge ( localIndex const edgeID,
                                                 localIndex & GEOSX_UNUSED_PARAM( trailFaceID ),
                                                 NodeManager & nodeManager,
                                                 EdgeManager & edgeManager,
                                                 FaceManager & faceManager,
                                                 ElementRegionManager & elementManager,
                                                 R1Tensor & GEOSX_UNUSED_PARAM( vecTipNorm ),
                                                 R1Tensor & vecTip,
                                                 ModifiedObjectLists & modifiedObjects,
                                                 int const edgeMode )
{
  arrayView1d< integer > const & ruptureState = faceManager.getExtrinsicData< extrinsicMeshData::RuptureState >();
  arrayView1d< real64 > const & SIFonFace = faceManager.getExtrinsicData< extrinsicMeshData::SIFonFace >();
  arrayView1d< R1Tensor const > const & KIC = faceManager.getExtrinsicData< extrinsicMeshData::K_IC >();
  arrayView1d< real64 > const & SIF_I = edgeManager.getExtrinsicData< extrinsicMeshData::SIF_I >();
  arrayView1d< real64 > const & SIF_II = edgeManager.getExtrinsicData< extrinsicMeshData::SIF_II >();
  arrayView1d< localIndex > const & primaryCandidateFace = faceManager.getExtrinsicData< extrinsicMeshData::PrimaryCandidateFace >();
  arrayView1d< integer const > const & isFaceSeparable = faceManager.getExtrinsicData< extrinsicMeshData::IsFaceSeparable >();
//  integer_array* dfnIndexMap = faceManager.getReferencePointer<integer_array>( "DFN_Index" );

  arrayView1d< integer const > const & faceIsExternal = faceManager.isExternal();


  arrayView2d< localIndex > const & edgeToNodeMap = edgeManager.nodeList();
  ArrayOfSetsView< localIndex const > const & edgeToFaceMap = edgeManager.faceList().toViewConst();

  arrayView2d< real64 const, nodes::REFERENCE_POSITION_USD > const & X = nodeManager.referencePosition();

  arrayView2d< localIndex const > const & faceToElementMap = faceManager.elementList();
  arrayView2d< real64 const > const & faceCenter = faceManager.faceCenter();

  localIndex_array eligibleFaces;
  realT lowestSIF = std::numeric_limits< realT >::max();
  realT highestSIF = std::numeric_limits< realT >::min();
  realT lowestScore = std::numeric_limits< realT >::max();
  realT highestScore = std::numeric_limits< realT >::min();
  realT secondScore = std::numeric_limits< realT >::min();
  localIndex faceWithHighestScore = std::numeric_limits< localIndex >::max();
  localIndex faceWithSecondScore = std::numeric_limits< localIndex >::max();

  R1Tensor const vecEdge = edgeManager.calculateLength( edgeID, X );
  R1Tensor const edgeCenter = edgeManager.calculateCenter( edgeID, X );


  for( localIndex const iface : edgeToFaceMap[ edgeID ] )
  {
    if( faceToElementMap.size( 1 ) == 2  &&
        faceIsExternal[iface] < 1 &&
        CheckOrphanElement( elementManager, faceManager, iface ) == 0 &&
        isFaceSeparable[iface] == 1 )
    {
      R1Tensor fc, vecFace;
      fc = faceCenter[iface];

      //Get the vector in the face and normal to the edge.
      //wu40: there is a function in GEOS for this calculation. Maybe it's worth to have a function in GEOSX too.
      realT udist;
      R1Tensor x0_x1( X[edgeToNodeMap[edgeID][0]] ), x0_fc( fc ), ptPrj;
      x0_x1 -= X[edgeToNodeMap[edgeID][1]];
      x0_x1.Normalize();
      x0_fc -= X[edgeToNodeMap[edgeID][1]];
      udist = Dot( x0_x1, x0_fc );

      ptPrj = x0_x1;
      ptPrj *= udist;
      ptPrj += X[edgeToNodeMap[edgeID][1]];
      vecFace = fc;
      vecFace -= ptPrj;
      vecFace.Normalize();

//      if( Dot( vecTip, vecFace ) > cos( m_maxTurnAngle ))
      {
        eligibleFaces.emplace_back( iface );
        realT thetaFace = acos( Dot( vecTip, vecFace )*0.999999 );  // We multiply this by 0.9999999 to avoid an
                                                                    // exception caused by acos a number slightly larger
                                                                    // than 1.

        if( Dot( Cross( vecTip, vecFace ), vecEdge ) < 0.0 )
        {
          thetaFace *= -1.0;
        }

        SIFonFace[iface] = cos( thetaFace / 2.0 ) *
                           ( SIF_I[edgeID] * cos( thetaFace / 2.0 ) * cos( thetaFace / 2.0 ) - 1.5 * SIF_II[edgeID] * sin( thetaFace ) );

        R1Tensor direction( fc );
        direction -= edgeCenter;
        direction.Normalize();
        realT faceToughness = std::fabs( Dot( direction, KIC[iface] ));

        highestSIF = std::max( highestSIF, SIFonFace[iface]/faceToughness );
        lowestSIF = std::min( lowestSIF, SIFonFace[iface]/faceToughness );

      }
    }
  }

  localIndex_array pickedFaces;
  if( eligibleFaces.size() >=1 )
  {
    for( localIndex i = 0; i < eligibleFaces.size(); ++i )
    {
      localIndex iface = eligibleFaces[i];
      R1Tensor fc, direction( edgeCenter );
      fc = faceCenter[iface];
      direction -= fc;
      direction.Normalize();
      realT faceToughness = std::fabs( Dot( direction, KIC[iface] ));

      realT splitabilityScore = SIFonFace[iface] - lowestSIF * faceToughness;
      lowestScore = std::min( lowestScore, splitabilityScore );

      if( faceWithHighestScore == std::numeric_limits< localIndex >::max())
      {
        faceWithHighestScore = iface;
        highestScore = splitabilityScore;
      }
      else if( splitabilityScore > highestScore )
      {
        faceWithSecondScore = faceWithHighestScore;
        secondScore = highestScore;
        faceWithHighestScore = iface;
        highestScore = splitabilityScore;
      }
      else if( splitabilityScore > secondScore )
      {
        faceWithSecondScore = iface;
        secondScore = splitabilityScore;
      }
    }

    pickedFaces.emplace_back( faceWithHighestScore );

    if( eligibleFaces.size() >= 3 && (highestScore - secondScore) < 0.1 * (highestScore - lowestScore))
    {
      pickedFaces.emplace_back( faceWithSecondScore );
    }

  }


  for( localIndex i = 0; i < pickedFaces.size(); ++i )
  {
    localIndex pickedFace = pickedFaces[i];

    if( highestSIF > 1.0 && edgeMode == 1 && i == 0 && isFaceSeparable[pickedFace] == 1 )
    {
      ruptureState[pickedFace] = 1;
//      if( !m_dfnPrefix.empty())
//        (*dfnIndexMap)[pickedFace] = (*dfnIndexMap)[trailFaceID];
      modifiedObjects.modifiedFaces.insert( pickedFace );
    }
    else if( highestSIF > 1.0 && edgeMode == 1 && i == 1 && isFaceSeparable[pickedFace] == 1 )
    {
      ruptureState[pickedFace] = -1;
//      if( !m_dfnPrefix.empty())
//        (*dfnIndexMap)[pickedFace] = (*dfnIndexMap)[trailFaceID];
      modifiedObjects.modifiedFaces.insert( pickedFace );
      primaryCandidateFace[pickedFace] = faceWithHighestScore;
    }


    // We didn't really need to do this unless the criterion above has been satisfied.
    // We are calculating this regardless the criterion for debugging purpose.
//    if( m_markExtendedLayer == 1 && highestSIF > 1.0 && edgeMode == 1 )
//    {
//      // Next we mark the faces that are 1) connected to this face, and 2) attached to one node of the edge
// (implicitly
//      // satisfied), and 3) almost co-plane with this face
//      for( auto iedge : faceToEdgeMap[pickedFace] )
//      {
//        if( iedge != edgeID )
//        {
//          for( auto iface : edgeToFaceMap[iedge] )
//          {
//            if( iface != pickedFace && isFaceSeparable[iface] == 1 && faceManager.isExternal()[iface] < 1 &&
//                ( std::find(faceToNodeMap[iface].begin(), faceToNodeMap[iface].end(), edgeToNodeMap[edgeID][0]) !=
// faceToNodeMap[iface].end() ||
//                  std::find(faceToNodeMap[iface].begin(), faceToNodeMap[iface].end(), edgeToNodeMap[edgeID][1]) !=
// faceToNodeMap[iface].end()))
//            {
//              R1Tensor fc, fn, vecFace, fn0, ptPrj;
//              realT uDist, segmentLength;
//
//              fc = faceCenter[iface];
//              fn = faceNormal[iface];
//              fn0 = faceNormal[pickedFace];
//
//              R1Tensor x0_x1(X[edgeToNodeMap[edgeID][0]]), x0_fc(fc);
//              x0_x1 -= X[edgeToNodeMap[edgeID][1]];
//              segmentLength = x0_x1.Normalize();
//              x0_fc -= X[edgeToNodeMap[edgeID][1]];
//              uDist = Dot(x0_x1, x0_fc);
//
//              ptPrj = x0_x1;
//              ptPrj *= uDist;
//              ptPrj += X[edgeToNodeMap[edgeID][1]];
//              vecFace = fc;
//              vecFace -= ptPrj;
//              vecFace.Normalize();
//
//              // thetaFace does not strictly speaking apply to this face since the tip edge is not a edge of this
// face.
//              // We calculate it as if this face is coplane with the master face
//              realT thetaFace = acos( Dot( vecTip, vecFace )*0.999999 );
//              if( Dot( Cross( vecTip, vecFace ), vecEdge ) < 0.0 )
//              {
//                thetaFace *= -1.0;
//              }
//
//              if( Dot( vecTip, vecFace ) > cos( m_maxTurnAngle ) &&
//                  uDist / segmentLength > -m_faceToEdgeProjectionTol &&
//                  uDist / segmentLength < 1 + m_faceToEdgeProjectionTol &&
//                  fabs( Dot( vecEdge, fn )) < m_faceToEdgeCoplaneTol &&  // this face is kind of parallel to the tip
//                                                                         // edge.
//                  fabs( Dot( fn0, fn )) > 1 - m_faceToFaceCoplaneTol )  // co-plane
//              {
//                if( highestSIF > 1.0 && edgeMode == 1 )
//                {
//                  ruptureState[iface] = ruptureState[pickedFace];
//                  modifiedObjects.modifiedFaces.insert( iface );
//                  primaryCandidateFace[iface] = primaryCandidateFace[pickedFace];
//                }
//              }
//            }
//          }
//        }
//      }
//    }
  }
}

void SurfaceGenerator::PostUpdateRuptureStates( NodeManager & nodeManager,
                                                EdgeManager & edgeManager,
                                                FaceManager & faceManager,
                                                ElementRegionManager & GEOSX_UNUSED_PARAM( elementManager ),
                                                std::vector< std::set< localIndex > > & nodesToRupturedFaces,
                                                std::vector< std::set< localIndex > > & edgesToRupturedFaces )
{
  ArrayOfArraysView< localIndex const > const & faceToNodeMap = faceManager.nodeList().toViewConst();
  ArrayOfArraysView< localIndex const > const & faceToEdgeMap = faceManager.edgeList().toViewConst();
  nodesToRupturedFaces.resize( nodeManager.size() );
  edgesToRupturedFaces.resize( edgeManager.size() );

  arrayView1d< integer const > const & faceRuptureState = faceManager.getExtrinsicData< extrinsicMeshData::RuptureState >();
  arrayView1d< localIndex const > const & faceParentIndex = faceManager.getExtrinsicData< extrinsicMeshData::ParentIndex >();

  // assign the values of the nodeToRupturedFaces and edgeToRupturedFaces arrays.
  for( localIndex kf=0; kf<faceManager.size(); ++kf )
  {
    if( faceRuptureState[kf] >0 )
    {
      int const n = faceParentIndex[kf]==-1 ? 1 : 2;
      localIndex const faceIndex = faceParentIndex[kf]==-1 ? kf : faceParentIndex[kf];

      for( int i=0; i<n; ++i )
      {
        for( localIndex a=0; a<faceToNodeMap.sizeOfArray( kf ); ++a )
        {
          const localIndex nodeIndex = faceToNodeMap( kf, a );
          nodesToRupturedFaces[nodeIndex].insert( faceIndex );
        }

        for( localIndex a=0; a<faceToEdgeMap.sizeOfArray( kf ); ++a )
        {
          const localIndex edgeIndex = faceToEdgeMap( kf, a );
          edgesToRupturedFaces[edgeIndex].insert( faceIndex );
        }
      }
    }
  }
}

int SurfaceGenerator::CheckEdgeSplitability( localIndex const edgeID,
                                             NodeManager & GEOSX_UNUSED_PARAM( nodeManager ),
                                             FaceManager & faceManager,
                                             EdgeManager & edgeManager,
                                             bool const GEOSX_UNUSED_PARAM( prefrac ) )
{
  //     Return value = -1, this edge won't split for sure, don't do any more work;
  //                  = 0, edge is along a tip, but the fracture connected to it is not saturated yet.  We will only
  // calculate SIF but will not perform splitting.
  //                  = 1, edge is along a tip and the adjacent fracture is saturated, more work to be done; or this is
  // a dry simulation
  //                  = 2, this is a singular edge, we need split it.
  //                  = 3, this is an eligible kink, we need to process it as a kink

  ArrayOfSetsView< localIndex const > const & edgeToFaceMap = edgeManager.faceList().toViewConst();
  arrayView1d< localIndex > const & faceParentIndex = faceManager.getExtrinsicData< extrinsicMeshData::ParentIndex >();

  arrayView1d< integer const > const & faceIsExternal = faceManager.isExternal();
  arrayView1d< integer const > const & edgeIsExternal = edgeManager.isExternal();

  int isSplitable = -1;

  if( edgeIsExternal[edgeID] == 0 )
  {
    return isSplitable;
  }

  // We first count the external faces connected to this edge;
  int nExternalFaces = 0;
  localIndex_array faceInvolved;
  for( localIndex const iface : edgeToFaceMap[ edgeID ] )
  {
    if( faceIsExternal[iface] >= 1 )
    {
      nExternalFaces++;
      faceInvolved.emplace_back( iface );
    }
  }

  if( nExternalFaces%2 == 1 )
  {
    //    char msg[200];
    //    sprintf(msg, "Error! Edge %d has an odd number of external faces.", int(edgeID));
    //    GEOSX_ERROR(msg);
    //    std::cout << "Error! Edge " << int(edgeID) << " has an odd number of external faces. "
    //        << (*nodeManager.m_refposition)[edgeToNodeMap[edgeID][0]][0] << " ,"
    //        << (*nodeManager.m_refposition)[edgeToNodeMap[edgeID][0]][1] << " ,"
    //        << (*nodeManager.m_refposition)[edgeToNodeMap[edgeID][0]][2] << " ,";
    //    isSplitable = -1;
    return(isSplitable);
  }

  if( nExternalFaces >= 4 )
  {
    isSplitable = 2;
    return (isSplitable);
  }

  if( nExternalFaces == 2 )
  {
    localIndex parentFace = -1;
    if( faceParentIndex[faceInvolved[0]] == -1 && faceParentIndex[faceInvolved[1]] == faceInvolved[0] )
    {
      parentFace = faceInvolved[0];
    }
    else if( faceParentIndex[faceInvolved[1]] == -1 && faceParentIndex[faceInvolved[0]] == faceInvolved[1] )
    {
      parentFace = faceInvolved[1];
    }

    if( parentFace == -1 )
    {
      isSplitable = -1;
    }
    else
    {
      isSplitable = 1;
    }

  }

  return (isSplitable);
}

realT SurfaceGenerator::MinimumToughnessOnEdge( const localIndex edgeID,
                                                const NodeManager & nodeManager,
                                                EdgeManager & edgeManager,
                                                FaceManager & faceManager )
{
  realT val = std::numeric_limits< realT >::max();

  R1Tensor edgeCenter( 0.0 );
  R1Tensor faceCenter( 0.0 );

  arrayView2d< real64 const, nodes::REFERENCE_POSITION_USD > const & X = nodeManager.referencePosition();
  edgeCenter += X[edgeManager.nodeList( edgeID, 0 )];
  edgeCenter += X[edgeManager.nodeList( edgeID, 1 )];
  edgeCenter *= 0.5;

  arrayView1d< R1Tensor const > const & KIC = faceManager.getExtrinsicData< extrinsicMeshData::K_IC >();
  ArrayOfArraysView< localIndex const > const & faceToNodes = faceManager.nodeList().toViewConst();
  for( localIndex const iface : edgeManager.faceList()[ edgeID ] )
  {
    localIndex const numFaceNodes = faceToNodes.sizeOfArray( iface );
    faceCenter = 0.0;
    for( localIndex a=0; a<numFaceNodes; ++a )
    {
      faceCenter += X[ faceToNodes[iface][a] ];
    }
    faceCenter /= numFaceNodes;

    R1Tensor direction( faceCenter );
    direction -= edgeCenter;
    direction.Normalize();
    val = std::min( val, fabs( Dot( KIC[iface], direction ) ) );
  }

  return val;
}

realT SurfaceGenerator::MinimumToughnessOnNode( const localIndex nodeID,
                                                const NodeManager & nodeManager,
                                                EdgeManager & edgeManager,
                                                FaceManager & faceManager )
{
  arrayView2d< real64 const, nodes::REFERENCE_POSITION_USD > const & X = nodeManager.referencePosition();
  ArrayOfSetsView< localIndex const > const & nodeToFaceMap = nodeManager.faceList().toViewConst();

  arrayView1d< R1Tensor const > const & KIC = faceManager.getExtrinsicData< extrinsicMeshData::K_IC >();
  ArrayOfArraysView< localIndex const > const & faceToEdgeMap = faceManager.edgeList().toViewConst();
  arrayView2d< real64 const > const & faceCenter = faceManager.faceCenter();

  realT val = std::numeric_limits< realT >::max();

  for( localIndex const faceIndex: nodeToFaceMap[ nodeID ] )
  {
    if( m_tipFaces.contains( faceIndex ))
    {
      R1Tensor fc;
      fc = faceCenter[faceIndex];

      for( localIndex const edgeIndex: faceToEdgeMap[ faceIndex ] )
      {
        if( m_tipEdges.contains( edgeIndex ))
        {
          R1Tensor direction( fc );
          R1Tensor const edgeCenter = edgeManager.calculateCenter( edgeIndex, X );
          direction -= edgeCenter;
          direction.Normalize();

          val = std::min( val, fabs( Dot( KIC[faceIndex], direction ) ) );
        }
      }
    }
  }

  return val;
}

void SurfaceGenerator::AssignNewGlobalIndicesSerial( ObjectManagerBase & object,
                                                     std::set< localIndex > const & indexList )
{
  // in serial, we can simply loop over the indexList and assign new global indices based on
  // the value of the maxGlobalIndex() + 1;
  arrayView1d< globalIndex > const & localToGlobal = object.localToGlobalMap();
  for( localIndex const newLocalIndex : indexList )
  {
    globalIndex const newGlobalIndex = object.maxGlobalIndex() + 1;

    localToGlobal[newLocalIndex] = newGlobalIndex;
    object.updateGlobalToLocalMap( newLocalIndex );
  }

  object.SetMaxGlobalIndex();
}

void SurfaceGenerator::
  AssignNewGlobalIndicesSerial( ElementRegionManager & elementManager,
                                map< std::pair< localIndex, localIndex >, std::set< localIndex > > const & newElems )
{
  // in serial, we can simply iterate over the entries in newElems and assign new global indices based on
  // the value of the maxGlobalIndex() + 1 for the ElementRegionManager.

  // loop over entries of newElems, which gives elementRegion/subRegion local indices
  for( auto const & iter : newElems )
  {
    localIndex const er = iter.first.first;
    localIndex const esr = iter.first.second;
    std::set< localIndex > const & indexList = iter.second;

    ElementSubRegionBase * const subRegion = elementManager.GetRegion( er )->GetSubRegion( esr );
    arrayView1d< globalIndex > const & localToGlobal = subRegion->localToGlobalMap();

    // loop over the new elems in the subRegion
    for( localIndex const newLocalIndex : indexList )
    {
      globalIndex const newGlobalIndex = elementManager.maxGlobalIndex() + 1;

      localToGlobal[newLocalIndex] = newGlobalIndex;
      subRegion->updateGlobalToLocalMap( newLocalIndex );
    }
  }

  elementManager.SetMaxGlobalIndex();
}

real64
SurfaceGenerator::calculateRuptureRate( SurfaceElementRegion & faceElementRegion,
                                        EdgeManager const & edgeManager )
{
  real64 maxRuptureRate = 0;
  FaceElementSubRegion * const subRegion = faceElementRegion.GetSubRegion< FaceElementSubRegion >( 0 );

  ArrayOfArraysView< localIndex const > const &
  fractureConnectorEdgesToFaceElements = edgeManager.m_fractureConnectorEdgesToFaceElements.toViewConst();

  arrayView1d< real64 > const &
  ruptureTime = subRegion->getExtrinsicData< extrinsicMeshData::RuptureTime >();

  arrayView1d< real64 > const &
  ruptureRate = subRegion->getExtrinsicData< extrinsicMeshData::RuptureRate >();


  arrayView2d< real64 const > const & elemCenter = subRegion->getElementCenter();

  for( localIndex kfc=0; kfc<fractureConnectorEdgesToFaceElements.size(); ++kfc )
  {
    for( localIndex kfe0=0; kfe0<fractureConnectorEdgesToFaceElements.sizeOfArray( kfc ); ++kfe0 )
    {
      localIndex const faceElem0 = fractureConnectorEdgesToFaceElements( kfc, kfe0 );
      for( localIndex kfe1=kfe0+1; kfe1<fractureConnectorEdgesToFaceElements.sizeOfArray( kfc ); ++kfe1 )
      {
        localIndex const faceElem1 = fractureConnectorEdgesToFaceElements( kfc, kfe1 );
        if( !( m_faceElemsRupturedThisSolve.count( faceElem0 ) && m_faceElemsRupturedThisSolve.count( faceElem1 ) ) )
        {
          real64 const deltaRuptureTime = fabs( ruptureTime( faceElem0 ) - ruptureTime( faceElem1 ));
          if( deltaRuptureTime > 1.0e-14 * (ruptureTime( faceElem0 ) + ruptureTime( faceElem1 )) )
          {
            R1Tensor distance = elemCenter[ faceElem0 ];
            distance -= elemCenter[ faceElem1 ];
            real64 const pairwiseRuptureRate = 1.0 / deltaRuptureTime;
            if( m_faceElemsRupturedThisSolve.count( faceElem0 ) )
            {
              ruptureRate( faceElem0 ) = std::min( ruptureRate( faceElem0 ), pairwiseRuptureRate );
            }
            else if( m_faceElemsRupturedThisSolve.count( faceElem1 ) )
            {
              ruptureRate( faceElem1 ) = std::min( ruptureRate( faceElem1 ), pairwiseRuptureRate );
            }
          }
        }
      }
    }
  }


  for( localIndex faceElemIndex : m_faceElemsRupturedThisSolve )
  {
    maxRuptureRate = std::max( maxRuptureRate, ruptureRate( faceElemIndex ) );
  }

  real64 globalMaxRuptureRate;
  MpiWrapper::allReduce( &maxRuptureRate,
                         &globalMaxRuptureRate,
                         1,
                         MPI_MAX,
                         MPI_COMM_GEOSX );

  return globalMaxRuptureRate;
}



REGISTER_CATALOG_ENTRY( SolverBase,
                        SurfaceGenerator,
                        std::string const &, dataRepository::Group * const )

} /* namespace geosx */<|MERGE_RESOLUTION|>--- conflicted
+++ resolved
@@ -1625,13 +1625,8 @@
   array1d< integer > const & edgeIsExternal = edgeManager.isExternal();
   array1d< integer > const & nodeIsExternal = nodeManager.isExternal();
 
-<<<<<<< HEAD
   SurfaceElementRegion * const fractureElementRegion = elementManager.GetRegion< SurfaceElementRegion >( "Fracture" );
-  arrayView1d< integer const > const & isFaceSeparable = faceManager.getExtrinsicData< extrinsicMeshData::IsFaceSeparable >();
-=======
-  FaceElementRegion * const fractureElementRegion = elementManager.GetRegion< FaceElementRegion >( "Fracture" );
   array1d< integer > const & isFaceSeparable = faceManager.getExtrinsicData< extrinsicMeshData::IsFaceSeparable >();
->>>>>>> b84e247e
 
   array2d< real64 > const & faceNormals = faceManager.faceNormal();
 
