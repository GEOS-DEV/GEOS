/*
 * ------------------------------------------------------------------------------------------------------------
 * SPDX-License-Identifier: LGPL-2.1-only
 *
 * Copyright (c) 2018-2020 Lawrence Livermore National Security LLC
 * Copyright (c) 2018-2020 The Board of Trustees of the Leland Stanford Junior University
 * Copyright (c) 2018-2020 TotalEnergies
 * Copyright (c) 2019-     GEOSX Contributors
 * All rights reserved
 *
 * See top level LICENSE, COPYRIGHT, CONTRIBUTORS, NOTICE, and ACKNOWLEDGEMENTS files for details.
 * ------------------------------------------------------------------------------------------------------------
 */

/**
 * @file SurfaceGenerator.cpp
 */

#include "SurfaceGenerator.hpp"
#include "ParallelTopologyChange.hpp"

#include "mesh/mpiCommunications/CommunicationTools.hpp"
#include "mesh/mpiCommunications/NeighborCommunicator.hpp"
#include "mesh/mpiCommunications/SpatialPartition.hpp"
#include "finiteElement/FiniteElementDiscretizationManager.hpp"
#include "finiteVolume/FiniteVolumeManager.hpp"
#include "finiteVolume/FluxApproximationBase.hpp"
#include "mesh/SurfaceElementRegion.hpp"
#include "mesh/utilities/ComputationalGeometry.hpp"
#include "physicsSolvers/solidMechanics/SolidMechanicsFields.hpp"
#include "physicsSolvers/solidMechanics/SolidMechanicsLagrangianFEM.hpp"
#include "physicsSolvers/solidMechanics/kernels/SolidMechanicsLagrangianFEMKernels.hpp"
#include "physicsSolvers/surfaceGeneration/SurfaceGeneratorFields.hpp"
#include "physicsSolvers/fluidFlow/FlowSolverBaseFields.hpp"
#include "kernels/surfaceGenerationKernels.hpp"


#include <algorithm>

namespace geos
{

using namespace dataRepository;
using namespace constitutive;
using namespace fields;

void ModifiedObjectLists::clearNewFromModified()
{
  for( localIndex const a : newNodes )
  {
    modifiedNodes.erase( a );
  }

  for( localIndex const a : newEdges )
  {
    modifiedEdges.erase( a );
  }

  for( localIndex const a : newFaces )
  {
    modifiedFaces.erase( a );
  }
}

void ModifiedObjectLists::insert( ModifiedObjectLists const & modifiedObjects )
{
  newNodes.insert( modifiedObjects.newNodes.begin(),
                   modifiedObjects.newNodes.end() );
  modifiedNodes.insert( modifiedObjects.modifiedNodes.begin(),
                        modifiedObjects.modifiedNodes.end() );

  newEdges.insert( modifiedObjects.newEdges.begin(),
                   modifiedObjects.newEdges.end() );
  modifiedEdges.insert( modifiedObjects.modifiedEdges.begin(),
                        modifiedObjects.modifiedEdges.end() );

  newFaces.insert( modifiedObjects.newFaces.begin(),
                   modifiedObjects.newFaces.end() );
  modifiedFaces.insert( modifiedObjects.modifiedFaces.begin(),
                        modifiedObjects.modifiedFaces.end() );

  for( auto & iter : modifiedObjects.newElements )
  {
    std::pair< localIndex, localIndex > const & key = iter.first;
    std::set< localIndex > const & values = iter.second;
    newElements[key].insert( values.begin(), values.end() );
  }

  for( auto & iter : modifiedObjects.modifiedElements )
  {
    std::pair< localIndex, localIndex > const & key = iter.first;
    std::set< localIndex > const & values = iter.second;
    modifiedElements[key].insert( values.begin(), values.end() );
  }

}

static localIndex GetOtherFaceEdge( const map< localIndex, std::pair< localIndex, localIndex > > & localFacesToEdges,
                                    const localIndex thisFace, const localIndex thisEdge )
{
  localIndex nextEdge = LOCALINDEX_MAX;

  const std::pair< localIndex, localIndex > & faceToEdges = stlMapLookup( localFacesToEdges, thisFace );
  if( faceToEdges.first == thisEdge )
  {
    nextEdge = faceToEdges.second;
  }
  else if( faceToEdges.second == thisEdge )
  {
    nextEdge = faceToEdges.first;
  }
  else
  {
    GEOS_ERROR( "SurfaceGenerator::Couldn't find thisEdge in localFacesToEdges[thisFace]" );
  }
  return nextEdge;
}

static void CheckForAndRemoveDeadEndPath( const localIndex edgeIndex,
                                          arrayView1d< integer const > const & isEdgeExternal,
                                          map< localIndex, std::set< localIndex > > & edgesToRuptureReadyFaces,
                                          map< localIndex, std::pair< localIndex, localIndex > > & localVFacesToVEdges,
                                          std::set< localIndex > & nodeToRuptureReadyFaces )
{


  localIndex thisEdge = edgeIndex;

  // if the edge is internal and the edge is only attached to one ruptured face...
  while( isEdgeExternal[thisEdge]!=1 )
  {

    //    std::set<localIndex>& edgeToRuptureReadyFaces = stlMapLookup(edgesToRuptureReadyFaces,thisEdge);
    std::set< localIndex > & edgeToRuptureReadyFaces = edgesToRuptureReadyFaces[thisEdge];

    if( edgeToRuptureReadyFaces.size()!=1 )
      break;

    // then the index for the face that is a "dead end"
    localIndex deadEndFace = *(edgeToRuptureReadyFaces.begin());


    std::pair< localIndex, localIndex > & localVFaceToVEdges = stlMapLookup( localVFacesToVEdges, deadEndFace );

    // get the edge on the other side of the "dead end" face
    localIndex nextEdge = -1;
    if( localVFaceToVEdges.first == thisEdge )
      nextEdge = localVFaceToVEdges.second;
    else if( localVFaceToVEdges.second == thisEdge )
      nextEdge = localVFaceToVEdges.first;
    else
    {
      GEOS_ERROR( "SurfaceGenerator::FindFracturePlanes: Could not find the next edge when removing dead end faces." );
    }

    // delete the face from the working arrays
    edgeToRuptureReadyFaces.erase( deadEndFace );
    edgesToRuptureReadyFaces[nextEdge].erase( deadEndFace );
    nodeToRuptureReadyFaces.erase( deadEndFace );

    // if all the faces have been deleted, then go ahead and delete the top level entry
    if( edgeToRuptureReadyFaces.empty() )
      edgesToRuptureReadyFaces.erase( thisEdge );
    if( edgesToRuptureReadyFaces[nextEdge].empty() )
      edgesToRuptureReadyFaces.erase( nextEdge );

    // now increment the "thisEdge" to point to the other edge on the face that was just deleted
    thisEdge = nextEdge;
  }

}


SurfaceGenerator::SurfaceGenerator( const string & name,
                                    Group * const parent ):
  SolverBase( name, parent ),
  m_failCriterion( 1 ),
//  m_maxTurnAngle(91.0),
  m_nodeBasedSIF( 1 ),
  m_isPoroelastic( 0 ),
  m_rockToughness( 1.0e99 ),
  m_mpiCommOrder( 0 )
{
  this->registerWrapper( viewKeyStruct::failCriterionString(), &this->m_failCriterion );


  registerWrapper( viewKeyStruct::rockToughnessString(), &m_rockToughness ).
    setInputFlag( InputFlags::REQUIRED ).
    setDescription( "Rock toughness of the solid material" );

  registerWrapper( viewKeyStruct::nodeBasedSIFString(), &m_nodeBasedSIF ).
    setInputFlag( InputFlags::OPTIONAL ).
    setDescription( "Flag for choosing between node or edge based criteria: 1 for node based criterion" );

  registerWrapper( viewKeyStruct::isPoroelasticString(), &m_isPoroelastic ).
    setInputFlag( InputFlags::OPTIONAL ).
    setDescription( "Flag that defines whether the material is poroelastic or not." );

  registerWrapper( viewKeyStruct::mpiCommOrderString(), &m_mpiCommOrder ).
    setInputFlag( InputFlags::OPTIONAL ).
    setDescription( "Flag to enable MPI consistent communication ordering" );

  registerWrapper( viewKeyStruct::fractureRegionNameString(), &m_fractureRegionName ).
    setInputFlag( dataRepository::InputFlags::OPTIONAL ).
    setApplyDefaultValue( "Fracture" );

  registerWrapper( viewKeyStruct::tipNodesString(), &m_tipNodes ).
    setDescription( "Set containing all the nodes at the fracture tip" );

  registerWrapper( viewKeyStruct::tipEdgesString(), &m_tipEdges ).
    setDescription( "Set containing all the tip edges" );

  registerWrapper( viewKeyStruct::tipFacesString(), &m_tipFaces ).
    setDescription( "Set containing all the tip faces" );

  registerWrapper( viewKeyStruct::trailingFacesString(), &m_trailingFaces ).
    setDescription( "Set containing all the trailing faces" );

  this->getWrapper< string >( viewKeyStruct::discretizationString() ).
    setInputFlag( InputFlags::FALSE );
}

void SurfaceGenerator::postProcessInput()
{
  static const std::set< integer > binaryOptions = { 0, 1 };

  GEOS_ERROR_IF( binaryOptions.count( m_isPoroelastic ) == 0,
                 getWrapperDataContext( viewKeyStruct::isPoroelasticString() ) <<
                 ": option can be either 0 (false) or 1 (true)" );

  GEOS_ERROR_IF( binaryOptions.count( m_nodeBasedSIF ) == 0,
                 getWrapperDataContext( viewKeyStruct::nodeBasedSIFString() ) <<
                 ": option can be either 0 (false) or 1 (true)" );

  GEOS_ERROR_IF( binaryOptions.count( m_mpiCommOrder ) == 0,
                 getWrapperDataContext( viewKeyStruct::mpiCommOrderString() ) <<
                 ": option can be either 0 (false) or 1 (true)" );
}

SurfaceGenerator::~SurfaceGenerator()
{
  // TODO Auto-generated destructor stub
}

void SurfaceGenerator::registerDataOnMesh( Group & meshBodies )
{
  forDiscretizationOnMeshTargets( meshBodies, [&] ( string const &,
                                                    MeshLevel & mesh,
                                                    arrayView1d< string const > const & regionNames )
  {

    ElementRegionManager & elemManager = mesh.getElemManager();

    elemManager.forElementSubRegions< CellElementSubRegion >( regionNames, [&]( localIndex const, CellElementSubRegion & subRegion )
    {
      subRegion.registerField< surfaceGeneration::K_IC_00,
                               surfaceGeneration::K_IC_01,
                               surfaceGeneration::K_IC_02,
                               surfaceGeneration::K_IC_10,
                               surfaceGeneration::K_IC_11,
                               surfaceGeneration::K_IC_12,
                               surfaceGeneration::K_IC_20,
                               surfaceGeneration::K_IC_21,
                               surfaceGeneration::K_IC_22 >( this->getName() );
    } );

    elemManager.forElementSubRegions< FaceElementSubRegion >( [&]( FaceElementSubRegion & subRegion )
    {
      subRegion.registerField< surfaceGeneration::K_IC_00,
                               surfaceGeneration::K_IC_01,
                               surfaceGeneration::K_IC_02,
                               surfaceGeneration::K_IC_10,
                               surfaceGeneration::K_IC_11,
                               surfaceGeneration::K_IC_12,
                               surfaceGeneration::K_IC_20,
                               surfaceGeneration::K_IC_21,
                               surfaceGeneration::K_IC_22,
                               fields::ruptureTime,
                               surfaceGeneration::ruptureRate >( this->getName() );
    } );

    NodeManager & nodeManager = mesh.getNodeManager();
    EdgeManager & edgeManager = mesh.getEdgeManager();
    FaceManager & faceManager = mesh.getFaceManager();

    nodeManager.registerField< fields::parentIndex,
                               fields::childIndex,
                               surfaceGeneration::degreeFromCrack,
                               surfaceGeneration::degreeFromCrackTip,
                               surfaceGeneration::SIFNode,
                               fields::ruptureTime >( this->getName() );

    edgeManager.registerField< fields::parentIndex,
                               fields::childIndex,
                               surfaceGeneration::SIF_I,
                               surfaceGeneration::SIF_II,
                               surfaceGeneration::SIF_III >( this->getName() );

    faceManager.registerField< fields::parentIndex,
                               fields::childIndex,
                               surfaceGeneration::ruptureState,
                               fields::ruptureTime,
                               surfaceGeneration::SIFonFace,
                               surfaceGeneration::K_IC,
                               surfaceGeneration::primaryCandidateFace,
                               surfaceGeneration::isFaceSeparable,
                               surfaceGeneration::degreeFromCrackTip >( this->getName() );

    // TODO: handle this automatically in registerField()
    faceManager.getField< surfaceGeneration::K_IC >().resizeDimension< 1 >( 3 );
  } );


}

void SurfaceGenerator::initializePostInitialConditionsPreSubGroups()
{
  DomainPartition & domain = this->getGroupByPath< DomainPartition >( "/Problem/domain" );//this->getGroupByPath<DomainPartition>("/Problem/domain");
  forDiscretizationOnMeshTargets( domain.getMeshBodies(), [&] ( string const &,
                                                                MeshLevel & meshLevel,
                                                                arrayView1d< string const > const & )
  {
    NodeManager & nodeManager = meshLevel.getNodeManager();
    FaceManager & faceManager = meshLevel.getFaceManager();

    arrayView1d< localIndex > const & parentNodeIndex = nodeManager.getField< fields::parentIndex >();

    arrayView1d< localIndex > const & parentFaceIndex = faceManager.getField< fields::parentIndex >();

    arrayView1d< localIndex > const & childFaceIndex = faceManager.getField< fields::childIndex >();

    parentNodeIndex.setValues< serialPolicy >( -1 );
    parentFaceIndex.setValues< serialPolicy >( -1 );
    childFaceIndex.setValues< serialPolicy >( -1 );

    m_originalNodetoFaces = nodeManager.faceList();
    m_originalNodetoEdges = nodeManager.edgeList();
    m_originalFaceToEdges = faceManager.edgeList();

    string const usedFacesLabel = "usedFaces";
    nodeManager.registerWrapper( usedFacesLabel, &m_usedFacesForNode );
    nodeManager.excludeWrappersFromPacking( { usedFacesLabel } );
    m_usedFacesForNode.resize( nodeManager.size() );

    localIndex const numFaces = faceManager.size();
    m_originalFacesToElemRegion.resize( numFaces, 2 );
    m_originalFacesToElemSubRegion.resize( numFaces, 2 );
    m_originalFacesToElemIndex.resize( numFaces, 2 );

    for( localIndex faceID = 0; faceID < numFaces; ++faceID )
    {
      for( localIndex side = 0; side < 2; ++side )
      {
        m_originalFacesToElemRegion( faceID, side ) = faceManager.elementRegionList()( faceID, side );
        m_originalFacesToElemSubRegion( faceID, side ) = faceManager.elementSubRegionList()( faceID, side );
        m_originalFacesToElemIndex( faceID, side ) = faceManager.elementList()( faceID, side );
      }
    }
  } );

  forDiscretizationOnMeshTargets( domain.getMeshBodies(), [&] ( string const &,
                                                                MeshLevel & meshLevel,
                                                                arrayView1d< string const > const & )
  {
    FaceManager & faceManager = meshLevel.getFaceManager();
    ElementRegionManager & elementManager = meshLevel.getElemManager();
    arrayView2d< real64 const > const & faceNormals = faceManager.faceNormal();

    //TODO: roughness to KIC should be made a material constitutive relationship.
    arrayView2d< real64 > const & KIC = faceManager.getField< surfaceGeneration::K_IC >();

    for( localIndex kf=0; kf<faceManager.size(); ++kf )
    {
      if( m_rockToughness >= 0 )
      {
        KIC[kf][0] = m_rockToughness;
        KIC[kf][1] = m_rockToughness;
        KIC[kf][2] = m_rockToughness;
      }
      else
      {
        arrayView2d< localIndex const > const & faceToRegionMap = faceManager.elementRegionList();
        arrayView2d< localIndex const > const & faceToSubRegionMap = faceManager.elementSubRegionList();
        arrayView2d< localIndex const > const & faceToElementMap = faceManager.elementList();

        for( localIndex k=0; k<faceToRegionMap.size( 1 ); ++k )
        {
          localIndex const er = faceToRegionMap[kf][k];
          localIndex const esr = faceToSubRegionMap[kf][k];
          localIndex const ei = faceToElementMap[kf][k];

          if( er != -1 &&  esr != -1 && ei != -1 )
          {
            CellElementSubRegion & elementSubRegion = elementManager.getRegion( faceToRegionMap[kf][k] ).
                                                        getSubRegion< CellElementSubRegion >( faceToSubRegionMap[kf][k] );
            localIndex iEle = faceToElementMap[kf][k];

            arrayView1d< real64 const > const K_IC_00 = elementSubRegion.getField< surfaceGeneration::K_IC_00 >();
            arrayView1d< real64 const > const K_IC_01 = elementSubRegion.getField< surfaceGeneration::K_IC_01 >();
            arrayView1d< real64 const > const K_IC_02 = elementSubRegion.getField< surfaceGeneration::K_IC_02 >();
            arrayView1d< real64 const > const K_IC_10 = elementSubRegion.getField< surfaceGeneration::K_IC_10 >();
            arrayView1d< real64 const > const K_IC_11 = elementSubRegion.getField< surfaceGeneration::K_IC_11 >();
            arrayView1d< real64 const > const K_IC_12 = elementSubRegion.getField< surfaceGeneration::K_IC_12 >();
            arrayView1d< real64 const > const K_IC_20 = elementSubRegion.getField< surfaceGeneration::K_IC_20 >();
            arrayView1d< real64 const > const K_IC_21 = elementSubRegion.getField< surfaceGeneration::K_IC_21 >();
            arrayView1d< real64 const > const K_IC_22 = elementSubRegion.getField< surfaceGeneration::K_IC_22 >();

            real64 k0[3];
            k0[0] = K_IC_00[iEle]*faceNormals[kf][0] + K_IC_10[iEle]*faceNormals[kf][1] + K_IC_20[iEle]*faceNormals[kf][2];
            k0[1] = K_IC_01[iEle]*faceNormals[kf][0] + K_IC_11[iEle]*faceNormals[kf][1] + K_IC_21[iEle]*faceNormals[kf][2];
            k0[2] = K_IC_02[iEle]*faceNormals[kf][0] + K_IC_12[iEle]*faceNormals[kf][1] + K_IC_22[iEle]*faceNormals[kf][2];

            KIC[kf][0] = std::min( std::fabs( k0[0] ), std::fabs( KIC[kf][0] ) );
            KIC[kf][1] = std::min( std::fabs( k0[1] ), std::fabs( KIC[kf][1] ) );
            KIC[kf][2] = std::min( std::fabs( k0[2] ), std::fabs( KIC[kf][2] ) );
          }
        }
      }
    }
  } );
}

void SurfaceGenerator::postRestartInitialization()
{
  DomainPartition & domain = this->getGroupByPath< DomainPartition >( "/Problem/domain" );//this->getGroupByPath<DomainPartition>("/Problem/domain");

  NumericalMethodsManager & numericalMethodManager = domain.getNumericalMethodManager();

  FiniteVolumeManager & fvManager = numericalMethodManager.getFiniteVolumeManager();

  // repopulate the fracture stencil
  forDiscretizationOnMeshTargets( domain.getMeshBodies(), [&] ( string const &,
                                                                MeshLevel & meshLevel,
                                                                arrayView1d< string const > const & )
  {
    ElementRegionManager & elemManager = meshLevel.getElemManager();
    SurfaceElementRegion & fractureRegion = elemManager.getRegion< SurfaceElementRegion >( this->m_fractureRegionName );
    FaceElementSubRegion & fractureSubRegion = fractureRegion.getSubRegion< FaceElementSubRegion >( 0 );

    for( localIndex fce = 0; fce < fractureSubRegion.m_2dFaceTo2dElems.size(); ++fce )
    {
      fractureSubRegion.m_recalculateConnectionsFor2dFaces.insert( fce );
    }

    for( localIndex fe = 0; fe < fractureSubRegion.size(); ++fe )
    {
      fractureSubRegion.m_newFaceElements.insert( fe );
    }

    for( localIndex a = 0; a < fvManager.numSubGroups(); ++a )
    {
      FluxApproximationBase * const fluxApprox = fvManager.getGroupPointer< FluxApproximationBase >( a );
      if( fluxApprox!=nullptr )
      {
        fluxApprox->addToFractureStencil( meshLevel, this->m_fractureRegionName, false );
      }
    }

    fractureSubRegion.m_recalculateConnectionsFor2dFaces.clear();
    fractureSubRegion.m_newFaceElements.clear();
  } );
}


real64 SurfaceGenerator::solverStep( real64 const & time_n,
                                     real64 const & dt,
                                     const int GEOS_UNUSED_PARAM( cycleNumber ),
                                     DomainPartition & domain )
{
  int rval = 0;

  forDiscretizationOnMeshTargets( domain.getMeshBodies(), [&] ( string const &,
                                                                MeshLevel & meshLevel,
                                                                arrayView1d< string const > const & )
  {
    SpatialPartition & partition = dynamicCast< SpatialPartition & >( domain.getReference< PartitionBase >( dataRepository::keys::partitionManager ) );

    rval = separationDriver( domain,
                             meshLevel,
                             domain.getNeighbors(),
                             partition.getColor(),
                             partition.numColor(),
                             0,
                             time_n + dt );

    // if the mesh has been modified, this mesh level should increment its timestamp
    if( MpiWrapper::max( rval ) > 0 )
    {
      meshLevel.modified();
    }

  } );

  NumericalMethodsManager & numericalMethodManager = domain.getNumericalMethodManager();

  FiniteVolumeManager & fvManager = numericalMethodManager.getFiniteVolumeManager();

  forDiscretizationOnMeshTargets( domain.getMeshBodies(), [&] ( string const &,
                                                                MeshLevel & meshLevel,
                                                                arrayView1d< string const > const & )
  {
    ElementRegionManager & elemManager = meshLevel.getElemManager();
    SurfaceElementRegion & fractureRegion = elemManager.getRegion< SurfaceElementRegion >( this->m_fractureRegionName );

    for( localIndex a=0; a<fvManager.numSubGroups(); ++a )
    {
      FluxApproximationBase * const fluxApprox = fvManager.getGroupPointer< FluxApproximationBase >( a );
      if( fluxApprox!=nullptr )
      {
        fluxApprox->addToFractureStencil( meshLevel, this->m_fractureRegionName, true );
      }
    }

    FaceElementSubRegion & fractureSubRegion = fractureRegion.getUniqueSubRegion< FaceElementSubRegion >();
    fractureSubRegion.m_recalculateConnectionsFor2dFaces.clear();
    fractureSubRegion.m_newFaceElements.clear();

    // Recreate geometric sets
    meshLevel.getNodeManager().buildGeometricSets( GeometricObjectManager::getInstance() );

    // Create set "all" on the faceElementSubregion
    dataRepository::Group & setGroup =
      fractureSubRegion.getGroup( ObjectManagerBase::groupKeyStruct::setsString() );

    SortedArray< localIndex > & targetSet =
      setGroup.getWrapper< SortedArray< localIndex > >( "all" ).reference();

    forAll< serialPolicy >( fractureSubRegion.size(), [&] ( localIndex const ei )

    {
      targetSet.insert( ei );
    } );

    // Compute gravity coefficient for new elements so that gravity term is correctly computed
    real64 const gravVector[3] = LVARRAY_TENSOROPS_INIT_LOCAL_3( gravityVector() );

    if( fractureSubRegion.hasField< fields::flow::gravityCoefficient >() )
    {
      arrayView2d< real64 const > const elemCenter = fractureSubRegion.getElementCenter();

      arrayView1d< real64 > const gravityCoef = fractureSubRegion.getField< fields::flow::gravityCoefficient >();

      forAll< parallelHostPolicy >( fractureSubRegion.size(), [=] ( localIndex const ei )
      {
        gravityCoef[ ei ] = LvArray::tensorOps::AiBi< 3 >( elemCenter[ ei ], gravVector );
      } );
    }

    string const permModelName = getConstitutiveName< PermeabilityBase >( fractureSubRegion );
    if( !permModelName.empty() )
    {
      // if a permeability model exists we need to set the intial value to something meaningful
      PermeabilityBase & permModel = getConstitutiveModel< PermeabilityBase >( fractureSubRegion, permModelName );
      permModel.initializeState();
    }

  } );

  return rval;
}

int SurfaceGenerator::separationDriver( DomainPartition & domain,
                                        MeshLevel & mesh,
                                        std::vector< NeighborCommunicator > & neighbors,
                                        int const tileColor,
                                        int const numTileColors,
                                        bool const prefrac,
                                        real64 const time_np1 )
{
  GEOS_MARK_FUNCTION;

  m_faceElemsRupturedThisSolve.clear();
  NodeManager & nodeManager = mesh.getNodeManager();
  EdgeManager & edgeManager = mesh.getEdgeManager();
  FaceManager & faceManager = mesh.getFaceManager();
  ElementRegionManager & elementManager = mesh.getElemManager();

  std::vector< std::set< localIndex > > nodesToRupturedFaces;
  std::vector< std::set< localIndex > > edgesToRupturedFaces;

  ArrayOfArrays< localIndex > const & nodeToElementMap = nodeManager.elementList();

  FieldIdentifiers fieldsToBeSync;

  fieldsToBeSync.addFields( FieldLocation::Face, { surfaceGeneration::ruptureState::key() } );
  if( nodeManager.hasField< fields::solidMechanics::externalForce >() )
  {
    fieldsToBeSync.addFields( FieldLocation::Node, { fields::solidMechanics::externalForce::key() } );
  }

  CommunicationTools::getInstance().synchronizeFields( fieldsToBeSync, mesh, domain.getNeighbors(), false );

  elementManager.forElementSubRegions< CellElementSubRegion >( [] ( auto & elemSubRegion )
  {
    elemSubRegion.moveSets( hostMemorySpace );
  } );
  faceManager.moveSets( hostMemorySpace );
  edgeManager.moveSets( hostMemorySpace );
  nodeManager.moveSets( hostMemorySpace );

  if( !prefrac )
  {
    if( m_failCriterion >0 )  // Stress intensity factor based criterion and mixed criterion.
    {

      identifyRupturedFaces( domain,
                             nodeManager,
                             edgeManager,
                             faceManager,
                             elementManager,
                             prefrac );

    }
  }


  if( prefrac )
  {
    ModifiedObjectLists modifiedObjects;
    calculateKinkAngles( faceManager, edgeManager, nodeManager, modifiedObjects, prefrac );
  }

  // We do this here to get the nodesToRupturedFaces etc.
  // The fail stress check inside has been disabled
  postUpdateRuptureStates( nodeManager,
                           edgeManager,
                           faceManager,
                           elementManager,
                           nodesToRupturedFaces,
                           edgesToRupturedFaces );

  int rval = 0;
  //  array1d<MaterialBaseStateDataT*>&  temp = elementManager.m_ElementRegions["PM1"].m_materialStates;

  array1d< integer > const & isNodeGhost = nodeManager.ghostRank();

  for( int color=0; color<numTileColors; ++color )
  {
    ModifiedObjectLists modifiedObjects;
    if( color==tileColor )
    {
      for( localIndex a=0; a<nodeManager.size(); ++a )
      {
        int didSplit = 0;
        if( isNodeGhost[a]<0 &&
            nodeToElementMap.sizeOfArray( a )>1 )
        {
          didSplit += processNode( a,
                                   time_np1,
                                   nodeManager,
                                   edgeManager,
                                   faceManager,
                                   elementManager,
                                   nodesToRupturedFaces,
                                   edgesToRupturedFaces,
                                   elementManager,
                                   modifiedObjects, prefrac );
          if( didSplit > 0 )
          {
            rval += didSplit;
            --a;
          }
        }
      }
    }

#ifdef GEOSX_USE_MPI

    modifiedObjects.clearNewFromModified();

    // 1) Assign new global indices to the new objects
    CommunicationTools::assignNewGlobalIndices( nodeManager, modifiedObjects.newNodes );
    CommunicationTools::assignNewGlobalIndices( edgeManager, modifiedObjects.newEdges );
    CommunicationTools::assignNewGlobalIndices( faceManager, modifiedObjects.newFaces );
//    CommunicationTools::getInstance().AssignNewGlobalIndices( elementManager, modifiedObjects.newElements );

    ModifiedObjectLists receivedObjects;

    /// Nodes to edges in process node is not being set on rank 2. need to check that the new node->edge map is properly
    /// communicated
    parallelTopologyChange::synchronizeTopologyChange( &mesh,
                                                       neighbors,
                                                       modifiedObjects,
                                                       receivedObjects,
                                                       m_mpiCommOrder );

    synchronizeTipSets( faceManager,
                        edgeManager,
                        nodeManager,
                        receivedObjects );


#else

    GEOS_UNUSED_VAR( neighbors );
    assignNewGlobalIndicesSerial( nodeManager, modifiedObjects.newNodes );
    assignNewGlobalIndicesSerial( edgeManager, modifiedObjects.newEdges );
    assignNewGlobalIndicesSerial( faceManager, modifiedObjects.newFaces );

#endif

    ArrayOfArraysView< localIndex const > const faceToNodeMap = faceManager.nodeList().toViewConst();

    elementManager.forElementSubRegionsComplete< FaceElementSubRegion >( [&]( localIndex const er,
                                                                              localIndex const esr,
                                                                              ElementRegionBase &,
                                                                              FaceElementSubRegion & subRegion )
    {
      std::set< localIndex > & newFaceElems = modifiedObjects.newElements[{er, esr}];
      for( localIndex const newFaceElemIndex : newFaceElems )
      {
        subRegion.m_newFaceElements.insert( newFaceElemIndex );
      }
    } );


    elementManager.forElementSubRegions< FaceElementSubRegion >( [&]( FaceElementSubRegion & subRegion )
    {
      FaceElementSubRegion::NodeMapType & nodeMap = subRegion.nodeList();
      ArrayOfArraysView< localIndex const > const faceMap = subRegion.faceList().toViewConst();

      for( localIndex kfe=0; kfe<subRegion.size(); ++kfe )
      {
        nodeMap.resizeArray( kfe, 8 );

        localIndex const numNodesInFace = faceToNodeMap.sizeOfArray( faceMap[ kfe ][ 0 ] );
        for( localIndex a = 0; a < numNodesInFace; ++a )
        {
          localIndex const aa = a < 2 ? a : numNodesInFace - a + 1;
          localIndex const bb = aa == 0 ? aa : numNodesInFace - aa;

          // TODO HACK need to generalize to something other than quads
          //wu40: I temporarily make it work for tet mesh. Need further check with Randy.
          nodeMap[ kfe ][ a ]   = faceToNodeMap( faceMap[ kfe ][ 0 ], aa );
          nodeMap[ kfe ][ a + numNodesInFace ] = faceToNodeMap( faceMap[ kfe ][ 1 ], bb );
        }

        if( numNodesInFace == 3 )
        {
          nodeMap[kfe][6] = faceToNodeMap( faceMap[ kfe ][ 0 ], 2 );
          nodeMap[kfe][7] = faceToNodeMap( faceMap[ kfe ][ 1 ], 2 );
        }
      }
    } );
  }


  real64 ruptureRate = calculateRuptureRate( elementManager.getRegion< SurfaceElementRegion >( this->m_fractureRegionName ) );

  GEOS_LOG_LEVEL_RANK_0( 3, "rupture rate is " << ruptureRate );
  if( ruptureRate > 0 )
    m_nextDt = ruptureRate < 1e99 ? m_cflFactor / ruptureRate : 1e99;


//  if( rval>0 )
  {
    elementManager.forElementSubRegions< CellElementSubRegion >( [] ( auto & elemSubRegion )
    {
      elemSubRegion.nodeList().registerTouch( hostMemorySpace );
      elemSubRegion.edgeList().registerTouch( hostMemorySpace );
      elemSubRegion.faceList().registerTouch( hostMemorySpace );
    } );


    faceManager.nodeList().toView().registerTouch( hostMemorySpace );
//    faceManager.edgeList().registerTouch( hostMemorySpace );
    faceManager.elementList().registerTouch( hostMemorySpace );
    faceManager.elementRegionList().registerTouch( hostMemorySpace );
    faceManager.elementSubRegionList().registerTouch( hostMemorySpace );

    edgeManager.nodeList().registerTouch( hostMemorySpace );

//    nodeManager.edgeList().registerTouch( hostMemorySpace );
//    nodeManager.faceList()().registerTouch( hostMemorySpace );
//    nodeManager.elementList().registerTouch( hostMemorySpace );
//    nodeManager.elementRegionList().registerTouch( hostMemorySpace );
//    nodeManager.elementSubRegionList().registerTouch( hostMemorySpace );

  }

  return rval;
}

void SurfaceGenerator::synchronizeTipSets ( FaceManager & faceManager,
                                            EdgeManager & edgeManager,
                                            NodeManager & nodeManager,
                                            ModifiedObjectLists & receivedObjects )
{
  arrayView1d< localIndex const > const & parentNodeIndices = nodeManager.getField< fields::parentIndex >();

  for( localIndex const nodeIndex : receivedObjects.newNodes )
  {
    localIndex const parentNodeIndex = parentNodeIndices[nodeIndex];

    GEOS_ERROR_IF( parentNodeIndex == -1, getDataContext() << ": parentNodeIndex should not be -1" );

    m_tipNodes.remove( parentNodeIndex );
  }

  arrayView1d< integer const > const & faceIsExternal = faceManager.isExternal();
  arrayView1d< integer > const & edgeIsExternal = edgeManager.isExternal();
  arrayView1d< integer > const & nodeIsExternal = nodeManager.isExternal();


  arrayView1d< localIndex const > const &
  parentEdgeIndices = edgeManager.getField< fields::parentIndex >();

  arrayView1d< localIndex const > const &
  childEdgeIndices = edgeManager.getField< fields::childIndex >();


  ArrayOfSetsView< localIndex const > const & edgeToFaceMap = edgeManager.faceList().toViewConst();

  ArrayOfArraysView< localIndex const > const & faceToEdgeMap = faceManager.edgeList().toViewConst();

  for( localIndex const edgeIndex : receivedObjects.newEdges )
  {
    localIndex const parentEdgeIndex = parentEdgeIndices[edgeIndex];

    GEOS_ERROR_IF( parentEdgeIndex == -1, getDataContext() << ": parentEdgeIndex should not be -1" );

    m_tipEdges.remove( parentEdgeIndex );
    for( localIndex const faceIndex : edgeToFaceMap[ parentEdgeIndex ] )
    {
      bool trailingFace = false;
      if( m_trailingFaces.contains( faceIndex ))
      {
        for( localIndex const faceLocalEdgeIndex : faceToEdgeMap[ faceIndex ] )
        {
          if( m_tipEdges.contains( faceLocalEdgeIndex ))
          {
            trailingFace = true;
          }
        }

        if( trailingFace == false )
        {
          m_trailingFaces.remove( faceIndex );
        }
      }
    }
  }

  arrayView1d< integer const > const & isFaceSeparable = faceManager.getField< surfaceGeneration::isFaceSeparable >();
  arrayView2d< localIndex const > const & faceToElementMap = faceManager.elementList();

  arrayView1d< localIndex const > const & childNodeIndices = nodeManager.getField< fields::childIndex >();
  arrayView1d< localIndex > const & parentFaceIndices = faceManager.getField< fields::parentIndex >();

  for( localIndex const faceIndex : receivedObjects.newFaces )
  {
    localIndex const parentFaceIndex = parentFaceIndices[faceIndex];
    GEOS_ERROR_IF( parentFaceIndex == -1, getDataContext() << ": parentFaceIndex should not be -1" );

    m_trailingFaces.insert( parentFaceIndex );
    m_tipFaces.remove( parentFaceIndex );

    for( localIndex const edgeIndex : faceManager.edgeList()[ parentFaceIndex ] )
    {
      if( parentEdgeIndices[edgeIndex]==-1 && childEdgeIndices[edgeIndex]==-1 )
      {
        m_tipEdges.insert( edgeIndex );

        for( localIndex const iface: edgeManager.faceList()[ edgeIndex ] )
        {
          if( faceToElementMap.size( 1 ) == 2  &&
              faceIsExternal[iface] < 1 &&
              isFaceSeparable[iface] == 1 )
          {
            m_tipFaces.insert( iface );
          }
        }
      }
      if( edgeIsExternal[edgeIndex]==0 )
      {
        edgeIsExternal[edgeIndex] = 2;
      }
    }
    for( localIndex const nodeIndex : faceManager.nodeList()[ parentFaceIndex ] )
    {
      if( parentNodeIndices[nodeIndex]==-1 && childNodeIndices[nodeIndex]==-1 )
      {
        m_tipNodes.insert( nodeIndex );
      }
      if( nodeIsExternal[nodeIndex] )
      {
        nodeIsExternal[nodeIndex] = 2;
      }
    }
  }
}


//void SurfaceGenerator::setDegreeFromCrackTip( NodeManager & nodeManager,
//                                              FaceManager & faceManager )
//{
//
//  arrayView1d<integer> &
//  nodeDegreeFromCrackTip = nodeManager.getReference<integer_array>( viewKeyStruct::degreeFromCrackTipString() );
//
//  arrayView1d<integer> &
//  faceDegreeFromCrackTip = faceManager.getReference<integer_array>( viewKeyStruct::degreeFromCrackTipString() );
//
//  ArrayOfArraysView< localIndex const > const & facesToNodes = faceManager.nodeList();
//
//  arrayView1d<integer const > const & ruptureState = faceManager.getReference<integer_array>( "ruptureState" );
//
//  faceDegreeFromCrackTip = 100000;
//
//  for( localIndex kf=0 ; kf<faceManager.size() ; ++kf )
//  {
//    if( ruptureState(kf) >=2 )
//    {
//      for( localIndex a=0 ; a<facesToNodes.sizeOfArray(kf) ; ++a )
//      {
//        localIndex const nodeIndex = facesToNodes(kf,a);
//        if( )
//      }
//    }
//  }
//}

//**********************************************************************************************************************
//**********************************************************************************************************************
//**********************************************************************************************************************
bool SurfaceGenerator::processNode( const localIndex nodeID,
                                    real64 const time_np1,
                                    NodeManager & nodeManager,
                                    EdgeManager & edgeManager,
                                    FaceManager & faceManager,
                                    ElementRegionManager & elemManager,
                                    std::vector< std::set< localIndex > > & nodesToRupturedFaces,
                                    std::vector< std::set< localIndex > > & edgesToRupturedFaces,
                                    ElementRegionManager & elementManager,
                                    ModifiedObjectLists & modifiedObjects,
                                    const bool GEOS_UNUSED_PARAM( prefrac ) )
{
  bool didSplit = false;
  bool fracturePlaneFlag = true;

  {
    std::set< localIndex > facialRupturePath;
    map< localIndex, int > edgeLocations;
    map< localIndex, int > faceLocations;
    map< std::pair< CellElementSubRegion const *, localIndex >, int > elemLocations;

    fracturePlaneFlag = findFracturePlanes( nodeID,
                                            nodeManager,
                                            edgeManager,
                                            faceManager,
                                            elemManager,
                                            nodesToRupturedFaces,
                                            edgesToRupturedFaces,
                                            facialRupturePath,
                                            edgeLocations,
                                            faceLocations,
                                            elemLocations );
    if( fracturePlaneFlag )
    {
      mapConsistencyCheck( nodeID, nodeManager, edgeManager, faceManager, elementManager, elemLocations );

      didSplit = true;
      performFracture( nodeID,
                       time_np1,
                       nodeManager,
                       edgeManager,
                       faceManager,
                       elementManager,
                       modifiedObjects,
                       nodesToRupturedFaces,
                       edgesToRupturedFaces,
                       facialRupturePath,
                       edgeLocations,
                       faceLocations,
                       elemLocations );
      mapConsistencyCheck( nodeID, nodeManager, edgeManager, faceManager, elementManager, elemLocations );

    }
  }

  return didSplit;
}

//**********************************************************************************************************************
//**********************************************************************************************************************
//**********************************************************************************************************************
bool SurfaceGenerator::findFracturePlanes( localIndex const nodeID,
                                           NodeManager const & nodeManager,
                                           EdgeManager const & edgeManager,
                                           FaceManager const & faceManager,
                                           ElementRegionManager const & elemManager,
                                           std::vector< std::set< localIndex > > const & nodesToRupturedFaces,
                                           std::vector< std::set< localIndex > > const & edgesToRupturedFaces,
                                           std::set< localIndex > & separationPathFaces,
                                           map< localIndex, int > & edgeLocations,
                                           map< localIndex, int > & faceLocations,
                                           map< std::pair< CellElementSubRegion const *, localIndex >, int > & elemLocations )
{
  arrayView1d< localIndex const > const & parentNodeIndices = nodeManager.getField< fields::parentIndex >();

  localIndex const parentNodeIndex = ObjectManagerBase::getParentRecursive( parentNodeIndices, nodeID );

  arrayView1d< localIndex const > const & parentFaceIndices = faceManager.getField< fields::parentIndex >();
  arrayView1d< localIndex const > const & childFaceIndices = faceManager.getField< fields::childIndex >();

  std::set< localIndex > const & vNodeToRupturedFaces = nodesToRupturedFaces[parentNodeIndex];

  ArrayOfSetsView< localIndex const > const & nodeToEdgeMap = nodeManager.edgeList().toViewConst();
  ArrayOfSetsView< localIndex const > const & nodeToFaceMap = nodeManager.faceList().toViewConst();

  ArrayOfArraysView< localIndex const > const & faceToEdgeMap = faceManager.edgeList().toViewConst();

  arraySlice1d< localIndex const > const & nodeToRegionMap = nodeManager.elementRegionList()[nodeID];
  arraySlice1d< localIndex const > const & nodeToSubRegionMap = nodeManager.elementSubRegionList()[nodeID];
  arraySlice1d< localIndex const > const & nodeToElementMap = nodeManager.elementList()[nodeID];

  // BACKWARDS COMPATIBILITY HACK!
  //
  // The `nodeToElementMaps` container used to be a std::set instead of a std::vector.
  // The problem is that std::set was sorted using the default sorting mechanisms of std::pair.
  // That is, comparing the first element of the pair, and then the second if required.
  // But the first element of the std::pair being a `CellElementSubRegion const *`,
  // pointers were actually compared: the std::set was sorted w.r.t. memory positions of the instances.
  //
  // Then the algorithm selects the *first* element of the std::set as input value.
  // Depending on memory layout, the first element could not be stable, which somehow results in some random selection.
  // Unfortunately it happens that the algorithm sometimes depends on the selected value of the set, but fails with others.
  //
  // As a quick fix for this problem, a version with std::vector is implemented.
  // It imposes a stable order and also discards any duplicate like the previous std::set implementation did.
  // This does not fix the algorithm itself, but at least it stabilises the order the data in the container,
  // making the situation more reproducible.
  auto buildNodeToElementMaps = [&]()
  {
    std::vector< std::pair< CellElementSubRegion const *, localIndex > > result;

    for( localIndex k = 0; k < nodeManager.elementRegionList().sizeOfArray( nodeID ); ++k )
    {
      localIndex const er = nodeToRegionMap[k], esr = nodeToSubRegionMap[k], ei = nodeToElementMap[k];
      CellElementSubRegion const * cellElementSubRegion = &elemManager.getRegion( er ).getSubRegion< CellElementSubRegion >( esr );
      std::pair< CellElementSubRegion const *, localIndex > const p( cellElementSubRegion, ei );
      // To mimic the previous std::set behavior, we keep pairs unique within the container.
      // This may not be the best implementation since we search before every insertion,
      // but we'll always be looping over small number of elements (couple regions and a few subregions).
      if( std::find( result.cbegin(), result.cend(), p ) == result.cend() )
      {
        result.push_back( p );
      }
    }

    return result;
  };

  std::vector< std::pair< CellElementSubRegion const *, localIndex > > const nodeToElementMaps( buildNodeToElementMaps() );
  // END OF BACKWARDS COMPATIBILITY HACK!

  arrayView1d< integer const > const & isEdgeExternal = edgeManager.isExternal();

//  const std::set<localIndex>& usedFaces = nodeManager.GetUnorderedVariableOneToManyMap("usedFaces")[nodeID];

  // **** local working arrays *****************************************************************************************

  // array to hold the faces ready for rupture. It is filled with the intersection of the virtual parent faces
  // associated
  // with all faces attached to the node, and all ruptured virtual faces attached to the virtual parent node.
  std::set< localIndex > nodeToRuptureReadyFaces;
  for( localIndex const i : nodeToFaceMap[ nodeID ] )
  {
    const localIndex parentFaceIndex = ( parentFaceIndices[i] == -1 ) ? i : parentFaceIndices[i];

    if( vNodeToRupturedFaces.count( parentFaceIndex ) > 0 )
    {
      nodeToRuptureReadyFaces.insert( parentFaceIndex );
    }
  }


  // local map to hold the edgesToRuptureReadyFaces
  map< localIndex, std::set< localIndex > > edgesToRuptureReadyFaces;
  for( localIndex const edgeIndex : m_originalNodetoEdges[ parentNodeIndex ] )
  {
    if( !(edgesToRupturedFaces[edgeIndex].empty()) )
      edgesToRuptureReadyFaces[edgeIndex].insert( edgesToRupturedFaces[edgeIndex].begin(), edgesToRupturedFaces[edgeIndex].end() );
  }


  // need a map from faces to edges that are attached to the node
  map< localIndex, std::pair< localIndex, localIndex > > nodeLocalFacesToEdges;
  for( localIndex const kf : m_originalNodetoFaces[ parentNodeIndex ] )
  {
    localIndex edge[2] = { INT_MAX, INT_MAX };
    int count = 0;
    for( localIndex const ke : m_originalFaceToEdges[ kf ] )
    {
      if( m_originalNodetoEdges.contains( parentNodeIndex, ke ) )
      {
        edge[count++] = ke;
      }
    }

    if( edge[0] == INT_MAX || edge[1] == INT_MAX )
    {
      GEOS_ERROR( getDataContext() << ": invalid edge (SurfaceGenerator::findFracturePlanes)." );
    }


    nodeLocalFacesToEdges[kf] = std::make_pair( edge[0], edge[1] );

  }


  // ***** remove dead end paths ***************************************************************************************
  // if the edge is not external, and the size of edgesToRupturedFaces is less than 2, then the edge is a dead-end
  // as far as a rupture plane is concerned. The face associated with the edge should be removed from the working
  // list of ruptured faces.

  // loop over all the edges
  for( localIndex const edgeIndex : m_originalNodetoEdges[ parentNodeIndex ] )
  {

    CheckForAndRemoveDeadEndPath( edgeIndex,
                                  isEdgeExternal,
                                  edgesToRuptureReadyFaces,
                                  nodeLocalFacesToEdges,
                                  nodeToRuptureReadyFaces );

  }

  // if there are no ruptured faces attached to the node, then we are done.
  // or if there are no faces that have not been used in a rupture path for this node...we are done.
  if( nodeToRuptureReadyFaces.empty() )//|| nodeToRuptureReadyFaces.size() == usedFaces.size() )
  {
    return false;
  }

  // ***** find separation path ****************************************************************************************

  // ***** find starting face *****
  // We need to find a starting point for the path. The path must have a face that does has not been used in a previous
  // path for this node...otherwise it is the same path as used previously.
  localIndex startingEdge = INT_MAX;
  localIndex startingFace = INT_MAX;
  bool startingEdgeExternal = false;

  for( std::set< localIndex >::const_iterator i=nodeToRuptureReadyFaces.begin(); i!=nodeToRuptureReadyFaces.end(); ++i )
  {
    // check to see if this face has been used to split this node as part of a previously used path
    if( m_usedFacesForNode[nodeID].count( *i )==0 )
    {
      // great! It hasn't. It's on like Donkey Kong.
      startingFace = *i;

      if( isEdgeExternal[nodeLocalFacesToEdges[startingFace].first]==1 )
      {
        startingEdge = nodeLocalFacesToEdges[startingFace].first;
        startingEdgeExternal = true;
        break;
      }
      else if( isEdgeExternal[nodeLocalFacesToEdges[startingFace].second]==1 )
      {
        startingEdge = nodeLocalFacesToEdges[startingFace].second;
        startingEdgeExternal = true;
        break;
      }
      else
      {
        startingEdge = nodeLocalFacesToEdges[startingFace].first;
      }
    }
  }

  // if the starting face was not set, then we don't have a rupture surface....so just quit.
  if( startingFace==INT_MAX || startingEdge==INT_MAX )
  {
    return false;
    //    GEOS_ERROR("Fracturantor3::FindFracturePlanes: couldn't set starting face/edge");
  }



  // so now the working arrays have been purged of any faces that are on a dead-end path. All remaining faces
  // are part of a separation plane...of course, there can be more than one...which is bad. We will just take the first
  // path we find, and call this function again after the selected path is processed. Since the ruptureState of a face
  // is set to 2 after it is ruptured, if we enforce that candidate paths must have a face with a ruptureState of 1,
  // then
  // everything will work out. Also since the new nodes that are created will have higher node indices than the
  // current node, they will be checked for separation prior to completion of the separation driver.



  // We now have to define the separation plane over which a node/face/edge will be split, and all elements on one side
  // of the plane get one set of objects, and all elements on the other side get the other set.



  {
    // now we start the process of setting the separation path. Begin by
    localIndex thisEdge = startingEdge;
    localIndex thisFace = startingFace;

    localIndex nextEdge = INT_MAX;
    localIndex nextFace = INT_MAX;

    //localIndex lastEdge = INT_MAX;
    //localIndex lastFace = INT_MAX;

    // the seprationPath is used to hold combinations of edge and face
    map< localIndex, int > facesInPath;
    map< localIndex, int > edgesInPath;

    int numFacesInPath = 0;
    edgesInPath[thisEdge] = numFacesInPath;
    facesInPath[thisFace] = numFacesInPath++;

    localIndex_array facePath;
    localIndex_array edgePath;

    facePath.emplace_back( thisFace );
    edgePath.emplace_back( thisEdge );

    // now walk from face->edge->face->edge etc. until we get to an external edge, or back to the startingEdge.
    // the breakFlag indicates that we have found a complete separation path
    bool breakFlag = false;
    while( !breakFlag )
    {

      // get the next edge in the path...it is on the other side of "thisFace", so assign the other edge on the face as
      // the next edge

      nextEdge = GetOtherFaceEdge( nodeLocalFacesToEdges, thisFace, thisEdge );


      // if the nextEdge has already been used in the path, and the nextEdge is not the starting edge, then we have
      // to take a step back and try a different path
      if( edgesInPath.count( nextEdge )==1 && nextEdge!=startingEdge )
      {
        // first check to see if we can use the path without the preceding
        return false;
      }

      // if we have reached an external face, or the edge is already in the path, then we are done
      if( (isEdgeExternal[nextEdge]==1 && startingEdgeExternal ) || edgesInPath.count( nextEdge )==1 )
      {
        // check to see if nextEdge is the startingEdge. If not, then all faces must that are before the nextEdge must
        // NOT be included in the path!!!
        if( nextEdge!=startingEdge && !(isEdgeExternal[nextEdge]==1 && startingEdgeExternal ) )
        {
          GEOS_ERROR( getDataContext() << ": Crap !" <<
                      "  NodeID, ParentID = " << nodeID << ", " << parentNodeIndex << '\n' <<
                      "  Starting Edge/Face = " << startingEdge << ", " << startingFace << '\n' <<
                      "  Face Separation Path = " << facePath << '\n' <<
                      "  Edge Separation Path = " << edgePath << '\n' );
        }

        // add faces in the path to separationPathFaces
        for( map< localIndex, int >::const_iterator kf=facesInPath.begin(); kf!=facesInPath.end(); ++kf )
        {
          separationPathFaces.insert( kf->first );
        }

        // break out of the while loop
        breakFlag = true;
      }
      else
      {
        // if the previous if statement is false, then what if we have reached an external edge, but the starting edge
        // was not external?? This means that we must continue the process from the edge opposite the startingEdge on
        // the
        // startingFace....which is hard-coded as the second entry in localFacesToEdges.
        if( isEdgeExternal[nextEdge]==1 )
        {
          nextEdge = nodeLocalFacesToEdges[startingFace].second;
        }

        // I sure hope that this is true!!
        if( edgesToRuptureReadyFaces[nextEdge].size() > 1 )
        {
          // we need to pick another face attached to the "next edge"
          // increment the face and edge, and add to the separationPathFaces


          {
            // OK...so we have an iterator that points to a candidate face. We prefer to move towards a face that is
            // ruptureState 1, so that we can get as much splitting done in this event. So we will loop over all the
            // faces attached to the edge, and pick one with ruptureState==1, otherwise just pick any one.
            bool pathFound = false;

            const std::pair< CellElementSubRegion const *, localIndex >
            thisElem0 = std::make_pair( &elemManager.getRegion( m_originalFacesToElemRegion[thisFace][0] ).
                                          getSubRegion< CellElementSubRegion >( m_originalFacesToElemSubRegion[thisFace][0] ),
                                        m_originalFacesToElemIndex[thisFace][0] );

            const std::pair< CellElementSubRegion const *, localIndex >
            thisElem1 = std::make_pair( &elemManager.getRegion( m_originalFacesToElemRegion[thisFace][1] ).
                                          getSubRegion< CellElementSubRegion >( m_originalFacesToElemSubRegion[thisFace][1] ),
                                        m_originalFacesToElemIndex[thisFace][1] );

            // nextFaceQuality is intended to keep how desirable a face is for the rupture path.
            // A value of:
            //    0 -> the face is kind of creppy
            //    1 -> the face is does not turn a corner around the elements surrounding thisFace
            //    2 -> the face has not been used in a separation path
            //    3 -> a combination of 1 and 2.
            //    4 -> other edge on the face is the startingEdge.
            //
            int nextFaceQuality = -1;

            for( std::set< localIndex >::const_iterator iter_edgeToFace = edgesToRuptureReadyFaces[nextEdge].begin();
                 iter_edgeToFace!=edgesToRuptureReadyFaces[nextEdge].end(); ++iter_edgeToFace )
            {
              if( *iter_edgeToFace != thisFace )
              {
                pathFound = true;



                const localIndex candidateFaceIndex = *iter_edgeToFace;
                int candidateFaceQuality = 0;


                localIndex candidateEdgeIndex = GetOtherFaceEdge( nodeLocalFacesToEdges, candidateFaceIndex, nextEdge );
                if( candidateEdgeIndex == startingEdge )
                {
                  nextFace = candidateFaceIndex;
                  break;
                }

                const std::pair< CellElementSubRegion const *, localIndex >
                nextElem0 = std::make_pair( &elemManager.getRegion( m_originalFacesToElemRegion[candidateFaceIndex][0] ).
                                              getSubRegion< CellElementSubRegion >( m_originalFacesToElemSubRegion[candidateFaceIndex][0] ),
                                            m_originalFacesToElemIndex[candidateFaceIndex][0] );

                const std::pair< CellElementSubRegion const *, localIndex >
                nextElem1 = std::make_pair( &elemManager.getRegion( m_originalFacesToElemRegion[candidateFaceIndex][1] ).
                                              getSubRegion< CellElementSubRegion >( m_originalFacesToElemSubRegion[candidateFaceIndex][1] ),
                                            m_originalFacesToElemIndex[candidateFaceIndex][1] );

                if( thisElem0 != nextElem0 && thisElem0 != nextElem1 &&
                    thisElem1 != nextElem0 && thisElem1 != nextElem1 )
                {
                  candidateFaceQuality += 1;
                }

                if( m_usedFacesForNode[nodeID].count( candidateFaceIndex ) == 0 )
                {
                  candidateFaceQuality += 2;
                }


                if( candidateFaceQuality > nextFaceQuality )
                {
                  nextFace = candidateFaceIndex;
                  nextFaceQuality = candidateFaceQuality;
                }

                if( candidateFaceQuality == 3 )
                {
                  break;
                }
              }
            }
            if( pathFound == false )
            {
              GEOS_ERROR( getDataContext() << ": couldn't find the next face in the rupture path (SurfaceGenerator::findFracturePlanes" );
            }
          }

          //        lastEdge = thisEdge;
          //        lastFace = thisFace;

          thisEdge = nextEdge;
          thisFace = nextFace;
          //      separationPathFaces.insert( thisFace );
          edgesInPath[thisEdge] = numFacesInPath;
          facesInPath[thisFace] = numFacesInPath++;

          facePath.emplace_back( thisFace );
          edgePath.emplace_back( thisEdge );

        }
        else
        {
          GEOS_ERROR( getDataContext() << ": next edge in separation path is apparently  connected to less than 2 ruptured face (SurfaceGenerator::findFracturePlanes" );
        }

      }
    }
  }


  //***** SET LOCATIONS ************************************************************************************************



  // need a map from faces to edges that are attached to the node
  map< localIndex, std::pair< localIndex, localIndex > > localFacesToEdges;
  for( localIndex const kf : nodeToFaceMap[ nodeID ] )
  {
    localIndex edge[2] = { INT_MAX, INT_MAX };
    int count = 0;
    for( auto ke : faceToEdgeMap[ kf ] )
    {
      if( edgeManager.hasNode( ke, nodeID ) )
      {
        edge[count++] = ke;
      }
    }

    if( edge[0] == INT_MAX || edge[1] == INT_MAX )
    {
      GEOS_ERROR( getDataContext() << ": invalid edge. (SurfaceGenerator::findFracturePlanes" );
    }


    localFacesToEdges[kf] = std::make_pair( edge[0], edge[1] );

  }


  // now we want to identify the objects on either side of the separation plane. First we assign an array to indicate
  // whether a face/edge is on the fracture plane.

  for( localIndex const kf : nodeToFaceMap[ nodeID ] )
  {
    // iff the face is being split NOW, the set the faceLocation = -1.
    const localIndex virtualFaceIndex = ( parentFaceIndices[kf] == -1 ) ? kf : parentFaceIndices[kf];
    if( kf == virtualFaceIndex && childFaceIndices[kf] == -1 && separationPathFaces.count( kf ) )
    {
      faceLocations[kf] = -1;
    }
    else
    {
      faceLocations[kf] = INT_MIN;
    }

  }
  for( localIndex const edgeID : nodeToEdgeMap[ nodeID ] )
  {
    edgeLocations[edgeID] = INT_MIN;
  }

  for( auto k = nodeToElementMaps.cbegin(); k != nodeToElementMaps.cend(); ++k )
  {
    elemLocations[*k] = INT_MIN;
  }



  /*
     SetLocations( 0, separationPathFaces, faceManager, nodeToElementMaps, localFacesToEdges, //nodeToEdges,
                edgeLocations, faceLocations, elemLocations );

     if( !(SetLocations( 1, separationPathFaces, faceManager, nodeToElementMaps, localFacesToEdges, //nodeToEdges,
                      edgeLocations, faceLocations, elemLocations )) )
     {
     return false;
     }*/

  setLocations( separationPathFaces,
                elemManager,
                faceManager,
                nodeToElementMaps,
                localFacesToEdges,
                edgeLocations,
                faceLocations,
                elemLocations );



  bool fail = false;

  for( localIndex const edgeID : nodeToEdgeMap[ nodeID ] )
  {
    if( edgeLocations[edgeID] == INT_MIN )
    {
      fail = true;
    }
  }
  for( localIndex const kf : nodeToFaceMap[ nodeID ] )
  {
    if( faceLocations[kf] == INT_MIN )
    {
      fail = true;
    }
  }
  /*
     std::cout<<"  NodeID, ParentID = "<<nodeID<<", "<<nodeID<<std::endl;
     std::cout<<"  separation path = ";
     for( std::set<localIndex>::const_iterator kf=separationPathFaces.begin() ; kf!=separationPathFaces.end() ; ++kf )
     {
      std::cout<<*kf<<", ";
     }
     std::cout<<std::endl;

     std::cout<<"  Starting Edge/Face = "<<startingEdge<<", "<<startingFace<<std::endl;
     for( std::set< std::pair<CellBlockSubRegion*,localIndex> >::const_iterator k=nodeToElementMaps.begin() ;
        k!=nodeToElementMaps.end() ; ++k )
     {
      std::cout<<"  elemLocations["<<k->second<<"] = "<<elemLocations[*k]<<std::endl;
     }

     for( std::set<localIndex>::const_iterator ke=nodeToFaces.begin() ; ke!=nodeToFaces.end() ; ++ke )
     {
      std::cout<<"  faceLocations["<<*ke<<"] = "<<faceLocations[*ke]<<std::endl;
     }

     for( std::set<localIndex>::const_iterator ke=nodeToEdges.begin() ; ke!=nodeToEdges.end() ; ++ke )
     {
      std::cout<<"  edgeLocations["<<*ke<<"] = "<<edgeLocations[*ke]<<std::endl;
     }
   */
  if( fail )
  {

    //    GEOS_ERROR("SurfaceGenerator::FindFracturePlanes: unset element,face, or edge");
    return false;
  }
  return true;
}

//**********************************************************************************************************************
//**********************************************************************************************************************
//**********************************************************************************************************************
bool SurfaceGenerator::setLocations( std::set< localIndex > const & separationPathFaces,
                                     ElementRegionManager const & elemManager,
                                     FaceManager const & faceManager,
                                     std::vector< std::pair< CellElementSubRegion const *, localIndex > > const & nodeToElementMaps,
                                     map< localIndex, std::pair< localIndex, localIndex > > const & localFacesToEdges,
                                     map< localIndex, int > & edgeLocations,
                                     map< localIndex, int > & faceLocations,
                                     map< std::pair< CellElementSubRegion const *, localIndex >, int > & elemLocations )
{
  bool rval = true;
  //  const localIndex separationFace = *(separationPathFaces.begin());

  // insert an element attached to the separation face
  //  std::pair<CellBlockSubRegion*,localIndex> elem0 = m_virtualFaces.m_FaceToElementMap[separationFace][0] ;

  std::pair< CellElementSubRegion const *, localIndex > const elem0 = *( nodeToElementMaps.cbegin() );


  setElemLocations( 0,
                    elem0,
                    separationPathFaces,
                    elemManager,
                    faceManager,
                    nodeToElementMaps,
                    localFacesToEdges,
                    edgeLocations,
                    faceLocations,
                    elemLocations );

  return rval;
}


//**********************************************************************************************************************
//**********************************************************************************************************************
//**********************************************************************************************************************
bool SurfaceGenerator::setElemLocations( int const location,
                                         std::pair< CellElementSubRegion const *, localIndex > const & k,
                                         std::set< localIndex > const & separationPathFaces,
                                         ElementRegionManager const & elemManager,
                                         FaceManager const & faceManager,
                                         std::vector< std::pair< CellElementSubRegion const *, localIndex > > const & nodeToElementMaps,
                                         map< localIndex, std::pair< localIndex, localIndex > > const & localFacesToEdges,
                                         map< localIndex, int > & edgeLocations,
                                         map< localIndex, int > & faceLocations,
                                         map< std::pair< CellElementSubRegion const *, localIndex >, int > & elemLocations )
{
  arrayView1d< localIndex const > const & parentFaceIndices = faceManager.getField< fields::parentIndex >();

  const int otherlocation = (location==0) ? 1 : 0;

  elemLocations[k] = location;


  // loop over all faces on the element
  for( localIndex kf=0; kf<k.first->faceList().size( 1 ); ++kf )
  {

    // define the actual face index, and the virtual face index
    const localIndex faceIndex = k.first->faceList()( k.second, kf );
    const localIndex virtualFaceIndex = ( parentFaceIndices[faceIndex] == -1 ) ?
                                        faceIndex : parentFaceIndices[faceIndex];

    // see if we can find the face in the faceLocations array.
    map< localIndex, int >::iterator iterFace = faceLocations.find( faceIndex );
    // if we can find the face in the faceLocations array, then we must process the face, otherwise it is not
    // connected to the node, so we do nothing.
    if( iterFace != faceLocations.end() )
    {

      if( faceLocations[faceIndex]==otherlocation )
        faceLocations[faceIndex] = -1;
      else if( faceLocations[faceIndex] == INT_MIN )
        faceLocations[faceIndex] = location;

      map< localIndex, std::pair< localIndex, localIndex > >::const_iterator iterF2E = localFacesToEdges.find( faceIndex );

      if( iterF2E != localFacesToEdges.end() )
      {
        const localIndex edge0 = (iterF2E->second).first;
        const localIndex edge1 = (iterF2E->second).second;

        if( edgeLocations[edge0]==otherlocation )
          edgeLocations[edge0] = -1;
        else if( edgeLocations[edge0] == INT_MIN )
          edgeLocations[edge0] = location;

        if( edgeLocations[edge1]==otherlocation )
          edgeLocations[edge1] = -1;
        else if( edgeLocations[edge1] == INT_MIN )
          edgeLocations[edge1] = location;

      }



      // now we add the element that is a neighbor to the face
      // of course, this only happens if there are more than one element
      // attached to the face.
      if( m_originalFacesToElemIndex[virtualFaceIndex][1] != -1 )
      {
        localIndex const er0 = m_originalFacesToElemRegion[virtualFaceIndex][0];
        localIndex const er1 = m_originalFacesToElemRegion[virtualFaceIndex][1];

        localIndex const esr0 = m_originalFacesToElemSubRegion[virtualFaceIndex][0];
        localIndex const esr1 = m_originalFacesToElemSubRegion[virtualFaceIndex][1];


        std::pair< CellElementSubRegion const *, localIndex > const
        elemIndex0 = { &elemManager.getRegion( er0 ).getSubRegion< CellElementSubRegion >( esr0 ),
                       m_originalFacesToElemIndex[virtualFaceIndex][0] };

        std::pair< CellElementSubRegion const *, localIndex > const
        elemIndex1 = { &elemManager.getRegion( er1 ).getSubRegion< CellElementSubRegion >( esr1 ),
                       m_originalFacesToElemIndex[virtualFaceIndex][1] };

        std::pair< CellElementSubRegion const *, localIndex > const & nextElem = ( elemIndex0 == k ) ? elemIndex1 : elemIndex0;
        int const nextLocation = ( separationPathFaces.count( virtualFaceIndex ) == 0 ) ? location : otherlocation;

        // if the first element is the one we are on, and the element is attached
        // to the splitting node, then add the second element to the list.
        if( std::find( nodeToElementMaps.cbegin(), nodeToElementMaps.cend(), nextElem ) != nodeToElementMaps.cend() )
        {
          if( elemLocations[nextElem] == INT_MIN )
          {
            setElemLocations( nextLocation,
                              nextElem,
                              separationPathFaces,
                              elemManager,
                              faceManager,
                              nodeToElementMaps,
                              localFacesToEdges,
                              edgeLocations,
                              faceLocations,
                              elemLocations );
          }
        }
      }
    }
  }

  return true;
}


//**********************************************************************************************************************
//**********************************************************************************************************************
//**********************************************************************************************************************
void SurfaceGenerator::performFracture( const localIndex nodeID,
                                        real64 const time_np1,
                                        NodeManager & nodeManager,
                                        EdgeManager & edgeManager,
                                        FaceManager & faceManager,
                                        ElementRegionManager & elementManager,
                                        ModifiedObjectLists & modifiedObjects,
                                        std::vector< std::set< localIndex > > & GEOS_UNUSED_PARAM( nodesToRupturedFaces ),
                                        std::vector< std::set< localIndex > > & GEOS_UNUSED_PARAM( edgesToRupturedFaces ),
                                        const std::set< localIndex > & separationPathFaces,
                                        const map< localIndex, int > & edgeLocations,
                                        const map< localIndex, int > & faceLocations,
                                        const map< std::pair< CellElementSubRegion const *, localIndex >, int > & elemLocations )
{
  int const rank = MpiWrapper::commRank( MPI_COMM_WORLD );

  array2d< real64, nodes::REFERENCE_POSITION_PERM > const & X = nodeManager.referencePosition();
  ArrayOfSets< localIndex > & nodeToEdgeMap = nodeManager.edgeList();
  ArrayOfSets< localIndex > & nodeToFaceMap = nodeManager.faceList();
  ArrayOfArrays< localIndex > & nodeToRegionMap = nodeManager.elementRegionList();
  ArrayOfArrays< localIndex > & nodeToSubRegionMap = nodeManager.elementSubRegionList();
  ArrayOfArrays< localIndex > & nodeToElementMap = nodeManager.elementList();

  array2d< localIndex > & edgeToNodeMap = edgeManager.nodeList();
  ArrayOfSets< localIndex > & edgeToFaceMap = edgeManager.faceList();

  ArrayOfArrays< localIndex > & faceToNodeMap = faceManager.nodeList();
  ArrayOfArrays< localIndex > & faceToEdgeMap = faceManager.edgeList();
  array2d< localIndex > const & faceToRegionMap = faceManager.elementRegionList();
  array2d< localIndex > const & faceToSubRegionMap = faceManager.elementSubRegionList();
  array2d< localIndex > const & faceToElementMap = faceManager.elementList();

  array1d< integer > const & faceIsExternal = faceManager.isExternal();
  array1d< integer > const & edgeIsExternal = edgeManager.isExternal();
  array1d< integer > const & nodeIsExternal = nodeManager.isExternal();

  SurfaceElementRegion & fractureElementRegion = elementManager.getRegion< SurfaceElementRegion >( m_fractureRegionName );
  array1d< integer > const & isFaceSeparable = faceManager.getField< surfaceGeneration::isFaceSeparable >();

  array2d< real64 > const & faceNormals = faceManager.faceNormal();

  array1d< localIndex > const & parentEdgeIndices = edgeManager.getField< fields::parentIndex >();
  array1d< localIndex > const & childEdgeIndices = edgeManager.getField< fields::childIndex >();
  array1d< localIndex > const & parentNodeIndices = nodeManager.getField< fields::parentIndex >();
  array1d< localIndex > const & childNodeIndices = nodeManager.getField< fields::childIndex >();

  array1d< integer > const & degreeFromCrack = nodeManager.getField< surfaceGeneration::degreeFromCrack >();
  array1d< integer > const & nodeDegreeFromCrackTip = nodeManager.getField< surfaceGeneration::degreeFromCrackTip >();
  array1d< integer > const & faceDegreeFromCrackTip = faceManager.getField< surfaceGeneration::degreeFromCrackTip >();

  array1d< real64 > const & nodeRuptureTime = nodeManager.getField< fields::ruptureTime >();
  array1d< real64 > const & faceRuptureTime = faceManager.getField< fields::ruptureTime >();

  // ***** split all the objects first *****

  // Split the node into two, using the original index, and a new one.
  localIndex newNodeIndex;
  if( getLogLevel() > 0 )
  {
    std::ostringstream s;
    for( std::set< localIndex >::const_iterator i=separationPathFaces.begin(); i!=separationPathFaces.end(); ++i )
    {
      s << *i << " ";
    }
    GEOS_LOG_RANK( GEOS_FMT( "Splitting node {} along separation plane faces: {}", nodeID, s.str() ) );
  }


  nodeManager.splitObject( nodeID, rank, newNodeIndex );

  modifiedObjects.newNodes.insert( newNodeIndex );
  modifiedObjects.modifiedNodes.insert( nodeID );

  nodeToRegionMap.clearArray( newNodeIndex );
  nodeToSubRegionMap.clearArray( newNodeIndex );
  nodeToElementMap.clearArray( newNodeIndex );

  nodeToEdgeMap.clearSet( newNodeIndex );
  nodeToFaceMap.clearSet( newNodeIndex );

  degreeFromCrack[nodeID] = 0;
  degreeFromCrack[newNodeIndex] = 0;
  m_tipNodes.remove( nodeID );
  nodeDegreeFromCrackTip( nodeID ) = 1;
  nodeRuptureTime( nodeID ) = time_np1;
  nodeRuptureTime( newNodeIndex ) = time_np1;

  //TODO HACK...should recalculate mass
//  const real64 newMass = 0.5 * (*nodeManager.m_mass)[nodeID];
//  (*nodeManager.m_mass)[nodeID] = newMass;
//  (*nodeManager.m_mass)[newNodeIndex] = newMass;

  //TODO Either change m_usedFacesForNode to array<std::set> or add insert with iterator to SortedArray
  for( auto const val : separationPathFaces )
  {
    m_usedFacesForNode[nodeID].insert( val );
    m_usedFacesForNode[newNodeIndex].insert( val );
  }

//  SortedArray<localIndex>& usedFacesNew = nodeManager.getReference< array1d<SortedArray<localIndex>>
// >("usedFaces")[newNodeIndex];
//  usedFacesNew = usedFaces[nodeID];


  if( getLogLevel() > 0 )
  {
    GEOS_LOG_RANK( GEOS_FMT( "Done splitting node {} into nodes {} and {}", nodeID, nodeID, newNodeIndex ) );
  }

  // split edges
  map< localIndex, localIndex > splitEdges;
  // loop over all edges connected to the node
  for( map< localIndex, int >::const_iterator iter_edge=edgeLocations.begin(); iter_edge!=edgeLocations.end(); ++iter_edge )
  {
    const localIndex & parentEdgeIndex = iter_edge->first;
    const int & location = iter_edge->second;

    // if the edge is on the separation plane, then split it
    if( location == -1 )
    {
      localIndex newEdgeIndex;

      edgeManager.splitObject( parentEdgeIndex, rank, newEdgeIndex );

      m_tipEdges.remove( parentEdgeIndex );

      edgeToFaceMap.clearSet( newEdgeIndex );

      if( getLogLevel() > 0 )
      {
        GEOS_LOG_RANK( GEOS_FMT ( "Split edge {} into edges {} and {}", parentEdgeIndex, parentEdgeIndex, newEdgeIndex ) );
      }

      splitEdges[parentEdgeIndex] = newEdgeIndex;
      modifiedObjects.newEdges.insert( newEdgeIndex );
      modifiedObjects.modifiedEdges.insert( parentEdgeIndex );

      for( localIndex const faceIndex : edgeToFaceMap[ parentEdgeIndex ] )
      {
        bool trailingFace = false;
        if( m_trailingFaces.contains( faceIndex ))
        {
          for( localIndex const edgeIndex : faceToEdgeMap[ faceIndex ] )
          {
            if( m_tipEdges.contains( edgeIndex ))
            {
              trailingFace = true;
            }
          }

          if( trailingFace == false )
          {
            m_trailingFaces.remove( faceIndex );
          }
        }
      }

      for( int a=0; a<2; ++a )
      {
        edgeManager.nodeList( newEdgeIndex, a ) = edgeManager.nodeList( parentEdgeIndex, a );
      }

    } //    if( location == -1  )
  } // for( map<localIndex,int>::const_iterator iter_edge...


  // split the faces
  array1d< integer > const & ruptureState = faceManager.getField< surfaceGeneration::ruptureState >();
  map< localIndex, localIndex > splitFaces;


  SortedArray< localIndex > & externalFaces = faceManager.externalSet();

  // loop over all faces attached to the nodeID
  for( map< localIndex, int >::const_iterator iter_face = faceLocations.begin(); iter_face != faceLocations.end(); ++iter_face )
  {
    const localIndex faceIndex = iter_face->first;
//    localIndex const parentFaceIndex = parentFaceIndices[faceIndex]==faceIndex ? faceIndex :
// parentFaceIndices[faceIndex];
    const int location = iter_face->second;
    // if the face is on the separation plane, then split it
    if( location == -1 )
    {
      localIndex newFaceIndex;

      if( faceManager.splitObject( faceIndex, rank, newFaceIndex ) )
      {

        if( getLogLevel() > 0 )
        {
          GEOS_LOG_RANK( GEOS_FMT ( "Split face {} into faces {} and {}", faceIndex, faceIndex, newFaceIndex ) );
        }

        splitFaces[faceIndex] = newFaceIndex;
        modifiedObjects.newFaces.insert( newFaceIndex );
        modifiedObjects.modifiedFaces.insert( faceIndex );

        ruptureState[faceIndex] = 2;
        ruptureState[newFaceIndex] = 2;

        faceRuptureTime( faceIndex ) = time_np1;
        faceRuptureTime( newFaceIndex ) = time_np1;


        m_trailingFaces.insert( faceIndex );
        m_tipFaces.remove( faceIndex );
        faceDegreeFromCrackTip( faceIndex ) = 0;
        faceDegreeFromCrackTip( newFaceIndex ) = 0;

        localIndex const numFaceEdges = faceToEdgeMap.sizeOfArray( faceIndex );
        faceToEdgeMap.resizeArray( newFaceIndex, numFaceEdges );
        for( localIndex a = 0; a < numFaceEdges; ++a )
        {
          faceToEdgeMap( newFaceIndex, a ) = faceToEdgeMap( faceIndex, a );
        }

        localIndex const numFaceNodes = faceToNodeMap.sizeOfArray( faceIndex );
        faceToNodeMap.resizeArray( newFaceIndex, numFaceNodes );
        for( localIndex a=0; a<numFaceNodes; ++a )
        {
          localIndex const aa = a == 0 ? a : numFaceNodes - a;
          faceToNodeMap( newFaceIndex, aa ) = faceToNodeMap( faceIndex, a );
        }
        LvArray::tensorOps::scale< 3 >( faceNormals[ newFaceIndex ], -1 );

        externalFaces.insert( newFaceIndex );
        externalFaces.insert( faceIndex );


        // Fu: All edges of the parent face should be external now.
        // We have to do the following because isExternal attribute of the tip edge is not handled by the splitter.
        for( localIndex const edgeIndex : faceManager.edgeList()[ faceIndex ] )
        {
          if( parentEdgeIndices[edgeIndex]==-1 && childEdgeIndices[edgeIndex]==-1 )
          {
            m_tipEdges.insert( edgeIndex );

            for( localIndex const iface: edgeManager.faceList()[ edgeIndex ] )
            {
              if( faceToElementMap.size( 1 ) == 2  &&
                  faceIsExternal[iface] < 1 &&
                  checkOrphanElement( elementManager, faceManager, iface ) == 0 &&
                  isFaceSeparable[iface] == 1
//                  && fabs(LvArray::tensorOps::AiBi< 3 >(faceNormals[faceIndex], faceNormals[iface])) > cos( m_maxTurnAngle )
                  )
              {
                m_tipFaces.insert( iface );
              }
            }
          }
          if( edgeIsExternal[edgeIndex]==0 )
          {
            edgeIsExternal[edgeIndex] = 2;
          }
        }
        for( localIndex const nodeIndex : faceToNodeMap[ faceIndex ] )
        {
          if( parentNodeIndices[nodeIndex]==-1 && childNodeIndices[nodeIndex]==-1 )
          {
            m_tipNodes.insert( nodeIndex );
            nodeDegreeFromCrackTip( nodeIndex ) = 0;
          }
          if( nodeIsExternal[nodeIndex] )
          {
            nodeIsExternal[nodeIndex] = 2;
          }
        }

        {
          localIndex faceIndices[2] = {faceIndex, newFaceIndex};
          localIndex const
          newFaceElement = fractureElementRegion.addToFractureMesh( time_np1,
                                                                    &faceManager,
                                                                    this->m_originalFaceToEdges.toViewConst(),
                                                                    faceIndices );
          m_faceElemsRupturedThisSolve.insert( newFaceElement );
          modifiedObjects.newElements[ {fractureElementRegion.getIndexInParent(), 0} ].insert( newFaceElement );
        }
      } // if( faceManager.SplitObject( faceIndex, newFaceIndex ) )
    } // if( location == -1 )
  } // for( map<localIndex,int>::const_iterator iter_face


  // ***** now correct all the relations between the objects *****

  /* To accomplish this annoying yet exceedingly important task, we will take a "top down"
   * approach. Note that this is a two way correction, i.e. if we are correcting
   * elementToNodes, we also correct nodeToElementMaps. This is summarized as:
   * 1) Loop over elements attached to the split node.
   *     2a) correct all relations between the single  element and the nodes.
   *     2b) Loop over all faces on the element
   *         3a) For each face, correct the face relations with the element
   *         3b) For each face, correct the face relations with the nodes
   *         3c) Loop over all edges on the face
   *             4a) For each edge, correct the face relations
   *             4b) for each edge, correct the node relations
   *
   *  The element location will define which side of the rupture everything
   *  is on.
   *  - location 0 gets the original node,edge,face.
   *  - location 1 gets the new node,edge,face.
   */

  array1d< localIndex > const & parentFaceIndex = faceManager.getField< fields::parentIndex >();
  array1d< localIndex > const & childFaceIndex = faceManager.getField< fields::childIndex >();

  // 1) loop over all elements attached to the nodeID
  for( map< std::pair< CellElementSubRegion const *, localIndex >, int >::const_iterator iter_elem = elemLocations.begin(); iter_elem != elemLocations.end(); ++iter_elem )
  {
    const int & location = iter_elem->second;

    if( location == 1 )
    {
      const std::pair< CellElementSubRegion const *, localIndex > & elem = iter_elem->first;

      const CellElementSubRegion & elemSubRegion = *( elem.first );
      const ElementRegionBase & elemRegion = dynamicCast< const ElementRegionBase & >( elemSubRegion.getParent().getParent() );
      string const & elemRegionName = elemRegion.getName();

      localIndex const regionIndex = elementManager.getRegions().getIndex( elemRegionName );
      localIndex const subRegionIndex = elemRegion.getSubRegions().getSubGroupIndex( elemSubRegion.getName() );
      const localIndex elemIndex = elem.second;

      modifiedObjects.modifiedElements[{ regionIndex, subRegionIndex }].insert( elemIndex );


      array2d< localIndex, cells::NODE_MAP_PERMUTATION > const & elemsToNodes = elemSubRegion.nodeList();
      array2d< localIndex > const & elemsToFaces = elemSubRegion.faceList();

      if( getLogLevel() > 1 )
        std::cout<<"Element "<<elemIndex<<std::endl;

      // 2a) correct elementToNode and nodeToElement
      if( getLogLevel() > 1 )
        std::cout<<"  Looping over all nodes on element, and correcting node<->element maps:"<<std::endl;


      real64 elemCenter[3] = {0.0, 0.0, 0.0};
      {
        // loop over all nodes on element
        if( getLogLevel() > 1 )
          std::cout<<"    m_ElementToNodeMap = ( ";
        for( localIndex a=0; a<elemsToNodes.size( 1 ); ++a )
        {
          LvArray::tensorOps::add< 3 >( elemCenter, X[ elemsToNodes[elemIndex][a] ] );
          // if the node was just split
          if( elemsToNodes[elemIndex][a] == nodeID )
          {

            if( getLogLevel() > 1 )
              std::cout<<elemsToNodes[elemIndex][a]<<"->"<<newNodeIndex<<", ";

            elemsToNodes[elemIndex][a] = newNodeIndex;

            insert( nodeManager.toElementRelation(), newNodeIndex, regionIndex, subRegionIndex, elemIndex );
            erase( nodeManager.toElementRelation(), nodeID, regionIndex, subRegionIndex, elemIndex );
          }
          else if( getLogLevel() > 1 )
            std::cout<<elemsToNodes[elemIndex][a]<<", ";
        }
        LvArray::tensorOps::scale< 3 >( elemCenter, 1.0 / elemsToNodes.size( 1 ) );
        if( getLogLevel() > 1 )
          std::cout<<")"<<std::endl;

        if( getLogLevel() > 1 )
        {
          for( localIndex a=0; a<elemsToNodes.size( 1 ); ++a )
          {
            if( getLogLevel() > 1 )
            {
              std::cout<<"    nodeToElemMaps["<<elemsToNodes[elemIndex][a]<<"] = ( ";
              for( localIndex k=0; k<nodeToRegionMap.sizeOfArray( elemsToNodes[elemIndex][a] ); ++k )
              {
                std::cout<<"["<<nodeToRegionMap[elemsToNodes[elemIndex][a]][k]<<","
                         <<nodeToSubRegionMap[elemsToNodes[elemIndex][a]][k]<<","
                         <<nodeToElementMap[elemsToNodes[elemIndex][a]][k]<<"] , ";
              }
              std::cout<<" )"<<std::endl;
            }
          }

          if( getLogLevel() > 1 )
          {
            std::cout<<"    nodeToElemMaps["<<nodeID<<"] = ( ";
            for( localIndex k=0; k<nodeToRegionMap.sizeOfArray( nodeID ); ++k )
            {
              std::cout<<"["<<nodeToRegionMap[nodeID][k]<<","
                       <<nodeToSubRegionMap[nodeID][k]<<","
                       <<nodeToElementMap[nodeID][k]<<"] , ";
            }
            std::cout<<" )"<<std::endl;
          }
        }
      }



      // 2b) loop over all faces on element.
      if( getLogLevel() > 1 )
      {
        std::cout<<"  Looping over all faces on element (parent and child):"<<std::endl;
      }

      // we need to build a list of faces that is elemToFaces FOLLOWED by any
      // parent face of those indicated in elemToFaces

      // Now we do a loop over the facelist and process all the faces
      for( int kf=0; kf<elemSubRegion.numFacesPerElement(); ++kf )
      {

        // set both faceID and newFaceID to the parent face.
        localIndex const faceIndex = elemsToFaces[elemIndex][kf];
        //        map<localIndex,localIndex>::iterator iterSplitFace = splitFaces.find(faceIndex);
        bool const isNewFace = (splitFaces.count( faceIndex )>0) ? true : false;
        localIndex const newFaceIndex = isNewFace ? childFaceIndex[faceIndex] : faceIndex;


        // 3a) check to see if the face was split. If so, then we will need
        // to alter the face relation with the elements in both directions.
        if( isNewFace )
        {
          // replace the parent face with the child face in elementToFace. Now
          // faceID is the parent face, and newFaceID is the child face.
          elemsToFaces[elemIndex][kf] = childFaceIndex[faceIndex];



          // add the element to the child faceToElem
//          faceManager.m_toElements[newFaceIndex].emplace_back( elem );

          faceToRegionMap[newFaceIndex][0] = regionIndex;
          faceToSubRegionMap[newFaceIndex][0] = subRegionIndex;
          faceToElementMap[newFaceIndex][0] = elemIndex;
          faceToRegionMap[newFaceIndex][1] = -1;
          faceToSubRegionMap[newFaceIndex][1] = -1;
          faceToElementMap[newFaceIndex][1] = -1;

          // remove the element from the parent face
          if( faceToRegionMap[faceIndex][0] == regionIndex &&
              faceToSubRegionMap[faceIndex][0] == subRegionIndex &&
              faceToElementMap[faceIndex][0] == elemIndex )
          {
            faceToRegionMap[faceIndex][0] = faceToRegionMap[faceIndex][1];
            faceToSubRegionMap[faceIndex][0] = faceToSubRegionMap[faceIndex][1];
            faceToElementMap[faceIndex][0] = faceToElementMap[faceIndex][1];
            faceToRegionMap[faceIndex][1] = -1;
            faceToSubRegionMap[faceIndex][1] = -1;
            faceToElementMap[faceIndex][1] = -1;
          }
          else if( faceToRegionMap[faceIndex][1] == regionIndex &&
                   faceToSubRegionMap[faceIndex][1] == subRegionIndex &&
                   faceToElementMap[faceIndex][1] == elemIndex )
          {
            faceToRegionMap[faceIndex][1] = -1;
            faceToSubRegionMap[faceIndex][1] = -1;
            faceToElementMap[faceIndex][1] = -1;
          }

          if( getLogLevel() > 1 )
          {
            GEOS_LOG( "    faceToRegionMap["<<newFaceIndex<<"][0]    = "<<faceToRegionMap[newFaceIndex][0] );
            GEOS_LOG( "    faceToSubRegionMap["<<newFaceIndex<<"][0] = "<<faceToSubRegionMap[newFaceIndex][0] );
            GEOS_LOG( "    faceToElementMap["<<newFaceIndex<<"][0]      = "<<faceToElementMap[newFaceIndex][0] );
            GEOS_LOG( "    faceToRegionMap["<<newFaceIndex<<"][1]    = "<<faceToRegionMap[newFaceIndex][1] );
            GEOS_LOG( "    faceToSubRegionMap["<<newFaceIndex<<"][1] = "<<faceToSubRegionMap[newFaceIndex][1] );
            GEOS_LOG( "    faceToElementMap["<<newFaceIndex<<"][1]      = "<<faceToElementMap[newFaceIndex][1] );

            GEOS_LOG( "    faceToRegionMap["<<faceIndex<<"][0]    = "<<faceToRegionMap[faceIndex][0] );
            GEOS_LOG( "    faceToSubRegionMap["<<faceIndex<<"][0] = "<<faceToSubRegionMap[faceIndex][0] );
            GEOS_LOG( "    faceToElementMap["<<faceIndex<<"][0]      = "<<faceToElementMap[faceIndex][0] );
            GEOS_LOG( "    faceToRegionMap["<<faceIndex<<"][1]    = "<<faceToRegionMap[faceIndex][1] );
            GEOS_LOG( "    faceToSubRegionMap["<<faceIndex<<"][1] = "<<faceToSubRegionMap[faceIndex][1] );
            GEOS_LOG( "    faceToElementMap["<<faceIndex<<"][1]      = "<<faceToElementMap[faceIndex][1] );

          }

          for( int i = 0; i < 2; i++ )
          {
            localIndex iFace = i == 0 ? faceIndex : newFaceIndex;

            localIndex elementIndex = faceToElementMap[iFace][0];
            CellElementSubRegion & elementSubRegion = elementManager.getRegion( faceToRegionMap[iFace][0] ).
                                                        getSubRegion< CellElementSubRegion >( faceToSubRegionMap[iFace][0] );
            arrayView2d< real64 const > const subRegionElemCenter = elementSubRegion.getElementCenter();

            FaceManager::sortFaceNodes( X, subRegionElemCenter[ elementIndex ], faceToNodeMap[ iFace ] );

            //Face normal need to be updated here
            real64 fCenter[ 3 ];
            computationalGeometry::centroid_3DPolygon( faceToNodeMap[ iFace ],
                                                       X,
                                                       fCenter,
                                                       faceNormals[ iFace ] );
          }

        } // if( splitFaces.count( faceID ) > 0 )

        modifiedObjects.modifiedFaces.insert( faceIndex );



        // 3b) correct faceToNodes and nodeToFaces

        if( getLogLevel() > 1 )
        {
          localIndex const parentFace = parentFaceIndex[newFaceIndex];
          if( parentFace!=-1 )
          {
            std::cout<<"    m_FaceToNodeMap["<<parentFace<<"->"<<newFaceIndex<<"] = ( ";
          }
          else
          {
            std::cout<<"    m_FaceToNodeMap["<<newFaceIndex<<"] = ( ";
          }
        }

        // loop over all nodes on the face.
        for( localIndex & nodeIndex : faceToNodeMap[ newFaceIndex ] )
        {
          if( getLogLevel() > 1 )
            std::cout<<nodeIndex;

          // if the facenode is the one that is being split
          if( nodeIndex == nodeID )
          {
            nodeIndex = newNodeIndex;

            // if it is not a new face.
            if( !isNewFace )
            {
              // remove the face from the nodeToFaceMap of the parent node.
              nodeToFaceMap.removeFromSet( nodeID, faceIndex );

              // add the face to the nodeToFaceMap of the new node.
              nodeToFaceMap.insertIntoSet( nodeIndex, faceIndex );
            }
            else
            {
              // it is a new face

              // insert the newFace into the nodeToFaceMap of the newNode
              nodeToFaceMap.insertIntoSet( nodeIndex, newFaceIndex );
            }
            if( getLogLevel() > 1 )
              std::cout<<"->"<<nodeIndex<<", ";
          }
          else // the node is not being split
          {
            nodeToFaceMap.insertIntoSet( nodeIndex, newFaceIndex );

            if( getLogLevel() > 1 )
              std::cout<<", ";
          }

        }
        if( getLogLevel() > 1 )
          std::cout<<")"<<std::endl;



        // faceToEdges
        if( getLogLevel() > 1 )
        {
          const localIndex parentFace = parentFaceIndex[newFaceIndex];
          if( parentFace!=-1 )
          {
            std::cout<<"    m_FaceToEdgeMap["<<parentFace<<"->"<<newFaceIndex<<"] = ( ";
          }
          else
          {
            std::cout<<"    m_FaceToEdgeMap["<<newFaceIndex<<"] = ( ";
          }
        }
        // loop over all edges on face
        for( localIndex & edgeIndex : faceToEdgeMap[ newFaceIndex ] )
        {

          // if the edge was just split
          if( splitEdges.count( edgeIndex ) > 0 )
          {
            if( faceIndex == newFaceIndex )
            {
              edgeToFaceMap.removeFromSet( edgeIndex, faceIndex );
            }

            edgeIndex = splitEdges[edgeIndex];
          }
          edgeToFaceMap.insertIntoSet( edgeIndex, newFaceIndex );

          modifiedObjects.modifiedEdges.insert( edgeIndex );

          if( getLogLevel() > 1 )
            std::cout<<edgeIndex;



          //edgeToNodeMap
          if( getLogLevel() > 1 )
          {
            std::cout<<"(";
          }

          {
            for( localIndex a=0; a<edgeToNodeMap.size( 1 ); ++a )
            {
              if( edgeToNodeMap[edgeIndex][a] == nodeID )
              {

                if( getLogLevel() > 1 )
                  std::cout<<edgeToNodeMap[edgeIndex][a];

                edgeToNodeMap[edgeIndex][a] = newNodeIndex;
                nodeToEdgeMap.removeFromSet( nodeID, edgeIndex );

                if( getLogLevel() > 1 )
                  std::cout<<"->"<<edgeToNodeMap[edgeIndex][a]<<", ";

              }
              else if( getLogLevel() > 1 )
                std::cout<<edgeToNodeMap[edgeIndex][a]<<", ";

              nodeToEdgeMap.insertIntoSet( edgeToNodeMap[edgeIndex][a], edgeIndex );
              modifiedObjects.modifiedNodes.insert( edgeToNodeMap[edgeIndex][a] );
            }
            if( getLogLevel() > 1 )
              std::cout<<")";
          }
          if( getLogLevel() > 1 )
            std::cout<<", ";
        }
        if( getLogLevel() > 1 )
          std::cout<<")"<<std::endl;
      } // for( int kf=0 ; kf<elemRegion.m_numFacesPerElement ; ++kf )
    } // if( location==1 )
  } // for( map<std::pair<CellBlockSubRegion*, localIndex>, int>::const_iterator iter_elem = elemLocations.begin()
}


void SurfaceGenerator::mapConsistencyCheck( localIndex const GEOS_UNUSED_PARAM( nodeID ),
                                            NodeManager const & nodeManager,
                                            EdgeManager const & edgeManager,
                                            FaceManager const & faceManager,
                                            ElementRegionManager const & elementManager,
                                            map< std::pair< CellElementSubRegion const *, localIndex >, int > const & elemLocations )
{
  //**************************************************************************
  // THIS IS ALL JUST CONSISTENCY CHECKING
  //**************************************************************************


  ArrayOfSetsView< localIndex const > const & nodeToEdgeMap = nodeManager.edgeList().toViewConst();
  ArrayOfSetsView< localIndex const > const & nodeToFaceMap = nodeManager.faceList().toViewConst();
  ArrayOfArraysView< localIndex const > const & nodeToRegionMap = nodeManager.elementRegionList();
  ArrayOfArraysView< localIndex const > const & nodeToSubRegionMap = nodeManager.elementSubRegionList();
  ArrayOfArraysView< localIndex const > const & nodeToElementMap = nodeManager.elementList();


  arrayView2d< localIndex > const & edgeToNodeMap = edgeManager.nodeList();

  ArrayOfArraysView< localIndex const > const & faceToNodeMap = faceManager.nodeList().toViewConst();
  ArrayOfArraysView< localIndex const > const & faceToEdgeMap = faceManager.edgeList().toViewConst();
  arrayView2d< localIndex const > const & faceToRegionMap = faceManager.elementRegionList();
  arrayView2d< localIndex const > const & faceToSubRegionMap = faceManager.elementSubRegionList();
  arrayView2d< localIndex const > const & faceToElementMap = faceManager.elementList();


#if 1
  if( getLogLevel() > 2 )
  {
    std::cout << "CONSISTENCY CHECKING OF THE MAPS" << std::endl;

    for( map< std::pair< CellElementSubRegion const *, localIndex >, int >::const_iterator iter_elem = elemLocations.cbegin(); iter_elem != elemLocations.cend(); ++iter_elem )
    {
      const std::pair< CellElementSubRegion const *, localIndex > & elem = iter_elem->first;

      const CellElementSubRegion & elemSubRegion = *( elem.first );
      const localIndex elemIndex = elem.second;

      arrayView2d< localIndex const, cells::NODE_MAP_USD > const & elemsToNodes = elemSubRegion.nodeList();
      arrayView2d< localIndex const > const & elemsToFaces = elemSubRegion.faceList();


      std::set< localIndex > elemNodes;


      GEOS_LOG( "Element " << elemIndex );
      std::cout << " elementToNodes = ";
      for( int a=0; a<8; ++a )
      {
        elemNodes.insert( elemsToNodes( elemIndex, a ));
        std::cout << elemsToNodes( elemIndex, a )<<", ";
      }
      std::cout << std::endl;

      std::cout << " elementToFaces->edges->nodes = ";


      // Now we do a loop over the facelist and process all the faces
      for( int kf=0; kf<elemSubRegion.numFacesPerElement(); ++kf )
      {
        std::set< localIndex > faceNodes;

        localIndex faceIndex  = elemsToFaces( elemIndex, kf );

        std::cout << "                              = ";
        std::cout << faceIndex << "( ";
        for( int b=0; b<4; ++b )
        {
          localIndex faceNodeID = faceToNodeMap( faceIndex, b );
          faceNodes.insert( faceNodeID );
          if( elemNodes.count( faceNodeID ) == 0 )
          {
            std::cout << "*";
          }
          std::cout << faceNodeID << ",";
        }
        std::cout << " )      ";



        std::cout << faceIndex << "[ ";
        for( int b=0; b<4; ++b )
        {
          localIndex edgeIndex = faceToEdgeMap( faceIndex, b );
          std::cout << edgeIndex << "( ";
          for( int c=0; c<2; ++c )
          {
            localIndex edgeNodeID = edgeToNodeMap( edgeIndex, c );
            if( elemNodes.count( edgeNodeID ) == 0  && kf<elemSubRegion.numFacesPerElement() )
            {
              std::cout << "*";
            }
            if( faceNodes.count( edgeNodeID ) == 0 )
            {
              std::cout << "#";
            }
            std::cout << edgeNodeID << ",";
          }
          std::cout << " ), ";
        }
        std::cout << " ] \n";

      }
      std::cout << std::endl;

    }

  }

  if( getLogLevel() > 2 )
  {
    // nodeToEdge
    std::vector< std::set< localIndex > > inverseEdgesToNodes( nodeManager.size() );

    for( localIndex ke=0; ke<edgeManager.size(); ++ke )
    {
      for( localIndex b= 0; b<edgeToNodeMap.size( 1 ); ++b )
      {
        localIndex nodeIndex = edgeToNodeMap( ke, b );
        inverseEdgesToNodes[nodeIndex].insert( ke );
      }
    }
    std::cout << "Check NodeToEdge:  nodeToEdgeMap  inverseEdgesToNodes" << std::endl;
    for( localIndex a=0; a<nodeManager.size(); ++a )
    {
      std::cout << "nodeToEdgeMap[" << a << "] = ( ";

      for( localIndex const edgeID : nodeToEdgeMap[ a ] )
      {
        if( inverseEdgesToNodes[a].count( edgeID ) == 0 )
        {
          std::cout << "*";
        }
        std::cout << edgeID << ", ";
      }

      std::cout<<")    (";

      for( localIndex const edgeID : inverseEdgesToNodes[a] )
      {
        if( !nodeToEdgeMap.contains( a, edgeID ) )
          std::cout << "*";
        std::cout << edgeID <<", ";
      }
      std::cout<< ")" <<std::endl;
    }
  }

  if( getLogLevel() > 2 )
  {
    // nodeToFace
    std::vector< std::set< localIndex > > inverseFacesToNodes( nodeManager.size() );
    for( localIndex kf=0; kf<faceManager.size(); ++kf )
    {
      for( localIndex const b : faceToNodeMap[ kf ] )
      {
        inverseFacesToNodes[b].insert( kf );
      }
    }
    std::cout << "Check NodeToFace:  nodeToFaceMap  inverseFacesToNodes" << std::endl;
    for( localIndex a=0; a<nodeManager.size(); ++a )
    {
      std::cout << "m_nodeToFaceMap[ "<< a << "] = ( ";
      for( localIndex const & faceID : nodeToFaceMap[ a ] )
      {
        if( inverseFacesToNodes[a].count( faceID ) == 0 )
          std::cout << "*";
        std::cout << faceID << ", ";
      }
      std::cout<<")    (";

      for( localIndex const edgeID : inverseFacesToNodes[a] )
      {
        if( !nodeToFaceMap.contains( a, edgeID ) )
          std::cout << "*";
        std::cout << edgeID << ", ";
      }
      std::cout<<")"<<std::endl;
    }
  }



  if( getLogLevel() > 2 )
  {


    // nodeToElement
    std::vector< std::set< std::pair< CellElementSubRegion const *, localIndex > > > inverseElemsToNodes( nodeManager.size() );
    elementManager.forElementSubRegions< CellElementSubRegion >( [&] ( CellElementSubRegion const & subRegion )
    {
      arrayView2d< localIndex const, cells::NODE_MAP_USD > const & elemsToNodes = subRegion.nodeList();
      for( localIndex k=0; k<subRegion.size(); ++k )
      {
        for( localIndex a=0; a<elemsToNodes.size( 1 ); ++a )
        {
          inverseElemsToNodes[elemsToNodes( k, a )].emplace( &subRegion, k );
        }
      }
    } );

    std::cout<<"Check NodeToElem: nodesToElems  inverseElemsToNodes "<<std::endl;


    for( localIndex a=0; a<nodeManager.size(); ++a )
    {

      std::set< std::pair< CellElementSubRegion const *, localIndex > > nodeToElements;
      for( localIndex k=0; k<nodeToRegionMap.sizeOfArray( a ); ++k )
      {
        if( nodeToRegionMap[a][k]!=-1 && nodeToSubRegionMap[a][k]!=-1 && nodeToElementMap[a][k]!=-1 )
        {
          nodeToElements.emplace( &elementManager.getRegion( nodeToRegionMap( a, k ) ).
                                    getSubRegion< CellElementSubRegion >( nodeToSubRegionMap( a, k ) ),
                                  nodeToElementMap( a, k ) );
        }
      }


      std::cout<<"m_NodeToElementMap["<<a<<"] = ( ";
      for( std::set< std::pair< CellElementSubRegion const *, localIndex > >::iterator
           ielem=nodeToElements.begin(); ielem!=nodeToElements.end(); ++ielem )
      {
        if( inverseElemsToNodes[a].count( *ielem ) == 0 )
          std::cout<<"*";

        std::cout<<ielem->second<<", ";
      }
      std::cout<<")    (";

      for( std::set< std::pair< CellElementSubRegion const *, localIndex > >::const_iterator
           ielem=inverseElemsToNodes[a].begin();
           ielem!=inverseElemsToNodes[a].end(); ++ielem )
      {
        if( nodeToElements.count( *ielem ) == 0 )
          std::cout<<"*";

        std::cout<<ielem->second<<", ";
      }
      std::cout<<")"<<std::endl;
    }


    // edgeToFace
    std::vector< std::set< localIndex > > inverseFacesToEdges( edgeManager.size() );
    for( localIndex kf=0; kf<faceManager.size(); ++kf )
    {
      for( localIndex const b : faceToEdgeMap[ kf ] )
      {
        inverseFacesToEdges[ b ].insert( kf );
      }
    }
    std::cout<<"Check EdgeToFace: edgeToFaceMap  inverseFacesToEdges "<<std::endl;
    for( localIndex ke=0; ke<edgeManager.size(); ++ke )
    {
      std::cout<<"m_edgeToFaceMap["<<ke<<"] = ( ";
      for( localIndex const faceID : edgeManager.faceList()[ ke ] )
      {
        if( inverseFacesToEdges[ke].count( faceID ) == 0 )
          std::cout << "*";
        std::cout<<faceID<<", ";
      }
      std::cout<<")    (";

      for( std::set< localIndex >::const_iterator iface=inverseFacesToEdges[ke].begin();
           iface!=inverseFacesToEdges[ke].end(); ++iface )
      {
        if( !edgeManager.faceList().contains( ke, *iface ) )
          std::cout<<"*";
        std::cout<< *iface <<", ";
      }
      std::cout<<")"<<std::endl;
    }

    // faceToElement
    std::vector< std::set< std::pair< CellElementSubRegion const *, localIndex > > > inverseElemsToFaces( faceManager.size() );
    elementManager.forElementSubRegions< CellElementSubRegion >( [&] ( CellElementSubRegion const & subRegion )
    {
      arrayView2d< localIndex const > const & elemsToFaces = subRegion.faceList();

      for( localIndex k=0; k<subRegion.size(); ++k )
      {
        for( localIndex a=0; a<elemsToFaces.size( 1 ); ++a )
        {
          const localIndex faceID = elemsToFaces( k, a );
          inverseElemsToFaces[ faceID ].emplace( &subRegion, k );

          //            if( parentFaceIndex[faceID] != -1 )
          //            {
          //              inverseElemsToFaces[parentFaceIndex[faceID]].insert(elem);
          //            }
        }
      }
    } );

    std::cout<<"Check FacesToElem: facesToElems  inverseElemsToFaces "<<std::endl;
    for( localIndex a=0; a<faceManager.size(); ++a )
    {

      std::vector< std::pair< CellElementSubRegion const *, localIndex > > faceToElements;
      for( localIndex k=0; k<faceToRegionMap.size( 1 ); ++k )
      {
        // TODO This only works for a single region
        if( faceToRegionMap( a, k ) != -1 )
        {
          faceToElements.emplace_back( &elementManager.getRegion( faceToRegionMap( a, k ) ).
                                         getSubRegion< CellElementSubRegion >( faceToSubRegionMap( a, k ) ),
                                       faceToElementMap( a, k ) );
        }
      }


      std::cout<<"m_FaceToElementMap["<<a<<"] = ( ";

      for( std::vector< std::pair< CellElementSubRegion const *, localIndex > >::const_iterator
           ielem=faceToElements.begin();
           ielem!=faceToElements.end(); ++ielem )
      {
        if( inverseElemsToFaces[a].count( *ielem ) == 0 )
          std::cout<<"*";

        std::cout<<ielem->second<<", ";
      }
      std::cout<<")    (";

      for( std::set< std::pair< CellElementSubRegion const *, localIndex > >::const_iterator ielem=inverseElemsToFaces[a].begin();
           ielem!=inverseElemsToFaces[a].end(); ++ielem )
      {

        if( faceToElements.size() == 2 )
        {
          if( (faceToElements[0] != *ielem) && (faceToElements[1] != *ielem) )
            std::cout<<"*";
        }
        else if( faceToElements.size() )
        {
          if( (faceToElements[0] != *ielem)  )
            std::cout<<"*";
        }
        else
        {
          std::cout<<"****";
        }


        std::cout<<ielem->second<<", ";
      }
      std::cout<<")"<<std::endl;
    }
  }
//  CorrectSplitNodalMass(nodeManager, nodeID, nodeManager.m_childIndices[nodeID][0]);
#endif
}



real64 SurfaceGenerator::calculateKinkAngle( localIndex const edgeID,
                                             NodeManager const & GEOS_UNUSED_PARAM( nodeManager ),
                                             EdgeManager const & edgeManager,
                                             FaceManager const & faceManager )
{
  // TODO: This method should be re-implemented.
  localIndex_array faces;
  // real64 kinkAngle;

  arrayView1d< integer const > const & faceIsExternal = faceManager.isExternal();

  for( localIndex const iface : edgeManager.faceList()[ edgeID ] )
  {
    if( faceIsExternal[iface] == 1 )
      faces.emplace_back( iface );
  }

  if( faces.size() != 2 )
  {
    return(-1.0);
  }
  else
//  {
////    // First check if the two faces are parent-child pairs
////    if (faceManager.m_parentIndex[faces[0]]==faces[1] || faceManager.m_parentIndex[faces[1]]==faces[0] )
////    {
////      return(0.0);
////    }
//
//    R1Tensor vecFace[3];
//    faceManager.InFaceVectorNormalToEdge(nodeManager, edgeManager, faces[0], edgeID, vecFace[0]);
//    faceManager.InFaceVectorNormalToEdge(nodeManager, edgeManager, faces[1], edgeID, vecFace[1]);
//    vecFace[2] = vecFace[0];
//    vecFace[2] += vecFace[1];
//    vecFace[2] /= 2.0;
//
//    kinkAngle = acos(LvArray::tensorOps::AiBi< 3 >(vecFace[0],vecFace[1])*0.999999) / 3.141592653589793238462 * 180.0;
//
//    R1Tensor vecFaceNorm;
//    vecFaceNorm = faceManager.FaceNormal(nodeManager, faces[0]);
//    vecFaceNorm  += faceManager.FaceNormal(nodeManager, faces[1]);
//    vecFaceNorm /= 2.0;
//
//    if (LvArray::tensorOps::AiBi< 3 >(vecFace[2], vecFaceNorm) < 0.0)
//      kinkAngle = 360.0 - kinkAngle;
//
//    return(kinkAngle);
//
//  }
    return 1e100;
}

void SurfaceGenerator::calculateKinkAngles( FaceManager const & faceManager,
                                            EdgeManager & edgeManager,
                                            NodeManager const & nodeManager,
                                            ModifiedObjectLists const & modifiedObjects,
                                            bool const prefrac )
{
  arrayView1d< real64 > & kinkAngle = edgeManager.getReference< real64_array >( "kinkAngle" );

  if( prefrac )
  {
    for( localIndex edgeID = 0; edgeID < edgeManager.size(); ++edgeID )
    {
      kinkAngle[edgeID] = calculateKinkAngle( edgeID, nodeManager, edgeManager, faceManager );
    }
  }
  else
  {
    for( std::set< localIndex >::const_iterator i = modifiedObjects.newEdges.cbegin(); i != modifiedObjects.newEdges.cend(); ++i )
    {
      kinkAngle[*i] = calculateKinkAngle( *i, nodeManager, edgeManager, faceManager );
    }
    for( std::set< localIndex >::const_iterator i = modifiedObjects.modifiedEdges.cbegin(); i != modifiedObjects.modifiedEdges.cend(); ++i )
    {
      kinkAngle[*i] = calculateKinkAngle( *i, nodeManager, edgeManager, faceManager );
    }
  }
}


void SurfaceGenerator::identifyRupturedFaces( DomainPartition const & domain,
                                              NodeManager & nodeManager,
                                              EdgeManager & edgeManager,
                                              FaceManager & faceManager,
                                              ElementRegionManager const & elementManager,
                                              const bool prefrac )
{
  // We use the color map scheme because we can mark a face to be rupture ready from a partition
  // where the face is a ghost.

  if( !m_nodeBasedSIF )
  {
//    for( int color=0 ; color<partition.NumColor() ; ++color )
//    {
    arrayView1d< integer > const & isEdgeGhost = edgeManager.ghostRank();
    ModifiedObjectLists modifiedObjects;
//    if( partition.Color() == color )
    {
      for( localIndex iEdge = 0; iEdge != edgeManager.size(); ++iEdge )
      {

        if( isEdgeGhost[iEdge] < 0 )
        {
          int edgeMode = checkEdgeSplitability( iEdge,
                                                nodeManager,
                                                faceManager,
                                                edgeManager,
                                                prefrac );
          if( edgeMode == 0 || edgeMode == 1 ) // We need to calculate SIF
          {
            real64 vecTipNorm[3], vecTip[3];
            localIndex trailFaceID = 0;
            real64 const SIF = calculateEdgeSif( domain, iEdge, trailFaceID,
                                                 nodeManager,
                                                 edgeManager,
                                                 faceManager,
                                                 elementManager,
                                                 vecTipNorm,
                                                 vecTip );

            if( SIF > minimumToughnessOnEdge( iEdge, nodeManager, edgeManager, faceManager ) * 0.5 ) // && edgeMode == 1)
            {
              markRuptureFaceFromEdge( iEdge, trailFaceID,
                                       nodeManager,
                                       edgeManager,
                                       faceManager,
                                       elementManager,
                                       vecTipNorm,
                                       vecTip,
                                       modifiedObjects,
                                       edgeMode );
            }
          }
        }
      }
    }
//    }
  }
  else
  {
    ModifiedObjectLists modifiedObjects;

    calculateNodeAndFaceSif( domain, nodeManager, edgeManager, faceManager, elementManager );
    arrayView1d< real64 const > const & SIFNode = nodeManager.getField< surfaceGeneration::SIFNode >();

    for( auto nodeIndex: m_tipNodes )
    {
      if( SIFNode[nodeIndex] > minimumToughnessOnNode( nodeIndex, nodeManager, edgeManager, faceManager ))
      {
        markRuptureFaceFromNode( nodeIndex,
                                 nodeManager,
                                 edgeManager,
                                 faceManager,
                                 elementManager,
                                 modifiedObjects );
      }
    }
  }
}

void SurfaceGenerator::calculateNodeAndFaceSif( DomainPartition const & domain,
                                                NodeManager & nodeManager,
                                                EdgeManager const & edgeManager,
                                                FaceManager & faceManager,
                                                ElementRegionManager const & elementManager )
{
  arrayView1d< real64 > const & SIFNode = nodeManager.getField< surfaceGeneration::SIFNode >();
  arrayView1d< real64 > const & SIFonFace = faceManager.getField< surfaceGeneration::SIFonFace >();

  std::vector< std::vector< real64 > > SIFNode_All, SIFonFace_All;
  std::vector< real64 > SIFOnEdge;
  SIFNode_All.resize( nodeManager.size() );
  SIFonFace_All.resize( faceManager.size() );
  SIFOnEdge.resize( edgeManager.size() );


  SIFNode.zero();
  SIFonFace.zero();

  arrayView2d< real64 const > const & fext = nodeManager.getField< fields::solidMechanics::externalForce >();
  arrayView2d< real64 const, nodes::TOTAL_DISPLACEMENT_USD > const & displacement =
    nodeManager.getField< fields::solidMechanics::totalDisplacement >();
  ArrayOfArraysView< localIndex const > const & nodeToRegionMap = nodeManager.elementRegionList().toViewConst();
  ArrayOfArraysView< localIndex const > const & nodeToSubRegionMap = nodeManager.elementSubRegionList().toViewConst();
  ArrayOfArraysView< localIndex const > const & nodeToElementMap = nodeManager.elementList().toViewConst();
  arrayView2d< real64 const, nodes::REFERENCE_POSITION_USD > const & X = nodeManager.referencePosition();
  ArrayOfSetsView< localIndex const > const & nodeToEdgeMap = nodeManager.edgeList().toViewConst();
  arrayView1d< integer const > const & isNodeGhost = nodeManager.ghostRank();

  arrayView2d< localIndex const > const & edgeToNodeMap = edgeManager.nodeList();
  ArrayOfSetsView< localIndex const > const & edgeToFaceMap = edgeManager.faceList().toViewConst();

  ArrayOfArraysView< localIndex const > const & faceToNodeMap = faceManager.nodeList().toViewConst();
  ArrayOfArraysView< localIndex const > const & faceToEdgeMap = faceManager.edgeList().toViewConst();
  arrayView2d< real64 const > const & faceNormal = faceManager.faceNormal();
  arrayView1d< real64 const > const & faceArea = faceManager.faceArea();
  arrayView2d< real64 const > const & faceCenter = faceManager.faceCenter();

  arrayView1d< localIndex const > const & childFaceIndices = faceManager.getField< fields::childIndex >();
  arrayView1d< localIndex const > const & childNodeIndices = nodeManager.getField< fields::childIndex >();
  arrayView1d< localIndex const > const & parentNodeIndices = nodeManager.getField< fields::parentIndex >();

  ConstitutiveManager const & constitutiveManager = domain.getConstitutiveManager();
  m_solidMaterialFullIndex.resize( elementManager.numRegions() );
  elementManager.forElementRegionsComplete< CellElementRegion >( [&]( localIndex regionIndex,
                                                                      CellElementRegion const & region )
  {
    string const & solidMaterialName = region.getSubRegion( 0 ).getReference< string >( viewKeyStruct::solidMaterialNameString() );
    ConstitutiveBase const & solid = constitutiveManager.getConstitutiveRelation< ConstitutiveBase >( solidMaterialName );
    m_solidMaterialFullIndex[regionIndex] = solid.getIndexInParent();
  } );

  ElementRegionManager::MaterialViewAccessor< arrayView1d< real64 const > > const shearModulus =
    elementManager.constructFullMaterialViewAccessor< array1d< real64 >, arrayView1d< real64 const > >( "shearModulus", constitutiveManager );

  ElementRegionManager::MaterialViewAccessor< arrayView1d< real64 const > > const bulkModulus =
    elementManager.constructFullMaterialViewAccessor< array1d< real64 >, arrayView1d< real64 const > >( "bulkModulus", constitutiveManager );

  ElementRegionManager::MaterialViewAccessor< arrayView3d< real64 const, solid::STRESS_USD > > const stress =
    elementManager.constructFullMaterialViewAccessor< array3d< real64, solid::STRESS_PERMUTATION >,
                                                      arrayView3d< real64 const, solid::STRESS_USD > >( SolidBase::viewKeyStruct::stressString(),
                                                                                                        constitutiveManager );
  nodeManager.getField< fields::solidMechanics::totalDisplacement >().move( hostMemorySpace, false );

  forDiscretizationOnMeshTargets( domain.getMeshBodies(), [&]( string const &,
                                                               MeshLevel const &,
                                                               arrayView1d< string const > const & regionNames )
  {
    elementManager.forElementSubRegions< CellElementSubRegion >( regionNames,
                                                                 [&]( localIndex const,
                                                                      CellElementSubRegion const & subRegion )
    {
      string const & solidMaterialName = subRegion.getReference< string >( viewKeyStruct::solidMaterialNameString() );
      subRegion.
        getConstitutiveModel( solidMaterialName ).
        getReference< array3d< real64, solid::STRESS_PERMUTATION > >( SolidBase::viewKeyStruct::stressString() ).move( hostMemorySpace,
                                                                                                                       false );
    } );
    displacement.move( hostMemorySpace, false );
  } );

  // auto nodalForceKernel = surfaceGenerationKernels::createKernel( elementManager, constitutiveManager,
  //                                                                 viewKeyStruct::solidMaterialNameString(), false );

  surfaceGenerationKernels::kernelSelector( elementManager,
                                            constitutiveManager,
                                            viewKeyStruct::solidMaterialNameString(),
                                            m_isPoroelastic, [&] ( auto nodalForceKernel )
  {
    for( localIndex const trailingFaceIndex : m_trailingFaces )
    {
      //  RAJA::forall< parallelHostPolicy >( RAJA::TypedRangeSegment< localIndex >( 0, m_trailingFaces.size() ), [=] GEOS_HOST_DEVICE (
      // localIndex const trailingFacesCounter )
      //    localIndex const trailingFaceIndex = m_trailingFaces[ trailingFacesCounter ];
      /// TODO: check if a ghost face still has the correct attributes such as normal vector, face center, face index.

      real64 const faceNormalVector[3] = LVARRAY_TENSOROPS_INIT_LOCAL_3( faceNormal[trailingFaceIndex] );
      localIndex_array unpinchedNodeID;
      localIndex_array pinchedNodeID;
      localIndex_array tipEdgesID;

      for( localIndex const nodeIndex : faceToNodeMap[ trailingFaceIndex ] )
      {
        if( m_tipNodes.contains( nodeIndex ))
        {
          pinchedNodeID.emplace_back( nodeIndex );
        }
        else
        {
          unpinchedNodeID.emplace_back( nodeIndex );
        }
      }

      for( localIndex const edgeIndex : faceToEdgeMap[ trailingFaceIndex ] )
      {
        if( m_tipEdges.contains( edgeIndex ))
        {
          tipEdgesID.emplace_back( edgeIndex );
        }
      }

<<<<<<< HEAD
      if( unpinchedNodeID.size() < 3 )
=======
    if( unpinchedNodeID.size() < 2 || (unpinchedNodeID.size() == 2 && tipEdgesID.size() < 2) )
    {
      for( localIndex const nodeIndex : pinchedNodeID )
>>>>>>> 5b20fd39
      {
        for( localIndex const nodeIndex : pinchedNodeID )
        {
          if( isNodeGhost[nodeIndex] < 0 )
          {
            real64 nodeDisconnectForce[3] = { 0 };
            real64 const nodePosition[3] = LVARRAY_TENSOROPS_INIT_LOCAL_3( X[nodeIndex] );
            localIndex tralingNodeID = std::numeric_limits< localIndex >::max();
            localIndex nElemEachSide[2];
            nElemEachSide[0] = 0;
            nElemEachSide[1] = 0;

            for( localIndex k=0; k<nodeToRegionMap.sizeOfArray( nodeIndex ); ++k )
            {
              localIndex const er  = nodeToRegionMap[nodeIndex][k];
              localIndex const esr = nodeToSubRegionMap[nodeIndex][k];
              localIndex const ei  = nodeToElementMap[nodeIndex][k];

              CellElementSubRegion const & elementSubRegion = elementManager.getRegion( er ).getSubRegion< CellElementSubRegion >( esr );

              arrayView2d< localIndex const, cells::NODE_MAP_USD > const & elementsToNodes = elementSubRegion.nodeList();
              arrayView2d< real64 const > const & elementCenter = elementSubRegion.getElementCenter().toViewConst();

              for( localIndex n=0; n<elementsToNodes.size( 1 ); ++n )
              {
                if( elementsToNodes( ei, n ) == nodeIndex )
                {
                  real64 nodalForce[ 3 ] = {0};
                  real64 xEle[ 3 ]  = LVARRAY_TENSOROPS_INIT_LOCAL_3 ( elementCenter[ei] );

                  nodalForceKernel.calculateSingleNodalForce( er, esr, ei, n, nodalForce );

                  LvArray::tensorOps::subtract< 3 >( xEle, nodePosition );
                  if( LvArray::tensorOps::AiBi< 3 >( xEle, faceNormalVector ) > 0 ) //TODO: check the sign.
                  {
                    nElemEachSide[0] += 1;
                    LvArray::tensorOps::add< 3 >( nodeDisconnectForce, nodalForce );
                  }
                  else
                  {
                    nElemEachSide[1] +=1;
                    LvArray::tensorOps::subtract< 3 >( nodeDisconnectForce, nodalForce );
                  }
                }
              }
            }

            if( nElemEachSide[0]>=1 && nElemEachSide[1]>=1 )
            {
              LvArray::tensorOps::scale< 3 >( nodeDisconnectForce, 0.5 );
            }

            //Find the trailing node according to the node index and face index
            if( unpinchedNodeID.size() == 0 ) //Tet mesh under three nodes pinched scenario. Need to find the other
                                              // trailing face that containing the trailing node.
            {
              for( localIndex const edgeIndex: faceToEdgeMap[ trailingFaceIndex ] )
              {
                for( localIndex const faceIndex: edgeToFaceMap[ edgeIndex ] )
                {
                  if( faceIndex != trailingFaceIndex && m_tipFaces.contains( faceIndex ))
                  {
                    for( localIndex const iNode: faceToNodeMap[ faceIndex ] )
                    {
                      if( !m_tipNodes.contains( iNode ))
                      {
                        tralingNodeID = iNode;
                      }
                    }
                  }
                }
              }

              if( tralingNodeID == std::numeric_limits< localIndex >::max())
              {
                GEOS_ERROR( getDataContext() << ": The triangular trailing face has three tip nodes but cannot find the other trailing face containing the trailing node." );
              }
            }
            else if( unpinchedNodeID.size() == 1 )
            {
              tralingNodeID = unpinchedNodeID[0];
            }
            else if( unpinchedNodeID.size() == 2 )
            {
              for( localIndex const edgeIndex : nodeToEdgeMap[ nodeIndex ] )
              {
                auto const faceToEdgeMapIterator = faceToEdgeMap[ trailingFaceIndex ];
                if( std::find( faceToEdgeMapIterator.begin(), faceToEdgeMapIterator.end(), edgeIndex ) != faceToEdgeMapIterator.end() &&
                    !m_tipEdges.contains( edgeIndex ) )
                {
                  tralingNodeID = edgeToNodeMap[edgeIndex][0] == nodeIndex ? edgeToNodeMap[edgeIndex][1] : edgeToNodeMap[edgeIndex][0];
                }
              }
            }

            //Calculate SIF for the node.
            real64 tipNodeSIF;
            real64 tipNodeForce[3];
            real64 trailingNodeDisp[3];
            localIndex theOtherTrailingNodeID;

            if( childNodeIndices[tralingNodeID] == -1 )
            {
              theOtherTrailingNodeID = parentNodeIndices[tralingNodeID];
            }
            else
            {
              theOtherTrailingNodeID = childNodeIndices[tralingNodeID];
            }

            LvArray::tensorOps::copy< 3 >( trailingNodeDisp, displacement[theOtherTrailingNodeID] );
            LvArray::tensorOps::subtract< 3 >( trailingNodeDisp, displacement[tralingNodeID] );

            //Calculate average young's modulus and poisson ratio for fext.
            real64 fExternal[2][3];
            for( localIndex i=0; i<2; ++i )
            {
              real64 averageYoungModulus( 0 ), averagePoissonRatio( 0 );
              localIndex nodeID = i == 0 ? tralingNodeID : theOtherTrailingNodeID;
              for( localIndex k=0; k<nodeToRegionMap.sizeOfArray( nodeID ); ++k )
              {
                localIndex const er  = nodeToRegionMap[nodeIndex][k];
                localIndex const esr = nodeToSubRegionMap[nodeIndex][k];
                localIndex const ei  = nodeToElementMap[nodeIndex][k];

                real64 K = bulkModulus[er][esr][m_solidMaterialFullIndex[er]][ei];
                real64 G = shearModulus[er][esr][m_solidMaterialFullIndex[er]][ei];
                averageYoungModulus += 9 * K * G / ( 3 * K + G );
                averagePoissonRatio += ( 3 * K - 2 * G ) / ( 2 * ( 3 * K + G ) );
              }

              averageYoungModulus /= nodeToRegionMap.sizeOfArray( nodeID );
              averagePoissonRatio /= nodeToRegionMap.sizeOfArray( nodeID );

              LvArray::tensorOps::copy< 3 >( fExternal[i], fext[nodeID] );
              LvArray::tensorOps::scale< 3 >( fExternal[i], averageYoungModulus / (1 - averagePoissonRatio * averagePoissonRatio) );
            }

            //TODO: The sign of fext here is opposite to the sign of fFaceA in function "CalculateEdgeSIF".
            tipNodeForce[0] = nodeDisconnectForce[0] - ( fExternal[0][0] - fExternal[1][0] ) / 2.0;
            tipNodeForce[1] = nodeDisconnectForce[1] - ( fExternal[0][1] - fExternal[1][1] ) / 2.0;
            tipNodeForce[2] = nodeDisconnectForce[2] - ( fExternal[0][2] - fExternal[1][2] ) / 2.0;

//          tipNodeForce[0] = nodeDisconnectForce[0];
//          tipNodeForce[1] = nodeDisconnectForce[1];
//          tipNodeForce[2] = nodeDisconnectForce[2];

            real64 tipArea = faceArea( trailingFaceIndex );
            if( faceToNodeMap.sizeOfArray( trailingFaceIndex ) == 3 )
            {
              tipArea *= 2.0;
            }

            tipNodeSIF = pow( (fabs( tipNodeForce[0] * trailingNodeDisp[0] / 2.0 / tipArea ) + fabs( tipNodeForce[1] * trailingNodeDisp[1] / 2.0 / tipArea )
                               + fabs( tipNodeForce[2] * trailingNodeDisp[2] / 2.0 / tipArea )), 0.5 );

            if( LvArray::tensorOps::AiBi< 3 >( trailingNodeDisp, faceNormalVector ) < 0.0 ) //In case the aperture is negative with the
                                                                                            // presence of confining stress.
            {
              tipNodeSIF *= -1;
            }

            SIFNode_All[nodeIndex].emplace_back( tipNodeSIF );


            //Calculate SIF on tip faces connected to this trailing face and the tip node.
            for( localIndex const edgeIndex: tipEdgesID )
            {
              if( edgeToNodeMap[edgeIndex][0] == nodeIndex || edgeToNodeMap[edgeIndex][1] == nodeIndex )
              {
                real64 SIF_I = 0, SIF_II = 0, /*SIF_III,*/ SIF_Face;
                real64 vecTipNorm[3], vecTip[3], tipForce[3], tipOpening[3];

                LvArray::tensorOps::copy< 3 >( vecTipNorm, faceNormal[trailingFaceIndex] );
                LvArray::tensorOps::subtract< 3 >( vecTipNorm, faceNormal[childFaceIndices[trailingFaceIndex]] );
                LvArray::tensorOps::normalize< 3 >( vecTipNorm );

                real64 vecEdge[3];
                edgeManager.calculateLength( edgeIndex, X, vecEdge );
                LvArray::tensorOps::normalize< 3 >( vecEdge );

                LvArray::tensorOps::crossProduct( vecTip, vecTipNorm, vecEdge );
                LvArray::tensorOps::normalize< 3 >( vecTip );
                real64 v0[3];
                edgeManager.calculateCenter( edgeIndex, X, v0 );
                LvArray::tensorOps::subtract< 3 >( v0, faceCenter[ trailingFaceIndex ] );

                if( LvArray::tensorOps::AiBi< 3 >( v0, vecTip ) < 0 )
                  LvArray::tensorOps::scale< 3 >( vecTip, -1.0 );

                tipForce[0] = LvArray::tensorOps::AiBi< 3 >( nodeDisconnectForce, vecTipNorm ) -
                              ( LvArray::tensorOps::AiBi< 3 >( fExternal[0], vecTipNorm ) - LvArray::tensorOps::AiBi< 3 >( fExternal[1], vecTipNorm ) ) / 2.0;
                tipForce[1] = LvArray::tensorOps::AiBi< 3 >( nodeDisconnectForce, vecTip ) -
                              ( LvArray::tensorOps::AiBi< 3 >( fExternal[0], vecTip ) - LvArray::tensorOps::AiBi< 3 >( fExternal[1], vecTip ) ) / 2.0;
                tipForce[2] = LvArray::tensorOps::AiBi< 3 >( nodeDisconnectForce, vecEdge ) -
                              ( LvArray::tensorOps::AiBi< 3 >( fExternal[0], vecEdge ) - LvArray::tensorOps::AiBi< 3 >( fExternal[1], vecEdge ) ) / 2.0;

//              tipForce[0] = LvArray::tensorOps::AiBi< 3 >( nodeDisconnectForce, vecTipNorm );
//              tipForce[1] = LvArray::tensorOps::AiBi< 3 >( nodeDisconnectForce, vecTip );
//              tipForce[2] = LvArray::tensorOps::AiBi< 3 >( nodeDisconnectForce, vecEdge );

                tipOpening[0] = LvArray::tensorOps::AiBi< 3 >( trailingNodeDisp, vecTipNorm );
                tipOpening[1] = LvArray::tensorOps::AiBi< 3 >( trailingNodeDisp, vecTip );
                tipOpening[2] = LvArray::tensorOps::AiBi< 3 >( trailingNodeDisp, vecEdge );

//              if( tipForce[0] > 0.0 )
                {
                  SIF_I = pow( fabs( tipForce[0] * tipOpening[0] / 2.0 / tipArea ), 0.5 );
                  SIF_II = pow( fabs( tipForce[1] * tipOpening[1] / 2.0 / tipArea ), 0.5 );
//              SIF_III = pow( fabs( tipForce[2] * tipOpening[2] / 2.0 / tipArea ), 0.5 );
                }

                if( tipOpening[0] < 0 )
                {
                  SIF_I *= -1.0;
                }

                if( tipForce[1] < 0.0 )
                {
                  SIF_II *= -1.0;
                }

                for( localIndex const faceIndex: edgeToFaceMap[ edgeIndex ] )
                {
                  if( m_tipFaces.contains( faceIndex ))
                  {
                    real64 vecFace[ 3 ];
                    real64 fc[3] = LVARRAY_TENSOROPS_INIT_LOCAL_3 ( faceCenter[faceIndex] );

                    //Get the vector in the face and normal to the edge.
                    real64 udist;

                    real64 x0_x1[ 3 ] = LVARRAY_TENSOROPS_INIT_LOCAL_3( X[edgeToNodeMap[edgeIndex][0]] );
                    real64 x0_fc[ 3 ] = LVARRAY_TENSOROPS_INIT_LOCAL_3( fc );

                    LvArray::tensorOps::subtract< 3 >( x0_x1, X[edgeToNodeMap[edgeIndex][1]] );
                    LvArray::tensorOps::normalize< 3 >( x0_x1 );
                    LvArray::tensorOps::subtract< 3 >( x0_fc, X[edgeToNodeMap[edgeIndex][1]] );
                    udist = LvArray::tensorOps::AiBi< 3 >( x0_x1, x0_fc );

                    real64 ptPrj[ 3 ] = LVARRAY_TENSOROPS_INIT_LOCAL_3 ( x0_x1 );
                    LvArray::tensorOps::scale< 3 >( ptPrj, udist );
                    LvArray::tensorOps::add< 3 >( ptPrj, X[edgeToNodeMap[edgeIndex][1]] );
                    LvArray::tensorOps::copy< 3 >( vecFace, fc );
                    LvArray::tensorOps::subtract< 3 >( vecFace, ptPrj );
                    LvArray::tensorOps::normalize< 3 >( vecFace );

//                  if( LvArray::tensorOps::AiBi< 3 >( vecTip, vecFace ) > cos( m_maxTurnAngle ))
                    {
                      // We multiply this by 0.9999999 to avoid an exception caused by acos a number slightly larger than
                      // 1.
                      real64 thetaFace = acos( LvArray::tensorOps::AiBi< 3 >( vecTip, vecFace )*0.999999 );

                      real64 tipCrossFace[ 3 ];
                      LvArray::tensorOps::crossProduct( tipCrossFace, vecTip, vecEdge );

                      if( LvArray::tensorOps::AiBi< 3 >( tipCrossFace, vecEdge ) < 0.0 )
                      {
                        thetaFace *= -1.0;
                      }

                      SIF_Face = cos( thetaFace / 2.0 ) *
                                 ( SIF_I * cos( thetaFace / 2.0 ) * cos( thetaFace / 2.0 ) - 1.5 * SIF_II * sin( thetaFace ) );

                      SIFonFace_All[faceIndex].emplace_back( SIF_Face );
                    }
                  }
                }
              }
            }
          }
        }
      }
    }
  } );

  //wu40: the tip node may be included in multiple trailing faces and SIF of the node/face will be calculated multiple
  // times. We chose the smaller node SIF and the larger face SIF.
  for( localIndex const nodeIndex : m_tipNodes )
  {
    if( isNodeGhost[nodeIndex] < 0 )
    {
      if( SIFNode_All[nodeIndex].size() >= 1 )
      {
        SIFNode[nodeIndex] = *min_element( SIFNode_All[nodeIndex].begin(), SIFNode_All[nodeIndex].end());
      }

      for( localIndex const edgeIndex: m_tipEdges )
      {
        if( edgeToNodeMap[edgeIndex][0] == nodeIndex || edgeToNodeMap[edgeIndex][1] == nodeIndex )
        {
          for( localIndex const faceIndex: edgeToFaceMap[ edgeIndex ] )
          {
            if( m_tipFaces.contains( faceIndex ))
            {
              if( SIFonFace_All[faceIndex].size() >= 1 )
              {
                SIFonFace[faceIndex] = *max_element( SIFonFace_All[faceIndex].begin(), SIFonFace_All[faceIndex].end());
              }
            }
          }
        }
      }
    }
  }
}

real64 SurfaceGenerator::calculateEdgeSif( DomainPartition const & domain,
                                           localIndex const edgeID,
                                           localIndex & trailFaceID,
                                           NodeManager const & nodeManager,
                                           EdgeManager & edgeManager,
                                           FaceManager const & faceManager,
                                           ElementRegionManager const & elementManager,
                                           real64 ( & vecTipNorm )[3],
                                           real64 ( & vecTip )[3] )
{
  real64 rval;
  localIndex_array faceInvolved;
  arrayView1d< real64 > const & SIF_I = edgeManager.getField< surfaceGeneration::SIF_I >();
  arrayView1d< real64 > const & SIF_II = edgeManager.getField< surfaceGeneration::SIF_II >();
  arrayView1d< real64 > const & SIF_III = edgeManager.getField< surfaceGeneration::SIF_III >();

  ArrayOfSetsView< localIndex const > const & nodeToEdgeMap = nodeManager.edgeList().toViewConst();
  arrayView2d< real64 const, nodes::REFERENCE_POSITION_USD > const & X = nodeManager.referencePosition();
  arrayView2d< real64 const, nodes::TOTAL_DISPLACEMENT_USD > const & displacement =
    nodeManager.getField< fields::solidMechanics::totalDisplacement >();

  arrayView2d< localIndex const > const & edgeToNodeMap = edgeManager.nodeList();
  ArrayOfSetsView< localIndex const > const & edgeToFaceMap = edgeManager.faceList().toViewConst();

  arrayView1d< localIndex const > const & faceParentIndex = faceManager.getField< fields::parentIndex >();
  ArrayOfArraysView< localIndex const > const & faceToNodeMap = faceManager.nodeList().toViewConst();
  ArrayOfArraysView< localIndex const > const & faceToEdgeMap = faceManager.edgeList().toViewConst();

  arrayView2d< real64 const > const & faceNormal = faceManager.faceNormal();
  arrayView2d< real64 const > const & faceCenter = faceManager.faceCenter();
  arrayView1d< real64 const > const & faceArea = faceManager.faceArea();

  arrayView1d< integer const > const & faceIsExternal = faceManager.isExternal();

  SIF_I[edgeID] = 0.0;
  SIF_II[edgeID] = 0.0;
  SIF_III[edgeID] = 0.0;

  for( localIndex const iface : edgeToFaceMap[ edgeID ] )
  {
    if( faceIsExternal[iface] >= 1 )
    {
      faceInvolved.emplace_back( iface );
    }
  }

  // Figure out the two fracture faces connected to this edge
  localIndex faceA( 0 ), faceAp( 0 );
  if( (faceParentIndex[faceInvolved[0]] == -1 && faceParentIndex[faceInvolved[1]] == faceInvolved[0]) ||
      (faceParentIndex[faceInvolved[1]] == -1 && faceParentIndex[faceInvolved[0]] == faceInvolved[1]) )
  {
    faceA = faceInvolved[0];
    faceAp = faceInvolved[1];
  }
  else
  {
    GEOS_ERROR( GEOS_FMT( "{}: Edge {} has two external faces, but the parent-child relationship is wrong.",
                          getDataContext(), edgeID ) );
  }

  trailFaceID = faceParentIndex[faceInvolved[0]]==-1 ? faceInvolved[0] : faceParentIndex[faceInvolved[0]];


  // We define three unit vectors
  // vecEdge: pointing from node 0 to node 1 along the tip edge
  // vecTip: pointing from the opening into the solid
  // vecTipNorm: normal of the one of the fracture faces;  vecTip X vecTipNorm should point to the direction of vecEdge

  LvArray::tensorOps::copy< 3 >( vecTipNorm, faceNormal[faceA] );
  LvArray::tensorOps::subtract< 3 >( vecTipNorm, faceNormal[faceAp] );
  LvArray::tensorOps::normalize< 3 >( vecTipNorm );

  //TODO: wu40: There is a function for EdgeVector in EdgeManager.cpp but has been commented.
  real64 vecEdge[3];
  edgeManager.calculateLength( edgeID, X, vecEdge );
  real64 const edgeLength = LvArray::tensorOps::l2Norm< 3 >( vecEdge );

  LvArray::tensorOps::crossProduct( vecTip, vecTipNorm, vecEdge );
  LvArray::tensorOps::normalize< 3 >( vecTip );
  real64 v0[3];
  edgeManager.calculateCenter( edgeID, X, v0 );
  LvArray::tensorOps::subtract< 3 >( v0, faceCenter[faceA] );

  if( LvArray::tensorOps::AiBi< 3 >( v0, vecTip ) < 0 )
    LvArray::tensorOps::scale< 3 >( vecTip, -1.0 );

  real64 tipCrossTipNorm[ 3 ];
  LvArray::tensorOps::crossProduct( tipCrossTipNorm, vecTip, vecTipNorm );
  if( LvArray::tensorOps::AiBi< 3 >( tipCrossTipNorm, vecEdge ) < 0 )
  {
    LvArray::tensorOps::scale< 3 >( vecTipNorm, -1 );
    faceA = faceInvolved[1];
    faceAp = faceInvolved[0];
  }


  //Now we need to figure out if a special situation applies to this edge
  // where the fracture face is a quad and three of the nodes are still pinched
  // We use a different algorithm for this special situation.

  bool threeNodesPinched( false );
  localIndex_array openNodeID;

  if( faceToNodeMap.sizeOfArray( faceA ) == 4 )  // Only quads have this problem
  {
    int numSharedNodes = 2;
    localIndex_array lNodeFaceA, lNodeFaceAp;

    lNodeFaceA.insert( 0, faceToNodeMap[ faceA ].begin(), faceToNodeMap[ faceA ].end() );
    lNodeFaceAp.insert( 0, faceToNodeMap[ faceAp ].begin(), faceToNodeMap[ faceAp ].end() );

    //We remove all the shared nodes and the one remains should be the open one.
    lNodeFaceAp.erase( std::distance( lNodeFaceAp.begin(), (std::find( lNodeFaceAp.begin(), lNodeFaceAp.end(), edgeToNodeMap[edgeID][0] ))));
    lNodeFaceAp.erase( std::distance( lNodeFaceAp.begin(), (std::find( lNodeFaceAp.begin(), lNodeFaceAp.end(), edgeToNodeMap[edgeID][1] ))));
    lNodeFaceA.erase( std::distance( lNodeFaceA.begin(), (std::find( lNodeFaceA.begin(), lNodeFaceA.end(), edgeToNodeMap[edgeID][0] ))));
    lNodeFaceA.erase( std::distance( lNodeFaceA.begin(), (std::find( lNodeFaceA.begin(), lNodeFaceA.end(), edgeToNodeMap[edgeID][1] ))));

    for( localIndex const j : faceToNodeMap[ faceA ] )
    {
      localIndex iNd = j;
      if( iNd != edgeToNodeMap[edgeID][0] && iNd != edgeToNodeMap[edgeID][1] )
      {
        auto faceToNodeMapIterator = faceToNodeMap[ faceAp ];
        if( std::find( faceToNodeMapIterator.begin(), faceToNodeMapIterator.end(), iNd ) != faceToNodeMapIterator.end())
        {
          numSharedNodes++;
          lNodeFaceA.erase( std::distance( lNodeFaceA.begin(), (std::find( lNodeFaceA.begin(), lNodeFaceA.end(), iNd ))));
          lNodeFaceAp.erase( std::distance( lNodeFaceAp.begin(), (std::find( lNodeFaceAp.begin(), lNodeFaceAp.end(), iNd ))));
        }
      }
    }

    if( numSharedNodes == 4 )
    {
      GEOS_ERROR( getDataContext() << ": The fracture face has four shared nodes with its child. This should not happen." );
    }
    else if( numSharedNodes == 3 )
    {
      threeNodesPinched = true;

      //wu40: I think the following check is not necessary.
      if( lNodeFaceA.size() != 1 || lNodeFaceAp.size() != 1 )
      {
        GEOS_ERROR( getDataContext() << ": these two faces share three nodes but the number of remaining nodes is not one." );
      }
      else
      {
        openNodeID.emplace_back( lNodeFaceA[0] );
        openNodeID.emplace_back( lNodeFaceAp[0] );
      }
    }
  }


  // Now we need to identify which node on the edge is the convex point and which one is the concave corner.  The convex
  // node must share an edge with the open node.
  localIndex convexCorner( std::numeric_limits< localIndex >::max());
  if( threeNodesPinched )
  {
    localIndex iNd, jNd;
    iNd = edgeToNodeMap[edgeID][0];
    jNd = edgeToNodeMap[edgeID][1];
    for( localIndex const j : faceToEdgeMap[ faceA ] )
    {
      localIndex edge = j;
      if((openNodeID[0] == edgeToNodeMap[edge][0] && iNd == edgeToNodeMap[edge][1]) ||
         (openNodeID[0] == edgeToNodeMap[edge][1] && iNd == edgeToNodeMap[edge][0])
         )
      {
        convexCorner = iNd;
        break;
      }
      if((openNodeID[0] == edgeToNodeMap[edge][0] && jNd == edgeToNodeMap[edge][1]) ||
         (openNodeID[0] == edgeToNodeMap[edge][1] && jNd == edgeToNodeMap[edge][0])
         )
      {
        convexCorner = jNd;
        break;
      }
    }

    if( convexCorner == std::numeric_limits< localIndex >::max())
      GEOS_ERROR( getDataContext() << ": This is a three-node-pinched edge but I cannot find the convex corner" );

  }


  // Calculate element forces acting on this edge, i.e., f_disconnect.  Need to add nodal forces from two nodes up.
  //An element has to be within the range of this edge to be included.
  //For the threeNodesPinched case, we only use the force on the node at the convex point, not the concave point.  The
  // force at the former is usually greater, so we just pick the great one instead of doing a geometrical check.
  real64 fNodeO[3] = { 0.0, 0.0, 0.0 };
  real64 GdivBeta = 0.0;  // Need this for opening-based SIF

  localIndex_array nodeIndices;

  if( !threeNodesPinched )
  {
    for( localIndex a=0; a<edgeToNodeMap.size( 1 ); ++a )
    {
      nodeIndices.emplace_back( edgeToNodeMap( edgeID, a ) );
    }
  }
  else
  {
    nodeIndices.emplace_back( convexCorner );
  }

  calculateElementForcesOnEdge ( domain, edgeID, edgeLength, nodeIndices,
                                 nodeManager, edgeManager, elementManager, vecTipNorm, fNodeO, GdivBeta, threeNodesPinched, false );


  localIndex tipFaces[2];
  tipFaces[0] = faceA;
  tipFaces[1] = faceAp;

  // Now calculate f_u. We have to subtract the nodal force at other nodes (trailing nodes) on these two open faces to
  // take into account
  // the effects of surface traction along the fracture.
  // Finding the two trailing nodes on a hex mesh is pretty straightforward, while it is cumbersome to do in tet mesh
  // For the threeNodesPinched case, this should be the open node.
  real64 fFaceA[2][3];

  // If the two external faces connected to a trailing edge are not coplanar, then we have the risk of incomplete
  // topology.
  // In that case, we use a displacement/opening based method, not VCCT.
  bool incompleteTrailingEdgeTopology = false;

  for( localIndex i=0; i<2; ++i )
  {
    localIndex_array trailingNodes;
    trailingNodes.clear();
    if( threeNodesPinched )
    {
      trailingNodes.emplace_back( openNodeID[i] );
    }
    else
    {
      localIndex faceID = tipFaces[i];
      LvArray::tensorOps::fill< 3 >( fFaceA[i], 0.0 );

      for( localIndex const j : faceToNodeMap[ faceID ] )
      {
        if( j != edgeToNodeMap( edgeID, 0 ) && j != edgeToNodeMap( edgeID, 1 ) ) // This is not a node along the tip
                                                                                 // edge
        {
          trailingNodes.emplace_back( j );
        }
      }

      if( trailingNodes.size() > 2 || trailingNodes.size() == 0 )
      {
        GEOS_ERROR( getDataContext() << ": Fatal error in finding nodes behind tip edge." );
      }
      else if( trailingNodes.size() == 1 )  // Need some work to find the other node
      {
        // First find an edge that is connected to this node and parallel to the tip edge
        real64 maxCosAngle = 0.0;
        localIndex pickedTrailingEdge = std::numeric_limits< localIndex >::max();
        for( localIndex const iedge : nodeToEdgeMap[ trailingNodes[ 0 ] ] )
        {
          real64 xTrailingEdge[3];
          edgeManager.calculateCenter( iedge, X, xTrailingEdge );

          real64 udist;
          real64 x0_x1[3] = LVARRAY_TENSOROPS_INIT_LOCAL_3( X[edgeToNodeMap[edgeID][0]] );
          real64 x0_xTrailingEdge[3] = LVARRAY_TENSOROPS_INIT_LOCAL_3( xTrailingEdge );
          LvArray::tensorOps::subtract< 3 >( x0_x1, X[edgeToNodeMap( edgeID, 1 )] );
          LvArray::tensorOps::normalize< 3 >( x0_x1 );
          LvArray::tensorOps::subtract< 3 >( x0_xTrailingEdge, X[edgeToNodeMap( edgeID, 1 )] );
          udist = LvArray::tensorOps::AiBi< 3 >( x0_x1, x0_xTrailingEdge );

          if( udist <= edgeLength && udist > 0.0 )
          {
            real64 vEdge[3];
            edgeManager.calculateLength( iedge, X, vEdge );
            LvArray::tensorOps::normalize< 3 >( vEdge );

            real64 cosEdge = std::fabs( LvArray::tensorOps::AiBi< 3 >( vEdge, vecEdge ));
            if( cosEdge > maxCosAngle )
            {
              maxCosAngle = cosEdge;
              pickedTrailingEdge = iedge;
            }
          }
        }
        if( maxCosAngle > 0.75 )
          trailingNodes.emplace_back( edgeToNodeMap[pickedTrailingEdge][0] + edgeToNodeMap[pickedTrailingEdge][1] - trailingNodes[0] );
      }
    }

    localIndex trailingEdge;
    trailingEdge = std::numeric_limits< localIndex >::max();

    if( trailingNodes.size() == 2 )
    {
      //wu40: TODO: This check is from GEOS. I think this may not be necessary. Check with Randy and PC.
      if( trailingNodes[0] != trailingNodes[1] )
      {
        for( localIndex const iedge : nodeToEdgeMap[ trailingNodes[ 0 ] ] )
        {
          if( edgeToNodeMap[iedge][0] == trailingNodes[1] || edgeToNodeMap[iedge][1] == trailingNodes[1] )
          {
            trailingEdge = iedge;
          }
        }
      }

      if( trailingEdge > edgeManager.size())
      {
        int const rank = MpiWrapper::commRank( MPI_COMM_WORLD );
        std::cout << "Cannot find trailing edge (edge=" << edgeID << ", rank=" << rank <<   "  )" << std::endl;
        return 0.0;
      }

      localIndex_array extFacesOnTrailingEdge;
      for( localIndex const iface : edgeToFaceMap[ trailingEdge ] )
      {
        if( faceIsExternal[iface] >= 1 )
          extFacesOnTrailingEdge.emplace_back( iface );
      }

      if( extFacesOnTrailingEdge.size() != 2 )
      {
        incompleteTrailingEdgeTopology = true;
      }
      else
      {
        real64 extFaceNormal[2][3];
        for( localIndex j = 0; j < 2; ++j )
        {
          LvArray::tensorOps::copy< 3 >( extFaceNormal[j], faceNormal[extFacesOnTrailingEdge[j]] );
        }

        if( std::fabs( LvArray::tensorOps::AiBi< 3 >( extFaceNormal[0], extFaceNormal[1] )) < 0.9 ) //The two faces are not coplanar.
        {
          incompleteTrailingEdgeTopology = true;
        }
      }
    }

    calculateElementForcesOnEdge ( domain, edgeID, edgeLength, trailingNodes,
                                   nodeManager, edgeManager, elementManager, vecTipNorm, fFaceA[i], GdivBeta, threeNodesPinched, true );

  }


  real64 tipForce[3];
  tipForce[0] = LvArray::tensorOps::AiBi< 3 >( fNodeO, vecTipNorm ) + LvArray::tensorOps::AiBi< 3 >( fFaceA[0], vecTipNorm ) / 2.0 - LvArray::tensorOps::AiBi< 3 >( fFaceA[1], vecTipNorm ) / 2.0;
  tipForce[1] = LvArray::tensorOps::AiBi< 3 >( fNodeO, vecTip ) + LvArray::tensorOps::AiBi< 3 >( fFaceA[0], vecTip ) / 2.0 - LvArray::tensorOps::AiBi< 3 >( fFaceA[1], vecTip ) / 2.0;
  tipForce[2] = LvArray::tensorOps::AiBi< 3 >( fNodeO, vecEdge ) + LvArray::tensorOps::AiBi< 3 >( fFaceA[0], vecEdge ) / 2.0 - LvArray::tensorOps::AiBi< 3 >( fFaceA[1], vecEdge ) / 2.0;

  real64 tipDisplacement[3], tipOpening[3], tipFaceDisplacement[2][3];

  if( !threeNodesPinched )
  {
    for( localIndex i=0; i<2; ++i )
    {
      localIndex faceID = tipFaces[i];
      LvArray::tensorOps::fill< 3 >( tipFaceDisplacement[i], 0.0 );

      for( localIndex const j : faceToNodeMap[ faceID ] )
      {
        if( j != edgeToNodeMap( edgeID, 0 ) && j != edgeToNodeMap( edgeID, 1 ))
        {
          LvArray::tensorOps::add< 3 >( tipFaceDisplacement[i], displacement[j] );
        }
      }

      LvArray::tensorOps::scale< 3 >( tipFaceDisplacement[i], 1.0 / (faceToNodeMap.sizeOfArray( faceID ) - 2) );
    }
    LvArray::tensorOps::copy< 3 >( tipDisplacement, tipFaceDisplacement[1] );
    LvArray::tensorOps::subtract< 3 >( tipDisplacement, tipFaceDisplacement[0] );
  }
  else
  {
    LvArray::tensorOps::copy< 3 >( tipDisplacement, displacement[openNodeID[1]] );
    LvArray::tensorOps::subtract< 3 >( tipDisplacement, displacement[openNodeID[0]] );
  }

  tipOpening[0] = LvArray::tensorOps::AiBi< 3 >( tipDisplacement, vecTipNorm );
  tipOpening[1] = LvArray::tensorOps::AiBi< 3 >( tipDisplacement, vecTip );
  tipOpening[2] = LvArray::tensorOps::AiBi< 3 >( tipDisplacement, vecEdge );

  real64 tipArea;
  tipArea = faceArea( faceA );
  if( faceToNodeMap.sizeOfArray( faceA ) == 3 )
  {
    tipArea *= 2.0;
  }

  if( !incompleteTrailingEdgeTopology && tipOpening[0] * tipForce[0] > 0.0 )
  {
    SIF_I[edgeID] = pow( fabs( tipForce[0] * tipOpening[0] / 2.0 / tipArea ), 0.5 );
    SIF_II[edgeID] = pow( fabs( tipForce[1] * tipOpening[1] / 2.0 / tipArea ), 0.5 );
    SIF_III[edgeID] = pow( fabs( tipForce[2] * tipOpening[2] / 2.0 / tipArea ), 0.5 );

    if( tipOpening[0] < 0 )
    {
      // We don't need this for the case of incomplete trailing edge topology.  Sign in that case should be taken care
      // of automatically because there is no sqrt involved.
      SIF_I( edgeID ) *= -1.0;
    }

  }
  else
  {
    // Opening-based SIF, based on
    // Equation 1 in Fu et al. 2012, DOI::10.1016/j.engfracmech.2012.04.010
    real64 r = tipArea / edgeLength;
    SIF_I[edgeID] = tipOpening[0] / 2.0 * GdivBeta / pow( r/6.28, 0.5 );
    SIF_II[edgeID] = 0.0;  // SIF is not accurate in this scenario anyway.  Let's not worry about turning.
    SIF_III[edgeID] = 0.0;
  }

  if( tipForce[1] < 0.0 )
  {
    SIF_II[edgeID] *= -1.0;
  }

  if( SIF_I[edgeID] > 0.0 )
  {
    rval = pow( SIF_I[edgeID]*SIF_I[edgeID]+SIF_II[edgeID]*SIF_II[edgeID]+SIF_III[edgeID]*SIF_III[edgeID], 0.5 );
  }
  else
  {
    rval = -1.0;
  }

//  std::cout << "EdgeID: " << edgeID << " SIF: " << rval << std::endl;

  return rval;
}


int SurfaceGenerator::calculateElementForcesOnEdge( DomainPartition const & domain,
                                                    localIndex const edgeID,
                                                    real64 edgeLength,
                                                    localIndex_array & nodeIndices,
                                                    NodeManager const & nodeManager,
                                                    EdgeManager const & edgeManager,
                                                    ElementRegionManager const & elementManager,
                                                    real64 ( & vecTipNorm )[3],
                                                    real64 ( & fNode )[3],
                                                    real64 & GdivBeta,
                                                    bool threeNodesPinched,
                                                    bool calculatef_u )
{
  ArrayOfArraysView< localIndex const > const & nodeToRegionMap = nodeManager.elementRegionList().toViewConst();
  ArrayOfArraysView< localIndex const > const & nodeToSubRegionMap = nodeManager.elementSubRegionList().toViewConst();
  ArrayOfArraysView< localIndex const > const & nodeToElementMap = nodeManager.elementList().toViewConst();

  arrayView2d< localIndex const > const & edgeToNodeMap = edgeManager.nodeList();

  arrayView2d< real64 const, nodes::REFERENCE_POSITION_USD > const & X = nodeManager.referencePosition();

  ConstitutiveManager const & constitutiveManager = domain.getConstitutiveManager();
  m_solidMaterialFullIndex.resize( elementManager.numRegions() );
  elementManager.forElementRegionsComplete< CellElementRegion >( [&]( localIndex regionIndex,
                                                                      CellElementRegion const & region )
  {
    string const & solidMaterialName = region.getSubRegion( 0 ).getReference< string >( viewKeyStruct::solidMaterialNameString() );
    ConstitutiveBase const & solid = constitutiveManager.getConstitutiveRelation< ConstitutiveBase >( solidMaterialName );
    m_solidMaterialFullIndex[regionIndex] = solid.getIndexInParent();
  } );

  ElementRegionManager::MaterialViewAccessor< arrayView1d< real64 const > > const shearModulus =
    elementManager.constructFullMaterialViewAccessor< array1d< real64 >, arrayView1d< real64 const > >( "shearModulus", constitutiveManager );

  ElementRegionManager::MaterialViewAccessor< arrayView1d< real64 const > > const bulkModulus =
    elementManager.constructFullMaterialViewAccessor< array1d< real64 >, arrayView1d< real64 const > >( "bulkModulus", constitutiveManager );

  ElementRegionManager::MaterialViewAccessor< arrayView3d< real64 const, solid::STRESS_USD > > const
  stress = elementManager.constructFullMaterialViewAccessor< array3d< real64, solid::STRESS_PERMUTATION >,
                                                             arrayView3d< real64 const, solid::STRESS_USD > >( SolidBase::viewKeyStruct::stressString(),
                                                                                                               constitutiveManager );

  ElementRegionManager::ElementViewAccessor< arrayView4d< real64 const > > const
  dNdX = elementManager.constructViewAccessor< array4d< real64 >, arrayView4d< real64 const > >( keys::dNdX );

  ElementRegionManager::ElementViewAccessor< arrayView2d< real64 const > > const
  detJ = elementManager.constructViewAccessor< array2d< real64 >, arrayView2d< real64 const > >( keys::detJ );

  ElementRegionManager::ElementViewAccessor< arrayView2d< real64 const > > const elemCenter =
    elementManager.constructViewAccessor< array2d< real64 >, arrayView2d< real64 const > >( ElementSubRegionBase::viewKeyStruct::elementCenterString() );

  localIndex nElemEachSide[2];
  nElemEachSide[0] = 0;
  nElemEachSide[1] = 0;

  real64 xEdge[3] = { 0.0 };

  if( !calculatef_u )
  {
    edgeManager.calculateCenter( edgeID, X, xEdge );
  }

  for( localIndex i=0; i < nodeIndices.size(); ++i )
  {
    localIndex nodeID = nodeIndices( i );
//    localIndex_array temp11;
//    for (int ii = 0; ii < nodeToElementMap.sizeOfArray(nodeID); ii++)
//    {
//      temp11.emplace_back(nodeToElementMap[nodeID][ii]);
//    }

    for( localIndex k=0; k<nodeToRegionMap.sizeOfArray( nodeID ); ++k )
    {
      localIndex const er  = nodeToRegionMap[nodeID][k];
      localIndex const esr = nodeToSubRegionMap[nodeID][k];
      localIndex const ei  = nodeToElementMap[nodeID][k];

      CellElementSubRegion const & elementSubRegion = elementManager.getRegion( er ).getSubRegion< CellElementSubRegion >( esr );

      real64 xEle[3] = LVARRAY_TENSOROPS_INIT_LOCAL_3( elemCenter[er][esr][ei] );

      real64 x0_x1[3] = LVARRAY_TENSOROPS_INIT_LOCAL_3( X[edgeToNodeMap[edgeID][0]] );
      LvArray::tensorOps::subtract< 3 >( x0_x1, X[edgeToNodeMap[edgeID][1]] );
      LvArray::tensorOps::normalize< 3 >( x0_x1 );

      real64 x0_xEle[3] = LVARRAY_TENSOROPS_INIT_LOCAL_3( xEle );
      LvArray::tensorOps::subtract< 3 >( x0_xEle, X[edgeToNodeMap[edgeID][1]] );
      real64 const udist = LvArray::tensorOps::AiBi< 3 >( x0_x1, x0_xEle );

      localIndex const numQuadraturePoints = detJ[er][esr].size( 1 );

      if(( udist <= edgeLength && udist > 0.0 ) || threeNodesPinched )
      {
        real64 const K  = bulkModulus[er][esr][m_solidMaterialFullIndex[er]][ei];
        real64 const G = shearModulus[er][esr][m_solidMaterialFullIndex[er]][ei];
        real64 const YoungModulus = 9 * K * G / ( 3 * K + G );
        real64 const poissonRatio = ( 3 * K - 2 * G ) / ( 2 * ( 3 * K + G ) );

        arrayView2d< localIndex const, cells::NODE_MAP_USD > const & elementsToNodes = elementSubRegion.nodeList();
        for( localIndex n=0; n<elementsToNodes.size( 1 ); ++n )
        {
          if( elementsToNodes( ei, n ) == nodeID )
          {
            real64 temp[3]{};
            LvArray::tensorOps::copy< 3 >( xEle, elemCenter[er][esr][ei] ); //For C3D6 element type, elementsToNodes map may include
            // repeated indices and the following may run multiple
            // times for the same element.

            //wu40: the nodal force need to be weighted by Young's modulus and possion's ratio.
            solidMechanicsLagrangianFEMKernels::ExplicitKernel::
              calculateSingleNodalForce( ei,
                                         n,
                                         numQuadraturePoints,
                                         dNdX[er][esr],
                                         detJ[er][esr],
                                         stress[er][esr][m_solidMaterialFullIndex[er]],
                                         temp );

            LvArray::tensorOps::scale< 3 >( temp, YoungModulus );
            LvArray::tensorOps::scale< 3 >( temp, 1.0 / (1 - poissonRatio * poissonRatio) );

            if( !calculatef_u )
            {
              LvArray::tensorOps::subtract< 3 >( xEle, xEdge );
              if( LvArray::tensorOps::AiBi< 3 >( xEle, vecTipNorm ) > 0 )
              {
                nElemEachSide[0] += 1;
                LvArray::tensorOps::add< 3 >( fNode, temp );

                //wu40: for debug purpose
//                std::cout << "ElementID: " << iEle << ", NodeID: " << nodeID << std::endl;
//                std::cout << "Nodal force: " << temp[0] << ", " << temp[1] << ", " << temp[2] << std::endl;
//                std::cout << "Add to total nodal force (fdisc): " << fNode[0] << ", " << fNode[1] << ", " << fNode[2]
// << std::endl;
              }
              else
              {
                nElemEachSide[1] +=1;
                LvArray::tensorOps::subtract< 3 >( fNode, temp );

                //wu40: for debug purpose
//                std::cout << "ElementID: " << iEle << ", NodeID: " << nodeID << std::endl;
//                std::cout << "Nodal force: " << temp[0] << ", " << temp[1] << ", " << temp[2] << std::endl;
//                std::cout << "Minus from total nodal force (fdisc): " << fNode[0] << ", " << fNode[1] << ", " <<
// fNode[2] << std::endl;
              }
            }
            else
            {
              LvArray::tensorOps::add< 3 >( fNode, temp );

              //wu40: for debug purpose
//              std::cout << "ElementID: " << iEle << ", NodeID: " << nodeID << std::endl;
//              std::cout << "Nodal force: " << temp[0] << ", " << temp[1] << ", " << temp[2] << std::endl;
//              std::cout << "Add to total nodal force (fext): " << fNode[0] << ", " << fNode[1] << ", " << fNode[2] <<
// std::endl;
            }
          }
        }

        if( !calculatef_u )
        {
          GdivBeta += G /2/(1-poissonRatio);
        }
      }

    }

    //If we only find one node behind the tip for the non-threeNodesPinched scenario, we do the following as a rough
    // compensation for f_u.
    if( calculatef_u && nodeIndices.size() == 1 && !threeNodesPinched )
    {
      LvArray::tensorOps::scale< 3 >( fNode, 2.0 );
    }
  }

  if( !calculatef_u )
  {
    if( nElemEachSide[0]>=1 && nElemEachSide[1]>=1 )
      LvArray::tensorOps::scale< 3 >( fNode, 0.5 );
    //We have contributions from both sides. The two sizes are the two sides of the fracture plane.  If the fracture
    // face
    // is on domain boundary, it's possible to have just one side.
    if( nElemEachSide[0] + nElemEachSide[1] >= 1 )
      GdivBeta /= (nElemEachSide[0] + nElemEachSide[1]);
  }

  return 0;
}

int SurfaceGenerator::checkOrphanElement( ElementRegionManager const & elementManager,
                                          FaceManager const & faceManager,
                                          localIndex iFace )
{
  arrayView2d< localIndex const > const & faceToRegionMap = faceManager.elementRegionList();
  arrayView2d< localIndex const > const & faceToSubRegionMap = faceManager.elementSubRegionList();
  arrayView2d< localIndex const > const & faceToElementMap = faceManager.elementList();

  arrayView1d< integer const > const & faceIsExternal = faceManager.isExternal();

  arrayView1d< integer const > const & ruptureState = faceManager.getField< surfaceGeneration::ruptureState >();

  int flagOrphan = 0;
  for( localIndex k=0; k<faceToRegionMap.size( 1 ); ++k )
  {
    localIndex const er = faceToRegionMap[iFace][k];
    localIndex const esr = faceToSubRegionMap[iFace][k];
    localIndex const ei = faceToElementMap[iFace][k];
    if( er != -1 &&  esr != -1 && ei != -1 )
    {
      CellElementSubRegion const & elementSubRegion = elementManager.getRegion( faceToRegionMap[iFace][k] ).
                                                        getSubRegion< CellElementSubRegion >( faceToSubRegionMap[iFace][k] );


      int nRuptureFace = 0;
      arrayView2d< localIndex const > const & elementsToFaces = elementSubRegion.faceList();
      for( localIndex a=0; a < elementsToFaces.size( 1 ); ++a )
      {
        localIndex jFace = elementsToFaces[ei][a];
        if( (ruptureState[jFace] == 1 || faceIsExternal[jFace] >= 1) && jFace != iFace )
        {
          nRuptureFace +=1;
        }
      }

      if( nRuptureFace == elementsToFaces.size( 1 ) - 1 )
      {
        flagOrphan = 1;
      }
    }
  }
  return flagOrphan;

}

void SurfaceGenerator::markRuptureFaceFromNode( localIndex const nodeIndex,
                                                NodeManager const & nodeManager,
                                                EdgeManager const & edgeManager,
                                                FaceManager & faceManager,
                                                ElementRegionManager const & GEOS_UNUSED_PARAM( elementManager ),
                                                ModifiedObjectLists & modifiedObjects )
{
  arrayView1d< integer > const & ruptureState = faceManager.getField< surfaceGeneration::ruptureState >();
  arrayView1d< real64 const > const & SIFonFace = faceManager.getField< surfaceGeneration::SIFonFace >();
  arrayView2d< real64 const > const & KIC = faceManager.getField< surfaceGeneration::K_IC >();
  ArrayOfArraysView< localIndex const > const & faceToEdgeMap = faceManager.edgeList().toViewConst();
  arrayView2d< real64 const > const & faceCenter = faceManager.faceCenter();

  ArrayOfSetsView< localIndex const > const & nodeToFaceMap = nodeManager.faceList().toViewConst();
  arrayView2d< real64 const, nodes::REFERENCE_POSITION_USD > const & X = nodeManager.referencePosition();

  localIndex_array eligibleFaces;
  real64_array faceSIFToToughnessRatio;
  real64 lowestSIF = std::numeric_limits< real64 >::max();
  real64 highestSIF = std::numeric_limits< real64 >::min();

  for( localIndex const faceIndex : nodeToFaceMap[ nodeIndex ] )
  {
    if( m_tipFaces.contains( faceIndex ))
    {
      real64 faceToughness;
      real64 fc[3] = LVARRAY_TENSOROPS_INIT_LOCAL_3( faceCenter[faceIndex] );

      eligibleFaces.emplace_back( faceIndex );

      for( localIndex const edgeIndex : faceToEdgeMap[ faceIndex ] )
      {
        if( m_tipEdges.contains( edgeIndex ))
        {
          real64 direction[3] = LVARRAY_TENSOROPS_INIT_LOCAL_3( fc );
          real64 edgeCenter[3];
          edgeManager.calculateCenter( edgeIndex, X, edgeCenter );
          LvArray::tensorOps::subtract< 3 >( direction, edgeCenter );
          LvArray::tensorOps::normalize< 3 >( direction );
          faceToughness = std::fabs( LvArray::tensorOps::AiBi< 3 >( direction, KIC[faceIndex] ));

          faceSIFToToughnessRatio.emplace_back( SIFonFace[faceIndex]/faceToughness );
          highestSIF = std::max( highestSIF, SIFonFace[faceIndex]/faceToughness );
          lowestSIF = std::min( lowestSIF, SIFonFace[faceIndex]/faceToughness );
        }
      }
    }
  }

  for( localIndex i = 0; i < eligibleFaces.size(); ++i )
  {
    localIndex pickedFace = eligibleFaces[i];

    if( highestSIF > 1.0 &&
        ((eligibleFaces.size() < 3) || (eligibleFaces.size() >= 3 && (highestSIF - faceSIFToToughnessRatio[i]) <= 0.2 * (highestSIF - lowestSIF))))
    {
      ruptureState[pickedFace] = 1;
      modifiedObjects.modifiedFaces.insert( pickedFace );

      // Next we mark the faces that are 1) connected to this face, and 2) attached to one node of the edge (implicitly
      // satisfied), and 3) almost co-plane with this face
//      if( m_markExtendedLayer == 1)
//      {
//        for( auto iedge : faceToEdgeMap[pickedFace] )
//        {
//          for( auto iface : edgeToFaceMap[iedge] )
//          {
//            if( iface != pickedFace && isFaceSeparable[iface] == 1 && faceManager.isExternal()[iface] < 1 &&
//                fabs(LvArray::tensorOps::AiBi< 3 >(faceNormals[pickedFace], faceNormals[iface])) > cos( m_maxTurnAngle ) &&
//                ((faceToNodeMap[iface].size() == 3) || (faceToNodeMap[iface].size() == 4 &&
//                    (std::find(faceToNodeMap[iface].begin(), faceToNodeMap[iface].end(), nodeIndex) !=
// faceToNodeMap[iface].end()))))
//            {
//              //wu40: Under tet mesh scenario, the face next to the pickedFace should also be marked but it may not
// necessarily connect to the tip node.
//              bool ruptureFace = true;
//              for (auto edgeIndex: faceToEdgeMap[pickedFace])
//              {
//                if (m_tipEdges.contains(edgeIndex))
//                {
//                  R1Tensor fc;
//                  real64 uDist, segmentLength;
//
//                  fc = faceCenter[iface];
//
//                  R1Tensor x0_x1(X[edgeToNodeMap[edgeIndex][0]]), x0_fc(fc);
//                  x0_x1 -= X[edgeToNodeMap[edgeIndex][1]];
//                  segmentLength = x0_x1.Normalize();
//                  x0_fc -= X[edgeToNodeMap[edgeIndex][1]];
//                  uDist = LvArray::tensorOps::AiBi< 3 >(x0_x1, x0_fc);
//
//                  if (uDist / segmentLength < -m_faceToEdgeProjectionTol || uDist / segmentLength > 1 +
// m_faceToEdgeProjectionTol)
//                  {
//                    ruptureFace = false;
//                  }
//                }
//              }
//
//              if (ruptureFace)
//              {
//                ruptureState[iface] = 1;
//                modifiedObjects.modifiedFaces.insert( iface );
//              }
//            }
//          }
//        }
//      }
    }
  }
}

void SurfaceGenerator::markRuptureFaceFromEdge( localIndex const edgeID,
                                                localIndex const & GEOS_UNUSED_PARAM( trailFaceID ),
                                                NodeManager const & nodeManager,
                                                EdgeManager const & edgeManager,
                                                FaceManager & faceManager,
                                                ElementRegionManager const & elementManager,
                                                real64 ( &GEOS_UNUSED_PARAM( vecTipNorm ) )[3],
                                                real64 ( & vecTip )[3],
                                                ModifiedObjectLists & modifiedObjects,
                                                int const edgeMode )
{
  arrayView1d< integer > const & ruptureState = faceManager.getField< surfaceGeneration::ruptureState >();
  arrayView1d< real64 > const & SIFonFace = faceManager.getField< surfaceGeneration::SIFonFace >();
  arrayView2d< real64 const > const & KIC = faceManager.getField< surfaceGeneration::K_IC >();
  arrayView1d< real64 const > const & SIF_I = edgeManager.getField< surfaceGeneration::SIF_I >();
  arrayView1d< real64 const > const & SIF_II = edgeManager.getField< surfaceGeneration::SIF_II >();
  arrayView1d< localIndex > const & primaryCandidateFace = faceManager.getField< surfaceGeneration::primaryCandidateFace >();
  arrayView1d< integer const > const & isFaceSeparable = faceManager.getField< surfaceGeneration::isFaceSeparable >();
//  integer_array* dfnIndexMap = faceManager.getReferencePointer<integer_array>( "DFN_Index" );

  arrayView1d< integer const > const & faceIsExternal = faceManager.isExternal();


  arrayView2d< localIndex > const & edgeToNodeMap = edgeManager.nodeList();
  ArrayOfSetsView< localIndex const > const & edgeToFaceMap = edgeManager.faceList().toViewConst();

  arrayView2d< real64 const, nodes::REFERENCE_POSITION_USD > const & X = nodeManager.referencePosition();

  arrayView2d< localIndex const > const & faceToElementMap = faceManager.elementList();
  arrayView2d< real64 const > const & faceCenter = faceManager.faceCenter();

  localIndex_array eligibleFaces;
  real64 lowestSIF = std::numeric_limits< real64 >::max();
  real64 highestSIF = std::numeric_limits< real64 >::min();
  real64 lowestScore = std::numeric_limits< real64 >::max();
  real64 highestScore = std::numeric_limits< real64 >::min();
  real64 secondScore = std::numeric_limits< real64 >::min();
  localIndex faceWithHighestScore = std::numeric_limits< localIndex >::max();
  localIndex faceWithSecondScore = std::numeric_limits< localIndex >::max();

  real64 vecEdge[3], edgeCenter[3];
  edgeManager.calculateLength( edgeID, X, vecEdge );
  edgeManager.calculateCenter( edgeID, X, edgeCenter );


  for( localIndex const iface : edgeToFaceMap[ edgeID ] )
  {
    if( faceToElementMap.size( 1 ) == 2  &&
        faceIsExternal[iface] < 1 &&
        checkOrphanElement( elementManager, faceManager, iface ) == 0 &&
        isFaceSeparable[iface] == 1 )
    {
      real64 const fc[3] = LVARRAY_TENSOROPS_INIT_LOCAL_3( faceCenter[iface] );

      //Get the vector in the face and normal to the edge.
      //wu40: there is a function in GEOS for this calculation. Maybe it's worth to have a function in GEOSX too.
      real64 x0_x1[3] = LVARRAY_TENSOROPS_INIT_LOCAL_3( X[edgeToNodeMap[edgeID][0]] );
      LvArray::tensorOps::subtract< 3 >( x0_x1, X[edgeToNodeMap[edgeID][1]] );
      LvArray::tensorOps::normalize< 3 >( x0_x1 );

      real64 x0_fc[3] = LVARRAY_TENSOROPS_INIT_LOCAL_3( fc );
      LvArray::tensorOps::subtract< 3 >( x0_fc, X[edgeToNodeMap[edgeID][1]] );
      real64 const udist = LvArray::tensorOps::AiBi< 3 >( x0_x1, x0_fc );

      real64 ptPrj[3] = LVARRAY_TENSOROPS_INIT_LOCAL_3( x0_x1 );
      LvArray::tensorOps::scale< 3 >( ptPrj, udist );
      LvArray::tensorOps::add< 3 >( ptPrj, X[edgeToNodeMap[edgeID][1]] );

      real64 vecFace[3] = LVARRAY_TENSOROPS_INIT_LOCAL_3( fc );
      LvArray::tensorOps::subtract< 3 >( vecFace, ptPrj );
      LvArray::tensorOps::normalize< 3 >( vecFace );

//      if( LvArray::tensorOps::AiBi< 3 >( vecTip, vecFace ) > cos( m_maxTurnAngle ))
      {
        eligibleFaces.emplace_back( iface );
        real64 thetaFace = acos( LvArray::tensorOps::AiBi< 3 >( vecTip, vecFace )*0.999999 );  // We multiply this by 0.9999999 to avoid an
        // exception caused by acos a number slightly larger
        // than 1.

        real64 tipCrossFace[ 3 ];
        LvArray::tensorOps::crossProduct( tipCrossFace, vecTip, vecFace );
        if( LvArray::tensorOps::AiBi< 3 >( tipCrossFace, vecEdge ) < 0.0 )
        {
          thetaFace *= -1.0;
        }

        SIFonFace[iface] = cos( thetaFace / 2.0 ) *
                           ( SIF_I[edgeID] * cos( thetaFace / 2.0 ) * cos( thetaFace / 2.0 ) - 1.5 * SIF_II[edgeID] * sin( thetaFace ) );

        real64 direction[3] = LVARRAY_TENSOROPS_INIT_LOCAL_3( fc );
        LvArray::tensorOps::subtract< 3 >( direction, edgeCenter );
        LvArray::tensorOps::normalize< 3 >( direction );
        real64 faceToughness = std::fabs( LvArray::tensorOps::AiBi< 3 >( direction, KIC[iface] ));

        highestSIF = std::max( highestSIF, SIFonFace[iface]/faceToughness );
        lowestSIF = std::min( lowestSIF, SIFonFace[iface]/faceToughness );

      }
    }
  }

  localIndex_array pickedFaces;
  if( eligibleFaces.size() >=1 )
  {
    for( localIndex i = 0; i < eligibleFaces.size(); ++i )
    {
      localIndex iface = eligibleFaces[i];
      real64 direction[3] = LVARRAY_TENSOROPS_INIT_LOCAL_3( edgeCenter );
      LvArray::tensorOps::subtract< 3 >( direction, faceCenter[iface] );
      LvArray::tensorOps::normalize< 3 >( direction );
      real64 faceToughness = std::fabs( LvArray::tensorOps::AiBi< 3 >( direction, KIC[iface] ));

      real64 splitabilityScore = SIFonFace[iface] - lowestSIF * faceToughness;
      lowestScore = std::min( lowestScore, splitabilityScore );

      if( faceWithHighestScore == std::numeric_limits< localIndex >::max())
      {
        faceWithHighestScore = iface;
        highestScore = splitabilityScore;
      }
      else if( splitabilityScore > highestScore )
      {
        faceWithSecondScore = faceWithHighestScore;
        secondScore = highestScore;
        faceWithHighestScore = iface;
        highestScore = splitabilityScore;
      }
      else if( splitabilityScore > secondScore )
      {
        faceWithSecondScore = iface;
        secondScore = splitabilityScore;
      }
    }

    pickedFaces.emplace_back( faceWithHighestScore );

    if( eligibleFaces.size() >= 3 && (highestScore - secondScore) < 0.1 * (highestScore - lowestScore))
    {
      pickedFaces.emplace_back( faceWithSecondScore );
    }

  }


  for( localIndex i = 0; i < pickedFaces.size(); ++i )
  {
    localIndex pickedFace = pickedFaces[i];

    if( highestSIF > 1.0 && edgeMode == 1 && i == 0 && isFaceSeparable[pickedFace] == 1 )
    {
      ruptureState[pickedFace] = 1;
//      if( !m_dfnPrefix.empty())
//        (*dfnIndexMap)[pickedFace] = (*dfnIndexMap)[trailFaceID];
      modifiedObjects.modifiedFaces.insert( pickedFace );
    }
    else if( highestSIF > 1.0 && edgeMode == 1 && i == 1 && isFaceSeparable[pickedFace] == 1 )
    {
      ruptureState[pickedFace] = -1;
//      if( !m_dfnPrefix.empty())
//        (*dfnIndexMap)[pickedFace] = (*dfnIndexMap)[trailFaceID];
      modifiedObjects.modifiedFaces.insert( pickedFace );
      primaryCandidateFace[pickedFace] = faceWithHighestScore;
    }


    // We didn't really need to do this unless the criterion above has been satisfied.
    // We are calculating this regardless the criterion for debugging purpose.
//    if( m_markExtendedLayer == 1 && highestSIF > 1.0 && edgeMode == 1 )
//    {
//      // Next we mark the faces that are 1) connected to this face, and 2) attached to one node of the edge
// (implicitly
//      // satisfied), and 3) almost co-plane with this face
//      for( auto iedge : faceToEdgeMap[pickedFace] )
//      {
//        if( iedge != edgeID )
//        {
//          for( auto iface : edgeToFaceMap[iedge] )
//          {
//            if( iface != pickedFace && isFaceSeparable[iface] == 1 && faceManager.isExternal()[iface] < 1 &&
//                ( std::find(faceToNodeMap[iface].begin(), faceToNodeMap[iface].end(), edgeToNodeMap[edgeID][0]) !=
// faceToNodeMap[iface].end() ||
//                  std::find(faceToNodeMap[iface].begin(), faceToNodeMap[iface].end(), edgeToNodeMap[edgeID][1]) !=
// faceToNodeMap[iface].end()))
//            {
//              R1Tensor fc, fn, vecFace, fn0, ptPrj;
//              real64 uDist, segmentLength;
//
//              fc = faceCenter[iface];
//              fn = faceNormal[iface];
//              fn0 = faceNormal[pickedFace];
//
//              R1Tensor x0_x1(X[edgeToNodeMap[edgeID][0]]), x0_fc(fc);
//              x0_x1 -= X[edgeToNodeMap[edgeID][1]];
//              segmentLength = x0_x1.Normalize();
//              x0_fc -= X[edgeToNodeMap[edgeID][1]];
//              uDist = LvArray::tensorOps::AiBi< 3 >(x0_x1, x0_fc);
//
//              ptPrj = x0_x1;
//              ptPrj *= uDist;
//              ptPrj += X[edgeToNodeMap[edgeID][1]];
//              vecFace = fc;
//              vecFace -= ptPrj;
//              vecFace.Normalize();
//
//              // thetaFace does not strictly speaking apply to this face since the tip edge is not a edge of this
// face.
//              // We calculate it as if this face is coplane with the master face
//              real64 thetaFace = acos( LvArray::tensorOps::AiBi< 3 >( vecTip, vecFace )*0.999999 );
//              if( LvArray::tensorOps::AiBi< 3 >( Cross( vecTip, vecFace ), vecEdge ) < 0.0 )
//              {
//                thetaFace *= -1.0;
//              }
//
//              if( LvArray::tensorOps::AiBi< 3 >( vecTip, vecFace ) > cos( m_maxTurnAngle ) &&
//                  uDist / segmentLength > -m_faceToEdgeProjectionTol &&
//                  uDist / segmentLength < 1 + m_faceToEdgeProjectionTol &&
//                  fabs( LvArray::tensorOps::AiBi< 3 >( vecEdge, fn )) < m_faceToEdgeCoplaneTol &&  // this face is kind of parallel to the
// tip
//                                                                         // edge.
//                  fabs( LvArray::tensorOps::AiBi< 3 >( fn0, fn )) > 1 - m_faceToFaceCoplaneTol )  // co-plane
//              {
//                if( highestSIF > 1.0 && edgeMode == 1 )
//                {
//                  ruptureState[iface] = ruptureState[pickedFace];
//                  modifiedObjects.modifiedFaces.insert( iface );
//                  primaryCandidateFace[iface] = primaryCandidateFace[pickedFace];
//                }
//              }
//            }
//          }
//        }
//      }
//    }
  }
}

void SurfaceGenerator::postUpdateRuptureStates( NodeManager const & nodeManager,
                                                EdgeManager const & edgeManager,
                                                FaceManager const & faceManager,
                                                ElementRegionManager const & GEOS_UNUSED_PARAM( elementManager ),
                                                std::vector< std::set< localIndex > > & nodesToRupturedFaces,
                                                std::vector< std::set< localIndex > > & edgesToRupturedFaces )
{
  ArrayOfArraysView< localIndex const > const & faceToNodeMap = faceManager.nodeList().toViewConst();
  ArrayOfArraysView< localIndex const > const & faceToEdgeMap = faceManager.edgeList().toViewConst();
  nodesToRupturedFaces.resize( nodeManager.size() );
  edgesToRupturedFaces.resize( edgeManager.size() );

  arrayView1d< integer const > const & faceRuptureState = faceManager.getField< surfaceGeneration::ruptureState >();
  arrayView1d< localIndex const > const & faceParentIndex = faceManager.getField< fields::parentIndex >();

  // assign the values of the nodeToRupturedFaces and edgeToRupturedFaces arrays.
  for( localIndex kf=0; kf<faceManager.size(); ++kf )
  {
    if( faceRuptureState[kf] >0 )
    {
      int const n = faceParentIndex[kf]==-1 ? 1 : 2;
      localIndex const faceIndex = faceParentIndex[kf]==-1 ? kf : faceParentIndex[kf];

      for( int i=0; i<n; ++i )
      {
        for( localIndex a=0; a<faceToNodeMap.sizeOfArray( kf ); ++a )
        {
          const localIndex nodeIndex = faceToNodeMap( kf, a );
          nodesToRupturedFaces[nodeIndex].insert( faceIndex );
        }

        for( localIndex a=0; a<faceToEdgeMap.sizeOfArray( kf ); ++a )
        {
          const localIndex edgeIndex = faceToEdgeMap( kf, a );
          edgesToRupturedFaces[edgeIndex].insert( faceIndex );
        }
      }
    }
  }
}

int SurfaceGenerator::checkEdgeSplitability( localIndex const edgeID,
                                             NodeManager const & GEOS_UNUSED_PARAM( nodeManager ),
                                             FaceManager const & faceManager,
                                             EdgeManager const & edgeManager,
                                             bool const GEOS_UNUSED_PARAM( prefrac ) )
{
  //     Return value = -1, this edge won't split for sure, don't do any more work;
  //                  = 0, edge is along a tip, but the fracture connected to it is not saturated yet.  We will only
  // calculate SIF but will not perform splitting.
  //                  = 1, edge is along a tip and the adjacent fracture is saturated, more work to be done; or this is
  // a dry simulation
  //                  = 2, this is a singular edge, we need split it.
  //                  = 3, this is an eligible kink, we need to process it as a kink

  ArrayOfSetsView< localIndex const > const & edgeToFaceMap = edgeManager.faceList().toViewConst();
  arrayView1d< localIndex const > const & faceParentIndex = faceManager.getField< fields::parentIndex >();

  arrayView1d< integer const > const & faceIsExternal = faceManager.isExternal();
  arrayView1d< integer const > const & edgeIsExternal = edgeManager.isExternal();

  int isSplitable = -1;

  if( edgeIsExternal[edgeID] == 0 )
  {
    return isSplitable;
  }

  // We first count the external faces connected to this edge;
  int nExternalFaces = 0;
  localIndex_array faceInvolved;
  for( localIndex const iface : edgeToFaceMap[ edgeID ] )
  {
    if( faceIsExternal[iface] >= 1 )
    {
      nExternalFaces++;
      faceInvolved.emplace_back( iface );
    }
  }

  if( nExternalFaces%2 == 1 )
  {
    //    char msg[200];
    //    sprintf(msg, "Error! Edge %d has an odd number of external faces.", int(edgeID));
    //    GEOS_ERROR(msg);
    //    std::cout << "Error! Edge " << int(edgeID) << " has an odd number of external faces. "
    //        << (*nodeManager.m_refposition)[edgeToNodeMap[edgeID][0]][0] << " ,"
    //        << (*nodeManager.m_refposition)[edgeToNodeMap[edgeID][0]][1] << " ,"
    //        << (*nodeManager.m_refposition)[edgeToNodeMap[edgeID][0]][2] << " ,";
    //    isSplitable = -1;
    return(isSplitable);
  }

  if( nExternalFaces >= 4 )
  {
    isSplitable = 2;
    return (isSplitable);
  }

  if( nExternalFaces == 2 )
  {
    localIndex parentFace = -1;
    if( faceParentIndex[faceInvolved[0]] == -1 && faceParentIndex[faceInvolved[1]] == faceInvolved[0] )
    {
      parentFace = faceInvolved[0];
    }
    else if( faceParentIndex[faceInvolved[1]] == -1 && faceParentIndex[faceInvolved[0]] == faceInvolved[1] )
    {
      parentFace = faceInvolved[1];
    }

    if( parentFace == -1 )
    {
      isSplitable = -1;
    }
    else
    {
      isSplitable = 1;
    }

  }

  return (isSplitable);
}

real64 SurfaceGenerator::minimumToughnessOnEdge( localIndex const edgeID,
                                                 NodeManager const & nodeManager,
                                                 EdgeManager const & edgeManager,
                                                 FaceManager const & faceManager )
{
  real64 val = std::numeric_limits< real64 >::max();

  arrayView2d< real64 const, nodes::REFERENCE_POSITION_USD > const & X = nodeManager.referencePosition();
  real64 edgeCenter[3] = { 0.0 };
  edgeManager.calculateCenter( edgeID, X, edgeCenter );

  arrayView2d< real64 const > const & KIC = faceManager.getField< surfaceGeneration::K_IC >();
  ArrayOfArraysView< localIndex const > const & faceToNodes = faceManager.nodeList().toViewConst();
  for( localIndex const iface : edgeManager.faceList()[ edgeID ] )
  {
    localIndex const numFaceNodes = faceToNodes.sizeOfArray( iface );
    real64 faceCenter[3] = { 0.0 };
    for( localIndex a=0; a<numFaceNodes; ++a )
    {
      LvArray::tensorOps::add< 3 >( faceCenter, X[ faceToNodes[iface][a] ] );
    }
    LvArray::tensorOps::scale< 3 >( faceCenter, 1.0 / numFaceNodes );

    real64 direction[ 3 ] = LVARRAY_TENSOROPS_INIT_LOCAL_3( faceCenter );
    LvArray::tensorOps::subtract< 3 >( direction, edgeCenter );
    LvArray::tensorOps::normalize< 3 >( direction );
    val = std::min( val, fabs( LvArray::tensorOps::AiBi< 3 >( KIC[iface], direction ) ) );
  }

  return val;
}

real64 SurfaceGenerator::minimumToughnessOnNode( localIndex const nodeID,
                                                 NodeManager const & nodeManager,
                                                 EdgeManager const & edgeManager,
                                                 FaceManager const & faceManager )
{
  arrayView2d< real64 const, nodes::REFERENCE_POSITION_USD > const & X = nodeManager.referencePosition();
  ArrayOfSetsView< localIndex const > const & nodeToFaceMap = nodeManager.faceList().toViewConst();

  arrayView2d< real64 const > const & KIC = faceManager.getField< surfaceGeneration::K_IC >();
  ArrayOfArraysView< localIndex const > const & faceToEdgeMap = faceManager.edgeList().toViewConst();
  arrayView2d< real64 const > const & faceCenter = faceManager.faceCenter();

  real64 val = std::numeric_limits< real64 >::max();

  for( localIndex const faceIndex: nodeToFaceMap[ nodeID ] )
  {
    if( m_tipFaces.contains( faceIndex ))
    {
      real64 const fc[3] = LVARRAY_TENSOROPS_INIT_LOCAL_3( faceCenter[faceIndex] );

      for( localIndex const edgeIndex: faceToEdgeMap[ faceIndex ] )
      {
        if( m_tipEdges.contains( edgeIndex ))
        {
          real64 direction[ 3 ] = LVARRAY_TENSOROPS_INIT_LOCAL_3( fc );
          real64 edgeCenter[ 3 ];
          edgeManager.calculateCenter( edgeIndex, X, edgeCenter );
          LvArray::tensorOps::subtract< 3 >( direction, edgeCenter );
          LvArray::tensorOps::normalize< 3 >( direction );

          val = std::min( val, fabs( LvArray::tensorOps::AiBi< 3 >( KIC[faceIndex], direction ) ) );
        }
      }
    }
  }

  return val;
}

void SurfaceGenerator::assignNewGlobalIndicesSerial( ObjectManagerBase & object,
                                                     std::set< localIndex > const & indexList )
{
  // in serial, we can simply loop over the indexList and assign new global indices based on
  // the value of the maxGlobalIndex() + 1;
  arrayView1d< globalIndex > const & localToGlobal = object.localToGlobalMap();
  for( localIndex const newLocalIndex : indexList )
  {
    globalIndex const newGlobalIndex = object.maxGlobalIndex() + 1;

    localToGlobal[newLocalIndex] = newGlobalIndex;
    object.updateGlobalToLocalMap( newLocalIndex );
  }

  object.setMaxGlobalIndex();
}

void SurfaceGenerator::assignNewGlobalIndicesSerial( ElementRegionManager & elementManager,
                                                     map< std::pair< localIndex, localIndex >, std::set< localIndex > > const & newElems )
{
  // in serial, we can simply iterate over the entries in newElems and assign new global indices based on
  // the value of the maxGlobalIndex() + 1 for the ElementRegionManager.

  // loop over entries of newElems, which gives elementRegion/subRegion local indices
  for( auto const & iter: newElems )
  {
    localIndex const er = iter.first.first;
    localIndex const esr = iter.first.second;
    std::set< localIndex > const & indexList = iter.second;

    ElementSubRegionBase & subRegion = elementManager.getRegion( er ).getSubRegion( esr );
    arrayView1d< globalIndex > const & localToGlobal = subRegion.localToGlobalMap();

    // loop over the new elems in the subRegion
    for( localIndex const newLocalIndex : indexList )
    {
      globalIndex const newGlobalIndex = elementManager.maxGlobalIndex() + 1;

      localToGlobal[newLocalIndex] = newGlobalIndex;
      subRegion.updateGlobalToLocalMap( newLocalIndex );
    }
  }

  elementManager.setMaxGlobalIndex();
}

real64
SurfaceGenerator::calculateRuptureRate( SurfaceElementRegion & faceElementRegion )
{
  real64 maxRuptureRate = 0;
  FaceElementSubRegion & subRegion = faceElementRegion.getSubRegion< FaceElementSubRegion >( 0 );

  ArrayOfArraysView< localIndex const > const &
  fractureConnectorEdgesToFaceElements = subRegion.m_2dFaceTo2dElems.toViewConst();

  arrayView1d< real64 > const & ruptureTime = subRegion.getField< fields::ruptureTime >();
  arrayView1d< real64 > const & ruptureRate = subRegion.getField< surfaceGeneration::ruptureRate >();

  arrayView2d< real64 const > const & elemCenter = subRegion.getElementCenter();

  for( localIndex kfc=0; kfc<fractureConnectorEdgesToFaceElements.size(); ++kfc )
  {
    for( localIndex kfe0=0; kfe0<fractureConnectorEdgesToFaceElements.sizeOfArray( kfc ); ++kfe0 )
    {
      localIndex const faceElem0 = fractureConnectorEdgesToFaceElements( kfc, kfe0 );
      for( localIndex kfe1=kfe0+1; kfe1<fractureConnectorEdgesToFaceElements.sizeOfArray( kfc ); ++kfe1 )
      {
        localIndex const faceElem1 = fractureConnectorEdgesToFaceElements( kfc, kfe1 );
        if( !( m_faceElemsRupturedThisSolve.count( faceElem0 ) && m_faceElemsRupturedThisSolve.count( faceElem1 ) ) )
        {
          real64 const deltaRuptureTime = fabs( ruptureTime( faceElem0 ) - ruptureTime( faceElem1 ));
          if( deltaRuptureTime > 1.0e-14 * (ruptureTime( faceElem0 ) + ruptureTime( faceElem1 )) )
          {
            real64 distance[3] = LVARRAY_TENSOROPS_INIT_LOCAL_3 ( elemCenter[ faceElem0 ] );
            LvArray::tensorOps::subtract< 3 >( distance, elemCenter[ faceElem1 ] );
            real64 const pairwiseRuptureRate = 1.0 / deltaRuptureTime;
            if( m_faceElemsRupturedThisSolve.count( faceElem0 ) )
            {
              ruptureRate( faceElem0 ) = std::min( ruptureRate( faceElem0 ), pairwiseRuptureRate );
            }
            else if( m_faceElemsRupturedThisSolve.count( faceElem1 ) )
            {
              ruptureRate( faceElem1 ) = std::min( ruptureRate( faceElem1 ), pairwiseRuptureRate );
            }
          }
        }
      }
    }
  }


  for( localIndex faceElemIndex : m_faceElemsRupturedThisSolve )
  {
    maxRuptureRate = std::max( maxRuptureRate, ruptureRate( faceElemIndex ) );
  }

  real64 globalMaxRuptureRate;
  MpiWrapper::allReduce( &maxRuptureRate,
                         &globalMaxRuptureRate,
                         1,
                         MPI_MAX,
                         MPI_COMM_GEOSX );

  return globalMaxRuptureRate;
}



REGISTER_CATALOG_ENTRY( SolverBase,
                        SurfaceGenerator,
                        string const &, dataRepository::Group * const )

} /* namespace geos */<|MERGE_RESOLUTION|>--- conflicted
+++ resolved
@@ -2947,13 +2947,7 @@
         }
       }
 
-<<<<<<< HEAD
-      if( unpinchedNodeID.size() < 3 )
-=======
-    if( unpinchedNodeID.size() < 2 || (unpinchedNodeID.size() == 2 && tipEdgesID.size() < 2) )
-    {
-      for( localIndex const nodeIndex : pinchedNodeID )
->>>>>>> 5b20fd39
+      if( unpinchedNodeID.size() < 2 || (unpinchedNodeID.size() == 2 && tipEdgesID.size() < 2) )
       {
         for( localIndex const nodeIndex : pinchedNodeID )
         {
