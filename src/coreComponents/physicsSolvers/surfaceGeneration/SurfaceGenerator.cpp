/*
 * ------------------------------------------------------------------------------------------------------------
 * SPDX-License-Identifier: LGPL-2.1-only
 *
 * Copyright (c) 2018-2019 Lawrence Livermore National Security LLC
 * Copyright (c) 2018-2019 The Board of Trustees of the Leland Stanford Junior University
 * Copyright (c) 2018-2019 Total, S.A
 * Copyright (c) 2019-     GEOSX Contributors
 * All right reserved
 *
 * See top level LICENSE, COPYRIGHT, CONTRIBUTORS, NOTICE, and ACKNOWLEDGEMENTS files for details.
 * ------------------------------------------------------------------------------------------------------------
 */

/**
 * @file SurfaceGenerator.cpp
 */

#include "SurfaceGenerator.hpp"

#include "mpiCommunications/CommunicationTools.hpp"
#include "mpiCommunications/NeighborCommunicator.hpp"
#include "mpiCommunications/SpatialPartition.hpp"
#include "finiteElement/FiniteElementDiscretizationManager.hpp"
#include "finiteVolume/FiniteVolumeManager.hpp"
#include "finiteVolume/FluxApproximationBase.hpp"
#include "managers/NumericalMethodsManager.hpp"
#include "mesh/FaceElementRegion.hpp"
#include "meshUtilities/ComputationalGeometry.hpp"
#include "physicsSolvers/solidMechanics/SolidMechanicsLagrangianFEMKernels.hpp"
#include "physicsSolvers/solidMechanics/SolidMechanicsLagrangianFEM.hpp"


#ifdef USE_GEOSX_PTP
#include "physicsSolvers/GEOSX_PTP/ParallelTopologyChange.hpp"
#endif

#include <set>

namespace geosx
{
  using namespace dataRepository;
  using namespace constitutive;

  constexpr real64 SurfaceGenerator::m_nonRuptureTime;

void ModifiedObjectLists::clearNewFromModified()
{
  for( localIndex const a : newNodes )
  {
    modifiedNodes.erase(a);
  }

  for( localIndex const a : newEdges )
  {
    modifiedEdges.erase(a);
  }

  for( localIndex const a : newFaces )
  {
    modifiedFaces.erase(a);
  }
}

void ModifiedObjectLists::insert( ModifiedObjectLists const & modifiedObjects )
{
  newNodes.insert( modifiedObjects.newNodes.begin(),
                   modifiedObjects.newNodes.end() );
  modifiedNodes.insert( modifiedObjects.modifiedNodes.begin(),
                        modifiedObjects.modifiedNodes.end() );

  newEdges.insert( modifiedObjects.newEdges.begin(),
                   modifiedObjects.newEdges.end() );
  modifiedEdges.insert( modifiedObjects.modifiedEdges.begin(),
                        modifiedObjects.modifiedEdges.end() );

  newFaces.insert( modifiedObjects.newFaces.begin(),
                   modifiedObjects.newFaces.end() );
  modifiedFaces.insert( modifiedObjects.modifiedFaces.begin(),
                        modifiedObjects.modifiedFaces.end() );

  for( auto & iter : modifiedObjects.newElements )
  {
    std::pair<localIndex,localIndex> const & key = iter.first;
    std::set<localIndex> const & values = iter.second;
    newElements[key].insert( values.begin(), values.end() );
  }

  for( auto & iter : modifiedObjects.modifiedElements )
  {
    std::pair<localIndex,localIndex> const & key = iter.first;
    std::set<localIndex> const & values = iter.second;
    modifiedElements[key].insert( values.begin(), values.end() );
  }

}

static localIndex GetOtherFaceEdge( const map< localIndex, std::pair<localIndex, localIndex> >& localFacesToEdges,
                                    const localIndex thisFace, const localIndex thisEdge )
{
  localIndex nextEdge = LOCALINDEX_MAX;

  const std::pair<localIndex, localIndex>& faceToEdges = stlMapLookup( localFacesToEdges, thisFace );
  if( faceToEdges.first == thisEdge )
  {
    nextEdge = faceToEdges.second;
  }
  else if( faceToEdges.second == thisEdge )
  {
    nextEdge = faceToEdges.first;
  }
  else
  {
    GEOSX_ERROR( "SurfaceGenerator::Couldn't find thisEdge in localFacesToEdges[thisFace]" );
  }
  return nextEdge;
}

static void CheckForAndRemoveDeadEndPath( const localIndex edgeIndex,
                                          arrayView1d<integer> const & isEdgeExternal,
                                          map< localIndex, std::set<localIndex> >& edgesToRuptureReadyFaces,
                                          map< localIndex, std::pair<localIndex, localIndex> >& localVFacesToVEdges,
                                          std::set<localIndex>& nodeToRuptureReadyFaces )
{


  localIndex thisEdge = edgeIndex;

  // if the edge is internal and the edge is only attached to one ruptured face...
  while( isEdgeExternal[thisEdge]!=1 )
  {

    //    std::set<localIndex>& edgeToRuptureReadyFaces = stlMapLookup(edgesToRuptureReadyFaces,thisEdge);
    std::set<localIndex>& edgeToRuptureReadyFaces = edgesToRuptureReadyFaces[thisEdge];

    if( edgeToRuptureReadyFaces.size()!=1 )
      break;

    // then the index for the face that is a "dead end"
    localIndex deadEndFace = *(edgeToRuptureReadyFaces.begin());


    std::pair<localIndex, localIndex>& localVFaceToVEdges = stlMapLookup( localVFacesToVEdges, deadEndFace );

    // get the edge on the other side of the "dead end" face
    localIndex nextEdge = -1;
    if( localVFaceToVEdges.first == thisEdge )
      nextEdge = localVFaceToVEdges.second;
    else if( localVFaceToVEdges.second == thisEdge )
      nextEdge = localVFaceToVEdges.first;
    else
    {
      GEOSX_ERROR( "SurfaceGenerator::FindFracturePlanes: Could not find the next edge when removing dead end faces." );
    }

    // delete the face from the working arrays
    edgeToRuptureReadyFaces.erase( deadEndFace );
    edgesToRuptureReadyFaces[nextEdge].erase( deadEndFace );
    nodeToRuptureReadyFaces.erase( deadEndFace );

    // if all the faces have been deleted, then go ahead and delete the top level entry
    if( edgeToRuptureReadyFaces.empty() )
      edgesToRuptureReadyFaces.erase( thisEdge );
    if( edgesToRuptureReadyFaces[nextEdge].empty() )
      edgesToRuptureReadyFaces.erase( nextEdge );

    // now increment the "thisEdge" to point to the other edge on the face that was just deleted
    thisEdge = nextEdge;
  }

}


SurfaceGenerator::SurfaceGenerator( const std::string& name,
                                    Group * const parent ):
  SolverBase( name, parent ),
  m_failCriterion( 1 ),
//  m_maxTurnAngle(91.0),
  m_solidMaterialName(""),
  m_nodeBasedSIF(0),
  m_rockToughness(1.0e99),
  m_mpiCommOrder(0)
{
  this->registerWrapper( viewKeyStruct::failCriterionString,
                             &this->m_failCriterion,
                             0 );

  registerWrapper(viewKeyStruct::solidMaterialNameString, &m_solidMaterialName, 0)->
      setInputFlag(InputFlags::REQUIRED)->
      setDescription("Name of the solid material used in solid mechanic solver");

  registerWrapper(viewKeyStruct::rockToughnessString, &m_rockToughness, 0)->
      setInputFlag(InputFlags::REQUIRED)->
      setDescription("Rock toughness of the solid material");

  registerWrapper(viewKeyStruct::nodeBasedSIFString, &m_nodeBasedSIF, 0)->
      setInputFlag(InputFlags::OPTIONAL)->
      setDescription("Rock toughness of the solid material");

  registerWrapper(viewKeyStruct::mpiCommOrderString, &m_mpiCommOrder, 0)->
      setInputFlag(InputFlags::OPTIONAL)->
      setDescription("Flag to enable MPI consistent communication ordering");

  this->registerWrapper( viewKeyStruct::fractureRegionNameString, &m_fractureRegionName, 0 )->
      setInputFlag(dataRepository::InputFlags::OPTIONAL)->
      setApplyDefaultValue("FractureRegion");

  registerWrapper( viewKeyStruct::tipNodesString, &m_tipNodes, 0 )->
      setDescription("Set containing all the nodes at the fracture tip");

  registerWrapper( viewKeyStruct::tipEdgesString, &m_tipEdges, 0 )->
      setDescription("Set containing all the tip edges");

  registerWrapper( viewKeyStruct::tipFacesString, &m_tipFaces, 0 )->
      setDescription("Set containing all the tip faces");

  registerWrapper( viewKeyStruct::trailingFacesString, &m_trailingFaces, 0 )->
      setDescription("Set containing all the trailing faces");

  this->registerWrapper( viewKeyStruct::fractureRegionNameString, &m_fractureRegionName, 0 )->
    setInputFlag(dataRepository::InputFlags::OPTIONAL)->
    setApplyDefaultValue("FractureRegion");


}

SurfaceGenerator::~SurfaceGenerator()
{
  // TODO Auto-generated destructor stub
}

void SurfaceGenerator::RegisterDataOnMesh( Group * const MeshBodies )
{
  for( auto & mesh : MeshBodies->GetSubGroups() )
  {
    MeshLevel * const meshLevel = mesh.second->group_cast<MeshBody*>()->getMeshLevel(0);

    ElementRegionManager * const elemManager = meshLevel->getElemManager();

    elemManager->forElementSubRegions<CellElementSubRegion>( [&]( CellElementSubRegion * const subRegion )
    {
      subRegion->registerWrapper< array1d<real64> >( viewKeyStruct::K_IC_00String )->setDefaultValue(-1);
      subRegion->registerWrapper< array1d<real64> >( viewKeyStruct::K_IC_01String )->setDefaultValue(-1);
      subRegion->registerWrapper< array1d<real64> >( viewKeyStruct::K_IC_02String )->setDefaultValue(-1);
      subRegion->registerWrapper< array1d<real64> >( viewKeyStruct::K_IC_10String )->setDefaultValue(-1);
      subRegion->registerWrapper< array1d<real64> >( viewKeyStruct::K_IC_11String )->setDefaultValue(-1);
      subRegion->registerWrapper< array1d<real64> >( viewKeyStruct::K_IC_12String )->setDefaultValue(-1);
      subRegion->registerWrapper< array1d<real64> >( viewKeyStruct::K_IC_20String )->setDefaultValue(-1);
      subRegion->registerWrapper< array1d<real64> >( viewKeyStruct::K_IC_21String )->setDefaultValue(-1);
      subRegion->registerWrapper< array1d<real64> >( viewKeyStruct::K_IC_22String )->setDefaultValue(-1);
    });

    elemManager->forElementRegions<FaceElementRegion>( [&] ( FaceElementRegion * const region )
    {
      region->forElementSubRegions<FaceElementSubRegion>( [&]( FaceElementSubRegion * const subRegion )
      {
        subRegion->registerWrapper< array1d<real64> >( viewKeyStruct::K_IC_00String )->setDefaultValue(-1);
        subRegion->registerWrapper< array1d<real64> >( viewKeyStruct::K_IC_01String )->setDefaultValue(-1);
        subRegion->registerWrapper< array1d<real64> >( viewKeyStruct::K_IC_02String )->setDefaultValue(-1);
        subRegion->registerWrapper< array1d<real64> >( viewKeyStruct::K_IC_10String )->setDefaultValue(-1);
        subRegion->registerWrapper< array1d<real64> >( viewKeyStruct::K_IC_11String )->setDefaultValue(-1);
        subRegion->registerWrapper< array1d<real64> >( viewKeyStruct::K_IC_12String )->setDefaultValue(-1);
        subRegion->registerWrapper< array1d<real64> >( viewKeyStruct::K_IC_20String )->setDefaultValue(-1);
        subRegion->registerWrapper< array1d<real64> >( viewKeyStruct::K_IC_21String )->setDefaultValue(-1);
        subRegion->registerWrapper< array1d<real64> >( viewKeyStruct::K_IC_22String )->setDefaultValue(-1);

        subRegion->registerWrapper<real64_array>(viewKeyStruct::ruptureTimeString)->
          setApplyDefaultValue(m_nonRuptureTime)->
          setPlotLevel(dataRepository::PlotLevel::LEVEL_0)->
          setDescription("Time that the face was ruptured.");

        subRegion->registerWrapper<real64_array>(viewKeyStruct::ruptureRateString)->
          setApplyDefaultValue(1.0e99)->
          setPlotLevel(dataRepository::PlotLevel::LEVEL_0)->
          setDescription("Rate of rupture for a given face.");
      });
    });

    NodeManager * const nodeManager = meshLevel->getNodeManager();
    EdgeManager * const edgeManager = meshLevel->getEdgeManager();
    FaceManager * const faceManager = meshLevel->getFaceManager();

    nodeManager->registerWrapper<localIndex_array>(ObjectManagerBase::viewKeyStruct::parentIndexString)->
      setApplyDefaultValue(-1)->
      setPlotLevel(dataRepository::PlotLevel::LEVEL_1)->
      setDescription("Parent index of node.");

    nodeManager->registerWrapper<localIndex_array>(ObjectManagerBase::viewKeyStruct::childIndexString)->
      setApplyDefaultValue(-1)->
      setPlotLevel(dataRepository::PlotLevel::LEVEL_1)->
      setDescription("Child index of node.");

    nodeManager->registerWrapper<integer_array>(viewKeyStruct::degreeFromCrackString)->
      setApplyDefaultValue(-1)->
      setPlotLevel(dataRepository::PlotLevel::LEVEL_1)->
      setDescription("connectivity distance from crack.");

    nodeManager->registerWrapper<integer_array>(viewKeyStruct::degreeFromCrackTipString)->
      setApplyDefaultValue(100000)->
      setPlotLevel(dataRepository::PlotLevel::LEVEL_1)->
      setDescription("degree of connectivity separation from crack tip.");

    nodeManager->registerWrapper<real64_array>(viewKeyStruct::SIFNodeString)->
      setApplyDefaultValue(0)->
      setPlotLevel(dataRepository::PlotLevel::LEVEL_0)->
      setDescription("SIF on the node");

    nodeManager->registerWrapper<real64_array>(viewKeyStruct::ruptureTimeString)->
      setApplyDefaultValue(m_nonRuptureTime)->
      setPlotLevel(dataRepository::PlotLevel::LEVEL_0)->
      setDescription("Time that the node was ruptured.");


    edgeManager->registerWrapper<localIndex_array>(ObjectManagerBase::viewKeyStruct::parentIndexString)->
      setApplyDefaultValue(-1)->
      setPlotLevel(dataRepository::PlotLevel::LEVEL_1)->
      setDescription("Parent index of the edge.");

    edgeManager->registerWrapper<localIndex_array>(ObjectManagerBase::viewKeyStruct::childIndexString)->
      setApplyDefaultValue(-1)->
      setPlotLevel(dataRepository::PlotLevel::LEVEL_1)->
      setDescription("Child index of the edge.");

    edgeManager->registerWrapper<real64_array>(viewKeyStruct::SIF_IString)->
      setApplyDefaultValue(-1)->
      setPlotLevel(dataRepository::PlotLevel::LEVEL_1)->
      setDescription("SIF_I of the edge.");

    edgeManager->registerWrapper<real64_array>(viewKeyStruct::SIF_IIString)->
      setApplyDefaultValue(-1)->
      setPlotLevel(dataRepository::PlotLevel::LEVEL_1)->
      setDescription("SIF_II of the edge.");

    edgeManager->registerWrapper<real64_array>(viewKeyStruct::SIF_IIIString)->
      setApplyDefaultValue(-1)->
      setPlotLevel(dataRepository::PlotLevel::LEVEL_1)->
      setDescription("SIF_III of the edge.");

    faceManager->registerWrapper<localIndex_array>(ObjectManagerBase::viewKeyStruct::parentIndexString)->
      setApplyDefaultValue(-1)->
      setPlotLevel(dataRepository::PlotLevel::LEVEL_1)->
      setDescription("Parent index of the face.");

    faceManager->registerWrapper<localIndex_array>(ObjectManagerBase::viewKeyStruct::childIndexString)->
      setApplyDefaultValue(-1)->
      setPlotLevel(dataRepository::PlotLevel::LEVEL_1)->
      setDescription("child index of the face.");

    faceManager->registerWrapper<integer_array>(viewKeyStruct::ruptureStateString)->
      setApplyDefaultValue(0)->
      setPlotLevel(dataRepository::PlotLevel::LEVEL_0)->
      setDescription("Rupture state of the face.0=not ready for rupture. 1=ready for rupture. 2=ruptured");

    faceManager->registerWrapper<real64_array>(viewKeyStruct::ruptureTimeString)->
      setApplyDefaultValue(m_nonRuptureTime)->
      setPlotLevel(dataRepository::PlotLevel::LEVEL_0)->
      setDescription("Time that the face was ruptured.");

    faceManager->registerWrapper<real64_array>(viewKeyStruct::SIFonFaceString)->
      setApplyDefaultValue(1)->
      setPlotLevel(dataRepository::PlotLevel::LEVEL_0)->
      setDescription("SIF on the face");

    faceManager->registerWrapper<array1d<R1Tensor>>(viewKeyStruct::K_ICString)->
        setApplyDefaultValue({1e99, 1e99,1e99})->
      setPlotLevel(dataRepository::PlotLevel::LEVEL_0)->
      setDescription("K_IC on the face");

    faceManager->registerWrapper<localIndex_array>(viewKeyStruct::primaryCandidateFaceString)->
      setApplyDefaultValue(0)->
      setPlotLevel(dataRepository::PlotLevel::LEVEL_0)->
      setDescription("The face that has the highest score for splitability");

    faceManager->registerWrapper<integer_array>(viewKeyStruct::isFaceSeparableString)->
      setApplyDefaultValue(0)->
      setPlotLevel(dataRepository::PlotLevel::LEVEL_0)->
      setDescription("A flag to mark if the face is separable");

    faceManager->registerWrapper<integer_array>(viewKeyStruct::degreeFromCrackTipString)->
      setApplyDefaultValue(100000)->
      setPlotLevel(dataRepository::PlotLevel::LEVEL_1)->
      setDescription("degree of connectivity separation from crack tip.");
  }
}

void SurfaceGenerator::InitializePostInitialConditions_PreSubGroups( Group * const problemManager )
{
  DomainPartition * domain = problemManager->GetGroup<DomainPartition>( dataRepository::keys::domain );
  for( auto & mesh : domain->group_cast<DomainPartition *>()->getMeshBodies()->GetSubGroups() )
  {
    MeshLevel * meshLevel = Group::group_cast<MeshBody*>( mesh.second )->getMeshLevel( 0 );
    NodeManager * const nodeManager = meshLevel->getNodeManager();
    FaceManager * const faceManager = meshLevel->getFaceManager();

    arrayView1d<localIndex> & parentNodeIndex =
        nodeManager->getReference<localIndex_array>( nodeManager->viewKeys.parentIndex );

    arrayView1d<localIndex> & parentFaceIndex =
        faceManager->getReference<localIndex_array>( faceManager->viewKeys.parentIndex );

    arrayView1d<localIndex> & childFaceIndex =
        faceManager->getReference<localIndex_array>( faceManager->viewKeys.childIndex );

    parentNodeIndex = -1;
    parentFaceIndex = -1;
    childFaceIndex = -1;

    m_originalNodetoFaces = nodeManager->faceList();
    m_originalNodetoEdges = nodeManager->edgeList();
    m_originalFaceToEdges = faceManager->edgeList();

    nodeManager->registerWrapper( "usedFaces", &m_usedFacesForNode, 0 );
    m_usedFacesForNode.resize( nodeManager->size() );

    m_originalFacesToElemRegion = faceManager->elementRegionList();
    m_originalFacesToElemSubRegion = faceManager->elementSubRegionList();
    m_originalFacesToElemIndex = faceManager->elementList();
  }

  for( auto & mesh : domain->group_cast<DomainPartition *>()->getMeshBodies()->GetSubGroups() )
  {
    MeshLevel * meshLevel = Group::group_cast<MeshBody*>( mesh.second )->getMeshLevel( 0 );
    FaceManager * const faceManager = meshLevel->getFaceManager();
    ElementRegionManager * const elementManager = meshLevel->getElemManager();
    arrayView1d<R1Tensor> const & faceNormals = faceManager->faceNormal();

    //TODO: roughness to KIC should be made a material constitutive relationship.
    array1d<R1Tensor> & KIC = faceManager->getReference<r1_array>( "K_IC" );

    for (localIndex kf=0 ; kf<faceManager->size() ; ++kf)
    {
      if (m_rockToughness >= 0)
      {
        KIC[kf][0] = m_rockToughness;
        KIC[kf][1] = m_rockToughness;
        KIC[kf][2] = m_rockToughness;
      }
      else
      {
        arrayView2d<localIndex> const & faceToRegionMap = faceManager->elementRegionList();
        arrayView2d<localIndex> const & faceToSubRegionMap = faceManager->elementSubRegionList();
        arrayView2d<localIndex> const & faceToElementMap = faceManager->elementList();

        for( localIndex k=0 ; k<faceToRegionMap.size(1) ; ++k )
        {
          localIndex const er = faceToRegionMap[kf][k];
          localIndex const esr = faceToSubRegionMap[kf][k];
          localIndex const ei = faceToElementMap[kf][k];

          if( er != -1 &&  esr != -1 && ei != -1 )
          {
            CellElementSubRegion * elementSubRegion = elementManager->GetRegion( faceToRegionMap[kf][k] )->
                GetSubRegion<CellElementSubRegion>( faceToSubRegionMap[kf][k] );
            localIndex iEle = faceToElementMap[kf][k];

            ElementRegionBase * const elementRegion = elementSubRegion->getParent()->getParent()->group_cast<ElementRegionBase*>();
            string const elementRegionName = elementRegion->getName();
            //          localIndex const er = elementManager->GetRegions().getIndex( elementRegionName );
            //          localIndex const esr = elementRegion->GetSubRegions().getIndex( elementSubRegion->getName() );

            arrayView1d<real64 const> const & K_IC_00 = elementSubRegion->getReference< array1d<real64> >( viewKeyStruct::K_IC_00String );
            arrayView1d<real64 const> const & K_IC_01 = elementSubRegion->getReference< array1d<real64> >( viewKeyStruct::K_IC_01String );
            arrayView1d<real64 const> const & K_IC_02 = elementSubRegion->getReference< array1d<real64> >( viewKeyStruct::K_IC_02String );
            arrayView1d<real64 const> const & K_IC_10 = elementSubRegion->getReference< array1d<real64> >( viewKeyStruct::K_IC_10String );
            arrayView1d<real64 const> const & K_IC_11 = elementSubRegion->getReference< array1d<real64> >( viewKeyStruct::K_IC_11String );
            arrayView1d<real64 const> const & K_IC_12 = elementSubRegion->getReference< array1d<real64> >( viewKeyStruct::K_IC_12String );
            arrayView1d<real64 const> const & K_IC_20 = elementSubRegion->getReference< array1d<real64> >( viewKeyStruct::K_IC_20String );
            arrayView1d<real64 const> const & K_IC_21 = elementSubRegion->getReference< array1d<real64> >( viewKeyStruct::K_IC_21String );
            arrayView1d<real64 const> const & K_IC_22 = elementSubRegion->getReference< array1d<real64> >( viewKeyStruct::K_IC_22String );

            R1Tensor k0;
            k0[0] = K_IC_00[iEle]*faceNormals[kf][0] + K_IC_10[iEle]*faceNormals[kf][1] + K_IC_20[iEle]*faceNormals[kf][2];
            k0[1] = K_IC_01[iEle]*faceNormals[kf][0] + K_IC_11[iEle]*faceNormals[kf][1] + K_IC_21[iEle]*faceNormals[kf][2];
            k0[2] = K_IC_02[iEle]*faceNormals[kf][0] + K_IC_12[iEle]*faceNormals[kf][1] + K_IC_22[iEle]*faceNormals[kf][2];

            KIC[kf][0] = std::min( std::fabs(k0[0]), std::fabs(KIC[kf][0]) );
            KIC[kf][1] = std::min( std::fabs(k0[1]), std::fabs(KIC[kf][1]) );
            KIC[kf][2] = std::min( std::fabs(k0[2]), std::fabs(KIC[kf][2]) );
          }
        }
      }
    }
  }
}


void SurfaceGenerator::postRestartInitialization( Group * const domain0 )
{
  DomainPartition * const domain = domain0->group_cast<DomainPartition *>();

  NumericalMethodsManager * const
  numericalMethodManager = domain->getParent()->GetGroup<NumericalMethodsManager>( dataRepository::keys::numericalMethodsManager );

  FiniteVolumeManager * const
  fvManager = numericalMethodManager->GetGroup<FiniteVolumeManager>( dataRepository::keys::finiteVolumeManager );

  // repopulate the fracture stencil
  for( auto & mesh : domain->getMeshBodies()->GetSubGroups() )
  {
    MeshLevel * meshLevel = Group::group_cast<MeshBody*>( mesh.second )->getMeshLevel( 0 );

    EdgeManager * const edgeManager = meshLevel->getEdgeManager();
    ElementRegionManager * const elemManager = meshLevel->getElemManager();
    FaceElementRegion * const fractureRegion = elemManager->GetRegion<FaceElementRegion>(this->m_fractureRegionName);
    FaceElementSubRegion * const fractureSubRegion = fractureRegion->GetSubRegion<FaceElementSubRegion>(0);

    for( localIndex fce=0 ; fce<edgeManager->m_fractureConnectorEdgesToFaceElements.size() ; ++fce )
    {
      edgeManager->m_recalculateFractureConnectorEdges.insert(fce);
    }

    for( localIndex fe=0 ; fe<fractureSubRegion->size() ; ++fe )
    {
      fractureSubRegion->m_newFaceElements.insert(fe);
    }

    for( localIndex a=0 ; a<fvManager->numSubGroups() ; ++a )
    {
      FluxApproximationBase * const fluxApprox = fvManager->GetGroup<FluxApproximationBase>(a);
      if( fluxApprox!=nullptr )
      {
        fluxApprox->addToFractureStencil( *domain,
                                          this->m_fractureRegionName,
                                          false );
        edgeManager->m_recalculateFractureConnectorEdges.clear();
        fractureSubRegion->m_newFaceElements.clear();
      }
    }
  }
}


real64 SurfaceGenerator::SolverStep( real64 const & time_n,
                                     real64 const & dt,
                                     const int GEOSX_UNUSED_ARG( cycleNumber ),
                                     DomainPartition * const domain )
{
  int rval = 0;
  array1d<NeighborCommunicator> & neighbors = domain->getReference< array1d<NeighborCommunicator> >( domain->viewKeys.neighbors );

  for( auto & mesh : domain->group_cast<DomainPartition *>()->getMeshBodies()->GetSubGroups() )
  {
    MeshLevel * meshLevel = Group::group_cast<MeshBody*>( mesh.second )->getMeshLevel( 0 );

    {
      SpatialPartition & partition = domain->getReference<SpatialPartition,PartitionBase>(dataRepository::keys::partitionManager);

      rval = SeparationDriver( domain,
                               meshLevel,
                               neighbors,
                               partition.GetColor(),
                               partition.NumColor(),
                               0,
                               time_n + dt);
    }
  }

  NumericalMethodsManager * const
  numericalMethodManager = domain->getParent()->GetGroup<NumericalMethodsManager>( dataRepository::keys::numericalMethodsManager );

  FiniteVolumeManager * const
  fvManager = numericalMethodManager->GetGroup<FiniteVolumeManager>( dataRepository::keys::finiteVolumeManager );

  for( auto & mesh : domain->group_cast<DomainPartition *>()->getMeshBodies()->GetSubGroups() )
  {
    MeshLevel * meshLevel = Group::group_cast<MeshBody*>( mesh.second )->getMeshLevel( 0 );

    {
      ElementRegionManager * const elemManager = meshLevel->getElemManager();
      EdgeManager * const edgeManager = meshLevel->getEdgeManager();
      FaceElementRegion * const fractureRegion = elemManager->GetRegion<FaceElementRegion>(this->m_fractureRegionName);

      for( localIndex a=0 ; a<fvManager->numSubGroups() ; ++a )
      {
        FluxApproximationBase * const fluxApprox = fvManager->GetGroup<FluxApproximationBase>(a);
        if( fluxApprox!=nullptr )
        {
          fluxApprox->addToFractureStencil( *domain,
                                            this->m_fractureRegionName,
                                            true);
          edgeManager->m_recalculateFractureConnectorEdges.clear();
          fractureRegion->GetSubRegion<FaceElementSubRegion>(0)->m_newFaceElements.clear();
        }
      }
    }
  }


  return rval;
}



int SurfaceGenerator::SeparationDriver( DomainPartition * domain,
                                        MeshLevel * const mesh,
                                        array1d<NeighborCommunicator> & neighbors,
                                        int const tileColor,
                                        int const numTileColors,
                                        bool const prefrac,
                                        real64 const time_np1 )
{
<<<<<<< HEAD
=======
  GEOSX_MARK_FUNCTION;

  m_faceElemsRupturedThisSolve.clear();
>>>>>>> 4ccaf6b4
  NodeManager & nodeManager = *(mesh->getNodeManager());
  EdgeManager & edgeManager = *(mesh->getEdgeManager());
  FaceManager & faceManager = *(mesh->getFaceManager());
  ElementRegionManager & elementManager = *(mesh->getElemManager());

  std::vector< std::set< localIndex > > nodesToRupturedFaces;
  std::vector< std::set< localIndex > > edgesToRupturedFaces;

  ArrayOfArraysView<localIndex> const & nodeToElementMap = nodeManager.elementList();
  ArrayOfArraysView<localIndex const> const & faceToNodeMap = faceManager.nodeList();

  map<string, string_array > fieldNames;
  fieldNames["face"].push_back(viewKeyStruct::ruptureStateString);
  fieldNames["node"].push_back( SolidMechanicsLagrangianFEM::viewKeyStruct::forceExternal );

  CommunicationTools::SynchronizeFields( fieldNames, mesh,
                                         domain->getReference< array1d<NeighborCommunicator> >( domain->viewKeys.neighbors ) );


  if( !prefrac )
  {
    if( m_failCriterion >0 )  // Stress intensity factor based criterion and mixed criterion.
    {

      IdentifyRupturedFaces( domain,
                             nodeManager,
                             edgeManager,
                             faceManager,
                             elementManager,
                             prefrac);

    }
  }


  if( prefrac )
  {
    ModifiedObjectLists modifiedObjects;
    CalculateKinkAngles( faceManager, edgeManager, nodeManager, modifiedObjects, prefrac );
  }

  // We do this here to get the nodesToRupturedFaces etc.
  // The fail stress check inside has been disabled
  PostUpdateRuptureStates( nodeManager,
                           edgeManager,
                           faceManager,
                           elementManager,
                           nodesToRupturedFaces,
                           edgesToRupturedFaces );

  int rval = 0;
  //  array1d<MaterialBaseStateDataT*>&  temp = elementManager.m_ElementRegions["PM1"].m_materialStates;

  const arrayView1d<integer>& isNodeGhost = nodeManager.GhostRank();

  for( int color=0 ; color<numTileColors ; ++color )
  {
    ModifiedObjectLists modifiedObjects;
    if( color==tileColor )
    {
      for( localIndex a=0 ; a<nodeManager.size() ; ++a )
      {
        int didSplit = 0;
        if(isNodeGhost[a]<0 &&
           nodeToElementMap.sizeOfArray(a)>1 )
        {
          didSplit += ProcessNode( a,
                                   time_np1,
                                   nodeManager,
                                   edgeManager,
                                   faceManager,
                                   elementManager,
                                   nodesToRupturedFaces,
                                   edgesToRupturedFaces,
                                   elementManager,
                                   modifiedObjects, prefrac );
          if( didSplit > 0 )
          {
            rval += didSplit;
            --a;
          }
        }
      }
    }

#ifdef USE_GEOSX_PTP

    modifiedObjects.clearNewFromModified();

    // 1) Assign new global indices to the new objects
    CommunicationTools::AssignNewGlobalIndices( nodeManager, modifiedObjects.newNodes );
    CommunicationTools::AssignNewGlobalIndices( edgeManager, modifiedObjects.newEdges );
    CommunicationTools::AssignNewGlobalIndices( faceManager, modifiedObjects.newFaces );
//    CommunicationTools::AssignNewGlobalIndices( elementManager, modifiedObjects.newElements );

    ModifiedObjectLists receivedObjects;

    /// Nodes to edges in process node is not being set on rank 2. need to check that the new node->edge map is properly communicated
    ParallelTopologyChange::SynchronizeTopologyChange( mesh,
                                                       neighbors,
                                                       modifiedObjects,
                                                       receivedObjects,
                                                       m_mpiCommOrder );

    SynchronizeTipSets( faceManager,
                        edgeManager,
                        nodeManager,
                        receivedObjects);


#else
    GEOSX_UNUSED_VAR( neighbors );
    AssignNewGlobalIndicesSerial( nodeManager, modifiedObjects.newNodes );
    AssignNewGlobalIndicesSerial( edgeManager, modifiedObjects.newEdges );
    AssignNewGlobalIndicesSerial( faceManager, modifiedObjects.newFaces );

#endif

    elementManager.forElementSubRegionsComplete<FaceElementSubRegion>( [&]( localIndex const er,
                                                                            localIndex const esr,
                                                                            ElementRegionBase const * const,
                                                                            FaceElementSubRegion * const subRegion )
    {
      std::set<localIndex> & newFaceElems = modifiedObjects.newElements[{er,esr}];
      for( localIndex const newFaceElemIndex : newFaceElems )
      {
        subRegion->m_newFaceElements.insert(newFaceElemIndex);
      }
    });


    elementManager.forElementSubRegions<FaceElementSubRegion>( [&]( auto * const subRegion )
    {
      FaceElementSubRegion::NodeMapType & nodeMap = subRegion->nodeList();
      FaceElementSubRegion::FaceMapType & faceMap = subRegion->faceList();

      for( localIndex kfe=0 ; kfe<subRegion->size() ; ++kfe )
      {
        nodeMap[kfe].resize( 8 );

        localIndex const numNodesInFace = faceToNodeMap.sizeOfArray( faceMap[ kfe ][ 0 ] );
        for( localIndex a = 0 ; a < numNodesInFace ; ++a )
        {
          localIndex const aa = a < 2 ? a : numNodesInFace - a + 1;
          localIndex const bb = aa == 0 ? aa : numNodesInFace - aa;

          // TODO HACK need to generalize to something other than quads
          //wu40: I temporarily make it work for tet mesh. Need further check with Randy.
          nodeMap[ kfe ][ a ]   = faceToNodeMap( faceMap[ kfe ][ 0 ], aa );
          nodeMap[ kfe ][ a + numNodesInFace ] = faceToNodeMap( faceMap[ kfe ][ 1 ], bb );
        }

        if( numNodesInFace == 3 )
        {
          nodeMap[kfe][6] = faceToNodeMap( faceMap[ kfe ][ 0 ], 2 );
          nodeMap[kfe][7] = faceToNodeMap( faceMap[ kfe ][ 1 ], 2 );
        }
      }
    });
  }


  real64 ruptureRate = calculateRuptureRate( *(elementManager.GetRegion<FaceElementRegion>(this->m_fractureRegionName)), edgeManager);

  GEOSX_LOG_LEVEL_RANK_0( 3, "rupture rate is " << ruptureRate);
  if ( ruptureRate > 0 )
    m_nextDt = ruptureRate < 1e99 ? m_cflFactor / ruptureRate : 1e99;

  return rval;
}

void SurfaceGenerator::SynchronizeTipSets (FaceManager & faceManager,
                                           EdgeManager & edgeManager,
                                           NodeManager & nodeManager,
                                           ModifiedObjectLists& receivedObjects)
{
  arrayView1d<localIndex const> const &
  parentNodeIndices = nodeManager.getReference<localIndex_array>( ObjectManagerBase::viewKeyStruct::parentIndexString );

  for( localIndex const nodeIndex : receivedObjects.newNodes )
  {
    localIndex const parentNodeIndex = parentNodeIndices[nodeIndex];

    GEOSX_ERROR_IF( parentNodeIndex == -1, "parentNodeIndex should not be -1" );

    m_tipNodes.erase(parentNodeIndex);
  }


  arrayView1d<localIndex const> const &
  parentEdgeIndices = edgeManager.getReference<localIndex_array>( ObjectManagerBase::viewKeyStruct::parentIndexString );

  arrayView1d<localIndex const> const &
  childEdgeIndices = edgeManager.getReference<localIndex_array>( ObjectManagerBase::viewKeyStruct::childIndexString );

  ArrayOfSetsView< localIndex const > const & edgeToFaceMap = edgeManager.faceList();

  ArrayOfArraysView< localIndex const > const & faceToEdgeMap = faceManager.edgeList();

  for( localIndex const edgeIndex : receivedObjects.newEdges )
  {
    localIndex const parentEdgeIndex = parentEdgeIndices[edgeIndex];

    GEOSX_ERROR_IF( parentEdgeIndex == -1, "parentEdgeIndex should not be -1" );

    m_tipEdges.erase(parentEdgeIndex);
    for( localIndex const faceIndex : edgeToFaceMap.getIterableSet( parentEdgeIndex ) )
    {
      bool trailingFace = false;
      if (m_trailingFaces.contains(faceIndex))
      {
        for ( localIndex const faceLocalEdgeIndex : faceToEdgeMap.getIterableArray( faceIndex ) )
        {
          if (m_tipEdges.contains(faceLocalEdgeIndex))
          {
            trailingFace = true;
          }
        }

        if (trailingFace == false)
        {
          m_trailingFaces.erase(faceIndex);
        }
      }
    }
  }

  integer_array& isFaceSeparable = faceManager.getReference<integer_array>( "isFaceSeparable" );
  arrayView2d<localIndex> & faceToElementMap = faceManager.elementList();

  arrayView1d<localIndex const> const &
  childNodeIndices = nodeManager.getReference<localIndex_array>( ObjectManagerBase::viewKeyStruct::childIndexString );

  arrayView1d<localIndex> const &
  parentFaceIndices = faceManager.getReference<localIndex_array>( faceManager.viewKeys.parentIndex );

  for( localIndex const faceIndex : receivedObjects.newFaces )
  {
    localIndex const parentFaceIndex = parentFaceIndices[faceIndex];
    GEOSX_ERROR_IF( parentFaceIndex == -1, "parentFaceIndex should not be -1" );

    m_trailingFaces.insert(parentFaceIndex);
    m_tipFaces.erase(parentFaceIndex);

    for( localIndex const edgeIndex : faceManager.edgeList().getIterableArray( parentFaceIndex ) )
    {
      if( parentEdgeIndices[edgeIndex]==-1 && childEdgeIndices[edgeIndex]==-1 )
      {
        m_tipEdges.insert( edgeIndex );

        for ( localIndex const iface: edgeManager.faceList().getIterableSet( edgeIndex ) )
        {
          if( faceToElementMap.size(1) == 2  &&
              faceManager.m_isExternal[iface] < 1 &&
              isFaceSeparable[iface] == 1 )
          {
            m_tipFaces.insert(iface);
          }
        }
      }
      if( edgeManager.m_isExternal[edgeIndex]==0 )
      {
        edgeManager.m_isExternal[edgeIndex] = 2;
      }
    }
    for( localIndex const nodeIndex : faceManager.nodeList().getIterableArray( parentFaceIndex ) )
    {
      if( parentNodeIndices[nodeIndex]==-1 && childNodeIndices[nodeIndex]==-1)

      {
        m_tipNodes.insert( nodeIndex );
      }
      if( nodeManager.m_isExternal[nodeIndex] )
      {
        nodeManager.m_isExternal[nodeIndex] = 2;
      }
    }
  }
}


//void SurfaceGenerator::setDegreeFromCrackTip( NodeManager & nodeManager,
//                                              FaceManager & faceManager )
//{
//
//  arrayView1d<integer> &
//  nodeDegreeFromCrackTip = nodeManager.getReference<integer_array>( viewKeyStruct::degreeFromCrackTipString );
//
//  arrayView1d<integer> &
//  faceDegreeFromCrackTip = faceManager.getReference<integer_array>( viewKeyStruct::degreeFromCrackTipString );
//
//  ArrayOfArraysView< localIndex const > const & facesToNodes = faceManager.nodeList();
//
//  arrayView1d<integer const > const & ruptureState = faceManager.getReference<integer_array>( "ruptureState" );
//
//  faceDegreeFromCrackTip = 100000;
//
//  for( localIndex kf=0 ; kf<faceManager.size() ; ++kf )
//  {
//    if( ruptureState(kf) >=2 )
//    {
//      for( localIndex a=0 ; a<facesToNodes.sizeOfArray(kf) ; ++a )
//      {
//        localIndex const nodeIndex = facesToNodes(kf,a);
//        if( )
//      }
//    }
//  }
//}

//**********************************************************************************************************************
//**********************************************************************************************************************
//**********************************************************************************************************************
bool SurfaceGenerator::ProcessNode( const localIndex nodeID,
                                    real64 const time_np1,
                                    NodeManager & nodeManager,
                                    EdgeManager & edgeManager,
                                    FaceManager & faceManager,
                                    ElementRegionManager & elemManager,
                                    std::vector<std::set<localIndex> >& nodesToRupturedFaces,
                                    std::vector<std::set<localIndex> >& edgesToRupturedFaces,
                                    ElementRegionManager & elementManager,
                                    ModifiedObjectLists& modifiedObjects,
                                    const bool GEOSX_UNUSED_ARG( prefrac ) )
{
  bool didSplit = false;
  bool fracturePlaneFlag = true;

  {
    std::set<localIndex> facialRupturePath;
    map<localIndex, int> edgeLocations;
    map<localIndex, int> faceLocations;
    map< std::pair<CellElementSubRegion*, localIndex >, int> elemLocations;


    fracturePlaneFlag = FindFracturePlanes( nodeID,
                                            nodeManager,
                                            edgeManager,
                                            faceManager,
                                            elemManager,
                                            nodesToRupturedFaces,
                                            edgesToRupturedFaces,
                                            facialRupturePath,
                                            edgeLocations,
                                            faceLocations,
                                            elemLocations );
    if( fracturePlaneFlag )
    {
      MapConsistencyCheck( nodeID, nodeManager, edgeManager, faceManager, elementManager, elemLocations );

      didSplit = true;
      PerformFracture( nodeID,
                       time_np1,
                       nodeManager,
                       edgeManager,
                       faceManager,
                       elementManager,
                       modifiedObjects,
                       nodesToRupturedFaces,
                       edgesToRupturedFaces,
                       facialRupturePath,
                       edgeLocations,
                       faceLocations,
                       elemLocations );
      MapConsistencyCheck( nodeID, nodeManager, edgeManager, faceManager, elementManager, elemLocations );

    }
  }

  return didSplit;
}

//**********************************************************************************************************************
//**********************************************************************************************************************
//**********************************************************************************************************************
bool SurfaceGenerator::FindFracturePlanes( const localIndex nodeID,
                                           const NodeManager & nodeManager,
                                           const EdgeManager & edgeManager,
                                           const FaceManager & faceManager,
                                           ElementRegionManager & elemManager,
                                           const std::vector<std::set<localIndex> >& nodesToRupturedFaces,
                                           const std::vector<std::set<localIndex> >& edgesToRupturedFaces,
                                           std::set<localIndex>& separationPathFaces,
                                           map<localIndex, int>& edgeLocations,
                                           map<localIndex, int>& faceLocations,
                                           map< std::pair< CellElementSubRegion*, localIndex >, int>& elemLocations )
{

  arrayView1d<localIndex> const &
  parentNodeIndices = nodeManager.getReference<array1d<localIndex>>( nodeManager.viewKeys.parentIndex );

  localIndex const parentNodeIndex = ObjectManagerBase::GetParentRecusive( parentNodeIndices, nodeID );

  arrayView1d<localIndex> const &
  parentFaceIndices = faceManager.getReference<array1d<localIndex>>( faceManager.viewKeys.parentIndex );

  arrayView1d<localIndex> const &
  childFaceIndices = faceManager.getReference<array1d<localIndex>>( faceManager.viewKeys.childIndex );

  std::set<localIndex> const & vNodeToRupturedFaces = nodesToRupturedFaces[parentNodeIndex];

  ArrayOfSetsView< localIndex const > const & nodeToEdgeMap = nodeManager.edgeList();
  ArrayOfSetsView< localIndex const > const & nodeToFaceMap = nodeManager.faceList();

  ArrayOfArraysView< localIndex const > const & faceToEdgeMap = faceManager.edgeList();

//  array1d< ReferenceWrapper<localIndex_array> > nodeToElements
//  const std::set< std::pair<CellBlockSubRegion*,localIndex> >&
//  nodeToElementMaps = nodeManager.m_toElementsRelation[nodeID] ;

  arraySlice1d<localIndex const> const & nodeToRegionMap = nodeManager.elementRegionList()[nodeID];
  arraySlice1d<localIndex const> const & nodeToSubRegionMap = nodeManager.elementSubRegionList()[nodeID];
  arraySlice1d<localIndex const> const & nodeToElementMap = nodeManager.elementList()[nodeID];

  // ***** BACKWARDS COMPATIBLITY HACK
  std::set< std::pair<CellElementSubRegion*, localIndex> > nodeToElementMaps;


  for( localIndex k=0 ; k<nodeManager.elementRegionList().sizeOfArray(nodeID) ; ++k )
  {
    nodeToElementMaps.insert( std::make_pair( elemManager.GetRegion( nodeToRegionMap[k] )->
                                            GetSubRegion<CellElementSubRegion>( nodeToSubRegionMap[k] ),
                                            nodeToElementMap[k] ) );
  }


  // ***** END BACKWARDS COMPATIBLITY HACK


  arrayView1d<integer> const & isEdgeExternal = edgeManager.isExternal();

//  const std::set<localIndex>& usedFaces = nodeManager.GetUnorderedVariableOneToManyMap("usedFaces")[nodeID];

  // **** local working arrays *****************************************************************************************

  // array to hold the faces ready for rupture. It is filled with the intersection of the virtual parent faces
  // associated
  // with all faces attached to the node, and all ruptured virtual faces attached to the virtual parent node.
  std::set<localIndex> nodeToRuptureReadyFaces;
  for( localIndex const i : nodeToFaceMap.getIterableSet( nodeID ) )
  {
    const localIndex parentFaceIndex = ( parentFaceIndices[i] == -1 ) ? i : parentFaceIndices[i];

    if( vNodeToRupturedFaces.count( parentFaceIndex ) > 0 )
    {
      nodeToRuptureReadyFaces.insert( parentFaceIndex );
    }
  }


  // local map to hold the edgesToRuptureReadyFaces
  map< localIndex, std::set<localIndex> > edgesToRuptureReadyFaces;
  for( localIndex const edgeIndex : m_originalNodetoEdges.getIterableSet( parentNodeIndex ) )
  {
    if( !(edgesToRupturedFaces[edgeIndex].empty()) )
      edgesToRuptureReadyFaces[edgeIndex].insert( edgesToRupturedFaces[edgeIndex].begin(), edgesToRupturedFaces[edgeIndex].end() );
  }


  // need a map from faces to edges that are attached to the node
  map< localIndex, std::pair<localIndex, localIndex> > nodeLocalFacesToEdges;
  for( localIndex const kf : m_originalNodetoFaces.getIterableSet( parentNodeIndex ) )
  {
    localIndex edge[2] = { INT_MAX, INT_MAX };
    int count = 0;
    for( localIndex const ke : m_originalFaceToEdges.getIterableArray( kf ) )
    {
      if( m_originalNodetoEdges.contains( parentNodeIndex, ke ) )
      {
        edge[count++] = ke;
      }
    }

    if( edge[0] == INT_MAX || edge[1] == INT_MAX )
    {
      GEOSX_ERROR( "SurfaceGenerator::FindFracturePlanes: invalid edge." );
    }


    nodeLocalFacesToEdges[kf] = std::make_pair( edge[0], edge[1] );

  }


  // ***** remove dead end paths ***************************************************************************************
  // if the edge is not external, and the size of edgesToRupturedFaces is less than 2, then the edge is a dead-end
  // as far as a rupture plane is concerned. The face associated with the edge should be removed from the working
  // list of ruptured faces.

  // loop over all the edges
  for( localIndex const edgeIndex : m_originalNodetoEdges.getIterableSet( parentNodeIndex ) )
  {

    CheckForAndRemoveDeadEndPath( edgeIndex,
                                  isEdgeExternal,
                                  edgesToRuptureReadyFaces,
                                  nodeLocalFacesToEdges,
                                  nodeToRuptureReadyFaces );

  }

  // if there are no ruptured faces attached to the node, then we are done.
  // or if there are no faces that have not been used in a rupture path for this node...we are done.
  if( nodeToRuptureReadyFaces.empty() )//|| nodeToRuptureReadyFaces.size() == usedFaces.size() )
  {
    return false;
  }

  // ***** find separation path ****************************************************************************************

  // ***** find starting face *****
  // We need to find a starting point for the path. The path must have a face that does has not been used in a previous
  // path for this node...otherwise it is the same path as used previously.
  localIndex startingEdge = INT_MAX;
  localIndex startingFace = INT_MAX;
  bool startingEdgeExternal = false;

  for( std::set<localIndex>::const_iterator i=nodeToRuptureReadyFaces.begin() ; i!=nodeToRuptureReadyFaces.end() ; ++i )
  {
    // check to see if this face has been used to split this node as part of a previously used path
    if( m_usedFacesForNode[nodeID].count( *i )==0 )
    {
      // great! It hasn't. It's on like Donkey Kong.
      startingFace = *i;

      if( isEdgeExternal[nodeLocalFacesToEdges[startingFace].first]==1 )
      {
        startingEdge = nodeLocalFacesToEdges[startingFace].first;
        startingEdgeExternal = true;
        break;
      }
      else if( isEdgeExternal[nodeLocalFacesToEdges[startingFace].second]==1 )
      {
        startingEdge = nodeLocalFacesToEdges[startingFace].second;
        startingEdgeExternal = true;
        break;
      }
      else
      {
        startingEdge = nodeLocalFacesToEdges[startingFace].first;
      }
    }
  }

  // if the starting face was not set, then we don't have a rupture surface....so just quit.
  if( startingFace==INT_MAX || startingEdge==INT_MAX )
  {
    return false;
    //    GEOSX_ERROR("Fracturantor3::FindFracturePlanes: couldn't set starting face/edge");
  }



  // so now the working arrays have been purged of any faces that are on a dead-end path. All remaining faces
  // are part of a separation plane...of course, there can be more than one...which is bad. We will just take the first
  // path we find, and call this function again after the selected path is processed. Since the ruptureState of a face
  // is set to 2 after it is ruptured, if we enforce that candidate paths must have a face with a ruptureState of 1,
  // then
  // everything will work out. Also since the new nodes that are created will have higher node indices than the
  // current node, they will be checked for separation prior to completion of the separation driver.



  // We now have to define the separation plane over which a node/face/edge will be split, and all elements on one side
  // of the plane get one set of objects, and all elements on the other side get the other set.



  {
    // now we start the process of setting the separation path. Begin by
    localIndex thisEdge = startingEdge;
    localIndex thisFace = startingFace;

    localIndex nextEdge = INT_MAX;
    localIndex nextFace = INT_MAX;

    //localIndex lastEdge = INT_MAX;
    //localIndex lastFace = INT_MAX;

    // the seprationPath is used to hold combinations of edge and face
    map<localIndex, int> facesInPath;
    map<localIndex, int> edgesInPath;

    int numFacesInPath = 0;
    edgesInPath[thisEdge] = numFacesInPath;
    facesInPath[thisFace] = numFacesInPath++;

    localIndex_array facePath;
    localIndex_array edgePath;

    facePath.push_back( thisFace );
    edgePath.push_back( thisEdge );

    // now walk from face->edge->face->edge etc. until we get to an external edge, or back to the startingEdge.
    // the breakFlag indicates that we have found a complete separation path
    bool breakFlag = false;
    while( !breakFlag )
    {

      // get the next edge in the path...it is on the other side of "thisFace", so assign the other edge on the face as
      // the next edge

      nextEdge = GetOtherFaceEdge( nodeLocalFacesToEdges, thisFace, thisEdge );


      // if the nextEdge has already been used in the path, and the nextEdge is not the starting edge, then we have
      // to take a step back and try a different path
      if( edgesInPath.count( nextEdge )==1 && nextEdge!=startingEdge )
      {
        // first check to see if we can use the path without the preceding
        return false;
      }

      // if we have reached an external face, or the edge is already in the path, then we are done
      if( (isEdgeExternal[nextEdge]==1 && startingEdgeExternal ) || edgesInPath.count( nextEdge )==1 )
      {
        // check to see if nextEdge is the startingEdge. If not, then all faces must that are before the nextEdge must
        // NOT be included in the path!!!
        if( nextEdge!=startingEdge && !(isEdgeExternal[nextEdge]==1 && startingEdgeExternal ) )
        {
          std::cout<<std::endl;


          std::cout<<"  NodeID, ParentID = "<<nodeID<<", "<<parentNodeIndex<<std::endl;
          std::cout<<"  Starting Edge/Face = "<<startingEdge<<", "<<startingFace<<std::endl;
          std::cout<<"  Face Separation Path = ";
          for( localIndex_array::const_iterator kf=facePath.begin() ; kf!=facePath.end() ; ++kf )
          {
            std::cout<<*kf<<", ";
          }
          std::cout<<std::endl;

          std::cout<<"  Edge Separation Path = ";
          for( localIndex_array::const_iterator kf=edgePath.begin() ; kf!=edgePath.end() ; ++kf )
          {
            std::cout<<*kf<<", ";
          }
          std::cout<<std::endl;


          GEOSX_ERROR( "crap" );
        }

        // add faces in the path to separationPathFaces
        for( map<localIndex, int>::const_iterator kf=facesInPath.begin() ; kf!=facesInPath.end() ; ++kf )
        {
          separationPathFaces.insert( kf->first );
        }

        // break out of the while loop
        breakFlag = true;
      }
      else
      {
        // if the previous if statement is false, then what if we have reached an external edge, but the starting edge
        // was not external?? This means that we must continue the process from the edge opposite the startingEdge on
        // the
        // startingFace....which is hard-coded as the second entry in localFacesToEdges.
        if( isEdgeExternal[nextEdge]==1 )
        {
          nextEdge = nodeLocalFacesToEdges[startingFace].second;
        }

        // I sure hope that this is true!!
        if( edgesToRuptureReadyFaces[nextEdge].size() > 1 )
        {
          // we need to pick another face attached to the "next edge"
          // increment the face and edge, and add to the separationPathFaces


          {
            // OK...so we have an iterator that points to a candidate face. We prefer to move towards a face that is
            // ruptureState 1, so that we can get as much splitting done in this event. So we will loop over all the
            // faces attached to the edge, and pick one with ruptureState==1, otherwise just pick any one.
            bool pathFound = false;

            std::pair<CellElementSubRegion*, localIndex>
            thisElem0 = std::make_pair( elemManager.GetRegion( m_originalFacesToElemRegion[thisFace][0] )->
                                        GetSubRegion<CellElementSubRegion>( m_originalFacesToElemSubRegion[thisFace][0] ),
                                        m_originalFacesToElemIndex[thisFace][0] );

            std::pair<CellElementSubRegion*, localIndex>
            thisElem1 = std::make_pair( elemManager.GetRegion( m_originalFacesToElemRegion[thisFace][1] )->
                                        GetSubRegion<CellElementSubRegion>( m_originalFacesToElemSubRegion[thisFace][1] ),
                                        m_originalFacesToElemIndex[thisFace][1] );

            // nextFaceQuality is intended to keep how desirable a face is for the rupture path.
            // A value of:
            //    0 -> the face is kind of creppy
            //    1 -> the face is does not turn a corner around the elements surrounding thisFace
            //    2 -> the face has not been used in a separation path
            //    3 -> a combination of 1 and 2.
            //    4 -> other edge on the face is the startingEdge.
            //
            int nextFaceQuality = -1;

            for( std::set<localIndex>::const_iterator iter_edgeToFace = edgesToRuptureReadyFaces[nextEdge].begin() ;
                 iter_edgeToFace!=edgesToRuptureReadyFaces[nextEdge].end() ; ++iter_edgeToFace )
            {
              if( *iter_edgeToFace != thisFace )
              {
                pathFound = true;



                const localIndex candidateFaceIndex = *iter_edgeToFace;
                int candidateFaceQuality = 0;


                localIndex candidateEdgeIndex = GetOtherFaceEdge( nodeLocalFacesToEdges, candidateFaceIndex, nextEdge );
                if( candidateEdgeIndex == startingEdge )
                {
                  nextFace = candidateFaceIndex;
                  break;
                }

                std::pair<CellElementSubRegion*, localIndex>
                nextElem0 = std::make_pair( elemManager.GetRegion( m_originalFacesToElemRegion[candidateFaceIndex][0] )->
                                            GetSubRegion<CellElementSubRegion>( m_originalFacesToElemSubRegion[candidateFaceIndex][0] ),
                                            m_originalFacesToElemIndex[candidateFaceIndex][0] );

                std::pair<CellElementSubRegion*, localIndex>
                nextElem1 = std::make_pair( elemManager.GetRegion( m_originalFacesToElemRegion[candidateFaceIndex][1] )->
                                            GetSubRegion<CellElementSubRegion>( m_originalFacesToElemSubRegion[candidateFaceIndex][1] ),
                                            m_originalFacesToElemIndex[candidateFaceIndex][1] );

                if( thisElem0 != nextElem0 && thisElem0 != nextElem1 &&
                    thisElem1 != nextElem0 && thisElem1 != nextElem1 )
                {
                  candidateFaceQuality += 1;
                }

                if( m_usedFacesForNode[nodeID].count( candidateFaceIndex ) == 0 )
                {
                  candidateFaceQuality += 2;
                }


                if( candidateFaceQuality > nextFaceQuality )
                {
                  nextFace = candidateFaceIndex;
                  nextFaceQuality = candidateFaceQuality;
                }

                if( candidateFaceQuality == 3 )
                {
                  break;
                }
              }
            }
            if( pathFound == false )
            {
              GEOSX_ERROR( "SurfaceGenerator::FindFracturePlanes: couldn't find the next face in the rupture path" );
            }
          }

          //        lastEdge = thisEdge;
          //        lastFace = thisFace;

          thisEdge = nextEdge;
          thisFace = nextFace;
          //      separationPathFaces.insert( thisFace );
          edgesInPath[thisEdge] = numFacesInPath;
          facesInPath[thisFace] = numFacesInPath++;

          facePath.push_back( thisFace );
          edgePath.push_back( thisEdge );

        }
        else
        {
          GEOSX_ERROR( "SurfaceGenerator::next edge in separation path is apparently  connected to less than 2 ruptured face" );
        }

      }
    }
  }


  //***** SET LOCATIONS ************************************************************************************************



  // need a map from faces to edges that are attached to the node
  map< localIndex, std::pair<localIndex, localIndex> > localFacesToEdges;
  for( localIndex const kf : nodeToFaceMap.getIterableSet( nodeID ) )
  {
    localIndex edge[2] = { INT_MAX, INT_MAX };
    int count = 0;
    for( auto ke : faceToEdgeMap.getIterableArray( kf ) )
    {
      if( edgeManager.hasNode( ke, nodeID ) )
      {
        edge[count++] = ke;
      }
    }

    if( edge[0] == INT_MAX || edge[1] == INT_MAX )
    {
      GEOSX_ERROR( "SurfaceGenerator::FindFracturePlanes: invalid edge." );
    }


    localFacesToEdges[kf] = std::make_pair( edge[0], edge[1] );

  }


  // now we want to identify the objects on either side of the separation plane. First we assign an array to indicate
  // whether a face/edge is on the fracture plane.

  for( localIndex const kf : nodeToFaceMap.getIterableSet( nodeID ) )
  {
    // iff the face is being split NOW, the set the faceLocation = -1.
    const localIndex virtualFaceIndex = ( parentFaceIndices[kf] == -1 ) ? kf : parentFaceIndices[kf];
    if( kf == virtualFaceIndex && childFaceIndices[kf] == -1 && separationPathFaces.count( kf ) )
    {
      faceLocations[kf] = -1;
    }
    else
    {
      faceLocations[kf] = INT_MIN;
    }

  }
  for ( localIndex const edgeID : nodeToEdgeMap.getIterableSet( nodeID ) )
  {
    edgeLocations[edgeID] = INT_MIN;
  }

  for( std::set< std::pair<CellElementSubRegion*, localIndex> >::const_iterator k=nodeToElementMaps.begin() ; k!=nodeToElementMaps.end() ; ++k )
  {
    elemLocations[*k] = INT_MIN;
  }



  /*
     SetLocations( 0, separationPathFaces, faceManager, nodeToElementMaps, localFacesToEdges, //nodeToEdges,
                edgeLocations, faceLocations, elemLocations );

     if( !(SetLocations( 1, separationPathFaces, faceManager, nodeToElementMaps, localFacesToEdges, //nodeToEdges,
                      edgeLocations, faceLocations, elemLocations )) )
     {
     return false;
     }*/

  SetLocations( separationPathFaces,
                elemManager,
                faceManager,
                nodeToElementMaps,
                localFacesToEdges,
                edgeLocations,
                faceLocations,
                elemLocations );



  bool fail = false;

  for(localIndex const edgeID : nodeToEdgeMap.getIterableSet( nodeID ) )
  {
    if( edgeLocations[edgeID] == INT_MIN )
    {
      fail = true;
    }
  }
  for( localIndex const kf : nodeToFaceMap.getIterableSet( nodeID ) )
  {
    if( faceLocations[kf] == INT_MIN )
    {
      fail = true;
    }
  }
  /*
     std::cout<<"  NodeID, ParentID = "<<nodeID<<", "<<nodeID<<std::endl;
     std::cout<<"  separation path = ";
     for( std::set<localIndex>::const_iterator kf=separationPathFaces.begin() ; kf!=separationPathFaces.end() ; ++kf )
     {
      std::cout<<*kf<<", ";
     }
     std::cout<<std::endl;

     std::cout<<"  Starting Edge/Face = "<<startingEdge<<", "<<startingFace<<std::endl;
     for( std::set< std::pair<CellBlockSubRegion*,localIndex> >::const_iterator k=nodeToElementMaps.begin() ;
        k!=nodeToElementMaps.end() ; ++k )
     {
      std::cout<<"  elemLocations["<<k->second<<"] = "<<elemLocations[*k]<<std::endl;
     }

     for( std::set<localIndex>::const_iterator ke=nodeToFaces.begin() ; ke!=nodeToFaces.end() ; ++ke )
     {
      std::cout<<"  faceLocations["<<*ke<<"] = "<<faceLocations[*ke]<<std::endl;
     }

     for( std::set<localIndex>::const_iterator ke=nodeToEdges.begin() ; ke!=nodeToEdges.end() ; ++ke )
     {
      std::cout<<"  edgeLocations["<<*ke<<"] = "<<edgeLocations[*ke]<<std::endl;
     }
   */
  if( fail )
  {

    //    GEOSX_ERROR("SurfaceGenerator::FindFracturePlanes: unset element,face, or edge");
    return false;
  }
  return true;
}

//**********************************************************************************************************************
//**********************************************************************************************************************
//**********************************************************************************************************************
bool SurfaceGenerator::SetLocations( const std::set<localIndex>& separationPathFaces,
                                     ElementRegionManager & elemManager,
                                     const FaceManager& faceManager,
                                     const std::set< std::pair<CellElementSubRegion*, localIndex> >& nodeToElementMaps,
                                     const map< localIndex, std::pair<localIndex, localIndex> >& localFacesToEdges,
                                     map<localIndex, int>& edgeLocations,
                                     map<localIndex, int>& faceLocations,
                                     map< std::pair< CellElementSubRegion*, localIndex >, int>& elemLocations )
{
  bool rval = true;
  //  const localIndex separationFace = *(separationPathFaces.begin());

  // insert an element attached to the separation face
  //  std::pair<CellBlockSubRegion*,localIndex> elem0 = m_virtualFaces.m_FaceToElementMap[separationFace][0] ;

  std::pair<CellElementSubRegion*, localIndex> elem0 = *(nodeToElementMaps.begin());


  SetElemLocations( 0,
                    elem0,
                    separationPathFaces,
                    elemManager,
                    faceManager,
                    nodeToElementMaps,
                    localFacesToEdges,
                    edgeLocations,
                    faceLocations,
                    elemLocations );

  return rval;
}


//**********************************************************************************************************************
//**********************************************************************************************************************
//**********************************************************************************************************************
bool SurfaceGenerator::SetElemLocations( const int location,
                                         const std::pair<CellElementSubRegion*, localIndex >& k,
                                         const std::set<localIndex>& separationPathFaces,
                                         ElementRegionManager & elemManager,
                                         const FaceManager & faceManager,
                                         const std::set< std::pair<CellElementSubRegion*, localIndex> >& nodeToElementMaps,
                                         const map< localIndex, std::pair<localIndex, localIndex> >& localFacesToEdges,
                                         map<localIndex, int>& edgeLocations,
                                         map<localIndex, int>& faceLocations,
                                         map< std::pair<CellElementSubRegion*, localIndex >, int>& elemLocations )
{

  arrayView1d<localIndex> const & parentFaceIndices =
    faceManager.getReference<localIndex_array>( faceManager.viewKeys.parentIndex );

  const int otherlocation = (location==0) ? 1 : 0;

  elemLocations[k] = location;


  // loop over all faces on the element
  for( localIndex kf=0 ; kf<k.first->faceList().size( 1 ) ; ++kf )
  {

    // define the actual face index, and the virtual face index
    const localIndex faceIndex = k.first->faceList()( k.second, kf );
    const localIndex virtualFaceIndex = ( parentFaceIndices[faceIndex] == -1 ) ?
                                        faceIndex : parentFaceIndices[faceIndex];

    // see if we can find the face in the faceLocations array.
    map<localIndex, int>::iterator iterFace = faceLocations.find( faceIndex );
    // if we can find the face in the faceLocations array, then we must process the face, otherwise it is not
    // connected to the node, so we do nothing.
    if( iterFace != faceLocations.end() )
    {

      if( faceLocations[faceIndex]==otherlocation )
        faceLocations[faceIndex] = -1;
      else if( faceLocations[faceIndex] == INT_MIN )
        faceLocations[faceIndex] = location;

      map< localIndex, std::pair<localIndex, localIndex> >::const_iterator iterF2E = localFacesToEdges.find( faceIndex );

      if( iterF2E != localFacesToEdges.end() )
      {
        const localIndex edge0 = (iterF2E->second).first;
        const localIndex edge1 = (iterF2E->second).second;

        if( edgeLocations[edge0]==otherlocation )
          edgeLocations[edge0] = -1;
        else if( edgeLocations[edge0] == INT_MIN )
          edgeLocations[edge0] = location;

        if( edgeLocations[edge1]==otherlocation )
          edgeLocations[edge1] = -1;
        else if( edgeLocations[edge1] == INT_MIN )
          edgeLocations[edge1] = location;

      }



      // now we add the element that is a neighbor to the face
      // of course, this only happens if there are more than one element
      // attached to the face.
      if( m_originalFacesToElemIndex[virtualFaceIndex][1] != -1 )
      {
        localIndex const er0 = m_originalFacesToElemRegion[virtualFaceIndex][0];
        localIndex const er1 = m_originalFacesToElemRegion[virtualFaceIndex][1];

        localIndex const esr0 = m_originalFacesToElemSubRegion[virtualFaceIndex][0];
        localIndex const esr1 = m_originalFacesToElemSubRegion[virtualFaceIndex][1];


        const std::pair<CellElementSubRegion*, localIndex>
        elemIndex0 = { elemManager.GetRegion( er0 )->GetSubRegion<CellElementSubRegion>( esr0 ),
                       m_originalFacesToElemIndex[virtualFaceIndex][0] };

        const std::pair<CellElementSubRegion*, localIndex>
        elemIndex1 = { elemManager.GetRegion( er1 )->GetSubRegion<CellElementSubRegion>( esr1 ),
                       m_originalFacesToElemIndex[virtualFaceIndex][1] };

        const std::pair<CellElementSubRegion*, localIndex>& nextElem = ( elemIndex0 == k ) ? elemIndex1 : elemIndex0;
        const int nextLocation = (separationPathFaces.count( virtualFaceIndex )==0) ? location : otherlocation;

        // if the first element is the one we are on, and the element is attached
        // to the splitting node, then add the second element to the list.
        if( nodeToElementMaps.find( nextElem )!=nodeToElementMaps.end() )
        {
          if( elemLocations[nextElem]==INT_MIN )
          {
            SetElemLocations( nextLocation,
                              nextElem,
                              separationPathFaces,
                              elemManager,
                              faceManager,
                              nodeToElementMaps,
                              localFacesToEdges,
                              edgeLocations,
                              faceLocations,
                              elemLocations );
          }
        }
      }
    }
  }

  return true;
}


//**********************************************************************************************************************
//**********************************************************************************************************************
//**********************************************************************************************************************
void SurfaceGenerator::PerformFracture( const localIndex nodeID,
                                        real64 const time_np1,
                                        NodeManager & nodeManager,
                                        EdgeManager & edgeManager,
                                        FaceManager & faceManager,
                                        ElementRegionManager & elementManager,
                                        ModifiedObjectLists& modifiedObjects,
                                        std::vector<std::set<localIndex> >& GEOSX_UNUSED_ARG( nodesToRupturedFaces ),
                                        std::vector<std::set<localIndex> >& GEOSX_UNUSED_ARG( edgesToRupturedFaces ),
                                        const std::set<localIndex>& separationPathFaces,
                                        const map<localIndex, int>& edgeLocations,
                                        const map<localIndex, int>& faceLocations,
                                        const map< std::pair<CellElementSubRegion*, localIndex >, int>& elemLocations )
{
  int const rank = MpiWrapper::Comm_rank( MPI_COMM_WORLD );

  arrayView1d<R1Tensor> const & X = nodeManager.referencePosition();
  ArrayOfSets< localIndex > & nodeToEdgeMap = nodeManager.edgeList();
  ArrayOfSets< localIndex > & nodeToFaceMap = nodeManager.faceList();
  ArrayOfArrays< localIndex > & nodeToRegionMap = nodeManager.elementRegionList();
  ArrayOfArrays< localIndex > & nodeToSubRegionMap = nodeManager.elementSubRegionList();
  ArrayOfArrays< localIndex > & nodeToElementMap = nodeManager.elementList();

  arrayView2d<localIndex> & edgeToNodeMap = edgeManager.nodeList();
  ArrayOfSets< localIndex > & edgeToFaceMap = edgeManager.faceList();

  ArrayOfArrays< localIndex > & faceToNodeMap = faceManager.nodeList();
  ArrayOfArrays< localIndex > & faceToEdgeMap = faceManager.edgeList();
  arrayView2d<localIndex> & faceToRegionMap = faceManager.elementRegionList();
  arrayView2d<localIndex> & faceToSubRegionMap = faceManager.elementSubRegionList();
  arrayView2d<localIndex> & faceToElementMap = faceManager.elementList();

  FaceElementRegion * const fractureElementRegion = elementManager.GetRegion<FaceElementRegion>("Fracture");
  integer_array& isFaceSeparable = faceManager.getReference<integer_array>( "isFaceSeparable" );

  arrayView1d<R1Tensor> const & faceNormals = faceManager.faceNormal();

  arrayView1d<localIndex const> const &
  parentEdgeIndices = edgeManager.getReference<localIndex_array>( ObjectManagerBase::viewKeyStruct::parentIndexString );

  arrayView1d<localIndex const> const &
  childEdgeIndices = edgeManager.getReference<localIndex_array>( ObjectManagerBase::viewKeyStruct::childIndexString );

  arrayView1d<localIndex const> const &
  parentNodeIndices = nodeManager.getReference<localIndex_array>( ObjectManagerBase::viewKeyStruct::parentIndexString );

  arrayView1d<localIndex const> const &
  childNodeIndices = nodeManager.getReference<localIndex_array>( ObjectManagerBase::viewKeyStruct::childIndexString );

  arrayView1d<integer> &
  degreeFromCrack = nodeManager.getReference<integer_array>( viewKeyStruct::degreeFromCrackString );

  arrayView1d<integer> &
  nodeDegreeFromCrackTip = nodeManager.getReference<integer_array>( viewKeyStruct::degreeFromCrackTipString );

  arrayView1d<integer> &
  faceDegreeFromCrackTip = faceManager.getReference<integer_array>( viewKeyStruct::degreeFromCrackTipString );


  arrayView1d<real64> &
  nodeRuptureTime = nodeManager.getReference<real64_array>( viewKeyStruct::ruptureTimeString );

  arrayView1d<real64> &
  faceRuptureTime = faceManager.getReference<real64_array>( viewKeyStruct::ruptureTimeString );

  // ***** split all the objects first *****

  // Split the node into two, using the original index, and a new one.
  localIndex newNodeIndex;
  if( getLogLevel() )
  {
    GEOSX_LOG_RANK("");
    std::cout<<"Splitting node "<<nodeID<<" along separation plane faces: ";
    for( std::set<localIndex>::const_iterator i=separationPathFaces.begin() ; i!=separationPathFaces.end() ; ++i )
    {
      std::cout<<*i<<", ";
    }
    std::cout<<std::endl;
  }


  nodeManager.SplitObject( nodeID, rank, newNodeIndex );

  modifiedObjects.newNodes.insert( newNodeIndex );
  modifiedObjects.modifiedNodes.insert( nodeID );

  nodeToRegionMap.clearArray(newNodeIndex);
  nodeToSubRegionMap.clearArray(newNodeIndex);
  nodeToElementMap.clearArray(newNodeIndex);

  nodeToEdgeMap.clearSet( newNodeIndex );
  nodeToFaceMap.clearSet( newNodeIndex );

  degreeFromCrack[nodeID] = 0;
  degreeFromCrack[newNodeIndex] = 0;
  m_tipNodes.erase( nodeID );
  nodeDegreeFromCrackTip( nodeID ) = 1;
  nodeRuptureTime(nodeID) = time_np1;
  nodeRuptureTime(newNodeIndex) = time_np1;

  //TODO HACK...should recalculate mass
//  const real64 newMass = 0.5 * (*nodeManager.m_mass)[nodeID];
//  (*nodeManager.m_mass)[nodeID] = newMass;
//  (*nodeManager.m_mass)[newNodeIndex] = newMass;

  //TODO Either change m_usedFacesForNode to array<std::set> or add insert with iterator to SortedArray
  for (auto const val : separationPathFaces)
  {
    m_usedFacesForNode[nodeID].insert( val );
    m_usedFacesForNode[newNodeIndex].insert( val );
  }

//  set<localIndex>& usedFacesNew = nodeManager.getReference< array1d<set<localIndex>> >("usedFaces")[newNodeIndex];
//  usedFacesNew = usedFaces[nodeID];


  if( getLogLevel() )
    std::cout<<"Done splitting node "<<nodeID<<" into nodes "<<nodeID<<" and "<<newNodeIndex<<std::endl;

  // split edges
  map<localIndex, localIndex> splitEdges;
  // loop over all edges connected to the node
  for( map<localIndex, int>::const_iterator iter_edge=edgeLocations.begin() ; iter_edge!=edgeLocations.end() ; ++iter_edge )
  {
    const localIndex& parentEdgeIndex = iter_edge->first;
    const int& location = iter_edge->second;

    // if the edge is on the separation plane, then split it
    if( location == -1 )
    {
      localIndex newEdgeIndex;

      edgeManager.SplitObject( parentEdgeIndex, rank, newEdgeIndex );

      m_tipEdges.erase(parentEdgeIndex);

      edgeToFaceMap.clearSet( newEdgeIndex );

      if( getLogLevel() )
      {
        GEOSX_LOG_RANK("");
        std::cout<<"  Split edge "<<parentEdgeIndex<<" into edges "<<parentEdgeIndex<<" and "<<newEdgeIndex<<std::endl;
      }

      splitEdges[parentEdgeIndex] = newEdgeIndex;
      modifiedObjects.newEdges.insert( newEdgeIndex );
      modifiedObjects.modifiedEdges.insert( parentEdgeIndex );

      for( localIndex const faceIndex : edgeToFaceMap.getIterableSet( parentEdgeIndex ) )
      {
        bool trailingFace = false;
        if (m_trailingFaces.contains(faceIndex))
        {
          for ( localIndex const edgeIndex : faceToEdgeMap.getIterableArray( faceIndex ) )
          {
            if (m_tipEdges.contains(edgeIndex))
            {
              trailingFace = true;
            }
          }

          if (trailingFace == false)
          {
            m_trailingFaces.erase(faceIndex);
          }
        }
      }

      for( int a=0 ; a<2 ; ++a )
      {
        edgeManager.nodeList( newEdgeIndex, a ) = edgeManager.nodeList( parentEdgeIndex, a );
      }

    } //    if( location == -1  )
  } // for( map<localIndex,int>::const_iterator iter_edge...


  // split the faces
  arrayView1d<integer> & ruptureState = faceManager.getReference<integer_array>( "ruptureState" );
  map<localIndex, localIndex> splitFaces;


  set<localIndex> & externalFaces = faceManager.externalSet();

  // loop over all faces attached to the nodeID
  for( map<localIndex, int>::const_iterator iter_face=faceLocations.begin() ; iter_face!=faceLocations.end() ; ++iter_face )
  {
    const localIndex faceIndex = iter_face->first;
//    localIndex const parentFaceIndex = parentFaceIndices[faceIndex]==faceIndex ? faceIndex :
// parentFaceIndices[faceIndex];
    const int location = iter_face->second;
    // if the face is on the separation plane, then split it
    if( location == -1 )
    {
      localIndex newFaceIndex;

      if( faceManager.SplitObject( faceIndex, rank, newFaceIndex ) )
      {

        if( getLogLevel() )
        {
          GEOSX_LOG_RANK("");
          std::cout<<"  Split face "<<faceIndex<<" into faces "<<faceIndex<<" and "<<newFaceIndex<<std::endl;
        }

        splitFaces[faceIndex] = newFaceIndex;
        modifiedObjects.newFaces.insert( newFaceIndex );
        modifiedObjects.modifiedFaces.insert( faceIndex );

        ruptureState[faceIndex] = 2;
        ruptureState[newFaceIndex] = 2;

        faceRuptureTime(faceIndex) = time_np1;
        faceRuptureTime(newFaceIndex) = time_np1;


        m_trailingFaces.insert( faceIndex );
        m_tipFaces.erase( faceIndex );
        faceDegreeFromCrackTip(faceIndex) = 0;
        faceDegreeFromCrackTip(newFaceIndex) = 0;

        localIndex const numFaceEdges = faceToEdgeMap.sizeOfArray( faceIndex );
        faceToEdgeMap.resizeArray( newFaceIndex, numFaceEdges );
        for ( localIndex a = 0; a < numFaceEdges; ++a )
        {
          faceToEdgeMap( newFaceIndex, a ) = faceToEdgeMap( faceIndex, a );
        }

        localIndex const numFaceNodes = faceToNodeMap.sizeOfArray(faceIndex);
        faceToNodeMap.resizeArray( newFaceIndex, numFaceNodes );
        for( localIndex a=0 ; a<numFaceNodes ; ++a )
        {
          localIndex const aa = a == 0 ? a : numFaceNodes - a;
          faceToNodeMap(newFaceIndex, aa) = faceToNodeMap(faceIndex, a);
        }
        faceNormals[newFaceIndex] *= -1;

        externalFaces.insert( newFaceIndex );
        externalFaces.insert( faceIndex );


        // Fu: All edges of the parent face should be external now.
        // We have to do the following because isExternal attribute of the tip edge is not handled by the splitter.
        for( localIndex const edgeIndex : faceManager.edgeList().getIterableArray(faceIndex) )
        {
          if( parentEdgeIndices[edgeIndex]==-1 && childEdgeIndices[edgeIndex]==-1 )
          {
            m_tipEdges.insert( edgeIndex );

            for ( localIndex const iface: edgeManager.faceList().getIterableSet( edgeIndex ))
            {
              if( faceToElementMap.size(1) == 2  &&
                  faceManager.m_isExternal[iface] < 1 &&
                  CheckOrphanElement(elementManager, faceManager, iface ) == 0 &&
                  isFaceSeparable[iface] == 1
//                  && fabs(Dot(faceNormals[faceIndex], faceNormals[iface])) > cos( m_maxTurnAngle )
                  )
              {
                m_tipFaces.insert(iface);
              }
            }
          }
          if( edgeManager.m_isExternal[edgeIndex]==0 )
          {
            edgeManager.m_isExternal[edgeIndex] = 2;
          }
        }
        for( localIndex const nodeIndex : faceToNodeMap.getIterableArray(faceIndex) )
        {
          if( parentNodeIndices[nodeIndex]==-1 && childNodeIndices[nodeIndex]==-1)

          {
            m_tipNodes.insert( nodeIndex );
            nodeDegreeFromCrackTip( nodeIndex ) = 0;
          }
          if( nodeManager.m_isExternal[nodeIndex] )
          {
            nodeManager.m_isExternal[nodeIndex] = 2;
          }
        }

        {
          localIndex faceIndices[2] = {faceIndex,newFaceIndex};
          localIndex const
          newFaceElement = fractureElementRegion->AddToFractureMesh( time_np1,
                                                                     &edgeManager,
                                                                     &faceManager,
                                                                     this->m_originalFaceToEdges,
                                                                     "default",
                                                                     faceIndices );
          m_faceElemsRupturedThisSolve.insert( newFaceElement );
          modifiedObjects.newElements[ {fractureElementRegion->getIndexInParent(),0} ].insert( newFaceElement );
        }
//        externalFaceManager.SplitFace(parentFaceIndex, newFaceIndex, nodeManager);

      } // if( faceManager.SplitObject( faceIndex, newFaceIndex ) )
    } // if( location == -1 )
  } // for( map<localIndex,int>::const_iterator iter_face


  // ***** now correct all the relations between the objects *****

  /* To accomplish this annoying yet exceedingly important task, we will take a "top down"
   * approach. Note that this is a two way correction, i.e. if we are correcting
   * elementToNodes, we also correct nodeToElementMaps. This is summarized as:
   * 1) Loop over elements attached to the split node.
   *     2a) correct all relations between the single  element and the nodes.
   *     2b) Loop over all faces on the element
   *         3a) For each face, correct the face relations with the element
   *         3b) For each face, correct the face relations with the nodes
   *         3c) Loop over all edges on the face
   *             4a) For each edge, correct the face relations
   *             4b) for each edge, correct the node relations
   *
   *  The element location will define which side of the rupture everything
   *  is on.
   *  - location 0 gets the original node,edge,face.
   *  - location 1 gets the new node,edge,face.
   */

  arrayView1d<localIndex> const & parentFaceIndex =
    faceManager.getReference<localIndex_array>( faceManager.viewKeys.parentIndex );

  arrayView1d<localIndex> const & childFaceIndex =
    faceManager.getReference<localIndex_array>( faceManager.viewKeys.childIndex );



  // 1) loop over all elements attached to the nodeID
  for( map<std::pair<CellElementSubRegion*, localIndex>, int>::const_iterator iter_elem =
         elemLocations.begin() ; iter_elem != elemLocations.end() ; ++iter_elem )
  {
    const int& location = iter_elem->second;

    if( location==1 )
    {
      const std::pair<CellElementSubRegion*, localIndex >& elem = iter_elem->first;

      CellElementSubRegion& elemSubRegion = *(elem.first);
      ElementRegionBase * const elemRegion = elemSubRegion.getParent()->getParent()->group_cast<ElementRegionBase*>();
      string const elemRegionName = elemRegion->getName();

      localIndex const regionIndex = elementManager.GetRegions().getIndex( elemRegionName );
      localIndex const subRegionIndex = elemRegion->GetSubRegions().getIndex( elemSubRegion.getName() );
      const localIndex elemIndex = elem.second;

      modifiedObjects.modifiedElements[{regionIndex,subRegionIndex}].insert( elemIndex );


      arrayView2d<localIndex, CellBlock::NODE_MAP_UNIT_STRIDE_DIM> const & elemsToNodes = elemSubRegion.nodeList();
      arrayView2d<localIndex> & elemsToFaces = elemSubRegion.faceList();

      if( getLogLevel() > 1 )
        std::cout<<"Element "<<elemIndex<<std::endl;

      // 2a) correct elementToNode and nodeToElement
      if( getLogLevel() > 1 )
        std::cout<<"  Looping over all nodes on element, and correcting node<->element maps:"<<std::endl;


      R1Tensor elemCenter = {0.0, 0.0, 0.0};
      {
        // loop over all nodes on element
        if( getLogLevel() > 1 )
          std::cout<<"    m_ElementToNodeMap = ( ";
        for( localIndex a=0 ; a<elemsToNodes.size( 1 ) ; ++a )
        {
          elemCenter += X[ elemsToNodes[elemIndex][a] ];
          // if the node was just split
          if( elemsToNodes[elemIndex][a] == nodeID )
          {

            if( getLogLevel() > 1 )
              std::cout<<elemsToNodes[elemIndex][a]<<"->"<<newNodeIndex<<", ";

            elemsToNodes[elemIndex][a] = newNodeIndex;

            insert( nodeManager.toElementRelation(), newNodeIndex, regionIndex, subRegionIndex, elemIndex );
            erase( nodeManager.toElementRelation(), nodeID, regionIndex, subRegionIndex, elemIndex );
          }
          else if( getLogLevel() > 1 )
            std::cout<<elemsToNodes[elemIndex][a]<<", ";
        }
        elemCenter /= elemsToNodes.size( 1 );
        if( getLogLevel() > 1 )
          std::cout<<")"<<std::endl;

        if( getLogLevel() > 1 )
        {
          for( localIndex a=0 ; a<elemsToNodes.size( 1 ) ; ++a )
          {
            if( getLogLevel() > 1 )
            {
              std::cout<<"    nodeToElemMaps["<<elemsToNodes[elemIndex][a]<<"] = ( ";
              for( localIndex k=0 ; k<nodeToRegionMap.sizeOfArray(elemsToNodes[elemIndex][a]) ; ++k )
              {
                std::cout<<"["<<nodeToRegionMap[elemsToNodes[elemIndex][a]][k]<<","
                         <<nodeToSubRegionMap[elemsToNodes[elemIndex][a]][k]<<","
                         <<nodeToElementMap[elemsToNodes[elemIndex][a]][k]<<"] , ";
              }
              std::cout<<" )"<<std::endl;
            }
          }

          if( getLogLevel() > 1 )
          {
            std::cout<<"    nodeToElemMaps["<<nodeID<<"] = ( ";
            for( localIndex k=0 ; k<nodeToRegionMap.sizeOfArray(nodeID) ; ++k )
            {
              std::cout<<"["<<nodeToRegionMap[nodeID][k]<<","
                       <<nodeToSubRegionMap[nodeID][k]<<","
                       <<nodeToElementMap[nodeID][k]<<"] , ";
            }
            std::cout<<" )"<<std::endl;
          }
        }
      }



      // 2b) loop over all faces on element.
      if( getLogLevel() > 1 )
      {
        std::cout<<"  Looping over all faces on element (parent and child):"<<std::endl;
      }

      // we need to build a list of faces that is elemToFaces FOLLOWED by any
      // parent face of those indicated in elemToFaces

      // Now we do a loop over the facelist and process all the faces
      for( int kf=0 ; kf<elemSubRegion.numFacesPerElement() ; ++kf )
      {

        // set both faceID and newFaceID to the parent face.
        localIndex const faceIndex = elemsToFaces[elemIndex][kf];
        //        map<localIndex,localIndex>::iterator iterSplitFace = splitFaces.find(faceIndex);
        bool const isNewFace = (splitFaces.count( faceIndex )>0) ? true : false;
        localIndex const newFaceIndex = isNewFace ? childFaceIndex[faceIndex] : faceIndex;


        // 3a) check to see if the face was split. If so, then we will need
        // to alter the face relation with the elements in both directions.
        if( isNewFace )
        {
          // replace the parent face with the child face in elementToFace. Now
          // faceID is the parent face, and newFaceID is the child face.
          elemsToFaces[elemIndex][kf] = childFaceIndex[faceIndex];



          // add the element to the child faceToElem
//          faceManager.m_toElements[newFaceIndex].push_back( elem );

          faceToRegionMap[newFaceIndex][0] = regionIndex;
          faceToSubRegionMap[newFaceIndex][0] = subRegionIndex;
          faceToElementMap[newFaceIndex][0] = elemIndex;
          faceToRegionMap[newFaceIndex][1] = -1;
          faceToSubRegionMap[newFaceIndex][1] = -1;
          faceToElementMap[newFaceIndex][1] = -1;

          // remove the element from the parent face
          if( faceToRegionMap[faceIndex][0] == regionIndex &&
              faceToSubRegionMap[faceIndex][0] == subRegionIndex &&
              faceToElementMap[faceIndex][0] == elemIndex )
          {
            faceToRegionMap[faceIndex][0] = faceToRegionMap[faceIndex][1];
            faceToSubRegionMap[faceIndex][0] = faceToSubRegionMap[faceIndex][1];
            faceToElementMap[faceIndex][0] = faceToElementMap[faceIndex][1];
            faceToRegionMap[faceIndex][1] = -1;
            faceToSubRegionMap[faceIndex][1] = -1;
            faceToElementMap[faceIndex][1] = -1;
          }
          else if( faceToRegionMap[faceIndex][1] == regionIndex &&
                   faceToSubRegionMap[faceIndex][1] == subRegionIndex &&
                   faceToElementMap[faceIndex][1] == elemIndex )
          {
            faceToRegionMap[faceIndex][1] = -1;
            faceToSubRegionMap[faceIndex][1] = -1;
            faceToElementMap[faceIndex][1] = -1;
          }

          if( getLogLevel() > 1 )
          {
            std::cout<<"    faceToRegionMap["<<newFaceIndex<<"][0]    = "<<faceToRegionMap[newFaceIndex][0]<<std::endl;
            std::cout<<"    faceToSubRegionMap["<<newFaceIndex<<"][0] = "<<faceToSubRegionMap[newFaceIndex][0]<<std::endl;
            std::cout<<"    faceToElementMap["<<newFaceIndex<<"][0]      = "<<faceToElementMap[newFaceIndex][0]<<std::endl;
            std::cout<<"    faceToRegionMap["<<newFaceIndex<<"][1]    = "<<faceToRegionMap[newFaceIndex][1]<<std::endl;
            std::cout<<"    faceToSubRegionMap["<<newFaceIndex<<"][1] = "<<faceToSubRegionMap[newFaceIndex][1]<<std::endl;
            std::cout<<"    faceToElementMap["<<newFaceIndex<<"][1]      = "<<faceToElementMap[newFaceIndex][1]<<std::endl;

            std::cout<<"    faceToRegionMap["<<faceIndex<<"][0]    = "<<faceToRegionMap[faceIndex][0]<<std::endl;
            std::cout<<"    faceToSubRegionMap["<<faceIndex<<"][0] = "<<faceToSubRegionMap[faceIndex][0]<<std::endl;
            std::cout<<"    faceToElementMap["<<faceIndex<<"][0]      = "<<faceToElementMap[faceIndex][0]<<std::endl;
            std::cout<<"    faceToRegionMap["<<faceIndex<<"][1]    = "<<faceToRegionMap[faceIndex][1]<<std::endl;
            std::cout<<"    faceToSubRegionMap["<<faceIndex<<"][1] = "<<faceToSubRegionMap[faceIndex][1]<<std::endl;
            std::cout<<"    faceToElementMap["<<faceIndex<<"][1]      = "<<faceToElementMap[faceIndex][1]<<std::endl;

          }

          for (int i = 0; i < 2; i++)
          {
            localIndex iFace = i == 0 ? faceIndex : newFaceIndex;

            localIndex elementIndex = faceToElementMap[iFace][0];
            CellElementSubRegion * elementSubRegion = elementManager.GetRegion( faceToRegionMap[iFace][0] )->
                GetSubRegion<CellElementSubRegion>( faceToSubRegionMap[iFace][0] );

            R1Tensor elementCenter = elementSubRegion->getElementCenter()[elementIndex];

            faceManager.SortFaceNodes( X, elementCenter, faceToNodeMap[iFace], faceToNodeMap.sizeOfArray( iFace ) );

            //Face normal need to be updated here
            R1Tensor fCenter;
            computationalGeometry::Centroid_3DPolygon(faceToNodeMap[iFace],
                                                      faceToNodeMap.sizeOfArray( iFace ),
                                                      X,
                                                      fCenter,
                                                      faceNormals[iFace]);
          }

        } // if( splitFaces.count( faceID ) > 0 )

        modifiedObjects.modifiedFaces.insert( faceIndex );



        // 3b) correct faceToNodes and nodeToFaces

        if( getLogLevel() > 1 )
        {
          localIndex const parentFace = parentFaceIndex[newFaceIndex];
          if( parentFace!=-1 )
          {
            std::cout<<"    m_FaceToNodeMap["<<parentFace<<"->"<<newFaceIndex<<"] = ( ";
          }
          else
          {
            std::cout<<"    m_FaceToNodeMap["<<newFaceIndex<<"] = ( ";
          }
        }

        // loop over all nodes on the face.
        for( localIndex & nodeIndex : faceToNodeMap.getIterableArray(newFaceIndex) )
        {
          if( getLogLevel() > 1 )
            std::cout<<nodeIndex;

          // if the facenode is the one that is being split
          if( nodeIndex == nodeID )
          {
            nodeIndex = newNodeIndex;

            // if it is not a new face.
            if( !isNewFace )
            {
              // remove the face from the nodeToFaceMap of the parent node.
              nodeToFaceMap.removeFromSet( nodeID, faceIndex );

              // add the face to the nodeToFaceMap of the new node.
              nodeToFaceMap.insertIntoSet( nodeIndex, faceIndex );
            }
            else
            {
              // it is a new face

              // insert the newFace into the nodeToFaceMap of the newNode
              nodeToFaceMap.insertIntoSet( nodeIndex,  newFaceIndex );
            }
            if( getLogLevel() > 1 ) std::cout<<"->"<<nodeIndex<<", ";
          }
          else // the node is not being split
          {
            nodeToFaceMap.insertIntoSet( nodeIndex, newFaceIndex );

            if( getLogLevel() > 1 ) std::cout<<", ";
          }

        }
        if( getLogLevel() > 1 ) std::cout<<")"<<std::endl;



        // faceToEdges
        if( getLogLevel() > 1 )
        {
          const localIndex parentFace = parentFaceIndex[newFaceIndex];
          if( parentFace!=-1 )
          {
            std::cout<<"    m_FaceToEdgeMap["<<parentFace<<"->"<<newFaceIndex<<"] = ( ";
          }
          else
          {
            std::cout<<"    m_FaceToEdgeMap["<<newFaceIndex<<"] = ( ";
          }
        }
        // loop over all edges on face
        for( localIndex & edgeIndex : faceToEdgeMap.getIterableArray(newFaceIndex) )
        {

          // if the edge was just split
          if( splitEdges.count( edgeIndex ) > 0 )
          {
            if( faceIndex == newFaceIndex )
            {
              edgeToFaceMap.removeFromSet( edgeIndex, faceIndex );
            }

            edgeIndex = splitEdges[edgeIndex];
          }
          edgeToFaceMap.insertIntoSet( edgeIndex, newFaceIndex );

          modifiedObjects.modifiedEdges.insert( edgeIndex );

          if( getLogLevel() > 1 )
            std::cout<<edgeIndex;



          //edgeToNodeMap
          if( getLogLevel() > 1 )
          {
            std::cout<<"(";
          }

          {
            for( localIndex a=0 ; a<edgeToNodeMap.size( 1 ) ; ++a )
            {
              if( edgeToNodeMap[edgeIndex][a] == nodeID )
              {

                if( getLogLevel() > 1 )
                  std::cout<<edgeToNodeMap[edgeIndex][a];

                edgeToNodeMap[edgeIndex][a] = newNodeIndex;
                nodeToEdgeMap.removeFromSet( nodeID, edgeIndex );

                if( getLogLevel() > 1 )
                  std::cout<<"->"<<edgeToNodeMap[edgeIndex][a]<<", ";

              }
              else if( getLogLevel() > 1 )
                std::cout<<edgeToNodeMap[edgeIndex][a]<<", ";

              nodeToEdgeMap.insertIntoSet( edgeToNodeMap[edgeIndex][a], edgeIndex );
              modifiedObjects.modifiedNodes.insert(edgeToNodeMap[edgeIndex][a]);
            }
            if( getLogLevel() > 1 )
              std::cout<<")";
          }
          if( getLogLevel() > 1 )
            std::cout<<", ";
        }
        if( getLogLevel() > 1 )
          std::cout<<")"<<std::endl;
      } // for( int kf=0 ; kf<elemRegion.m_numFacesPerElement ; ++kf )
    } // if( location==1 )
  } // for( map<std::pair<CellBlockSubRegion*, localIndex>, int>::const_iterator iter_elem = elemLocations.begin()
}


void SurfaceGenerator::MapConsistencyCheck( localIndex const GEOSX_UNUSED_ARG( nodeID ),
                                            NodeManager const & nodeManager,
                                            EdgeManager const & edgeManager,
                                            FaceManager const & faceManager,
                                            ElementRegionManager const & elementManager,
                                            map< std::pair<CellElementSubRegion*, localIndex >, int> const & elemLocations )
{
  //**************************************************************************
  // THIS IS ALL JUST CONSISTENCY CHECKING
  //**************************************************************************


  ArrayOfSetsView< localIndex const > const & nodeToEdgeMap = nodeManager.edgeList();
  ArrayOfSetsView< localIndex const > const & nodeToFaceMap = nodeManager.faceList();
  ArrayOfArraysView< localIndex const > const & nodeToRegionMap = nodeManager.elementRegionList();
  ArrayOfArraysView< localIndex const > const & nodeToSubRegionMap = nodeManager.elementSubRegionList();
  ArrayOfArraysView< localIndex const > const & nodeToElementMap = nodeManager.elementList();


  arrayView2d<localIndex> const & edgeToNodeMap = edgeManager.nodeList();

  ArrayOfArraysView< localIndex const > const & faceToNodeMap = faceManager.nodeList();
  ArrayOfArraysView< localIndex const > const & faceToEdgeMap = faceManager.edgeList();
  arrayView2d<localIndex> const & faceToRegionMap = faceManager.elementRegionList();
  arrayView2d<localIndex> const & faceToSubRegionMap = faceManager.elementSubRegionList();
  arrayView2d<localIndex> const & faceToElementMap = faceManager.elementList();


#if 1
  if( getLogLevel() > 2 )
  {
    std::cout<<"CONSISTENCY CHECKING OF THE MAPS"<<std::endl;

    for( map< std::pair<CellElementSubRegion*, localIndex >, int>::const_iterator iter_elem=elemLocations.begin() ;
         iter_elem!=elemLocations.end() ; ++iter_elem )
    {
      const std::pair<CellElementSubRegion*, localIndex >& elem = iter_elem->first;

      CellElementSubRegion& elemSubRegion = *(elem.first);
      const localIndex elemIndex = elem.second;

      arrayView2d<localIndex const, CellBlock::NODE_MAP_UNIT_STRIDE_DIM> const & elemsToNodes = elemSubRegion.nodeList();
      arrayView2d<localIndex> & elemsToFaces = elemSubRegion.faceList();


      std::set<localIndex> elemNodes;


      GEOSX_LOG("Element " << elemIndex);
      std::cout << " elementToNodes = ";
      for( int a=0 ; a<8 ; ++a )
      {
        elemNodes.insert( elemsToNodes( elemIndex, a ));
        std::cout << elemsToNodes( elemIndex, a )<<", ";
      }
      std::cout << std::endl;

      std::cout << " elementToFaces->edges->nodes = ";


      // Now we do a loop over the facelist and process all the faces
      for( int kf=0 ; kf<elemSubRegion.numFacesPerElement() ; ++kf )
      {
        std::set<localIndex> faceNodes;

        localIndex faceIndex  = elemsToFaces( elemIndex, kf );

        std::cout << "                              = ";
        std::cout << faceIndex << "( ";
        for( int b=0 ; b<4 ; ++b )
        {
          localIndex faceNodeID = faceToNodeMap(faceIndex, b);
          faceNodes.insert( faceNodeID );
          if( elemNodes.count( faceNodeID ) == 0 )
          {
            std::cout << "*";
          }
          std::cout << faceNodeID << ",";
        }
        std::cout << " )      ";



        std::cout << faceIndex << "[ ";
        for( int b=0 ; b<4 ; ++b )
        {
          localIndex edgeIndex = faceToEdgeMap(faceIndex, b);
          std::cout << edgeIndex << "( ";
          for( int c=0 ; c<2 ; ++c )
          {
            localIndex edgeNodeID = edgeToNodeMap( edgeIndex, c );
            if( elemNodes.count( edgeNodeID ) == 0  && kf<elemSubRegion.numFacesPerElement() )
            {
              std::cout << "*";
            }
            if( faceNodes.count( edgeNodeID ) == 0 )
            {
              std::cout << "#";
            }
            std::cout << edgeNodeID << ",";
          }
          std::cout << " ), ";
        }
        std::cout << " ] \n";

      }
      std::cout << std::endl;

    }

  }

  if( getLogLevel() > 2 )
  {
    // nodeToEdge
    std::vector<std::set<localIndex> > inverseEdgesToNodes( nodeManager.size() );

    for( localIndex ke=0 ; ke<edgeManager.size() ; ++ke )
    {
      for( localIndex b= 0 ; b<edgeToNodeMap.size( 1 ) ; ++b )
      {
        localIndex nodeIndex = edgeToNodeMap( ke, b );
        inverseEdgesToNodes[nodeIndex].insert( ke );
      }
    }
    std::cout << "Check NodeToEdge:  nodeToEdgeMap  inverseEdgesToNodes" << std::endl;
    for( localIndex a=0 ; a<nodeManager.size() ; ++a )
    {
      std::cout << "nodeToEdgeMap[" << a << "] = ( ";

      for ( localIndex const edgeID : nodeToEdgeMap.getIterableSet( a ) )
      {
        if( inverseEdgesToNodes[a].count( edgeID ) == 0 )
        {
          std::cout << "*";
        }
        std::cout << edgeID << ", ";
      }

      std::cout<<")    (";

      for ( localIndex const edgeID : inverseEdgesToNodes[a] )
      {
        if( !nodeToEdgeMap.contains( a, edgeID ) ) std::cout << "*";
        std::cout << edgeID <<", ";
      }
      std::cout<< ")" <<std::endl;
    }
  }

  if( getLogLevel() > 2 )
  {
    // nodeToFace
    std::vector<std::set<localIndex> > inverseFacesToNodes( nodeManager.size() );
    for( localIndex kf=0 ; kf<faceManager.size() ; ++kf )
    {
      for( localIndex const b : faceToNodeMap.getIterableArray(kf) )
      {
        inverseFacesToNodes[b].insert( kf );
      }
    }
    std::cout << "Check NodeToFace:  nodeToFaceMap  inverseFacesToNodes" << std::endl;
    for( localIndex a=0 ; a<nodeManager.size() ; ++a )
    {
      std::cout << "m_nodeToFaceMap[ "<< a << "] = ( ";
      for( localIndex const & faceID : nodeToFaceMap.getIterableSet( a ) )
      {
        if( inverseFacesToNodes[a].count( faceID ) == 0 ) std::cout << "*";
        std::cout << faceID << ", ";
      }
      std::cout<<")    (";

      for( localIndex const edgeID : inverseFacesToNodes[a] )
      {
        if( !nodeToFaceMap.contains( a, edgeID ) ) std::cout << "*";
        std::cout << edgeID << ", ";
      }
      std::cout<<")"<<std::endl;
    }
  }



  if( getLogLevel() > 2 )
  {


    // nodeToElement
    std::vector<std::set<std::pair<CellElementSubRegion const *, localIndex > > > inverseElemsToNodes( nodeManager.size() );
    for( localIndex er=0 ; er<elementManager.numRegions() ; ++er )
    {
      ElementRegionBase const & elemRegion = *(elementManager.GetRegion( er ));
      for( localIndex esr=0 ; esr<elemRegion.numSubRegions() ; ++esr )
      {
        CellElementSubRegion const * const subRegion = elemRegion.GetSubRegion<CellElementSubRegion>( esr );
        if( subRegion != nullptr )
        {
          arrayView2d<localIndex const, CellBlock::NODE_MAP_UNIT_STRIDE_DIM> const & elemsToNodes = subRegion->nodeList();
          for( localIndex k=0 ; k<subRegion->size() ; ++k )
          {
            std::pair<CellElementSubRegion const *, localIndex > elem = std::make_pair( subRegion, k );

            for( localIndex a=0 ; a<elemsToNodes.size( 1 ) ; ++a )
            {
              inverseElemsToNodes[elemsToNodes( k, a )].insert( elem );
            }
          }
        }
      }
    }



    std::cout<<"Check NodeToElem: nodesToElems  inverseElemsToNodes "<<std::endl;


    for( localIndex a=0 ; a<nodeManager.size() ; ++a )
    {

      std::set< std::pair<CellElementSubRegion const *, localIndex> > nodeToElements;
      for( localIndex k=0 ; k<nodeToRegionMap.sizeOfArray(a) ; ++k )
      {
        if( nodeToRegionMap[a][k]!=-1 && nodeToSubRegionMap[a][k]!=-1 && nodeToElementMap[a][k]!=-1 )
        {
          nodeToElements.insert( std::make_pair( elementManager.GetRegion( nodeToRegionMap[a][k] )->
                                                 GetSubRegion<CellElementSubRegion>( nodeToSubRegionMap[a][k] ),
                                                 nodeToElementMap[a][k] ) );
        }
      }


      std::cout<<"m_NodeToElementMap["<<a<<"] = ( ";
      for( std::set<std::pair< CellElementSubRegion const *, localIndex > >::iterator
           ielem=nodeToElements.begin() ; ielem!=nodeToElements.end() ; ++ielem )
      {
        if( inverseElemsToNodes[a].count( *ielem ) == 0 )
          std::cout<<"*";

        std::cout<<ielem->second<<", ";
      }
      std::cout<<")    (";

      for( std::set<std::pair<CellElementSubRegion const *, localIndex > >::const_iterator
           ielem=inverseElemsToNodes[a].begin() ;
           ielem!=inverseElemsToNodes[a].end() ; ++ielem )
      {
        if( nodeToElements.count( *ielem ) == 0 )
          std::cout<<"*";

        std::cout<<ielem->second<<", ";
      }
      std::cout<<")"<<std::endl;
    }


    // edgeToFace
    std::vector<std::set<localIndex> > inverseFacesToEdges( edgeManager.size() );
    for( localIndex kf=0 ; kf<faceManager.size() ; ++kf )
    {
      for( localIndex const b : faceToEdgeMap.getIterableArray( kf ) )
      {
        inverseFacesToEdges[ b ].insert( kf );
      }
    }
    std::cout<<"Check EdgeToFace: edgeToFaceMap  inverseFacesToEdges "<<std::endl;
    for( localIndex ke=0 ; ke<edgeManager.size() ; ++ke )
    {
      std::cout<<"m_edgeToFaceMap["<<ke<<"] = ( ";
      for ( localIndex const faceID : edgeManager.faceList().getIterableSet( ke) )
      {
        if( inverseFacesToEdges[ke].count( faceID ) == 0 ) std::cout << "*";
        std::cout<<faceID<<", ";
      }
      std::cout<<")    (";

      for( std::set<localIndex>::const_iterator iface=inverseFacesToEdges[ke].begin() ;
           iface!=inverseFacesToEdges[ke].end() ; ++iface )
      {
        if( !edgeManager.faceList().contains( ke, *iface ) ) std::cout<<"*";
        std::cout<< *iface <<", ";
      }
      std::cout<<")"<<std::endl;
    }

    // faceToElement
    std::vector< std::set< std::pair< CellElementSubRegion const *, localIndex > > > inverseElemsToFaces( faceManager.size() );
    for( localIndex er=0 ; er<elementManager.numRegions() ; ++er )
    {
      ElementRegionBase const & elemRegion = *(elementManager.GetRegion( er ));
      for( localIndex esr=0 ; esr<elemRegion.numSubRegions() ; ++esr )
      {
        CellElementSubRegion const * const subRegion = elemRegion.GetSubRegion<CellElementSubRegion>( esr );
        if( subRegion != nullptr )
        {
          arrayView2d<localIndex> const & elemsToFaces = subRegion->faceList();

          for( localIndex k=0 ; k<subRegion->size() ; ++k )
          {
            std::pair<CellElementSubRegion const *, localIndex > elem = std::make_pair( subRegion, k );

            for( localIndex a=0 ; a<elemsToFaces.size( 1 ) ; ++a )
            {
              const localIndex faceID = elemsToFaces( k, a );
              inverseElemsToFaces[ faceID ].insert( elem );

  //            if( parentFaceIndex[faceID] != -1 )
  //            {
  //              inverseElemsToFaces[parentFaceIndex[faceID]].insert(elem);
  //            }
            }
          }
        }
      }
    }
    std::cout<<"Check FacesToElem: facesToElems  inverseElemsToFaces "<<std::endl;
    for( localIndex a=0 ; a<faceManager.size() ; ++a )
    {

      std::vector< std::pair<CellElementSubRegion const *, localIndex> > faceToElements;
      for( localIndex k=0 ; k<faceToRegionMap.size( 1 ) ; ++k )
      {
        // TODO This only works for a single region
        if( faceToRegionMap[a][k] != -1 )
        {
          faceToElements.push_back( std::make_pair( elementManager.GetRegion( faceToRegionMap[a][k] )->
                                                    GetSubRegion<CellElementSubRegion>( faceToSubRegionMap[a][k] ),
                                                    faceToElementMap[a][k] ) );
        }
      }


      std::cout<<"m_FaceToElementMap["<<a<<"] = ( ";

      for( std::vector<std::pair<CellElementSubRegion const *, localIndex > >::const_iterator
           ielem=faceToElements.begin() ;
           ielem!=faceToElements.end() ; ++ielem )
      {
        if( inverseElemsToFaces[a].count( *ielem ) == 0 )
          std::cout<<"*";

        std::cout<<ielem->second<<", ";
      }
      std::cout<<")    (";

      for( std::set<std::pair<CellElementSubRegion const *, localIndex > >::const_iterator ielem=inverseElemsToFaces[a].begin() ;
           ielem!=inverseElemsToFaces[a].end() ; ++ielem )
      {

        if( faceToElements.size() == 2 )
        {
          if( (faceToElements[0] != *ielem) && (faceToElements[1] != *ielem) )
            std::cout<<"*";
        }
        else if( faceToElements.size() )
        {
          if( (faceToElements[0] != *ielem)  )
            std::cout<<"*";
        }
        else
        {
          std::cout<<"****";
        }


        std::cout<<ielem->second<<", ";
      }
      std::cout<<")"<<std::endl;
    }
  }
//  CorrectSplitNodalMass(nodeManager, nodeID, nodeManager.m_childIndices[nodeID][0]);
#endif
}



realT SurfaceGenerator::CalculateKinkAngle ( const localIndex edgeID,
                                             const NodeManager & GEOSX_UNUSED_ARG( nodeManager ),
                                             EdgeManager & edgeManager,
                                             FaceManager & faceManager )
{
  localIndex_array faces;
  // realT kinkAngle;

  for( localIndex const iface : edgeManager.faceList().getIterableSet( edgeID ) )
  {
    if( faceManager.m_isExternal[iface] == 1 ) faces.push_back( iface );
  }

  if( faces.size() != 2 )
  {
    return(-1.0);
  }
  else
//  {
////    // First check if the two faces are parent-child pairs
////    if (faceManager.m_parentIndex[faces[0]]==faces[1] || faceManager.m_parentIndex[faces[1]]==faces[0] )
////    {
////      return(0.0);
////    }
//
//    R1Tensor vecFace[3];
//    faceManager.InFaceVectorNormalToEdge(nodeManager, edgeManager, faces[0], edgeID, vecFace[0]);
//    faceManager.InFaceVectorNormalToEdge(nodeManager, edgeManager, faces[1], edgeID, vecFace[1]);
//    vecFace[2] = vecFace[0];
//    vecFace[2] += vecFace[1];
//    vecFace[2] /= 2.0;
//
//    kinkAngle = acos(Dot(vecFace[0],vecFace[1])*0.999999) / 3.141592653589793238462 * 180.0;
//
//    R1Tensor vecFaceNorm;
//    vecFaceNorm = faceManager.FaceNormal(nodeManager, faces[0]);
//    vecFaceNorm  += faceManager.FaceNormal(nodeManager, faces[1]);
//    vecFaceNorm /= 2.0;
//
//    if (Dot(vecFace[2], vecFaceNorm) < 0.0)
//      kinkAngle = 360.0 - kinkAngle;
//
//    return(kinkAngle);
//
//  }
    return 1e100;
}

void SurfaceGenerator::CalculateKinkAngles ( FaceManager & faceManager,
                                             EdgeManager & edgeManager,
                                             NodeManager & nodeManager,
                                             ModifiedObjectLists& modifiedObjects,
                                             const bool prefrac )
{
  arrayView1d<real64> & kinkAngle = edgeManager.getReference<real64_array>( "kinkAngle" );

  if( prefrac )
  {
    for( localIndex edgeID = 0 ; edgeID < edgeManager.size() ; ++edgeID )
    {
      kinkAngle[edgeID] = CalculateKinkAngle( edgeID, nodeManager, edgeManager, faceManager );
    }
  }
  else
  {
    for( std::set<localIndex>::const_iterator i=modifiedObjects.newEdges.begin() ; i!=modifiedObjects.newEdges.end() ; ++i )
    {
      kinkAngle[*i] = CalculateKinkAngle( *i, nodeManager, edgeManager, faceManager );
    }
    for( std::set<localIndex>::const_iterator i=modifiedObjects.modifiedEdges.begin() ; i!=modifiedObjects.modifiedEdges.end() ; ++i )
    {
      kinkAngle[*i] = CalculateKinkAngle( *i, nodeManager, edgeManager, faceManager );
    }
  }
}



void SurfaceGenerator::IdentifyRupturedFaces( DomainPartition * domain,
                                              NodeManager & nodeManager,
                                              EdgeManager & edgeManager,
                                              FaceManager & faceManager,
                                              ElementRegionManager & elementManager,
                                              const bool prefrac)
{
  arrayView1d<integer> const & isEdgeGhost = edgeManager.GhostRank();
  real64_array& SIFNode = nodeManager.getReference<real64_array>( "SIFNode" );

  // We use the color map scheme because we can mark a face to be rupture ready from a partition where the face is a
  // ghost.

  if (!m_nodeBasedSIF)
  {
    {
//      for( int color=0 ; color<partition.NumColor() ; ++color )
      {
        ModifiedObjectLists modifiedObjects;
//        if( partition.Color() == color )
        {
          for( localIndex iEdge = 0 ; iEdge != edgeManager.size() ; ++iEdge )
          {

            if( isEdgeGhost[iEdge] < 0 )
            {
              int edgeMode = CheckEdgeSplitability( iEdge,
                                                    nodeManager,
                                                    faceManager,
                                                    edgeManager,
                                                    prefrac );
              if( edgeMode == 0 || edgeMode == 1 ) // We need to calculate SIF
              {
                R1Tensor vecTipNorm, vecTip, vecEdge, direction;
                localIndex trailFaceID = 0;
                realT SIF = CalculateEdgeSIF( domain, iEdge, trailFaceID,
                                              nodeManager,
                                              edgeManager,
                                              faceManager,
                                              elementManager,
                                              vecTipNorm,
                                              vecTip );

                if( SIF >  MinimumToughnessOnEdge( iEdge, nodeManager, edgeManager, faceManager ) * 0.5 ) // && edgeMode
                                                                                                          // == 1)
                {
                  MarkRuptureFaceFromEdge( iEdge, trailFaceID,
                                           nodeManager,
                                           edgeManager,
                                           faceManager,
                                           elementManager,
                                           vecTipNorm,
                                           vecTip,
                                           modifiedObjects,
                                           edgeMode );
                }
              }
            }
          }
        }
      }
    }
  }
  else
  {
    ModifiedObjectLists modifiedObjects;

    CalculateNodeAndFaceSIF( domain, nodeManager, edgeManager, faceManager, elementManager);

    for (auto nodeIndex: m_tipNodes)
    {
      if (SIFNode[nodeIndex] > MinimumToughnessOnNode( nodeIndex, nodeManager, edgeManager, faceManager ))
      {
        MarkRuptureFaceFromNode( nodeIndex,
                                 nodeManager,
                                 edgeManager,
                                 faceManager,
                                 elementManager,
                                 modifiedObjects);
      }
    }
  }



}

void SurfaceGenerator::CalculateNodeAndFaceSIF( DomainPartition * domain,
                                                NodeManager & nodeManager,
                                                EdgeManager & edgeManager,
                                                FaceManager & faceManager,
                                                ElementRegionManager & elementManager)
{
  real64_array& SIFNode = nodeManager.getReference<real64_array>( "SIFNode" );
  real64_array& SIFonFace = faceManager.getReference<real64_array>( "SIFonFace" );

  for (localIndex i = 0; i < SIFNode.size(); i++)
  {
    SIFNode[i] = 0.0;
  }

  for (localIndex i = 0; i < SIFonFace.size(); i++)
  {
    SIFonFace[i] = 0.0;
  }

  arrayView1d<R1Tensor> const &
    fext = nodeManager.getReference< array1d<R1Tensor> >( SolidMechanicsLagrangianFEM::viewKeyStruct::forceExternal );
  arrayView1d<R1Tensor> const & displacement = nodeManager.getReference<r1_array>(keys::TotalDisplacement);
  ArrayOfArraysView< localIndex const > const & nodeToRegionMap = nodeManager.elementRegionList();
  ArrayOfArraysView< localIndex const > const & nodeToSubRegionMap = nodeManager.elementSubRegionList();
  ArrayOfArraysView< localIndex const > const & nodeToElementMap = nodeManager.elementList();
  array1d<R1Tensor> const & X = nodeManager.referencePosition();
  ArrayOfSetsView< localIndex const > const & nodeToEdgeMap = nodeManager.edgeList();
   const arrayView1d<integer>& isNodeGhost = nodeManager.GhostRank();

  arrayView2d<localIndex> const & edgeToNodeMap = edgeManager.nodeList();
  ArrayOfSetsView< localIndex const > const & edgeToFaceMap = edgeManager.faceList();

  ArrayOfArraysView< localIndex const > const & faceToNodeMap = faceManager.nodeList();
  ArrayOfArraysView< localIndex const > const & faceToEdgeMap = faceManager.edgeList();
  arrayView1d<R1Tensor> const & faceNormal = faceManager.faceNormal();
  array1d<real64> const & faceArea = faceManager.faceArea();
  arrayView1d<R1Tensor> const & faceCenter = faceManager.faceCenter();

  arrayView1d<localIndex const> const &
  childFaceIndices = faceManager.getReference<localIndex_array>( faceManager.viewKeys.childIndex );

  arrayView1d<localIndex const> const &
  childNodeIndices = nodeManager.getReference<localIndex_array>( ObjectManagerBase::viewKeyStruct::childIndexString );

  arrayView1d<localIndex> const &
  parentNodeIndices = nodeManager.getReference<array1d<localIndex>>( nodeManager.viewKeys.parentIndex );

  ConstitutiveManager const * const cm = domain->getConstitutiveManager();
  ConstitutiveBase const * const solid  = cm->GetConstitutiveRelation<ConstitutiveBase>( m_solidMaterialName );
  GEOSX_ERROR_IF( solid == nullptr, "constitutive model " + m_solidMaterialName + " not found" );
  m_solidMaterialFullIndex = solid->getIndexInParent();

  ConstitutiveManager * const constitutiveManager =
      domain->GetGroup<ConstitutiveManager >(keys::ConstitutiveManager);

  ElementRegionManager::MaterialViewAccessor< arrayView1d<real64> > const shearModulus =
      elementManager.ConstructFullMaterialViewAccessor< array1d<real64>, arrayView1d<real64> >( "ShearModulus", constitutiveManager);

  ElementRegionManager::MaterialViewAccessor< arrayView1d<real64> > const bulkModulus =
      elementManager.ConstructFullMaterialViewAccessor< array1d<real64>, arrayView1d<real64> >( "BulkModulus", constitutiveManager);

  ElementRegionManager::MaterialViewAccessor< arrayView2d<R2SymTensor> > const
  stress = elementManager.ConstructFullMaterialViewAccessor< array2d<R2SymTensor>,
                                                             arrayView2d<R2SymTensor> >( SolidBase::viewKeyStruct::stressString,
                                                                                         constitutiveManager);

  NumericalMethodsManager const * numericalMethodManager = domain->getParent()->GetGroup<NumericalMethodsManager>(keys::numericalMethodsManager);

  FiniteElementDiscretizationManager const *
  feDiscretizationManager = numericalMethodManager->GetGroup<FiniteElementDiscretizationManager>(keys::finiteElementDiscretizations);

  FiniteElementDiscretization const *
  feDiscretization = feDiscretizationManager->GetGroup<FiniteElementDiscretization>(m_discretizationName);

  localIndex const numQuadraturePoints = feDiscretization->m_finiteElement->n_quadrature_points();

  ElementRegionManager::ElementViewAccessor<array3d<R1Tensor> > const
  dNdX = elementManager.ConstructViewAccessor<array3d< R1Tensor > >(keys::dNdX);

  ElementRegionManager::ElementViewAccessor< array2d<real64> > const
  detJ = elementManager.ConstructViewAccessor< array2d<real64> >(keys::detJ);


  for (localIndex const trailingFaceIndex : m_trailingFaces)
  {
    R1Tensor faceNormalVector = faceNormal[trailingFaceIndex];//TODO: check if a ghost face still has the correct attributes such as normal vector, face center, face index.
    localIndex_array unpinchedNodeID;
    localIndex_array pinchedNodeID;
    localIndex_array tipEdgesID;

    for (localIndex const nodeIndex : faceToNodeMap.getIterableArray( trailingFaceIndex ) )
    {
      if (m_tipNodes.contains(nodeIndex))
      {
        pinchedNodeID.push_back(nodeIndex);
      }
      else
      {
        unpinchedNodeID.push_back(nodeIndex);
      }
    }

    for (localIndex const edgeIndex : faceToEdgeMap.getIterableArray( trailingFaceIndex ) )
    {
      if (m_tipEdges.contains(edgeIndex))
      {
        tipEdgesID.push_back(edgeIndex);
      }
    }

    if (tipEdgesID.size() >= 1 )
    {
      for (localIndex const nodeIndex : pinchedNodeID)
      {
        if (isNodeGhost[nodeIndex] < 0)
        {
          R1Tensor nodeDisconnectForce;
          R1Tensor nodePosition = X[nodeIndex];
          localIndex tralingNodeID = std::numeric_limits<localIndex>::max();
          localIndex nElemEachSide[2];
          nElemEachSide[0] = 0;
          nElemEachSide[1] = 0;

          for( localIndex k=0 ; k<nodeToRegionMap.sizeOfArray(nodeIndex) ; ++k )
          {
            R1Tensor xEle;
            CellElementSubRegion * elementSubRegion = elementManager.GetRegion( nodeToRegionMap[nodeIndex][k] )->
                GetSubRegion<CellElementSubRegion>( nodeToSubRegionMap[nodeIndex][k] );
            localIndex iEle = nodeToElementMap[nodeIndex][k];

            ElementRegionBase * const
            elementRegion = elementSubRegion->getParent()->getParent()->group_cast<ElementRegionBase*>();
            string const elementRegionName = elementRegion->getName();
            localIndex const er = elementManager.GetRegions().getIndex( elementRegionName );
            localIndex const esr = elementRegion->GetSubRegions().getIndex( elementSubRegion->getName() );
            arrayView2d<localIndex const, CellBlock::NODE_MAP_UNIT_STRIDE_DIM> const & elementsToNodes = elementSubRegion->nodeList();

            xEle = elementSubRegion->getElementCenter()[iEle];

            realT K = bulkModulus[er][esr][m_solidMaterialFullIndex][iEle];
            realT G = shearModulus[er][esr][m_solidMaterialFullIndex][iEle];
            realT youngsModulus = 9 * K * G / ( 3 * K + G );
            realT poissonRatio = ( 3 * K - 2 * G ) / ( 2 * ( 3 * K + G ) );

            for (localIndex n=0 ; n<elementsToNodes.size( 1 ) ; ++n)
            {
              if (elementsToNodes(iEle, n) == nodeIndex)
              {
                R1Tensor temp;
                xEle = elementSubRegion->getElementCenter()[iEle];

                SolidMechanicsLagrangianFEMKernels::ExplicitKernel::
                CalculateSingleNodalForce( iEle,
                                           n,
                                           numQuadraturePoints,
                                           dNdX[er][esr],
                                           detJ[er][esr],
                                           stress[er][esr][m_solidMaterialFullIndex],
                                           temp );

                //wu40: the nodal force need to be weighted by Young's modulus and possion's ratio.
                temp *= youngsModulus;
                temp /= (1 - poissonRatio * poissonRatio);

                xEle -= nodePosition;
                if( Dot( xEle, faceNormalVector ) > 0 ) //TODO: check the sign.
                {
                  nElemEachSide[0] += 1;
                  nodeDisconnectForce += temp;
                }
                else
                {
                  nElemEachSide[1] +=1;
                  nodeDisconnectForce -= temp;
                }
              }
            }
          }

          if( nElemEachSide[0]>=1 && nElemEachSide[1]>=1 )
          {
            nodeDisconnectForce /= 2.0;
          }

          //Find the trailing node according to the node index and face index
          if (unpinchedNodeID.size() == 0) //Tet mesh under three nodes pinched scenario. Need to find the other trailing face that containing the trailing node.
          {
            for ( localIndex const edgeIndex: faceToEdgeMap.getIterableArray( trailingFaceIndex ) )
            {
              for (localIndex const faceIndex: edgeToFaceMap.getIterableSet( edgeIndex ) )
              {
                if (faceIndex != trailingFaceIndex && m_tipFaces.contains(faceIndex))
                {
                  for (localIndex const iNode: faceToNodeMap.getIterableArray( faceIndex ) )
                  {
                    if (!m_tipNodes.contains(iNode))
                    {
                      tralingNodeID = iNode;
                    }
                  }
                }
              }
            }

            if (tralingNodeID == std::numeric_limits<localIndex>::max())
            {
              GEOSX_ERROR( "Error. The triangular trailing face has three tip nodes but cannot find the other trailing face containing the trailing node." );
            }
          }
          else if (unpinchedNodeID.size() == 1)
          {
            tralingNodeID = unpinchedNodeID[0];
          }
          else if (unpinchedNodeID.size() == 2)
          {
            for( localIndex const edgeIndex : nodeToEdgeMap.getIterableSet( nodeIndex ) )
            {
              auto const faceToEdgeMapIterator = faceToEdgeMap.getIterableArray( trailingFaceIndex );
              if (std::find( faceToEdgeMapIterator.begin(), faceToEdgeMapIterator.end(), edgeIndex ) != faceToEdgeMapIterator.end() &&
                  !m_tipEdges.contains(edgeIndex) )
              {
                tralingNodeID = edgeToNodeMap[edgeIndex][0] == nodeIndex ? edgeToNodeMap[edgeIndex][1] : edgeToNodeMap[edgeIndex][0];
              }
            }
          }

          //Calculate SIF for the node.
          realT tipNodeSIF;
          R1Tensor tipNodeForce;
          R1Tensor trailingNodeDisp;
          localIndex theOtherTrailingNodeID;

          if (childNodeIndices[tralingNodeID] == -1)
          {
            theOtherTrailingNodeID = parentNodeIndices[tralingNodeID];
          }
          else
          {
            theOtherTrailingNodeID = childNodeIndices[tralingNodeID];
          }

          trailingNodeDisp = displacement[theOtherTrailingNodeID];
          trailingNodeDisp -= displacement[tralingNodeID];

          //Calculate average young's modulus and poisson ratio for fext.
          R1Tensor fExternal[2];
          for  (localIndex i=0 ; i<2 ; ++i )
          {
            realT averageYoungsModulus(0), averagePoissonRatio(0);
            localIndex nodeID = i == 0 ? tralingNodeID : theOtherTrailingNodeID;
            for( localIndex k=0 ; k<nodeToRegionMap.sizeOfArray(nodeID) ; ++k )
            {
              CellElementSubRegion * elementSubRegion = elementManager.GetRegion( nodeToRegionMap[nodeID][k] )->
                  GetSubRegion<CellElementSubRegion>( nodeToSubRegionMap[nodeID][k] );
              localIndex iEle = nodeToElementMap[nodeID][k];

              ElementRegionBase * const
              elementRegion = elementSubRegion->getParent()->getParent()->group_cast<ElementRegionBase*>();
              string const elementRegionName = elementRegion->getName();
              localIndex const er = elementManager.GetRegions().getIndex( elementRegionName );
              localIndex const esr = elementRegion->GetSubRegions().getIndex( elementSubRegion->getName() );

              realT K = bulkModulus[er][esr][m_solidMaterialFullIndex][iEle];
              realT G = shearModulus[er][esr][m_solidMaterialFullIndex][iEle];
              averageYoungsModulus += 9 * K * G / ( 3 * K + G );
              averagePoissonRatio += ( 3 * K - 2 * G ) / ( 2 * ( 3 * K + G ) );
            }

            averageYoungsModulus /= nodeToRegionMap.sizeOfArray(nodeID);
            averagePoissonRatio /= nodeToRegionMap.sizeOfArray(nodeID);

            fExternal[i] = fext[nodeID];
            fExternal[i] *= averageYoungsModulus / (1 - averagePoissonRatio * averagePoissonRatio);
          }

          //TODO: The sign of fext here is opposite to the sign of fFaceA in function "CalculateEdgeSIF".
          tipNodeForce[0] = nodeDisconnectForce[0] - ( fExternal[0][0] - fExternal[1][0] ) / 2.0;
          tipNodeForce[1] = nodeDisconnectForce[1] - ( fExternal[0][1] - fExternal[1][1] ) / 2.0;
          tipNodeForce[2] = nodeDisconnectForce[2] - ( fExternal[0][2] - fExternal[1][2] ) / 2.0;

//          tipNodeForce[0] = nodeDisconnectForce[0];
//          tipNodeForce[1] = nodeDisconnectForce[1];
//          tipNodeForce[2] = nodeDisconnectForce[2];

          realT tipArea;
          tipArea = faceArea(trailingFaceIndex);
          if( faceToNodeMap.sizeOfArray( trailingFaceIndex ) == 3 )
          {
            tipArea *= 2.0;
          }

          tipNodeSIF = pow( (fabs(tipNodeForce[0] * trailingNodeDisp[0] / 2.0 / tipArea) + fabs(tipNodeForce[1] * trailingNodeDisp[1] / 2.0 / tipArea)
              + fabs(tipNodeForce[2] * trailingNodeDisp[2] / 2.0 / tipArea)), 0.5 );

          //wu40: the tip node may be included in two trailing faces and SIF of the node will be calculated twice. We chose the smaller one.
//          if (SIFNode[nodeIndex] < tipNodeSIF)
//          {
//            SIFNode[nodeIndex] = tipNodeSIF;
//          }

          if (SIFNode[nodeIndex] > 0)
          {
            if (SIFNode[nodeIndex] > tipNodeSIF)
            {
              SIFNode[nodeIndex] = tipNodeSIF;
            }
          }
          else
          {
            SIFNode[nodeIndex] = tipNodeSIF;
          }


          //Calculate SIF on tip faces connected to this trailing face and the tip node.
          for (localIndex const edgeIndex: tipEdgesID)
          {
            if (edgeToNodeMap[edgeIndex][0] == nodeIndex || edgeToNodeMap[edgeIndex][1] == nodeIndex)
            {
              realT SIF_I = 0, SIF_II = 0, /*SIF_III,*/ SIF_Face;
              R1Tensor vecTipNorm, vecTip, vecEdge, tipForce, tipOpening;
              vecTipNorm = faceNormal[trailingFaceIndex];
              vecTipNorm -= faceNormal[childFaceIndices[trailingFaceIndex]];
              vecTipNorm.Normalize();

              computationalGeometry::
              VectorDifference( X,
                                edgeToNodeMap[edgeIndex][0],
                                edgeToNodeMap[edgeIndex][1],
                                vecEdge );
              vecEdge.Normalize();

              vecTip.Cross( vecTipNorm, vecEdge );
              vecTip.Normalize();
              R1Tensor v0;
              edgeManager.calculateCenter( edgeIndex, X, v0 );
              v0 -= faceCenter[trailingFaceIndex];

              if( Dot( v0, vecTip ) < 0 )
                vecTip *= -1.0;

              tipForce[0] = Dot( nodeDisconnectForce, vecTipNorm ) - (Dot( fExternal[0], vecTipNorm ) - Dot( fExternal[1], vecTipNorm ))/2.0;
              tipForce[1] = Dot( nodeDisconnectForce, vecTip ) - (Dot( fExternal[0], vecTip ) - Dot( fExternal[1], vecTip ))/2.0;
              tipForce[2] = Dot( nodeDisconnectForce, vecEdge ) - (Dot( fExternal[0], vecEdge ) - Dot( fExternal[1], vecEdge )) /2.0;

//              tipForce[0] = Dot( nodeDisconnectForce, vecTipNorm );
//              tipForce[1] = Dot( nodeDisconnectForce, vecTip );
//              tipForce[2] = Dot( nodeDisconnectForce, vecEdge );

              tipOpening[0] = Dot( trailingNodeDisp, vecTipNorm );
              tipOpening[1] = Dot( trailingNodeDisp, vecTip );
              tipOpening[2] = Dot( trailingNodeDisp, vecEdge );

//              if( tipForce[0] > 0.0 )
              {
                SIF_I = pow( fabs( tipForce[0] * tipOpening[0] / 2.0 / tipArea ), 0.5 );
                SIF_II = pow( fabs( tipForce[1] * tipOpening[1] / 2.0 / tipArea ), 0.5 );
//              SIF_III = pow( fabs( tipForce[2] * tipOpening[2] / 2.0 / tipArea ), 0.5 );
              }

              if( tipOpening[0] < 0 )
              {
                SIF_I *= -1.0;
              }

              if( tipForce[1] < 0.0 )
              {
                SIF_II *= -1.0;
              }

              for (localIndex const faceIndex: edgeToFaceMap.getIterableSet( edgeIndex ) )
              {
                if (m_tipFaces.contains(faceIndex))
                {
                  R1Tensor fc, vecFace;
                  fc = faceCenter[faceIndex];

                  //Get the vector in the face and normal to the edge.
                  realT udist;
                  R1Tensor x0_x1(X[edgeToNodeMap[edgeIndex][0]]), x0_fc(fc), ptPrj;
                  x0_x1 -= X[edgeToNodeMap[edgeIndex][1]];
                  x0_x1.Normalize();
                  x0_fc -= X[edgeToNodeMap[edgeIndex][1]];
                  udist = Dot(x0_x1, x0_fc);

                  ptPrj = x0_x1;
                  ptPrj *= udist;
                  ptPrj += X[edgeToNodeMap[edgeIndex][1]];
                  vecFace = fc;
                  vecFace -= ptPrj;
                  vecFace.Normalize();

//                  if( Dot( vecTip, vecFace ) > cos( m_maxTurnAngle ))
                  {
                    // We multiply this by 0.9999999 to avoid an exception caused by acos a number slightly larger than 1.
                    realT thetaFace = acos( Dot( vecTip, vecFace )*0.999999 );

                    if( Dot( Cross( vecTip, vecFace ), vecEdge ) < 0.0 )
                    {
                      thetaFace *= -1.0;
                    }

                    SIF_Face = cos( thetaFace / 2.0 ) *
                        ( SIF_I * cos( thetaFace / 2.0 ) * cos( thetaFace / 2.0 ) - 1.5 * SIF_II * sin( thetaFace ) );
                    if ( SIFonFace[faceIndex] < SIF_Face )
                    {
                      SIFonFace[faceIndex] = SIF_Face;
                    }
                  }
                }
              }
            }
          }
        }
      }
    }
  }
}

realT SurfaceGenerator::CalculateEdgeSIF( DomainPartition * domain,
                                          const localIndex edgeID,
                                          localIndex& trailFaceID,
                                          NodeManager & nodeManager,
                                          EdgeManager & edgeManager,
                                          FaceManager & faceManager,
                                          ElementRegionManager & elementManager,
                                          R1Tensor& vecTipNorm,
                                          R1Tensor& vecTip)
{
  realT rval;
  localIndex_array faceInvolved;
  real64_array& SIF_I = edgeManager.getReference<real64_array>( "SIF_I" );
  real64_array& SIF_II = edgeManager.getReference<real64_array>( "SIF_II" );
  real64_array& SIF_III = edgeManager.getReference<real64_array>( "SIF_III" );

  ArrayOfSetsView< localIndex const > const & nodeToEdgeMap = nodeManager.edgeList();
  array1d< R1Tensor > const & X = nodeManager.referencePosition();
  arrayView1d< R1Tensor > const & displacement = nodeManager.getReference<r1_array>(keys::TotalDisplacement);

  arrayView2d< localIndex > const & edgeToNodeMap = edgeManager.nodeList();
  ArrayOfSetsView< localIndex const > const & edgeToFaceMap = edgeManager.faceList();

  localIndex_array const & faceParentIndex = faceManager.getReference<localIndex_array>( ObjectManagerBase::viewKeyStruct::parentIndexString );
  ArrayOfArraysView< localIndex const > const & faceToNodeMap = faceManager.nodeList();
  ArrayOfArraysView< localIndex const > const & faceToEdgeMap = faceManager.edgeList();

  arrayView1d<R1Tensor> const & faceNormal = faceManager.faceNormal();
  arrayView1d<R1Tensor> const & faceCenter = faceManager.faceCenter();
  array1d<real64> const & faceArea = faceManager.faceArea();


  SIF_I[edgeID] = 0.0;
  SIF_II[edgeID] = 0.0;
  SIF_III[edgeID] = 0.0;

  for( localIndex const iface : edgeToFaceMap.getIterableSet( edgeID ) )
  {
    if( faceManager.m_isExternal[iface] >= 1 )
    {
      faceInvolved.push_back( iface );
    }
  }

  // Figure out the two fracture faces connected to this edge
  localIndex faceA(0), faceAp(0);
  if( (faceParentIndex[faceInvolved[0]] == -1 && faceParentIndex[faceInvolved[1]] == faceInvolved[0]) ||
      (faceParentIndex[faceInvolved[1]] == -1 && faceParentIndex[faceInvolved[0]] == faceInvolved[1]) )
  {
    faceA = faceInvolved[0];
    faceAp = faceInvolved[1];
  }
  else
  {
    char msg[200];
    sprintf( msg, "Error! Edge %d has two external faces, but the parent-child relationship is wrong.", int(edgeID));
    GEOSX_ERROR( msg );
  }

  trailFaceID = faceParentIndex[faceInvolved[0]]==-1 ? faceInvolved[0] : faceParentIndex[faceInvolved[0]];


  // We define three unit vectors
  // vecEdge: pointing from node 0 to node 1 along the tip edge
  // vecTip: pointing from the opening into the solid
  // vecTipNorm: normal of the one of the fracture faces;  vecTip X vecTipNorm should point to the direction of vecEdge

  vecTipNorm = faceNormal[faceA];
  vecTipNorm -= faceNormal[faceAp];
  vecTipNorm.Normalize();

  //TODO: wu40: There is a function for EdgeVector in EdgeManager.cpp but has been commented.
  R1Tensor vecEdge;
  realT edgeLength;
  computationalGeometry::
  VectorDifference( X,
                    edgeToNodeMap[edgeID][0],
                    edgeToNodeMap[edgeID][1],
                    vecEdge );
  edgeLength = vecEdge.Normalize();

  vecTip.Cross( vecTipNorm, vecEdge );
  vecTip.Normalize();
  R1Tensor v0;
  edgeManager.calculateCenter( edgeID, X, v0 );
  v0 -= faceCenter[faceA];

  if( Dot( v0, vecTip ) < 0 )
    vecTip *= -1.0;
  if( Dot( Cross( vecTip, vecTipNorm ), vecEdge ) < 0 )
  {
    vecTipNorm *= -1;
    faceA = faceInvolved[1];
    faceAp = faceInvolved[0];
  }


  //Now we need to figure out if a special situation applies to this edge
  // where the fracture face is a quad and three of the nodes are still pinched
  // We use a different algorithm for this special situation.

  bool threeNodesPinched( false );
  localIndex_array openNodeID;

  if( faceToNodeMap.sizeOfArray( faceA ) == 4 )  // Only quads have this problem
  {
    int numSharedNodes = 2;
    localIndex_array lNodeFaceA, lNodeFaceAp;

    lNodeFaceA.insert( 0, faceToNodeMap[ faceA ], faceToNodeMap.sizeOfArray( faceA ) );
    lNodeFaceAp.insert( 0, faceToNodeMap[ faceAp ], faceToNodeMap.sizeOfArray( faceAp ) );

    //We remove all the shared nodes and the one remains should be the open one.
    lNodeFaceAp.erase( std::distance(lNodeFaceAp.begin(), (std::find( lNodeFaceAp.begin(), lNodeFaceAp.end(), edgeToNodeMap[edgeID][0] ))));
    lNodeFaceAp.erase( std::distance(lNodeFaceAp.begin(), (std::find( lNodeFaceAp.begin(), lNodeFaceAp.end(), edgeToNodeMap[edgeID][1] ))));
    lNodeFaceA.erase( std::distance(lNodeFaceA.begin(), (std::find( lNodeFaceA.begin(), lNodeFaceA.end(), edgeToNodeMap[edgeID][0] ))));
    lNodeFaceA.erase( std::distance(lNodeFaceA.begin(), (std::find( lNodeFaceA.begin(), lNodeFaceA.end(), edgeToNodeMap[edgeID][1] ))));

    for( localIndex const j : faceToNodeMap.getIterableArray( faceA ) )
    {
      localIndex iNd = j;
      if( iNd != edgeToNodeMap[edgeID][0] && iNd != edgeToNodeMap[edgeID][1] )
      {
        auto faceToNodeMapIterator = faceToNodeMap.getIterableArray( faceAp );
        if( std::find( faceToNodeMapIterator.begin(), faceToNodeMapIterator.end(), iNd ) != faceToNodeMapIterator.end())
        {
          numSharedNodes++;
          lNodeFaceA.erase( std::distance(lNodeFaceA.begin(), (std::find( lNodeFaceA.begin(), lNodeFaceA.end(), iNd ))));
          lNodeFaceAp.erase( std::distance(lNodeFaceAp.begin(), (std::find( lNodeFaceAp.begin(), lNodeFaceAp.end(), iNd ))));
        }
      }
    }

    if( numSharedNodes == 4 )
    {
      GEOSX_ERROR( "Error.  The fracture face has four shared nodes with its child.  This should not happen." );
    }
    else if( numSharedNodes == 3 )
    {
      threeNodesPinched = true;

      //wu40: I think the following check is not necessary.
      if( lNodeFaceA.size() != 1 || lNodeFaceAp.size() != 1 )
      {
        GEOSX_ERROR( "Error. These two faces share three nodes but the number of remaining nodes is not one.  Something is wrong" );
      }
      else
      {
        openNodeID.push_back( lNodeFaceA[0] );
        openNodeID.push_back( lNodeFaceAp[0] );
      }
    }
  }


  // Now we need to identify which node on the edge is the convex point and which one is the concave corner.  The convex
  // node must share an edge with the open node.
  localIndex convexCorner( std::numeric_limits<localIndex>::max());
  if( threeNodesPinched )
  {
    localIndex iNd, jNd;
    iNd = edgeToNodeMap[edgeID][0];
    jNd = edgeToNodeMap[edgeID][1];
    for( localIndex const j : faceToEdgeMap.getIterableArray( faceA ) )
    {
      localIndex edge = j;
      if((openNodeID[0] == edgeToNodeMap[edge][0] && iNd == edgeToNodeMap[edge][1]) ||
         (openNodeID[0] == edgeToNodeMap[edge][1] && iNd == edgeToNodeMap[edge][0])
         )
      {
        convexCorner = iNd;
        break;
      }
      if((openNodeID[0] == edgeToNodeMap[edge][0] && jNd == edgeToNodeMap[edge][1]) ||
         (openNodeID[0] == edgeToNodeMap[edge][1] && jNd == edgeToNodeMap[edge][0])
         )
      {
        convexCorner = jNd;
        break;
      }
    }

    if( convexCorner == std::numeric_limits<localIndex>::max())
      GEOSX_ERROR( "Error.  This is a three-node-pinched edge but I cannot find the convex corner" );

  }


  // Calculate element forces acting on this edge, i.e., f_disconnect.  Need to add nodal forces from two nodes up.
  //An element has to be within the range of this edge to be included.
  //For the threeNodesPinched case, we only use the force on the node at the convex point, not the concave point.  The
  // force at the former is usually greater, so we just pick the great one instead of doing a geometrical check.
  R1Tensor fNodeO = static_cast<R1Tensor>(0.0);
  realT GdivBeta = 0.0;  // Need this for opening-based SIF

  localIndex_array nodeIndices;

  if( !threeNodesPinched )
  {
    for( localIndex a=0 ; a<edgeToNodeMap.size( 1 ) ; ++a )
    {
      nodeIndices.push_back( edgeToNodeMap( edgeID, a ) );
    }
  }
  else
  {
    nodeIndices.push_back(convexCorner);
  }

  CalculateElementForcesOnEdge (domain, edgeID, edgeLength, nodeIndices,
                                nodeManager, edgeManager, elementManager, vecTipNorm, fNodeO, GdivBeta, threeNodesPinched, false);


  localIndex tipFaces[2];
  tipFaces[0] = faceA;
  tipFaces[1] = faceAp;

  // Now calculate f_u. We have to subtract the nodal force at other nodes (trailing nodes) on these two open faces to take into account
  // the effects of surface traction along the fracture.
  // Finding the two trailing nodes on a hex mesh is pretty straightforward, while it is cumbersome to do in tet mesh
  // For the threeNodesPinched case, this should be the open node.
  R1Tensor fFaceA[2];

  // If the two external faces connected to a trailing edge are not coplanar, then we have the risk of incomplete topology.
  // In that case, we use a displacement/opening based method, not VCCT.
  bool incompleteTrailingEdgeTopology = 0;

  for( localIndex i=0 ; i<2 ; ++i )
  {
    localIndex_array trailingNodes;
    trailingNodes.clear();
    if( threeNodesPinched )
    {
      trailingNodes.push_back( openNodeID[i] );
    }
    else
    {
      localIndex faceID = tipFaces[i];
      fFaceA[i] = 0.0;

      for( localIndex const j : faceToNodeMap.getIterableArray( faceID ) )
      {
        if( j != edgeToNodeMap( edgeID, 0 ) && j != edgeToNodeMap( edgeID, 1 ) ) // This is not a node along the tip edge
        {
          trailingNodes.push_back( j );
        }
      }

      if( trailingNodes.size() > 2 || trailingNodes.size() == 0 )
      {
        GEOSX_ERROR( "Fatal error in finding nodes behind tip edge." );
      }
      else if( trailingNodes.size() == 1 )  // Need some work to find the other node
      {
        // First find an edge that is connected to this node and parallel to the tip edge
        realT maxCosAngle = 0.0;
        localIndex pickedTrailingEdge = std::numeric_limits<localIndex>::max();
        for( localIndex const iedge : nodeToEdgeMap.getIterableSet( trailingNodes[0] ) )
        {
          R1Tensor xTrailingEdge;
          edgeManager.calculateCenter( iedge, X, xTrailingEdge );

          realT udist;
          R1Tensor x0_x1(X[edgeToNodeMap[edgeID][0]]), x0_xTrailingEdge(xTrailingEdge);
          x0_x1 -= X[edgeToNodeMap(edgeID, 1)];
          x0_x1.Normalize();
          x0_xTrailingEdge -= X[edgeToNodeMap(edgeID, 1)];
          udist = Dot(x0_x1, x0_xTrailingEdge);

          if( udist <= edgeLength && udist > 0.0 )
          {
            R1Tensor vEdge;

            computationalGeometry::
            VectorDifference( X,
                              edgeToNodeMap[iedge][0],
                              edgeToNodeMap[iedge][1],
                              vEdge );
            vEdge.Normalize();

            realT cosEdge = std::fabs( Dot( vEdge, vecEdge ));
            if( cosEdge > maxCosAngle )
            {
              maxCosAngle = cosEdge;
              pickedTrailingEdge = iedge;
            }
          }
        }
        if( maxCosAngle > 0.75 )
          trailingNodes.push_back( edgeToNodeMap[pickedTrailingEdge][0] + edgeToNodeMap[pickedTrailingEdge][1] - trailingNodes[0] );
      }
    }

    localIndex trailingEdge;
    trailingEdge = std::numeric_limits<localIndex>::max();

    if( trailingNodes.size() == 2 )
    {
      //wu40: TODO: This check is from GEOS. I think this may not be necessary. Check with Randy and PC.
      if (trailingNodes[0] != trailingNodes[1])
      {
        for( localIndex const iedge : nodeToEdgeMap.getIterableSet( trailingNodes[0] ) )
        {
          if (edgeToNodeMap[iedge][0] == trailingNodes[1] || edgeToNodeMap[iedge][1] == trailingNodes[1])
          {
            trailingEdge = iedge;
          }
        }
      }

      if( trailingEdge > edgeManager.size())
      {
        int const rank = MpiWrapper::Comm_rank( MPI_COMM_WORLD );
        std::cout << "Cannot find trailing edge (edge=" << edgeID << ", rank=" << rank <<   "  )" << std::endl;
        return 0.0;
      }

      localIndex_array extFacesOnTrailingEdge;
      for( localIndex const iface : edgeToFaceMap.getIterableSet( trailingEdge ) )
      {
        if( faceManager.m_isExternal[iface] >= 1 )
          extFacesOnTrailingEdge.push_back( iface );
      }

      if( extFacesOnTrailingEdge.size() != 2 )
      {
        incompleteTrailingEdgeTopology = 1;
      }
      else
      {
        R1Tensor extFaceNormal[2];
        for( localIndex j = 0 ; j < 2 ; ++j )
        {
          extFaceNormal[j] = faceNormal[extFacesOnTrailingEdge[j]];
        }

        if( std::fabs( Dot( extFaceNormal[0], extFaceNormal[1] )) < 0.9 ) //The two faces are not coplanar.
        {
          incompleteTrailingEdgeTopology = 1;
        }
      }
    }

    CalculateElementForcesOnEdge (domain, edgeID, edgeLength, trailingNodes,
                                  nodeManager, edgeManager, elementManager, vecTipNorm, fFaceA[i], GdivBeta, threeNodesPinched, true);

  }


  R1Tensor tipForce;
  tipForce[0] = Dot( fNodeO, vecTipNorm ) + Dot( fFaceA[0], vecTipNorm ) / 2.0 - Dot( fFaceA[1], vecTipNorm ) /2.0;
  tipForce[1] = Dot( fNodeO, vecTip ) + Dot( fFaceA[0], vecTip ) / 2.0 - Dot( fFaceA[1], vecTip ) /2.0;
  tipForce[2] = Dot( fNodeO, vecEdge ) + Dot( fFaceA[0], vecEdge ) / 2.0 - Dot( fFaceA[1], vecEdge ) /2.0;

  R1Tensor tipDisplacement, tipOpening, tipFaceDisplacement[2];

  if( !threeNodesPinched )
  {
    for( localIndex i=0 ; i<2 ; ++i )
    {
      localIndex faceID = tipFaces[i];
      tipFaceDisplacement[i] = 0.0;

      for( localIndex const j : faceToNodeMap.getIterableArray( faceID ) )
      {
        if (j != edgeToNodeMap( edgeID, 0 ) && j != edgeToNodeMap( edgeID, 1 ))
        {
          tipFaceDisplacement[i] += displacement[j];
        }
      }

      tipFaceDisplacement[i] /= (faceToNodeMap.sizeOfArray( faceID ) - 2);
    }
    tipDisplacement = tipFaceDisplacement[1];
    tipDisplacement -= tipFaceDisplacement[0];
  }
  else
  {
    tipDisplacement = displacement[openNodeID[1]];
    tipDisplacement -= displacement[openNodeID[0]];
  }

  tipOpening[0] = Dot( tipDisplacement, vecTipNorm );
  tipOpening[1] = Dot( tipDisplacement, vecTip );
  tipOpening[2] = Dot( tipDisplacement, vecEdge );

  realT tipArea;
  tipArea = faceArea(faceA);
  if( faceToNodeMap.sizeOfArray( faceA ) == 3 )
  {
    tipArea *= 2.0;
  }

  if( !incompleteTrailingEdgeTopology && tipOpening[0] * tipForce[0] > 0.0 )
  {
    SIF_I[edgeID] = pow( fabs( tipForce[0] * tipOpening[0] / 2.0 / tipArea ), 0.5 );
    SIF_II[edgeID] = pow( fabs( tipForce[1] * tipOpening[1] / 2.0 / tipArea ), 0.5 );
    SIF_III[edgeID] = pow( fabs( tipForce[2] * tipOpening[2] / 2.0 / tipArea ), 0.5 );

    if( tipOpening[0] < 0 )
    {
      // We don't need this for the case of incomplete trailing edge topology.  Sign in that case should be taken care
      // of automatically because there is no sqrt involved.
      SIF_I( edgeID ) *= -1.0;
    }

  }
  else
  {
    // Opening-based SIF, based on
    // Equation 1 in Fu et al. 2012, DOI::10.1016/j.engfracmech.2012.04.010
    realT r = tipArea / edgeLength;
    SIF_I[edgeID] = tipOpening[0] / 2.0 * GdivBeta / pow( r/6.28, 0.5 );
    SIF_II[edgeID] = 0.0;  // SIF is not accurate in this scenario anyway.  Let's not worry about turning.
    SIF_III[edgeID] = 0.0;
  }

  if( tipForce[1] < 0.0 )
  {
    SIF_II[edgeID] *= -1.0;
  }

  if( SIF_I[edgeID] > 0.0 )
  {
    rval = pow( SIF_I[edgeID]*SIF_I[edgeID]+SIF_II[edgeID]*SIF_II[edgeID]+SIF_III[edgeID]*SIF_III[edgeID], 0.5 );
  }
  else
  {
    rval = -1.0;
  }

//  std::cout << "EdgeID: " << edgeID << " SIF: " << rval << std::endl;

  return rval;
}


int SurfaceGenerator::CalculateElementForcesOnEdge( DomainPartition * domain,
                                          const localIndex edgeID,
                                          realT edgeLength,
                                          localIndex_array & nodeIndices,
                                          NodeManager & nodeManager,
                                          EdgeManager & edgeManager,
                                          ElementRegionManager & elementManager,
                                          R1Tensor& vecTipNorm,
                                          R1Tensor& fNode,
                                          realT& GdivBeta,
                                          bool threeNodesPinched,
                                          bool calculatef_u)
{
  ArrayOfArraysView< localIndex const > const & nodeToRegionMap = nodeManager.elementRegionList();
  ArrayOfArraysView< localIndex const > const & nodeToSubRegionMap = nodeManager.elementSubRegionList();
  ArrayOfArraysView< localIndex const > const & nodeToElementMap = nodeManager.elementList();

  arrayView2d<localIndex> const & edgeToNodeMap = edgeManager.nodeList();

  array1d<R1Tensor> const & X = nodeManager.referencePosition();

  ConstitutiveManager const * const cm = domain->getConstitutiveManager();
  ConstitutiveBase const * const solid  = cm->GetConstitutiveRelation<ConstitutiveBase>( m_solidMaterialName );
  GEOSX_ERROR_IF( solid == nullptr, "constitutive model " + m_solidMaterialName + " not found" );
  m_solidMaterialFullIndex = solid->getIndexInParent();

  ConstitutiveManager * const constitutiveManager =
      domain->GetGroup<ConstitutiveManager >(keys::ConstitutiveManager);

  ElementRegionManager::MaterialViewAccessor< arrayView1d<real64> > const shearModulus =
      elementManager.ConstructFullMaterialViewAccessor< array1d<real64>, arrayView1d<real64> >( "ShearModulus", constitutiveManager);

  ElementRegionManager::MaterialViewAccessor< arrayView1d<real64> > const bulkModulus =
      elementManager.ConstructFullMaterialViewAccessor< array1d<real64>, arrayView1d<real64> >( "BulkModulus", constitutiveManager);

  ElementRegionManager::MaterialViewAccessor< arrayView2d<real64> >
  meanStress = elementManager.ConstructFullMaterialViewAccessor< array2d<real64>,
                                                               arrayView2d<real64> >("MeanStress",
                                                                                     constitutiveManager);

  ElementRegionManager::MaterialViewAccessor< arrayView2d<R2SymTensor> > const
  stress = elementManager.ConstructFullMaterialViewAccessor< array2d<R2SymTensor>,
                                                             arrayView2d<R2SymTensor> >( SolidBase::viewKeyStruct::stressString,
                                                                                         constitutiveManager);


  NumericalMethodsManager const * numericalMethodManager = domain->getParent()->GetGroup<NumericalMethodsManager>(keys::numericalMethodsManager);

  FiniteElementDiscretizationManager const *
  feDiscretizationManager = numericalMethodManager->GetGroup<FiniteElementDiscretizationManager>(keys::finiteElementDiscretizations);

  FiniteElementDiscretization const *
  feDiscretization = feDiscretizationManager->GetGroup<FiniteElementDiscretization>(m_discretizationName);

  localIndex const numQuadraturePoints = feDiscretization->m_finiteElement->n_quadrature_points();


  ElementRegionManager::ElementViewAccessor<array3d<R1Tensor> > const
  dNdX = elementManager.ConstructViewAccessor<array3d< R1Tensor > >(keys::dNdX);

  ElementRegionManager::ElementViewAccessor< array2d<real64> > const
  detJ = elementManager.ConstructViewAccessor< array2d<real64> >(keys::detJ);


  localIndex nElemEachSide[2];
  nElemEachSide[0] = 0;
  nElemEachSide[1] = 0;

  R1Tensor xEdge;

  if (!calculatef_u)
  {
    edgeManager.calculateCenter( edgeID, X, xEdge );
  }

  for (localIndex i=0; i < nodeIndices.size() ; ++i)
  {
    localIndex nodeID = nodeIndices(i);
//    localIndex_array temp11;
//    for (int ii = 0; ii < nodeToElementMap.sizeOfArray(nodeID); ii++)
//    {
//      temp11.push_back(nodeToElementMap[nodeID][ii]);
//    }

    for( localIndex k=0 ; k<nodeToRegionMap.sizeOfArray(nodeID) ; ++k )
    {
      R1Tensor xEle;
      CellElementSubRegion * elementSubRegion = elementManager.GetRegion( nodeToRegionMap[nodeID][k] )->
          GetSubRegion<CellElementSubRegion>( nodeToSubRegionMap[nodeID][k] );
      localIndex iEle = nodeToElementMap[nodeID][k];

      ElementRegionBase * const elementRegion = elementSubRegion->getParent()->getParent()->group_cast<ElementRegionBase*>();
      string const elementRegionName = elementRegion->getName();
      localIndex const er = elementManager.GetRegions().getIndex( elementRegionName );
      localIndex const esr = elementRegion->GetSubRegions().getIndex( elementSubRegion->getName() );

      xEle = elementSubRegion->getElementCenter()[iEle];

      realT udist;
      R1Tensor x0_x1(X[edgeToNodeMap[edgeID][0]]), x0_xEle(xEle);
      x0_x1 -= X[edgeToNodeMap[edgeID][1]];
      x0_x1.Normalize();
      x0_xEle -= X[edgeToNodeMap[edgeID][1]];
      udist = Dot(x0_x1, x0_xEle);


      if(( udist <= edgeLength && udist > 0.0 ) || threeNodesPinched )
      {
        realT K = bulkModulus[er][esr][m_solidMaterialFullIndex][iEle];
        realT G = shearModulus[er][esr][m_solidMaterialFullIndex][iEle];
        realT youngsModulus = 9 * K * G / ( 3 * K + G );
        realT poissonRatio = ( 3 * K - 2 * G ) / ( 2 * ( 3 * K + G ) );

        arrayView2d<localIndex const, CellBlock::NODE_MAP_UNIT_STRIDE_DIM> const & elementsToNodes = elementSubRegion->nodeList();
        for (localIndex n=0 ; n<elementsToNodes.size( 1 ) ; ++n)
        {
          if (elementsToNodes(iEle, n) == nodeID)
          {
            R1Tensor temp;
            xEle = elementSubRegion->getElementCenter()[iEle]; //For C3D6 element type, elementsToNodes map may include repeated indices and the following may run multiple times for the same element.

            //wu40: the nodal force need to be weighted by Young's modulus and possion's ratio.
            SolidMechanicsLagrangianFEMKernels::ExplicitKernel::
            CalculateSingleNodalForce( iEle,
                                       n,
                                       numQuadraturePoints,
                                       dNdX[er][esr],
                                       detJ[er][esr],
                                       stress[er][esr][m_solidMaterialFullIndex],
                                       temp );

            temp *= youngsModulus;
            temp /= (1 - poissonRatio * poissonRatio);

            if (!calculatef_u)
            {
              xEle -= xEdge;
              if( Dot( xEle, vecTipNorm ) > 0 )
              {
                nElemEachSide[0] += 1;
                fNode += temp;

                //wu40: for debug purpose
//                std::cout << "ElementID: " << iEle << ", NodeID: " << nodeID << std::endl;
//                std::cout << "Nodal force: " << temp[0] << ", " << temp[1] << ", " << temp[2] << std::endl;
//                std::cout << "Add to total nodal force (fdisc): " << fNode[0] << ", " << fNode[1] << ", " << fNode[2] << std::endl;
              }
              else
              {
                nElemEachSide[1] +=1;
                fNode -= temp;

                //wu40: for debug purpose
//                std::cout << "ElementID: " << iEle << ", NodeID: " << nodeID << std::endl;
//                std::cout << "Nodal force: " << temp[0] << ", " << temp[1] << ", " << temp[2] << std::endl;
//                std::cout << "Minus from total nodal force (fdisc): " << fNode[0] << ", " << fNode[1] << ", " << fNode[2] << std::endl;
              }
            }
            else
            {
              fNode += temp;

              //wu40: for debug purpose
//              std::cout << "ElementID: " << iEle << ", NodeID: " << nodeID << std::endl;
//              std::cout << "Nodal force: " << temp[0] << ", " << temp[1] << ", " << temp[2] << std::endl;
//              std::cout << "Add to total nodal force (fext): " << fNode[0] << ", " << fNode[1] << ", " << fNode[2] << std::endl;
            }
          }
        }

        if (!calculatef_u)
        {
          GdivBeta += G /2/(1-poissonRatio);
        }
      }

    }

    //If we only find one node behind the tip for the non-threeNodesPinched scenario, we do the following as a rough compensation for f_u.
    if (calculatef_u && nodeIndices.size() == 1 && !threeNodesPinched)
    {
      fNode *= 2.0;
    }
  }

  if (!calculatef_u)
  {
    if( nElemEachSide[0]>=1 && nElemEachSide[1]>=1 )
      fNode /= 2.0;
    //We have contributions from both sides. The two sizes are the two sides of the fracture plane.  If the fracture face
    // is on domain boundary, it's possible to have just one side.
    if( nElemEachSide[0] + nElemEachSide[1] >= 1 )
      GdivBeta /= (nElemEachSide[0] + nElemEachSide[1]);
  }

  return 0;
}

int SurfaceGenerator::CheckOrphanElement ( ElementRegionManager & elementManager,
                                            FaceManager & faceManager,
                                            localIndex iFace)
{
  arrayView2d<localIndex> const & faceToRegionMap = faceManager.elementRegionList();
  arrayView2d<localIndex> const & faceToSubRegionMap = faceManager.elementSubRegionList();
  arrayView2d<localIndex> const & faceToElementMap = faceManager.elementList();

  integer_array& ruptureStateString = faceManager.getReference<integer_array>( "ruptureState" );

  int flagOrphan = 0;
  for (localIndex k=0 ; k<faceToRegionMap.size( 1 ) ; ++k )
  {
    localIndex const er = faceToRegionMap[iFace][k];
    localIndex const esr = faceToSubRegionMap[iFace][k];
    localIndex const ei = faceToElementMap[iFace][k];
    if( er != -1 &&  esr != -1 && ei != -1 )
    {
      CellElementSubRegion *
      elementSubRegion = elementManager.GetRegion( faceToRegionMap[iFace][k] )->
                         GetSubRegion<CellElementSubRegion>( faceToSubRegionMap[iFace][k] );


      unsigned int nRuptureFace = 0;
      arrayView2d<localIndex> & elementsToFaces = elementSubRegion->faceList();
      for (localIndex a=0; a < elementsToFaces.size(1); ++a)
      {
        localIndex jFace = elementsToFaces[ei][a];
        if ( (ruptureStateString[jFace] == 1 || faceManager.m_isExternal[jFace] >= 1) && jFace != iFace)
        {
          nRuptureFace +=1;
        }
      }

      if (nRuptureFace == elementsToFaces.size(1) - 1 )
      {
        flagOrphan = 1;
      }
    }
  }
  return flagOrphan;

}

void SurfaceGenerator::MarkRuptureFaceFromNode ( const localIndex nodeIndex,
                                                 NodeManager & nodeManager,
                                                 EdgeManager & edgeManager,
                                                 FaceManager & faceManager,
                                                 ElementRegionManager & GEOSX_UNUSED_ARG( elementManager ),
                                                 ModifiedObjectLists& modifiedObjects)
{
  arrayView1d<integer> & ruptureState = faceManager.getReference<integer_array>( "ruptureState" );
  real64_array& SIFonFace = faceManager.getReference<real64_array>( "SIFonFace" );
  array1d<R1Tensor> & KIC = faceManager.getReference<array1d<R1Tensor>>( "K_IC" );
  ArrayOfArraysView< localIndex const > const & faceToEdgeMap = faceManager.edgeList();
  arrayView1d<R1Tensor> const & faceCenter = faceManager.faceCenter();

  ArrayOfSetsView< localIndex const > const & nodeToFaceMap = nodeManager.faceList();
  array1d<R1Tensor> const & X = nodeManager.referencePosition();

  localIndex_array eligibleFaces;
  real64_array faceSIFToToughnessRatio;
  realT lowestSIF = std::numeric_limits<realT>::max();
  realT highestSIF = std::numeric_limits<realT>::min();

  for (localIndex const faceIndex : nodeToFaceMap.getIterableSet( nodeIndex ) )
  {
    if (m_tipFaces.contains(faceIndex))
    {
      realT faceToughness;
      R1Tensor fc;
      fc = faceCenter[faceIndex];

      eligibleFaces.push_back(faceIndex);

      for (localIndex const edgeIndex : faceToEdgeMap.getIterableArray( faceIndex ) )
      {
        if (m_tipEdges.contains(edgeIndex))
        {
          R1Tensor direction( fc ), edgeCenter;
          edgeManager.calculateCenter( edgeIndex, X, edgeCenter );
          direction -= edgeCenter;
          direction.Normalize();
          faceToughness = std::fabs( Dot( direction, KIC[faceIndex] ));

          faceSIFToToughnessRatio.push_back(SIFonFace[faceIndex]/faceToughness);
          highestSIF = std::max( highestSIF, SIFonFace[faceIndex]/faceToughness );
          lowestSIF = std::min( lowestSIF, SIFonFace[faceIndex]/faceToughness );
        }
      }
    }
  }

  for( localIndex i = 0 ; i < eligibleFaces.size() ; ++i )
  {
    localIndex pickedFace = eligibleFaces[i];

    if (highestSIF > 1.0 && ((eligibleFaces.size() < 3) || (eligibleFaces.size() >= 3 && (highestSIF - faceSIFToToughnessRatio[i]) <= 0.2 * (highestSIF - lowestSIF))))
    {
      ruptureState[pickedFace] = 1;
      modifiedObjects.modifiedFaces.insert( pickedFace );

      // Next we mark the faces that are 1) connected to this face, and 2) attached to one node of the edge (implicitly
      // satisfied), and 3) almost co-plane with this face
//      if( m_markExtendedLayer == 1)
//      {
//        for( auto iedge : faceToEdgeMap[pickedFace] )
//        {
//          for( auto iface : edgeToFaceMap[iedge] )
//          {
//            if( iface != pickedFace && isFaceSeparable[iface] == 1 && faceManager.m_isExternal[iface] < 1 &&
//                fabs(Dot(faceNormals[pickedFace], faceNormals[iface])) > cos( m_maxTurnAngle ) &&
//                ((faceToNodeMap[iface].size() == 3) || (faceToNodeMap[iface].size() == 4 &&
//                    (std::find(faceToNodeMap[iface].begin(), faceToNodeMap[iface].end(), nodeIndex) != faceToNodeMap[iface].end()))))
//            {
//              //wu40: Under tet mesh scenario, the face next to the pickedFace should also be marked but it may not necessarily connect to the tip node.
//              bool ruptureFace = true;
//              for (auto edgeIndex: faceToEdgeMap[pickedFace])
//              {
//                if (m_tipEdges.contains(edgeIndex))
//                {
//                  R1Tensor fc;
//                  realT uDist, segmentLength;
//
//                  fc = faceCenter[iface];
//
//                  R1Tensor x0_x1(X[edgeToNodeMap[edgeIndex][0]]), x0_fc(fc);
//                  x0_x1 -= X[edgeToNodeMap[edgeIndex][1]];
//                  segmentLength = x0_x1.Normalize();
//                  x0_fc -= X[edgeToNodeMap[edgeIndex][1]];
//                  uDist = Dot(x0_x1, x0_fc);
//
//                  if (uDist / segmentLength < -m_faceToEdgeProjectionTol || uDist / segmentLength > 1 + m_faceToEdgeProjectionTol)
//                  {
//                    ruptureFace = false;
//                  }
//                }
//              }
//
//              if (ruptureFace)
//              {
//                ruptureState[iface] = 1;
//                modifiedObjects.modifiedFaces.insert( iface );
//              }
//            }
//          }
//        }
//      }
    }
  }
}

void SurfaceGenerator::MarkRuptureFaceFromEdge ( localIndex const edgeID,
                                                 localIndex & GEOSX_UNUSED_ARG( trailFaceID ),
                                                 NodeManager & nodeManager,
                                                 EdgeManager & edgeManager,
                                                 FaceManager & faceManager,
                                                 ElementRegionManager & elementManager,
                                                 R1Tensor & GEOSX_UNUSED_ARG( vecTipNorm ),
                                                 R1Tensor & vecTip,
                                                 ModifiedObjectLists & modifiedObjects,
                                                 int const edgeMode )
{
  arrayView1d<integer> & ruptureState = faceManager.getReference<integer_array>( "ruptureState" );
  real64_array& SIFonFace = faceManager.getReference<real64_array>( "SIFonFace" );
  array1d<R1Tensor> & KIC = faceManager.getReference<r1_array>( "K_IC" );
  real64_array& SIF_I = edgeManager.getReference<real64_array>( "SIF_I" );
  real64_array& SIF_II = edgeManager.getReference<real64_array>( "SIF_II" );
  localIndex_array& primaryCandidateFace = faceManager.getReference<localIndex_array>( "primaryCandidateFace" );
  integer_array& isFaceSeparable = faceManager.getReference<integer_array>( "isFaceSeparable" );
//  integer_array* dfnIndexMap = faceManager.getReferencePointer<integer_array>( "DFN_Index" );


  arrayView2d<localIndex> const & edgeToNodeMap = edgeManager.nodeList();
  ArrayOfSetsView< localIndex const > const & edgeToFaceMap = edgeManager.faceList();

  array1d<R1Tensor> const & X = nodeManager.referencePosition();

  arrayView2d<localIndex> const & faceToElementMap = faceManager.elementList();
  arrayView1d<R1Tensor> const & faceCenter = faceManager.faceCenter();

  localIndex_array eligibleFaces;
  realT lowestSIF = std::numeric_limits<realT>::max();
  realT highestSIF = std::numeric_limits<realT>::min();
  realT lowestScore = std::numeric_limits<realT>::max();
  realT highestScore = std::numeric_limits<realT>::min();
  realT secondScore = std::numeric_limits<realT>::min();
  localIndex faceWithHighestScore = std::numeric_limits<localIndex>::max();
  localIndex faceWithSecondScore = std::numeric_limits<localIndex>::max();

  R1Tensor vecEdge, edgeCenter;
//  realT edgeLength;
  computationalGeometry::
  VectorDifference( X,
                    edgeToNodeMap[edgeID][0],
                    edgeToNodeMap[edgeID][1],
                    vecEdge );
//  edgeLength = vecEdge.Normalize();

  edgeManager.calculateCenter( edgeID, X, edgeCenter );


  for( localIndex const iface : edgeToFaceMap.getIterableSet( edgeID ) )
  {
    if( faceToElementMap.size(1) == 2  &&
        faceManager.m_isExternal[iface] < 1 &&
        CheckOrphanElement(elementManager, faceManager, iface ) == 0 &&
        isFaceSeparable[iface] == 1 )
    {
      R1Tensor fc, vecFace;
      fc = faceCenter[iface];

      //Get the vector in the face and normal to the edge.
      //wu40: there is a function in GEOS for this calculation. Maybe it's worth to have a function in GEOSX too.
      realT udist;
      R1Tensor x0_x1(X[edgeToNodeMap[edgeID][0]]), x0_fc(fc), ptPrj;
      x0_x1 -= X[edgeToNodeMap[edgeID][1]];
      x0_x1.Normalize();
      x0_fc -= X[edgeToNodeMap[edgeID][1]];
      udist = Dot(x0_x1, x0_fc);

      ptPrj = x0_x1;
      ptPrj *= udist;
      ptPrj += X[edgeToNodeMap[edgeID][1]];
      vecFace = fc;
      vecFace -= ptPrj;
      vecFace.Normalize();

//      if( Dot( vecTip, vecFace ) > cos( m_maxTurnAngle ))
      {
        eligibleFaces.push_back( iface );
        realT thetaFace = acos( Dot( vecTip, vecFace )*0.999999 );  // We multiply this by 0.9999999 to avoid an
                                                                    // exception caused by acos a number slightly larger
                                                                    // than 1.

        if( Dot( Cross( vecTip, vecFace ), vecEdge ) < 0.0 )
        {
          thetaFace *= -1.0;
        }

        SIFonFace[iface] = cos( thetaFace / 2.0 ) *
                           ( SIF_I[edgeID] * cos( thetaFace / 2.0 ) * cos( thetaFace / 2.0 ) - 1.5 * SIF_II[edgeID] * sin( thetaFace ) );

        R1Tensor direction( fc );
        direction -= edgeCenter;
        direction.Normalize();
        realT faceToughness = std::fabs( Dot( direction, KIC[iface] ));

        highestSIF = std::max( highestSIF, SIFonFace[iface]/faceToughness );
        lowestSIF = std::min( lowestSIF, SIFonFace[iface]/faceToughness );

      }
    }
  }

  localIndex_array pickedFaces;
  if( eligibleFaces.size() >=1 )
  {
    for( localIndex i = 0 ; i < eligibleFaces.size() ; ++i )
    {
      localIndex iface = eligibleFaces[i];
      R1Tensor fc, direction( edgeCenter );
      fc = faceCenter[iface];
      direction -= fc;
      direction.Normalize();
      realT faceToughness = std::fabs( Dot( direction, KIC[iface] ));

      realT splitabilityScore = SIFonFace[iface] - lowestSIF * faceToughness;
      lowestScore = std::min( lowestScore, splitabilityScore );

      if( faceWithHighestScore == std::numeric_limits<localIndex>::max())
      {
        faceWithHighestScore = iface;
        highestScore = splitabilityScore;
      }
      else if( splitabilityScore > highestScore )
      {
        faceWithSecondScore = faceWithHighestScore;
        secondScore = highestScore;
        faceWithHighestScore = iface;
        highestScore = splitabilityScore;
      }
      else if( splitabilityScore > secondScore )
      {
        faceWithSecondScore = iface;
        secondScore = splitabilityScore;
      }
    }

    pickedFaces.push_back( faceWithHighestScore );

    if( eligibleFaces.size() >= 3 && (highestScore - secondScore) < 0.1 * (highestScore - lowestScore))
    {
      pickedFaces.push_back( faceWithSecondScore );
    }

  }


  for( localIndex i = 0 ; i < pickedFaces.size() ; ++i )
  {
    localIndex pickedFace = pickedFaces[i];

    if( highestSIF > 1.0 && edgeMode == 1 && i == 0 && isFaceSeparable[pickedFace] == 1 )
    {
      ruptureState[pickedFace] = 1;
//      if( !m_dfnPrefix.empty())
//        (*dfnIndexMap)[pickedFace] = (*dfnIndexMap)[trailFaceID];
      modifiedObjects.modifiedFaces.insert( pickedFace );
    }
    else if( highestSIF > 1.0 && edgeMode == 1 && i == 1 && isFaceSeparable[pickedFace] == 1 )
    {
      ruptureState[pickedFace] = -1;
//      if( !m_dfnPrefix.empty())
//        (*dfnIndexMap)[pickedFace] = (*dfnIndexMap)[trailFaceID];
      modifiedObjects.modifiedFaces.insert( pickedFace );
      primaryCandidateFace[pickedFace] = faceWithHighestScore;
    }


    // We didn't really need to do this unless the criterion above has been satisfied.
    // We are calculating this regardless the criterion for debugging purpose.
//    if( m_markExtendedLayer == 1 && highestSIF > 1.0 && edgeMode == 1 )
//    {
//      // Next we mark the faces that are 1) connected to this face, and 2) attached to one node of the edge (implicitly
//      // satisfied), and 3) almost co-plane with this face
//      for( auto iedge : faceToEdgeMap[pickedFace] )
//      {
//        if( iedge != edgeID )
//        {
//          for( auto iface : edgeToFaceMap[iedge] )
//          {
//            if( iface != pickedFace && isFaceSeparable[iface] == 1 && faceManager.m_isExternal[iface] < 1 &&
//                ( std::find(faceToNodeMap[iface].begin(), faceToNodeMap[iface].end(), edgeToNodeMap[edgeID][0]) != faceToNodeMap[iface].end() ||
//                  std::find(faceToNodeMap[iface].begin(), faceToNodeMap[iface].end(), edgeToNodeMap[edgeID][1]) != faceToNodeMap[iface].end()))
//            {
//              R1Tensor fc, fn, vecFace, fn0, ptPrj;
//              realT uDist, segmentLength;
//
//              fc = faceCenter[iface];
//              fn = faceNormal[iface];
//              fn0 = faceNormal[pickedFace];
//
//              R1Tensor x0_x1(X[edgeToNodeMap[edgeID][0]]), x0_fc(fc);
//              x0_x1 -= X[edgeToNodeMap[edgeID][1]];
//              segmentLength = x0_x1.Normalize();
//              x0_fc -= X[edgeToNodeMap[edgeID][1]];
//              uDist = Dot(x0_x1, x0_fc);
//
//              ptPrj = x0_x1;
//              ptPrj *= uDist;
//              ptPrj += X[edgeToNodeMap[edgeID][1]];
//              vecFace = fc;
//              vecFace -= ptPrj;
//              vecFace.Normalize();
//
//              // thetaFace does not strictly speaking apply to this face since the tip edge is not a edge of this face.
//              // We calculate it as if this face is coplane with the master face
//              realT thetaFace = acos( Dot( vecTip, vecFace )*0.999999 );
//              if( Dot( Cross( vecTip, vecFace ), vecEdge ) < 0.0 )
//              {
//                thetaFace *= -1.0;
//              }
//
//              if( Dot( vecTip, vecFace ) > cos( m_maxTurnAngle ) &&
//                  uDist / segmentLength > -m_faceToEdgeProjectionTol &&
//                  uDist / segmentLength < 1 + m_faceToEdgeProjectionTol &&
//                  fabs( Dot( vecEdge, fn )) < m_faceToEdgeCoplaneTol &&  // this face is kind of parallel to the tip
//                                                                         // edge.
//                  fabs( Dot( fn0, fn )) > 1 - m_faceToFaceCoplaneTol )  // co-plane
//              {
//                if( highestSIF > 1.0 && edgeMode == 1 )
//                {
//                  ruptureState[iface] = ruptureState[pickedFace];
//                  modifiedObjects.modifiedFaces.insert( iface );
//                  primaryCandidateFace[iface] = primaryCandidateFace[pickedFace];
//                }
//              }
//            }
//          }
//        }
//      }
//    }
  }
}

void SurfaceGenerator::PostUpdateRuptureStates( NodeManager & nodeManager,
                                                EdgeManager & edgeManager,
                                                FaceManager & faceManager,
                                                ElementRegionManager & GEOSX_UNUSED_ARG( elementManager ),
                                                std::vector< std::set< localIndex > > & nodesToRupturedFaces,
                                                std::vector< std::set< localIndex > > & edgesToRupturedFaces )
{
  ArrayOfArraysView< localIndex const > const & faceToNodeMap = faceManager.nodeList();
  ArrayOfArraysView< localIndex const > const & faceToEdgeMap = faceManager.edgeList();
  nodesToRupturedFaces.resize( nodeManager.size() );
  edgesToRupturedFaces.resize( edgeManager.size() );

  arrayView1d<integer>& faceRuptureState = faceManager.getReference<integer_array>( "ruptureState" );
  arrayView1d<localIndex const> const &
  faceParentIndex = faceManager.getReference<localIndex_array>( ObjectManagerBase::viewKeyStruct::parentIndexString );


  // assign the values of the nodeToRupturedFaces and edgeToRupturedFaces arrays.
  for( localIndex kf=0 ; kf<faceManager.size() ; ++kf )
  {
    if( faceRuptureState[kf] >0  )
    {
      int const n = faceParentIndex[kf]==-1 ? 1 : 2;
      localIndex const faceIndex = faceParentIndex[kf]==-1 ? kf : faceParentIndex[kf];

      for( int i=0 ; i<n ; ++i )
      {
        for( localIndex a=0 ; a<faceToNodeMap.sizeOfArray(kf) ; ++a )
        {
          const localIndex nodeIndex = faceToNodeMap(kf, a);
          nodesToRupturedFaces[nodeIndex].insert( faceIndex );
        }

        for( localIndex a=0 ; a<faceToEdgeMap.sizeOfArray( kf ) ; ++a )
        {
          const localIndex edgeIndex = faceToEdgeMap(kf, a);
          edgesToRupturedFaces[edgeIndex].insert( faceIndex );
        }
      }
    }
  }
}

int SurfaceGenerator::CheckEdgeSplitability( localIndex const edgeID,
                                             NodeManager & GEOSX_UNUSED_ARG( nodeManager ),
                                             FaceManager & faceManager,
                                             EdgeManager & edgeManager,
                                             bool const GEOSX_UNUSED_ARG( prefrac ) )
{
  //     Return value = -1, this edge won't split for sure, don't do any more work;
  //                  = 0, edge is along a tip, but the fracture connected to it is not saturated yet.  We will only
  // calculate SIF but will not perform splitting.
  //                  = 1, edge is along a tip and the adjacent fracture is saturated, more work to be done; or this is
  // a dry simulation
  //                  = 2, this is a singular edge, we need split it.
  //                  = 3, this is an eligible kink, we need to process it as a kink

  ArrayOfSetsView< localIndex const > const & edgeToFaceMap = edgeManager.faceList();
  localIndex_array const & faceParentIndex = faceManager.getReference<localIndex_array>( ObjectManagerBase::viewKeyStruct::parentIndexString );

  int isSplitable = -1;

  if( edgeManager.m_isExternal[edgeID] == 0 )
  {
    return isSplitable;
  }

  // We first count the external faces connected to this edge;
  int nExternalFaces = 0;
  localIndex_array faceInvolved;
  for( localIndex const iface : edgeToFaceMap.getIterableSet( edgeID ) )
  {
    if( faceManager.m_isExternal[iface] >= 1 )
    {
      nExternalFaces++;
      faceInvolved.push_back( iface );
    }
  }

  if( nExternalFaces%2 == 1 )
  {
    //    char msg[200];
    //    sprintf(msg, "Error! Edge %d has an odd number of external faces.", int(edgeID));
    //    GEOSX_ERROR(msg);
    //    std::cout << "Error! Edge " << int(edgeID) << " has an odd number of external faces. "
    //        << (*nodeManager.m_refposition)[edgeToNodeMap[edgeID][0]][0] << " ,"
    //        << (*nodeManager.m_refposition)[edgeToNodeMap[edgeID][0]][1] << " ,"
    //        << (*nodeManager.m_refposition)[edgeToNodeMap[edgeID][0]][2] << " ,";
    //    isSplitable = -1;
    return(isSplitable);
  }

  if( nExternalFaces >= 4 )
  {
    isSplitable = 2;
    return (isSplitable);
  }

  if( nExternalFaces == 2 )
  {
    localIndex parentFace = -1;
    if (faceParentIndex[faceInvolved[0]] == -1 && faceParentIndex[faceInvolved[1]] == faceInvolved[0])
    {
      parentFace = faceInvolved[0];
    }
    else if (faceParentIndex[faceInvolved[1]] == -1 && faceParentIndex[faceInvolved[0]] == faceInvolved[1])
    {
      parentFace = faceInvolved[1];
    }

    if (parentFace == -1)
    {
      isSplitable = -1;
    }
    else
    {
      isSplitable = 1;
    }

  }

  return (isSplitable);
}

realT SurfaceGenerator::MinimumToughnessOnEdge( const localIndex edgeID,
                                                const NodeManager & nodeManager,
                                                EdgeManager & edgeManager,
                                                FaceManager & faceManager )
{
  realT val = std::numeric_limits<realT>::max();

  R1Tensor edgeCenter( 0.0 );
  R1Tensor faceCenter( 0.0 );

  arrayView1d<R1Tensor> const & X = nodeManager.referencePosition();
  edgeCenter += X[edgeManager.nodeList( edgeID, 0 )];
  edgeCenter += X[edgeManager.nodeList( edgeID, 1 )];
  edgeCenter *= 0.5;

  arrayView1d<R1Tensor> & KIC = faceManager.getReference<r1_array>( "K_IC" );
  ArrayOfArraysView<localIndex const> const & faceToNodes = faceManager.nodeList();
  for( localIndex const iface : edgeManager.faceList().getIterableSet( edgeID ) )
  {
    localIndex const numFaceNodes = faceToNodes.sizeOfArray( iface ); 
    faceCenter = 0.0;
    for( localIndex a=0 ; a<numFaceNodes ; ++a )
    {
      faceCenter += X[ faceToNodes[iface][a] ];
    }
    faceCenter /= numFaceNodes;

    R1Tensor direction( faceCenter );
    direction -= edgeCenter;
    direction.Normalize();
    val = std::min( val, fabs( Dot( KIC[iface], direction ) ) );
  }

  return val;
}

realT SurfaceGenerator::MinimumToughnessOnNode( const localIndex nodeID,
                                                const NodeManager & nodeManager,
                                                EdgeManager & edgeManager,
                                                FaceManager & faceManager )
{
  array1d<R1Tensor> const & X = nodeManager.referencePosition();
  ArrayOfSetsView< localIndex const > const & nodeToFaceMap = nodeManager.faceList();

  array1d<R1Tensor> & KIC = faceManager.getReference<array1d<R1Tensor>>( "K_IC" );
  ArrayOfArraysView< localIndex const > const & faceToEdgeMap = faceManager.edgeList();
  arrayView1d<R1Tensor> const & faceCenter = faceManager.faceCenter();

  realT val = std::numeric_limits<realT>::max();

  for (localIndex const faceIndex: nodeToFaceMap.getIterableSet( nodeID ) )
  {
    if (m_tipFaces.contains(faceIndex))
    {
      R1Tensor fc;
      fc = faceCenter[faceIndex];

      for (localIndex const edgeIndex: faceToEdgeMap.getIterableArray( faceIndex ) )
      {
        if (m_tipEdges.contains(edgeIndex))
        {
          R1Tensor direction( fc ), edgeCenter;
          edgeManager.calculateCenter( edgeIndex, X, edgeCenter );
          direction -= edgeCenter;
          direction.Normalize();

          val = std::min( val, fabs( Dot( KIC[faceIndex], direction ) ) );
        }
      }
    }
  }

  return val;
}

void SurfaceGenerator::AssignNewGlobalIndicesSerial( ObjectManagerBase & object,
                                                     std::set<localIndex> const & indexList )
{
  // in serial, we can simply loop over the indexList and assign new global indices based on
  // the value of the m_maxGlobalIndex + 1;
  for( localIndex const newLocalIndex : indexList )
  {
    globalIndex const newGlobalIndex = object.m_maxGlobalIndex + 1;

    object.m_localToGlobalMap[newLocalIndex] = newGlobalIndex;
    object.m_globalToLocalMap[newGlobalIndex] = newLocalIndex;

    object.m_maxGlobalIndex = newGlobalIndex;
  }
}

void SurfaceGenerator::
AssignNewGlobalIndicesSerial( ElementRegionManager & elementManager,
                              map< std::pair<localIndex,localIndex>, std::set<localIndex> > const & newElems )
{
  // in serial, we can simply iterate over the entries in newElems and assign new global indices based on
  // the value of the m_maxGlobalIndex + 1 for the ElementRegionManager.

  // loop over entries of newElems, which gives elementRegion/subRegion local indices
  for( auto const & iter : newElems )
  {
    localIndex const er = iter.first.first;
    localIndex const esr = iter.first.second;
    std::set<localIndex> const & indexList = iter.second;

    ElementSubRegionBase * const subRegion = elementManager.GetRegion(er)->GetSubRegion(esr);

    // loop over the new elems in the subRegion
    for( localIndex const newLocalIndex : indexList )
    {
      globalIndex const newGlobalIndex = elementManager.m_maxGlobalIndex + 1;

      subRegion->m_localToGlobalMap[newLocalIndex] = newGlobalIndex;
      subRegion->m_globalToLocalMap[newGlobalIndex] = newLocalIndex;

      elementManager.m_maxGlobalIndex = newGlobalIndex;
    }
  }
}

real64
SurfaceGenerator::calculateRuptureRate( FaceElementRegion const & faceElementRegion,
                                        EdgeManager const & edgeManager )
{
  real64 maxRuptureRate = 0;
  FaceElementSubRegion const * const subRegion = faceElementRegion.GetSubRegion<FaceElementSubRegion>(0);

  ArrayOfArraysView<localIndex const> const &
  fractureConnectorEdgesToFaceElements = edgeManager.m_fractureConnectorEdgesToFaceElements;

  arrayView1d<real64 const> const &
  ruptureTime = subRegion->getReference<real64_array>( viewKeyStruct::ruptureTimeString );

  arrayView1d<real64> const &
  ruptureRate = subRegion->getReference<real64_array>( viewKeyStruct::ruptureRateString );

  arrayView1d<R1Tensor const > const & elemCenter = subRegion->getElementCenter();

  for( localIndex kfc=0 ; kfc<fractureConnectorEdgesToFaceElements.size() ; ++kfc )
  {
    for( localIndex kfe0=0 ; kfe0<fractureConnectorEdgesToFaceElements.sizeOfArray(kfc) ; ++kfe0 )
    {
      localIndex const faceElem0 = fractureConnectorEdgesToFaceElements(kfc,kfe0);
      for( localIndex kfe1=kfe0+1 ; kfe1<fractureConnectorEdgesToFaceElements.sizeOfArray(kfc) ; ++kfe1 )
      {
        localIndex const faceElem1 = fractureConnectorEdgesToFaceElements(kfc,kfe1);
        if( !( m_faceElemsRupturedThisSolve.count( faceElem0 ) && m_faceElemsRupturedThisSolve.count( faceElem1 ) ) )
        {
          real64 const deltaRuptureTime = fabs(ruptureTime(faceElem0) - ruptureTime(faceElem1));
          if( deltaRuptureTime > 1.0e-14 * (ruptureTime(faceElem0) + ruptureTime(faceElem1)) )
          {
            R1Tensor distance = elemCenter(faceElem0);
            distance -= elemCenter(faceElem1);
            real64 const pairwiseRuptureRate = 1.0 / deltaRuptureTime;
            if( m_faceElemsRupturedThisSolve.count( faceElem0 ) )
            {
              ruptureRate(faceElem0) = std::min( ruptureRate(faceElem0), pairwiseRuptureRate );
            }
            else if( m_faceElemsRupturedThisSolve.count( faceElem1 ) )
            {
              ruptureRate(faceElem1) = std::min( ruptureRate(faceElem1), pairwiseRuptureRate );
            }
          }
        }
      }
    }
  }


  for( localIndex faceElemIndex : m_faceElemsRupturedThisSolve )
  {
    maxRuptureRate = std::max( maxRuptureRate, ruptureRate(faceElemIndex) );
  }

  real64 globalMaxRuptureRate;
  MpiWrapper::allReduce( &maxRuptureRate,
                         &globalMaxRuptureRate,
                         1,
                         MPI_MAX,
                         MPI_COMM_GEOSX );

  return globalMaxRuptureRate;
}



REGISTER_CATALOG_ENTRY( SolverBase,
                        SurfaceGenerator,
                        std::string const &, dataRepository::Group * const )

} /* namespace geosx */<|MERGE_RESOLUTION|>--- conflicted
+++ resolved
@@ -599,12 +599,9 @@
                                         bool const prefrac,
                                         real64 const time_np1 )
 {
-<<<<<<< HEAD
-=======
   GEOSX_MARK_FUNCTION;
 
   m_faceElemsRupturedThisSolve.clear();
->>>>>>> 4ccaf6b4
   NodeManager & nodeManager = *(mesh->getNodeManager());
   EdgeManager & edgeManager = *(mesh->getEdgeManager());
   FaceManager & faceManager = *(mesh->getFaceManager());
