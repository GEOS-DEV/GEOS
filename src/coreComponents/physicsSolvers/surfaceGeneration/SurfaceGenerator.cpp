--- conflicted
+++ resolved
@@ -3830,13 +3830,8 @@
                                                   getSubRegion< CellElementSubRegion >( faceToSubRegionMap[iFace][k] );
 
 
-<<<<<<< HEAD
       int nRuptureFace = 0;
-      arrayView2d< localIndex > & elementsToFaces = elementSubRegion->faceList();
-=======
-      unsigned int nRuptureFace = 0;
       arrayView2d< localIndex > & elementsToFaces = elementSubRegion.faceList();
->>>>>>> 783b6545
       for( localIndex a=0; a < elementsToFaces.size( 1 ); ++a )
       {
         localIndex jFace = elementsToFaces[ei][a];
