/*
 *~~~~~~~~~~~~~~~~~~~~~~~~~~~~~~~~~~~~~~~~~~~~~~~~~~~~~~~~~~~~~~~~~~~~~~~~~~~
 * Copyright (c) 2018, Lawrence Livermore National Security, LLC.
 *
 * Produced at the Lawrence Livermore National Laboratory
 *
 * LLNL-CODE-746361
 *
 * All rights reserved. See COPYRIGHT for details.
 *
 * This file is part of the GEOSX Simulation Framework.
 *
 * GEOSX is a free software; you can redistribute it and/or modify it under
 * the terms of the GNU Lesser General Public License (as published by the
 * Free Software Foundation) version 2.1 dated February 1999.
 *~~~~~~~~~~~~~~~~~~~~~~~~~~~~~~~~~~~~~~~~~~~~~~~~~~~~~~~~~~~~~~~~~~~~~~~~~~~
 */
#include <iostream>
#include "SolidMechanicsLagrangianFEM.hpp"
#include "SolidMechanicsLagrangianFEMKernels_impl.hpp"
#include "../miniApps/SolidMechanicsLagrangianFEM-MiniApp/Layout.hpp"
#include "../miniApps/SolidMechanicsLagrangianFEM-MiniApp/ConstitutiveUpdate_impl.hpp"

#include <vector>
#include <math.h>


#include "common/TimingMacros.hpp"

#include "dataRepository/ManagedGroup.hpp"
#include <common/DataTypes.hpp>
#include "constitutive/ConstitutiveManager.hpp"
#include "constitutive/LinearElasticIsotropic.hpp"
#include "managers/NumericalMethodsManager.hpp"
#include "finiteElement/FiniteElementSpaceManager.hpp"
#include "finiteElement/ElementLibrary/FiniteElement.h"
#include "finiteElement/Kinematics.h"
//#include "finiteElement/ElementLibrary/FiniteElementUtilities.h"
#include "managers/BoundaryConditions/BoundaryConditionManager.hpp"

#include "codingUtilities/Utilities.hpp"

#include "managers/DomainPartition.hpp"
#include "MPI_Communications/CommunicationTools.hpp"
#include "../../rajaInterface/GEOS_RAJA_Interface.hpp"

//#define verbose 0 //Need to move this somewhere else

namespace geosx
{

namespace dataRepository
{
namespace keys
{}
}

using namespace dataRepository;
using namespace constitutive;
using namespace systemSolverInterface;

void Integrate( const R2SymTensor& fieldvar,
                const R1Tensor* const dNdX,
                real64 const& detJ,
                real64 const& detF,
                const R2Tensor& Finv,
                const localIndex numPoints,
                R1Tensor* const result)
{
  real64 const integrationFactor = detJ * detF;

  R2Tensor P;
  P.AijBkj( fieldvar,Finv);
  P *= integrationFactor;

  for( int a=0 ; a<numPoints ; ++a )  // loop through all shape functions in
                                      // element
  {
    result[a].minusAijBj( P, dNdX[a] );
  }

}


inline void HughesWinget(R2Tensor &Rot, R2SymTensor &Dadt, R2Tensor L, real64 dt){

  R2Tensor Omega;

  real64 * Dadt_data = Dadt.Data();
  real64 * L_data = L.Data();

  real64 *Omega_data = Omega.Data();

  //Omega = 0.5*(L - LT);
  Omega_data[0] = 0.5*(L_data[0] - L_data[0]);
  Omega_data[1] = 0.5*(L_data[1] - L_data[3]);
  Omega_data[2] = 0.5*(L_data[2] - L_data[6]);

  Omega_data[3] = 0.5*(L_data[3] - L_data[1]);
  Omega_data[4] = 0.5*(L_data[4] - L_data[4]);
  Omega_data[5] = 0.5*(L_data[5] - L_data[7]);

  Omega_data[6] = 0.5*(L_data[6] - L_data[2]);
  Omega_data[7] = 0.5*(L_data[7] - L_data[5]);
  Omega_data[8] = 0.5*(L_data[8] - L_data[8]);


  //Dadt = 0.5*(L + LT)*dt;
  Dadt_data[0] = L_data[0]*dt;

  Dadt_data[1] = 0.5*(L_data[1] + L_data[3])*dt;
  Dadt_data[2] = L_data[4]*dt;

  Dadt_data[3] = 0.5*(L_data[6] + L_data[2])*dt;
  Dadt_data[4] = 0.5*(L_data[7] + L_data[5])*dt;
  Dadt_data[5] = L_data[8] *dt;


  R2Tensor IpR, ImR, ImRinv;
  IpR  = Omega;
  IpR *= 0.5;
  IpR.PlusIdentity(1.0);

  ImR  = Omega;
  ImR *= -0.5;
  ImR.PlusIdentity(1.0);

  ImRinv.Inverse(ImR);

  Rot.AijBjk(ImRinv,ImR);
}

inline void LinearElasticIsotropic_Kernel(R2SymTensor &Dadt, R2SymTensor &TotalStress, R2Tensor &Rot,
                                          localIndex i, real64 bulkModulus, real64 shearModulus,
                                          array_view<real64,1> meanStress,
                                          array_view<R2SymTensor,1> devStress)
{
  real64 volumeStrain = Dadt.Trace();
  TotalStress = Dadt;

  meanStress[i] += volumeStrain * bulkModulus;
  TotalStress *= 2.0 * shearModulus;

  devStress[i] += TotalStress;

  TotalStress.QijAjkQlk(devStress[i],Rot);
  devStress[i] = TotalStress;

  TotalStress.PlusIdentity(meanStress[i]);

}




SolidMechanics_LagrangianFEM::SolidMechanics_LagrangianFEM( const std::string& name,
                                                            ManagedGroup * const parent ):
  SolverBase( name, parent )
{
  getLinearSystemRepository()->
    SetBlockID( BlockIDs::displacementBlock, this->getName() );

}



SolidMechanics_LagrangianFEM::~SolidMechanics_LagrangianFEM()
{
  // TODO Auto-generated destructor stub
}


void SolidMechanics_LagrangianFEM::FillDocumentationNode()
{
  cxx_utilities::DocumentationNode * const docNode = this->getDocumentationNode();
  SolverBase::FillDocumentationNode();

  docNode->setName(this->CatalogName());
  docNode->setSchemaType("Node");
  docNode->setShortDescription("An example solid mechanics solver");


  docNode->AllocateChildNode( viewKeys.newmarkGamma.Key(),
                              viewKeys.newmarkGamma.Key(),
                              -1,
                              "real64",
                              "real64",
                              "newmark method Gamma",
                              "newmark method Gamma",
                              "0.5",
                              "",
                              0,
                              1,
                              1 );

  // correct default for this value is pow(newmarkGamma+0.5,2.0)/4.0
  docNode->AllocateChildNode( viewKeys.newmarkBeta.Key(),
                              viewKeys.newmarkBeta.Key(),
                              -1,
                              "real64",
                              "real64",
                              "newmark method Beta",
                              "newmark method Beta",
                              "0.25",
                              "",
                              0,
                              1,
                              1 );

  docNode->AllocateChildNode( viewKeys.massDamping.Key(),
                              viewKeys.massDamping.Key(),
                              -1,
                              "real64",
                              "real64",
                              "newmark method Beta",
                              "newmark method Beta",
                              "0",
                              "",
                              0,
                              1,
                              1 );

  docNode->AllocateChildNode( viewKeys.stiffnessDamping.Key(),
                              viewKeys.stiffnessDamping.Key(),
                              -1,
                              "real64",
                              "real64",
                              "newmark method Beta",
                              "newmark method Beta",
                              "0",
                              "",
                              0,
                              1,
                              1 );


  docNode->AllocateChildNode( viewKeys.timeIntegrationOption.Key(),
                              viewKeys.timeIntegrationOption.Key(),
                              -1,
                              "string",
                              "string",
                              "option for default time integration method",
                              "option for default time integration method",
                              "ExplicitDynamic",
                              "",
                              0,
                              1,
                              1 );

  docNode->AllocateChildNode( viewKeys.useVelocityEstimateForQS.Key(),
                              viewKeys.useVelocityEstimateForQS.Key(),
                              -1,
                              "integer",
                              "integer",
                              "option to use quasi-static deformation rate as a velocity in estimate of next solution",
                              "option to use quasi-static deformation rate as a velocity in estimate of next solution",
                              "ExplicitDynamic",
                              "",
                              0,
                              1,
                              1 );
}



void SolidMechanics_LagrangianFEM::FillOtherDocumentationNodes( dataRepository::ManagedGroup * const rootGroup )
{
  DomainPartition * domain  = rootGroup->GetGroup<DomainPartition>(keys::domain);

  for( auto & mesh : domain->getMeshBodies()->GetSubGroups() )
  {
    NodeManager * const nodes = mesh.second->group_cast<MeshBody*>()->getMeshLevel(0)->getNodeManager();
    cxx_utilities::DocumentationNode * docNode = nodes->getDocumentationNode();

    docNode->AllocateChildNode( viewKeys.vTilde.Key(),
                                viewKeys.vTilde.Key(),
                                -1,
                                "r1_array",
                                "r1_array",
                                "intermediate velocity",
                                "intermediate velocity",
                                "0.0",
                                NodeManager::CatalogName(),
                                1,
                                0,
                                1 );

    docNode->AllocateChildNode( viewKeys.uhatTilde.Key(),
                                viewKeys.uhatTilde.Key(),
                                -1,
                                "r1_array",
                                "r1_array",
                                "intermediate incremental displacement",
                                "intermediate incremental displacement",
                                "0.0",
                                NodeManager::CatalogName(),
                                1,
                                0,
                                1 );

    docNode->AllocateChildNode( keys::TotalDisplacement,
                                keys::TotalDisplacement,
                                -1,
                                "r1_array",
                                "r1_array",
                                "Total Displacement",
                                "Total Displacement",
                                "0.0",
                                NodeManager::CatalogName(),
                                1,
                                0,
                                0 );

    docNode->AllocateChildNode( keys::IncrementalDisplacement,
                                keys::IncrementalDisplacement,
                                -1,
                                "r1_array",
                                "r1_array",
                                "Incremental Displacement",
                                "Incremental Displacement",
                                "0.0",
                                NodeManager::CatalogName(),
                                1,
                                0,
                                2 );

    docNode->AllocateChildNode( keys::Velocity,
                                keys::Velocity,
                                -1,
                                "r1_array",
                                "r1_array",
                                "Velocity",
                                "Velocity",
                                "0.0",
                                NodeManager::CatalogName(),
                                1,
                                0,
                                0 );

    docNode->AllocateChildNode( keys::Acceleration,
                                keys::Acceleration,
                                -1,
                                "r1_array",
                                "r1_array",
                                "Acceleration",
                                "Acceleration",
                                "0.0",
                                NodeManager::CatalogName(),
                                1,
                                0,
                                2 );

    docNode->AllocateChildNode( keys::Mass,
                                keys::Mass,
                                -1,
                                "real64_array",
                                "real64_array",
                                "Acceleration",
                                "Acceleration",
                                "0.0",
                                NodeManager::CatalogName(),
                                1,
                                0,
                                1 );

    docNode->AllocateChildNode( viewKeys.trilinosIndex.Key(),
                                viewKeys.trilinosIndex.Key(),
                                -1,
                                "globalIndex_array",
                                "globalIndex_array",
                                "Acceleration",
                                "Acceleration",
                                "-1",
                                NodeManager::CatalogName(),
                                1,
                                0,
                                1 );




    FaceManager * const faces = mesh.second->group_cast<MeshBody*>()->getMeshLevel(0)->getFaceManager();
    docNode = faces->getDocumentationNode();

    docNode->AllocateChildNode( "junk",
                                "junk",
                                -1,
                                "integer_array",
                                "integer_array",
                                "junk",
                                "junk",
                                "-1",
                                NodeManager::CatalogName(),
                                1,
                                0,
                                1 );
  }

}

void SolidMechanics_LagrangianFEM::ReadXML_PostProcess()
{
  string tiOption = this->getReference<string>(viewKeys.timeIntegrationOption);

  if( tiOption == "ExplicitDynamic" )
  {
    this->m_timeIntegrationOption = timeIntegrationOption::ExplicitDynamic;
  }
  else if( tiOption == "ImplicitDynamic" )
  {
    this->m_timeIntegrationOption = timeIntegrationOption::ImplicitDynamic;
  }
  else if ( tiOption == "QuasiStatic" )
  {
    this->m_timeIntegrationOption = timeIntegrationOption::QuasiStatic;
  }
  else
  {
    GEOS_ERROR("invalid time integration option");
  }
}

void SolidMechanics_LagrangianFEM::FinalInitialization( ManagedGroup * const problemManager )
{
  DomainPartition * domain = problemManager->GetGroup<DomainPartition>(keys::domain);
  MeshLevel * const mesh = domain->getMeshBodies()->GetGroup<MeshBody>(0)->getMeshLevel(0);

  NodeManager * const nodes = mesh->getNodeManager();


  ElementRegionManager * elementRegionManager = mesh->getElemManager();
  ConstitutiveManager * constitutiveManager = domain->GetGroup<ConstitutiveManager >(keys::ConstitutiveManager);
//  ConstitutiveManager::constitutiveMaps const & constitutiveMaps =
// constitutiveManager->GetMaps(0);

  ViewWrapper<real64_array>::rtype mass = nodes->getData<real64_array>(keys::Mass);
//  ViewWrapper<real64_array>::rtype K = elems.getData<real64_array>(keys::K);

  ElementRegionManager::MaterialViewAccessor< array2d<real64> >
  rho = elementRegionManager->ConstructMaterialViewAccessor< array2d<real64> >("density",
                                                                               constitutiveManager);

  for( localIndex er=0 ; er<elementRegionManager->numRegions() ; ++er )
  {
    ElementRegion const * const elemRegion = elementRegionManager->GetRegion(er);
    for( localIndex esr=0 ; esr<elemRegion->numSubRegions() ; ++esr )
    {
      CellBlockSubRegion const * const cellBlock = elemRegion->GetSubRegion(esr);

      auto const & detJ            = cellBlock->getReference< array2d<real64> >(keys::detJ);
      auto const & constitutiveMap = cellBlock->getReference< std::pair< array2d<localIndex>,array2d<localIndex> > >(cellBlock->viewKeys().constitutiveMap);
      FixedOneToManyRelation const & elemsToNodes = cellBlock->getWrapper<FixedOneToManyRelation>(cellBlock->viewKeys().nodeList)->reference();// getData<array2d<localIndex>>(keys::nodeList);
//      array2d<real64> & rho = cellBlock->getReference< array2d<real64> >( string("density"));

      for( localIndex k=0 ; k < cellBlock->size() ; ++k )
      {
        localIndex const * const nodeList = elemsToNodes[k];
        real64 const * detJq = detJ[k];
        for( localIndex q=0 ; q<constitutiveMap.second.size(1) ; ++q )
        {
          mass[nodeList[q]] += rho[er][esr][0][k][q] * detJq[q];
        }
      }
    }
  }

  real64 totalMass = 0;
  for( localIndex a=0 ; a<nodes->size() ; ++a )
  {
    // std::cout<<"mass["<<a<<"] = "<<mass[a]<<std::endl;
    totalMass += mass[a];
  }
  std::cout<<"totalMass = "<<totalMass<<std::endl;



  FaceManager * const faceManager = mesh->getFaceManager();
  integer_array & junk = faceManager->getReference<integer_array>("junk");

  int rank=-1;
  MPI_Comm_rank(MPI_COMM_WORLD, &rank);

  junk = rank;
}

real64 SolidMechanics_LagrangianFEM::SolverStep( real64 const& time_n,
                                             real64 const& dt,
                                             const int cycleNumber,
                                             DomainPartition * domain )
{
  GEOSX_MARK_FUNCTION;

  real64 dtReturn = dt;
  if( m_timeIntegrationOption == timeIntegrationOption::ExplicitDynamic )
  {
    dtReturn = ExplicitStep( time_n, dt, cycleNumber, ManagedGroup::group_cast<DomainPartition*>(domain) );
  }
  else if( m_timeIntegrationOption == timeIntegrationOption::ImplicitDynamic ||
           m_timeIntegrationOption == timeIntegrationOption::QuasiStatic )
    {

    ImplicitStepSetup( time_n, dt, domain, getLinearSystemRepository() );

    dtReturn = NonlinearImplicitStep( time_n,
                                      dt,
                                      cycleNumber,
                                      domain->group_cast<DomainPartition*>(),
                                      getLinearSystemRepository() );

    ImplicitStepComplete( time_n, dt,  domain );

  }
return dtReturn;
}

real64 SolidMechanics_LagrangianFEM::ExplicitStep( real64 const& time_n,
                                                   real64 const& dt,
                                                   const int cycleNumber,
                                                   DomainPartition * const domain )
{
<<<<<<< HEAD

  GEOSX_MARK_FUNCTION;


=======
>>>>>>> 7bfed28c
  GEOSX_MARK_BEGIN(initialization);

  MeshLevel * const mesh = domain->getMeshBodies()->GetGroup<MeshBody>(0)->getMeshLevel(0);
  NodeManager * const nodes = mesh->getNodeManager();
  ElementRegionManager * elemManager = mesh->getElemManager();
  NumericalMethodsManager const * numericalMethodManager = domain->getParent()->GetGroup<NumericalMethodsManager>(keys::numericalMethodsManager);
  FiniteElementSpaceManager const * feSpaceManager = numericalMethodManager->GetGroup<FiniteElementSpaceManager>(keys::finiteElementSpaces);
  ConstitutiveManager * constitutiveManager = domain->GetGroup<ConstitutiveManager >(keys::ConstitutiveManager);

  BoundaryConditionManager * bcManager = BoundaryConditionManager::get();
  localIndex const numNodes = nodes->size();

  r1_array const &        X = nodes->getReference<r1_array>(nodes->viewKeys.referencePosition);
  real64_array const & mass = nodes->getReference<real64_array>(keys::Mass);
  r1_array &           vel  = nodes->getReference<r1_array>(keys::Velocity);

#if !defined(OBJECT_OF_ARRAYS_LAYOUT)

  r1_array &    u = nodes->getReference<r1_array>(keys::TotalDisplacement);
  r1_array & uhat = nodes->getReference<r1_array>(keys::IncrementalDisplacement);
  r1_array & acc  = nodes->getReference<r1_array>(keys::Acceleration);

#elif defined(OBJECT_OF_ARRAYS_LAYOUT)

  static geosxData acc_x = new double[numNodes];
  static geosxData acc_y = new double[numNodes];
  static geosxData acc_z = new double[numNodes];

  static geosxData uhat_x = new double[numNodes];
  static geosxData uhat_y = new double[numNodes];
  static geosxData uhat_z = new double[numNodes];

  static geosxData u_x = new double[numNodes];
  static geosxData u_y = new double[numNodes];
  static geosxData u_z = new double[numNodes];

  static bool setIc = true;
  if(setIc){
    std::memset(acc_x, 0, numNodes*sizeof(double));
    std::memset(acc_y, 0, numNodes*sizeof(double));
    std::memset(acc_z, 0, numNodes*sizeof(double));

    std::memset(uhat_x, 0, numNodes*sizeof(double));
    std::memset(uhat_y, 0, numNodes*sizeof(double));
    std::memset(uhat_z, 0, numNodes*sizeof(double));

    std::memset(u_x, 0, numNodes*sizeof(double));
    std::memset(u_y, 0, numNodes*sizeof(double));
    std::memset(u_z, 0, numNodes*sizeof(double));
    setIc = false;
  }

#else
  GEOS_ERROR("Invalid data layout");
#endif

<<<<<<< HEAD
  GEOSX_MARK_END(initialization);

#if !defined(OBJECT_OF_ARRAYS_LAYOUT)
=======
  GEOSX_MARK_END(initialization);  

#if !defined(OBJECT_OF_ARRAYS_LAYOUT)  
>>>>>>> 7bfed28c
  bcManager->ApplyBoundaryConditionToField( time_n,
                                            domain,
                                            "nodeManager",
                                            keys::Acceleration );
<<<<<<< HEAD
#endif

  //3: v^{n+1/2} = v^{n} + a^{n} dt/2

#if !defined(OBJECT_OF_ARRAYS_LAYOUT)
=======
#endif    

  //3: v^{n+1/2} = v^{n} + a^{n} dt/2
#if !defined(OBJECT_OF_ARRAYS_LAYOUT)  
>>>>>>> 7bfed28c
  SolidMechanicsLagrangianFEMKernels::OnePoint( acc, vel, dt/2, numNodes );
#else
  SolidMechanicsLagrangianFEMKernels::OnePoint( acc_x, acc_y, acc_z,
                                                vel, dt/2, numNodes );
#endif
<<<<<<< HEAD


#if !defined(OBJECT_OF_ARRAYS_LAYOUT)
=======

#if !defined(OBJECT_OF_ARRAYS_LAYOUT)  
>>>>>>> 7bfed28c
  //  bcManager->ApplyBoundaryCondition( nodes, keys::Velocity, time_n + dt/2);

  bcManager->ApplyBoundaryConditionToField( time_n,
                                            domain,
                                            "nodeManager",
                                            keys::Velocity );
<<<<<<< HEAD
#endif


  //                     dydx, dy,   y, dx, length
  //4. x^{n+1} = x^{n} + v^{n+{1}/{2}} dt (x is displacement)
#if !defined(OBJECT_OF_ARRAYS_LAYOUT)
=======

#endif  

  //                     dydx, dy,   y, dx, length
  //4. x^{n+1} = x^{n} + v^{n+{1}/{2}} dt (x is displacement)
#if !defined(OBJECT_OF_ARRAYS_LAYOUT)  
>>>>>>> 7bfed28c
  SolidMechanicsLagrangianFEMKernels::OnePoint( vel, uhat, u, dt, numNodes );
#else
  SolidMechanicsLagrangianFEMKernels::OnePoint(vel,uhat_x,uhat_y,uhat_z,
                                               u_x, u_y, u_z, dt, numNodes );
<<<<<<< HEAD
#endif

#if !defined(OBJECT_OF_ARRAYS_LAYOUT)
=======
#endif  

#if !defined(OBJECT_OF_ARRAYS_LAYOUT)  
>>>>>>> 7bfed28c
  //  bcManager->ApplyBoundaryCondition( this, &SolidMechanics_LagrangianFEM::ApplyDisplacementBC_explicit,
  //                                     nodes, keys::TotalDisplacement, time_n + dt, dt, u, uhat, vel );

  bcManager->ApplyBoundaryConditionToField( time_n+dt,
                                            domain,
                                            "nodeManager",
                                            keys::TotalDisplacement,
                                            [&]( BoundaryConditionBase const * const bc,
                                                set<localIndex> const & targetSet )->void
                                                {
    integer const component = bc->GetComponent();
    for( auto a : targetSet )
    {
      uhat[a][component] = u[a][component] - u[a][component];
      vel[a][component]  = uhat[a][component] / dt;
    }
                                                });


<<<<<<< HEAD
#endif

=======
#endif  

  //Set memory to zero
>>>>>>> 7bfed28c

  FORALL_NODES( a, 0, numNodes )
  {
#if !defined(OBJECT_OF_ARRAYS_LAYOUT)
    acc[a] = 0;
#else
    acc_x[a] = 0;
    acc_y[a] = 0;
    acc_z[a] = 0;
#endif
  } END_FOR

  ElementRegionManager::MaterialViewAccessor< array2d<real64> >
  meanStress = elemManager->ConstructMaterialViewAccessor< array2d<real64> >("MeanStress",
                                                                             constitutiveManager);

  ElementRegionManager::MaterialViewAccessor< array2d<R2SymTensor> >
  devStress = elemManager->ConstructMaterialViewAccessor< array2d<R2SymTensor> >("DeviatorStress",
                                                                                 constitutiveManager);

  ElementRegionManager::ConstitutiveRelationAccessor<ConstitutiveBase>
  constitutiveRelations = elemManager->ConstructConstitutiveAccessor<ConstitutiveBase>(constitutiveManager);


  //Step 5. Calculate deformation input to constitutive model and update state to
  // Q^{n+1}
  for( localIndex er=0 ; er<elemManager->numRegions() ; ++er )
  {
    ElementRegion * const elementRegion = elemManager->GetRegion(er);

    auto const & numMethodName = elementRegion->getData<string>(keys::numericalMethod);
    FiniteElementSpace const * feSpace = feSpaceManager->GetGroup<FiniteElementSpace>(numMethodName);

    for( localIndex esr=0 ; esr<elementRegion->numSubRegions() ; ++esr )
    {
      CellBlockSubRegion * const cellBlock = elementRegion->GetSubRegion(esr);
      //always needed
      array3d< R1Tensor > const & dNdX = cellBlock->getReference< array3d< R1Tensor > >(keys::dNdX);

      array2d<real64> const & detJ            = cellBlock->getReference< array2d<real64> >(keys::detJ);

      array_view<localIndex,2> const elemsToNodes = cellBlock->getWrapper<FixedOneToManyRelation>(cellBlock->viewKeys().nodeList)->reference().View();// getData<array2d<localIndex>>(keys::nodeList);

      localIndex const numNodesPerElement = elemsToNodes.size(1);

      localIndex const numQuadraturePoints = feSpace->m_finiteElement->n_quadrature_points();

      //Storage for holding intermediate results
#if defined(EXTERNAL_KERNELS) && defined(THREE_KERNEL_UPDATE)
      static geosxData Dadt = new double[localMatSz*inumQuadraturePoints*elementList.size()];
      static geosxData Rot  = new double[localMatSz*inumQuadraturePoints*elementList.size()];
      static geosxData detF = new double[inumQuadraturePoints*elementList.size()];
      static geosxData inverseF = new double[localMatSz*inumQuadraturePoints*elementList.size()];
#endif

      //
      //Internal GEOSX Kernel
      //
<<<<<<< HEAD
      GEOSX_MARK_LOOP_BEGIN(elemLoop,elemLoop);
#if !defined(EXTERNAL_KERNELS)

      ::geosx::raja::forall_in_range<elemPolicy>
        (0, cellBlock->size(), GEOSX_LAMBDA ( globalIndex k) mutable {
=======

      GEOSX_MARK_LOOP_BEGIN(elemLoop,elemLoop);

#if !defined(EXTERNAL_KERNELS)         
>>>>>>> 7bfed28c


<<<<<<< HEAD
          //Does not work inside a lambda
          //GEOSX_MARK_LOOP_ITERATION(elemLoop, i);

          R1Tensor uhat_local[inumNodesPerElement];
          R1Tensor u_local[inumNodesPerElement];
          R1Tensor f_local[inumNodesPerElement];

          for(localIndex i=0; i<inumNodesPerElement; ++i) f_local[i] = 0.0;
=======
        f_local = R1Tensor(0.0);
        localIndex const * const nodelist = elemsToNodes[k];
>>>>>>> 7bfed28c

          arrayView1d<localIndex const> const nodelist = elemsToNodes[k];

          CopyGlobalToLocal( nodelist,
                             u, uhat,
                             u_local, uhat_local, numNodesPerElement );

        for(auto q = 0 ; q<numQuadraturePoints ; ++q)
        {

          R2Tensor dUhatdX, dUdX;

          CalculateGradient( dUhatdX,uhat_local, dNdX[k][q], inumNodesPerElement);
          CalculateGradient( dUdX,u_local, dNdX[k][q], inumNodesPerElement);

          R2Tensor F,L, Finv;

          {
            // calculate dv/dX
            R2Tensor dvdX = dUhatdX;
            dvdX *= 1.0 / dt;

            // calculate du/dX
            F = dUhatdX;
            F *= 0.5;
            F += dUdX;
            F.PlusIdentity(1.0);

            // calculate dX/du
            Finv.Inverse(F);

            // chain rule: calculate dv/du = dv/dX * dX/du
            L.AijBjk(dvdX, Finv);
          }

          // calculate gradient (end of step)
          F = dUhatdX;
          F += dUdX;
          F.PlusIdentity(1.0);
          real64 detF = F.Det();


          // calculate element volume
          //        detJ_np1(k,q) = detJ(k,q) * detF;
          //        volume[k] += detJ_np1(k,q);
          //        initVolume += detJ(k,q);


          Finv.Inverse(F);


          //-------------------------[Incremental Kinematics]----------------------------------
          R2Tensor Rot;
          R2SymTensor Dadt;
          HughesWinget(Rot, Dadt, L, dt);
          //-----------------------[Compute Total Stress - Linear Elastic Isotropic]-----------

          constitutiveRelations[er][esr][0]->StateUpdatePoint( Dadt, Rot, k, q, 0);

          R2SymTensor TotalStress;
          TotalStress = devStress[er][esr][0][k][q];
          TotalStress.PlusIdentity( meanStress[er][esr][0][k][q] );

          //----------------------
          Integrate( TotalStress, dNdX[k][q], detJ(k,q), detF, Finv, inumNodesPerElement, f_local);

        }//quadrature loop


        AddLocalToGlobal(nodelist, f_local, acc, numNodesPerElement);


      }); //Element loop
#else// defined(EXTERNAL_KERNELS)

      //
      // Setup for external kernels
      //

      //Setup pointers
      const real64 *Xptr = static_cast<const real64 *>(X[0].Data());
      geosxData imeanStress   = static_cast<real64*>(&(meanStress[er][esr][0][0][0])); //Symmetric tensors
      geosxData idevStress    = devStress[er][esr][0][0][0].Data();
      localIndex const *  iconstitutiveMap = reinterpret_cast<localIndex const*>(constitutiveMap.second.data());
      const real64 * idetJ  = detJ.data();

      //Setup pointer for the external constitutive update
      void (*externConstitutiveUpdate)(real64 D[local_dim][local_dim], real64 Rot[local_dim][local_dim],
          localIndex m, localIndex q, globalIndex k, geosxData devStressData2,
          geosxData meanStress2, real64 shearModulus2, real64 bulkModulus2, localIndex NoElem);
      externConstitutiveUpdate = UpdateStatePoint;

#if defined(COMPUTE_SHAPE_FUN)
      static bool computeP = true;
      static P_Wrapper P;
      if(computeP)
      {
        generateP(P, 8, 8);
        computeP = false;
      }
#endif


#if defined(ARRAY_OF_OBJECTS_LAYOUT)

      //Setup pointers
      geosxData  ivel = static_cast<real64*>(vel[0].Data());
      geosxData iuhat = static_cast<real64*>(uhat[0].Data());
      geosxData iu = static_cast<real64*>(u[0].Data());
      geosxData idNdX = const_cast<real64*>(dNdX[0][0][0].Data());

      //Calculation is done in a monolithic kernel
#if !defined(THREE_KERNEL_UPDATE) && !defined(COMPUTE_SHAPE_FUN)


      SolidMechanicsLagrangianFEMKernels::ArrayOfObjectsKernel<elemPolicy>(elementList.size(),elementList.data(), dt,
                                                                           elemsToNodes.data(), iu, iuhat, idNdX,
                                                                           iconstitutiveMap, idevStress, imeanStress,
                                                                           shearModulus, bulkModulus, detJ.data(), iacc, externConstitutiveUpdate);
#elif !defined(THREE_KERNEL_UPDATE) && defined(COMPUTE_SHAPE_FUN)

      SolidMechanicsLagrangianFEMKernels::ArrayOfObjectsKernel_Shape<elemPolicy>(elementList.size(),elementList, dt,
                                                                                 elemsToNodes.data(), iu, iuhat, Xptr, P,
                                                                                 iconstitutiveMap, idevStress, imeanStress,
                                                                                 shearModulus, bulkModulus, detJ.data(), iacc, externConstitutiveUpdate);
      //Calculation is split across three kernels
#elif defined(THREE_KERNEL_UPDATE)

      //Kinematic step
      SolidMechanicsLagrangianFEMKernels::ArrayOfObjects_KinematicKernel<elemPolicy>(elementList.size(),elementList, dt, elemsToNodes.data(), iu, iuhat, idNdX,
                                                                                     iconstitutiveMap, idevStress, imeanStress,
                                                                                     shearModulus, bulkModulus, detJ.data(), iacc, Dadt, Rot, detF, inverseF);
      //Constitutive step
      SolidMechanicsLagrangianFEMKernels::ConstitutiveUpdateKernel<elemPolicy>(elementList.size(), elementList, Dadt, Rot, iconstitutiveMap, idevStress,
                                                                               imeanStress, shearModulus, bulkModulus);

      //Integration step
      SolidMechanicsLagrangianFEMKernels::ArrayOfObjects_IntegrationKernel<elemPolicy>(elementList.size(),elementList, dt, elemsToNodes.data(), iu, iuhat, idNdX,
                                                                                       iconstitutiveMap, idevStress, imeanStress,
                                                                                       shearModulus, bulkModulus, detJ.data(), iacc, Dadt, Rot, detF, inverseF);
#else

      //Throw error if invalid kernel is asked for
      GEOS_ERROR("Invalid External Kernel");

#endif // THREE_KERNEL UPDATE


#elif defined(OBJECT_OF_ARRAYS_LAYOUT)

      //Split the shape function derivatives into three arrays
      static geosxData dNdX_x = new double[inumNodesPerElement*inumQuadraturePoints*elementList.size()];
      static geosxData dNdX_y = new double[inumNodesPerElement*inumQuadraturePoints*elementList.size()];
      static geosxData dNdX_z = new double[inumNodesPerElement*inumQuadraturePoints*elementList.size()];

      static bool copy = true;
      if(copy){

        //Generate shape function derivatives
        //const real64 *Xptr = static_cast<const real64 *>(X[0].Data());
        make_dNdX(dNdX_x, dNdX_y, dNdX_z,
                  Xptr, elemsToNodes.data(),elementList.size(), inumNodesPerElement, inumQuadraturePoints);

        //Verify correctness
        for(localIndex k = 0; k < elementList.size(); ++k){
          for(localIndex a = 0; a < inumNodesPerElement; ++a){
            for(localIndex q = 0; q < inumQuadraturePoints; ++q){
              localIndex id = q + inumQuadraturePoints*(a + inumNodesPerElement*k);
              assert( std::abs( dNdX_x[id] - dNdX[k][a][q][0]) < 1e-12);
              assert( std::abs( dNdX_y[id] - dNdX[k][a][q][1]) < 1e-12);
              assert( std::abs( dNdX_z[id] - dNdX[k][a][q][2]) < 1e-12);
            }
          }
        }
        std::cout<<"Successful copy !"<<std::endl;
        copy = false;
      }

#if !defined(THREE_KERNEL_UPDATE) && !defined(COMPUTE_SHAPE_FUN)

      //Carry out computation in a monolithic kernel
      SolidMechanicsLagrangianFEMKernels::ObjectOfArraysKernel<elemPolicy>(elementList.size(), elementList, dt,elemsToNodes.data(),
                                                                           u_x, u_y, u_z, uhat_x, uhat_y, uhat_z, dNdX_x, dNdX_y, dNdX_z,
                                                                           iconstitutiveMap, idevStress, imeanStress, shearModulus,
                                                                           bulkModulus, detJ.data(), acc_x, acc_y, acc_z, externConstitutiveUpdate);
#elif !defined(THREE_KERNEL_UPDATE) && defined(COMPUTE_SHAPE_FUN)

      SolidMechanicsLagrangianFEMKernels::ObjectOfArraysKernel_Shape<elemPolicy>(elementList.size(), elementList, dt,elemsToNodes.data(),
                                                                                 u_x, u_y, u_z, uhat_x, uhat_y, uhat_z, Xptr, P,
                                                                                 iconstitutiveMap, idevStress, imeanStress, shearModulus,
                                                                                 bulkModulus, detJ.data(), acc_x, acc_y, acc_z, externConstitutiveUpdate);

#elif defined(THREE_KERNEL_UPDATE)
      //Kinematic step
      SolidMechanicsLagrangianFEMKernels::ObjectOfArrays_KinematicKernel<elemPolicy>(elementList.size(),elementList, dt, elemsToNodes.data(), u_x,u_y,u_z,
                                                                                     uhat_x, uhat_y, uhat_z, dNdX_x, dNdX_y, dNdX_z,
                                                                                     iconstitutiveMap, idevStress, imeanStress,
                                                                                     shearModulus, bulkModulus, detJ.data(),
                                                                                     acc_x, acc_y, acc_z,
                                                                                     Dadt, Rot, detF, inverseF);
      //Constitutive step
      SolidMechanicsLagrangianFEMKernels::ConstitutiveUpdateKernel<elemPolicy>(elementList.size(), elementList, Dadt, Rot, iconstitutiveMap, idevStress,
                                                                               imeanStress, shearModulus, bulkModulus);

      //Integration step
      SolidMechanicsLagrangianFEMKernels::ObjectOfArrays_IntegrationKernel<elemPolicy>(elementList.size(),elementList, dt, elemsToNodes.data(), u_x,u_y,u_z,
                                                                                       uhat_x, uhat_y, uhat_z, dNdX_x, dNdX_y, dNdX_z,
                                                                                       iconstitutiveMap, idevStress, imeanStress,
                                                                                       shearModulus, bulkModulus, detJ.data(),
                                                                                       acc_x, acc_y, acc_z,
                                                                                       Dadt, Rot, detF, inverseF);
#endif //defined THREE_KERNEL_UPDATE


#else

      GEOS_ERROR("Invalid External Kernel");

#endif //if defined(OBJECT_OF_ARRAYS_LAYOUT)


#endif// If !defined(EXTERNAL_KERNELS)
<<<<<<< HEAD
=======

>>>>>>> 7bfed28c
      GEOSX_MARK_LOOP_END(elemLoop);

    } //Element Region

  } //Element Manager


//Compute Force : Point-wise computations
<<<<<<< HEAD
GEOSX_MARK_LOOP_BEGIN(computeForce,computeForce);
=======
>>>>>>> 7bfed28c
FORALL_NODES( a, 0, numNodes )
{
#if !defined(OBJECT_OF_ARRAYS_LAYOUT)
  acc[a] /=mass[a];
#else
  acc_x[a] /=mass[a];
  acc_y[a] /=mass[a];
  acc_z[a] /=mass[a];
#endif
} END_FOR
<<<<<<< HEAD
GEOSX_MARK_LOOP_END(computeForce);


//Integration::OnePoint( acc, vel, dt/2, numNodes );
#if !defined(OBJECT_OF_ARRAYS_LAYOUT)
=======


//Integration::OnePoint( acc, vel, dt/2, numNodes );

#if !defined(OBJECT_OF_ARRAYS_LAYOUT)      
>>>>>>> 7bfed28c
SolidMechanicsLagrangianFEMKernels::OnePoint(acc, vel, (dt/2), numNodes);
#else
SolidMechanicsLagrangianFEMKernels::OnePoint(acc_x, acc_y, acc_z, vel, (dt/2), numNodes);
<<<<<<< HEAD
#endif
=======
#endif  
>>>>>>> 7bfed28c

#if !defined(OBJECT_OF_ARRAYS_LAYOUT)
//bcManager->ApplyBoundaryCondition( nodes, keys::Velocity, time_n + dt);
bcManager->ApplyBoundaryConditionToField( time_n, domain, "nodeManager", keys::Velocity );

#endif

std::map<string, string_array > fieldNames;
fieldNames["node"].push_back("Velocity");

CommunicationTools::SynchronizeFields( fieldNames,
                                       mesh,
                                       domain->getReference< array1d<NeighborCommunicator> >( domain->viewKeys.neighbors ) );


(void) cycleNumber;

return dt;
}


void SolidMechanics_LagrangianFEM::ApplyDisplacementBC_implicit( real64 const time,
                                                                 DomainPartition & domain,
                                                                 EpetraBlockSystem & blockSystem )
{

  BoundaryConditionManager const * const bcManager = BoundaryConditionManager::get();

  bcManager->ApplyBoundaryCondition( time,
                                     &domain,
                                     "nodeManager",
                                     keys::TotalDisplacement,
                                     [&]( BoundaryConditionBase const * const bc,
                                          string const &,
                                          set<localIndex> const & targetSet,
                                          ManagedGroup * const targetGroup,
                                          string const fieldName )->void
    {
    bc->ApplyBoundaryConditionToSystem<BcEqual>( targetSet,
                                                 time,
                                                 targetGroup,
                                                 fieldName,
                                                 viewKeys.trilinosIndex.Key(),
                                                 3,
                                                 &blockSystem,
                                                 BlockIDs::displacementBlock );
  });
}


void SolidMechanics_LagrangianFEM::TractionBC( ManagedGroup * const object,
                                               BoundaryConditionBase const * const bc,
                                               set<localIndex> const & set,
                                               real64 time,
                                               systemSolverInterface::EpetraBlockSystem & blockSystem )
{
//  string const functionName =
// bc->getData<string>(dataRepository::keys::functionName);
//  NewFunctionManager * functionManager = NewFunctionManager::Instance();
//
//  Epetra_FEVector * const rhs = blockSystem.GetResidualVector( blockID );
//
//  Epetra_IntSerialDenseVector  node_dof(set.size());
//  Epetra_SerialDenseVector     node_rhs(set.size());
//
//  dataRepository::view_rtype_const<integer_array> dofMap =
// object->getData<integer_array>(dofMapName);
//
//
//  if( functionName.empty() )
//  {
//
//    integer counter=0;
//    for( auto a : set )
//    {
//      node_dof(counter) = dim*dofMap[a]+component;
//      this->ApplyBounaryConditionDefaultMethodPoint<OPERATION>(
// node_dof(counter),
//                                                                blockSystem,
//                                                                blockID,
//                                                                node_rhs(counter),
//                                                                m_scale,
//                                                                rtTypes::value(field[a],component));
//      ++counter;
//    }
//    rhs->SumIntoGlobalValues(node_dof, node_rhs);
//  }
//  else
//  {
//    FunctionBase const * const function  =
// functionManager->GetGroup<FunctionBase>(functionName);
//    if( function!=nullptr)
//    {
//      if( function->isFunctionOfTime()==2 )
//      {
//        real64 value = m_scale * function->Evaluate( &time );
//        integer counter=0;
//        for( auto a : set )
//        {
//          node_dof(counter) = dim*dofMap[a]+component;
//          this->ApplyBounaryConditionDefaultMethodPoint<OPERATION>(
// node_dof(counter),
//                                                                    blockSystem,
//                                                                   blockID,
//                                                                   node_rhs(counter),
//                                                                   value,
//                                                                   rtTypes::value(field[a],component));
//            ++counter;
//          }
//            rhs->SumIntoGlobalValues(node_dof, node_rhs);
//        }
//        else
//        {
//          real64_array result(set.size());
//          function->Evaluate( dataGroup, time, set, result );
//          integer counter=0;
//          for( auto a : set )
//          {
//            node_dof(counter) = dim*dofMap[a]+component;
//            this->ApplyBounaryConditionDefaultMethodPoint<OPERATION>(
// node_dof(counter),
//                                                     blockSystem,
//                                                     blockID,
//                                                     node_rhs(counter),
//                                                     result[counter],
//                                                     rtTypes::value(field[a],component));
//            ++counter;
//          }
//          rhs->SumIntoGlobalValues(node_dof, node_rhs);
//        }
//      }
//    }
}

void
SolidMechanics_LagrangianFEM::
ImplicitStepSetup( real64 const& time_n,
                   real64 const& dt,
                   DomainPartition * const domain,
                   systemSolverInterface::EpetraBlockSystem * const blockSystem )
{

  GEOSX_MARK_FUNCTION;

  MeshLevel * const mesh = domain->getMeshBodies()->GetGroup<MeshBody>(0)->getMeshLevel(0);
  ManagedGroup * const nodeManager = mesh->getNodeManager();

  if( this->m_timeIntegrationOption == timeIntegrationOption::ImplicitDynamic )
  {
    view_rtype_const<r1_array> v_n = nodeManager->getData<r1_array>(keys::Velocity);
    view_rtype_const<r1_array> a_n = nodeManager->getData<r1_array>(keys::Acceleration);
    view_rtype<r1_array> vtilde   = nodeManager->getData<r1_array>(viewKeys.vTilde);
    view_rtype<r1_array> uhatTilde   = nodeManager->getData<r1_array>(viewKeys.uhatTilde);

    view_rtype<r1_array> uhat  = nodeManager->getData<r1_array>(keys::IncrementalDisplacement);
    view_rtype<r1_array> disp = nodeManager->getData<r1_array>(keys::TotalDisplacement);

    localIndex const numNodes = nodeManager->size();
    real64 const newmarkGamma = this->getReference<real64>(viewKeys.newmarkGamma);
    real64 const newmarkBeta = this->getReference<real64>(viewKeys.newmarkBeta);

    for( auto a = 0 ; a < numNodes ; ++a )
    {
      for( int i=0 ; i<3 ; ++i )
      {
        vtilde[a][i] = v_n[a][i] + (1.0-newmarkGamma) * a_n[a][i] * dt;
        uhatTilde[a][i] = ( v_n[a][i] + 0.5 * ( 1.0 - 2.0*newmarkBeta ) * a_n[a][i] * dt ) *dt;
        uhat[a][i] = uhatTilde[a][i];
        disp[a][i] += uhatTilde[a][i];
      }
    }


  }
  else if( this->m_timeIntegrationOption == timeIntegrationOption::QuasiStatic  )
  {

    view_rtype<r1_array> uhat  = nodeManager->getData<r1_array>(keys::IncrementalDisplacement);
    integer const useVelocityEstimateForQS = this->getReference<integer>(viewKeys.useVelocityEstimateForQS);
    localIndex const numNodes = nodeManager->size();

    if( useVelocityEstimateForQS==1 )
    {
      view_rtype_const<r1_array> v_n = nodeManager->getData<r1_array>(keys::Velocity);
      view_rtype<r1_array> disp = nodeManager->getData<r1_array>(keys::TotalDisplacement);

      for( auto a = 0 ; a < numNodes ; ++a )
      {
        for( int i=0 ; i<3 ; ++i )
        {
          uhat[a][i] = v_n[a][i] * dt;
          disp[a][i] += uhat[a][i];
        }
      }
    }
    else
    {
      for( auto a = 0 ; a < numNodes ; ++a )
      {
        uhat[a] = 0.0;
      }
    }
  }

  SetupSystem( domain, blockSystem );
}

void SolidMechanics_LagrangianFEM::ImplicitStepComplete( real64 const & time_n,
                                                             real64 const & dt,
                                                             DomainPartition * const domain)
{

  GEOSX_MARK_FUNCTION;

  MeshLevel * const mesh = domain->getMeshBodies()->GetGroup<MeshBody>(0)->getMeshLevel(0);
  ManagedGroup * const nodeManager = mesh->getNodeManager();
  localIndex const numNodes = nodeManager->size();

  view_rtype<r1_array> v_n = nodeManager->getData<r1_array>(keys::Velocity);
  view_rtype<r1_array> uhat  = nodeManager->getData<r1_array>(keys::IncrementalDisplacement);

  if( this->m_timeIntegrationOption == timeIntegrationOption::ImplicitDynamic )
  {
    view_rtype<r1_array> a_n = nodeManager->getData<r1_array>(keys::Acceleration);
    view_rtype<r1_array> vtilde    = nodeManager->getData<r1_array>(viewKeys.vTilde);
    view_rtype<r1_array> uhatTilde = nodeManager->getData<r1_array>(viewKeys.uhatTilde);
    real64 const newmarkGamma = this->getReference<real64>(viewKeys.newmarkGamma);
    real64 const newmarkBeta = this->getReference<real64>(viewKeys.newmarkBeta);

    for( auto a = 0 ; a < numNodes ; ++a )
    {
      for( int i=0 ; i<3 ; ++i )
      {
        //        real64 a_np1 = 4.0 / (dt*dt) * ( uhat[a][i] - uhatTilde[a][i]
        // );
        a_n[a][i] = 1.0 / ( newmarkBeta * dt*dt) * ( uhat[a][i] - uhatTilde[a][i] );
        v_n[a][i] = vtilde[a][i] + newmarkGamma * a_n[a][i] * dt;
      }
    }
  }
  else if( this->m_timeIntegrationOption == timeIntegrationOption::QuasiStatic && dt > 0.0)
  {
    for( auto a = 0 ; a < numNodes ; ++a )
    {
      for( int i=0 ; i<3 ; ++i )
      {
        v_n[a][i] = uhat[a][i] / dt;
      }
    }
  }
}

void SolidMechanics_LagrangianFEM::SetNumRowsAndTrilinosIndices( ManagedGroup * const nodeManager,
                                                                 localIndex & numLocalRows,
                                                                 globalIndex & numGlobalRows,
                                                                 localIndex_array& localIndices,
                                                                 localIndex offset )
{
  GEOSX_MARK_FUNCTION;
//  dim =
// domain.m_feElementManager.m_ElementRegions.begin()->second.m_ElementDimension;
  int dim = 3;

  int n_mpi_processes;
  MPI_Comm_size( MPI_COMM_GEOSX, &n_mpi_processes );

  int this_mpi_process = 0;
  MPI_Comm_rank( MPI_COMM_GEOSX, &this_mpi_process );

  std::vector<int> gather(n_mpi_processes);

  int intNumLocalRows = static_cast<int>(numLocalRows);
  m_linearSolverWrapper.m_epetraComm.GatherAll( &intNumLocalRows,
                                                &gather.front(),
                                                1 );
  numLocalRows = intNumLocalRows;

  localIndex first_local_row = 0;
  numGlobalRows = 0;

  for( integer p=0 ; p<n_mpi_processes ; ++p)
  {
    numGlobalRows += gather[p];
    if(p<this_mpi_process)
      first_local_row += gather[p];
  }

  // create trilinos dof indexing

  globalIndex_array& trilinos_index = nodeManager->getReference<globalIndex_array>(viewKeys.trilinosIndex);
  integer_array& is_ghost       = nodeManager->getReference<integer_array>(viewKeys.ghostRank);


  trilinos_index = -1;

  integer local_count = 0;
  for(integer r=0 ; r<trilinos_index.size() ; ++r )
  {
    if(is_ghost[r] < 0)
    {
      trilinos_index[r] = first_local_row+local_count+offset;
      localIndices.push_back(trilinos_index[r]);
      local_count++;
    }
    else
    {
      trilinos_index[r] = -INT_MAX;
    }
  }

  assert(local_count == numLocalRows );

//  partition.SynchronizeFields(m_syncedFields, CommRegistry::lagrangeSolver02);

}


void SolidMechanics_LagrangianFEM :: SetupSystem ( DomainPartition * const domain,
                                                   EpetraBlockSystem * const blockSystem )
{
  GEOSX_MARK_FUNCTION;

  MeshLevel * const mesh = domain->getMeshBodies()->GetGroup<MeshBody>(0)->getMeshLevel(0);
  NodeManager * const nodeManager = mesh->getNodeManager();

//  using namespace BoundaryConditionFunctions;

  // determine the global/local degree of freedom distribution.

  //  const auto& kinematicSibling =
  // domain.m_feNodeManager.GetOneToOneMap("NodeToKinematicSibling");
  //  const auto& isNodeDead =
  // domain.m_feNodeManager.GetFieldData<int>("isDead");
  //  array1d<integer> kinematicSibling(domain.m_feNodeManager.m_numNodes);

  localIndex dim = 3;//domain.m_feElementManager.m_ElementRegions.begin()->second.m_ElementDimension;
  localIndex n_ghost_rows  = nodeManager->GetNumberOfGhosts();
  localIndex n_local_rows  = nodeManager->size()-n_ghost_rows;
  globalIndex n_global_rows = 0;

  localIndex_array displacementIndices;
  SetNumRowsAndTrilinosIndices( nodeManager,
                                n_local_rows,
                                n_global_rows,
                                displacementIndices,
                                0 );


  std::map<string, string_array > fieldNames;
  fieldNames["node"].push_back(viewKeys.trilinosIndex.Key());

  CommunicationTools::SynchronizeFields( fieldNames,
                                         mesh,
                                         domain->getReference< array1d<NeighborCommunicator> >( domain->viewKeys.neighbors ) );

  // create epetra map

  GEOSX_MARK_BEGIN(CreateEpetraMap);
  Epetra_Map * const rowMap = blockSystem->SetRowMap( BlockIDs::displacementBlock,
                                                      std::make_unique<Epetra_Map>( dim*n_global_rows,
                                                                                    dim*n_local_rows,
                                                                                    0,
                                                                                    m_linearSolverWrapper.m_epetraComm ) );

  Epetra_FECrsGraph * const sparsity = blockSystem->SetSparsity( BlockIDs::displacementBlock,
                                                                 BlockIDs::displacementBlock,
                                                                 std::make_unique<Epetra_FECrsGraph>(Copy,*rowMap,0) );
  GEOSX_MARK_END(CreateEpetraMap);



//  integer_array dummyDof;


//  const array1d<int>* isDetachedFromSolidMesh =
// domain.m_feNodeManager.GetFieldDataPointer<int> ("isDetachedFromSolidMesh");

//  if(domain.m_externalFaces.m_contactActive &&
// domain.m_contactManager.m_use_contact_search)
//  {
//    UpdateContactDataStructures(domain, false);
//  }

//  if(domain.m_externalFaces.m_contactActive)
//  {
//    InsertGlobalIndices( domain);
//    const bool planeStress =
//  SolidMechanics_LagrangianFEM::m_2dOption==SolidMechanics_LagrangianFEM::PlaneStress
// ;
//    if(domain.m_contactManager.m_nitsche_active)
//      domain.m_externalFaces.GetProjectionTensorAndWeightingAndStabilizationParameters(dim,
// planeStress, domain);
//  }

#ifdef SRC_INTERNAL2
  if(domain.m_xfemManager != nullptr)
  {
    SetSparsityPatternXFEM(domain);
  }
  else
#endif
  {
    SetSparsityPattern( domain, sparsity );
  }

  sparsity->GlobalAssemble();
  sparsity->OptimizeStorage();

  blockSystem->SetMatrix( BlockIDs::displacementBlock,
                          BlockIDs::displacementBlock,
                          std::make_unique<Epetra_FECrsMatrix>(Copy,*sparsity) );

  blockSystem->SetSolutionVector( BlockIDs::displacementBlock,
                                  std::make_unique<Epetra_FEVector>(*rowMap) );

  blockSystem->SetResidualVector( BlockIDs::displacementBlock,
                                  std::make_unique<Epetra_FEVector>(*rowMap) );

//  std::cout<<"m_sparsity->NumGlobalRows()     =
// "<<m_sparsity->NumGlobalRows()<<std::endl;
//  std::cout<<"m_sparsity->NumGlobalNonzeros() =
// "<<m_sparsity->NumGlobalNonzeros()<<std::endl;
}

void SolidMechanics_LagrangianFEM::SetSparsityPattern( DomainPartition const * const domain,
                                                       Epetra_FECrsGraph * const sparsity )
{
  GEOSX_MARK_FUNCTION;

  int dim=3;
  MeshLevel const * const mesh = domain->getMeshBodies()->GetGroup<MeshBody>(0)->getMeshLevel(0);
  ManagedGroup const * const nodeManager = mesh->getNodeManager();

  globalIndex_array const & trilinos_index = nodeManager->getReference<globalIndex_array>(viewKeys.trilinosIndex);
  ElementRegionManager const * const elemManager = mesh->getElemManager();


  elemManager->forElementRegions([&](ElementRegion const * const elementRegion)
    {
      auto const & numMethodName = elementRegion->getData<string>(keys::numericalMethod);

      elementRegion->forCellBlocks([&](CellBlockSubRegion const * const cellBlock)
      {
        localIndex const numElems = cellBlock->size();
        array2d<localIndex> const & elemsToNodes = cellBlock->getWrapper<FixedOneToManyRelation>(cellBlock->viewKeys().nodeList)->reference();// getData<array2d<localIndex>>(keys::nodeList);
        localIndex const numNodesPerElement = elemsToNodes.size(1);

        globalIndex_array elementLocalDofIndex (dim*numNodesPerElement);

        for( localIndex k=0 ; k<numElems ; ++k )
        {
          localIndex const * const localNodeIndices = elemsToNodes[k];

          for( localIndex a=0 ; a<numNodesPerElement ; ++a )
          {
            for(localIndex i=0 ; i<numNodesPerElement ; ++i)
            {
              for( int d=0 ; d<dim ; ++d )
              {
                elementLocalDofIndex[i*dim+d] = dim*static_cast<int>(trilinos_index[localNodeIndices[i]])+d;
              }
            }

            sparsity->InsertGlobalIndices(static_cast<int>(elementLocalDofIndex.size()),
                                          elementLocalDofIndex.data(),
                                          static_cast<int>(elementLocalDofIndex.size()),
                                          elementLocalDofIndex.data());
          }

        }
      });
    });
}



void SolidMechanics_LagrangianFEM::AssembleSystem ( DomainPartition * const  domain,
                                                EpetraBlockSystem * const blockSystem,
                                                real64 const time_n,
                                                real64 const dt )
{
  GEOSX_MARK_FUNCTION;

  MeshLevel * const mesh = domain->getMeshBodies()->GetGroup<MeshBody>(0)->getMeshLevel(0);
  ManagedGroup * const nodeManager = mesh->getNodeManager();
  ConstitutiveManager  * const constitutiveManager = domain->GetGroup<ConstitutiveManager >(keys::ConstitutiveManager);
  ElementRegionManager * const elemManager = mesh->getElemManager();
  NumericalMethodsManager const * numericalMethodManager = domain->getParent()->GetGroup<NumericalMethodsManager>(keys::numericalMethodsManager);
  FiniteElementSpaceManager const * feSpaceManager = numericalMethodManager->GetGroup<FiniteElementSpaceManager>(keys::finiteElementSpaces);

  Epetra_FECrsMatrix * const matrix = blockSystem->GetMatrix( BlockIDs::displacementBlock,
                                                              BlockIDs::displacementBlock );
  Epetra_FEVector * const rhs = blockSystem->GetResidualVector( BlockIDs::displacementBlock );
  Epetra_FEVector * const solution = blockSystem->GetSolutionVector( BlockIDs::displacementBlock );

  matrix->Scale(0.0);
  rhs->Scale(0.0);

  view_rtype_const<r1_array> disp = nodeManager->getData<r1_array>(keys::TotalDisplacement);
  view_rtype_const<r1_array> uhat = nodeManager->getData<r1_array>(keys::IncrementalDisplacement);
  view_rtype_const<r1_array> vel  = nodeManager->getData<r1_array>(keys::Velocity);


  view_rtype_const<r1_array> uhattilde = nullptr;
  view_rtype_const<r1_array> vtilde = nullptr;

  globalIndex_array const & trilinos_index = nodeManager->getReference<globalIndex_array>(viewKeys.trilinosIndex);

  static array1d< R1Tensor > u_local(8);
  static array1d< R1Tensor > uhat_local(8);
  static array1d< R1Tensor > vtilde_local(8);
  static array1d< R1Tensor > uhattilde_local(8);

  ElementRegionManager::ConstitutiveRelationAccessor<ConstitutiveBase>
  constitutiveRelations = elemManager->ConstructConstitutiveAccessor<ConstitutiveBase>(constitutiveManager);

  ElementRegionManager::MaterialViewAccessor< real64 > const
  density = elemManager->ConstructMaterialViewAccessor< real64 >( "density0",
                                                                  constitutiveManager );


  // begin region loop
  for( localIndex er=0 ; er<elemManager->numRegions() ; ++er )
  {
    ElementRegion * const elementRegion = elemManager->GetRegion(er);
    auto const & numMethodName = elementRegion->getData<string>(keys::numericalMethod);
    FiniteElementSpace const * feSpace = feSpaceManager->GetGroup<FiniteElementSpace>(numMethodName);

    for( localIndex esr=0 ; esr<elementRegion->numSubRegions() ; ++esr )
    {
      CellBlockSubRegion * const cellBlock = elementRegion->GetSubRegion(esr);

      multidimensionalArray::ManagedArray<R1Tensor, 3> const &
      dNdX = cellBlock->getReference< multidimensionalArray::ManagedArray<R1Tensor, 3> >(keys::dNdX);

      array2d<real64> const & detJ = cellBlock->getReference< array2d<real64> >(keys::detJ);

      array2d< localIndex > const & elemsToNodes = cellBlock->nodeList();
      localIndex const numNodesPerElement = elemsToNodes.size(1);

      u_local.resize(numNodesPerElement);
      uhat_local.resize(numNodesPerElement);
      vtilde_local.resize(numNodesPerElement);
      uhattilde_local.resize(numNodesPerElement);


      // space for element matrix and rhs
      int dim = 3;
      Epetra_LongLongSerialDenseVector  elementLocalDofIndex   (dim*static_cast<int>(numNodesPerElement));
      Epetra_SerialDenseVector     element_rhs     (dim*static_cast<int>(numNodesPerElement));
      Epetra_SerialDenseMatrix     element_matrix  (dim*static_cast<int>(numNodesPerElement),
                                                    dim*static_cast<int>(numNodesPerElement));
      Epetra_SerialDenseVector     element_dof_np1 (dim*static_cast<int>(numNodesPerElement));

      array1d<integer> const & elemGhostRank = cellBlock->m_ghostRank;

<<<<<<< HEAD
=======

>>>>>>> 7bfed28c
      GEOSX_MARK_LOOP_BEGIN(elemLoop,elemLoop);

      for( localIndex k=0 ; k<cellBlock->size() ; ++k )
      {

        real64 stiffness[6][6];
        constitutiveRelations[er][esr][0]->GetStiffness( stiffness );

        if(elemGhostRank[k] < 0)
        {
          localIndex const * const localNodeIndices = elemsToNodes[k];

          for( localIndex a=0 ; a<numNodesPerElement ; ++a)
          {

            localIndex localNodeIndex = localNodeIndices[a];

            for( int i=0 ; i<dim ; ++i )
            {
              elementLocalDofIndex[static_cast<int>(a)*dim+i] = dim*trilinos_index[localNodeIndex]+i;

              // TODO must add last solution estimate for this to be valid
              element_dof_np1(static_cast<int>(a)*dim+i) = disp[localNodeIndex][i];
            }
          }

          if( this->m_timeIntegrationOption == timeIntegrationOption::ImplicitDynamic )
          {
            CopyGlobalToLocal( localNodeIndices,
                               disp, uhat, vtilde, uhattilde,
                               u_local.data(), uhat_local.data(), vtilde_local.data(), uhattilde_local.data(),
                               numNodesPerElement );
          }
          else
          {
            CopyGlobalToLocal( localNodeIndices,
                               disp, uhat,
                               u_local.data(), uhat_local.data(),
                               numNodesPerElement );
          }

          //            // assemble into global system
          //            const localIndex paramIndex =
          // elemRegion.m_mat->NumParameterIndex0() > 1 ? element : 0 ;
          //
          //            constitutiveModel->GetGroup(keys::parameterData)->getgroup
          //            R2SymTensor const * const referenceStress = refStress==nullptr ?
          // nullptr : &((*refStress)[element]);


          real64 maxElemForce = CalculateElementResidualAndDerivative( density[er][esr][0],
                                                                       feSpace->m_finiteElement,
                                                                       dNdX[k],
                                                                       detJ[k],
                                                                       nullptr,
                                                                       u_local,
                                                                       uhat_local,
                                                                       uhattilde_local,
                                                                       vtilde_local,
                                                                       dt,
                                                                       element_matrix,
                                                                       element_rhs,
                                                                       stiffness);


          if( maxElemForce > m_maxForce )
          {
            m_maxForce = maxElemForce;
          }

          matrix->SumIntoGlobalValues( elementLocalDofIndex,
                                       element_matrix);


          rhs->SumIntoGlobalValues( elementLocalDofIndex,
                                    element_rhs);
        }
      }
    }
  }


  // Global assemble
  matrix->GlobalAssemble(true);
  rhs->GlobalAssemble();

  if( verboseLevel() >= 2 )
  {
    matrix->Print(std::cout);
    rhs->Print(std::cout);
  }

 // return maxForce;
}

void
SolidMechanics_LagrangianFEM::
ApplyBoundaryConditions( DomainPartition * const domain,
                         systemSolverInterface::EpetraBlockSystem * const blockSystem,
                         real64 const time_n,
                         real64 const dt )
{

  MeshLevel * const mesh = domain->getMeshBodies()->GetGroup<MeshBody>(0)->getMeshLevel(0);

  ManagedGroup * const nodeManager = mesh->getNodeManager();

  BoundaryConditionManager * bcManager = BoundaryConditionManager::get();
//  bcManager->ApplyBoundaryCondition( this, &SolidMechanics_LagrangianFEM::ForceBC,
//                                     nodeManager, keys::Force, time_n + dt, *blockSystem );

  bcManager->ApplyBoundaryCondition( time_n+dt,
                                     domain,
                                     "nodeManager",
                                     keys::Force,
                                     [&]( BoundaryConditionBase const * const bc,
                                          string const &,
                                          set<localIndex> const & targetSet,
                                          ManagedGroup * const targetGroup,
                                          string const fieldName )->void
  {
    bc->ApplyBoundaryConditionToSystem<BcAdd>( targetSet,
                                               time_n+dt,
                                               targetGroup,
                                               keys::TotalDisplacement, // TODO fix use of dummy name for
                                               viewKeys.trilinosIndex.Key(),
                                               3,
                                               blockSystem,
                                               BlockIDs::displacementBlock );
  });

  ApplyDisplacementBC_implicit( time_n + dt, *domain, *blockSystem );
//  bcManager->ApplyBoundaryCondition( this, &,
//                                     nodeManager, keys::TotalDisplacement, time_n + dt, *blockSystem );


  Epetra_FECrsMatrix * const matrix = blockSystem->GetMatrix( BlockIDs::displacementBlock,
                                                              BlockIDs::displacementBlock );
  Epetra_FEVector * const rhs = blockSystem->GetResidualVector( BlockIDs::displacementBlock );

  if( verboseLevel() >= 2 )
  {
    matrix->Print(std::cout);
    rhs->Print(std::cout);
  }

  matrix->GlobalAssemble(true);
  rhs->GlobalAssemble();


}

real64
SolidMechanics_LagrangianFEM::
CalculateResidualNorm(systemSolverInterface::EpetraBlockSystem const *const blockSystem, DomainPartition *const domain)
{

  Epetra_FEVector const * const
  residual = blockSystem->GetResidualVector( BlockIDs::displacementBlock );

  real64 localResidual[2] = {0.0, this->m_maxForce};
//  residual->Norm2(&scalarResidual);

  real64 * residualData = nullptr;
  int length;
  residual->ExtractView(&residualData,&length);
  for( localIndex i=0 ; i<length ; ++i )
  {
    localResidual[0] += residualData[i]*residualData[i];
  }


  real64 globalResidualNorm[2] = {0,0};
//  MPI_Allreduce (&localResidual,&globalResidualNorm,1,MPI_DOUBLE,MPI_SUM ,MPI_COMM_GEOSX);


  int rank, size;
  MPI_Comm_rank(MPI_COMM_GEOSX, &rank);
  MPI_Comm_size(MPI_COMM_GEOSX, &size);
  array1d<real64> globalValues( size * 2 );
  MPI_Gather( localResidual,
              2,
              MPI_DOUBLE,
              globalValues.data(),
              2,
              MPI_DOUBLE,
              0,
              MPI_COMM_GEOSX );

  if( rank==0 )
  {
    for( int r=0 ; r<size ; ++r )
    {
      globalResidualNorm[0] += globalValues[r*2];

      if( globalResidualNorm[1] < globalValues[r*2+1] )
      {
        globalResidualNorm[1] = globalValues[r*2+1];
      }
    }
  }

  MPI_Bcast( globalResidualNorm, 2, MPI_DOUBLE, 0, MPI_COMM_GEOSX );



  return sqrt(globalResidualNorm[0])/(globalResidualNorm[1]+1);

}

realT SolidMechanics_LagrangianFEM::CalculateElementResidualAndDerivative( real64 const density,
                                                                           FiniteElementBase const * const fe,
                                                                           const array_view<R1Tensor,2>& dNdX,
                                                                           const realT* const detJ,
                                                                           R2SymTensor const * const refStress,
                                                                           array1d<R1Tensor> const & u,
                                                                           array1d<R1Tensor> const & uhat,
                                                                           array1d<R1Tensor> const & uhattilde,
                                                                           array1d<R1Tensor> const & vtilde,
                                                                           realT const dt,
                                                                           Epetra_SerialDenseMatrix& dRdU,
                                                                           Epetra_SerialDenseVector& R,
                                                                           real64 c[6][6] )
{
  const integer dim = 3;
  realT maxForce = 0;
  realT amass = *this->getData<real64>(viewKeys.massDamping);
  realT astiff = *this->getData<real64>(viewKeys.stiffnessDamping);
  real64 const newmarkBeta = *(getData<real64>(viewKeys.newmarkBeta));
  real64 const newmarkGamma = *(getData<real64>(viewKeys.newmarkGamma));


//  if( LagrangeSolverBase::m_2dOption==LagrangeSolverBase::PlaneStress )
//  {
//    lambda = 2*lambda*G / ( lambda + 2*G );
//  }

  dRdU.Scale(0);
  R.Scale(0);

  Epetra_SerialDenseVector R_InertiaMassDamping(R);
  Epetra_SerialDenseMatrix dRdU_InertiaMassDamping(dRdU);

  Epetra_SerialDenseVector R_StiffnessDamping(R);
  Epetra_SerialDenseMatrix dRdU_StiffnessDamping(dRdU);

  dRdU_InertiaMassDamping.Scale(0);
  R_InertiaMassDamping.Scale(0);

  dRdU_StiffnessDamping.Scale(0);
  R_StiffnessDamping.Scale(0);

  R1Tensor dNdXa;
  R1Tensor dNdXb;


  for( integer q=0 ; q<fe->n_quadrature_points() ; ++q )
  {
    const realT detJq = detJ[q];
    std::vector<double> const & N = fe->values(q);

    for( integer a=0 ; a<fe->dofs_per_element() ; ++a )
    {
//      realT const * const dNdXa = dNdX(q,a).Data();
      dNdXa = dNdX(q,a);

      for( integer b=0 ; b<fe->dofs_per_element() ; ++b )
      {
//        realT const * const dNdXb = dNdX(q,b).Data();
        dNdXb = dNdX(q,b);

        if( dim==3 )
        {
          dRdU(a*dim+0,b*dim+0) -= ( c[0][0]*dNdXa[0]*dNdXb[0] + c[5][5]*dNdXa[1]*dNdXb[1] + c[4][4]*dNdXa[2]*dNdXb[2] ) * detJq;
          dRdU(a*dim+0,b*dim+1) -= ( c[5][5]*dNdXa[1]*dNdXb[0] + c[0][1]*dNdXa[0]*dNdXb[1] ) * detJq;
          dRdU(a*dim+0,b*dim+2) -= ( c[4][4]*dNdXa[2]*dNdXb[0] + c[0][2]*dNdXa[0]*dNdXb[2] ) * detJq;

          dRdU(a*dim+1,b*dim+0) -= ( c[0][1]*dNdXa[1]*dNdXb[0] + c[5][5]*dNdXa[0]*dNdXb[1] ) * detJq;
          dRdU(a*dim+1,b*dim+1) -= ( c[5][5]*dNdXa[0]*dNdXb[0] + c[1][1]*dNdXa[1]*dNdXb[1] + c[3][3]*dNdXa[2]*dNdXb[2] ) * detJq;
          dRdU(a*dim+1,b*dim+2) -= ( c[3][3]*dNdXa[2]*dNdXb[1] + c[1][2]*dNdXa[1]*dNdXb[2] ) * detJq;

          dRdU(a*dim+2,b*dim+0) -= ( c[0][2]*dNdXa[2]*dNdXb[0] + c[4][4]*dNdXa[0]*dNdXb[2] ) * detJq;
          dRdU(a*dim+2,b*dim+1) -= ( c[1][2]*dNdXa[2]*dNdXb[1] + c[3][3]*dNdXa[1]*dNdXb[2] ) * detJq;
          dRdU(a*dim+2,b*dim+2) -= ( c[4][4]*dNdXa[0]*dNdXb[0] + c[3][3]*dNdXa[1]*dNdXb[1] + c[2][2]*dNdXa[2]*dNdXb[2] ) * detJq;


          if( this->m_timeIntegrationOption == timeIntegrationOption::ImplicitDynamic )
          {

            double integrationFactor = density * N[a] * N[b] * detJq;
            double temp1 = ( amass * newmarkGamma/( newmarkBeta * dt ) + 1.0 / ( newmarkBeta * dt * dt ) )* integrationFactor;

            for( int i=0 ; i<dim ; ++i )
            {
              realT const acc = 1.0 / ( newmarkBeta * dt * dt ) * ( uhat[b][i] - uhattilde[b][i] );
              realT const velb = vtilde[b][i] + newmarkGamma/( newmarkBeta * dt ) *( uhat[b][i] - uhattilde[b][i] );

              dRdU_InertiaMassDamping(a*dim+i,b*dim+i) -= temp1;
              R_InertiaMassDamping(a*dim+i) -= ( amass * velb + acc ) * integrationFactor;
            }
          }
        }
        else if( dim==2 )
        {
//          dRdU(a*dim+0,b*dim+0) -= ( dNdXa[1]*dNdXb[1]*G +
// dNdXa[0]*dNdXb[0]*(2*G + lambda) ) * detJq;
//          dRdU(a*dim+0,b*dim+1) -= ( dNdXa[1]*dNdXb[0]*G +
// dNdXa[0]*dNdXb[1]*lambda ) * detJq;
//
//          dRdU(a*dim+1,b*dim+0) -= ( dNdXa[0]*dNdXb[1]*G +
// dNdXa[1]*dNdXb[0]*lambda ) * detJq;
//          dRdU(a*dim+1,b*dim+1) -= ( dNdXa[0]*dNdXb[0]*G +
// dNdXa[1]*dNdXb[1]*(2*G + lambda) ) * detJq;
        }
      }
    }
  }



  if( refStress!=nullptr )
  {
    R1Tensor temp;
    for( integer q=0 ; q<fe->n_quadrature_points() ; ++q )
    {
      const realT detJq = detJ[q];
      R2SymTensor stress0 = *refStress;
      stress0 *= detJq;
      for( integer a=0 ; a<fe->dofs_per_element() ; ++a )
      {
        dNdXa = dNdX(q,a);

        temp.AijBj(stress0,dNdXa);
        realT maxf = temp.MaxVal();
        if( maxf > maxForce )
        {
          maxForce = maxf;
        }

        R(a*dim+0) -= temp[0];
        R(a*dim+1) -= temp[1];
        R(a*dim+2) -= temp[2];
      }
    }
  }


// TODO It is simpler to do this...try it.
//  dRdU.Multiply(dof_np1,R);
  for( integer a=0 ; a<fe->dofs_per_element() ; ++a )
  {
    realT nodeForce = 0;
    for( integer b=0 ; b<fe->dofs_per_element() ; ++b )
    {
      for( int i=0 ; i<dim ; ++i )
      {
        for( int j=0 ; j<dim ; ++j )
        {
          R(a*dim+i) += dRdU(a*dim+i,b*dim+j) * u[b][j];
        }
      }

      if( this->m_timeIntegrationOption == timeIntegrationOption::ImplicitDynamic )
      {
        for( int i=0 ; i<dim ; ++i )
        {
          for( int j=0 ; j<dim ; ++j )
          {
            R_StiffnessDamping(a*dim+i) += astiff * dRdU(a*dim+i,b*dim+j) * ( vtilde[b][j] + newmarkGamma/(newmarkBeta * dt)*(uhat[b][j]-uhattilde[b][j]) );
          }
        }
      }

    }

    if (dim ==3)
    {
      nodeForce = std::max( std::max( R(a*dim+0), R(a*dim+1) ),  R(a*dim+2) );
    }
    else
    {
      nodeForce = std::max( R(a*dim+0), R(a*dim+1));
    }
//    std::cout<<"nodeForce["<<a<<"] = "<<nodeForce<<std::endl;
    if( fabs(nodeForce) > maxForce )
    {
      maxForce = fabs(nodeForce);
    }
  }


  if( this->m_timeIntegrationOption == timeIntegrationOption::ImplicitDynamic )
  {
    dRdU_StiffnessDamping = dRdU;
    dRdU_StiffnessDamping.Scale( astiff * newmarkGamma / ( newmarkBeta * dt ) );

    dRdU += dRdU_InertiaMassDamping;
    dRdU += dRdU_StiffnessDamping;
    R    += R_InertiaMassDamping;
    R    += R_StiffnessDamping;
  }


  return maxForce;
}



void SolidMechanics_LagrangianFEM::ApplySystemSolution( EpetraBlockSystem const * const blockSystem,
                                                        real64 const scalingFactor,
                                                        DomainPartition * const domain )
{
  GEOSX_MARK_FUNCTION;
  NodeManager * const nodeManager = domain->getMeshBody(0)->getMeshLevel(0)->getNodeManager();

  Epetra_Map const * const rowMap        = blockSystem->GetRowMap( BlockIDs::displacementBlock );
  Epetra_FEVector const * const solution = blockSystem->GetSolutionVector( BlockIDs::displacementBlock );

  int solutionLength;
  double* local_solution = nullptr;
  solution->ExtractView(&local_solution,&solutionLength);


  view_rtype_const<globalIndex_array> trilinos_index = nodeManager->getData< globalIndex_array >(viewKeys.trilinosIndex);

  view_rtype<r1_array> X        = nodeManager->getData<r1_array>(nodeManager->viewKeys.referencePosition);
  view_rtype<r1_array> disp     = nodeManager->getData<r1_array>(keys::TotalDisplacement);
  view_rtype<r1_array> incdisp  = nodeManager->getData<r1_array>(keys::IncrementalDisplacement);

  localIndex const numNodes = nodeManager->size();
  realT maxpos = 0.0;
  realT maxdisp = 0.0;

  integer const dim = 3;

  for(integer r=0 ; r<numNodes ; ++r)
  {
    {
      for( int d=0 ; d<dim ; ++d )
      {
        int lid = rowMap->LID( static_cast<int>(dim*trilinos_index[r]) + d );

        if( lid >=0 )
        {
          incdisp[r][d] -= scalingFactor*local_solution[lid];
          disp[r][d] -= scalingFactor*local_solution[lid];
          maxpos = std::max( maxpos, fabs(X[r][d]+disp[r][d]) );
          maxdisp = std::max( maxdisp, fabs(disp[r][d]) );
        }
      }
    }
  }
//  m_maxDofVal = maxpos;
//  std::cout<<"Maximum DeltaDisplacement, Position = "<<maxinc<<",
// "<<maxpos<<", "<<maxinc/maxpos<<std::endl;

  std::map<string, string_array > fieldNames;
  fieldNames["node"].push_back(keys::IncrementalDisplacement);
  fieldNames["node"].push_back(keys::TotalDisplacement);

  CommunicationTools::SynchronizeFields( fieldNames,
                                         domain->getMeshBody(0)->getMeshLevel(0),
                                         domain->getReference< array1d<NeighborCommunicator> >( domain->viewKeys.neighbors ) );



}

void SolidMechanics_LagrangianFEM::SolveSystem( EpetraBlockSystem * const blockSystem,
                                        SystemSolverParameters const * const params )
{
  GEOSX_MARK_FUNCTION;

  Epetra_FEVector * const
  solution = blockSystem->GetSolutionVector( BlockIDs::displacementBlock );

  Epetra_FEVector * const
  residual = blockSystem->GetResidualVector( BlockIDs::displacementBlock );
//  residual->Scale(-1.0);

  solution->Scale(0.0);

  GEOSX_MARK_BEGIN(linearSolve);
  m_linearSolverWrapper.SolveSingleBlockSystem( blockSystem,
                                                 params,
                                                 BlockIDs::displacementBlock );
  GEOSX_MARK_END(linearSolve);

  if( verboseLevel() >= 2 )
  {
    solution->Print(std::cout);
  }

}

void SolidMechanics_LagrangianFEM::ResetStateToBeginningOfStep( DomainPartition * const domain )
{
  MeshLevel * const mesh = domain->getMeshBodies()->GetGroup<MeshBody>(0)->getMeshLevel(0);
  NodeManager * const nodeManager = mesh->getNodeManager();

  view_rtype<r1_array> incdisp  = nodeManager->getData<r1_array>(keys::IncrementalDisplacement);

  // TODO need to finish this rewind
  FORALL_NODES( a, 0, nodeManager->size() )
  {
    incdisp[a] = 0.0;
  } END_FOR
}

REGISTER_CATALOG_ENTRY( SolverBase, SolidMechanics_LagrangianFEM, std::string const &, ManagedGroup * const )
} /* namespace ANST */<|MERGE_RESOLUTION|>--- conflicted
+++ resolved
@@ -15,7 +15,7 @@
  * Free Software Foundation) version 2.1 dated February 1999.
  *~~~~~~~~~~~~~~~~~~~~~~~~~~~~~~~~~~~~~~~~~~~~~~~~~~~~~~~~~~~~~~~~~~~~~~~~~~~
  */
-#include <iostream>
+
 #include "SolidMechanicsLagrangianFEM.hpp"
 #include "SolidMechanicsLagrangianFEMKernels_impl.hpp"
 #include "../miniApps/SolidMechanicsLagrangianFEM-MiniApp/Layout.hpp"
@@ -488,8 +488,6 @@
                                              const int cycleNumber,
                                              DomainPartition * domain )
 {
-  GEOSX_MARK_FUNCTION;
-
   real64 dtReturn = dt;
   if( m_timeIntegrationOption == timeIntegrationOption::ExplicitDynamic )
   {
@@ -497,7 +495,7 @@
   }
   else if( m_timeIntegrationOption == timeIntegrationOption::ImplicitDynamic ||
            m_timeIntegrationOption == timeIntegrationOption::QuasiStatic )
-    {
+  {
 
     ImplicitStepSetup( time_n, dt, domain, getLinearSystemRepository() );
 
@@ -518,13 +516,6 @@
                                                    const int cycleNumber,
                                                    DomainPartition * const domain )
 {
-<<<<<<< HEAD
-
-  GEOSX_MARK_FUNCTION;
-
-
-=======
->>>>>>> 7bfed28c
   GEOSX_MARK_BEGIN(initialization);
 
   MeshLevel * const mesh = domain->getMeshBodies()->GetGroup<MeshBody>(0)->getMeshLevel(0);
@@ -581,78 +572,43 @@
   GEOS_ERROR("Invalid data layout");
 #endif
 
-<<<<<<< HEAD
   GEOSX_MARK_END(initialization);
 
 #if !defined(OBJECT_OF_ARRAYS_LAYOUT)
-=======
-  GEOSX_MARK_END(initialization);  
-
-#if !defined(OBJECT_OF_ARRAYS_LAYOUT)  
->>>>>>> 7bfed28c
   bcManager->ApplyBoundaryConditionToField( time_n,
                                             domain,
                                             "nodeManager",
                                             keys::Acceleration );
-<<<<<<< HEAD
 #endif
 
   //3: v^{n+1/2} = v^{n} + a^{n} dt/2
-
 #if !defined(OBJECT_OF_ARRAYS_LAYOUT)
-=======
-#endif    
-
-  //3: v^{n+1/2} = v^{n} + a^{n} dt/2
-#if !defined(OBJECT_OF_ARRAYS_LAYOUT)  
->>>>>>> 7bfed28c
   SolidMechanicsLagrangianFEMKernels::OnePoint( acc, vel, dt/2, numNodes );
 #else
   SolidMechanicsLagrangianFEMKernels::OnePoint( acc_x, acc_y, acc_z,
                                                 vel, dt/2, numNodes );
 #endif
-<<<<<<< HEAD
-
 
 #if !defined(OBJECT_OF_ARRAYS_LAYOUT)
-=======
-
-#if !defined(OBJECT_OF_ARRAYS_LAYOUT)  
->>>>>>> 7bfed28c
   //  bcManager->ApplyBoundaryCondition( nodes, keys::Velocity, time_n + dt/2);
 
   bcManager->ApplyBoundaryConditionToField( time_n,
                                             domain,
                                             "nodeManager",
                                             keys::Velocity );
-<<<<<<< HEAD
+
 #endif
-
 
   //                     dydx, dy,   y, dx, length
   //4. x^{n+1} = x^{n} + v^{n+{1}/{2}} dt (x is displacement)
 #if !defined(OBJECT_OF_ARRAYS_LAYOUT)
-=======
-
-#endif  
-
-  //                     dydx, dy,   y, dx, length
-  //4. x^{n+1} = x^{n} + v^{n+{1}/{2}} dt (x is displacement)
-#if !defined(OBJECT_OF_ARRAYS_LAYOUT)  
->>>>>>> 7bfed28c
   SolidMechanicsLagrangianFEMKernels::OnePoint( vel, uhat, u, dt, numNodes );
 #else
   SolidMechanicsLagrangianFEMKernels::OnePoint(vel,uhat_x,uhat_y,uhat_z,
                                                u_x, u_y, u_z, dt, numNodes );
-<<<<<<< HEAD
 #endif
 
 #if !defined(OBJECT_OF_ARRAYS_LAYOUT)
-=======
-#endif  
-
-#if !defined(OBJECT_OF_ARRAYS_LAYOUT)  
->>>>>>> 7bfed28c
   //  bcManager->ApplyBoundaryCondition( this, &SolidMechanics_LagrangianFEM::ApplyDisplacementBC_explicit,
   //                                     nodes, keys::TotalDisplacement, time_n + dt, dt, u, uhat, vel );
 
@@ -672,14 +628,9 @@
                                                 });
 
 
-<<<<<<< HEAD
 #endif
 
-=======
-#endif  
-
   //Set memory to zero
->>>>>>> 7bfed28c
 
   FORALL_NODES( a, 0, numNodes )
   {
@@ -738,21 +689,15 @@
       //
       //Internal GEOSX Kernel
       //
-<<<<<<< HEAD
+
       GEOSX_MARK_LOOP_BEGIN(elemLoop,elemLoop);
+
 #if !defined(EXTERNAL_KERNELS)
 
       ::geosx::raja::forall_in_range<elemPolicy>
         (0, cellBlock->size(), GEOSX_LAMBDA ( globalIndex k) mutable {
-=======
-
-      GEOSX_MARK_LOOP_BEGIN(elemLoop,elemLoop);
-
-#if !defined(EXTERNAL_KERNELS)         
->>>>>>> 7bfed28c
-
-
-<<<<<<< HEAD
+
+
           //Does not work inside a lambda
           //GEOSX_MARK_LOOP_ITERATION(elemLoop, i);
 
@@ -761,12 +706,8 @@
           R1Tensor f_local[inumNodesPerElement];
 
           for(localIndex i=0; i<inumNodesPerElement; ++i) f_local[i] = 0.0;
-=======
-        f_local = R1Tensor(0.0);
-        localIndex const * const nodelist = elemsToNodes[k];
->>>>>>> 7bfed28c
-
-          arrayView1d<localIndex const> const nodelist = elemsToNodes[k];
+
+          localIndex const * const nodelist = elemsToNodes[k];
 
           CopyGlobalToLocal( nodelist,
                              u, uhat,
@@ -838,6 +779,7 @@
 
 
       }); //Element loop
+
 #else// defined(EXTERNAL_KERNELS)
 
       //
@@ -987,10 +929,7 @@
 
 
 #endif// If !defined(EXTERNAL_KERNELS)
-<<<<<<< HEAD
-=======
-
->>>>>>> 7bfed28c
+
       GEOSX_MARK_LOOP_END(elemLoop);
 
     } //Element Region
@@ -999,10 +938,6 @@
 
 
 //Compute Force : Point-wise computations
-<<<<<<< HEAD
-GEOSX_MARK_LOOP_BEGIN(computeForce,computeForce);
-=======
->>>>>>> 7bfed28c
 FORALL_NODES( a, 0, numNodes )
 {
 #if !defined(OBJECT_OF_ARRAYS_LAYOUT)
@@ -1013,27 +948,15 @@
   acc_z[a] /=mass[a];
 #endif
 } END_FOR
-<<<<<<< HEAD
-GEOSX_MARK_LOOP_END(computeForce);
 
 
 //Integration::OnePoint( acc, vel, dt/2, numNodes );
+
 #if !defined(OBJECT_OF_ARRAYS_LAYOUT)
-=======
-
-
-//Integration::OnePoint( acc, vel, dt/2, numNodes );
-
-#if !defined(OBJECT_OF_ARRAYS_LAYOUT)      
->>>>>>> 7bfed28c
 SolidMechanicsLagrangianFEMKernels::OnePoint(acc, vel, (dt/2), numNodes);
 #else
 SolidMechanicsLagrangianFEMKernels::OnePoint(acc_x, acc_y, acc_z, vel, (dt/2), numNodes);
-<<<<<<< HEAD
 #endif
-=======
-#endif  
->>>>>>> 7bfed28c
 
 #if !defined(OBJECT_OF_ARRAYS_LAYOUT)
 //bcManager->ApplyBoundaryCondition( nodes, keys::Velocity, time_n + dt);
@@ -1176,8 +1099,6 @@
                    systemSolverInterface::EpetraBlockSystem * const blockSystem )
 {
 
-  GEOSX_MARK_FUNCTION;
-
   MeshLevel * const mesh = domain->getMeshBodies()->GetGroup<MeshBody>(0)->getMeshLevel(0);
   ManagedGroup * const nodeManager = mesh->getNodeManager();
 
@@ -1205,8 +1126,6 @@
         disp[a][i] += uhatTilde[a][i];
       }
     }
-
-
   }
   else if( this->m_timeIntegrationOption == timeIntegrationOption::QuasiStatic  )
   {
@@ -1245,9 +1164,6 @@
                                                              real64 const & dt,
                                                              DomainPartition * const domain)
 {
-
-  GEOSX_MARK_FUNCTION;
-
   MeshLevel * const mesh = domain->getMeshBodies()->GetGroup<MeshBody>(0)->getMeshLevel(0);
   ManagedGroup * const nodeManager = mesh->getNodeManager();
   localIndex const numNodes = nodeManager->size();
@@ -1292,7 +1208,6 @@
                                                                  localIndex_array& localIndices,
                                                                  localIndex offset )
 {
-  GEOSX_MARK_FUNCTION;
 //  dim =
 // domain.m_feElementManager.m_ElementRegions.begin()->second.m_ElementDimension;
   int dim = 3;
@@ -1354,8 +1269,6 @@
 void SolidMechanics_LagrangianFEM :: SetupSystem ( DomainPartition * const domain,
                                                    EpetraBlockSystem * const blockSystem )
 {
-  GEOSX_MARK_FUNCTION;
-
   MeshLevel * const mesh = domain->getMeshBodies()->GetGroup<MeshBody>(0)->getMeshLevel(0);
   NodeManager * const nodeManager = mesh->getNodeManager();
 
@@ -1391,7 +1304,7 @@
 
   // create epetra map
 
-  GEOSX_MARK_BEGIN(CreateEpetraMap);
+
   Epetra_Map * const rowMap = blockSystem->SetRowMap( BlockIDs::displacementBlock,
                                                       std::make_unique<Epetra_Map>( dim*n_global_rows,
                                                                                     dim*n_local_rows,
@@ -1401,7 +1314,6 @@
   Epetra_FECrsGraph * const sparsity = blockSystem->SetSparsity( BlockIDs::displacementBlock,
                                                                  BlockIDs::displacementBlock,
                                                                  std::make_unique<Epetra_FECrsGraph>(Copy,*rowMap,0) );
-  GEOSX_MARK_END(CreateEpetraMap);
 
 
 
@@ -1461,8 +1373,6 @@
 void SolidMechanics_LagrangianFEM::SetSparsityPattern( DomainPartition const * const domain,
                                                        Epetra_FECrsGraph * const sparsity )
 {
-  GEOSX_MARK_FUNCTION;
-
   int dim=3;
   MeshLevel const * const mesh = domain->getMeshBodies()->GetGroup<MeshBody>(0)->getMeshLevel(0);
   ManagedGroup const * const nodeManager = mesh->getNodeManager();
@@ -1515,8 +1425,6 @@
                                                 real64 const time_n,
                                                 real64 const dt )
 {
-  GEOSX_MARK_FUNCTION;
-
   MeshLevel * const mesh = domain->getMeshBodies()->GetGroup<MeshBody>(0)->getMeshLevel(0);
   ManagedGroup * const nodeManager = mesh->getNodeManager();
   ConstitutiveManager  * const constitutiveManager = domain->GetGroup<ConstitutiveManager >(keys::ConstitutiveManager);
@@ -1590,10 +1498,7 @@
 
       array1d<integer> const & elemGhostRank = cellBlock->m_ghostRank;
 
-<<<<<<< HEAD
-=======
-
->>>>>>> 7bfed28c
+
       GEOSX_MARK_LOOP_BEGIN(elemLoop,elemLoop);
 
       for( localIndex k=0 ; k<cellBlock->size() ; ++k )
@@ -2006,7 +1911,6 @@
                                                         real64 const scalingFactor,
                                                         DomainPartition * const domain )
 {
-  GEOSX_MARK_FUNCTION;
   NodeManager * const nodeManager = domain->getMeshBody(0)->getMeshLevel(0)->getNodeManager();
 
   Epetra_Map const * const rowMap        = blockSystem->GetRowMap( BlockIDs::displacementBlock );
@@ -2065,8 +1969,6 @@
 void SolidMechanics_LagrangianFEM::SolveSystem( EpetraBlockSystem * const blockSystem,
                                         SystemSolverParameters const * const params )
 {
-  GEOSX_MARK_FUNCTION;
-
   Epetra_FEVector * const
   solution = blockSystem->GetSolutionVector( BlockIDs::displacementBlock );
 
@@ -2076,11 +1978,9 @@
 
   solution->Scale(0.0);
 
-  GEOSX_MARK_BEGIN(linearSolve);
   m_linearSolverWrapper.SolveSingleBlockSystem( blockSystem,
                                                  params,
                                                  BlockIDs::displacementBlock );
-  GEOSX_MARK_END(linearSolve);
 
   if( verboseLevel() >= 2 )
   {
