--- conflicted
+++ resolved
@@ -746,7 +746,7 @@
   perfWellElemIndex = perforationData->getReference< array1d< localIndex > >( PerforationData::viewKeyStruct::wellElementIndexString );
 
   arrayView1d< real64 const > const &
-  perfTransmissibility = perforationData->getReference< array1d< real64 > >( PerforationData::viewKeyStruct::transmissibilityString );
+  perfTransmissibility = perforationData->getReference< array1d< real64 > >( PerforationData::viewKeyStruct::wellTransmissibilityString );
 
   arrayView1d< real64 > const &
   perfRate = perforationData->getReference< array1d< real64 > >( viewKeyStruct::perforationRateString );
@@ -1063,185 +1063,9 @@
       SingleFluidBase::viewKeyStruct::viscosityString,
       constitutiveManager );
   m_dResVisc_dPres =
-<<<<<<< HEAD
-    elemManager->ConstructFullMaterialViewAccessor< array2d< real64 >, arrayView2d< real64 > >( SingleFluidBase::viewKeyStruct::dVisc_dPresString,
-                                                                                                constitutiveManager );
-}
-
-void SinglePhaseWell::ComputeAllPerforationRates( WellElementSubRegion * const subRegion )
-{
-
-  // get the reservoir data
-  ElementRegionManager::ElementViewAccessor< arrayView1d< real64 > >  const & resPressure         = m_resPressure;
-  ElementRegionManager::ElementViewAccessor< arrayView1d< real64 > >  const & dResPressure        = m_deltaResPressure;
-
-  ElementRegionManager::MaterialViewAccessor< arrayView2d< real64 > > const & resDensity          = m_resDensity;
-  ElementRegionManager::MaterialViewAccessor< arrayView2d< real64 > > const & dResDensity_dPres   = m_dResDens_dPres;
-  ElementRegionManager::MaterialViewAccessor< arrayView2d< real64 > > const & resViscosity        = m_resViscosity;
-  ElementRegionManager::MaterialViewAccessor< arrayView2d< real64 > > const & dResViscosity_dPres = m_dResVisc_dPres;
-
-  // get the well data
-  PerforationData * const perforationData = subRegion->GetPerforationData();
-
-  // get the degrees of freedom and depth
-  arrayView1d< real64 const > const & wellElemGravCoef =
-    subRegion->getReference< array1d< real64 > >( viewKeyStruct::gravityCoefString );
-
-  // get well primary variables on well elements
-  arrayView1d< real64 const > const & wellElemPressure =
-    subRegion->getReference< array1d< real64 > >( viewKeyStruct::pressureString );
-
-  arrayView1d< real64 const > const & dWellElemPressure =
-    subRegion->getReference< array1d< real64 > >( viewKeyStruct::deltaPressureString );
-
-  // get well constitutive data
-  SingleFluidBase const * const fluid = GetConstitutiveModel< SingleFluidBase >( subRegion, m_fluidName );
-
-  arrayView2d< real64 const > const & wellElemDensity =
-    fluid->getReference< array2d< real64 > >( SingleFluidBase::viewKeyStruct::densityString );
-
-  arrayView2d< real64 const > const & dWellElemDensity_dPres =
-    fluid->getReference< array2d< real64 > >( SingleFluidBase::viewKeyStruct::dDens_dPresString );
-
-  arrayView2d< real64 const > const & wellElemViscosity =
-    fluid->getReference< array2d< real64 > >( SingleFluidBase::viewKeyStruct::viscosityString );
-
-  arrayView2d< real64 const > const & dWellElemViscosity_dPres =
-    fluid->getReference< array2d< real64 > >( SingleFluidBase::viewKeyStruct::dVisc_dPresString );
-
-  // get well variables on perforations
-  arrayView1d< real64 const > const & perfGravCoef =
-    perforationData->getReference< array1d< real64 > >( viewKeyStruct::gravityCoefString );
-
-  arrayView1d< localIndex const > const & perfWellElemIndex =
-    perforationData->getReference< array1d< localIndex > >( PerforationData::viewKeyStruct::wellElementIndexString );
-
-  arrayView1d< real64 const > const & perfTransmissibility =
-    perforationData->getReference< array1d< real64 > >( PerforationData::viewKeyStruct::wellTransmissibilityString );
-
-  arrayView1d< real64 > const & perfRate =
-    perforationData->getReference< array1d< real64 > >( viewKeyStruct::perforationRateString );
-
-  arrayView2d< real64 > const & dPerfRate_dPres =
-    perforationData->getReference< array2d< real64 > >( viewKeyStruct::dPerforationRate_dPresString );
-
-  // get the element region, subregion, index
-  arrayView1d< localIndex const > const & resElementRegion =
-    perforationData->getReference< array1d< localIndex > >( PerforationData::viewKeyStruct::reservoirElementRegionString );
-
-  arrayView1d< localIndex const > const & resElementSubRegion =
-    perforationData->getReference< array1d< localIndex > >( PerforationData::viewKeyStruct::reservoirElementSubregionString );
-
-  arrayView1d< localIndex const > const & resElementIndex =
-    perforationData->getReference< array1d< localIndex > >( PerforationData::viewKeyStruct::reservoirElementIndexString );
-
-  // local working variables and arrays
-  stackArray1d< globalIndex, 2 > eqnRowIndices( 2 );
-  stackArray1d< globalIndex, 2 > dofColIndices( 2 );
-
-  stackArray1d< real64, 2 > pressure( 2 );
-  stackArray1d< real64, 2 > dPressure_dP( 2 );
-
-  stackArray1d< localIndex, 2 > multiplier( 2 );
-
-  // loop over the perforations to compute the perforation rates
-  for( localIndex iperf = 0; iperf < perforationData->size(); ++iperf )
-  {
-    eqnRowIndices = -1;
-    dofColIndices = -1;
-
-    pressure = 0;
-    dPressure_dP = 0;
-
-    multiplier = 0;
-
-    // 1) Reservoir side
-
-    // get the reservoir (sub)region and element indices
-    localIndex const er  = resElementRegion[iperf];
-    localIndex const esr = resElementSubRegion[iperf];
-    localIndex const ei  = resElementIndex[iperf];
-
-    // get reservoir variables
-    pressure[SubRegionTag::RES] = resPressure[er][esr][ei] + dResPressure[er][esr][ei];
-    dPressure_dP[SubRegionTag::RES] = 1;
-
-    // TODO: add a buoyancy term for the reservoir side here
-
-    // multiplier for reservoir side in the flux
-    multiplier[SubRegionTag::RES] = 1;
-
-    // 2) Well side
-
-    // get the local index of the well element
-    localIndex const iwelem = perfWellElemIndex[iperf];
-
-    // get well variables
-    pressure[SubRegionTag::WELL] = wellElemPressure[iwelem] + dWellElemPressure[iwelem];
-    dPressure_dP[SubRegionTag::WELL] = 1.0;
-
-    real64 const gravD = ( perfGravCoef[iperf] - wellElemGravCoef[iwelem] );
-    pressure[SubRegionTag::WELL]     += wellElemDensity[iwelem][0] * gravD;
-    dPressure_dP[SubRegionTag::WELL] += dWellElemDensity_dPres[iwelem][0] * gravD;
-
-    // multiplier for well side in the flux
-    multiplier[SubRegionTag::WELL] = -1;
-
-    // get wellTransmissibility at the interface
-    real64 const trans = perfTransmissibility[iperf];
-
-    // compute potential difference
-    real64 potDif = 0.0;
-    for( localIndex i = 0; i < 2; ++i )
-    {
-      potDif += multiplier[i] * trans * pressure[i];
-      dPerfRate_dPres[iperf][i] = multiplier[i] * trans * dPressure_dP[i];
-    }
-
-    // choose upstream cell based on potential difference
-    localIndex const k_up = (potDif >= 0) ? SubRegionTag::RES : SubRegionTag::WELL;
-
-    // compute upstream density, viscosity, and mobility
-    real64 densityUp       = 0.0;
-    real64 dDensityUp_dP   = 0.0;
-    real64 viscosityUp     = 0.0;
-    real64 dViscosityUp_dP = 0.0;
-
-    // upwinding the variables
-    if( k_up == SubRegionTag::RES ) // use reservoir vars
-    {
-      densityUp     = resDensity[er][esr][m_resFluidIndex][ei][0];
-      dDensityUp_dP = dResDensity_dPres[er][esr][m_resFluidIndex][ei][0];
-
-      viscosityUp     = resViscosity[er][esr][m_resFluidIndex][ei][0];
-      dViscosityUp_dP = dResViscosity_dPres[er][esr][m_resFluidIndex][ei][0];
-    }
-    else // use well vars
-    {
-      densityUp = wellElemDensity[iwelem][0];
-      dDensityUp_dP = dWellElemDensity_dPres[iwelem][0];
-
-      viscosityUp = wellElemViscosity[iwelem][0];
-      dViscosityUp_dP = dWellElemViscosity_dPres[iwelem][0];
-    }
-
-    // compute mobility
-    real64 const mobilityUp     = densityUp / viscosityUp;
-    real64 const dMobilityUp_dP = dDensityUp_dP / viscosityUp
-                                  - mobilityUp / viscosityUp * dViscosityUp_dP;
-
-    perfRate[iperf] = mobilityUp * potDif;
-    for( localIndex ke = 0; ke < 2; ++ke )
-    {
-      dPerfRate_dPres[iperf][ke] *= mobilityUp;
-    }
-    dPerfRate_dPres[iperf][k_up] += dMobilityUp_dP * potDif;
-  }
-=======
     elemManager->ConstructFullMaterialViewAccessor< array2d< real64 >, arrayView2d< real64 > >(
       SingleFluidBase::viewKeyStruct::dVisc_dPresString,
       constitutiveManager );
->>>>>>> 6b8717ce
 }
 
 void SinglePhaseWell::ImplicitStepComplete( real64 const & GEOSX_UNUSED_PARAM( time ),
