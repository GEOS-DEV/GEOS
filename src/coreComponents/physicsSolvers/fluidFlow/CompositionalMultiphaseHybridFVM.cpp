--- conflicted
+++ resolved
@@ -806,24 +806,16 @@
                                                 MeshLevel & mesh,
                                                 arrayView1d< string const > const & regionNames )
   {
-<<<<<<< HEAD
     FieldIdentifiers const fieldsToBeSync{
       SyncFieldsID( FieldLocation::Elem,
-                    { extrinsicMeshData::flow::deltaPressure::key(), extrinsicMeshData::flow::deltaGlobalCompDensity::key() },
+                    { extrinsicMeshData::flow::pressure::key(), extrinsicMeshData::flow::globalCompDensity::key() },
                     regionNames ),
 
       SyncFieldsID( FieldLocation::Face,
-                    { extrinsicMeshData::flow::deltaFacePressure::key() } )
+                    { extrinsicMeshData::flow::facePressure::key() } )
     };
 
     CommunicationTools::getInstance().synchronizeFields( fieldsToBeSync,
-=======
-    std::map< string, string_array > fieldNames;
-    fieldNames["face"].emplace_back( extrinsicMeshData::flow::facePressure::key() );
-    fieldNames["elems"].emplace_back( extrinsicMeshData::flow::pressure::key() );
-    fieldNames["elems"].emplace_back( extrinsicMeshData::flow::globalCompDensity::key() );
-    CommunicationTools::getInstance().synchronizeFields( fieldNames,
->>>>>>> d6cd5397
                                                          mesh,
                                                          domain.getNeighbors(),
                                                          true );
