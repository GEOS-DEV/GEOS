--- conflicted
+++ resolved
@@ -765,23 +765,19 @@
       localResidualNorm += faceResidualNorm[0];
       localResidualNormalizer += faceResidualNormalizer[0];
     }
-
-<<<<<<< HEAD
   } );
 
   // step 3: second reduction across MPI ranks
-=======
-  // compute global residual norm
-  real64 const residual = std::sqrt( MpiWrapper::sum( localResidualNorm ) );
-  if( getLogLevel() >= 1 && logger::internal::rank == 0 )
-  {
-    GEOSX_FMT( "    ( R{} ) = ( {:4.2e} ) ; ", coupledSolverAttributePrefix(), residual );
-  }
->>>>>>> cc9a5857
-
-  return ( m_normType == solverBaseKernels::NormType::Linf )
+  real64 const residualNorm = ( m_normType == solverBaseKernels::NormType::Linf )
     ? MpiWrapper::max( localResidualNorm )
     : sqrt( MpiWrapper::sum( localResidualNorm ) ) / MpiWrapper::sum( localResidualNormalizer );
+
+  if( getLogLevel() >= 1 && logger::internal::rank == 0 )
+  {
+    GEOSX_FMT( "    ( R{} ) = ( {:4.2e} ) ; ", coupledSolverAttributePrefix(), residualNorm );
+  }
+
+  return residualNorm;
 }
 
 void CompositionalMultiphaseHybridFVM::applySystemSolution( DofManager const & dofManager,
