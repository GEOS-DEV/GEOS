/*
 * ------------------------------------------------------------------------------------------------------------
 * SPDX-License-Identifier: LGPL-2.1-only
 *
 * Copyright (c) 2018-2020 Lawrence Livermore National Security LLC
 * Copyright (c) 2018-2020 The Board of Trustees of the Leland Stanford Junior University
 * Copyright (c) 2018-2020 TotalEnergies
 * Copyright (c) 2019-     GEOSX Contributors
 * All rights reserved
 *
 * See top level LICENSE, COPYRIGHT, CONTRIBUTORS, NOTICE, and ACKNOWLEDGEMENTS files for details.
 * ------------------------------------------------------------------------------------------------------------
 */

/**
 * @file CompositionalMultiphaseWell.hpp
 */

#ifndef GEOSX_PHYSICSSOLVERS_FLUIDFLOW_WELLS_COMPOSITIONALMULTIPHASEWELL_HPP_
#define GEOSX_PHYSICSSOLVERS_FLUIDFLOW_WELLS_COMPOSITIONALMULTIPHASEWELL_HPP_

#include "constitutive/fluid/layouts.hpp"
#include "constitutive/relativePermeability/layouts.hpp"
#include "physicsSolvers/fluidFlow/wells/WellSolverBase.hpp"
#include "physicsSolvers/fluidFlow/CompositionalMultiphaseBaseExtrinsicData.hpp"
#include "physicsSolvers/fluidFlow/CompositionalMultiphaseBase.hpp"

namespace geosx
{

namespace constitutive
{
class ConstitutiveManager;
class MultiFluidBase;
}

/**
 * @class CompositionalMultiphaseWell
 *
 * A compositional multiphase well solver
 */
class CompositionalMultiphaseWell : public WellSolverBase
{
public:

  /**
   * @brief main constructor for Group Objects
   * @param name the name of this instantiation of Group in the repository
   * @param parent the parent group of this instantiation of Group
   */
  CompositionalMultiphaseWell( const string & name,
                               Group * const parent );

  /// deleted default constructor
  CompositionalMultiphaseWell() = delete;

  /// deleted copy constructor
  CompositionalMultiphaseWell( CompositionalMultiphaseWell const & ) = delete;

  /// default move constructor
  CompositionalMultiphaseWell( CompositionalMultiphaseWell && ) = default;

  /// deleted assignment operator
  CompositionalMultiphaseWell & operator=( CompositionalMultiphaseWell const & ) = delete;

  /// deleted move operator
  CompositionalMultiphaseWell & operator=( CompositionalMultiphaseWell && ) = delete;

  /**
   * @brief default destructor
   */
  virtual ~CompositionalMultiphaseWell() override = default;

  /**
   * @brief name of the node manager in the object catalog
   * @return string that contains the catalog name to generate a new NodeManager object through the object catalog.
   */
  static string catalogName() { return "CompositionalMultiphaseWell"; }

  virtual void registerDataOnMesh( Group & meshBodies ) override;


  /**
   * @defgroup Solver Interface Functions
   *
   * These functions provide the primary interface that is required for derived classes
   */
  /**@{*/


  virtual real64
  calculateResidualNorm( DomainPartition const & domain,
                         DofManager const & dofManager,
                         arrayView1d< real64 const > const & localRhs ) override;

  virtual real64
  scalingForSystemSolution( DomainPartition const & domain,
                            DofManager const & dofManager,
                            arrayView1d< real64 const > const & localSolution ) override;

  virtual bool
  checkSystemSolution( DomainPartition const & domain,
                       DofManager const & dofManager,
                       arrayView1d< real64 const > const & localSolution,
                       real64 const scalingFactor ) override;

  virtual void
  applySystemSolution( DofManager const & dofManager,
                       arrayView1d< real64 const > const & localSolution,
                       real64 const scalingFactor,
                       DomainPartition & domain ) override;

  virtual void
  resetStateToBeginningOfStep( DomainPartition & domain ) override;

  virtual void
  implicitStepSetup( real64 const & time,
                     real64 const & dt,
                     DomainPartition & domain ) override;

  virtual void
  implicitStepComplete( real64 const & time,
                        real64 const & dt,
                        DomainPartition & domain ) override;

  /**@}*/

  /**
   * @brief Recompute component fractions from primary variables (component densities)
   * @param subRegion the well subregion containing all the primary and dependent fields
   */
  void updateComponentFraction( WellElementSubRegion & subRegion ) const;

  /**
   * @brief Recompute the volumetric rates that are used in the well constraints
   * @param subRegion the well subregion containing all the primary and dependent fields
   * @param targetIndex the targetIndex of the subRegion
   */
  void updateVolRatesForConstraint( WellElementSubRegion & subRegion );

  /**
   * @brief Recompute the current BHP pressure
   * @param subRegion the well subregion containing all the primary and dependent fields
   * @param targetIndex the targetIndex of the subRegion
   */
  void updateBHPForConstraint( WellElementSubRegion & subRegion );

  /**
   * @brief Update all relevant fluid models using current values of pressure and composition
   * @param subRegion the well subregion containing all the primary and dependent fields
   * @param targetIndex the targetIndex of the subRegion
   */
  void updateFluidModel( WellElementSubRegion & subRegion );

  /**
   * @brief Recompute phase volume fractions (saturations) from constitutive and primary variables
   * @param subRegion the well subregion containing all the primary and dependent fields
   * @param targetIndex the targetIndex of the subRegion
   */
  void updatePhaseVolumeFraction( WellElementSubRegion & subRegion ) const;

  /**
   * @brief Recompute total mass densities from mass density and phase volume fractions
   * @param subRegion the well subregion containing all the primary and dependent fields
   */
  void updateTotalMassDensity( WellElementSubRegion & subRegion ) const;


  /**
   * @brief Recompute all dependent quantities from primary variables (including constitutive models)
   * @param meshLevel the mesh level
   * @param subRegion the well subregion containing all the primary and dependent fields
   * @param targetIndex the targetIndex of the subRegion
   */
<<<<<<< HEAD
  virtual void updateSubRegionState( WellElementSubRegion & subRegion ) override;
=======
  virtual void updateSubRegionState( MeshLevel const & meshLevel, WellElementSubRegion & subRegion, localIndex const targetIndex ) override;
>>>>>>> c0002e5c

  virtual string wellElementDofName() const override { return viewKeyStruct::dofFieldString(); }

  virtual string resElementDofName() const override { return CompositionalMultiphaseBase::viewKeyStruct::elemDofFieldString(); }

  virtual localIndex numFluidComponents() const override { return m_numComponents; }

  virtual localIndex numFluidPhases() const override { return m_numPhases; }

  /**
   * @brief assembles the flux terms for all connections between well elements
   * @param time_n previous time value
   * @param dt time step
   * @param domain the physical domain object
   * @param dofManager degree-of-freedom manager associated with the linear system
   * @param matrix the system matrix
   * @param rhs the system right-hand side vector
   */
  virtual void assembleFluxTerms( real64 const time_n,
                                  real64 const dt,
                                  DomainPartition const & domain,
                                  DofManager const & dofManager,
                                  CRSMatrixView< real64, globalIndex const > const & localMatrix,
                                  arrayView1d< real64 > const & localRhs ) override;

  /**
   * @brief assembles the accumulation term for all the well elements
   * @param domain the physical domain object
   * @param dofManager degree-of-freedom manager associated with the linear system
   * @param matrix the system matrix
   * @param rhs the system right-hand side vector
   */
  virtual void assembleAccumulationTerms( DomainPartition const & domain,
                                          DofManager const & dofManager,
                                          CRSMatrixView< real64, globalIndex const > const & localMatrix,
                                          arrayView1d< real64 > const & localRhs ) override;

  /**
   * @brief assembles the volume balance terms for all well elements
   * @param domain the physical domain object
   * @param dofManager degree-of-freedom manager associated with the linear system
   * @param matrix the system matrix
   * @param rhs the system right-hand side vector
   */
  virtual void assembleVolumeBalanceTerms( DomainPartition const & domain,
                                           DofManager const & dofManager,
                                           CRSMatrixView< real64, globalIndex const > const & localMatrix,
                                           arrayView1d< real64 > const & localRhs ) override;

  /**
   * @brief assembles the pressure relations at all connections between well elements except at the well head
   * @param domain the physical domain object
   * @param dofManager degree-of-freedom manager associated with the linear system
   * @param matrix the system matrix
   * @param rhs the system right-hand side vector
   */
  virtual void assemblePressureRelations( DomainPartition const & domain,
                                          DofManager const & dofManager,
                                          CRSMatrixView< real64, globalIndex const > const & localMatrix,
                                          arrayView1d< real64 > const & localRhs ) override;


  /**
   * @brief Sets all the negative component densities (if any) to zero.
   * @param domain the physical domain object
   */
  void chopNegativeDensities( DomainPartition & domain );

  /**
   * @brief Backup current values of all constitutive fields that participate in the accumulation term
   * @param mesh reference to the mesh
   */
  void backupFields( MeshLevel & mesh, arrayView1d< string const > const & regionNames ) const override;


  arrayView1d< string const > relPermModelNames() const { return m_relPermModelNames; }

  struct viewKeyStruct : WellSolverBase::viewKeyStruct
  {
    static constexpr char const * dofFieldString() { return "compositionalWellVars"; }

    // inputs

    static constexpr char const * useMassFlagString() { return CompositionalMultiphaseBase::viewKeyStruct::useMassFlagString(); }

    static constexpr char const * relPermNamesString() { return CompositionalMultiphaseBase::viewKeyStruct::relPermNamesString(); }

    static constexpr char const * maxCompFracChangeString() { return CompositionalMultiphaseBase::viewKeyStruct::maxCompFracChangeString(); }

    static constexpr char const * maxRelativePresChangeString() { return "maxRelativePressureChange"; }

    static constexpr char const * allowLocalCompDensChoppingString() { return CompositionalMultiphaseBase::viewKeyStruct::allowLocalCompDensChoppingString(); }

    // control data (not registered on the mesh)

    static constexpr char const * currentBHPString() { return "currentBHP"; }

    static constexpr char const * dCurrentBHP_dPresString() { return "dCurrentBHP_dPres"; }

    static constexpr char const * dCurrentBHP_dCompDensString() { return "dCurrentBHP_dCompDens"; }

    static constexpr char const * currentPhaseVolRateString() { return "currentPhaseVolumetricRate"; }

    static constexpr char const * dCurrentPhaseVolRate_dPresString() { return "dCurrentPhaseVolumetricRate_dPres"; }

    static constexpr char const * dCurrentPhaseVolRate_dCompDensString() { return "dCurrentPhaseVolumetricRate_dCompDens"; }

    static constexpr char const * dCurrentPhaseVolRate_dRateString() { return "dCurrentPhaseVolumetricRate_dRate"; }

    static constexpr char const * currentTotalVolRateString() { return "currentTotalVolumetricRate"; }

    static constexpr char const * dCurrentTotalVolRate_dPresString() { return "dCurrentTotalVolumetricRate_dPres"; }

    static constexpr char const * dCurrentTotalVolRate_dCompDensString() { return "dCurrentTotalVolumetricRate_dCompDens"; }

    static constexpr char const * dCurrentTotalVolRate_dRateString() { return "dCurrentTotalVolumetricRate_dRate"; }

  } viewKeysCompMultiphaseWell;

protected:

  virtual void postProcessInput() override;

  virtual void initializePreSubGroups() override;

  virtual void initializePostInitialConditionsPreSubGroups() override;

  /**
   * @brief Checks constitutive models for consistency
   * @param meshLevel reference to the mesh
   * @param cm        reference to the global constitutive model manager
   *
   * This function will produce an error if one of the well constitutive models
   * (fluid, relperm) is incompatible with the corresponding models in reservoir
   * regions connected to that particular well.
   */
  // void validateConstitutiveModels( MeshLevel const & meshLevel, constitutive::ConstitutiveManager const & cm ) const;

  /**
   * @brief Checks injection streams for validity (compositions sum to one)
   * @param meshLevel reference to the mesh
   */
  void validateInjectionStreams( WellElementSubRegion const & subRegion ) const;

  /**
   * @brief Make sure that the well constraints are compatible
   * @param meshLevel the mesh level object (to loop over wells)
   * @param fluid the fluid model (to get the target phase index)
   */
  void validateWellConstraints( WellElementSubRegion const & subRegion );

private:

  /**
   * @brief Compute all the perforation rates for this well
   * @param meshLevel the mesh level
   * @param subRegion the well element region for which the fields are resized
   * @param targetIndex index of the target region
   */
<<<<<<< HEAD
  void computePerforationRates( WellElementSubRegion & subRegion );

  /**
   * @brief Setup stored reservoir views into domain data for the current step
   * @param domain the domain containing the well manager to access individual wells
   */
  void resetViews( DomainPartition & domain ) override;
=======
  void computePerforationRates( MeshLevel const & meshLevel, WellElementSubRegion & subRegion, localIndex const targetIndex );
>>>>>>> c0002e5c

  /**
   * @brief Initialize all the primary and secondary variables in all the wells
   * @param domain the domain containing the well manager to access individual wells
   */
  void initializeWells( DomainPartition & domain ) override;

  /// the max number of fluid phases
  integer m_numPhases;

  /// the number of fluid components
  integer m_numComponents;

  /// flag indicating whether mass or molar formulation should be used
  integer m_useMass;

  /// list of relative permeability model names per target region
  array1d< string > m_relPermModelNames;

  /// maximum (absolute) change in a component fraction between two Newton iterations
  real64 m_maxCompFracChange;

  /// maximum (relative) change in pressure between two Newton iterations
  real64 m_maxRelativePresChange;

  /// minimum value of the scaling factor obtained by enforcing maxCompFracChange
  real64 m_minScalingFactor;

  /// flag indicating whether local (cell-wise) chopping of negative compositions is allowed
  integer m_allowCompDensChopping;

  /// index of the target phase, used to impose the phase rate constraint
  localIndex m_targetPhaseIndex;

<<<<<<< HEAD
  /// name of the fluid constitutive model used as a reference for component/phase description
  string m_referenceFluidModelName;

  /// views into reservoir primary variable fields

  ElementRegionManager::ElementViewAccessor< arrayView1d< real64 const > > m_resPres;
  ElementRegionManager::ElementViewAccessor< arrayView1d< real64 const > > m_deltaResPres;

  ElementRegionManager::ElementViewAccessor< arrayView1d< real64 const > > m_resTemp;

  ElementRegionManager::ElementViewAccessor< arrayView2d< real64 const, compflow::USD_COMP > > m_resCompDens;

  /// views into other reservoir variable fields

  ElementRegionManager::ElementViewAccessor< arrayView2d< real64 const, compflow::USD_PHASE > > m_resPhaseVolFrac;
  ElementRegionManager::ElementViewAccessor< arrayView2d< real64 const, compflow::USD_PHASE > > m_dResPhaseVolFrac_dPres;
  ElementRegionManager::ElementViewAccessor< arrayView3d< real64 const, compflow::USD_PHASE_DC > > m_dResPhaseVolFrac_dCompDens;

  ElementRegionManager::ElementViewAccessor< arrayView3d< real64 const, compflow::USD_COMP_DC > > m_dResCompFrac_dCompDens;

  /// views into reservoir material fields

  ElementRegionManager::ElementViewAccessor< arrayView3d< real64 const, constitutive::multifluid::USD_PHASE > > m_resPhaseDens;
  ElementRegionManager::ElementViewAccessor< arrayView3d< real64 const, constitutive::multifluid::USD_PHASE > > m_dResPhaseDens_dPres;
  ElementRegionManager::ElementViewAccessor< arrayView4d< real64 const, constitutive::multifluid::USD_PHASE_DC > > m_dResPhaseDens_dComp;

  ElementRegionManager::ElementViewAccessor< arrayView3d< real64 const, constitutive::multifluid::USD_PHASE > > m_resPhaseMassDens;

  ElementRegionManager::ElementViewAccessor< arrayView3d< real64 const, constitutive::multifluid::USD_PHASE > > m_resPhaseVisc;
  ElementRegionManager::ElementViewAccessor< arrayView3d< real64 const, constitutive::multifluid::USD_PHASE > > m_dResPhaseVisc_dPres;
  ElementRegionManager::ElementViewAccessor< arrayView4d< real64 const, constitutive::multifluid::USD_PHASE_DC > > m_dResPhaseVisc_dComp;

  ElementRegionManager::ElementViewAccessor< arrayView4d< real64 const, constitutive::multifluid::USD_PHASE_COMP > > m_resPhaseCompFrac;
  ElementRegionManager::ElementViewAccessor< arrayView4d< real64 const, constitutive::multifluid::USD_PHASE_COMP > > m_dResPhaseCompFrac_dPres;
  ElementRegionManager::ElementViewAccessor< arrayView5d< real64 const, constitutive::multifluid::USD_PHASE_COMP_DC > > m_dResPhaseCompFrac_dComp;

  ElementRegionManager::ElementViewAccessor< arrayView3d< real64 const, constitutive::relperm::USD_RELPERM > > m_resPhaseRelPerm;
  ElementRegionManager::ElementViewAccessor< arrayView4d< real64 const, constitutive::relperm::USD_RELPERM_DS > > m_dResPhaseRelPerm_dPhaseVolFrac;

=======
>>>>>>> c0002e5c
};

} // namespace geosx


#endif //GEOSX_PHYSICSSOLVERS_FLUIDFLOW_WELLS_COMPOSITIONALMULTIPHASEWELL_HPP_<|MERGE_RESOLUTION|>--- conflicted
+++ resolved
@@ -172,11 +172,8 @@
    * @param subRegion the well subregion containing all the primary and dependent fields
    * @param targetIndex the targetIndex of the subRegion
    */
-<<<<<<< HEAD
-  virtual void updateSubRegionState( WellElementSubRegion & subRegion ) override;
-=======
-  virtual void updateSubRegionState( MeshLevel const & meshLevel, WellElementSubRegion & subRegion, localIndex const targetIndex ) override;
->>>>>>> c0002e5c
+  virtual void updateSubRegionState( MeshLevel const & meshLevel,
+                                     WellElementSubRegion & subRegion ) override;
 
   virtual string wellElementDofName() const override { return viewKeyStruct::dofFieldString(); }
 
@@ -336,17 +333,8 @@
    * @param subRegion the well element region for which the fields are resized
    * @param targetIndex index of the target region
    */
-<<<<<<< HEAD
-  void computePerforationRates( WellElementSubRegion & subRegion );
-
-  /**
-   * @brief Setup stored reservoir views into domain data for the current step
-   * @param domain the domain containing the well manager to access individual wells
-   */
-  void resetViews( DomainPartition & domain ) override;
-=======
-  void computePerforationRates( MeshLevel const & meshLevel, WellElementSubRegion & subRegion, localIndex const targetIndex );
->>>>>>> c0002e5c
+  void computePerforationRates( MeshLevel const & meshLevel,
+                                WellElementSubRegion & subRegion );
 
   /**
    * @brief Initialize all the primary and secondary variables in all the wells
@@ -381,48 +369,9 @@
   /// index of the target phase, used to impose the phase rate constraint
   localIndex m_targetPhaseIndex;
 
-<<<<<<< HEAD
   /// name of the fluid constitutive model used as a reference for component/phase description
   string m_referenceFluidModelName;
 
-  /// views into reservoir primary variable fields
-
-  ElementRegionManager::ElementViewAccessor< arrayView1d< real64 const > > m_resPres;
-  ElementRegionManager::ElementViewAccessor< arrayView1d< real64 const > > m_deltaResPres;
-
-  ElementRegionManager::ElementViewAccessor< arrayView1d< real64 const > > m_resTemp;
-
-  ElementRegionManager::ElementViewAccessor< arrayView2d< real64 const, compflow::USD_COMP > > m_resCompDens;
-
-  /// views into other reservoir variable fields
-
-  ElementRegionManager::ElementViewAccessor< arrayView2d< real64 const, compflow::USD_PHASE > > m_resPhaseVolFrac;
-  ElementRegionManager::ElementViewAccessor< arrayView2d< real64 const, compflow::USD_PHASE > > m_dResPhaseVolFrac_dPres;
-  ElementRegionManager::ElementViewAccessor< arrayView3d< real64 const, compflow::USD_PHASE_DC > > m_dResPhaseVolFrac_dCompDens;
-
-  ElementRegionManager::ElementViewAccessor< arrayView3d< real64 const, compflow::USD_COMP_DC > > m_dResCompFrac_dCompDens;
-
-  /// views into reservoir material fields
-
-  ElementRegionManager::ElementViewAccessor< arrayView3d< real64 const, constitutive::multifluid::USD_PHASE > > m_resPhaseDens;
-  ElementRegionManager::ElementViewAccessor< arrayView3d< real64 const, constitutive::multifluid::USD_PHASE > > m_dResPhaseDens_dPres;
-  ElementRegionManager::ElementViewAccessor< arrayView4d< real64 const, constitutive::multifluid::USD_PHASE_DC > > m_dResPhaseDens_dComp;
-
-  ElementRegionManager::ElementViewAccessor< arrayView3d< real64 const, constitutive::multifluid::USD_PHASE > > m_resPhaseMassDens;
-
-  ElementRegionManager::ElementViewAccessor< arrayView3d< real64 const, constitutive::multifluid::USD_PHASE > > m_resPhaseVisc;
-  ElementRegionManager::ElementViewAccessor< arrayView3d< real64 const, constitutive::multifluid::USD_PHASE > > m_dResPhaseVisc_dPres;
-  ElementRegionManager::ElementViewAccessor< arrayView4d< real64 const, constitutive::multifluid::USD_PHASE_DC > > m_dResPhaseVisc_dComp;
-
-  ElementRegionManager::ElementViewAccessor< arrayView4d< real64 const, constitutive::multifluid::USD_PHASE_COMP > > m_resPhaseCompFrac;
-  ElementRegionManager::ElementViewAccessor< arrayView4d< real64 const, constitutive::multifluid::USD_PHASE_COMP > > m_dResPhaseCompFrac_dPres;
-  ElementRegionManager::ElementViewAccessor< arrayView5d< real64 const, constitutive::multifluid::USD_PHASE_COMP_DC > > m_dResPhaseCompFrac_dComp;
-
-  ElementRegionManager::ElementViewAccessor< arrayView3d< real64 const, constitutive::relperm::USD_RELPERM > > m_resPhaseRelPerm;
-  ElementRegionManager::ElementViewAccessor< arrayView4d< real64 const, constitutive::relperm::USD_RELPERM_DS > > m_dResPhaseRelPerm_dPhaseVolFrac;
-
-=======
->>>>>>> c0002e5c
 };
 
 } // namespace geosx
