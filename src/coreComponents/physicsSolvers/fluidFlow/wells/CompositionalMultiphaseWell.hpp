/*
 * ------------------------------------------------------------------------------------------------------------
 * SPDX-License-Identifier: LGPL-2.1-only
 *
 * Copyright (c) 2018-2020 Lawrence Livermore National Security LLC
 * Copyright (c) 2018-2020 The Board of Trustees of the Leland Stanford Junior University
 * Copyright (c) 2018-2020 Total, S.A
 * Copyright (c) 2019-     GEOSX Contributors
 * All rights reserved
 *
 * See top level LICENSE, COPYRIGHT, CONTRIBUTORS, NOTICE, and ACKNOWLEDGEMENTS files for details.
 * ------------------------------------------------------------------------------------------------------------
 */

/**
 * @file CompositionalMultiphaseWell.hpp
 */

#ifndef GEOSX_PHYSICSSOLVERS_FLUIDFLOW_WELLS_COMPOSITIONALMULTIPHASEWELL_HPP_
#define GEOSX_PHYSICSSOLVERS_FLUIDFLOW_WELLS_COMPOSITIONALMULTIPHASEWELL_HPP_

#include "WellSolverBase.hpp"
#include "constitutive/relativePermeability/RelativePermeabilityBase.hpp"
#include "physicsSolvers/fluidFlow/CompositionalMultiphaseBase.hpp"

namespace geosx
{

namespace dataRepository
{
class Group;
}

namespace constitutive
{
class ConstitutiveManager;
class MultiFluidBase;
}
class WellElementSubRegion;

/**
 * @class CompositionalMultiphaseWell
 *
 * A compositional multiphase well solver
 */
class CompositionalMultiphaseWell : public WellSolverBase
{
public:

  // define the column offset of the derivatives
  struct ColOffset
  {
    static constexpr integer DPRES = 0;
    static constexpr integer DCOMP = 1;
  };

  // define the row offset of the residual equations
  struct RowOffset
  {
    static constexpr integer CONTROL = 0;
    static constexpr integer MASSBAL = 1;
  };

  /**
   * @brief main constructor for Group Objects
   * @param name the name of this instantiation of Group in the repository
   * @param parent the parent group of this instantiation of Group
   */
  CompositionalMultiphaseWell( const string & name,
                               Group * const parent );

  /// deleted default constructor
  CompositionalMultiphaseWell() = delete;

  /// deleted copy constructor
  CompositionalMultiphaseWell( CompositionalMultiphaseWell const & ) = delete;

  /// default move constructor
  CompositionalMultiphaseWell( CompositionalMultiphaseWell && ) = default;

  /// deleted assignment operator
  CompositionalMultiphaseWell & operator=( CompositionalMultiphaseWell const & ) = delete;

  /// deleted move operator
  CompositionalMultiphaseWell & operator=( CompositionalMultiphaseWell && ) = delete;

  /**
   * @brief default destructor
   */
  virtual ~CompositionalMultiphaseWell() override = default;

  /**
   * @brief name of the node manager in the object catalog
   * @return string that contains the catalog name to generate a new NodeManager object through the object catalog.
   */
  static string catalogName() { return "CompositionalMultiphaseWell"; }

  virtual void registerDataOnMesh( Group & meshBodies ) override;


  /**
   * @defgroup Solver Interface Functions
   *
   * These functions provide the primary interface that is required for derived classes
   */
  /**@{*/


  virtual real64
  calculateResidualNorm( DomainPartition const & domain,
                         DofManager const & dofManager,
                         arrayView1d< real64 const > const & localRhs ) override;

  virtual real64
  scalingForSystemSolution( DomainPartition const & domain,
                            DofManager const & dofManager,
                            arrayView1d< real64 const > const & localSolution ) override;

  virtual bool
  checkSystemSolution( DomainPartition const & domain,
                       DofManager const & dofManager,
                       arrayView1d< real64 const > const & localSolution,
                       real64 const scalingFactor ) override;

  virtual void
  applySystemSolution( DofManager const & dofManager,
                       arrayView1d< real64 const > const & localSolution,
                       real64 const scalingFactor,
                       DomainPartition & domain ) override;

  virtual void
  resetStateToBeginningOfStep( DomainPartition & domain ) override;

  virtual void
  implicitStepComplete( real64 const & time,
                        real64 const & dt,
                        DomainPartition & domain ) override;

  /**@}*/

  /**
   * @brief Recompute component fractions from primary variables (component densities)
   * @param subRegion the well subregion containing all the primary and dependent fields
   */
  void updateComponentFraction( WellElementSubRegion & subRegion ) const;

  /**
   * @brief Recompute the volumetric rates that are used in the well constraints
   * @param subRegion the well subregion containing all the primary and dependent fields
   * @param targetIndex the targetIndex of the subRegion
   */
  void updateVolRatesForConstraint( WellElementSubRegion & subRegion,
                                    localIndex const targetIndex );

  /**
   * @brief Recompute the current BHP pressure
   * @param subRegion the well subregion containing all the primary and dependent fields
   * @param targetIndex the targetIndex of the subRegion
   */
  void updateBHPForConstraint( WellElementSubRegion & subRegion,
                               localIndex const targetIndex );

  /**
   * @brief Update all relevant fluid models using current values of pressure and composition
   * @param subRegion the well subregion containing all the primary and dependent fields
   * @param targetIndex the targetIndex of the subRegion
   */
  void updateFluidModel( WellElementSubRegion & subRegion, localIndex const targetIndex );

  /**
   * @brief Recompute phase volume fractions (saturations) from constitutive and primary variables
   * @param subRegion the well subregion containing all the primary and dependent fields
   * @param targetIndex the targetIndex of the subRegion
   */
  void updatePhaseVolumeFraction( WellElementSubRegion & subRegion, localIndex const targetIndex ) const;

  /**
   * @brief Recompute total mass densities from mass density and phase volume fractions
   * @param subRegion the well subregion containing all the primary and dependent fields
   */
  void updateTotalMassDensity( WellElementSubRegion & subRegion, localIndex const targetIndex ) const;


  /**
   * @brief Recompute all dependent quantities from primary variables (including constitutive models)
   * @param subRegion the well subregion containing all the primary and dependent fields
   * @param targetIndex the targetIndex of the subRegion
   */
  virtual void updateState( WellElementSubRegion & subRegion, localIndex const targetIndex ) override;

  virtual string wellElementDofName() const override { return viewKeyStruct::dofFieldString(); }

<<<<<<< HEAD
  virtual string resElementDofName() const override { return CompositionalMultiphaseBase::viewKeyStruct::elemDofFieldString; }
=======
  virtual string resElementDofName() const override { return CompositionalMultiphaseFlow::viewKeyStruct::dofFieldString(); }
>>>>>>> 31787b73

  virtual localIndex numFluidComponents() const override { return m_numComponents; }

  virtual localIndex numFluidPhases() const override { return m_numPhases; }

  /**
   * @brief assembles the flux terms for all connections between well elements
   * @param time_n previous time value
   * @param dt time step
   * @param domain the physical domain object
   * @param dofManager degree-of-freedom manager associated with the linear system
   * @param matrix the system matrix
   * @param rhs the system right-hand side vector
   */
  virtual void assembleFluxTerms( real64 const time_n,
                                  real64 const dt,
                                  DomainPartition const & domain,
                                  DofManager const & dofManager,
                                  CRSMatrixView< real64, globalIndex const > const & localMatrix,
                                  arrayView1d< real64 > const & localRhs ) override;

  /**
   * @brief assembles the volume balance terms for all well elements
   * @param time_n previous time value
   * @param dt time step
   * @param domain the physical domain object
   * @param dofManager degree-of-freedom manager associated with the linear system
   * @param matrix the system matrix
   * @param rhs the system right-hand side vector
   */
  virtual void assembleVolumeBalanceTerms( real64 const time_n,
                                           real64 const dt,
                                           DomainPartition const & domain,
                                           DofManager const & dofManager,
                                           CRSMatrixView< real64, globalIndex const > const & localMatrix,
                                           arrayView1d< real64 > const & localRhs ) override;

  /**
   * @brief assembles the pressure relations at all connections between well elements except at the well head
   * @param domain the physical domain object
   * @param dofManager degree-of-freedom manager associated with the linear system
   * @param matrix the system matrix
   * @param rhs the system right-hand side vector
   */
  virtual void formPressureRelations( DomainPartition const & domain,
                                      DofManager const & dofManager,
                                      CRSMatrixView< real64, globalIndex const > const & localMatrix,
                                      arrayView1d< real64 > const & localRhs ) override;


  /**
   * @brief Sets all the negative component densities (if any) to zero.
   * @param domain the physical domain object
   */
  void chopNegativeDensities( DomainPartition & domain );

  arrayView1d< string const > relPermModelNames() const { return m_relPermModelNames; }

  struct viewKeyStruct : WellSolverBase::viewKeyStruct
  {
    static constexpr char const * dofFieldString() { return "compositionalWellVars"; }

    // inputs
<<<<<<< HEAD
    static constexpr auto temperatureString = "wellTemperature";
    static constexpr auto useMassFlagString = CompositionalMultiphaseBase::viewKeyStruct::useMassFlagString;

    static constexpr auto relPermNamesString  = CompositionalMultiphaseBase::viewKeyStruct::relPermNamesString;

    static constexpr auto maxCompFracChangeString = CompositionalMultiphaseBase::viewKeyStruct::maxCompFracChangeString;
    static constexpr auto maxRelativePresChangeString = "maxRelativePressureChange";
    static constexpr auto allowLocalCompDensChoppingString = CompositionalMultiphaseBase::viewKeyStruct::allowLocalCompDensChoppingString;

    // primary solution field
    static constexpr auto pressureString = CompositionalMultiphaseBase::viewKeyStruct::pressureString;
    static constexpr auto deltaPressureString = CompositionalMultiphaseBase::viewKeyStruct::deltaPressureString;
    static constexpr auto globalCompDensityString = CompositionalMultiphaseBase::viewKeyStruct::globalCompDensityString;
    static constexpr auto deltaGlobalCompDensityString = CompositionalMultiphaseBase::viewKeyStruct::deltaGlobalCompDensityString;
    static constexpr auto mixtureConnRateString = "wellElementMixtureConnectionRate";
    static constexpr auto deltaMixtureConnRateString = "deltaWellElementMixtureConnectionRate";

    // saturations
    static constexpr auto phaseVolumeFractionString = CompositionalMultiphaseBase::viewKeyStruct::phaseVolumeFractionString;
    static constexpr auto dPhaseVolumeFraction_dPressureString = CompositionalMultiphaseBase::viewKeyStruct::dPhaseVolumeFraction_dPressureString;
    static constexpr auto dPhaseVolumeFraction_dGlobalCompDensityString =
      CompositionalMultiphaseBase::viewKeyStruct::dPhaseVolumeFraction_dGlobalCompDensityString;

    // global component fractions
    static constexpr auto globalCompFractionString = CompositionalMultiphaseBase::viewKeyStruct::globalCompFractionString;
    static constexpr auto dGlobalCompFraction_dGlobalCompDensityString =
      CompositionalMultiphaseBase::viewKeyStruct::dGlobalCompFraction_dGlobalCompDensityString;
=======
    static constexpr char const * temperatureString() { return "wellTemperature"; }
    static constexpr char const * useMassFlagString() { return CompositionalMultiphaseFlow::viewKeyStruct::useMassFlagString(); }

    static constexpr char const * relPermNamesString() { return CompositionalMultiphaseFlow::viewKeyStruct::relPermNamesString(); }

    static constexpr char const * maxCompFracChangeString() { return CompositionalMultiphaseFlow::viewKeyStruct::maxCompFracChangeString(); }
    static constexpr char const * maxRelativePresChangeString() { return "maxRelativePressureChange"; }
    static constexpr char const * allowLocalCompDensChoppingString() { return CompositionalMultiphaseFlow::viewKeyStruct::allowLocalCompDensChoppingString(); }

    // primary solution field
    static constexpr char const * pressureString() { return CompositionalMultiphaseFlow::viewKeyStruct::pressureString(); }
    static constexpr char const * deltaPressureString() { return CompositionalMultiphaseFlow::viewKeyStruct::deltaPressureString(); }
    static constexpr char const * globalCompDensityString() { return CompositionalMultiphaseFlow::viewKeyStruct::globalCompDensityString(); }
    static constexpr char const * deltaGlobalCompDensityString() { return CompositionalMultiphaseFlow::viewKeyStruct::deltaGlobalCompDensityString(); }
    static constexpr char const * mixtureConnRateString() { return "wellElementMixtureConnectionRate"; }
    static constexpr char const * deltaMixtureConnRateString() { return "deltaWellElementMixtureConnectionRate"; }

    // saturations
    static constexpr char const * phaseVolumeFractionString() { return CompositionalMultiphaseFlow::viewKeyStruct::phaseVolumeFractionString(); }
    static constexpr char const * dPhaseVolumeFraction_dPressureString() { return CompositionalMultiphaseFlow::viewKeyStruct::dPhaseVolumeFraction_dPressureString(); }
    static constexpr char const * dPhaseVolumeFraction_dGlobalCompDensityString() { return CompositionalMultiphaseFlow::viewKeyStruct::dPhaseVolumeFraction_dGlobalCompDensityString(); }

    // global component fractions
    static constexpr char const * globalCompFractionString() { return CompositionalMultiphaseFlow::viewKeyStruct::globalCompFractionString(); }
    static constexpr char const * dGlobalCompFraction_dGlobalCompDensityString() { return CompositionalMultiphaseFlow::viewKeyStruct::dGlobalCompFraction_dGlobalCompDensityString(); }
>>>>>>> 31787b73

    // total mass densities
    static constexpr char const * totalMassDensityString() { return "totalMassDensity"; }
    static constexpr char const * dTotalMassDensity_dPressureString() { return "dTotalMassDensity_dPressure"; }
    static constexpr char const * dTotalMassDensity_dGlobalCompDensityString() { return "dTotalMassDensity_dComp"; }

    // perforation rates and derivatives
    static constexpr char const * compPerforationRateString() { return "compPerforationRate"; }
    static constexpr char const * dCompPerforationRate_dPresString() { return "dCompPerforationRate_dPres"; }
    static constexpr char const * dCompPerforationRate_dCompString() { return "dCompPerforationRate_dComp"; }

    // control data
    static constexpr char const * currentBHPString() { return "currentBHP"; }
    static constexpr char const * dCurrentBHP_dPresString() { return "dCurrentBHP_dPres"; }
    static constexpr char const * dCurrentBHP_dCompDensString() { return "dCurrentBHP_dCompDens"; }

    static constexpr char const * currentPhaseVolRateString() { return "currentPhaseVolumetricRate"; }
    static constexpr char const * dCurrentPhaseVolRate_dPresString() { return "dCurrentPhaseVolumetricRate_dPres"; }
    static constexpr char const * dCurrentPhaseVolRate_dCompDensString() { return "dCurrentPhaseVolumetricRate_dCompDens"; }
    static constexpr char const * dCurrentPhaseVolRate_dRateString() { return "dCurrentPhaseVolumetricRate_dRate"; }

    static constexpr char const * currentTotalVolRateString() { return "currentTotalVolumetricRate"; }
    static constexpr char const * dCurrentTotalVolRate_dPresString() { return "dCurrentTotalVolumetricRate_dPres"; }
    static constexpr char const * dCurrentTotalVolRate_dCompDensString() { return "dCurrentTotalVolumetricRate_dCompDens"; }
    static constexpr char const * dCurrentTotalVolRate_dRateString() { return "dCurrentTotalVolumetricRate_dRate"; }

  } viewKeysCompMultiphaseWell;

protected:

  virtual void postProcessInput() override;

  virtual void initializePreSubGroups() override;

  virtual void initializePostInitialConditionsPreSubGroups() override;

  /**
   * @brief Checks constitutive models for consistency
   * @param meshLevel reference to the mesh
   * @param cm        reference to the global constitutive model manager
   *
   * This function will produce an error if one of the well constitutive models
   * (fluid, relperm) is incompatible with the corresponding models in reservoir
   * regions connected to that particular well.
   */
  void validateConstitutiveModels( MeshLevel const & meshLevel, constitutive::ConstitutiveManager const & cm ) const;

  /**
   * @brief Checks injection streams for validity (compositions sum to one)
   * @param meshLevel reference to the mesh
   */
  void validateInjectionStreams( MeshLevel const & meshLevel ) const;

  /**
   * @brief Make sure that the well constraints are compatible
   * @param meshLevel the mesh level object (to loop over wells)
   * @param fluid the fluid model (to get the target phase index)
   */
  void validateWellConstraints( MeshLevel const & meshLevel, constitutive::MultiFluidBase const & fluid );

private:

  /**
   * @brief Compute all the perforation rates for this well
   * @param well the well with its perforations
   */
  void computePerforationRates( WellElementSubRegion & subRegion, localIndex const targetIndex );

  /**
   * @brief Setup stored reservoir views into domain data for the current step
   */
  void resetViews( DomainPartition & domain ) override;

  /**
   * @brief Initialize all the primary and secondary variables in all the wells
   * @param domain the domain containing the well manager to access individual wells
   */
  void initializeWells( DomainPartition & domain ) override;

  /**
   * @brief Resize the allocated multidimensional fields
   * @param well the well for which the fields are resized
   */
  void resizeFields( WellElementSubRegion & subRegion );

  /// the max number of fluid phases
  localIndex m_numPhases;

  /// the number of fluid components
  localIndex m_numComponents;

  /// the (uniform) temperature
  real64 m_temperature;

  /// flag indicating whether mass or molar formulation should be used
  integer m_useMass;

  /// list of relative permeability model names per target region
  array1d< string > m_relPermModelNames;

  /// maximum (absolute) change in a component fraction between two Newton iterations
  real64 m_maxCompFracChange;

  /// maximum (relative) change in pressure between two Newton iterations
  real64 m_maxRelativePresChange;

  /// minimum value of the scaling factor obtained by enforcing maxCompFracChange
  real64 m_minScalingFactor;

  /// flag indicating whether local (cell-wise) chopping of negative compositions is allowed
  integer m_allowCompDensChopping;

  /// index of the target phase, used to impose the phase rate constraint
  localIndex m_targetPhaseIndex;

  /// views into reservoir primary variable fields

  ElementRegionManager::ElementViewAccessor< arrayView1d< real64 const > > m_resPres;
  ElementRegionManager::ElementViewAccessor< arrayView1d< real64 const > > m_deltaResPres;

  ElementRegionManager::ElementViewAccessor< arrayView2d< real64 const > > m_resCompDens;

  /// views into other reservoir variable fields

  ElementRegionManager::ElementViewAccessor< arrayView2d< real64 const > > m_resPhaseVolFrac;
  ElementRegionManager::ElementViewAccessor< arrayView2d< real64 const > > m_dResPhaseVolFrac_dPres;
  ElementRegionManager::ElementViewAccessor< arrayView3d< real64 const > > m_dResPhaseVolFrac_dCompDens;

  ElementRegionManager::ElementViewAccessor< arrayView3d< real64 const > > m_dResCompFrac_dCompDens;

  ElementRegionManager::ElementViewAccessor< arrayView2d< real64 const > > m_resPhaseMob;
  ElementRegionManager::ElementViewAccessor< arrayView2d< real64 const > > m_dResPhaseMob_dPres;
  ElementRegionManager::ElementViewAccessor< arrayView3d< real64 const > > m_dResPhaseMob_dCompDens;

  /// views into reservoir material fields

  ElementRegionManager::ElementViewAccessor< arrayView3d< real64 const > > m_resPhaseDens;
  ElementRegionManager::ElementViewAccessor< arrayView3d< real64 const > > m_resPhaseMassDens;

  ElementRegionManager::ElementViewAccessor< arrayView3d< real64 const > > m_resPhaseVisc;
  ElementRegionManager::ElementViewAccessor< arrayView3d< real64 const > > m_dResPhaseVisc_dPres;
  ElementRegionManager::ElementViewAccessor< arrayView4d< real64 const > > m_dResPhaseVisc_dComp;

  ElementRegionManager::ElementViewAccessor< arrayView4d< real64 const > > m_resPhaseCompFrac;
  ElementRegionManager::ElementViewAccessor< arrayView4d< real64 const > > m_dResPhaseCompFrac_dPres;
  ElementRegionManager::ElementViewAccessor< arrayView5d< real64 const > > m_dResPhaseCompFrac_dComp;

  ElementRegionManager::ElementViewAccessor< arrayView3d< real64 const > > m_resPhaseRelPerm;
  ElementRegionManager::ElementViewAccessor< arrayView4d< real64 const > > m_dResPhaseRelPerm_dPhaseVolFrac;

};

} // namespace geosx


#endif //GEOSX_PHYSICSSOLVERS_FLUIDFLOW_WELLS_COMPOSITIONALMULTIPHASEWELL_HPP_<|MERGE_RESOLUTION|>--- conflicted
+++ resolved
@@ -190,11 +190,7 @@
 
   virtual string wellElementDofName() const override { return viewKeyStruct::dofFieldString(); }
 
-<<<<<<< HEAD
-  virtual string resElementDofName() const override { return CompositionalMultiphaseBase::viewKeyStruct::elemDofFieldString; }
-=======
-  virtual string resElementDofName() const override { return CompositionalMultiphaseFlow::viewKeyStruct::dofFieldString(); }
->>>>>>> 31787b73
+  virtual string resElementDofName() const override { return CompositionalMultiphaseBase::viewKeyStruct::elemDofFieldString(); }
 
   virtual localIndex numFluidComponents() const override { return m_numComponents; }
 
@@ -258,61 +254,31 @@
     static constexpr char const * dofFieldString() { return "compositionalWellVars"; }
 
     // inputs
-<<<<<<< HEAD
-    static constexpr auto temperatureString = "wellTemperature";
-    static constexpr auto useMassFlagString = CompositionalMultiphaseBase::viewKeyStruct::useMassFlagString;
-
-    static constexpr auto relPermNamesString  = CompositionalMultiphaseBase::viewKeyStruct::relPermNamesString;
-
-    static constexpr auto maxCompFracChangeString = CompositionalMultiphaseBase::viewKeyStruct::maxCompFracChangeString;
-    static constexpr auto maxRelativePresChangeString = "maxRelativePressureChange";
-    static constexpr auto allowLocalCompDensChoppingString = CompositionalMultiphaseBase::viewKeyStruct::allowLocalCompDensChoppingString;
+    static constexpr char const * temperatureString() { return "wellTemperature"; }
+    static constexpr char const * useMassFlagString() { return CompositionalMultiphaseBase::viewKeyStruct::useMassFlagString(); }
+
+    static constexpr char const * relPermNamesString() { return CompositionalMultiphaseBase::viewKeyStruct::relPermNamesString(); }
+
+    static constexpr char const * maxCompFracChangeString() { return CompositionalMultiphaseBase::viewKeyStruct::maxCompFracChangeString(); }
+    static constexpr char const * maxRelativePresChangeString() { return "maxRelativePressureChange"; }
+    static constexpr char const * allowLocalCompDensChoppingString() { return CompositionalMultiphaseBase::viewKeyStruct::allowLocalCompDensChoppingString(); }
 
     // primary solution field
-    static constexpr auto pressureString = CompositionalMultiphaseBase::viewKeyStruct::pressureString;
-    static constexpr auto deltaPressureString = CompositionalMultiphaseBase::viewKeyStruct::deltaPressureString;
-    static constexpr auto globalCompDensityString = CompositionalMultiphaseBase::viewKeyStruct::globalCompDensityString;
-    static constexpr auto deltaGlobalCompDensityString = CompositionalMultiphaseBase::viewKeyStruct::deltaGlobalCompDensityString;
-    static constexpr auto mixtureConnRateString = "wellElementMixtureConnectionRate";
-    static constexpr auto deltaMixtureConnRateString = "deltaWellElementMixtureConnectionRate";
-
-    // saturations
-    static constexpr auto phaseVolumeFractionString = CompositionalMultiphaseBase::viewKeyStruct::phaseVolumeFractionString;
-    static constexpr auto dPhaseVolumeFraction_dPressureString = CompositionalMultiphaseBase::viewKeyStruct::dPhaseVolumeFraction_dPressureString;
-    static constexpr auto dPhaseVolumeFraction_dGlobalCompDensityString =
-      CompositionalMultiphaseBase::viewKeyStruct::dPhaseVolumeFraction_dGlobalCompDensityString;
-
-    // global component fractions
-    static constexpr auto globalCompFractionString = CompositionalMultiphaseBase::viewKeyStruct::globalCompFractionString;
-    static constexpr auto dGlobalCompFraction_dGlobalCompDensityString =
-      CompositionalMultiphaseBase::viewKeyStruct::dGlobalCompFraction_dGlobalCompDensityString;
-=======
-    static constexpr char const * temperatureString() { return "wellTemperature"; }
-    static constexpr char const * useMassFlagString() { return CompositionalMultiphaseFlow::viewKeyStruct::useMassFlagString(); }
-
-    static constexpr char const * relPermNamesString() { return CompositionalMultiphaseFlow::viewKeyStruct::relPermNamesString(); }
-
-    static constexpr char const * maxCompFracChangeString() { return CompositionalMultiphaseFlow::viewKeyStruct::maxCompFracChangeString(); }
-    static constexpr char const * maxRelativePresChangeString() { return "maxRelativePressureChange"; }
-    static constexpr char const * allowLocalCompDensChoppingString() { return CompositionalMultiphaseFlow::viewKeyStruct::allowLocalCompDensChoppingString(); }
-
-    // primary solution field
-    static constexpr char const * pressureString() { return CompositionalMultiphaseFlow::viewKeyStruct::pressureString(); }
-    static constexpr char const * deltaPressureString() { return CompositionalMultiphaseFlow::viewKeyStruct::deltaPressureString(); }
-    static constexpr char const * globalCompDensityString() { return CompositionalMultiphaseFlow::viewKeyStruct::globalCompDensityString(); }
-    static constexpr char const * deltaGlobalCompDensityString() { return CompositionalMultiphaseFlow::viewKeyStruct::deltaGlobalCompDensityString(); }
+    static constexpr char const * pressureString() { return CompositionalMultiphaseBase::viewKeyStruct::pressureString(); }
+    static constexpr char const * deltaPressureString() { return CompositionalMultiphaseBase::viewKeyStruct::deltaPressureString(); }
+    static constexpr char const * globalCompDensityString() { return CompositionalMultiphaseBase::viewKeyStruct::globalCompDensityString(); }
+    static constexpr char const * deltaGlobalCompDensityString() { return CompositionalMultiphaseBase::viewKeyStruct::deltaGlobalCompDensityString(); }
     static constexpr char const * mixtureConnRateString() { return "wellElementMixtureConnectionRate"; }
     static constexpr char const * deltaMixtureConnRateString() { return "deltaWellElementMixtureConnectionRate"; }
 
     // saturations
-    static constexpr char const * phaseVolumeFractionString() { return CompositionalMultiphaseFlow::viewKeyStruct::phaseVolumeFractionString(); }
-    static constexpr char const * dPhaseVolumeFraction_dPressureString() { return CompositionalMultiphaseFlow::viewKeyStruct::dPhaseVolumeFraction_dPressureString(); }
-    static constexpr char const * dPhaseVolumeFraction_dGlobalCompDensityString() { return CompositionalMultiphaseFlow::viewKeyStruct::dPhaseVolumeFraction_dGlobalCompDensityString(); }
+    static constexpr char const * phaseVolumeFractionString() { return CompositionalMultiphaseBase::viewKeyStruct::phaseVolumeFractionString(); }
+    static constexpr char const * dPhaseVolumeFraction_dPressureString() { return CompositionalMultiphaseBase::viewKeyStruct::dPhaseVolumeFraction_dPressureString(); }
+    static constexpr char const * dPhaseVolumeFraction_dGlobalCompDensityString() { return CompositionalMultiphaseBase::viewKeyStruct::dPhaseVolumeFraction_dGlobalCompDensityString(); }
 
     // global component fractions
-    static constexpr char const * globalCompFractionString() { return CompositionalMultiphaseFlow::viewKeyStruct::globalCompFractionString(); }
-    static constexpr char const * dGlobalCompFraction_dGlobalCompDensityString() { return CompositionalMultiphaseFlow::viewKeyStruct::dGlobalCompFraction_dGlobalCompDensityString(); }
->>>>>>> 31787b73
+    static constexpr char const * globalCompFractionString() { return CompositionalMultiphaseBase::viewKeyStruct::globalCompFractionString(); }
+    static constexpr char const * dGlobalCompFraction_dGlobalCompDensityString() { return CompositionalMultiphaseBase::viewKeyStruct::dGlobalCompFraction_dGlobalCompDensityString(); }
 
     // total mass densities
     static constexpr char const * totalMassDensityString() { return "totalMassDensity"; }
