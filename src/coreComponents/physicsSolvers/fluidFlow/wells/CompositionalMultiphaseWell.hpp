--- conflicted
+++ resolved
@@ -303,8 +303,6 @@
 
   virtual void initializePostInitialConditionsPreSubGroups() override;
 
-<<<<<<< HEAD
-=======
   /*
    * @brief Utility function that checks the consistency of the constitutive models
    * @param[in] domain the domain partition
@@ -315,7 +313,6 @@
    */
   void validateConstitutiveModels( DomainPartition const & domain ) const;
 
->>>>>>> 8ff5ccf3
   /**
    * @brief Checks injection streams for validity (compositions sum to one)
    * @param meshLevel reference to the mesh
