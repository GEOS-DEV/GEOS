--- conflicted
+++ resolved
@@ -258,13 +258,6 @@
 
     // inputs
 
-<<<<<<< HEAD
-    static constexpr char const * temperatureString() { return "wellTemperature"; }
-
-    static constexpr char const * deltaTemperatureString() { return "deltaWellTemperature"; }
-
-=======
->>>>>>> 04075f3a
     static constexpr char const * useMassFlagString() { return CompositionalMultiphaseBase::viewKeyStruct::useMassFlagString(); }
 
     static constexpr char const * relPermNamesString() { return CompositionalMultiphaseBase::viewKeyStruct::relPermNamesString(); }
