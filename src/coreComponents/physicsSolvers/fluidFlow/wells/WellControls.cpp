/*
 * ------------------------------------------------------------------------------------------------------------
 * SPDX-License-Identifier: LGPL-2.1-only
 *
 * Copyright (c) 2018-2020 Lawrence Livermore National Security LLC
 * Copyright (c) 2018-2020 The Board of Trustees of the Leland Stanford Junior University
 * Copyright (c) 2018-2020 Total, S.A
 * Copyright (c) 2019-     GEOSX Contributors
 * All rights reserved
 *
 * See top level LICENSE, COPYRIGHT, CONTRIBUTORS, NOTICE, and ACKNOWLEDGEMENTS files for details.
 * ------------------------------------------------------------------------------------------------------------
 */

/*
 * @file WellControls.cpp
 */

#include "WellControls.hpp"
#include "dataRepository/InputFlags.hpp"

namespace geosx
{

using namespace dataRepository;

WellControls::WellControls( string const & name, Group * const parent )
  : Group( name, parent ),
  m_type( Type::PRODUCER ),
  m_refElevation( 0.0 ),
  m_refGravCoef( 0.0 ),
  m_currentControl( Control::BHP ),
  m_targetBHP( 0.0 ),
  m_targetTotalRate( 0.0 ),
  m_targetPhaseRate( 0.0 ),
  m_targetPhaseName( "" ),
  m_useSurfaceConditions( 0 )
{
  setInputFlags( InputFlags::OPTIONAL_NONUNIQUE );

  registerWrapper( viewKeyStruct::typeString, &m_type )->
    setInputFlag( InputFlags::REQUIRED )->
    setDescription( "Well type. Valid options:\n* " + EnumStrings< Type >::concat( "\n* " ) );

  registerWrapper( viewKeyStruct::controlString, &m_currentControl )->
    setInputFlag( InputFlags::REQUIRED )->
    setDescription( "Well control. Valid options:\n* " + EnumStrings< Control >::concat( "\n* " ) );

  registerWrapper( viewKeyStruct::targetBHPString, &m_targetBHP )->
    setDefaultValue( -1 )->
    setInputFlag( InputFlags::REQUIRED )->
    setDescription( "Target bottom-hole pressure" );

  registerWrapper( viewKeyStruct::targetTotalRateString, &m_targetTotalRate )->
    setDefaultValue( 0.0 )->
    setInputFlag( InputFlags::OPTIONAL )->
    setDescription( "Target total volumetric rate" );

  registerWrapper( viewKeyStruct::targetPhaseRateString, &m_targetPhaseRate )->
    setDefaultValue( 0.0 )->
    setInputFlag( InputFlags::OPTIONAL )->
    setDescription( "Target phase volumetric rate" );

  registerWrapper( viewKeyStruct::targetPhaseNameString, &m_targetPhaseName )->
    setDefaultValue( "" )->
    setInputFlag( InputFlags::OPTIONAL )->
    setDescription( "Name of the target phase" );


  registerWrapper( viewKeyStruct::refElevString, &m_refElevation )->
    setDefaultValue( -1 )->
    setInputFlag( InputFlags::REQUIRED )->
    setDescription( "Reference elevation where BHP control is enforced" );

  registerWrapper( viewKeyStruct::useSurfaceConditionsString, &m_useSurfaceConditions )->
    setDefaultValue( 0 )->
    setInputFlag( InputFlags::OPTIONAL )->
    setDescription( "Flag to specify whether rates are checked at surface or reservoir conditions.\n"
                    "Equal to 1 for surface conditions, and to 0 for reservoir conditions" );

  registerWrapper( viewKeyStruct::injectionStreamString, &m_injectionStream )->
    setDefaultValue( -1 )->
    setSizedFromParent( 0 )->
    setInputFlag( InputFlags::OPTIONAL )->
    setDescription( "Global component densities for the injection stream" );

}


WellControls::~WellControls()
{}

void WellControls::SwitchToBHPControl( real64 const & val )
{
  m_currentControl = Control::BHP;
  m_targetBHP = val;
}

<<<<<<< HEAD
void WellControls::SwitchToTotalRateControl( real64 const & val )
=======
void WellControls::setControl( Control control,
                               real64 const & val )
>>>>>>> 95da0775
{
  m_currentControl = Control::TOTALVOLRATE;
  m_targetTotalRate = val;
}

void WellControls::SwitchToPhaseRateControl( real64 const & val )
{
  m_currentControl = Control::PHASEVOLRATE;
  m_targetPhaseRate = val;
}

void WellControls::postProcessInput()
{
  // 3.a) check target BHP
  if( m_targetBHP < 0 )
  {
    GEOSX_ERROR( "Target bottom-hole pressure for well "<< getName() << " is negative" );
  }

  // 3.b) check target rates
  if( m_targetTotalRate < 0 )
  {
    GEOSX_ERROR( "Target rate for well "<< getName() << " is negative" );
  }
  if( m_targetPhaseRate < 0 )
  {
    GEOSX_ERROR( "Target oil rate for well "<< getName() << " is negative" );
  }

  // 4) check injection stream
  if( !m_injectionStream.empty())
  {
    real64 sum = 0.0;
    for( localIndex ic = 0; ic < m_injectionStream.size(); ++ic )
    {
      GEOSX_ERROR_IF( m_injectionStream[ic] < 0.0 || m_injectionStream[ic] > 1.0,
                      "Invalid injection stream for well " << getName() );
      sum += m_injectionStream[ic];
    }
    GEOSX_ERROR_IF( std::abs( 1.0 - sum ) > std::numeric_limits< real64 >::epsilon(),
                    "Invalid injection stream for well " << getName() );
  }

  // 5) check the flag for surface / reservoir conditions
  GEOSX_ERROR_IF( m_useSurfaceConditions != 0 && m_useSurfaceConditions != 1,
                  "The flag to select surface/reservoir conditions must be equal to 0 or 1" );

  // 6) check that at least one rate constraint has been defined
  GEOSX_ERROR_IF( m_targetPhaseRate <= 0.0 && m_targetTotalRate <= 0.0,
                  "You need to specify a phase rate constraint for producers, and a total rate constraint for injectors" );

<<<<<<< HEAD
}


void WellControls::InitializePostInitialConditions_PreSubGroups( Group * const GEOSX_UNUSED_PARAM( rootGroup ) )
=======
void WellControls::initializePostInitialConditionsPreSubGroups( Group * const GEOSX_UNUSED_PARAM( rootGroup ) )
{
  // for a producer, the solvers compute negative rates, so we adjust the input here
  if( getType() == Type::PRODUCER && m_targetRate > 0.0 )
  {
    m_targetRate *= -1;
  }
}


void WellControls::debug() const
>>>>>>> 95da0775
{
  // for a producer, the solvers compute negative rates, so we adjust the input here
  if( GetType() == Type::PRODUCER
      && (m_targetPhaseRate > 0.0 || m_targetTotalRate > 0.0) )
  {
    m_targetTotalRate *= -1;
    m_targetPhaseRate *= -1;
  }
}

} //namespace geosx<|MERGE_RESOLUTION|>--- conflicted
+++ resolved
@@ -90,24 +90,19 @@
 WellControls::~WellControls()
 {}
 
-void WellControls::SwitchToBHPControl( real64 const & val )
+void WellControls::switchToBHPControl( real64 const & val )
 {
   m_currentControl = Control::BHP;
   m_targetBHP = val;
 }
 
-<<<<<<< HEAD
-void WellControls::SwitchToTotalRateControl( real64 const & val )
-=======
-void WellControls::setControl( Control control,
-                               real64 const & val )
->>>>>>> 95da0775
+void WellControls::switchToTotalRateControl( real64 const & val )
 {
   m_currentControl = Control::TOTALVOLRATE;
   m_targetTotalRate = val;
 }
 
-void WellControls::SwitchToPhaseRateControl( real64 const & val )
+void WellControls::switchToPhaseRateControl( real64 const & val )
 {
   m_currentControl = Control::PHASEVOLRATE;
   m_targetPhaseRate = val;
@@ -153,27 +148,13 @@
   GEOSX_ERROR_IF( m_targetPhaseRate <= 0.0 && m_targetTotalRate <= 0.0,
                   "You need to specify a phase rate constraint for producers, and a total rate constraint for injectors" );
 
-<<<<<<< HEAD
 }
 
 
-void WellControls::InitializePostInitialConditions_PreSubGroups( Group * const GEOSX_UNUSED_PARAM( rootGroup ) )
-=======
 void WellControls::initializePostInitialConditionsPreSubGroups( Group * const GEOSX_UNUSED_PARAM( rootGroup ) )
 {
   // for a producer, the solvers compute negative rates, so we adjust the input here
-  if( getType() == Type::PRODUCER && m_targetRate > 0.0 )
-  {
-    m_targetRate *= -1;
-  }
-}
-
-
-void WellControls::debug() const
->>>>>>> 95da0775
-{
-  // for a producer, the solvers compute negative rates, so we adjust the input here
-  if( GetType() == Type::PRODUCER
+  if( getType() == Type::PRODUCER
       && (m_targetPhaseRate > 0.0 || m_targetTotalRate > 0.0) )
   {
     m_targetTotalRate *= -1;
