--- conflicted
+++ resolved
@@ -232,10 +232,6 @@
    * @brief Recompute all dependent quantities from primary variables (including constitutive models)
    * @param subRegion the well subRegion containing the well elements and their associated fields
    */
-<<<<<<< HEAD
-  virtual void updateSubRegionState( MeshLevel const & meshLevel,
-                                     WellElementSubRegion & subRegion ) = 0;
-=======
   virtual void updateSubRegionState( WellElementSubRegion & subRegion ) = 0;
 
   /**
@@ -243,7 +239,6 @@
    * @param domain the domain containing the mesh and fields
    */
   virtual void computePerforationRates( DomainPartition & domain ) = 0;
->>>>>>> bb16d72e
 
   /**
    * @brief Backup current values of all constitutive fields that participate in the accumulation term
