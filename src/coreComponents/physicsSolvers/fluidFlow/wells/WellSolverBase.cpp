/*
 * ------------------------------------------------------------------------------------------------------------
 * SPDX-License-Identifier: LGPL-2.1-only
 *
 * Copyright (c) 2018-2020 Lawrence Livermore National Security LLC
 * Copyright (c) 2018-2020 The Board of Trustees of the Leland Stanford Junior University
 * Copyright (c) 2018-2020 TotalEnergies
 * Copyright (c) 2019-     GEOSX Contributors
 * All rights reserved
 *
 * See top level LICENSE, COPYRIGHT, CONTRIBUTORS, NOTICE, and ACKNOWLEDGEMENTS files for details.
 * ------------------------------------------------------------------------------------------------------------
 */

/**
 * @file WellSolverBase.cpp
 */

#include "WellSolverBase.hpp"

#include "mesh/DomainPartition.hpp"
#include "mesh/PerforationFields.hpp"
#include "mesh/WellElementRegion.hpp"
#include "mesh/WellElementSubRegion.hpp"
#include "physicsSolvers/fluidFlow/FlowSolverBase.hpp"
#include "physicsSolvers/fluidFlow/FlowSolverBaseFields.hpp"
#include "physicsSolvers/fluidFlow/wells/WellControls.hpp"
#include "physicsSolvers/fluidFlow/wells/WellSolverBaseFields.hpp"
#include "physicsSolvers/fluidFlow/wells/ThermalCompositionalMultiphaseWellKernels.hpp"
#include "fileIO/Outputs/OutputBase.hpp"

namespace geos
{

using namespace dataRepository;
using namespace constitutive;

WellSolverBase::WellSolverBase( string const & name,
                                Group * const parent )
  : SolverBase( name, parent ),
m_numPhases( 0 ),
  m_numComponents( 0 ),
  m_numDofPerWellElement( 0 ),
  m_numDofPerResElement( 0 ),
  m_isThermal( 0 ),
  m_ratesOutputDir( joinPath( OutputBase::getOutputDirectory(), name + "_rates" ))
{
<<<<<<< HEAD
  this->getWrapper< string >( viewKeyStruct::discretizationString()).setInputFlag( InputFlags::FALSE );

  registerWrapper( viewKeyStruct::isThermalString(), &m_isThermal ).
    setApplyDefaultValue( 0 ).
    setInputFlag( InputFlags::OPTIONAL ).
    setDescription( "Flag indicating whether the problem is thermal or not." );
=======
  this->getWrapper< string >( viewKeyStruct::discretizationString() ).
    setInputFlag( InputFlags::FALSE );

  this->registerWrapper( viewKeyStruct::writeCSVFlagString(), &m_writeCSV ).
    setApplyDefaultValue( 0 ).
    setInputFlag( dataRepository::InputFlags::OPTIONAL ).
    setDescription( "Write rates into a CSV file" );
>>>>>>> d3783ad1
}

Group *WellSolverBase::createChild( string const & childKey, string const & childName )
{
  Group *rval = nullptr;

  if( childKey == keys::wellControls )
  {
    rval = &registerGroup< WellControls >( childName );
  }
  else
  {
    SolverBase::createChild( childKey, childName );
  }
  return rval;
}

void WellSolverBase::expandObjectCatalogs()
{
  createChild( keys::wellControls, keys::wellControls );
}

WellSolverBase::~WellSolverBase() = default;

void WellSolverBase::postProcessInput()
{
  SolverBase::postProcessInput();

  // 1. Set key dimensions of the problem
  m_numDofPerWellElement = m_isThermal ?    m_numComponents + 2 : m_numComponents + 1; // 1 pressure  connectionRate + temp if thermal
  m_numDofPerResElement = m_isThermal ? m_numComponents  + 1: m_numComponents;   // 1 pressure   + temp if thermal


  // create dir for rates output
  if( m_writeCSV > 0 )
  {
    if( MpiWrapper::commRank() == 0 )
    {
      makeDirsForPath( m_ratesOutputDir );
    }
    // wait till the dir is created by rank 0
    MPI_Barrier( MPI_COMM_WORLD );
  }
}

void WellSolverBase::registerDataOnMesh( Group & meshBodies )
{
  SolverBase::registerDataOnMesh( meshBodies );

  //this->registerWrapper( viewKeyStruct::isThermalString(), &m_isThermal ).
  //setApplyDefaultValue( 0 ).
  //setInputFlag( InputFlags::OPTIONAL ).
  //  setDescription( "Flag indicating whether the problem is thermal or not. Set isThermal=\"1\" to enable the thermal coupling" );

  forDiscretizationOnMeshTargets( meshBodies, [&]( string const &,
                                                   MeshLevel & meshLevel,
                                                   arrayView1d< string const > const & regionNames )
  {

    ElementRegionManager & elementRegionManager = meshLevel.getElemManager();
    elementRegionManager.forElementSubRegions< WellElementSubRegion >( regionNames,
                                                                       [&]( localIndex const,
                                                                            WellElementSubRegion & subRegion )
    {

      subRegion.registerField< fields::well::gravityCoefficient >( getName() );

      subRegion.registerWrapper< string >( viewKeyStruct::fluidNamesString() ).
        setPlotLevel( PlotLevel::NOPLOT ).
        setRestartFlags( RestartFlags::NO_WRITE ).
        setSizedFromParent( 0 );

      PerforationData * const perforationData = subRegion.getPerforationData();
      perforationData->registerField< fields::well::gravityCoefficient >( getName() );
    } );
  } );
}

void WellSolverBase::setConstitutiveNamesCallSuper( ElementSubRegionBase & subRegion ) const
{
  SolverBase::setConstitutiveNamesCallSuper( subRegion );
  subRegion.registerWrapper< string >( viewKeyStruct::fluidNamesString()).setPlotLevel( PlotLevel::NOPLOT ).setRestartFlags( RestartFlags::NO_WRITE ).setSizedFromParent( 0 );
}

void WellSolverBase::setupDofs( DomainPartition const & domain,
                                DofManager & dofManager ) const
{
  map< std::pair< string, string >, array1d< string > > meshTargets;
  forDiscretizationOnMeshTargets( domain.getMeshBodies(), [&]( string const & meshBodyName,
                                                               MeshLevel const & meshLevel,
                                                               arrayView1d< string const > const & regionNames )
  {
    array1d< string > regions;
    ElementRegionManager const & elementRegionManager = meshLevel.getElemManager();
    elementRegionManager.forElementRegions< WellElementRegion >( regionNames,
                                                                 [&]( localIndex const,
                                                                      WellElementRegion const & region )
    {
      regions.emplace_back( region.getName() );
    } );
    auto const key = std::make_pair( meshBodyName, meshLevel.getName());
    meshTargets[key] = std::move( regions );
  } );

  dofManager.addField( wellElementDofName(),
                       FieldLocation::Elem,
                       numDofPerWellElement(),
                       meshTargets );

  dofManager.addCoupling( wellElementDofName(),
                          wellElementDofName(),
                          DofManager::Connector::Node );
}

void WellSolverBase::implicitStepSetup( real64 const & time_n,
                                        real64 const & dt,
                                        DomainPartition & domain )
{
  // Initialize the primary and secondary variables for the first time step

  initializeWells( domain, time_n, dt );
}


void WellSolverBase::shutInWell( real64 const time_n,
                                 real64 const dt,
                                 DomainPartition const & domain,
                                 DofManager const & dofManager,
                                 CRSMatrixView< real64, globalIndex const > const & localMatrix,
                                 arrayView1d< real64 > const & localRhs )
{
  GEOS_MARK_FUNCTION;
  GEOS_UNUSED_VAR( time_n );
  GEOS_UNUSED_VAR( dt );

  string const wellDofKey = dofManager.getKey( wellElementDofName() );

  forDiscretizationOnMeshTargets( domain.getMeshBodies(), [&] ( string const &,
                                                                MeshLevel const & mesh,
                                                                arrayView1d< string const > const & regionNames )
  {

    ElementRegionManager const & elemManager = mesh.getElemManager();

    elemManager.forElementSubRegions< WellElementSubRegion >( regionNames,
                                                              [&]( localIndex const,
                                                                   WellElementSubRegion const & subRegion )
    {

      globalIndex const rankOffset = dofManager.rankOffset();

      arrayView1d< integer const > const ghostRank =
        subRegion.getReference< array1d< integer > >( ObjectManagerBase::viewKeyStruct::ghostRankString() );
      arrayView1d< globalIndex const > const dofNumber =
        subRegion.getReference< array1d< globalIndex > >( wellDofKey );

      forAll< parallelDevicePolicy<> >( subRegion.size(), [=] GEOS_HOST_DEVICE ( localIndex const ei )
      {
        if( ghostRank[ei] >= 0 )
        {
          return;
        }

        globalIndex const dofIndex = dofNumber[ei];
        localIndex const localRow = dofIndex - rankOffset;


        real64 unity = 1.0;
        for( integer i=0; i < m_numDofPerWellElement; i++ )
        {
          globalIndex const cindex =  dofNumber[ei] + i;
          globalIndex const rindex = localRow+i;
          localMatrix.template addToRow< serialAtomic >( rindex,
                                                         &cindex,
                                                         &unity,
                                                         1 );
          localRhs[cindex] = 0.0;
        }

      } );
    } );
  } );
}


void WellSolverBase::assembleSystem( real64 const time,
                                     real64 const dt,
                                     DomainPartition & domain,
                                     DofManager const & dofManager,
                                     CRSMatrixView< real64, globalIndex const > const & localMatrix,
                                     arrayView1d< real64 > const & localRhs )
{
  GEOS_MARK_FUNCTION;
  if( false && m_isThermal )
  {
    integer const useTotalMassEquation = 1;
    string const wellDofKey = dofManager.getKey( wellElementDofName());
    forDiscretizationOnMeshTargets( domain.getMeshBodies(), [&]( string const &,
                                                                 MeshLevel & mesh,
                                                                 arrayView1d< string const > const & regionNames )
    {
      mesh.getElemManager().forElementSubRegions< WellElementSubRegion >( regionNames,
                                                                          [&]( localIndex const,
                                                                               WellElementSubRegion & subRegion )
      {
        WellControls const & well_controls = getWellControls( subRegion );
        integer isProducer = well_controls.isProducer();
        string const dofKey = dofManager.getKey( CompositionalMultiphaseBase::viewKeyStruct::elemDofFieldString());
        string const & fluidName = subRegion.getReference< string >( viewKeyStruct::fluidNamesString());

        MultiFluidBase const & fluid = getConstitutiveModel< MultiFluidBase >( subRegion, fluidName );
        int numPhases = fluid.numFluidPhases();
        int numComponents = fluid.numFluidComponents();

        thermalCompositionalMultiphaseWellKernels::
          ElementBasedAssemblyKernelFactory::
          createAndLaunch< parallelDevicePolicy<> >( numComponents,
                                                     numPhases,
                                                     isProducer,
                                                     dofManager.rankOffset(),
                                                     useTotalMassEquation,
                                                     wellDofKey,
                                                     subRegion,
                                                     fluid,
                                                     localMatrix,
                                                     localRhs );
      } );
    } );
  }
  else if( 0 )
  {

    integer const useTotalMassEquation = 1;
    string const wellDofKey = dofManager.getKey( wellElementDofName());
    forDiscretizationOnMeshTargets( domain.getMeshBodies(), [&]( string const &,
                                                                 MeshLevel & mesh,
                                                                 arrayView1d< string const > const & regionNames )
    {
      mesh.getElemManager().forElementSubRegions< WellElementSubRegion >( regionNames,
                                                                          [&]( localIndex const,
                                                                               WellElementSubRegion & subRegion )
      {
        WellControls const & well_controls = getWellControls( subRegion );
        integer isProducer = well_controls.isProducer();
        string const & fluidName = subRegion.getReference< string >( viewKeyStruct::fluidNamesString());

        MultiFluidBase const & fluid = getConstitutiveModel< MultiFluidBase >( subRegion, fluidName );
        int numPhases = fluid.numFluidPhases();
        int numComponents = fluid.numFluidComponents();

        compositionalMultiphaseWellKernels::
          ElementBasedAssemblyKernelFactory::
          createAndLaunch< parallelDevicePolicy<> >( numComponents,
                                                     numPhases,
                                                     isProducer,
                                                     dofManager.rankOffset(),
                                                     useTotalMassEquation,
                                                     wellDofKey,
                                                     subRegion,
                                                     fluid,
                                                     localMatrix,
                                                     localRhs );
      } );
    } );
    // then assemble the pressure relations between well elements
    assemblePressureRelations( time, dt, domain, dofManager, localMatrix, localRhs );

    // then compute the perforation rates (later assembled by the coupled solver)
    computePerforationRates( time, dt, domain );

    // then assemble the flux terms in the mass balance equations
    assembleFluxTerms( time, dt, domain, dofManager, localMatrix, localRhs );

  }
  else if( 0 )
  {
    integer const useTotalMassEquation = 1;
    string const wellDofKey = dofManager.getKey( wellElementDofName());
    if( 1 )
    {
    

    
    forDiscretizationOnMeshTargets( domain.getMeshBodies(), [&]( string const &,
                                                                 MeshLevel & mesh,
                                                                 arrayView1d< string const > const & regionNames )
    {
      mesh.getElemManager().forElementSubRegions< WellElementSubRegion >( regionNames,
                                                                          [&]( localIndex const,
                                                                               WellElementSubRegion & subRegion )
      {
          WellControls const & well_controls = getWellControls( subRegion );
          integer isProducer = well_controls.isProducer();
        string const & fluidName = subRegion.getReference< string >( viewKeyStruct::fluidNamesString());
        MultiFluidBase const & fluid = getConstitutiveModel< MultiFluidBase >( subRegion, fluidName );
        int numPhases = fluid.numFluidPhases();
        int numComponents = fluid.numFluidComponents();
        if( m_isThermal )
        {

        thermalCompositionalMultiphaseWellKernels::
          ElementBasedAssemblyKernelFactory::
          createAndLaunch< parallelDevicePolicy<> >( numComponents,
                                                     numPhases,
                                                         isProducer,
                                                     dofManager.rankOffset(),
                                                     useTotalMassEquation,
                                                     wellDofKey,
                                                     subRegion,
                                                     fluid,
                                                     localMatrix,
                                                     localRhs );
        }
        else
        {
        compositionalMultiphaseWellKernels::
          ElementBasedAssemblyKernelFactory::
          createAndLaunch< parallelDevicePolicy<> >( numComponents,
                                                     numPhases,
                                                         isProducer,
                                                     dofManager.rankOffset(),
                                                     useTotalMassEquation,
                                                     wellDofKey,
                                                     subRegion,
                                                     fluid,
                                                     localMatrix,
                                                     localRhs );
        }
      } );
    } );
    }
    else
    {
          // assemble the accumulation term in the mass balance equations
      assembleAccumulationTerms( time, dt, domain, dofManager, localMatrix, localRhs );

     // then assemble the volume balance equations
      assembleVolumeBalanceTerms( time, dt, domain, dofManager, localMatrix, localRhs );
    }
    // then assemble the pressure relations between well elements
    assemblePressureRelations( time, dt, domain, dofManager, localMatrix, localRhs );

    // then compute the perforation rates (later assembled by the coupled solver)
    computePerforationRates( time, dt, domain );

    // then assemble the flux terms in the mass balance equations
    // get a reference to the degree-of-freedom numbers
    if( 0 )
    {
          // then assemble the flux terms in the mass balance equations
      assembleFluxTerms( time, dt, domain, dofManager, localMatrix, localRhs );
    }
    else
    {
    forDiscretizationOnMeshTargets( domain.getMeshBodies(), [&]( string const &,
                                                                 MeshLevel & mesh,
                                                                 arrayView1d< string const > const & regionNames )
    {
      mesh.getElemManager().forElementSubRegions< WellElementSubRegion >( regionNames,
                                                                          [&]( localIndex const,
                                                                               WellElementSubRegion & subRegion )
      {
        WellControls const & well_controls = getWellControls( subRegion );
        string const & fluidName = subRegion.getReference< string >( viewKeyStruct::fluidNamesString());
        MultiFluidBase const & fluid = getConstitutiveModel< MultiFluidBase >( subRegion, fluidName );
        int numComponents = fluid.numFluidComponents();
        
           compositionalMultiphaseWellKernels::
           FaceBasedAssemblyKernelFactory::
           createAndLaunch< parallelDevicePolicy<> >( numComponents,
                                                    dt,
                                                    dofManager.rankOffset(),
                                                    useTotalMassEquation,
                                                    wellDofKey,
                                                    well_controls,
                                                    subRegion,
                                                    localMatrix,
                                                    localRhs );  
      } );
    } );
    }
  }
  else
  {
    // assemble the accumulation term in the mass balance equations
    assembleAccumulationTerms( time, dt, domain, dofManager, localMatrix, localRhs );

    // then assemble the volume balance equations
    assembleVolumeBalanceTerms( time, dt, domain, dofManager, localMatrix, localRhs );

    // then assemble the pressure relations between well elements
    assemblePressureRelations( time, dt, domain, dofManager, localMatrix, localRhs );

    // then compute the perforation rates (later assembled by the coupled solver)
    computePerforationRates( time, dt, domain );

    // then assemble the flux terms in the mass balance equations
    assembleFluxTerms( time, dt, domain, dofManager, localMatrix, localRhs );
  }

  // then apply a special treatment to the wells that are shut
  //shutDownWell( time, dt, domain, dofManager, localMatrix, localRhs );
}

void WellSolverBase::updateState( DomainPartition & domain )
{
  GEOS_MARK_FUNCTION;

  forDiscretizationOnMeshTargets( domain.getMeshBodies(), [&]( string const &,
                                                               MeshLevel & mesh,
                                                               arrayView1d< string const > const & regionNames )
  {
    mesh.getElemManager().forElementSubRegions< WellElementSubRegion >( regionNames, [&]( localIndex const,
                                                                                          WellElementSubRegion & subRegion )
    { updateSubRegionState( subRegion ); } );
  } );
}

void WellSolverBase::initializePostInitialConditionsPreSubGroups()
{
  SolverBase::initializePostInitialConditionsPreSubGroups();

  DomainPartition & domain = this->getGroupByPath< DomainPartition >( "/Problem/domain" );

  // make sure that nextWellElementIndex is up-to-date (will be used in well initialization and assembly)
  forDiscretizationOnMeshTargets( domain.getMeshBodies(), [&]( string const &,
                                                               MeshLevel & mesh,
                                                               arrayView1d< string const > const & regionNames )
  {
    mesh.getElemManager().forElementSubRegions< WellElementSubRegion >( regionNames, [&]( localIndex const,
                                                                                          WellElementSubRegion & subRegion )
    { subRegion.reconstructLocalConnectivity(); } );
  } );

  // Precompute solver-specific constant data (e.g. gravity-coefficient)
  precomputeData( domain );
}

void WellSolverBase::precomputeData( DomainPartition & domain )
{
  R1Tensor const gravVector = gravityVector();
  forDiscretizationOnMeshTargets( domain.getMeshBodies(), [&]( string const &,
                                                               MeshLevel & mesh,
                                                               arrayView1d< string const > const & regionNames )
  {
    mesh.getElemManager().forElementSubRegions< WellElementSubRegion >( regionNames, [&]( localIndex const,
                                                                                          WellElementSubRegion & subRegion )
    {
      PerforationData & perforationData = *subRegion.getPerforationData();
      WellControls & wellControls = getWellControls( subRegion );
      real64 const refElev = wellControls.getReferenceElevation();

      arrayView2d< real64 const > const wellElemLocation = subRegion.getElementCenter();
      arrayView1d< real64 > const wellElemGravCoef = subRegion.getField< fields::well::gravityCoefficient >();

      arrayView2d< real64 const > const perfLocation = perforationData.getField< fields::perforation::location >();
      arrayView1d< real64 > const perfGravCoef = perforationData.getField< fields::well::gravityCoefficient >();

      forAll< serialPolicy >( perforationData.size(), [=]( localIndex const iperf )
      {
        // precompute the depth of the perforations
        perfGravCoef[iperf] = LvArray::tensorOps::AiBi< 3 >( perfLocation[iperf], gravVector );
      } );

      forAll< serialPolicy >( subRegion.size(), [=]( localIndex const iwelem )
      {
        // precompute the depth of the well elements
        wellElemGravCoef[iwelem] = LvArray::tensorOps::AiBi< 3 >( wellElemLocation[iwelem], gravVector );
      } );

      // set the reference well element where the BHP control is applied
      wellControls.setReferenceGravityCoef( refElev * gravVector[2] );
    } );
  } );
}

WellControls & WellSolverBase::getWellControls( WellElementSubRegion const & subRegion )
{
  return this->getGroup< WellControls >( subRegion.getWellControlsName());
}

WellControls const & WellSolverBase::getWellControls( WellElementSubRegion const & subRegion ) const
{
  return this->getGroup< WellControls >( subRegion.getWellControlsName());
}

} // namespace geos<|MERGE_RESOLUTION|>--- conflicted
+++ resolved
@@ -45,14 +45,11 @@
   m_isThermal( 0 ),
   m_ratesOutputDir( joinPath( OutputBase::getOutputDirectory(), name + "_rates" ))
 {
-<<<<<<< HEAD
-  this->getWrapper< string >( viewKeyStruct::discretizationString()).setInputFlag( InputFlags::FALSE );
-
   registerWrapper( viewKeyStruct::isThermalString(), &m_isThermal ).
     setApplyDefaultValue( 0 ).
     setInputFlag( InputFlags::OPTIONAL ).
     setDescription( "Flag indicating whether the problem is thermal or not." );
-=======
+    
   this->getWrapper< string >( viewKeyStruct::discretizationString() ).
     setInputFlag( InputFlags::FALSE );
 
@@ -60,7 +57,6 @@
     setApplyDefaultValue( 0 ).
     setInputFlag( dataRepository::InputFlags::OPTIONAL ).
     setDescription( "Write rates into a CSV file" );
->>>>>>> d3783ad1
 }
 
 Group *WellSolverBase::createChild( string const & childKey, string const & childName )
