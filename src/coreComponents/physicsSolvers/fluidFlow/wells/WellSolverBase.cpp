--- conflicted
+++ resolved
@@ -82,14 +82,14 @@
                                     MeshLevel & meshLevel,
                                     arrayView1d< string const > const & regionNames )
   {
-<<<<<<< HEAD
 
     ElementRegionManager & elementRegionManager = meshLevel.getElemManager();
     elementRegionManager.forElementSubRegions< WellElementSubRegion >( regionNames,
                                                                        [&]( localIndex const,
                                                                             WellElementSubRegion & subRegion )
     {
-      subRegion.registerWrapper< array1d< real64 > >( viewKeyStruct::gravityCoefString() );
+
+    subRegion.registerExtrinsicData< extrinsicMeshData::well::gravityCoefficient >( getName() );
 
       subRegion.registerWrapper< string >( viewKeyStruct::fluidNamesString() ).
         setPlotLevel( PlotLevel::NOPLOT ).
@@ -97,14 +97,8 @@
         setSizedFromParent( 0 );
 
       PerforationData * const perforationData = subRegion.getPerforationData();
-      perforationData->registerWrapper< array1d< real64 > >( viewKeyStruct::gravityCoefString() );
-    } );
-=======
-    subRegion.registerExtrinsicData< extrinsicMeshData::well::gravityCoefficient >( getName() );
-
-    PerforationData * const perforationData = subRegion.getPerforationData();
-    perforationData->registerExtrinsicData< extrinsicMeshData::well::gravityCoefficient >( getName() );
->>>>>>> c0002e5c
+      perforationData->registerExtrinsicData< extrinsicMeshData::well::gravityCoefficient >( getName() );
+    } );
   } );
 }
 
@@ -190,15 +184,11 @@
                                                 MeshLevel & mesh,
                                                 arrayView1d< string const > const & regionNames )
   {
-<<<<<<< HEAD
     mesh.getElemManager().forElementSubRegions< WellElementSubRegion >( regionNames, [&]( localIndex const,
                                                                                           WellElementSubRegion & subRegion )
     {
-      updateSubRegionState( subRegion );
-    } );
-=======
-    updateSubRegionState( meshLevel, subRegion, targetIndex );
->>>>>>> c0002e5c
+      updateSubRegionState( mesh, subRegion );
+    } );
   } );
 
 
@@ -229,11 +219,6 @@
       subRegion.reconstructLocalConnectivity();
     } );
   } );
-<<<<<<< HEAD
-  // bind the stored reservoir views to the current domain
-  resetViews( domain );
-=======
->>>>>>> c0002e5c
 
   // Precompute solver-specific constant data (e.g. gravity-coefficient)
   precomputeData( domain );
@@ -253,26 +238,15 @@
       WellControls & wellControls = getWellControls( subRegion );
       real64 const refElev = wellControls.getReferenceElevation();
 
-<<<<<<< HEAD
-      arrayView2d< real64 const > const wellElemLocation = subRegion.getElementCenter();
-      arrayView1d< real64 > const wellElemGravCoef =
-        subRegion.getReference< array1d< real64 > >( viewKeyStruct::gravityCoefString() );
-=======
     arrayView2d< real64 const > const wellElemLocation = subRegion.getElementCenter();
     arrayView1d< real64 > const wellElemGravCoef =
       subRegion.getExtrinsicData< extrinsicMeshData::well::gravityCoefficient >();
->>>>>>> c0002e5c
-
-      arrayView2d< real64 const > const perfLocation =
-        perforationData.getReference< array2d< real64 > >( PerforationData::viewKeyStruct::locationString() );
-
-<<<<<<< HEAD
-      arrayView1d< real64 > const perfGravCoef =
-        perforationData.getReference< array1d< real64 > >( viewKeyStruct::gravityCoefString() );
-=======
+
+    arrayView2d< real64 const > const perfLocation =
+      perforationData.getReference< array2d< real64 > >( PerforationData::viewKeyStruct::locationString() );
+
     arrayView1d< real64 > const perfGravCoef =
       perforationData.getExtrinsicData< extrinsicMeshData::well::gravityCoefficient >();
->>>>>>> c0002e5c
 
       forAll< serialPolicy >( perforationData.size(), [=]( localIndex const iperf )
       {
