/*
 * ------------------------------------------------------------------------------------------------------------
 * SPDX-License-Identifier: LGPL-2.1-only
 *
 * Copyright (c) 2018-2020 Lawrence Livermore National Security LLC
 * Copyright (c) 2018-2020 The Board of Trustees of the Leland Stanford Junior University
 * Copyright (c) 2018-2020 TotalEnergies
 * Copyright (c) 2019-     GEOSX Contributors
 * All rights reserved
 *
 * See top level LICENSE, COPYRIGHT, CONTRIBUTORS, NOTICE, and ACKNOWLEDGEMENTS files for details.
 * ------------------------------------------------------------------------------------------------------------
 */

/**
 * @file WellSolverBase.cpp
 */

#include "WellSolverBase.hpp"

#include "mesh/DomainPartition.hpp"
#include "mesh/PerforationData.hpp"
#include "mesh/WellElementRegion.hpp"
#include "mesh/WellElementSubRegion.hpp"
#include "physicsSolvers/fluidFlow/FlowSolverBase.hpp"
#include "physicsSolvers/fluidFlow/FlowSolverBaseExtrinsicData.hpp"
#include "physicsSolvers/fluidFlow/wells/WellControls.hpp"
#include "physicsSolvers/fluidFlow/wells/WellSolverBaseExtrinsicData.hpp"

namespace geosx
{

using namespace dataRepository;
using namespace constitutive;

WellSolverBase::WellSolverBase( string const & name,
                                Group * const parent )
  : SolverBase( name, parent ),
  m_numDofPerWellElement( 0 ),
  m_numDofPerResElement( 0 ),
  m_currentTime( 0 ),
  m_currentDt( 0 )
{
  this->getWrapper< string >( viewKeyStruct::discretizationString() ).
    setInputFlag( InputFlags::FALSE );
}

Group * WellSolverBase::createChild( string const & childKey, string const & childName )
{
  Group * rval = nullptr;

  if( childKey == keys::wellControls )
  {
    rval = &registerGroup< WellControls >( childName );
  }
  else
  {
    SolverBase::createChild( childKey, childName );
  }
  return rval;
}

void WellSolverBase::expandObjectCatalogs()
{
  createChild( keys::wellControls, keys::wellControls );
}


WellSolverBase::~WellSolverBase() = default;

void WellSolverBase::postProcessInput()
{
  SolverBase::postProcessInput();
}

void WellSolverBase::registerDataOnMesh( Group & meshBodies )
{
  SolverBase::registerDataOnMesh( meshBodies );


  forMeshTargets( meshBodies, [&] ( string const &,
                                    MeshLevel & meshLevel,
                                    arrayView1d< string const > const & regionNames )
  {

    ElementRegionManager & elementRegionManager = meshLevel.getElemManager();
    elementRegionManager.forElementSubRegions< WellElementSubRegion >( regionNames,
                                                                       [&]( localIndex const,
                                                                            WellElementSubRegion & subRegion )
    {

      subRegion.registerExtrinsicData< extrinsicMeshData::well::gravityCoefficient >( getName() );

      subRegion.registerWrapper< string >( viewKeyStruct::fluidNamesString() ).
        setPlotLevel( PlotLevel::NOPLOT ).
        setRestartFlags( RestartFlags::NO_WRITE ).
        setSizedFromParent( 0 );

      PerforationData * const perforationData = subRegion.getPerforationData();
      perforationData->registerExtrinsicData< extrinsicMeshData::well::gravityCoefficient >( getName() );
    } );
  } );
}

void WellSolverBase::setConstitutiveNamesCallSuper( ElementSubRegionBase & subRegion ) const
{
  SolverBase::setConstitutiveNamesCallSuper( subRegion );
  subRegion.registerWrapper< string >( viewKeyStruct::fluidNamesString() ).
    setPlotLevel( PlotLevel::NOPLOT ).
    setRestartFlags( RestartFlags::NO_WRITE ).
    setSizedFromParent( 0 );
}

void WellSolverBase::setupDofs( DomainPartition const & domain,
                                DofManager & dofManager ) const
{
  map< string, array1d< string > > meshTargets;
  forMeshTargets( domain.getMeshBodies(), [&] ( string const & meshBodyName,
                                                MeshLevel const & meshLevel,
                                                arrayView1d< string const > const & regionNames )
  {
    array1d< string > regions;
    ElementRegionManager const & elementRegionManager = meshLevel.getElemManager();
    elementRegionManager.forElementRegions< WellElementRegion >( regionNames,
                                                                 [&]( localIndex const,
                                                                      WellElementRegion const & region )
    {
      regions.emplace_back( region.getName() );
    } );
    meshTargets[meshBodyName] = std::move( regions );
  } );

  dofManager.addField( wellElementDofName(),
                       DofManager::Location::Elem,
                       numDofPerWellElement(),
                       meshTargets );

  dofManager.addCoupling( wellElementDofName(),
                          wellElementDofName(),
                          DofManager::Connector::Node );
}

void WellSolverBase::implicitStepSetup( real64 const & time_n,
                                        real64 const & dt,
                                        DomainPartition & domain )
{
  // saved time and current dt for residual normalization and time-dependent tables
  m_currentDt = dt;
  m_currentTime = time_n;

  // Initialize the primary and secondary variables for the first time step
  if( time_n <= 0.0 )
  {
    initializeWells( domain );
  }

  // backup fields used in time derivative approximation
  forMeshTargets( domain.getMeshBodies(), [&] ( string const &,
                                                MeshLevel & mesh,
                                                arrayView1d< string const > const & regionNames )
  {
    backupFields( mesh, regionNames );
  } );
}

void WellSolverBase::assembleSystem( real64 const time,
                                     real64 const dt,
                                     DomainPartition & domain,
                                     DofManager const & dofManager,
                                     CRSMatrixView< real64, globalIndex const > const & localMatrix,
                                     arrayView1d< real64 > const & localRhs )
{
  // assemble the accumulation term in the mass balance equations
  assembleAccumulationTerms( domain, dofManager, localMatrix, localRhs );

  // then assemble the flux terms in the mass balance equations
  assembleFluxTerms( time, dt, domain, dofManager, localMatrix, localRhs );

  // then assemble the volume balance equations
  assembleVolumeBalanceTerms( domain, dofManager, localMatrix, localRhs );

  // then assemble the pressure relations between well elements
  assemblePressureRelations( domain, dofManager, localMatrix, localRhs );

  // then compute the perforation rates (later assembled by the coupled solver)
  computePerforationRates( domain );
}

void WellSolverBase::updateState( DomainPartition & domain )
{

  forMeshTargets( domain.getMeshBodies(), [&] ( string const &,
                                                MeshLevel & mesh,
                                                arrayView1d< string const > const & regionNames )
  {
    mesh.getElemManager().forElementSubRegions< WellElementSubRegion >( regionNames, [&]( localIndex const,
                                                                                          WellElementSubRegion & subRegion )
    {
<<<<<<< HEAD
      updateSubRegionState( mesh, subRegion );
    } );
  } );


=======
      updateSubRegionState( subRegion );
    } );
  } );
>>>>>>> bb16d72e
}

void WellSolverBase::initializePreSubGroups()
{
  SolverBase::initializePreSubGroups();

  FlowSolverBase const & flowSolver = getParent().getGroup< FlowSolverBase >( getFlowSolverName() );
  m_numDofPerResElement = flowSolver.numDofPerCell();
}

void WellSolverBase::initializePostInitialConditionsPreSubGroups()
{
  SolverBase::initializePostInitialConditionsPreSubGroups();

  DomainPartition & domain = this->getGroupByPath< DomainPartition >( "/Problem/domain" );

  // make sure that nextWellElementIndex is up-to-date (will be used in well initialization and assembly)
  forMeshTargets( domain.getMeshBodies(), [&] ( string const &,
                                                MeshLevel & mesh,
                                                arrayView1d< string const > const & regionNames )
  {
    mesh.getElemManager().forElementSubRegions< WellElementSubRegion >( regionNames, [&]( localIndex const,
                                                                                          WellElementSubRegion & subRegion )
    {
      subRegion.reconstructLocalConnectivity();
    } );
  } );

  // Precompute solver-specific constant data (e.g. gravity-coefficient)
  precomputeData( domain );
}

void WellSolverBase::precomputeData( DomainPartition & domain )
{
  R1Tensor const gravVector = gravityVector();
  forMeshTargets( domain.getMeshBodies(), [&] ( string const &,
                                                MeshLevel & mesh,
                                                arrayView1d< string const > const & regionNames )
  {
    mesh.getElemManager().forElementSubRegions< WellElementSubRegion >( regionNames, [&]( localIndex const,
                                                                                          WellElementSubRegion & subRegion )
    {
      PerforationData & perforationData = *subRegion.getPerforationData();
      WellControls & wellControls = getWellControls( subRegion );
      real64 const refElev = wellControls.getReferenceElevation();

      arrayView2d< real64 const > const wellElemLocation = subRegion.getElementCenter();
      arrayView1d< real64 > const wellElemGravCoef =
        subRegion.getExtrinsicData< extrinsicMeshData::well::gravityCoefficient >();

      arrayView2d< real64 const > const perfLocation =
        perforationData.getReference< array2d< real64 > >( PerforationData::viewKeyStruct::locationString() );

      arrayView1d< real64 > const perfGravCoef =
        perforationData.getExtrinsicData< extrinsicMeshData::well::gravityCoefficient >();

      forAll< serialPolicy >( perforationData.size(), [=]( localIndex const iperf )
      {
        // precompute the depth of the perforations
        perfGravCoef[iperf] = LvArray::tensorOps::AiBi< 3 >( perfLocation[iperf], gravVector );
      } );

      forAll< serialPolicy >( subRegion.size(), [=]( localIndex const iwelem )
      {
        // precompute the depth of the well elements
        wellElemGravCoef[iwelem] = LvArray::tensorOps::AiBi< 3 >( wellElemLocation[iwelem], gravVector );
      } );

      // set the reference well element where the BHP control is applied
      wellControls.setReferenceGravityCoef( refElev * gravVector[ 2 ] );

    } );
  } );
}

WellControls & WellSolverBase::getWellControls( WellElementSubRegion const & subRegion )
{ return this->getGroup< WellControls >( subRegion.getWellControlsName() ); }

WellControls const & WellSolverBase::getWellControls( WellElementSubRegion const & subRegion ) const
{ return this->getGroup< WellControls >( subRegion.getWellControlsName() ); }

} // namespace geosx<|MERGE_RESOLUTION|>--- conflicted
+++ resolved
@@ -196,17 +196,9 @@
     mesh.getElemManager().forElementSubRegions< WellElementSubRegion >( regionNames, [&]( localIndex const,
                                                                                           WellElementSubRegion & subRegion )
     {
-<<<<<<< HEAD
-      updateSubRegionState( mesh, subRegion );
-    } );
-  } );
-
-
-=======
       updateSubRegionState( subRegion );
     } );
   } );
->>>>>>> bb16d72e
 }
 
 void WellSolverBase::initializePreSubGroups()
