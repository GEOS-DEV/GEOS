/*
 * ------------------------------------------------------------------------------------------------------------
 * SPDX-License-Identifier: LGPL-2.1-only
 *
 * Copyright (c) 2018-2020 Lawrence Livermore National Security LLC
 * Copyright (c) 2018-2020 The Board of Trustees of the Leland Stanford Junior University
 * Copyright (c) 2018-2020 TotalEnergies
 * Copyright (c) 2019-     GEOSX Contributors
 * All rights reserved
 *
 * See top level LICENSE, COPYRIGHT, CONTRIBUTORS, NOTICE, and ACKNOWLEDGEMENTS files for details.
 * ------------------------------------------------------------------------------------------------------------
 */

/**
 * @file SinglePhaseWell.cpp
 */

#include "SinglePhaseWell.hpp"

#include "common/DataTypes.hpp"
#include "common/TimingMacros.hpp"
#include "constitutive/fluid/SingleFluidBase.hpp"
#include "constitutive/fluid/SingleFluidExtrinsicData.hpp"
#include "constitutive/fluid/singleFluidSelector.hpp"
#include "dataRepository/Group.hpp"
#include "mesh/DomainPartition.hpp"
#include "mesh/WellElementSubRegion.hpp"
#include "mesh/PerforationExtrinsicData.hpp"
#include "mesh/mpiCommunications/CommunicationTools.hpp"
#include "physicsSolvers/fluidFlow/FlowSolverBaseExtrinsicData.hpp"
#include "physicsSolvers/fluidFlow/wells/WellSolverBaseExtrinsicData.hpp"
#include "physicsSolvers/fluidFlow/wells/SinglePhaseWellExtrinsicData.hpp"
#include "physicsSolvers/fluidFlow/wells/SinglePhaseWellKernels.hpp"
#include "physicsSolvers/fluidFlow/wells/WellControls.hpp"

namespace geosx
{

using namespace dataRepository;
using namespace constitutive;
using namespace singlePhaseWellKernels;

SinglePhaseWell::SinglePhaseWell( const string & name,
                                  Group * const parent ):
  WellSolverBase( name, parent )
{
  m_numDofPerWellElement = 2;
}

void SinglePhaseWell::registerDataOnMesh( Group & meshBodies )
{
  WellSolverBase::registerDataOnMesh( meshBodies );

  // loop over the wells
  forMeshTargets( meshBodies, [&] ( string const &,
                                    MeshLevel & mesh,
                                    arrayView1d< string const > const & regionNames )
  {

    ElementRegionManager & elemManager = mesh.getElemManager();

    elemManager.forElementSubRegions< WellElementSubRegion >( regionNames,
                                                              [&]( localIndex const,
                                                                   WellElementSubRegion & subRegion )
    {
      subRegion.registerExtrinsicData< extrinsicMeshData::well::pressure_n >( getName() );
      subRegion.registerExtrinsicData< extrinsicMeshData::well::pressure >( getName() ).
        setRestartFlags( RestartFlags::WRITE_AND_READ );

      subRegion.registerExtrinsicData< extrinsicMeshData::well::temperature_n >( getName() );
      subRegion.registerExtrinsicData< extrinsicMeshData::well::temperature >( getName() );

      subRegion.registerExtrinsicData< extrinsicMeshData::well::connectionRate_n >( getName() );
      subRegion.registerExtrinsicData< extrinsicMeshData::well::connectionRate >( getName() );

      PerforationData & perforationData = *subRegion.getPerforationData();
      perforationData.registerExtrinsicData< extrinsicMeshData::well::perforationRate >( getName() );
      perforationData.registerExtrinsicData< extrinsicMeshData::well::dPerforationRate_dPres >( getName() ).
        reference().resizeDimension< 1 >( 2 );

      WellControls & wellControls = getWellControls( subRegion );
      wellControls.registerWrapper< real64 >( viewKeyStruct::currentBHPString() );
      wellControls.registerWrapper< real64 >( viewKeyStruct::dCurrentBHP_dPresString() );

      wellControls.registerWrapper< real64 >( viewKeyStruct::currentVolRateString() );
      wellControls.registerWrapper< real64 >( viewKeyStruct::dCurrentVolRate_dPresString() );
      wellControls.registerWrapper< real64 >( viewKeyStruct::dCurrentVolRate_dRateString() );

      string & fluidName = subRegion.getReference< string >( viewKeyStruct::fluidNamesString() );
      fluidName = getConstitutiveName< SingleFluidBase >( subRegion );
      GEOSX_ERROR_IF( fluidName.empty(), GEOSX_FMT( "Fluid model not found on subregion {}", subRegion.getName() ) );

    } );
  } );
}

void SinglePhaseWell::initializePostSubGroups()
{

  WellSolverBase::initializePostSubGroups();
  DomainPartition & domain = this->getGroupByPath< DomainPartition >( "/Problem/domain" );
  forMeshTargets( domain.getMeshBodies(), [&] ( string const &,
                                                MeshLevel & mesh,
                                                arrayView1d< string const > const & regionNames )
  {
    ElementRegionManager & elemManager = mesh.getElemManager();
    elemManager.forElementSubRegions< WellElementSubRegion >( regionNames,
                                                              [&]( localIndex const,
                                                                   WellElementSubRegion & subRegion )
    {
      validateWellConstraints( subRegion );
    } );
  } );
}

string SinglePhaseWell::resElementDofName() const
{
  return SinglePhaseBase::viewKeyStruct::elemDofFieldString();
}

void SinglePhaseWell::validateWellConstraints( WellElementSubRegion const & subRegion ) const
{
  WellControls const & wellControls = getWellControls( subRegion );
  WellControls::Control const currentControl = wellControls.getControl();
  real64 const targetTotalRate = wellControls.getTargetTotalRate( m_currentTime + m_currentDt );
  real64 const targetPhaseRate = wellControls.getTargetPhaseRate( m_currentTime + m_currentDt );
  GEOSX_THROW_IF( currentControl == WellControls::Control::PHASEVOLRATE,
                  "WellControls named " << wellControls.getName() <<
                  ": Phase rate control is not available for SinglePhaseWell",
                  InputError );
  // The user always provides positive rates, but these rates are later multiplied by -1 internally for producers
  GEOSX_THROW_IF( ( ( wellControls.isInjector() && targetTotalRate < 0.0 ) ||
                    ( wellControls.isProducer() && targetTotalRate > 0.0) ),
                  "WellControls named " << wellControls.getName() <<
                  ": Target total rate cannot be negative",
                  InputError );
  GEOSX_THROW_IF( !isZero( targetPhaseRate ),
                  "WellControls named " << wellControls.getName() <<
                  ": Target phase rate cannot be used for SinglePhaseWell",
                  InputError );
}

void SinglePhaseWell::updateBHPForConstraint( WellElementSubRegion & subRegion )
{
  GEOSX_MARK_FUNCTION;

  // the rank that owns the reference well element is responsible for the calculations below.
  if( !subRegion.isLocallyOwned() )
  {
    return;
  }

  localIndex const iwelemRef = subRegion.getTopWellElementIndex();

  // subRegion data

  arrayView1d< real64 const > const pres =
    subRegion.getExtrinsicData< extrinsicMeshData::well::pressure >();

  arrayView1d< real64 const > const wellElemGravCoef =
    subRegion.getExtrinsicData< extrinsicMeshData::well::gravityCoefficient >();

  // fluid data
  string const & fluidName = subRegion.getReference< string >( viewKeyStruct::fluidNamesString() );
  SingleFluidBase & fluid = subRegion.getConstitutiveModel< SingleFluidBase >( fluidName );
  arrayView2d< real64 const > const & dens = fluid.density();
  arrayView2d< real64 const > const & dDens_dPres = fluid.dDensity_dPressure();

  // control data

  WellControls & wellControls = getWellControls( subRegion );

  real64 const & refGravCoef = wellControls.getReferenceGravityCoef();

  real64 & currentBHP =
    wellControls.getReference< real64 >( SinglePhaseWell::viewKeyStruct::currentBHPString() );
  real64 & dCurrentBHP_dPres =
    wellControls.getReference< real64 >( SinglePhaseWell::viewKeyStruct::dCurrentBHP_dPresString() );

  // bring everything back to host, capture the scalars by reference
  forAll< serialPolicy >( 1, [pres,
                              dens,
                              dDens_dPres,
                              wellElemGravCoef,
                              &currentBHP,
                              &dCurrentBHP_dPres,
                              &iwelemRef,
                              &refGravCoef] ( localIndex const )
  {
    currentBHP = pres[iwelemRef] + dens[iwelemRef][0] * ( refGravCoef - wellElemGravCoef[iwelemRef] );
    dCurrentBHP_dPres = 1.0 + dDens_dPres[iwelemRef][0] * ( refGravCoef - wellElemGravCoef[iwelemRef] );
  } );
}

void SinglePhaseWell::updateVolRateForConstraint( WellElementSubRegion & subRegion )
{
  GEOSX_MARK_FUNCTION;

  // the rank that owns the reference well element is responsible for the calculations below.
  if( !subRegion.isLocallyOwned() )
  {
    return;
  }

  localIndex const iwelemRef = subRegion.getTopWellElementIndex();

  // subRegion data

  arrayView1d< real64 const > const pres =
    subRegion.getExtrinsicData< extrinsicMeshData::well::pressure >();
  arrayView1d< real64 const > const & connRate =
    subRegion.getExtrinsicData< extrinsicMeshData::well::connectionRate >();

  // fluid data

  string const & fluidName = subRegion.getReference< string >( viewKeyStruct::fluidNamesString() );
  SingleFluidBase & fluid = subRegion.getConstitutiveModel< SingleFluidBase >( fluidName );
  arrayView2d< real64 const > const & dens = fluid.density();
  arrayView2d< real64 const > const & dDens_dPres = fluid.dDensity_dPressure();

  // control data

  WellControls & wellControls = getWellControls( subRegion );

  integer const useSurfaceConditions = wellControls.useSurfaceConditions();
  real64 const & surfacePres = wellControls.getSurfacePressure();

  real64 & currentVolRate =
    wellControls.getReference< real64 >( SinglePhaseWell::viewKeyStruct::currentVolRateString() );
  real64 & dCurrentVolRate_dPres =
    wellControls.getReference< real64 >( SinglePhaseWell::viewKeyStruct::dCurrentVolRate_dPresString() );
  real64 & dCurrentVolRate_dRate =
    wellControls.getReference< real64 >( SinglePhaseWell::viewKeyStruct::dCurrentVolRate_dRateString() );

  constitutiveUpdatePassThru( fluid, [&]( auto & castedFluid )
  {
    typename TYPEOFREF( castedFluid ) ::KernelWrapper fluidWrapper = castedFluid.createKernelWrapper();

    // bring everything back to host, capture the scalars by reference
    forAll< serialPolicy >( 1, [fluidWrapper,
                                pres,
                                connRate,
                                dens,
                                dDens_dPres,
                                &useSurfaceConditions,
                                &surfacePres,
                                &currentVolRate,
                                &dCurrentVolRate_dPres,
                                &dCurrentVolRate_dRate,
                                &iwelemRef] ( localIndex const )
    {
      //    We need to evaluate the density as follows:
      //      - Surface conditions: using the surface pressure provided by the user
      //      - Reservoir conditions: using the pressure in the top element

      if( useSurfaceConditions )
      {
        // we need to compute the surface density
        fluidWrapper.update( iwelemRef, 0, surfacePres );
      }
      else
      {
        real64 const refPres = pres[iwelemRef];
        fluidWrapper.update( iwelemRef, 0, refPres );
      }

      real64 const densInv = 1.0 / dens[iwelemRef][0];
      currentVolRate = connRate[iwelemRef] * densInv;
      dCurrentVolRate_dPres = -( useSurfaceConditions ==  0 ) * dDens_dPres[iwelemRef][0] * currentVolRate * densInv;
      dCurrentVolRate_dRate = densInv;

    } );
  } );
}

void SinglePhaseWell::updateFluidModel( WellElementSubRegion & subRegion ) const
{
  GEOSX_MARK_FUNCTION;

  arrayView1d< real64 const > const pres = subRegion.getExtrinsicData< extrinsicMeshData::well::pressure >();
  arrayView1d< real64 const > const temp = subRegion.getExtrinsicData< extrinsicMeshData::well::temperature >();

  string const & fluidName = subRegion.getReference< string >( viewKeyStruct::fluidNamesString() );
  SingleFluidBase & fluid = subRegion.getConstitutiveModel< SingleFluidBase >( fluidName );

  constitutiveUpdatePassThru( fluid, [&]( auto & castedFluid )
  {
    typename TYPEOFREF( castedFluid ) ::KernelWrapper fluidWrapper = castedFluid.createKernelWrapper();
    thermalSinglePhaseBaseKernels::FluidUpdateKernel::launch( fluidWrapper, pres, temp );
  } );
}

void SinglePhaseWell::updateSubRegionState( WellElementSubRegion & subRegion )
{
  // update volumetric rates for the well constraints
  // Warning! This must be called before updating the fluid model
  updateVolRateForConstraint( subRegion );

  // update density in the well elements
  updateFluidModel( subRegion );

  // update the current BHP
  updateBHPForConstraint( subRegion );

  // note: the perforation rates are updated separately
}

void SinglePhaseWell::initializeWells( DomainPartition & domain )
{
  GEOSX_MARK_FUNCTION;

  // loop over the wells
  forMeshTargets( domain.getMeshBodies(), [&] ( string const &,
                                                MeshLevel & meshLevel,
                                                arrayView1d< string const > const & regionNames )
  {
    ElementRegionManager & elemManager = meshLevel.getElemManager();

    elemManager.forElementSubRegions< WellElementSubRegion >( regionNames,
                                                              [&]( localIndex const,
                                                                   WellElementSubRegion & subRegion )
    {
      WellControls const & wellControls = getWellControls( subRegion );
      PerforationData const & perforationData = *subRegion.getPerforationData();

      // get the info stored on well elements
      arrayView1d< real64 const > const wellElemGravCoef =
        subRegion.getExtrinsicData< extrinsicMeshData::well::gravityCoefficient >();

      // get well primary variables on well elements
      arrayView1d< real64 > const wellElemPressure =
        subRegion.getExtrinsicData< extrinsicMeshData::well::pressure >();
      arrayView1d< real64 > const connRate =
        subRegion.getExtrinsicData< extrinsicMeshData::well::connectionRate >();

      // get the element region, subregion, index
      arrayView1d< localIndex const > const resElementRegion =
        perforationData.getExtrinsicData< extrinsicMeshData::perforation::reservoirElementRegion >();
      arrayView1d< localIndex const > const resElementSubRegion =
        perforationData.getExtrinsicData< extrinsicMeshData::perforation::reservoirElementSubRegion >();
      arrayView1d< localIndex const > const resElementIndex =
        perforationData.getExtrinsicData< extrinsicMeshData::perforation::reservoirElementIndex >();

      arrayView1d< real64 const > const & perfGravCoef =
        perforationData.getExtrinsicData< extrinsicMeshData::well::gravityCoefficient >();

      // TODO: change the way we access the flowSolver here
      SinglePhaseBase const & flowSolver = getParent().getGroup< SinglePhaseBase >( getFlowSolverName() );
      PresInitializationKernel::SinglePhaseFlowAccessors resSinglePhaseFlowAccessors( meshLevel.getElemManager(), flowSolver.getName() );
      PresInitializationKernel::SingleFluidAccessors resSingleFluidAccessors( meshLevel.getElemManager(), flowSolver.getName() );

      // 1) Loop over all perforations to compute an average density
      // 2) Initialize the reference pressure
      // 3) Estimate the pressures in the well elements using the average density
      PresInitializationKernel::
        launch( perforationData.size(),
                subRegion.size(),
                perforationData.getNumPerforationsGlobal(),
                wellControls,
                0.0, // initialization done at t = 0
                resSinglePhaseFlowAccessors.get( extrinsicMeshData::flow::pressure{} ),
                resSingleFluidAccessors.get( extrinsicMeshData::singlefluid::density{} ),
                resElementRegion,
                resElementSubRegion,
                resElementIndex,
                perfGravCoef,
                wellElemGravCoef,
                wellElemPressure );

      // 4) Recompute the pressure-dependent properties
      // Note: I am leaving that here because I would like to use the perforationRates (computed in UpdateState)
      //       to better initialize the rates
      updateSubRegionState( subRegion );

      string const & fluidName = subRegion.getReference< string >( viewKeyStruct::fluidNamesString() );
      SingleFluidBase & fluid = subRegion.getConstitutiveModel< SingleFluidBase >( fluidName );
      arrayView2d< real64 const > const & wellElemDens = fluid.density();

      // 5) Estimate the well rates
      RateInitializationKernel::launch( subRegion.size(),
                                        wellControls,
                                        0.0, // initialization done at t = 0
                                        wellElemDens,
                                        connRate );

    } );

  } );
}

void SinglePhaseWell::assembleFluxTerms( real64 const GEOSX_UNUSED_PARAM( time_n ),
                                         real64 const dt,
                                         DomainPartition const & domain,
                                         DofManager const & dofManager,
                                         CRSMatrixView< real64, globalIndex const > const & localMatrix,
                                         arrayView1d< real64 > const & localRhs )
{
  GEOSX_MARK_FUNCTION;


  // loop over the wells
  forMeshTargets( domain.getMeshBodies(), [&] ( string const &,
                                                MeshLevel const & mesh,
                                                arrayView1d< string const > const & regionNames )
  {

    ElementRegionManager const & elemManager = mesh.getElemManager();

    elemManager.forElementSubRegions< WellElementSubRegion >( regionNames,
                                                              [&]( localIndex const,
                                                                   WellElementSubRegion const & subRegion )
    {
      // get a reference to the degree-of-freedom numbers
      string const wellDofKey = dofManager.getKey( wellElementDofName() );
      arrayView1d< globalIndex const > const & wellElemDofNumber =
        subRegion.getReference< array1d< globalIndex > >( wellDofKey );
      arrayView1d< localIndex const > const & nextWellElemIndex =
        subRegion.getReference< array1d< localIndex > >( WellElementSubRegion::viewKeyStruct::nextWellElementIndexString() );

      // get a reference to the primary variables on well elements
      arrayView1d< real64 const > const connRate =
        subRegion.getExtrinsicData< extrinsicMeshData::well::connectionRate >();

      FluxKernel::launch( subRegion.size(),
                          dofManager.rankOffset(),
                          wellElemDofNumber,
                          nextWellElemIndex,
                          connRate,
                          dt,
                          localMatrix,
                          localRhs );
    } );

  } );
}

void SinglePhaseWell::assemblePressureRelations( DomainPartition const & domain,
                                                 DofManager const & dofManager,
                                                 CRSMatrixView< real64, globalIndex const > const & localMatrix,
                                                 arrayView1d< real64 > const & localRhs )
{
  GEOSX_MARK_FUNCTION;

  forMeshTargets( domain.getMeshBodies(), [&] ( string const &,
                                                MeshLevel const & mesh,
                                                arrayView1d< string const > const & regionNames )
  {

    ElementRegionManager const & elemManager = mesh.getElemManager();


    elemManager.forElementSubRegions< WellElementSubRegion >( regionNames,
                                                              [&]( localIndex const,
                                                                   WellElementSubRegion const & subRegion )
    {

      WellControls & wellControls = getWellControls( subRegion );

      // get the degrees of freedom numbers, depth, next well elem index
      string const wellDofKey = dofManager.getKey( wellElementDofName() );
      arrayView1d< globalIndex const > const & wellElemDofNumber =
        subRegion.getReference< array1d< globalIndex > >( wellDofKey );
      arrayView1d< real64 const > const & wellElemGravCoef =
        subRegion.getExtrinsicData< extrinsicMeshData::well::gravityCoefficient >();
      arrayView1d< localIndex const > const & nextWellElemIndex =
        subRegion.getReference< array1d< localIndex > >( WellElementSubRegion::viewKeyStruct::nextWellElementIndexString() );

      // get primary variables on well elements
      arrayView1d< real64 const > const & wellElemPressure =
        subRegion.getExtrinsicData< extrinsicMeshData::well::pressure >();

      // get well constitutive data
      string const & fluidName = subRegion.getReference< string >( viewKeyStruct::fluidNamesString() );
      SingleFluidBase const & fluid = subRegion.getConstitutiveModel< SingleFluidBase >( fluidName );
      arrayView2d< real64 const > const & wellElemDensity = fluid.density();
      arrayView2d< real64 const > const & dWellElemDensity_dPres = fluid.dDensity_dPressure();

      localIndex const controlHasSwitched =
        PressureRelationKernel::launch( subRegion.size(),
                                        dofManager.rankOffset(),
                                        subRegion.isLocallyOwned(),
                                        subRegion.getTopWellElementIndex(),
                                        wellControls,
                                        m_currentTime + m_currentDt, // controls evaluated with BHP/rate of the end of the time interval
                                        wellElemDofNumber,
                                        wellElemGravCoef,
                                        nextWellElemIndex,
                                        wellElemPressure,
                                        wellElemDensity,
                                        dWellElemDensity_dPres,
                                        localMatrix,
                                        localRhs );

      if( controlHasSwitched == 1 )
      {
        // Note: if BHP control is not viable, we switch to TOTALVOLRATE
        //       if TOTALVOLRATE is not viable, we switch to BHP

        real64 const timeAtEndOfStep = m_currentTime + m_currentDt;

        if( wellControls.getControl() == WellControls::Control::BHP )
        {
          wellControls.switchToTotalRateControl( wellControls.getTargetTotalRate( timeAtEndOfStep ) );
          GEOSX_LOG_LEVEL( 1, "Control switch for well " << subRegion.getName()
                                                         << " from BHP constraint to rate constraint" );
        }
        else
        {
          wellControls.switchToBHPControl( wellControls.getTargetBHP( timeAtEndOfStep ) );
          GEOSX_LOG_LEVEL( 1, "Control switch for well " << subRegion.getName()
                                                         << " from rate constraint to BHP constraint" );
        }
      }

    } );
  } );
}

void SinglePhaseWell::assembleAccumulationTerms( DomainPartition const & domain,
                                                 DofManager const & dofManager,
                                                 CRSMatrixView< real64, globalIndex const > const & localMatrix,
                                                 arrayView1d< real64 > const & localRhs )
{
  GEOSX_MARK_FUNCTION;

  forMeshTargets( domain.getMeshBodies(), [&] ( string const &,
                                                MeshLevel const & mesh,
                                                arrayView1d< string const > const & regionNames )
  {

    ElementRegionManager const & elemManager = mesh.getElemManager();

    elemManager.forElementSubRegions< WellElementSubRegion >( regionNames,
                                                              [&]( localIndex const,
                                                                   WellElementSubRegion const & subRegion )
    {

      // get a reference to the degree-of-freedom numbers
      string const wellElemDofKey = dofManager.getKey( wellElementDofName() );
      arrayView1d< globalIndex const > const wellElemDofNumber = subRegion.getReference< array1d< globalIndex > >( wellElemDofKey );
      arrayView1d< integer const > const wellElemGhostRank = subRegion.ghostRank();

      arrayView1d< real64 const > const wellElemVolume = subRegion.getElementVolume();

      string const & fluidName = subRegion.getReference< string >( viewKeyStruct::fluidNamesString() );
      SingleFluidBase const & fluid = subRegion.getConstitutiveModel< SingleFluidBase >( fluidName );
      arrayView2d< real64 const > const wellElemDensity = fluid.density();
      arrayView2d< real64 const > const dWellElemDensity_dPres = fluid.dDensity_dPressure();
      arrayView2d< real64 const > const wellElemDensity_n = fluid.density_n();

      AccumulationKernel::launch( subRegion.size(),
                                  dofManager.rankOffset(),
                                  wellElemDofNumber,
                                  wellElemGhostRank,
                                  wellElemVolume,
                                  wellElemDensity,
                                  dWellElemDensity_dPres,
                                  wellElemDensity_n,
                                  localMatrix,
                                  localRhs );

    } );
  } );

}

void SinglePhaseWell::assembleVolumeBalanceTerms( DomainPartition const & GEOSX_UNUSED_PARAM( domain ),
                                                  DofManager const & GEOSX_UNUSED_PARAM( dofManager ),
                                                  CRSMatrixView< real64, globalIndex const > const & GEOSX_UNUSED_PARAM( localMatrix ),
                                                  arrayView1d< real64 > const & GEOSX_UNUSED_PARAM( localRhs ) )
{
  // not implemented for single phase flow
}

void SinglePhaseWell::computePerforationRates( DomainPartition & domain )
{
  GEOSX_MARK_FUNCTION;

  forMeshTargets( domain.getMeshBodies(), [&] ( string const &,
                                                MeshLevel & mesh,
                                                arrayView1d< string const > const & regionNames )
  {

    // TODO: change the way we access the flowSolver here
    SinglePhaseBase const & flowSolver = getParent().getGroup< SinglePhaseBase >( getFlowSolverName() );
    PerforationKernel::SinglePhaseFlowAccessors resSinglePhaseFlowAccessors( mesh.getElemManager(), flowSolver.getName() );
    PerforationKernel::SingleFluidAccessors resSingleFluidAccessors( mesh.getElemManager(), flowSolver.getName() );

    mesh.getElemManager().forElementSubRegions< WellElementSubRegion >( regionNames, [&]( localIndex const,
                                                                                          WellElementSubRegion & subRegion )
    {

      // get the well data
      PerforationData * const perforationData = subRegion.getPerforationData();

      // get the degrees of freedom and depth
      arrayView1d< real64 const > const wellElemGravCoef =
        subRegion.getExtrinsicData< extrinsicMeshData::well::gravityCoefficient >();

      // get well primary variables on well elements
      arrayView1d< real64 const > const wellElemPressure =
        subRegion.getExtrinsicData< extrinsicMeshData::well::pressure >();

      // get well constitutive data
      string const & fluidName = subRegion.getReference< string >( viewKeyStruct::fluidNamesString() );
      SingleFluidBase const & fluid = subRegion.getConstitutiveModel< SingleFluidBase >( fluidName );  arrayView2d< real64 const > const wellElemDensity = fluid.density();
      arrayView2d< real64 const > const dWellElemDensity_dPres = fluid.dDensity_dPressure();
      arrayView2d< real64 const > const wellElemViscosity = fluid.viscosity();
      arrayView2d< real64 const > const dWellElemViscosity_dPres = fluid.dViscosity_dPressure();

      // get well variables on perforations
      arrayView1d< real64 const > const perfGravCoef =
        perforationData->getExtrinsicData< extrinsicMeshData::well::gravityCoefficient >();
      arrayView1d< localIndex const > const perfWellElemIndex =
        perforationData->getExtrinsicData< extrinsicMeshData::perforation::wellElementIndex >();
      arrayView1d< real64 const > const perfTransmissibility =
        perforationData->getExtrinsicData< extrinsicMeshData::perforation::wellTransmissibility >();

      arrayView1d< real64 > const perfRate =
        perforationData->getExtrinsicData< extrinsicMeshData::well::perforationRate >();
      arrayView2d< real64 > const dPerfRate_dPres =
        perforationData->getExtrinsicData< extrinsicMeshData::well::dPerforationRate_dPres >();

      // get the element region, subregion, index
      arrayView1d< localIndex const > const resElementRegion =
        perforationData->getExtrinsicData< extrinsicMeshData::perforation::reservoirElementRegion >();
      arrayView1d< localIndex const > const resElementSubRegion =
        perforationData->getExtrinsicData< extrinsicMeshData::perforation::reservoirElementSubRegion >();
      arrayView1d< localIndex const > const resElementIndex =
        perforationData->getExtrinsicData< extrinsicMeshData::perforation::reservoirElementIndex >();

      PerforationKernel::launch( perforationData->size(),
                                 resSinglePhaseFlowAccessors.get( extrinsicMeshData::flow::pressure{} ),
                                 resSingleFluidAccessors.get( extrinsicMeshData::singlefluid::density{} ),
                                 resSingleFluidAccessors.get( extrinsicMeshData::singlefluid::dDensity_dPressure{} ),
                                 resSingleFluidAccessors.get( extrinsicMeshData::singlefluid::viscosity{} ),
                                 resSingleFluidAccessors.get( extrinsicMeshData::singlefluid::dViscosity_dPressure{} ),
                                 wellElemGravCoef,
                                 wellElemPressure,
                                 wellElemDensity,
                                 dWellElemDensity_dPres,
                                 wellElemViscosity,
                                 dWellElemViscosity_dPres,
                                 perfGravCoef,
                                 perfWellElemIndex,
                                 perfTransmissibility,
                                 resElementRegion,
                                 resElementSubRegion,
                                 resElementIndex,
                                 perfRate,
                                 dPerfRate_dPres );
    } );
  } );
}


real64
SinglePhaseWell::calculateResidualNorm( DomainPartition const & domain,
                                        DofManager const & dofManager,
                                        arrayView1d< real64 const > const & localRhs )
{
  GEOSX_MARK_FUNCTION;

  real64 localResidualNorm = 0.0;

  globalIndex const rankOffset = dofManager.rankOffset();  
  string const wellDofKey = dofManager.getKey( wellElementDofName() );
  
  forMeshTargets( domain.getMeshBodies(), [&] ( string const &,
                                                MeshLevel const & mesh,
                                                arrayView1d< string const > const & regionNames )
  {

    ElementRegionManager const & elemManager = mesh.getElemManager();

    elemManager.forElementSubRegions< WellElementSubRegion >( regionNames,
                                                              [&]( localIndex const,
                                                                   WellElementSubRegion const & subRegion )
    {
      real64 subRegionResidualNorm[1]{};
      
      string const & fluidName = subRegion.getReference< string >( viewKeyStruct::fluidNamesString() );
      SingleFluidBase const & fluid = subRegion.getConstitutiveModel< SingleFluidBase >( fluidName );

      WellControls const & wellControls = getWellControls( subRegion );

      // step 1: compute the norm in the subRegion

      ResidualNormKernelFactory::
	createAndLaunch< parallelDevicePolicy<> >( rankOffset,
                                                   wellDofKey,
						   localRhs,
						   subRegion,
						   fluid,
                                                   wellControls,
						   m_currentTime + m_currentDt,
						   m_currentDt,
						   subRegionResidualNorm );
		
      // step 2: reduction across meshBodies/regions/subRegions

      if( subRegionResidualNorm[0] > localResidualNorm )
      {
	localResidualNorm = subRegionResidualNorm[0];
      }

    } );
  } );

<<<<<<< HEAD
  // step 3: second reduction across MPI ranks  
  
  return MpiWrapper::max( localResidualNorm );
=======
  // compute global residual norm
  real64 const residual = sqrt( MpiWrapper::sum( localResidualNorm, MPI_COMM_GEOSX ) );
  if( getLogLevel() >= 1 && logger::internal::rank == 0 )
  {
    std::cout << GEOSX_FMT( "    ( R{} ) = ( {:4.2e} ) ; ", coupledSolverAttributePrefix(), residual );
  }

  return residual;
>>>>>>> cc9a5857
}

bool SinglePhaseWell::checkSystemSolution( DomainPartition const & domain,
                                           DofManager const & dofManager,
                                           arrayView1d< real64 const > const & localSolution,
                                           real64 const scalingFactor )
{
  GEOSX_MARK_FUNCTION;

  localIndex localCheck = 1;
  string const wellDofKey = dofManager.getKey( wellElementDofName() );

  forMeshTargets( domain.getMeshBodies(), [&] ( string const &,
                                                MeshLevel const & mesh,
                                                arrayView1d< string const > const & regionNames )
  {

    ElementRegionManager const & elemManager = mesh.getElemManager();

    elemManager.forElementSubRegions< WellElementSubRegion >( regionNames,
                                                              [&]( localIndex const,
                                                                   WellElementSubRegion const & subRegion )

    {
      // get the degree of freedom numbers on well elements
      arrayView1d< globalIndex const > const & wellElemDofNumber =
        subRegion.getReference< array1d< globalIndex > >( wellDofKey );
      arrayView1d< integer const > const & wellElemGhostRank = subRegion.ghostRank();

      // get a reference to the primary variables on well elements
      arrayView1d< real64 const > const & wellElemPressure =
        subRegion.getExtrinsicData< extrinsicMeshData::well::pressure >();

      // here we can reuse the flow solver kernel checking that pressures are positive
      localIndex const subRegionSolutionCheck =
        singlePhaseWellKernels::
          SolutionCheckKernel::launch< parallelDevicePolicy<> >( localSolution,
                                                                 dofManager.rankOffset(),
                                                                 wellElemDofNumber,
                                                                 wellElemGhostRank,
                                                                 wellElemPressure,
                                                                 scalingFactor );

      if( subRegionSolutionCheck == 0 )
      {
        localCheck = 0;
      }
    } );
  } );

  return MpiWrapper::min( localCheck );
}

void
SinglePhaseWell::applySystemSolution( DofManager const & dofManager,
                                      arrayView1d< real64 const > const & localSolution,
                                      real64 const scalingFactor,
                                      DomainPartition & domain )
{
  dofManager.addVectorToField( localSolution,
                               wellElementDofName(),
                               extrinsicMeshData::well::pressure::key(),
                               scalingFactor,
                               { m_numDofPerWellElement, 0, 1 } );

  dofManager.addVectorToField( localSolution,
                               wellElementDofName(),
                               extrinsicMeshData::well::connectionRate::key(),
                               scalingFactor,
                               { m_numDofPerWellElement, 1, m_numDofPerWellElement } );

  forMeshTargets( domain.getMeshBodies(), [&] ( string const &,
                                                MeshLevel & mesh,
                                                arrayView1d< string const > const & regionNames )
  {
    FieldIdentifiers fieldsToBeSync;

    fieldsToBeSync.addElementFields( { extrinsicMeshData::well::pressure::key(),
                                       extrinsicMeshData::well::connectionRate::key() },
                                     regionNames );

    CommunicationTools::getInstance().synchronizeFields( fieldsToBeSync,
                                                         mesh,
                                                         domain.getNeighbors(),
                                                         true );
  } );

}

void SinglePhaseWell::resetStateToBeginningOfStep( DomainPartition & domain )
{

  forMeshTargets( domain.getMeshBodies(), [&] ( string const &,
                                                MeshLevel & mesh,
                                                arrayView1d< string const > const & regionNames )
  {
    ElementRegionManager & elemManager = mesh.getElemManager();

    elemManager.forElementSubRegions< WellElementSubRegion >( regionNames,
                                                              [&]( localIndex const,
                                                                   WellElementSubRegion & subRegion )
    {
      // get a reference to the primary variables on well elements
      arrayView1d< real64 > const & wellElemPressure =
        subRegion.getExtrinsicData< extrinsicMeshData::well::pressure >();
      arrayView1d< real64 const > const & wellElemPressure_n =
        subRegion.getExtrinsicData< extrinsicMeshData::well::pressure_n >();
      wellElemPressure.setValues< parallelDevicePolicy<> >( wellElemPressure_n );

      arrayView1d< real64 > const & connRate =
        subRegion.getExtrinsicData< extrinsicMeshData::well::connectionRate >();
      arrayView1d< real64 const > const & connRate_n =
        subRegion.getExtrinsicData< extrinsicMeshData::well::connectionRate_n >();
      connRate.setValues< parallelDevicePolicy<> >( connRate_n );

      updateSubRegionState( subRegion );
    } );
  } );
}


void SinglePhaseWell::implicitStepSetup( real64 const & time,
                                         real64 const & dt,
                                         DomainPartition & domain )
{
  WellSolverBase::implicitStepSetup( time, dt, domain );

  forMeshTargets( domain.getMeshBodies(), [&] ( string const &,
                                                MeshLevel & mesh,
                                                arrayView1d< string const > const & regionNames )
  {

    ElementRegionManager & elemManager = mesh.getElemManager();

    elemManager.forElementSubRegions< WellElementSubRegion >( regionNames,
                                                              [&]( localIndex const,
                                                                   WellElementSubRegion & subRegion )
    {
      arrayView1d< real64 const > const wellElemPressure = subRegion.getExtrinsicData< extrinsicMeshData::well::pressure >();
      arrayView1d< real64 > const wellElemPressure_n = subRegion.getExtrinsicData< extrinsicMeshData::well::pressure_n >();
      wellElemPressure_n.setValues< parallelDevicePolicy<> >( wellElemPressure );

      arrayView1d< real64 const > const connRate = subRegion.getExtrinsicData< extrinsicMeshData::well::connectionRate >();
      arrayView1d< real64 > const connRate_n = subRegion.getExtrinsicData< extrinsicMeshData::well::connectionRate_n >();
      connRate_n.setValues< parallelDevicePolicy<> >( connRate );

      SingleFluidBase const & fluid =
        getConstitutiveModel< SingleFluidBase >( subRegion, subRegion.getReference< string >( viewKeyStruct::fluidNamesString() ) );
      fluid.saveConvergedState();

      validateWellConstraints( subRegion );

      updateSubRegionState( subRegion );
    } );
  } );
}


REGISTER_CATALOG_ENTRY( SolverBase, SinglePhaseWell, string const &, Group * const )
}// namespace geosx<|MERGE_RESOLUTION|>--- conflicted
+++ resolved
@@ -664,9 +664,9 @@
 
   real64 localResidualNorm = 0.0;
 
-  globalIndex const rankOffset = dofManager.rankOffset();  
+  globalIndex const rankOffset = dofManager.rankOffset();
   string const wellDofKey = dofManager.getKey( wellElementDofName() );
-  
+
   forMeshTargets( domain.getMeshBodies(), [&] ( string const &,
                                                 MeshLevel const & mesh,
                                                 arrayView1d< string const > const & regionNames )
@@ -679,7 +679,7 @@
                                                                    WellElementSubRegion const & subRegion )
     {
       real64 subRegionResidualNorm[1]{};
-      
+
       string const & fluidName = subRegion.getReference< string >( viewKeyStruct::fluidNamesString() );
       SingleFluidBase const & fluid = subRegion.getConstitutiveModel< SingleFluidBase >( fluidName );
 
@@ -688,40 +688,36 @@
       // step 1: compute the norm in the subRegion
 
       ResidualNormKernelFactory::
-	createAndLaunch< parallelDevicePolicy<> >( rankOffset,
+        createAndLaunch< parallelDevicePolicy<> >( rankOffset,
                                                    wellDofKey,
-						   localRhs,
-						   subRegion,
-						   fluid,
+                                                   localRhs,
+                                                   subRegion,
+                                                   fluid,
                                                    wellControls,
-						   m_currentTime + m_currentDt,
-						   m_currentDt,
-						   subRegionResidualNorm );
-		
+                                                   m_currentTime + m_currentDt,
+                                                   m_currentDt,
+                                                   subRegionResidualNorm );
+
       // step 2: reduction across meshBodies/regions/subRegions
 
       if( subRegionResidualNorm[0] > localResidualNorm )
       {
-	localResidualNorm = subRegionResidualNorm[0];
+        localResidualNorm = subRegionResidualNorm[0];
       }
 
     } );
   } );
 
-<<<<<<< HEAD
-  // step 3: second reduction across MPI ranks  
-  
-  return MpiWrapper::max( localResidualNorm );
-=======
-  // compute global residual norm
-  real64 const residual = sqrt( MpiWrapper::sum( localResidualNorm, MPI_COMM_GEOSX ) );
+
+  // step 3: second reduction across MPI ranks
+
+  real64 const residualNorm = MpiWrapper::max( localResidualNorm );
+
   if( getLogLevel() >= 1 && logger::internal::rank == 0 )
   {
-    std::cout << GEOSX_FMT( "    ( R{} ) = ( {:4.2e} ) ; ", coupledSolverAttributePrefix(), residual );
+    std::cout << GEOSX_FMT( "    ( R{} ) = ( {:4.2e} ) ; ", coupledSolverAttributePrefix(), residualNorm );
   }
-
-  return residual;
->>>>>>> cc9a5857
+  return residualNorm;
 }
 
 bool SinglePhaseWell::checkSystemSolution( DomainPartition const & domain,
