--- conflicted
+++ resolved
@@ -423,11 +423,7 @@
         dWellElemCompDens.move( LvArray::MemorySpace::CPU, true );
         dWellElemCompDens[iwelem][jc] = dRho;
 
-<<<<<<< HEAD
-        wellSolver.UpdateState( subRegion, targetIndex );
-=======
-        wellSolver.updateStateAll( domain );
->>>>>>> 95da0775
+        wellSolver.updateState( subRegion, targetIndex );
 
         residual.setValues< parallelDevicePolicy<> >( 0.0 );
         jacobian.setValues< parallelDevicePolicy<> >( 0.0 );
@@ -452,7 +448,7 @@
         dConnRate.move( LvArray::MemorySpace::CPU, true );
         dConnRate[iwelem] = dRate;
 
-        wellSolver.UpdateState( subRegion, targetIndex );
+        wellSolver.updateState( subRegion, targetIndex );
 
         residual.setValues< parallelDevicePolicy<> >( 0.0 );
         jacobian.setValues< parallelDevicePolicy<> >( 0.0 );
