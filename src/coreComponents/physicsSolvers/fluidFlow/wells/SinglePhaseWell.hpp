/*
 * ------------------------------------------------------------------------------------------------------------
 * SPDX-License-Identifier: LGPL-2.1-only
 *
 * Copyright (c) 2018-2020 Lawrence Livermore National Security LLC
 * Copyright (c) 2018-2020 The Board of Trustees of the Leland Stanford Junior University
 * Copyright (c) 2018-2020 TotalEnergies
 * Copyright (c) 2019-     GEOSX Contributors
 * All rights reserved
 *
 * See top level LICENSE, COPYRIGHT, CONTRIBUTORS, NOTICE, and ACKNOWLEDGEMENTS files for details.
 * ------------------------------------------------------------------------------------------------------------
 */

/**
 * @file SinglePhaseWell.hpp
 */

#ifndef GEOSX_PHYSICSSOLVERS_FLUIDFLOW_WELLS_SINGLEPHASEWELL_HPP_
#define GEOSX_PHYSICSSOLVERS_FLUIDFLOW_WELLS_SINGLEPHASEWELL_HPP_

#include "WellSolverBase.hpp"
#include "physicsSolvers/fluidFlow/SinglePhaseBaseExtrinsicData.hpp"
#include "physicsSolvers/fluidFlow/SinglePhaseBase.hpp"

namespace geosx
{

namespace dataRepository
{
class Group;
}

namespace constitutive
{
class SingleFluidBase;
}
class WellElementSubRegion;

/**
 * @class SinglePhaseWell
 *
 * A single-phase well solver
 */
class SinglePhaseWell : public WellSolverBase
{
public:


  /**
   * @brief main constructor for Group Objects
   * @param name the name of this instantiation of Group in the repository
   * @param parent the parent group of this instantiation of Group
   */
  SinglePhaseWell( const string & name,
                   Group * const parent );

  /// deleted default constructor
  SinglePhaseWell() = delete;

  /// deleted copy constructor
  SinglePhaseWell( SinglePhaseWell const & ) = delete;

  /// default move constructor
  SinglePhaseWell( SinglePhaseWell && ) = default;

  /// deleted assignment operator
  SinglePhaseWell & operator=( SinglePhaseWell const & ) = delete;

  /// deleted move operator
  SinglePhaseWell & operator=( SinglePhaseWell && ) = delete;

  /**
   * @brief default destructor
   */
  virtual ~SinglePhaseWell() override = default;

  /**
   * @brief name of the node manager in the object catalog
   * @return string that contains the catalog name to generate a new NodeManager object through the object catalog.
   */
  static string catalogName() { return "SinglePhaseWell"; }

  virtual void registerDataOnMesh( Group & meshBodies ) override;

  /**
   * @defgroup Solver Interface Functions
   *
   * These functions provide the primary interface that is required for derived classes
   */
  /**@{*/

  virtual real64
  calculateResidualNorm( DomainPartition const & domain,
                         DofManager const & dofManager,
                         arrayView1d< real64 const > const & localRhs ) override;

  virtual bool
  checkSystemSolution( DomainPartition const & domain,
                       DofManager const & dofManager,
                       arrayView1d< real64 const > const & localSolution,
                       real64 const scalingFactor ) override;

  virtual void
  applySystemSolution( DofManager const & dofManager,
                       arrayView1d< real64 const > const & localSolution,
                       real64 const scalingFactor,
                       DomainPartition & domain ) override;

  virtual void
  resetStateToBeginningOfStep( DomainPartition & domain ) override;

  virtual void
  implicitStepSetup( real64 const & time,
                     real64 const & dt,
                     DomainPartition & domain ) override;

  /**@}*/

  virtual string wellElementDofName() const override { return viewKeyStruct::dofFieldString(); }

  virtual string resElementDofName() const override;

  virtual localIndex numFluidComponents() const override { return 1; }

  virtual localIndex numFluidPhases() const override { return 1; }

  /**
   * @brief Recompute the volumetric rate that are used in the well constraints
   * @param subRegion the well subregion containing all the primary and dependent fields
   */
  virtual void updateVolRateForConstraint( WellElementSubRegion & subRegion );

  /**
   * @brief Recompute the BHP pressure that is used in the well constraints
   * @param subRegion the well subregion containing all the primary and dependent fields
   */
  virtual void updateBHPForConstraint( WellElementSubRegion & subRegion );

  /**
   * @brief Update fluid constitutive model state
   * @param subRegion the well subRegion containing the well elements and their associated fields
   */
  virtual void updateFluidModel( WellElementSubRegion & subRegion ) const;

  /**
   * @brief Recompute the perforation rates for all the wells
   * @param domain the domain containing the mesh and fields
   */
  virtual void computePerforationRates( DomainPartition & domain ) override;

  /**
   * @brief Recompute all dependent quantities from primary variables (including constitutive models) on the well
   * @param subRegion the well subRegion containing the well elements and their associated fields
   */
<<<<<<< HEAD
  virtual void updateSubRegionState( MeshLevel const & meshLevel, WellElementSubRegion & subRegion ) override;
=======
  virtual void updateSubRegionState( WellElementSubRegion & subRegion ) override;
>>>>>>> bb16d72e

  /**
   * @brief assembles the flux terms for all connections between well elements
   * @param time_n previous time value
   * @param dt time step
   * @param domain the physical domain object
   * @param dofManager degree-of-freedom manager associated with the linear system
   * @param matrix the system matrix
   * @param rhs the system right-hand side vector
   */
  void assembleFluxTerms( real64 const time_n,
                          real64 const dt,
                          DomainPartition const & domain,
                          DofManager const & dofManager,
                          CRSMatrixView< real64, globalIndex const > const & localMatrix,
                          arrayView1d< real64 > const & localRhs ) override;

  /**
   * @brief assembles the accumulation term for all the well elements
   * @param domain the physical domain object
   * @param dofManager degree-of-freedom manager associated with the linear system
   * @param matrix the system matrix
   * @param rhs the system right-hand side vector
   */
  void assembleAccumulationTerms( DomainPartition const & domain,
                                  DofManager const & dofManager,
                                  CRSMatrixView< real64, globalIndex const > const & localMatrix,
                                  arrayView1d< real64 > const & localRhs ) override;

  /**
   * @brief assembles the volume balance terms for all well elements
   * @param domain the physical domain object
   * @param dofManager degree-of-freedom manager associated with the linear system
   * @param matrix the system matrix
   * @param rhs the system right-hand side vector
   */
  virtual void assembleVolumeBalanceTerms( DomainPartition const & domain,
                                           DofManager const & dofManager,
                                           CRSMatrixView< real64, globalIndex const > const & localMatrix,
                                           arrayView1d< real64 > const & localRhs ) override;

  /**
   * @brief assembles the pressure relations at all connections between well elements except at the well head
   * @param domain the physical domain object
   * @param dofManager degree-of-freedom manager associated with the linear system
   * @param matrix the system matrix
   * @param rhs the system right-hand side vector
   */
  virtual void assemblePressureRelations( DomainPartition const & domain,
                                          DofManager const & dofManager,
                                          CRSMatrixView< real64, globalIndex const > const & localMatrix,
                                          arrayView1d< real64 > const & localRhs ) override;

  /**
   * @brief Backup current values of all constitutive fields that participate in the accumulation term
   * @param mesh reference to the mesh
   */
  void backupFields( MeshLevel & mesh, arrayView1d< string const > const & regionNames ) const override;

  struct viewKeyStruct : WellSolverBase::viewKeyStruct
  {
    static constexpr char const * dofFieldString() { return "singlePhaseWellVars"; }

    // control data (not registered on the mesh)
    static constexpr char const * currentBHPString() { return "currentBHP"; }
    static constexpr char const * dCurrentBHP_dPresString() { return "dCurrentBHP_dPres"; }

    static constexpr char const * currentVolRateString() { return "currentVolumetricRate"; }
    static constexpr char const * dCurrentVolRate_dPresString() { return "dCurrentVolumetricRate_dPres"; }
    static constexpr char const * dCurrentVolRate_dRateString() { return "dCurrentVolumetricRate_dRate"; }

  };

protected:

  virtual void initializePostSubGroups() override;

private:

  /**
<<<<<<< HEAD
   * @brief Compute all the perforation rates for this well
   * @param well the well with its perforations
   */
  void computePerforationRates( MeshLevel const & meshLevel, WellElementSubRegion & subRegion );

  /**
=======
>>>>>>> bb16d72e
   * @brief Initialize all the primary and secondary variables in all the wells
   * @param domain the domain containing the well manager to access individual wells
   */
  void initializeWells( DomainPartition & domain ) override;

  /**
   * @brief Make sure that the well constraints are compatible
   * @param subRegion the well subRegion
   */
  void validateWellConstraints( WellElementSubRegion const & subRegion ) const;

};

} // namespace geosx


#endif //GEOSX_PHYSICSSOLVERS_FLUIDFLOW_WELLS_SINGLEPHASEWELL_HPP_<|MERGE_RESOLUTION|>--- conflicted
+++ resolved
@@ -153,11 +153,7 @@
    * @brief Recompute all dependent quantities from primary variables (including constitutive models) on the well
    * @param subRegion the well subRegion containing the well elements and their associated fields
    */
-<<<<<<< HEAD
-  virtual void updateSubRegionState( MeshLevel const & meshLevel, WellElementSubRegion & subRegion ) override;
-=======
   virtual void updateSubRegionState( WellElementSubRegion & subRegion ) override;
->>>>>>> bb16d72e
 
   /**
    * @brief assembles the flux terms for all connections between well elements
@@ -238,15 +234,6 @@
 private:
 
   /**
-<<<<<<< HEAD
-   * @brief Compute all the perforation rates for this well
-   * @param well the well with its perforations
-   */
-  void computePerforationRates( MeshLevel const & meshLevel, WellElementSubRegion & subRegion );
-
-  /**
-=======
->>>>>>> bb16d72e
    * @brief Initialize all the primary and secondary variables in all the wells
    * @param domain the domain containing the well manager to access individual wells
    */
