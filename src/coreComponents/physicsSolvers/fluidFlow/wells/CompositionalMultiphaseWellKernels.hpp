--- conflicted
+++ resolved
@@ -589,13 +589,8 @@
         stackArray1d< globalIndex, 2 * maxNumDof > dofColIndices( 2 * resNDOF );
         stackArray1d< real64, 2 * maxNumDof > localPresRelJacobian( 2 * resNDOF );
 
-<<<<<<< HEAD
-        stackArray1d< real64, maxNumComp > dAvgTotalDens_dCompCurrent( NC );
-        stackArray1d< real64, maxNumComp > dAvgTotalDens_dCompNext( NC );
-=======
         stackArray1d< real64, maxNumComp > dAvgMassDens_dCompCurrent( NC );
         stackArray1d< real64, maxNumComp > dAvgMassDens_dCompNext( NC );
->>>>>>> 0a681559
 
         // compute the average density at the interface between well elements
         real64 const avgMassDens = 0.5 * ( wellElemTotalMassDens[iwelemNext] + wellElemTotalMassDens[iwelem] );
@@ -603,19 +598,9 @@
         real64 const dAvgMassDens_dPresCurrent = 0.5 * dWellElemTotalMassDens_dPres[iwelem];
         for( localIndex ic = 0; ic < NC; ++ic )
         {
-<<<<<<< HEAD
-          avgDensity += 0.5 * ( wellElemCompDens[iwelemNext][ic] + dWellElemCompDens[iwelemNext][ic]
-                                + wellElemCompDens[iwelem][ic] + dWellElemCompDens[iwelem][ic] );
-          dAvgTotalDens_dCompNext[ic] = 0.5;
-          dAvgTotalDens_dCompCurrent[ic] = 0.5;
-        }
-        real64 const dAvgTotalDens_dPresNext = 0;
-        real64 const dAvgTotalDens_dPresCurrent = 0;
-=======
           dAvgMassDens_dCompNext[ic] = 0.5 * dWellElemTotalMassDens_dCompDens[iwelemNext][ic];
           dAvgMassDens_dCompCurrent[ic] = 0.5 * dWellElemTotalMassDens_dCompDens[iwelem][ic];
         }
->>>>>>> 0a681559
 
         // compute depth diff times acceleration
         real64 const gravD = wellElemGravCoef[iwelemNext] - wellElemGravCoef[iwelem];
@@ -635,17 +620,10 @@
         dofColIndices[localDofIndexPresNext] = offsetNext + CompositionalMultiphaseWell::ColOffset::DPRES;
         dofColIndices[localDofIndexPresCurrent] = offsetCurrent + CompositionalMultiphaseWell::ColOffset::DPRES;
 
-<<<<<<< HEAD
-        real64 const localPresRel = pressureNext - pressureCurrent - avgDensity * gravD;
-
-        localPresRelJacobian[localDofIndexPresNext] = 1 - dAvgTotalDens_dPresNext * gravD;
-        localPresRelJacobian[localDofIndexPresCurrent] = -1 - dAvgTotalDens_dPresCurrent * gravD;
-=======
-        real64 const localPresRel = ( pressureNext - pressureCurrent - avgMassDens * gravD ) * normalizer;
-
-        localPresRelJacobian[localDofIndexPresNext] = ( 1 - dAvgMassDens_dPresNext * gravD ) * normalizer;
-        localPresRelJacobian[localDofIndexPresCurrent] = ( -1 - dAvgMassDens_dPresCurrent * gravD ) * normalizer;
->>>>>>> 0a681559
+        real64 const localPresRel = ( pressureNext - pressureCurrent - avgMassDens * gravD );
+
+        localPresRelJacobian[localDofIndexPresNext] = ( 1 - dAvgMassDens_dPresNext * gravD );
+        localPresRelJacobian[localDofIndexPresCurrent] = ( -1 - dAvgMassDens_dPresCurrent * gravD );
 
         for( localIndex ic = 0; ic < NC; ++ic )
         {
@@ -655,13 +633,8 @@
           dofColIndices[localDofIndexCompNext] = offsetNext + CompositionalMultiphaseWell::ColOffset::DCOMP + ic;
           dofColIndices[localDofIndexCompCurrent] = offsetCurrent + CompositionalMultiphaseWell::ColOffset::DCOMP + ic;
 
-<<<<<<< HEAD
-          localPresRelJacobian[localDofIndexCompNext] = -dAvgTotalDens_dCompNext[ic] * gravD;
-          localPresRelJacobian[localDofIndexCompCurrent] = -dAvgTotalDens_dCompCurrent[ic] * gravD;
-=======
-          localPresRelJacobian[localDofIndexCompNext] = -dAvgMassDens_dCompNext[ic] * gravD * normalizer;
-          localPresRelJacobian[localDofIndexCompCurrent] = -dAvgMassDens_dCompCurrent[ic] * gravD * normalizer;
->>>>>>> 0a681559
+          localPresRelJacobian[localDofIndexCompNext] = -dAvgMassDens_dCompNext[ic] * gravD;
+          localPresRelJacobian[localDofIndexCompCurrent] = -dAvgMassDens_dCompCurrent[ic] * gravD;
         }
 
         // TODO: add friction and acceleration terms
@@ -1123,12 +1096,7 @@
   Launch( localIndex const perforationSize,
           localIndex const subRegionSize,
           localIndex const numComponents,
-<<<<<<< HEAD
-=======
           localIndex const numPhases,
-          bool const isLocallyOwned,
-          int const topRank,
->>>>>>> 0a681559
           localIndex const numPerforations,
           WellControls const & wellControls,
           ElementViewConst< arrayView1d< real64 const > > const & resPressure,
@@ -1257,12 +1225,7 @@
     forAll< POLICY >( subRegionSize, [=] GEOSX_HOST_DEVICE ( localIndex const iwelem )
     {
       wellElemPressure[iwelem] = pressureControl
-<<<<<<< HEAD
-                                 + avgTotalDensity * ( wellElemGravCoef[iwelem] - gravCoefControl );
-=======
                                  + avgTotalMassDens * ( wellElemGravCoef[iwelem] - gravCoefControl );
-
->>>>>>> 0a681559
     } );
   }
 
@@ -1292,21 +1255,14 @@
 
 };
 
-<<<<<<< HEAD
 /******************************** RateInitializationKernel ********************************/
 
 struct RateInitializationKernel
-=======
-/******************************** TotalMassDensityKernel ****************************/
-
-struct TotalMassDensityKernel
->>>>>>> 0a681559
 {
 
   template< typename POLICY >
   static void
   Launch( localIndex const subRegionSize,
-<<<<<<< HEAD
           localIndex const oilPhaseIndex,
           WellControls const & wellControls,
           arrayView3d< real64 const > const & phaseDens,
@@ -1350,7 +1306,6 @@
 
 };
 
-
 /******************************** FluidUpdateKernel ********************************/
 
 struct FluidUpdateAtReferenceConditionsKernel
@@ -1373,7 +1328,17 @@
       }
     } );
   }
-=======
+
+};
+
+/******************************** TotalMassDensityKernel ****************************/
+
+struct TotalMassDensityKernel
+{
+
+  template< typename POLICY >
+  static void
+  Launch( localIndex const subRegionSize,
           localIndex const numComponents,
           localIndex const numPhases,
           arrayView2d< real64 const > const & phaseVolFrac,
@@ -1413,14 +1378,12 @@
         {
           dTotalMassDens_dCompDens[iwelem][ic] += dPhaseVolFrac_dCompDens[iwelem][ip][ic] * phaseMassDens[iwelem][0][ip]
                                                   + phaseVolFrac[iwelem][ip] * dMassDens_dC[ic];
-
         }
       }
 
     } );
   }
 
->>>>>>> 0a681559
 };
 
 /******************************** ResidualNormKernel ********************************/
