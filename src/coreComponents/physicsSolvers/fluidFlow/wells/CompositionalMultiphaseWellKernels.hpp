--- conflicted
+++ resolved
@@ -509,20 +509,11 @@
  * @brief Define the interface for the property kernel in charge of computing the total mass density
  */
 template< integer NUM_COMP, integer NUM_PHASE >
-<<<<<<< HEAD
-class TotalMassDensityKernel : public IsothermalCompositionalMultiphaseBaseKernels::PropertyKernelBase< NUM_COMP >
+class TotalMassDensityKernel : public isothermalCompositionalMultiphaseBaseKernels::PropertyKernelBase< NUM_COMP >
 {
 public:
 
-  using Base = IsothermalCompositionalMultiphaseBaseKernels::PropertyKernelBase< NUM_COMP >;
-=======
-class TotalMassDensityKernel : public compositionalMultiphaseBaseKernels::PropertyKernelBase< NUM_COMP >
-{
-public:
-
-  using Base = compositionalMultiphaseBaseKernels::PropertyKernelBase< NUM_COMP >;
-
->>>>>>> 6062fa42
+  using Base = isothermalCompositionalMultiphaseBaseKernels::PropertyKernelBase< NUM_COMP >;
   using Base::numComp;
 
   /// Compile time value for the number of phases
@@ -553,17 +544,10 @@
    * @param[in] ei the element index
    * @param[in] totalMassDensityKernelOp the function used to customize the kernel
    */
-<<<<<<< HEAD
-  template< typename FUNC = IsothermalCompositionalMultiphaseBaseKernels::NoOpFunc >
+  template< typename FUNC = isothermalCompositionalMultiphaseBaseKernels::NoOpFunc >
   GEOSX_HOST_DEVICE
   void compute( localIndex const ei,
-                FUNC && totalMassDensityKernelOp = IsothermalCompositionalMultiphaseBaseKernels::NoOpFunc{} ) const
-=======
-  template< typename FUNC = compositionalMultiphaseBaseKernels::NoOpFunc >
-  GEOSX_HOST_DEVICE
-  void compute( localIndex const ei,
-                FUNC && totalMassDensityKernelOp = compositionalMultiphaseBaseKernels::NoOpFunc{} ) const
->>>>>>> 6062fa42
+                FUNC && totalMassDensityKernelOp = isothermalCompositionalMultiphaseBaseKernels::NoOpFunc{} ) const
   {
     using Deriv = multifluid::DerivativeOffset;
 
@@ -649,11 +633,7 @@
   {
     if( numPhase == 2 )
     {
-<<<<<<< HEAD
-      IsothermalCompositionalMultiphaseBaseKernels::internal::kernelLaunchSelectorCompSwitch( numComp, [&] ( auto NC )
-=======
-      compositionalMultiphaseBaseKernels::internal::kernelLaunchSelectorCompSwitch( numComp, [&] ( auto NC )
->>>>>>> 6062fa42
+      isothermalCompositionalMultiphaseBaseKernels::internal::kernelLaunchSelectorCompSwitch( numComp, [&] ( auto NC )
       {
         integer constexpr NUM_COMP = NC();
         TotalMassDensityKernel< NUM_COMP, 2 > kernel( subRegion, fluid );
@@ -662,11 +642,7 @@
     }
     else if( numPhase == 3 )
     {
-<<<<<<< HEAD
-      IsothermalCompositionalMultiphaseBaseKernels::internal::kernelLaunchSelectorCompSwitch( numComp, [&] ( auto NC )
-=======
-      compositionalMultiphaseBaseKernels::internal::kernelLaunchSelectorCompSwitch( numComp, [&] ( auto NC )
->>>>>>> 6062fa42
+      isothermalCompositionalMultiphaseBaseKernels::internal::kernelLaunchSelectorCompSwitch( numComp, [&] ( auto NC )
       {
         integer constexpr NUM_COMP = NC();
         TotalMassDensityKernel< NUM_COMP, 3 > kernel( subRegion, fluid );
