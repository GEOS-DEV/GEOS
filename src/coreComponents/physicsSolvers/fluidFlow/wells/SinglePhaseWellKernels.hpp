--- conflicted
+++ resolved
@@ -275,12 +275,11 @@
           CRSMatrixView< real64, globalIndex const > const & localMatrix,
           arrayView1d< real64 > const & localRhs )
   {
-<<<<<<< HEAD
     // static well control data
-    WellControls::Type const wellType = wellControls.GetType();
-    WellControls::Control const currentControl = wellControls.GetControl();
-    real64 const targetBHP = wellControls.GetTargetBHP();
-    real64 const targetRate = wellControls.GetTargetTotalRate();
+    WellControls::Type const wellType = wellControls.getType();
+    WellControls::Control const currentControl = wellControls.getControl();
+    real64 const targetBHP = wellControls.getTargetBHP();
+    real64 const targetRate = wellControls.getTargetTotalRate();
 
     // dynamic well control data
     real64 const & currentBHP =
@@ -294,13 +293,6 @@
       wellControls.getReference< real64 >( SinglePhaseWell::viewKeyStruct::dCurrentVolRate_dPresString );
     real64 const & dCurrentVolRate_dRate =
       wellControls.getReference< real64 >( SinglePhaseWell::viewKeyStruct::dCurrentVolRate_dRateString );
-=======
-    real64 const targetBHP = wellControls.getTargetBHP();
-    real64 const targetRate = wellControls.getTargetRate();
-    WellControls::Control const currentControl = wellControls.getControl();
-    WellControls::Type const wellType = wellControls.getType();
-    localIndex const iwelemControl = wellControls.getReferenceWellElementIndex();
->>>>>>> 95da0775
 
     RAJA::ReduceMax< REDUCE_POLICY, localIndex > switchControl( 0 );
 
@@ -550,17 +542,10 @@
           arrayView1d< real64 const > const & wellElemGravCoef,
           arrayView1d< real64 > const & wellElemPressure )
   {
-<<<<<<< HEAD
-    real64 const targetBHP = wellControls.GetTargetBHP();
-    real64 const refWellElemGravCoef = wellControls.GetReferenceGravityCoef();
-    WellControls::Control const currentControl = wellControls.GetControl();
-    WellControls::Type const wellType = wellControls.GetType();
-=======
     real64 const targetBHP = wellControls.getTargetBHP();
+    real64 const refWellElemGravCoef = wellControls.getReferenceGravityCoef();
     WellControls::Control const currentControl = wellControls.getControl();
     WellControls::Type const wellType = wellControls.getType();
-    localIndex const iwelemControl = wellControls.getReferenceWellElementIndex();
->>>>>>> 95da0775
 
     // loop over all perforations to compute an average density
     RAJA::ReduceSum< parallelDeviceReduce, real64 > sumDensity( 0 );
@@ -599,12 +584,6 @@
                       ? 0.5 * pres
                       : 2.0 * pres;
     }
-<<<<<<< HEAD
-=======
-
-    MpiWrapper::broadcast( pressureControl, topRank );
-    MpiWrapper::broadcast( gravCoefControl, topRank );
->>>>>>> 95da0775
 
     GEOSX_ERROR_IF( pressureControl <= 0, "Invalid well initialization: negative pressure was found" );
 
@@ -630,15 +609,9 @@
           arrayView2d< real64 const > const & wellElemDens,
           arrayView1d< real64 > const & connRate )
   {
-<<<<<<< HEAD
-    real64 const targetRate = wellControls.GetTargetTotalRate();
-    WellControls::Control const control = wellControls.GetControl();
-    WellControls::Type const wellType = wellControls.GetType();
-=======
-    real64 const targetRate = wellControls.getTargetRate();
+    real64 const targetRate = wellControls.getTargetTotalRate();
     WellControls::Control const control = wellControls.getControl();
     WellControls::Type const wellType = wellControls.getType();
->>>>>>> 95da0775
 
     // Estimate the connection rates
     forAll< POLICY >( subRegionSize, [=] GEOSX_HOST_DEVICE ( localIndex const iwelem )
@@ -684,9 +657,9 @@
           real64 const dt,
           real64 * localResidualNorm )
   {
-    WellControls::Control const currentControl = wellControls.GetControl();
-    real64 const targetBHP = wellControls.GetTargetBHP();
-    real64 const targetRate = wellControls.GetTargetTotalRate();
+    WellControls::Control const currentControl = wellControls.getControl();
+    real64 const targetBHP = wellControls.getTargetBHP();
+    real64 const targetRate = wellControls.getTargetTotalRate();
     real64 const absTargetRate = fabs( targetRate );
 
     RAJA::ReduceSum< REDUCE_POLICY, real64 > sumScaled( 0.0 );
