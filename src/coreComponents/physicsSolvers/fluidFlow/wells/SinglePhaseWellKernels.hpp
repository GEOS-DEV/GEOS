--- conflicted
+++ resolved
@@ -75,15 +75,10 @@
   // add an epsilon to the checks to avoid control changes due to tiny pressure/rate updates
   static constexpr real64 EPS = 1e-15;
 
-<<<<<<< HEAD
-  GEOSX_HOST_DEVICE
+  GEOS_HOST_DEVICE
   inline
   static
   void
-=======
-  GEOS_HOST_DEVICE
-  static void
->>>>>>> 478ff4e8
   switchControl( bool const isProducer,
                  WellControls::Control const & currentControl,
                  real64 const & targetBHP,
@@ -92,15 +87,10 @@
                  real64 const & currentVolRate,
                  WellControls::Control & newControl );
 
-<<<<<<< HEAD
-  GEOSX_HOST_DEVICE
+  GEOS_HOST_DEVICE
   inline
   static
   void
-=======
-  GEOS_HOST_DEVICE
-  static void
->>>>>>> 478ff4e8
   compute( globalIndex const rankOffset,
            WellControls::Control const currentControl,
            real64 const & targetBHP,
@@ -194,15 +184,10 @@
   template< typename VIEWTYPE >
   using ElementViewConst = ElementRegionManager::ElementViewConst< VIEWTYPE >;
 
-<<<<<<< HEAD
-  GEOSX_HOST_DEVICE
+  GEOS_HOST_DEVICE
   inline
   static
   void
-=======
-  GEOS_HOST_DEVICE
-  static void
->>>>>>> 478ff4e8
   compute( real64 const & resPressure,
            real64 const & resDensity,
            real64 const & dResDensity_dPres,
