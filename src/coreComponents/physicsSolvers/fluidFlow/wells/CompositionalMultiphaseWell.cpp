--- conflicted
+++ resolved
@@ -151,35 +151,21 @@
       MultiFluidBase const & fluid = subRegion.getConstitutiveModel< MultiFluidBase >( fluidName );
 
       subRegion.registerExtrinsicData< extrinsicMeshData::well::pressure >( getName() );
-<<<<<<< HEAD
-      subRegion.registerExtrinsicData< extrinsicMeshData::well::deltaPressure >( getName() );
-
-      subRegion.registerExtrinsicData< extrinsicMeshData::well::temperature >( getName() );
-=======
       subRegion.registerExtrinsicData< extrinsicMeshData::well::pressure_n >( getName() );
 
       subRegion.registerExtrinsicData< extrinsicMeshData::well::temperature >( getName() );
       subRegion.registerExtrinsicData< extrinsicMeshData::well::temperature_n >( getName() );
->>>>>>> bb16d72e
 
       // The resizing of the arrays needs to happen here, before the call to initializePreSubGroups,
       // to make sure that the dimensions are properly set before the timeHistoryOutput starts its initialization.
 
       subRegion.registerExtrinsicData< extrinsicMeshData::well::globalCompDensity >( getName() ).
         reference().resizeDimension< 1 >( m_numComponents );
-<<<<<<< HEAD
-      subRegion.registerExtrinsicData< extrinsicMeshData::well::deltaGlobalCompDensity >( getName() ).
-        reference().resizeDimension< 1 >( m_numComponents );
-
-      subRegion.registerExtrinsicData< extrinsicMeshData::well::mixtureConnectionRate >( getName() );
-      subRegion.registerExtrinsicData< extrinsicMeshData::well::deltaMixtureConnectionRate >( getName() );
-=======
       subRegion.registerExtrinsicData< extrinsicMeshData::well::globalCompDensity_n >( getName() ).
         reference().resizeDimension< 1 >( m_numComponents );
 
       subRegion.registerExtrinsicData< extrinsicMeshData::well::mixtureConnectionRate >( getName() );
       subRegion.registerExtrinsicData< extrinsicMeshData::well::mixtureConnectionRate_n >( getName() );
->>>>>>> bb16d72e
 
       subRegion.registerExtrinsicData< extrinsicMeshData::well::globalCompFraction >( getName() ).
         setDimLabels( 1, fluid.componentNames() ).
@@ -200,21 +186,12 @@
       subRegion.registerExtrinsicData< extrinsicMeshData::well::dTotalMassDensity_dGlobalCompDensity >( getName() ).
         reference().resizeDimension< 1 >( m_numComponents );
 
-<<<<<<< HEAD
-      subRegion.registerExtrinsicData< extrinsicMeshData::well::totalDensityOld >( getName() );
-      subRegion.registerExtrinsicData< extrinsicMeshData::well::phaseVolumeFractionOld >( getName() ).
-        reference().resizeDimension< 1 >( m_numPhases );
-      subRegion.registerExtrinsicData< extrinsicMeshData::well::phaseDensityOld >( getName() ).
-        reference().resizeDimension< 1 >( m_numPhases );
-      subRegion.registerExtrinsicData< extrinsicMeshData::well::phaseComponentFractionOld >( getName() ).
-=======
       subRegion.registerExtrinsicData< extrinsicMeshData::well::totalDensity_n >( getName() );
       subRegion.registerExtrinsicData< extrinsicMeshData::well::phaseVolumeFraction_n >( getName() ).
         reference().resizeDimension< 1 >( m_numPhases );
       subRegion.registerExtrinsicData< extrinsicMeshData::well::phaseDensity_n >( getName() ).
         reference().resizeDimension< 1 >( m_numPhases );
       subRegion.registerExtrinsicData< extrinsicMeshData::well::phaseComponentFraction_n >( getName() ).
->>>>>>> bb16d72e
         reference().resizeDimension< 1, 2 >( m_numPhases, m_numComponents );
 
       PerforationData & perforationData = *subRegion.getPerforationData();
@@ -322,9 +299,6 @@
 
 }
 
-<<<<<<< HEAD
-
-=======
 void CompositionalMultiphaseWell::validateConstitutiveModels( DomainPartition const & domain ) const
 {
   GEOSX_MARK_FUNCTION;
@@ -356,23 +330,11 @@
   } );
 }
 
->>>>>>> bb16d72e
 void CompositionalMultiphaseWell::validateInjectionStreams( WellElementSubRegion const & subRegion ) const
 {
   WellControls const & wellControls = getWellControls( subRegion );
 
   // check well injection stream for injectors
-<<<<<<< HEAD
-  if( wellControls.getType() == WellControls::Type::INJECTOR )
-  {
-    arrayView1d< real64 const > const & injection = wellControls.getInjectionStream();
-    real64 compFracSum = 0;
-    for( localIndex ic = 0; ic < m_numComponents; ++ic )
-    {
-      real64 const compFrac = injection[ic];
-      GEOSX_THROW_IF( ( compFrac < 0.0 ) || ( compFrac > 1.0 ),
-                      "WellControls named " << wellControls.getName() <<
-=======
   if( wellControls.isInjector() )
   {
     arrayView1d< real64 const > const & injection = wellControls.getInjectionStream();
@@ -382,18 +344,13 @@
       real64 const compFrac = injection[ic];
       GEOSX_THROW_IF( ( compFrac < 0.0 ) || ( compFrac > 1.0 ),
                       "WellControls '" << wellControls.getName() << "'" <<
->>>>>>> bb16d72e
                       ": Invalid injection stream for well " << subRegion.getName(),
                       InputError );
       compFracSum += compFrac;
     }
     GEOSX_THROW_IF( ( compFracSum < 1.0 - std::numeric_limits< real64 >::epsilon() ) ||
                     ( compFracSum > 1.0 + std::numeric_limits< real64 >::epsilon() ),
-<<<<<<< HEAD
-                    "WellControls named " << wellControls.getName() <<
-=======
                     "WellControls '" << wellControls.getName() << "'" <<
->>>>>>> bb16d72e
                     ": Invalid injection stream for well " << subRegion.getName(),
                     InputError );
   }
@@ -406,64 +363,36 @@
 
   // now that we know we are single-phase, we can check a few things in the constraints
   WellControls const & wellControls = getWellControls( subRegion );
-<<<<<<< HEAD
-  WellControls::Type const wellType = wellControls.getType();
-=======
->>>>>>> bb16d72e
   WellControls::Control const currentControl = wellControls.getControl();
   real64 const & targetTotalRate = wellControls.getTargetTotalRate( m_currentTime + m_currentDt );
   real64 const & targetPhaseRate = wellControls.getTargetPhaseRate( m_currentTime + m_currentDt );
   integer const useSurfaceConditions = wellControls.useSurfaceConditions();
   real64 const & surfaceTemp = wellControls.getSurfaceTemperature();
 
-<<<<<<< HEAD
-  GEOSX_THROW_IF( wellType == WellControls::Type::INJECTOR && currentControl == WellControls::Control::PHASEVOLRATE,
-                  "WellControls named " << wellControls.getName() <<
-                  ": Phase rate control is not available for injectors",
-                  InputError );
-  GEOSX_THROW_IF( wellType == WellControls::Type::PRODUCER && currentControl == WellControls::Control::TOTALVOLRATE,
-=======
   GEOSX_THROW_IF( wellControls.isInjector() && currentControl == WellControls::Control::PHASEVOLRATE,
                   "WellControls named " << wellControls.getName() <<
                   ": Phase rate control is not available for injectors",
                   InputError );
   GEOSX_THROW_IF( wellControls.isProducer() && currentControl == WellControls::Control::TOTALVOLRATE,
->>>>>>> bb16d72e
                   "WellControls named " << wellControls.getName() <<
                   ": Phase rate control is not available for producers",
                   InputError );
 
-<<<<<<< HEAD
-  GEOSX_THROW_IF( wellType == WellControls::Type::INJECTOR && targetTotalRate < 0.0,
-                  "WellControls named " << wellControls.getName() <<
-                  ": Target total rate cannot be negative for injectors",
-                  InputError );
-  GEOSX_THROW_IF( wellType == WellControls::Type::INJECTOR && !isZero( targetPhaseRate ),
-=======
   GEOSX_THROW_IF( wellControls.isInjector() && targetTotalRate < 0.0,
                   "WellControls named " << wellControls.getName() <<
                   ": Target total rate cannot be negative for injectors",
                   InputError );
   GEOSX_THROW_IF( wellControls.isInjector() && !isZero( targetPhaseRate ),
->>>>>>> bb16d72e
                   "WellControls named " << wellControls.getName() <<
                   ": Target phase rate cannot be used for injectors",
                   InputError );
 
   // The user always provides positive rates, but these rates are later multiplied by -1 internally for producers
-<<<<<<< HEAD
-  GEOSX_THROW_IF( wellType == WellControls::Type::PRODUCER && targetPhaseRate > 0.0,
-                  "WellControls named " << wellControls.getName() <<
-                  ": Target phase rate cannot be negative for producers",
-                  InputError );
-  GEOSX_THROW_IF( wellType == WellControls::Type::PRODUCER && !isZero( targetTotalRate ),
-=======
   GEOSX_THROW_IF( wellControls.isProducer() && targetPhaseRate > 0.0,
                   "WellControls named " << wellControls.getName() <<
                   ": Target phase rate cannot be negative for producers",
                   InputError );
   GEOSX_THROW_IF( wellControls.isProducer() && !isZero( targetTotalRate ),
->>>>>>> bb16d72e
                   "WellControls named " << wellControls.getName() <<
                   ": Target total rate cannot be used for producers",
                   InputError );
@@ -474,26 +403,16 @@
                   InputError );
 
   // Find target phase index for phase rate constraint
-<<<<<<< HEAD
-  for( localIndex ip = 0; ip < fluid.numFluidPhases(); ++ip )
-=======
   for( integer ip = 0; ip < fluid.numFluidPhases(); ++ip )
->>>>>>> bb16d72e
   {
     if( fluid.phaseNames()[ip] == wellControls.getTargetPhaseName() )
     {
       m_targetPhaseIndex = ip;
     }
   }
-<<<<<<< HEAD
-  GEOSX_THROW_IF( wellType == WellControls::Type::PRODUCER && m_targetPhaseIndex == -1,
-                  "WellControls named " << wellControls.getName() <<
-                  ": Phase " << wellControls.getTargetPhaseName() << " not found for well control " << wellControls.getName(),
-=======
   GEOSX_THROW_IF( wellControls.isProducer() && m_targetPhaseIndex == -1,
                   "WellControls '" << wellControls.getName() <<
                   "': Phase " << wellControls.getTargetPhaseName() << " not found for well control " << wellControls.getName(),
->>>>>>> bb16d72e
                   InputError );
 }
 
@@ -503,11 +422,8 @@
 
   DomainPartition & domain = this->getGroupByPath< DomainPartition >( "/Problem/domain" );
 
-<<<<<<< HEAD
-=======
   validateConstitutiveModels( domain );
 
->>>>>>> bb16d72e
   forMeshTargets( domain.getMeshBodies(), [&]( string const &,
                                                MeshLevel & mesh,
                                                arrayView1d< string const > const & regionNames )
@@ -846,11 +762,7 @@
 
   string const & fluidName = subRegion.getReference< string >( viewKeyStruct::fluidNamesString() );
   MultiFluidBase & fluid = subRegion.getConstitutiveModel< MultiFluidBase >( fluidName );
-<<<<<<< HEAD
-  CompositionalMultiphaseBaseKernels::
-=======
   isothermalCompositionalMultiphaseBaseKernels::
->>>>>>> bb16d72e
     PhaseVolumeFractionKernelFactory::
     createAndLaunch< parallelDevicePolicy<> >( m_numComponents,
                                                m_numPhases,
@@ -873,12 +785,7 @@
                                                fluid );
 }
 
-<<<<<<< HEAD
-void CompositionalMultiphaseWell::updateSubRegionState( MeshLevel const & meshLevel,
-                                                        WellElementSubRegion & subRegion )
-=======
 void CompositionalMultiphaseWell::updateSubRegionState( WellElementSubRegion & subRegion )
->>>>>>> bb16d72e
 {
   // update properties
   updateComponentFraction( subRegion );
@@ -895,12 +802,7 @@
   // update the current BHP pressure
   updateBHPForConstraint( subRegion );
 
-<<<<<<< HEAD
-  // update perforation rates
-  computePerforationRates( meshLevel, subRegion );
-=======
   // note: the perforation rates are updated separately
->>>>>>> bb16d72e
 }
 
 void CompositionalMultiphaseWell::initializeWells( DomainPartition & domain )
@@ -933,15 +835,8 @@
       // get well primary variables on well elements
       arrayView1d< real64 > const & wellElemPressure =
         subRegion.getExtrinsicData< extrinsicMeshData::well::pressure >();
-<<<<<<< HEAD
-
       arrayView1d< real64 > const & wellElemTemp =
         subRegion.getExtrinsicData< extrinsicMeshData::well::temperature >();
-
-=======
-      arrayView1d< real64 > const & wellElemTemp =
-        subRegion.getExtrinsicData< extrinsicMeshData::well::temperature >();
->>>>>>> bb16d72e
       arrayView2d< real64, compflow::USD_COMP > const & wellElemCompDens =
         subRegion.getExtrinsicData< extrinsicMeshData::well::globalCompDensity >();
       arrayView1d< real64 > const & connRate =
@@ -961,37 +856,13 @@
       arrayView1d< localIndex const > const & resElementIndex =
         perforationData.getReference< array1d< localIndex > >( PerforationData::viewKeyStruct::reservoirElementIndexString() );
 
-<<<<<<< HEAD
-=======
       arrayView1d< real64 const > const & perfGravCoef =
         perforationData.getExtrinsicData< extrinsicMeshData::well::gravityCoefficient >();
 
->>>>>>> bb16d72e
 
       // 1) Loop over all perforations to compute an average mixture density and component fraction
       // 2) Initialize the reference pressure
       // 3) Estimate the pressures in the well elements using the average density
-<<<<<<< HEAD
-      PresTempCompFracInitializationKernel::launch( perforationData.size(),
-                                                    subRegion.size(),
-                                                    numComp,
-                                                    numPhase,
-                                                    perforationData.getNumPerforationsGlobal(),
-                                                    wellControls,
-                                                    0.0, // initialization done at t = 0
-                                                    resCompFlowAccessors.get( extrinsicMeshData::flow::pressure{} ),
-                                                    resCompFlowAccessors.get( extrinsicMeshData::flow::temperature{} ),
-                                                    resCompFlowAccessors.get( extrinsicMeshData::flow::globalCompDensity{} ),
-                                                    resCompFlowAccessors.get( extrinsicMeshData::flow::phaseVolumeFraction{} ),
-                                                    resMultiFluidAccessors.get( extrinsicMeshData::multifluid::phaseMassDensity{} ),
-                                                    resElementRegion,
-                                                    resElementSubRegion,
-                                                    resElementIndex,
-                                                    wellElemGravCoef,
-                                                    wellElemPressure,
-                                                    wellElemTemp,
-                                                    wellElemCompFrac );
-=======
       PresTempCompFracInitializationKernel::
         launch( perforationData.size(),
                 subRegion.size(),
@@ -1013,7 +884,6 @@
                 wellElemPressure,
                 wellElemTemp,
                 wellElemCompFrac );
->>>>>>> bb16d72e
 
       // get well secondary variables on well elements
       string const & fluidName = subRegion.getReference< string >( viewKeyStruct::fluidNamesString() );
@@ -1026,13 +896,6 @@
       {
         typename TYPEOFREF( castedFluid ) ::KernelWrapper fluidWrapper = castedFluid.createKernelWrapper();
 
-<<<<<<< HEAD
-        CompositionalMultiphaseBaseKernels::FluidUpdateKernel::launch< serialPolicy >( subRegion.size(),
-                                                                                       fluidWrapper,
-                                                                                       wellElemPressure,
-                                                                                       wellElemTemp,
-                                                                                       wellElemCompFrac );
-=======
         thermalCompositionalMultiphaseBaseKernels::
           FluidUpdateKernel::
           launch< serialPolicy >( subRegion.size(),
@@ -1040,7 +903,6 @@
                                   wellElemPressure,
                                   wellElemTemp,
                                   wellElemCompFrac );
->>>>>>> bb16d72e
       } );
 
       CompDensInitializationKernel::launch( subRegion.size(),
@@ -1050,22 +912,6 @@
                                             wellElemCompDens );
 
       // 5) Recompute the pressure-dependent properties
-<<<<<<< HEAD
-      // Note: I am leaving that here because I would like to use the perforationRates (computed in UpdateState)
-      //       to better initialize the rates
-      updateSubRegionState( mesh, subRegion );
-
-      // 6) Estimate the well rates
-      // TODO: initialize rates using perforation rates
-      CompositionalMultiphaseWellKernels::RateInitializationKernel::launch( subRegion.size(),
-                                                                            m_targetPhaseIndex,
-                                                                            wellControls,
-                                                                            0.0, // initialization done at t = 0
-                                                                            wellElemPhaseDens,
-                                                                            wellElemTotalDens,
-                                                                            connRate );
-    } );
-=======
       updateSubRegionState( subRegion );
 
       // 6) Estimate the well rates
@@ -1081,7 +927,6 @@
                 connRate );
     } );
 
->>>>>>> bb16d72e
   } );
 }
 
@@ -1117,11 +962,6 @@
       // get a reference to the primary variables on well elements
       arrayView1d< real64 const > const & connRate =
         subRegion.getExtrinsicData< extrinsicMeshData::well::mixtureConnectionRate >();
-<<<<<<< HEAD
-      arrayView1d< real64 const > const & dConnRate =
-        subRegion.getExtrinsicData< extrinsicMeshData::well::deltaMixtureConnectionRate >();
-=======
->>>>>>> bb16d72e
 
       // get the info stored on well elements
       arrayView2d< real64 const, compflow::USD_COMP > const & wellElemCompFrac =
@@ -1129,11 +969,7 @@
       arrayView3d< real64 const, compflow::USD_COMP_DC > const & dWellElemCompFrac_dCompDens =
         subRegion.getExtrinsicData< extrinsicMeshData::well::dGlobalCompFraction_dGlobalCompDensity >();
 
-<<<<<<< HEAD
-      CompositionalMultiphaseBaseKernels::
-=======
       isothermalCompositionalMultiphaseBaseKernels::
->>>>>>> bb16d72e
         KernelLaunchSelector1< FluxKernel >( numFluidComponents(),
                                              subRegion.size(),
                                              dofManager.rankOffset(),
@@ -1141,10 +977,6 @@
                                              wellElemDofNumber,
                                              nextWellElemIndex,
                                              connRate,
-<<<<<<< HEAD
-                                             dConnRate,
-=======
->>>>>>> bb16d72e
                                              wellElemCompFrac,
                                              dWellElemCompFrac_dCompDens,
                                              dt,
@@ -1174,15 +1006,6 @@
                                                               [&]( localIndex const,
                                                                    WellElementSubRegion const & subRegion )
     {
-<<<<<<< HEAD
-      // for now, we do not want to model storage effects in the wells (unless the well is shut)
-      WellControls const & wellControls = getWellControls( subRegion );
-      if( wellControls.wellIsOpen( m_currentTime + m_currentDt ) )
-      {
-        return;
-      }
-=======
->>>>>>> bb16d72e
 
       // get the degrees of freedom and ghosting info
       arrayView1d< globalIndex const > const & wellElemDofNumber =
@@ -1200,42 +1023,23 @@
       arrayView3d< real64 const, compflow::USD_COMP_DC > const & dWellElemCompFrac_dCompDens =
         subRegion.getExtrinsicData< extrinsicMeshData::well::dGlobalCompFraction_dGlobalCompDensity >();
 
-<<<<<<< HEAD
-      arrayView2d< real64 const, compflow::USD_PHASE > const & wellElemPhaseVolFracOld =
-        subRegion.getExtrinsicData< extrinsicMeshData::well::phaseVolumeFractionOld >();
-      arrayView2d< real64 const, compflow::USD_PHASE > const & wellElemPhaseDensOld =
-        subRegion.getExtrinsicData< extrinsicMeshData::well::phaseDensityOld >();
-      arrayView3d< real64 const, compflow::USD_PHASE_COMP > const & wellElemPhaseCompFracOld =
-        subRegion.getExtrinsicData< extrinsicMeshData::well::phaseComponentFractionOld >();
-=======
       arrayView2d< real64 const, compflow::USD_PHASE > const & wellElemPhaseVolFrac_n =
         subRegion.getExtrinsicData< extrinsicMeshData::well::phaseVolumeFraction_n >();
       arrayView2d< real64 const, compflow::USD_PHASE > const & wellElemPhaseDens_n =
         subRegion.getExtrinsicData< extrinsicMeshData::well::phaseDensity_n >();
       arrayView3d< real64 const, compflow::USD_PHASE_COMP > const & wellElemPhaseCompFrac_n =
         subRegion.getExtrinsicData< extrinsicMeshData::well::phaseComponentFraction_n >();
->>>>>>> bb16d72e
 
       arrayView1d< real64 const > const & wellElemVolume = subRegion.getElementVolume();
 
       string const & fluidName = subRegion.getReference< string >( viewKeyStruct::fluidNamesString() );
       MultiFluidBase const & fluid = subRegion.getConstitutiveModel< MultiFluidBase >( fluidName );
       arrayView3d< real64 const, multifluid::USD_PHASE > const & wellElemPhaseDens = fluid.phaseDensity();
-<<<<<<< HEAD
-      arrayView3d< real64 const, multifluid::USD_PHASE > const & dWellElemPhaseDens_dPres = fluid.dPhaseDensity_dPressure();
-      arrayView4d< real64 const, multifluid::USD_PHASE_DC > const & dWellElemPhaseDens_dComp = fluid.dPhaseDensity_dGlobalCompFraction();
-      arrayView4d< real64 const, multifluid::USD_PHASE_COMP > const & wellElemPhaseCompFrac = fluid.phaseCompFraction();
-      arrayView4d< real64 const, multifluid::USD_PHASE_COMP > const & dWellElemPhaseCompFrac_dPres = fluid.dPhaseCompFraction_dPressure();
-      arrayView5d< real64 const, multifluid::USD_PHASE_COMP_DC > const & dWellElemPhaseCompFrac_dComp = fluid.dPhaseCompFraction_dGlobalCompFraction();
-
-      CompositionalMultiphaseBaseKernels::
-=======
       arrayView4d< real64 const, multifluid::USD_PHASE_DC > const & dWellElemPhaseDens = fluid.dPhaseDensity();
       arrayView4d< real64 const, multifluid::USD_PHASE_COMP > const & wellElemPhaseCompFrac = fluid.phaseCompFraction();
       arrayView5d< real64 const, multifluid::USD_PHASE_COMP_DC > const & dWellElemPhaseCompFrac = fluid.dPhaseCompFraction();
 
       isothermalCompositionalMultiphaseBaseKernels::
->>>>>>> bb16d72e
         KernelLaunchSelector1< AccumulationKernel >( numFluidComponents(),
                                                      subRegion.size(),
                                                      numFluidPhases(),
@@ -1248,23 +1052,12 @@
                                                      dWellElemPhaseVolFrac_dComp,
                                                      dWellElemCompFrac_dCompDens,
                                                      wellElemPhaseDens,
-<<<<<<< HEAD
-                                                     dWellElemPhaseDens_dPres,
-                                                     dWellElemPhaseDens_dComp,
-                                                     wellElemPhaseCompFrac,
-                                                     dWellElemPhaseCompFrac_dPres,
-                                                     dWellElemPhaseCompFrac_dComp,
-                                                     wellElemPhaseVolFracOld,
-                                                     wellElemPhaseDensOld,
-                                                     wellElemPhaseCompFracOld,
-=======
                                                      dWellElemPhaseDens,
                                                      wellElemPhaseCompFrac,
                                                      dWellElemPhaseCompFrac,
                                                      wellElemPhaseVolFrac_n,
                                                      wellElemPhaseDens_n,
                                                      wellElemPhaseCompFrac_n,
->>>>>>> bb16d72e
                                                      localMatrix,
                                                      localRhs );
     } );
@@ -1285,15 +1078,9 @@
                                                 MeshLevel const & mesh,
                                                 arrayView1d< string const > const & regionNames )
   {
-<<<<<<< HEAD
 
     ElementRegionManager const & elemManager = mesh.getElemManager();
 
-=======
-
-    ElementRegionManager const & elemManager = mesh.getElemManager();
-
->>>>>>> bb16d72e
     elemManager.forElementSubRegions< WellElementSubRegion >( regionNames,
                                                               [&]( localIndex const,
                                                                    WellElementSubRegion const & subRegion )
@@ -1315,11 +1102,7 @@
       arrayView1d< real64 const > const & wellElemVolume =
         subRegion.getReference< array1d< real64 > >( ElementSubRegionBase::viewKeyStruct::elementVolumeString() );
 
-<<<<<<< HEAD
-      CompositionalMultiphaseBaseKernels::
-=======
       isothermalCompositionalMultiphaseBaseKernels::
->>>>>>> bb16d72e
         KernelLaunchSelector1< VolumeBalanceKernel >( numFluidComponents(),
                                                       subRegion.size(),
                                                       numFluidPhases(),
@@ -1365,34 +1148,6 @@
 
       arrayView1d< real64 const > const & wellElemVolume =
         subRegion.getReference< array1d< real64 > >( ElementSubRegionBase::viewKeyStruct::elementVolumeString() );
-<<<<<<< HEAD
-      arrayView2d< real64 const, compflow::USD_PHASE > const wellElemPhaseDensOld =
-        subRegion.getExtrinsicData< extrinsicMeshData::well::phaseDensityOld >();
-      arrayView1d< real64 const > const wellElemTotalDensOld =
-        subRegion.getExtrinsicData< extrinsicMeshData::well::totalDensityOld >();
-
-      WellControls const & wellControls = getWellControls( subRegion );
-
-      ResidualNormKernel::launch< parallelDevicePolicy<>,
-                                  parallelDeviceReduce >( localRhs,
-                                                          dofManager.rankOffset(),
-                                                          subRegion.isLocallyOwned(),
-                                                          subRegion.getTopWellElementIndex(),
-                                                          m_numComponents,
-                                                          numDofPerWellElement(),
-                                                          m_targetPhaseIndex,
-                                                          wellControls,
-                                                          wellElemDofNumber,
-                                                          wellElemGhostRank,
-                                                          wellElemVolume,
-                                                          wellElemPhaseDensOld,
-                                                          wellElemTotalDensOld,
-                                                          m_currentTime + m_currentDt, // residual normalized with rate of the end of the
-                                                                                       // time
-                                                                                       // interval
-                                                          m_currentDt,
-                                                          &localResidualNorm );
-=======
       arrayView2d< real64 const, compflow::USD_PHASE > const wellElemPhaseDens_n =
         subRegion.getExtrinsicData< extrinsicMeshData::well::phaseDensity_n >();
       arrayView1d< real64 const > const wellElemTotalDens_n =
@@ -1418,7 +1173,6 @@
                                                             // interval
                                                             m_currentDt,
                                                             &localResidualNorm );
->>>>>>> bb16d72e
     } );
   } );
   return sqrt( MpiWrapper::sum( localResidualNorm, MPI_COMM_GEOSX ) );
@@ -1459,30 +1213,6 @@
       // get a reference to the primary variables on well elements
       arrayView1d< real64 const > const & wellElemPressure =
         subRegion.getExtrinsicData< extrinsicMeshData::well::pressure >();
-<<<<<<< HEAD
-      arrayView1d< real64 const > const & dWellElemPressure =
-        subRegion.getExtrinsicData< extrinsicMeshData::well::deltaPressure >();
-
-      arrayView2d< real64 const, compflow::USD_COMP > const & wellElemCompDens =
-        subRegion.getExtrinsicData< extrinsicMeshData::well::globalCompDensity >();
-      arrayView2d< real64 const, compflow::USD_COMP > const & dWellElemCompDens =
-        subRegion.getExtrinsicData< extrinsicMeshData::well::deltaGlobalCompDensity >();
-
-
-      real64 const subRegionScalingFactor =
-        SolutionScalingKernel::launch< parallelDevicePolicy<>,
-                                       parallelDeviceReduce >( localSolution,
-                                                               dofManager.rankOffset(),
-                                                               numFluidComponents(),
-                                                               wellElemDofNumber,
-                                                               wellElemGhostRank,
-                                                               wellElemPressure,
-                                                               dWellElemPressure,
-                                                               wellElemCompDens,
-                                                               dWellElemCompDens,
-                                                               m_maxRelativePresChange,
-                                                               m_maxCompFracChange );
-=======
       arrayView2d< real64 const, compflow::USD_COMP > const & wellElemCompDens =
         subRegion.getExtrinsicData< extrinsicMeshData::well::globalCompDensity >();
 
@@ -1497,7 +1227,6 @@
                                                                  wellElemCompDens,
                                                                  m_maxRelativePresChange,
                                                                  m_maxCompFracChange );
->>>>>>> bb16d72e
 
 
       if( subRegionScalingFactor < scalingFactor )
@@ -1540,29 +1269,6 @@
       // get a reference to the primary variables on well elements
       arrayView1d< real64 const > const & wellElemPressure =
         subRegion.getExtrinsicData< extrinsicMeshData::well::pressure >();
-<<<<<<< HEAD
-      arrayView1d< real64 const > const & dWellElemPressure =
-        subRegion.getExtrinsicData< extrinsicMeshData::well::deltaPressure >();
-
-      arrayView2d< real64 const, compflow::USD_COMP > const & wellElemCompDens =
-        subRegion.getExtrinsicData< extrinsicMeshData::well::globalCompDensity >();
-      arrayView2d< real64 const, compflow::USD_COMP > const & dWellElemCompDens =
-        subRegion.getExtrinsicData< extrinsicMeshData::well::deltaGlobalCompDensity >();
-
-      localIndex const subRegionSolutionCheck =
-        SolutionCheckKernel::launch< parallelDevicePolicy<>,
-                                     parallelDeviceReduce >( localSolution,
-                                                             dofManager.rankOffset(),
-                                                             numFluidComponents(),
-                                                             wellElemDofNumber,
-                                                             wellElemGhostRank,
-                                                             wellElemPressure,
-                                                             dWellElemPressure,
-                                                             wellElemCompDens,
-                                                             dWellElemCompDens,
-                                                             m_allowCompDensChopping,
-                                                             scalingFactor );
-=======
       arrayView2d< real64 const, compflow::USD_COMP > const & wellElemCompDens =
         subRegion.getExtrinsicData< extrinsicMeshData::well::globalCompDensity >();
 
@@ -1576,7 +1282,6 @@
                                                                wellElemCompDens,
                                                                m_allowCompDensChopping,
                                                                scalingFactor );
->>>>>>> bb16d72e
 
       if( subRegionSolutionCheck == 0 )
       {
@@ -1587,12 +1292,7 @@
   return MpiWrapper::min( localCheck );
 }
 
-<<<<<<< HEAD
-void CompositionalMultiphaseWell::computePerforationRates( MeshLevel const & meshLevel,
-                                                           WellElementSubRegion & subRegion )
-=======
 void CompositionalMultiphaseWell::computePerforationRates( DomainPartition & domain )
->>>>>>> bb16d72e
 {
   GEOSX_MARK_FUNCTION;
 
@@ -1697,57 +1397,8 @@
                                                     dCompPerfRate_dPres,
                                                     dCompPerfRate_dComp );
 
-<<<<<<< HEAD
-  // TODO: change the way we access the flowSolver here
-  CompositionalMultiphaseBase const & flowSolver = getParent().getGroup< CompositionalMultiphaseBase >( getFlowSolverName() );
-  PerforationKernel::CompFlowAccessors resCompFlowAccessors( meshLevel.getElemManager(), flowSolver.getName() );
-  PerforationKernel::MultiFluidAccessors resMultiFluidAccessors( meshLevel.getElemManager(), flowSolver.getName() );
-  PerforationKernel::RelPermAccessors resRelPermAccessors( meshLevel.getElemManager(), flowSolver.getName() );
-
-  CompositionalMultiphaseBaseKernels::
-    KernelLaunchSelector2< PerforationKernel >( numFluidComponents(),
-                                                numFluidPhases(),
-                                                perforationData->size(),
-                                                resCompFlowAccessors.get( extrinsicMeshData::flow::pressure{} ),
-                                                resCompFlowAccessors.get( extrinsicMeshData::flow::deltaPressure{} ),
-                                                resCompFlowAccessors.get( extrinsicMeshData::flow::phaseVolumeFraction{} ),
-                                                resCompFlowAccessors.get( extrinsicMeshData::flow::dPhaseVolumeFraction_dPressure{} ),
-                                                resCompFlowAccessors.get( extrinsicMeshData::flow::dPhaseVolumeFraction_dGlobalCompDensity{} ),
-                                                resCompFlowAccessors.get( extrinsicMeshData::flow::dGlobalCompFraction_dGlobalCompDensity{} ),
-                                                resMultiFluidAccessors.get( extrinsicMeshData::multifluid::phaseDensity{} ),
-                                                resMultiFluidAccessors.get( extrinsicMeshData::multifluid::dPhaseDensity_dPressure{} ),
-                                                resMultiFluidAccessors.get( extrinsicMeshData::multifluid::dPhaseDensity_dGlobalCompFraction{} ),
-                                                resMultiFluidAccessors.get( extrinsicMeshData::multifluid::phaseViscosity{} ),
-                                                resMultiFluidAccessors.get( extrinsicMeshData::multifluid::dPhaseViscosity_dPressure{} ),
-                                                resMultiFluidAccessors.get( extrinsicMeshData::multifluid::dPhaseViscosity_dGlobalCompFraction{} ),
-                                                resMultiFluidAccessors.get( extrinsicMeshData::multifluid::phaseCompFraction{} ),
-                                                resMultiFluidAccessors.get( extrinsicMeshData::multifluid::dPhaseCompFraction_dPressure{} ),
-                                                resMultiFluidAccessors.get( extrinsicMeshData::multifluid::dPhaseCompFraction_dGlobalCompFraction{} ),
-                                                resRelPermAccessors.get( extrinsicMeshData::relperm::phaseRelPerm{} ),
-                                                resRelPermAccessors.get( extrinsicMeshData::relperm::dPhaseRelPerm_dPhaseVolFraction{} ),
-                                                wellElemGravCoef,
-                                                wellElemPres,
-                                                dWellElemPres,
-                                                wellElemCompDens,
-                                                dWellElemCompDens,
-                                                wellElemTotalMassDens,
-                                                dWellElemTotalMassDens_dPres,
-                                                dWellElemTotalMassDens_dCompDens,
-                                                wellElemCompFrac,
-                                                dWellElemCompFrac_dCompDens,
-                                                perfGravCoef,
-                                                perfWellElemIndex,
-                                                perfTrans,
-                                                resElementRegion,
-                                                resElementSubRegion,
-                                                resElementIndex,
-                                                compPerfRate,
-                                                dCompPerfRate_dPres,
-                                                dCompPerfRate_dComp );
-=======
-    } );
-  } );
->>>>>>> bb16d72e
+    } );
+  } );
 
 }
 
@@ -1812,31 +1463,13 @@
     {
       arrayView1d< integer const > const & wellElemGhostRank = subRegion.ghostRank();
 
-<<<<<<< HEAD
-      arrayView2d< real64 const, compflow::USD_COMP > const & wellElemCompDens =
-        subRegion.getExtrinsicData< extrinsicMeshData::well::globalCompDensity >();
-      arrayView2d< real64, compflow::USD_COMP > const & dWellElemCompDens =
-        subRegion.getExtrinsicData< extrinsicMeshData::well::deltaGlobalCompDensity >();
-=======
       arrayView2d< real64, compflow::USD_COMP > const & wellElemCompDens =
         subRegion.getExtrinsicData< extrinsicMeshData::well::globalCompDensity >();
->>>>>>> bb16d72e
 
       forAll< parallelDevicePolicy<> >( subRegion.size(), [=] GEOSX_HOST_DEVICE ( localIndex const iwelem )
       {
         if( wellElemGhostRank[iwelem] < 0 )
         {
-<<<<<<< HEAD
-          for( localIndex ic = 0; ic < numComp; ++ic )
-          {
-            // get the latest component density (i.e., after the update of dWellElemCompDens)
-            real64 const newDens = wellElemCompDens[iwelem][ic] + dWellElemCompDens[iwelem][ic];
-            // we allowed for some densities to be slightly negative in CheckSystemSolution
-            // if the new density is negative, chop back to zero
-            if( newDens < 0 )
-            {
-              dWellElemCompDens[iwelem][ic] = -wellElemCompDens[iwelem][ic];
-=======
           for( integer ic = 0; ic < numComp; ++ic )
           {
             // we allowed for some densities to be slightly negative in CheckSystemSolution
@@ -1844,7 +1477,6 @@
             if( wellElemCompDens[iwelem][ic] < 0 )
             {
               wellElemCompDens[iwelem][ic] = 0;
->>>>>>> bb16d72e
             }
           }
         }
@@ -1857,11 +1489,6 @@
 
 void CompositionalMultiphaseWell::resetStateToBeginningOfStep( DomainPartition & domain )
 {
-<<<<<<< HEAD
-  integer const numComp = m_numComponents;
-
-=======
->>>>>>> bb16d72e
   forMeshTargets( domain.getMeshBodies(), [&] ( string const &,
                                                 MeshLevel & mesh,
                                                 arrayView1d< string const > const & regionNames )
@@ -1874,29 +1501,6 @@
                                                                    WellElementSubRegion & subRegion )
     {
       // get a reference to the primary variables on well elements
-<<<<<<< HEAD
-      arrayView1d< real64 > const & dWellElemPressure =
-        subRegion.getExtrinsicData< extrinsicMeshData::well::deltaPressure >();
-      arrayView2d< real64, compflow::USD_COMP > const & dWellElemGlobalCompDensity =
-        subRegion.getExtrinsicData< extrinsicMeshData::well::deltaGlobalCompDensity >();
-      arrayView1d< real64 > const & dConnRate =
-        subRegion.getExtrinsicData< extrinsicMeshData::well::deltaMixtureConnectionRate >();
-
-      forAll< parallelDevicePolicy<> >( subRegion.size(), [=] GEOSX_HOST_DEVICE ( localIndex const iwelem )
-      {
-        // extract solution and apply to dP
-        dWellElemPressure[iwelem] = 0;
-        dConnRate[iwelem] = 0;
-        for( localIndex ic = 0; ic < numComp; ++ic )
-        {
-          dWellElemGlobalCompDensity[iwelem][ic] = 0;
-        }
-      } );
-    } );
-  } );
-  // call constitutive models
-  updateState( domain );
-=======
       arrayView1d< real64 > const & wellElemPressure =
         subRegion.getExtrinsicData< extrinsicMeshData::well::pressure >();
       arrayView1d< real64 const > const & wellElemPressure_n =
@@ -1918,7 +1522,6 @@
       updateSubRegionState( subRegion );
     } );
   } );
->>>>>>> bb16d72e
 }
 
 void CompositionalMultiphaseWell::backupFields( MeshLevel & mesh, arrayView1d< string const > const & regionNames ) const
@@ -2012,11 +1615,6 @@
       // get primary variables on well elements
       arrayView1d< real64 const > const & wellElemPres =
         subRegion.getExtrinsicData< extrinsicMeshData::well::pressure >();
-<<<<<<< HEAD
-      arrayView1d< real64 const > const & dWellElemPres =
-        subRegion.getExtrinsicData< extrinsicMeshData::well::deltaPressure >();
-=======
->>>>>>> bb16d72e
 
       // get total mass density on well elements (for potential calculations)
       arrayView1d< real64 const > const & wellElemTotalMassDens =
@@ -2028,11 +1626,7 @@
 
 
       bool controlHasSwitched = false;
-<<<<<<< HEAD
-      CompositionalMultiphaseBaseKernels::
-=======
       isothermalCompositionalMultiphaseBaseKernels::
->>>>>>> bb16d72e
         KernelLaunchSelector1< PressureRelationKernel >( numFluidComponents(),
                                                          subRegion.size(),
                                                          dofManager.rankOffset(),
@@ -2047,10 +1641,6 @@
                                                          wellElemGravCoef,
                                                          nextWellElemIndex,
                                                          wellElemPres,
-<<<<<<< HEAD
-                                                         dWellElemPres,
-=======
->>>>>>> bb16d72e
                                                          wellElemTotalMassDens,
                                                          dWellElemTotalMassDens_dPres,
                                                          dWellElemTotalMassDens_dCompDens,
@@ -2067,12 +1657,7 @@
 
         if( wellControls.getControl() == WellControls::Control::BHP )
         {
-<<<<<<< HEAD
-          WellControls::Type const wellType = wellControls.getType();
-          if( wellType == WellControls::Type::PRODUCER )
-=======
           if( wellControls.isProducer() )
->>>>>>> bb16d72e
           {
             wellControls.switchToPhaseRateControl( wellControls.getTargetPhaseRate( timeAtEndOfStep ) );
             GEOSX_LOG_LEVEL_RANK_0( 1, "Control switch for well " << subRegion.getName()
@@ -2106,7 +1691,6 @@
                                                 MeshLevel & mesh,
                                                 arrayView1d< string const > const & regionNames )
   {
-<<<<<<< HEAD
 
     ElementRegionManager & elemManager = mesh.getElemManager();
 
@@ -2114,61 +1698,7 @@
                                                               [&]( localIndex const,
                                                                    WellElementSubRegion & subRegion )
     {
-      validateWellConstraints( subRegion );
-    } );
-  } );
-}
-
-
-void CompositionalMultiphaseWell::implicitStepComplete( real64 const & GEOSX_UNUSED_PARAM( time ),
-                                                        real64 const & GEOSX_UNUSED_PARAM( dt ),
-                                                        DomainPartition & domain )
-{
-  integer const numComp = m_numComponents;
-
-  forMeshTargets( domain.getMeshBodies(), [&] ( string const &,
-                                                MeshLevel & mesh,
-                                                arrayView1d< string const > const & regionNames )
-  {
-
-    ElementRegionManager & elemManager = mesh.getElemManager();
-
-=======
-
-    ElementRegionManager & elemManager = mesh.getElemManager();
-
->>>>>>> bb16d72e
-    elemManager.forElementSubRegions< WellElementSubRegion >( regionNames,
-                                                              [&]( localIndex const,
-                                                                   WellElementSubRegion & subRegion )
-    {
       // get a reference to the primary variables on well elements
-<<<<<<< HEAD
-      arrayView1d< real64 > const & wellElemPressure =
-        subRegion.getExtrinsicData< extrinsicMeshData::well::pressure >();
-      arrayView1d< real64 const > const & dWellElemPressure =
-        subRegion.getExtrinsicData< extrinsicMeshData::well::deltaPressure >();
-
-      arrayView2d< real64, compflow::USD_COMP > const & wellElemGlobalCompDensity =
-        subRegion.getExtrinsicData< extrinsicMeshData::well::globalCompDensity >();
-      arrayView2d< real64 const, compflow::USD_COMP > const & dWellElemGlobalCompDensity =
-        subRegion.getExtrinsicData< extrinsicMeshData::well::deltaGlobalCompDensity >();
-
-      arrayView1d< real64 > const & connRate =
-        subRegion.getExtrinsicData< extrinsicMeshData::well::mixtureConnectionRate >();
-      arrayView1d< real64 const > const & dConnRate =
-        subRegion.getExtrinsicData< extrinsicMeshData::well::deltaMixtureConnectionRate >();
-
-      forAll< parallelDevicePolicy<> >( subRegion.size(), [=] GEOSX_HOST_DEVICE ( localIndex const iwelem )
-      {
-        wellElemPressure[iwelem] += dWellElemPressure[iwelem];
-        for( localIndex ic = 0; ic < numComp; ++ic )
-        {
-          wellElemGlobalCompDensity[iwelem][ic] += dWellElemGlobalCompDensity[iwelem][ic];
-        }
-        connRate[iwelem] += dConnRate[iwelem];
-      } );
-=======
       arrayView1d< real64 const > const & wellElemPressure =
         subRegion.getExtrinsicData< extrinsicMeshData::well::pressure >();
       arrayView1d< real64 > const & wellElemPressure_n =
@@ -2190,7 +1720,6 @@
       validateWellConstraints( subRegion );
 
       updateSubRegionState( subRegion );
->>>>>>> bb16d72e
     } );
   } );
 }
