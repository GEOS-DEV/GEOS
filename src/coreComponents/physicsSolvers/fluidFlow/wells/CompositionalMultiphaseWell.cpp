--- conflicted
+++ resolved
@@ -912,8 +912,6 @@
                                             wellElemCompDens );
 
       // 5) Recompute the pressure-dependent properties
-      // Note: I am leaving that here because I would like to use the perforationRates (computed in UpdateState)
-      //       to better initialize the rates
       updateSubRegionState( subRegion );
 
       // 6) Estimate the well rates
@@ -1312,18 +1310,10 @@
                                                                                           WellElementSubRegion & subRegion )
     {
 
-<<<<<<< HEAD
       WellControls const & wellControls = getWellControls( subRegion );
       bool const disableReservoirToWellFlow = wellControls.isInjector() and !wellControls.isCrossflowEnabled();
 
       PerforationData * const perforationData = subRegion.getPerforationData();
-=======
-  // get well primary variables on well elements
-  arrayView1d< real64 const > const & wellElemPres =
-    subRegion.getExtrinsicData< extrinsicMeshData::well::pressure >();
-  arrayView2d< real64 const, compflow::USD_COMP > const & wellElemCompDens =
-    subRegion.getExtrinsicData< extrinsicMeshData::well::globalCompDensity >();
->>>>>>> d6cd5397
 
       // get depth
       arrayView1d< real64 const > const & wellElemGravCoef =
@@ -1332,13 +1322,8 @@
       // get well primary variables on well elements
       arrayView1d< real64 const > const & wellElemPres =
         subRegion.getExtrinsicData< extrinsicMeshData::well::pressure >();
-      arrayView1d< real64 const > const & dWellElemPres =
-        subRegion.getExtrinsicData< extrinsicMeshData::well::deltaPressure >();
-
       arrayView2d< real64 const, compflow::USD_COMP > const & wellElemCompDens =
         subRegion.getExtrinsicData< extrinsicMeshData::well::globalCompDensity >();
-      arrayView2d< real64 const, compflow::USD_COMP > const & dWellElemCompDens =
-        subRegion.getExtrinsicData< extrinsicMeshData::well::deltaGlobalCompDensity >();
 
       arrayView1d< real64 const > const & wellElemTotalMassDens =
         subRegion.getExtrinsicData< extrinsicMeshData::well::totalMassDensity >();
@@ -1381,7 +1366,6 @@
                                                     perforationData->size(),
                                                     disableReservoirToWellFlow,
                                                     resCompFlowAccessors.get( extrinsicMeshData::flow::pressure{} ),
-                                                    resCompFlowAccessors.get( extrinsicMeshData::flow::deltaPressure{} ),
                                                     resCompFlowAccessors.get( extrinsicMeshData::flow::phaseVolumeFraction{} ),
                                                     resCompFlowAccessors.get( extrinsicMeshData::flow::dPhaseVolumeFraction_dPressure{} ),
                                                     resCompFlowAccessors.get( extrinsicMeshData::flow::dPhaseVolumeFraction_dGlobalCompDensity{} ),
@@ -1396,9 +1380,7 @@
                                                     resRelPermAccessors.get( extrinsicMeshData::relperm::dPhaseRelPerm_dPhaseVolFraction{} ),
                                                     wellElemGravCoef,
                                                     wellElemPres,
-                                                    dWellElemPres,
                                                     wellElemCompDens,
-                                                    dWellElemCompDens,
                                                     wellElemTotalMassDens,
                                                     dWellElemTotalMassDens_dPres,
                                                     dWellElemTotalMassDens_dCompDens,
@@ -1417,44 +1399,6 @@
     } );
   } );
 
-<<<<<<< HEAD
-=======
-  isothermalCompositionalMultiphaseBaseKernels::
-    KernelLaunchSelector2< PerforationKernel >( numFluidComponents(),
-                                                numFluidPhases(),
-                                                perforationData->size(),
-                                                disableReservoirToWellFlow,
-                                                resCompFlowAccessors.get( extrinsicMeshData::flow::pressure{} ),
-                                                resCompFlowAccessors.get( extrinsicMeshData::flow::phaseVolumeFraction{} ),
-                                                resCompFlowAccessors.get( extrinsicMeshData::flow::dPhaseVolumeFraction_dPressure{} ),
-                                                resCompFlowAccessors.get( extrinsicMeshData::flow::dPhaseVolumeFraction_dGlobalCompDensity{} ),
-                                                resCompFlowAccessors.get( extrinsicMeshData::flow::dGlobalCompFraction_dGlobalCompDensity{} ),
-                                                resMultiFluidAccessors.get( extrinsicMeshData::multifluid::phaseDensity{} ),
-                                                resMultiFluidAccessors.get( extrinsicMeshData::multifluid::dPhaseDensity{} ),
-                                                resMultiFluidAccessors.get( extrinsicMeshData::multifluid::phaseViscosity{} ),
-                                                resMultiFluidAccessors.get( extrinsicMeshData::multifluid::dPhaseViscosity{} ),
-                                                resMultiFluidAccessors.get( extrinsicMeshData::multifluid::phaseCompFraction{} ),
-                                                resMultiFluidAccessors.get( extrinsicMeshData::multifluid::dPhaseCompFraction{} ),
-                                                resRelPermAccessors.get( extrinsicMeshData::relperm::phaseRelPerm{} ),
-                                                resRelPermAccessors.get( extrinsicMeshData::relperm::dPhaseRelPerm_dPhaseVolFraction{} ),
-                                                wellElemGravCoef,
-                                                wellElemPres,
-                                                wellElemCompDens,
-                                                wellElemTotalMassDens,
-                                                dWellElemTotalMassDens_dPres,
-                                                dWellElemTotalMassDens_dCompDens,
-                                                wellElemCompFrac,
-                                                dWellElemCompFrac_dCompDens,
-                                                perfGravCoef,
-                                                perfWellElemIndex,
-                                                perfTrans,
-                                                resElementRegion,
-                                                resElementSubRegion,
-                                                resElementIndex,
-                                                compPerfRate,
-                                                dCompPerfRate_dPres,
-                                                dCompPerfRate_dComp );
->>>>>>> d6cd5397
 }
 
 
@@ -1575,6 +1519,7 @@
       connRate.setValues< parallelDevicePolicy<> >( connRate_n );
     } );
   } );
+
   // call constitutive models
   updateState( domain );
 }
@@ -1774,7 +1719,7 @@
 
       validateWellConstraints( subRegion );
 
-      updateSubRegionState( mesh, subRegion );
+      updateSubRegionState( subRegion );
     } );
   } );
 }
