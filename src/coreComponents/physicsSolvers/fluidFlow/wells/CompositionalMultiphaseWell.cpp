/*
 * ------------------------------------------------------------------------------------------------------------
 * SPDX-License-Identifier: LGPL-2.1-only
 *
 * Copyright (c) 2018-2020 Lawrence Livermore National Security LLC
 * Copyright (c) 2018-2020 The Board of Trustees of the Leland Stanford Junior University
 * Copyright (c) 2018-2020 TotalEnergies
 * Copyright (c) 2019-     GEOSX Contributors
 * All rights reserved
 *
 * See top level LICENSE, COPYRIGHT, CONTRIBUTORS, NOTICE, and ACKNOWLEDGEMENTS files for details.
 * ------------------------------------------------------------------------------------------------------------
 */

/**
 * @file CompositionalMultiphaseWell.cpp
 */

#include "CompositionalMultiphaseWell.hpp"


#include "codingUtilities/Utilities.hpp"
#include "common/DataTypes.hpp"
#include "common/FieldSpecificationOps.hpp"
#include "common/TimingMacros.hpp"
#include "constitutive/ConstitutiveManager.hpp"
#include "constitutive/fluid/MultiFluidBase.hpp"
#include "constitutive/fluid/MultiFluidFields.hpp"
#include "constitutive/fluid/multiFluidSelector.hpp"
#include "constitutive/relativePermeability/RelativePermeabilityBase.hpp"
#include "constitutive/relativePermeability/RelativePermeabilityFields.hpp"
#include "dataRepository/Group.hpp"
#include "mesh/DomainPartition.hpp"
#include "mesh/PerforationFields.hpp"
#include "mesh/WellElementSubRegion.hpp"
#include "mesh/mpiCommunications/CommunicationTools.hpp"
#include "physicsSolvers/fluidFlow/IsothermalCompositionalMultiphaseBaseKernels.hpp"
#include "physicsSolvers/fluidFlow/ThermalCompositionalMultiphaseBaseKernels.hpp"
#include "physicsSolvers/fluidFlow/wells/CompositionalMultiphaseWellFields.hpp"
#include "physicsSolvers/fluidFlow/wells/CompositionalMultiphaseWellKernels.hpp"
#include "physicsSolvers/fluidFlow/wells/SinglePhaseWellKernels.hpp"
#include "physicsSolvers/fluidFlow/wells/WellSolverBaseFields.hpp"
#include "physicsSolvers/fluidFlow/wells/WellControls.hpp"

#if defined( __INTEL_COMPILER )
#pragma GCC optimize "O0"
#endif

namespace geos
{

using namespace dataRepository;
using namespace constitutive;
using namespace compositionalMultiphaseWellKernels;

CompositionalMultiphaseWell::CompositionalMultiphaseWell( const string & name,
                                                          Group * const parent )
  :
  WellSolverBase( name, parent ),
  m_numPhases( 0 ),
  m_numComponents( 0 ),
  m_useMass( false ),
  m_maxCompFracChange( 1.0 ),
  m_maxRelativePresChange( 0.2 ),
  m_minScalingFactor( 0.01 ),
  m_allowCompDensChopping( 1 ),
  m_targetPhaseIndex( -1 )
{
  this->registerWrapper( viewKeyStruct::useMassFlagString(), &m_useMass ).
    setApplyDefaultValue( 0 ).
    setInputFlag( InputFlags::OPTIONAL ).
    setDescription( "Use mass formulation instead of molar" );

  this->registerWrapper( viewKeyStruct::maxCompFracChangeString(), &m_maxCompFracChange ).
    setSizedFromParent( 0 ).
    setInputFlag( InputFlags::OPTIONAL ).
    setApplyDefaultValue( 1.0 ).
    setDescription( "Maximum (absolute) change in a component fraction between two Newton iterations" );

  this->registerWrapper( viewKeyStruct::maxRelativePresChangeString(), &m_maxRelativePresChange ).
    setSizedFromParent( 0 ).
    setInputFlag( InputFlags::OPTIONAL ).
    setApplyDefaultValue( 1.0 ).
    setDescription( "Maximum (relative) change in pressure between two Newton iterations (recommended with rate control)" );

  this->registerWrapper( viewKeyStruct::allowLocalCompDensChoppingString(), &m_allowCompDensChopping ).
    setSizedFromParent( 0 ).
    setInputFlag( InputFlags::OPTIONAL ).
    setApplyDefaultValue( 1 ).
    setDescription( "Flag indicating whether local (cell-wise) chopping of negative compositions is allowed" );
}

void CompositionalMultiphaseWell::postProcessInput()
{
  WellSolverBase::postProcessInput();

  GEOS_ERROR_IF_GT_MSG( m_maxCompFracChange, 1.0,
                        "CompositionalMultiphaseWell named " << getName() <<
                        ": The maximum absolute change in component fraction must smaller or equal to 1.0" );
  GEOS_ERROR_IF_LT_MSG( m_maxCompFracChange, 0.0,
                        "CompositionalMultiphaseWell named " << getName() <<
                        ": The maximum absolute change in component fraction must larger or equal to 0.0" );

}

void CompositionalMultiphaseWell::registerDataOnMesh( Group & meshBodies )
{
  WellSolverBase::registerDataOnMesh( meshBodies );

  DomainPartition const & domain = this->getGroupByPath< DomainPartition >( "/Problem/domain" );
  ConstitutiveManager const & cm = domain.getConstitutiveManager();

  forDiscretizationOnMeshTargets( meshBodies, [&]( string const &,
                                                   MeshLevel & mesh,
                                                   arrayView1d< string const > const & regionNames )
  {
    mesh.getElemManager().forElementSubRegions( regionNames,
                                                [&]( localIndex const,
                                                     ElementSubRegionBase & subRegion )
    {
      if( m_referenceFluidModelName.empty() )
      {
        m_referenceFluidModelName = getConstitutiveName< MultiFluidBase >( subRegion );
      }
    } );
  } );

  // 1. Set key dimensions of the problem
  // Empty check needed to avoid errors when running in schema generation mode.
  if( !m_referenceFluidModelName.empty() )
  {
    MultiFluidBase const & fluid0 = cm.getConstitutiveRelation< MultiFluidBase >( m_referenceFluidModelName );
    m_numPhases = fluid0.numFluidPhases();
    m_numComponents = fluid0.numFluidComponents();
  }
  m_numDofPerWellElement = m_numComponents + 2; // 1 pressure + NC compositions + 1 connectionRate
  m_numDofPerResElement = m_numComponents + 1; // 1 pressure + NC compositions

  // loop over the wells
  forDiscretizationOnMeshTargets( meshBodies, [&] ( string const &,
                                                    MeshLevel & mesh,
                                                    arrayView1d< string const > const & regionNames )
  {

    ElementRegionManager & elemManager = mesh.getElemManager();

    elemManager.forElementSubRegions< WellElementSubRegion >( regionNames,
                                                              [&]( localIndex const,
                                                                   WellElementSubRegion & subRegion )
    {
      string const & fluidName = getConstitutiveName< MultiFluidBase >( subRegion );

      MultiFluidBase const & fluid = subRegion.getConstitutiveModel< MultiFluidBase >( fluidName );

      subRegion.registerField< fields::well::pressure >( getName() );
      subRegion.registerField< fields::well::pressure_n >( getName() );

      subRegion.registerField< fields::well::temperature >( getName() );
      subRegion.registerField< fields::well::temperature_n >( getName() );

      // The resizing of the arrays needs to happen here, before the call to initializePreSubGroups,
      // to make sure that the dimensions are properly set before the timeHistoryOutput starts its initialization.

      subRegion.registerField< fields::well::globalCompDensity >( getName() ).
        reference().resizeDimension< 1 >( m_numComponents );
      subRegion.registerField< fields::well::globalCompDensity_n >( getName() ).
        reference().resizeDimension< 1 >( m_numComponents );

      subRegion.registerField< fields::well::mixtureConnectionRate >( getName() );
      subRegion.registerField< fields::well::mixtureConnectionRate_n >( getName() );

      subRegion.registerField< fields::well::globalCompFraction >( getName() ).
        setDimLabels( 1, fluid.componentNames() ).
        reference().resizeDimension< 1 >( m_numComponents );
      subRegion.registerField< fields::well::dGlobalCompFraction_dGlobalCompDensity >( getName() ).
        reference().resizeDimension< 1, 2 >( m_numComponents, m_numComponents );

      subRegion.registerField< fields::well::phaseVolumeFraction >( getName() ).
        setDimLabels( 1, fluid.phaseNames() ).
        reference().resizeDimension< 1 >( m_numPhases );
      subRegion.registerField< fields::well::dPhaseVolumeFraction >( getName() ).
        reference().resizeDimension< 1, 2 >( m_numPhases, m_numComponents + 2 ); // dP, dT, dC

      subRegion.registerField< fields::well::totalMassDensity >( getName() );
      subRegion.registerField< fields::well::dTotalMassDensity_dPressure >( getName() );
      subRegion.registerField< fields::well::dTotalMassDensity_dGlobalCompDensity >( getName() ).
        reference().resizeDimension< 1 >( m_numComponents );

      subRegion.registerField< fields::well::phaseVolumeFraction_n >( getName() ).
        reference().resizeDimension< 1 >( m_numPhases );

      PerforationData & perforationData = *subRegion.getPerforationData();
      perforationData.registerField< fields::well::compPerforationRate >( getName() ).
        reference().resizeDimension< 1 >( m_numComponents );
      perforationData.registerField< fields::well::dCompPerforationRate_dPres >( getName() ).
        reference().resizeDimension< 1, 2 >( 2, m_numComponents );
      perforationData.registerField< fields::well::dCompPerforationRate_dComp >( getName() ).
        reference().resizeDimension< 1, 2, 3 >( 2, m_numComponents, m_numComponents );

      WellControls & wellControls = getWellControls( subRegion );
      wellControls.registerWrapper< real64 >( viewKeyStruct::currentBHPString() );
      wellControls.registerWrapper< real64 >( viewKeyStruct::dCurrentBHP_dPresString() ).
        setRestartFlags( RestartFlags::NO_WRITE );
      wellControls.registerWrapper< array1d< real64 > >( viewKeyStruct::dCurrentBHP_dCompDensString() ).
        setRestartFlags( RestartFlags::NO_WRITE ).
        setSizedFromParent( 0 ).
        reference().resizeDimension< 0 >( m_numComponents );

      wellControls.registerWrapper< array1d< real64 > >( viewKeyStruct::currentPhaseVolRateString() ).
        setSizedFromParent( 0 ).
        reference().resizeDimension< 0 >( m_numPhases );
      wellControls.registerWrapper< array1d< real64 > >( viewKeyStruct::dCurrentPhaseVolRate_dPresString() ).
        setRestartFlags( RestartFlags::NO_WRITE ).
        setSizedFromParent( 0 ).
        reference().resizeDimension< 0 >( m_numPhases );
      wellControls.registerWrapper< array2d< real64 > >( viewKeyStruct::dCurrentPhaseVolRate_dCompDensString() ).
        setRestartFlags( RestartFlags::NO_WRITE ).
        setSizedFromParent( 0 ).
        reference().resizeDimension< 0, 1 >( m_numPhases, m_numComponents );
      wellControls.registerWrapper< array1d< real64 > >( viewKeyStruct::dCurrentPhaseVolRate_dRateString() ).
        setRestartFlags( RestartFlags::NO_WRITE ).
        setSizedFromParent( 0 ).
        reference().resizeDimension< 0 >( m_numPhases );

      wellControls.registerWrapper< real64 >( viewKeyStruct::currentTotalVolRateString() );
      wellControls.registerWrapper< real64 >( viewKeyStruct::dCurrentTotalVolRate_dPresString() ).
        setRestartFlags( RestartFlags::NO_WRITE );
      wellControls.registerWrapper< array1d< real64 > >( viewKeyStruct::dCurrentTotalVolRate_dCompDensString() ).
        setRestartFlags( RestartFlags::NO_WRITE ).
        setSizedFromParent( 0 ).
        reference().resizeDimension< 0 >( m_numComponents );
      wellControls.registerWrapper< real64 >( viewKeyStruct::dCurrentTotalVolRate_dRateString() ).
        setRestartFlags( RestartFlags::NO_WRITE );
    } );
  } );

}

void CompositionalMultiphaseWell::setConstitutiveNames( ElementSubRegionBase & subRegion ) const
{

  string & fluidName = subRegion.getReference< string >( viewKeyStruct::fluidNamesString() );
  fluidName = getConstitutiveName< MultiFluidBase >( subRegion );
  GEOS_THROW_IF( fluidName.empty(),
                 GEOS_FMT( "Fluid model not found on subregion {}", subRegion.getName() ),
                 InputError );

  string & relPermName = subRegion.registerWrapper< string >( viewKeyStruct::relPermNamesString() ).
                           setPlotLevel( PlotLevel::NOPLOT ).
                           setRestartFlags( RestartFlags::NO_WRITE ).
                           setSizedFromParent( 0 ).
                           setDescription( "Name of the relative permeability constitutive model to use" ).
                           reference();

  relPermName = getConstitutiveName< RelativePermeabilityBase >( subRegion );

  GEOS_THROW_IF( relPermName.empty(),
                 GEOS_FMT( "Relative permeability model not found on subregion {}", subRegion.getName() ),
                 InputError );

}
namespace
{

template< typename MODEL1_TYPE, typename MODEL2_TYPE >
void compareMultiphaseModels( MODEL1_TYPE const & lhs, MODEL2_TYPE const & rhs )
{
  GEOS_THROW_IF_NE_MSG( lhs.numFluidPhases(), rhs.numFluidPhases(),
                        GEOS_FMT( "Mismatch in number of phases between constitutive models {} and {}", lhs.getName(), rhs.getName() ),
                        InputError );

  for( integer ip = 0; ip < lhs.numFluidPhases(); ++ip )
  {
    GEOS_THROW_IF_NE_MSG( lhs.phaseNames()[ip], rhs.phaseNames()[ip],
                          GEOS_FMT( "Mismatch in phase names between constitutive models {} and {}", lhs.getName(), rhs.getName() ),
                          InputError );
  }
}

template< typename MODEL1_TYPE, typename MODEL2_TYPE >
void compareMulticomponentModels( MODEL1_TYPE const & lhs, MODEL2_TYPE const & rhs )
{
  GEOS_THROW_IF_NE_MSG( lhs.numFluidComponents(), rhs.numFluidComponents(),
                        GEOS_FMT( "Mismatch in number of components between constitutive models {} and {}", lhs.getName(), rhs.getName() ),
                        InputError );

  for( integer ic = 0; ic < lhs.numFluidComponents(); ++ic )
  {
    GEOS_THROW_IF_NE_MSG( lhs.componentNames()[ic], rhs.componentNames()[ic],
                          GEOS_FMT( "Mismatch in component names between constitutive models {} and {}", lhs.getName(), rhs.getName() ),
                          InputError );
  }
}

}

void CompositionalMultiphaseWell::validateConstitutiveModels( DomainPartition const & domain ) const
{
  GEOS_MARK_FUNCTION;

  ConstitutiveManager const & cm = domain.getConstitutiveManager();
  CompositionalMultiphaseBase const & flowSolver = getParent().getGroup< CompositionalMultiphaseBase >( getFlowSolverName() );
  string const referenceFluidName = flowSolver.referenceFluidModelName();
  MultiFluidBase const & referenceFluid = cm.getConstitutiveRelation< MultiFluidBase >( m_referenceFluidModelName );

  forDiscretizationOnMeshTargets( domain.getMeshBodies(), [&]( string const &,
                                                               MeshLevel const & mesh,
                                                               arrayView1d< string const > const & regionNames )
  {

    mesh.getElemManager().forElementSubRegions< WellElementSubRegion >( regionNames, [&]( localIndex const,
                                                                                          WellElementSubRegion const & subRegion )
    {
      string const & fluidName = subRegion.getReference< string >( viewKeyStruct::fluidNamesString() );
      MultiFluidBase const & fluid = getConstitutiveModel< MultiFluidBase >( subRegion, fluidName );
      compareMultiphaseModels( fluid, referenceFluid );
      compareMulticomponentModels( fluid, referenceFluid );

      string const & relpermName = subRegion.getReference< string >( viewKeyStruct::relPermNamesString() );
      RelativePermeabilityBase const & relPerm = getConstitutiveModel< RelativePermeabilityBase >( subRegion, relpermName );
      compareMultiphaseModels( relPerm, referenceFluid );
    } );

  } );
}

void CompositionalMultiphaseWell::validateInjectionStreams( WellElementSubRegion const & subRegion ) const
{
  WellControls const & wellControls = getWellControls( subRegion );

  // check well injection stream for injectors
  if( wellControls.isInjector() )
  {
    arrayView1d< real64 const > const & injection = wellControls.getInjectionStream();
    real64 compFracSum = 0;
    for( integer ic = 0; ic < m_numComponents; ++ic )
    {
      real64 const compFrac = injection[ic];
      GEOS_THROW_IF( ( compFrac < 0.0 ) || ( compFrac > 1.0 ),
                     "WellControls '" << wellControls.getName() << "'" <<
                     ": Invalid injection stream for well " << subRegion.getName(),
                     InputError );
      compFracSum += compFrac;
    }
    GEOS_THROW_IF( ( compFracSum < 1.0 - std::numeric_limits< real64 >::epsilon() ) ||
                   ( compFracSum > 1.0 + std::numeric_limits< real64 >::epsilon() ),
                   "WellControls '" << wellControls.getName() << "'" <<
                   ": Invalid injection stream for well " << subRegion.getName(),
                   InputError );
  }
}

void CompositionalMultiphaseWell::validateWellConstraints( real64 const & time_n,
                                                           real64 const & dt,
                                                           WellElementSubRegion const & subRegion )
{
  string const & fluidName = subRegion.getReference< string >( viewKeyStruct::fluidNamesString());
  MultiFluidBase const & fluid = subRegion.getConstitutiveModel< MultiFluidBase >( fluidName );

  // now that we know we are single-phase, we can check a few things in the constraints
  WellControls const & wellControls = getWellControls( subRegion );
  WellControls::Control const currentControl = wellControls.getControl();
  real64 const & targetTotalRate = wellControls.getTargetTotalRate( time_n + dt );
  real64 const & targetPhaseRate = wellControls.getTargetPhaseRate( time_n + dt );
  integer const useSurfaceConditions = wellControls.useSurfaceConditions();
  real64 const & surfaceTemp = wellControls.getSurfaceTemperature();

  GEOS_THROW_IF( wellControls.isInjector() && currentControl == WellControls::Control::PHASEVOLRATE,
                 "WellControls named " << wellControls.getName() <<
                 ": Phase rate control is not available for injectors",
                 InputError );
  GEOS_THROW_IF( wellControls.isProducer() && currentControl == WellControls::Control::TOTALVOLRATE,
                 "WellControls named " << wellControls.getName() <<
                 ": Phase rate control is not available for producers",
                 InputError );

  GEOS_THROW_IF( wellControls.isInjector() && targetTotalRate < 0.0,
                 "WellControls named " << wellControls.getName() <<
                 ": Target total rate cannot be negative for injectors",
                 InputError );
  GEOS_THROW_IF( wellControls.isInjector() && !isZero( targetPhaseRate ),
                 "WellControls named " << wellControls.getName() <<
                 ": Target phase rate cannot be used for injectors",
                 InputError );

  // The user always provides positive rates, but these rates are later multiplied by -1 internally for producers
  GEOS_THROW_IF( wellControls.isProducer() && targetPhaseRate > 0.0,
                 "WellControls named " << wellControls.getName() <<
                 ": Target phase rate cannot be negative for producers",
                 InputError );
  GEOS_THROW_IF( wellControls.isProducer() && !isZero( targetTotalRate ),
                 "WellControls named " << wellControls.getName() <<
                 ": Target total rate cannot be used for producers",
                 InputError );

  GEOS_THROW_IF( useSurfaceConditions && surfaceTemp <= 0,
                 "WellControls named " << wellControls.getName() <<
                 ": Surface temperature must be set to a strictly positive value",
                 InputError );

  // Find target phase index for phase rate constraint
  for( integer ip = 0; ip < fluid.numFluidPhases(); ++ip )
  {
    if( fluid.phaseNames()[ip] == wellControls.getTargetPhaseName() )
    {
      m_targetPhaseIndex = ip;
    }
  }
  GEOS_THROW_IF( wellControls.isProducer() && m_targetPhaseIndex == -1,
                 "WellControls '" << wellControls.getName() <<
                 "': Phase " << wellControls.getTargetPhaseName() << " not found for well control " << wellControls.getName(),
                 InputError );
}

void CompositionalMultiphaseWell::initializePostSubGroups()
{
  WellSolverBase::initializePostSubGroups();

  DomainPartition & domain = this->getGroupByPath< DomainPartition >( "/Problem/domain" );

  validateConstitutiveModels( domain );

  forDiscretizationOnMeshTargets( domain.getMeshBodies(), [&]( string const &,
                                                               MeshLevel & mesh,
                                                               arrayView1d< string const > const & regionNames )
  {

    mesh.getElemManager().forElementSubRegions< WellElementSubRegion >( regionNames, [&]( localIndex const,
                                                                                          WellElementSubRegion & subRegion )
    {
      string & fluidName = subRegion.getReference< string >( viewKeyStruct::fluidNamesString() );
      fluidName = getConstitutiveName< MultiFluidBase >( subRegion );
      GEOS_THROW_IF( fluidName.empty(),
                     GEOS_FMT( "Fluid model not found on subregion {}", subRegion.getName() ),
                     InputError );

      string & relPermName = subRegion.getReference< string >( viewKeyStruct::relPermNamesString() );
      relPermName = getConstitutiveName< RelativePermeabilityBase >( subRegion );
      GEOS_THROW_IF( relPermName.empty(),
                     GEOS_FMT( "Fluid model not found on subregion {}", subRegion.getName() ),
                     InputError );

      validateInjectionStreams( subRegion );
      validateWellConstraints( 0, 0, subRegion );

    } );
  } );
}

void CompositionalMultiphaseWell::initializePostInitialConditionsPreSubGroups()
{
  WellSolverBase::initializePostInitialConditionsPreSubGroups();

  DomainPartition & domain = this->getGroupByPath< DomainPartition >( "/Problem/domain" );
  forDiscretizationOnMeshTargets( domain.getMeshBodies(), [&] ( string const &,
                                                                MeshLevel & mesh,
                                                                arrayView1d< string const > const & regionNames )
  {

    // loop over the wells
    mesh.getElemManager().forElementSubRegions< WellElementSubRegion >( regionNames, [&]( localIndex const,
                                                                                          WellElementSubRegion & subRegion )
    {
      string const & fluidName = subRegion.getReference< string >( viewKeyStruct::fluidNamesString() );
      MultiFluidBase & fluid = subRegion.getConstitutiveModel< MultiFluidBase >( fluidName );
      fluid.setMassFlag( m_useMass );
    } );
  } );
}

void CompositionalMultiphaseWell::updateComponentFraction( WellElementSubRegion & subRegion ) const
{
  GEOS_MARK_FUNCTION;

  isothermalCompositionalMultiphaseBaseKernels::
    ComponentFractionKernelFactory::
    createAndLaunch< parallelDevicePolicy<> >( m_numComponents,
                                               subRegion );

}

void CompositionalMultiphaseWell::updateBHPForConstraint( WellElementSubRegion & subRegion )
{
  GEOS_MARK_FUNCTION;

  // the rank that owns the reference well element is responsible for the calculations below.
  if( !subRegion.isLocallyOwned() )
  {
    return;
  }

  integer const numComp = m_numComponents;
  localIndex const iwelemRef = subRegion.getTopWellElementIndex();

  // subRegion data

  arrayView1d< real64 const > const & pres = subRegion.getField< fields::well::pressure >();

  arrayView1d< real64 > const & totalMassDens = subRegion.getField< fields::well::totalMassDensity >();
  arrayView1d< real64 > const & dTotalMassDens_dPres = subRegion.getField< fields::well::dTotalMassDensity_dPressure >();
  arrayView2d< real64, compflow::USD_FLUID_DC > const & dTotalMassDens_dCompDens = subRegion.getField< fields::well::dTotalMassDensity_dGlobalCompDensity >();

  arrayView1d< real64 const > const wellElemGravCoef = subRegion.getField< fields::well::gravityCoefficient >();

  // control data

  WellControls & wellControls = getWellControls( subRegion );
  string const wellControlsName = wellControls.getName();
  integer const logLevel = wellControls.getLogLevel();
  real64 const & refGravCoef = wellControls.getReferenceGravityCoef();

  real64 & currentBHP =
    wellControls.getReference< real64 >( CompositionalMultiphaseWell::viewKeyStruct::currentBHPString() );
  real64 & dCurrentBHP_dPres =
    wellControls.getReference< real64 >( CompositionalMultiphaseWell::viewKeyStruct::dCurrentBHP_dPresString() );
  arrayView1d< real64 > const & dCurrentBHP_dCompDens =
    wellControls.getReference< array1d< real64 > >( CompositionalMultiphaseWell::viewKeyStruct::dCurrentBHP_dCompDensString() );

  // bring everything back to host, capture the scalars by reference
  forAll< serialPolicy >( 1, [&numComp,
                              pres,
                              totalMassDens,
                              dTotalMassDens_dPres,
                              dTotalMassDens_dCompDens,
                              wellElemGravCoef,
                              &currentBHP,
                              &dCurrentBHP_dPres,
                              dCurrentBHP_dCompDens,
                              &iwelemRef,
                              &refGravCoef] ( localIndex const )
  {
    real64 const diffGravCoef = refGravCoef - wellElemGravCoef[iwelemRef];
    currentBHP = pres[iwelemRef] + totalMassDens[iwelemRef] * diffGravCoef;
    dCurrentBHP_dPres = 1 + dTotalMassDens_dPres[iwelemRef] * diffGravCoef;
    for( integer ic = 0; ic < numComp; ++ic )
    {
      dCurrentBHP_dCompDens[ic] = dTotalMassDens_dCompDens[iwelemRef][ic] * diffGravCoef;
    }
  } );

  if( logLevel >= 2 )
  {
    GEOS_LOG_RANK( GEOS_FMT( "{}: BHP (at the specified reference elevation): {} Pa",
                             wellControlsName, currentBHP ) );
  }

}

void CompositionalMultiphaseWell::updateVolRatesForConstraint( WellElementSubRegion & subRegion )
{
  GEOS_MARK_FUNCTION;

  // the rank that owns the reference well element is responsible for the calculations below.
  if( !subRegion.isLocallyOwned() )
  {
    return;
  }

  integer constexpr maxNumComp = constitutive::MultiFluidBase::MAX_NUM_COMPONENTS;
  integer const numComp = m_numComponents;
  integer const numPhase = m_numPhases;
  localIndex const iwelemRef = subRegion.getTopWellElementIndex();

  // subRegion data

  arrayView1d< real64 const > const & pres = subRegion.getField< fields::well::pressure >();
  arrayView1d< real64 const > const & temp = subRegion.getField< fields::well::temperature >();
  arrayView1d< real64 const > const & connRate = subRegion.getField< fields::well::mixtureConnectionRate >();

  arrayView2d< real64 const, compflow::USD_COMP > const & compFrac = subRegion.getField< fields::well::globalCompFraction >();
  arrayView3d< real64 const, compflow::USD_COMP_DC > const & dCompFrac_dCompDens = subRegion.getField< fields::well::dGlobalCompFraction_dGlobalCompDensity >();

  // fluid data

  string const & fluidName = subRegion.getReference< string >( viewKeyStruct::fluidNamesString() );
  MultiFluidBase & fluid = subRegion.getConstitutiveModel< MultiFluidBase >( fluidName );

  arrayView3d< real64 const, multifluid::USD_PHASE > const & phaseFrac = fluid.phaseFraction();
  arrayView4d< real64 const, multifluid::USD_PHASE_DC > const & dPhaseFrac = fluid.dPhaseFraction();

  arrayView2d< real64 const, multifluid::USD_FLUID > const & totalDens = fluid.totalDensity();
  arrayView3d< real64 const, multifluid::USD_FLUID_DC > const & dTotalDens = fluid.dTotalDensity();

  arrayView3d< real64 const, multifluid::USD_PHASE > const & phaseDens = fluid.phaseDensity();
  arrayView4d< real64 const, multifluid::USD_PHASE_DC > const & dPhaseDens = fluid.dPhaseDensity();

  // control data

  WellControls & wellControls = getWellControls( subRegion );
  string const wellControlsName = wellControls.getName();
  integer const logLevel = wellControls.getLogLevel();
  string const massUnit = m_useMass ? "kg" : "mol";

  integer const useSurfaceConditions = wellControls.useSurfaceConditions();
  real64 const & surfacePres = wellControls.getSurfacePressure();
  real64 const & surfaceTemp = wellControls.getSurfaceTemperature();

  arrayView1d< real64 > const & currentPhaseVolRate =
    wellControls.getReference< array1d< real64 > >( CompositionalMultiphaseWell::viewKeyStruct::currentPhaseVolRateString() );
  arrayView1d< real64 > const & dCurrentPhaseVolRate_dPres =
    wellControls.getReference< array1d< real64 > >( CompositionalMultiphaseWell::viewKeyStruct::dCurrentPhaseVolRate_dPresString() );
  arrayView2d< real64 > const & dCurrentPhaseVolRate_dCompDens =
    wellControls.getReference< array2d< real64 > >( CompositionalMultiphaseWell::viewKeyStruct::dCurrentPhaseVolRate_dCompDensString() );
  arrayView1d< real64 > const & dCurrentPhaseVolRate_dRate =
    wellControls.getReference< array1d< real64 > >( CompositionalMultiphaseWell::viewKeyStruct::dCurrentPhaseVolRate_dRateString() );

  real64 & currentTotalVolRate =
    wellControls.getReference< real64 >( CompositionalMultiphaseWell::viewKeyStruct::currentTotalVolRateString() );
  real64 & dCurrentTotalVolRate_dPres =
    wellControls.getReference< real64 >( CompositionalMultiphaseWell::viewKeyStruct::dCurrentTotalVolRate_dPresString() );
  arrayView1d< real64 > const & dCurrentTotalVolRate_dCompDens =
    wellControls.getReference< array1d< real64 > >( CompositionalMultiphaseWell::viewKeyStruct::dCurrentTotalVolRate_dCompDensString() );
  real64 & dCurrentTotalVolRate_dRate =
    wellControls.getReference< real64 >( CompositionalMultiphaseWell::viewKeyStruct::dCurrentTotalVolRate_dRateString() );

  constitutive::constitutiveUpdatePassThru( fluid, [&] ( auto & castedFluid )
  {
    typename TYPEOFREF( castedFluid ) ::KernelWrapper fluidWrapper = castedFluid.createKernelWrapper();

    // bring everything back to host, capture the scalars by reference
    forAll< serialPolicy >( 1, [&numComp,
                                &numPhase,
                                fluidWrapper,
                                pres,
                                temp,
                                compFrac,
                                dCompFrac_dCompDens,
                                connRate,
                                totalDens,
                                dTotalDens,
                                phaseDens,
                                dPhaseDens,
                                phaseFrac,
                                dPhaseFrac,
                                &useSurfaceConditions,
                                &surfacePres,
                                &surfaceTemp,
                                &currentTotalVolRate,
                                &dCurrentTotalVolRate_dPres,
                                dCurrentTotalVolRate_dCompDens,
                                &dCurrentTotalVolRate_dRate,
                                currentPhaseVolRate,
                                dCurrentPhaseVolRate_dPres,
                                dCurrentPhaseVolRate_dCompDens,
                                dCurrentPhaseVolRate_dRate,
                                &iwelemRef,
                                &logLevel,
                                &wellControlsName,
                                &massUnit] ( localIndex const )
    {
      GEOSX_UNUSED_VAR( massUnit );
      using Deriv = multifluid::DerivativeOffset;

      stackArray1d< real64, maxNumComp > work( numComp );

      // Step 1: evaluate the phase and total density in the reference element

      //    We need to evaluate the density as follows:
      //      - Surface conditions: using the surface pressure provided by the user
      //      - Reservoir conditions: using the pressure in the top element
      if( useSurfaceConditions )
      {
        // we need to compute the surface density
        fluidWrapper.update( iwelemRef, 0, surfacePres, surfaceTemp, compFrac[iwelemRef] );
        if( logLevel >= 2 )
        {
<<<<<<< HEAD
          GEOSX_LOG_RANK( GEOSX_FMT( "{}: surface density computed with P_surface = {} Pa and T_surface = {} K",
                                     wellControlsName, surfacePres, surfaceTemp ) );
#ifdef GEOSX_USE_HIP
          GEOSX_UNUSED_VAR( wellControlsName );
#endif
=======
          GEOS_LOG_RANK( GEOS_FMT( "{}: surface density computed with P_surface = {} Pa and T_surface = {} K",
                                   wellControlsName, surfacePres, surfaceTemp ) );
>>>>>>> 478ff4e8
        }
      }
      else
      {
        real64 const refPres = pres[iwelemRef];
        fluidWrapper.update( iwelemRef, 0, refPres, temp[iwelemRef], compFrac[iwelemRef] );
      }

      // Step 2: update the total volume rate

      real64 const currentTotalRate = connRate[iwelemRef];

      // Step 2.1: compute the inverse of the total density and derivatives

      real64 const totalDensInv = 1.0 / totalDens[iwelemRef][0];
      real64 const dTotalDensInv_dPres = -dTotalDens[iwelemRef][0][Deriv::dP] * totalDensInv * totalDensInv;
      stackArray1d< real64, maxNumComp > dTotalDensInv_dCompDens( numComp );
      for( integer ic = 0; ic < numComp; ++ic )
      {
        dTotalDensInv_dCompDens[ic] = -dTotalDens[iwelemRef][0][Deriv::dC+ic] * totalDensInv * totalDensInv;
      }
      applyChainRuleInPlace( numComp, dCompFrac_dCompDens[iwelemRef], dTotalDensInv_dCompDens, work.data() );

      // Step 2.2: divide the total mass/molar rate by the total density to get the total volumetric rate
      currentTotalVolRate = currentTotalRate * totalDensInv;
      dCurrentTotalVolRate_dPres = ( useSurfaceConditions ==  0 ) * currentTotalRate * dTotalDensInv_dPres;
      dCurrentTotalVolRate_dRate = totalDensInv;
      for( integer ic = 0; ic < numComp; ++ic )
      {
        dCurrentTotalVolRate_dCompDens[ic] = currentTotalRate * dTotalDensInv_dCompDens[ic];
      }

      if( logLevel >= 2 && useSurfaceConditions )
      {
        GEOS_LOG_RANK( GEOS_FMT( "{}: The total fluid density at surface conditions is {} {}/sm3. \n"
                                 "The total rate is {} {}/s, which corresponds to a total surface volumetric rate of {} sm3/s",
                                 wellControlsName, totalDens[iwelemRef][0], massUnit,
                                 currentTotalRate, massUnit, currentTotalVolRate ) );
      }

      // Step 3: update the phase volume rate
      for( integer ip = 0; ip < numPhase; ++ip )
      {

        // Step 3.1: compute the inverse of the (phase density * phase fraction) and derivatives

        // skip the rest of this function if phase ip is absent
        bool const phaseExists = (phaseFrac[iwelemRef][0][ip] > 0);
        if( !phaseExists )
        {
          continue;
        }

        real64 const phaseDensInv =  1.0 / phaseDens[iwelemRef][0][ip];
        real64 const phaseFracTimesPhaseDensInv = phaseFrac[iwelemRef][0][ip] * phaseDensInv;
        real64 const dPhaseFracTimesPhaseDensInv_dPres = dPhaseFrac[iwelemRef][0][ip][Deriv::dP] * phaseDensInv
                                                         - dPhaseDens[iwelemRef][0][ip][Deriv::dP] * phaseFracTimesPhaseDensInv * phaseDensInv;


        // Step 3.2: divide the total mass/molar rate by the (phase density * phase fraction) to get the phase volumetric rate
        currentPhaseVolRate[ip] = currentTotalRate * phaseFracTimesPhaseDensInv;
        dCurrentPhaseVolRate_dPres[ip] = ( useSurfaceConditions ==  0 ) * currentTotalRate * dPhaseFracTimesPhaseDensInv_dPres;
        dCurrentPhaseVolRate_dRate[ip] = phaseFracTimesPhaseDensInv;
        for( integer ic = 0; ic < numComp; ++ic )
        {
          dCurrentPhaseVolRate_dCompDens[ip][ic] = -phaseFracTimesPhaseDensInv * dPhaseDens[iwelemRef][0][ip][Deriv::dC+ic] * phaseDensInv;
          dCurrentPhaseVolRate_dCompDens[ip][ic] += dPhaseFrac[iwelemRef][0][ip][Deriv::dC+ic] * phaseDensInv;
          dCurrentPhaseVolRate_dCompDens[ip][ic] *= currentTotalRate;
        }
        applyChainRuleInPlace( numComp, dCompFrac_dCompDens[iwelemRef], dCurrentPhaseVolRate_dCompDens[ip], work.data() );

        if( logLevel >= 2 && useSurfaceConditions )
        {
          GEOS_LOG_RANK( GEOS_FMT( "{}: The density of phase {} at surface conditions is {} {}/sm3. \n"
                                   "The phase surface volumetric rate is {} sm3/s",
                                   wellControlsName, ip, phaseDens[iwelemRef][0][ip], massUnit, currentPhaseVolRate[ip] ) );
        }
      }
    } );
  } );
}


void CompositionalMultiphaseWell::updateFluidModel( WellElementSubRegion & subRegion )
{
  GEOS_MARK_FUNCTION;

  arrayView1d< real64 const > const & pres = subRegion.getField< fields::well::pressure >();
  arrayView1d< real64 const > const & temp = subRegion.getField< fields::well::temperature >();
  arrayView2d< real64 const, compflow::USD_COMP > const & compFrac = subRegion.getField< fields::well::globalCompFraction >();

  string const & fluidName = subRegion.getReference< string >( viewKeyStruct::fluidNamesString() );
  MultiFluidBase & fluid = subRegion.getConstitutiveModel< MultiFluidBase >( fluidName );

  constitutive::constitutiveUpdatePassThru( fluid, [&] ( auto & castedFluid )
  {
    using FluidType = TYPEOFREF( castedFluid );
    using ExecPolicy = typename FluidType::exec_policy;
    typename FluidType::KernelWrapper fluidWrapper = castedFluid.createKernelWrapper();

    thermalCompositionalMultiphaseBaseKernels::
      FluidUpdateKernel::
      launch< ExecPolicy >( subRegion.size(),
                            fluidWrapper,
                            pres,
                            temp,
                            compFrac );
  } );
}

void CompositionalMultiphaseWell::updatePhaseVolumeFraction( WellElementSubRegion & subRegion ) const
{
  GEOS_MARK_FUNCTION;

  string const & fluidName = subRegion.getReference< string >( viewKeyStruct::fluidNamesString() );
  MultiFluidBase & fluid = subRegion.getConstitutiveModel< MultiFluidBase >( fluidName );
  isothermalCompositionalMultiphaseBaseKernels::
    PhaseVolumeFractionKernelFactory::
    createAndLaunch< parallelDevicePolicy<> >( m_numComponents,
                                               m_numPhases,
                                               subRegion,
                                               fluid );

}

void CompositionalMultiphaseWell::updateTotalMassDensity( WellElementSubRegion & subRegion ) const
{
  GEOS_MARK_FUNCTION;

  string const & fluidName = subRegion.getReference< string >( viewKeyStruct::fluidNamesString() );
  MultiFluidBase & fluid = subRegion.getConstitutiveModel< MultiFluidBase >( fluidName );

  TotalMassDensityKernelFactory::
    createAndLaunch< parallelDevicePolicy<> >( m_numComponents,
                                               m_numPhases,
                                               subRegion,
                                               fluid );
}

void CompositionalMultiphaseWell::updateSubRegionState( WellElementSubRegion & subRegion )
{
  // update properties
  updateComponentFraction( subRegion );

  // update volumetric rates for the well constraints
  // note: this must be called before updateFluidModel
  updateVolRatesForConstraint( subRegion );

  // update densities, phase fractions, phase volume fractions
  updateFluidModel( subRegion );
  updatePhaseVolumeFraction( subRegion );
  updateTotalMassDensity( subRegion );

  // update the current BHP pressure
  updateBHPForConstraint( subRegion );

  // note: the perforation rates are updated separately
}

void CompositionalMultiphaseWell::initializeWells( DomainPartition & domain )
{
  GEOS_MARK_FUNCTION;

  integer const numComp = m_numComponents;
  integer const numPhase = m_numPhases;

  // TODO: change the way we access the flowSolver here
  CompositionalMultiphaseBase const & flowSolver = getParent().getGroup< CompositionalMultiphaseBase >( getFlowSolverName() );

  // loop over the wells
  forDiscretizationOnMeshTargets( domain.getMeshBodies(), [&] ( string const &,
                                                                MeshLevel & mesh,
                                                                arrayView1d< string const > const & regionNames )
  {

    ElementRegionManager & elemManager = mesh.getElemManager();
    PresTempCompFracInitializationKernel::CompFlowAccessors resCompFlowAccessors( mesh.getElemManager(), flowSolver.getName() );
    PresTempCompFracInitializationKernel::MultiFluidAccessors resMultiFluidAccessors( mesh.getElemManager(), flowSolver.getName() );

    elemManager.forElementSubRegions< WellElementSubRegion >( regionNames,
                                                              [&]( localIndex const,
                                                                   WellElementSubRegion & subRegion )
    {
      WellControls const & wellControls = getWellControls( subRegion );
      PerforationData const & perforationData = *subRegion.getPerforationData();

      // get well primary variables on well elements
      arrayView1d< real64 > const & wellElemPressure = subRegion.getField< fields::well::pressure >();
      arrayView1d< real64 > const & wellElemTemp = subRegion.getField< fields::well::temperature >();
      arrayView2d< real64, compflow::USD_COMP > const & wellElemCompDens = subRegion.getField< fields::well::globalCompDensity >();
      arrayView1d< real64 > const & connRate = subRegion.getField< fields::well::mixtureConnectionRate >();

      // get the info stored on well elements
      arrayView2d< real64, compflow::USD_COMP > const & wellElemCompFrac = subRegion.getField< fields::well::globalCompFraction >();
      arrayView1d< real64 const > const & wellElemGravCoef = subRegion.getField< fields::well::gravityCoefficient >();

      // get the element region, subregion, index
      arrayView1d< localIndex const > const resElementRegion = perforationData.getField< fields::perforation::reservoirElementRegion >();
      arrayView1d< localIndex const > const resElementSubRegion = perforationData.getField< fields::perforation::reservoirElementSubRegion >();
      arrayView1d< localIndex const > const resElementIndex = perforationData.getField< fields::perforation::reservoirElementIndex >();

      arrayView1d< real64 const > const & perfGravCoef = perforationData.getField< fields::well::gravityCoefficient >();

      // 1) Loop over all perforations to compute an average mixture density and component fraction
      // 2) Initialize the reference pressure
      // 3) Estimate the pressures in the well elements using the average density
      PresTempCompFracInitializationKernel::
        launch( perforationData.size(),
                subRegion.size(),
                numComp,
                numPhase,
                perforationData.getNumPerforationsGlobal(),
                wellControls,
                0.0, // initialization done at t = 0
                resCompFlowAccessors.get( fields::flow::pressure{} ),
                resCompFlowAccessors.get( fields::flow::temperature{} ),
                resCompFlowAccessors.get( fields::flow::globalCompDensity{} ),
                resCompFlowAccessors.get( fields::flow::phaseVolumeFraction{} ),
                resMultiFluidAccessors.get( fields::multifluid::phaseMassDensity{} ),
                resElementRegion,
                resElementSubRegion,
                resElementIndex,
                perfGravCoef,
                wellElemGravCoef,
                wellElemPressure,
                wellElemTemp,
                wellElemCompFrac );

      // get well secondary variables on well elements
      string const & fluidName = subRegion.getReference< string >( viewKeyStruct::fluidNamesString() );
      MultiFluidBase & fluid = getConstitutiveModel< MultiFluidBase >( subRegion, fluidName );
      arrayView3d< real64 const, multifluid::USD_PHASE > const & wellElemPhaseDens = fluid.phaseDensity();
      arrayView2d< real64 const, multifluid::USD_FLUID > const & wellElemTotalDens = fluid.totalDensity();

      // 4) Back calculate component densities
      constitutive::constitutiveUpdatePassThru( fluid, [&] ( auto & castedFluid )
      {
        typename TYPEOFREF( castedFluid ) ::KernelWrapper fluidWrapper = castedFluid.createKernelWrapper();

        thermalCompositionalMultiphaseBaseKernels::
          FluidUpdateKernel::
          launch< serialPolicy >( subRegion.size(),
                                  fluidWrapper,
                                  wellElemPressure,
                                  wellElemTemp,
                                  wellElemCompFrac );
      } );

      CompDensInitializationKernel::launch( subRegion.size(),
                                            numComp,
                                            wellElemCompFrac,
                                            wellElemTotalDens,
                                            wellElemCompDens );

      // 5) Recompute the pressure-dependent properties
      updateSubRegionState( subRegion );

      // 6) Estimate the well rates
      // TODO: initialize rates using perforation rates
      compositionalMultiphaseWellKernels::
        RateInitializationKernel::
        launch( subRegion.size(),
                m_targetPhaseIndex,
                wellControls,
                0.0, // initialization done at t = 0
                wellElemPhaseDens,
                wellElemTotalDens,
                connRate );
    } );

  } );
}

void CompositionalMultiphaseWell::assembleFluxTerms( real64 const GEOS_UNUSED_PARAM( time_n ),
                                                     real64 const dt,
                                                     DomainPartition const & domain,
                                                     DofManager const & dofManager,
                                                     CRSMatrixView< real64, globalIndex const > const & localMatrix,
                                                     arrayView1d< real64 > const & localRhs )
{
  GEOS_MARK_FUNCTION;

  // loop over the wells
  forDiscretizationOnMeshTargets( domain.getMeshBodies(), [&] ( string const &,
                                                                MeshLevel const & mesh,
                                                                arrayView1d< string const > const & regionNames )
  {
    ElementRegionManager const & elemManager = mesh.getElemManager();

    elemManager.forElementSubRegions< WellElementSubRegion >( regionNames,
                                                              [&]( localIndex const,
                                                                   WellElementSubRegion const & subRegion )
    {
      WellControls const & wellControls = getWellControls( subRegion );

      // get a reference to the degree-of-freedom numbers
      string const wellDofKey = dofManager.getKey( wellElementDofName() );
      arrayView1d< globalIndex const > const & wellElemDofNumber =
        subRegion.getReference< array1d< globalIndex > >( wellDofKey );
      arrayView1d< localIndex const > const & nextWellElemIndex =
        subRegion.getReference< array1d< localIndex > >( WellElementSubRegion::viewKeyStruct::nextWellElementIndexString() );

      // get a reference to the primary variables on well elements
      arrayView1d< real64 const > const & connRate = subRegion.getField< fields::well::mixtureConnectionRate >();

      // get the info stored on well elements
      arrayView2d< real64 const, compflow::USD_COMP > const & wellElemCompFrac = subRegion.getField< fields::well::globalCompFraction >();
      arrayView3d< real64 const, compflow::USD_COMP_DC > const & dWellElemCompFrac_dCompDens = subRegion.getField< fields::well::dGlobalCompFraction_dGlobalCompDensity >();

      isothermalCompositionalMultiphaseBaseKernels::
        KernelLaunchSelector1< FluxKernel >( numFluidComponents(),
                                             subRegion.size(),
                                             dofManager.rankOffset(),
                                             wellControls,
                                             wellElemDofNumber,
                                             nextWellElemIndex,
                                             connRate,
                                             wellElemCompFrac,
                                             dWellElemCompFrac_dCompDens,
                                             dt,
                                             localMatrix,
                                             localRhs );
    } );
  } );
}

void CompositionalMultiphaseWell::assembleAccumulationTerms( DomainPartition const & domain,
                                                             DofManager const & dofManager,
                                                             CRSMatrixView< real64, globalIndex const > const & localMatrix,
                                                             arrayView1d< real64 > const & localRhs )
{
  GEOS_MARK_FUNCTION;

  string const wellDofKey = dofManager.getKey( wellElementDofName() );

  forDiscretizationOnMeshTargets( domain.getMeshBodies(), [&] ( string const &,
                                                                MeshLevel const & mesh,
                                                                arrayView1d< string const > const & regionNames )
  {

    ElementRegionManager const & elemManager = mesh.getElemManager();

    elemManager.forElementSubRegions< WellElementSubRegion >( regionNames,
                                                              [&]( localIndex const,
                                                                   WellElementSubRegion const & subRegion )
    {

      // get the degrees of freedom and ghosting info
      arrayView1d< globalIndex const > const & wellElemDofNumber =
        subRegion.getReference< array1d< globalIndex > >( wellDofKey );
      arrayView1d< integer const > const & wellElemGhostRank = subRegion.ghostRank();

      // get the properties on the well element
      arrayView2d< real64 const, compflow::USD_PHASE > const & wellElemPhaseVolFrac =
        subRegion.getField< fields::well::phaseVolumeFraction >();
      arrayView3d< real64 const, compflow::USD_PHASE_DC > const & dWellElemPhaseVolFrac =
        subRegion.getField< fields::well::dPhaseVolumeFraction >();

      arrayView3d< real64 const, compflow::USD_COMP_DC > const & dWellElemCompFrac_dCompDens =
        subRegion.getField< fields::well::dGlobalCompFraction_dGlobalCompDensity >();

      arrayView2d< real64 const, compflow::USD_PHASE > const & wellElemPhaseVolFrac_n =
        subRegion.getField< fields::well::phaseVolumeFraction_n >();

      arrayView1d< real64 const > const & wellElemVolume = subRegion.getElementVolume();

      string const & fluidName = subRegion.getReference< string >( viewKeyStruct::fluidNamesString() );
      MultiFluidBase const & fluid = subRegion.getConstitutiveModel< MultiFluidBase >( fluidName );
      arrayView3d< real64 const, multifluid::USD_PHASE > const & wellElemPhaseDens = fluid.phaseDensity();
      arrayView4d< real64 const, multifluid::USD_PHASE_DC > const & dWellElemPhaseDens = fluid.dPhaseDensity();
      arrayView4d< real64 const, multifluid::USD_PHASE_COMP > const & wellElemPhaseCompFrac = fluid.phaseCompFraction();
      arrayView5d< real64 const, multifluid::USD_PHASE_COMP_DC > const & dWellElemPhaseCompFrac = fluid.dPhaseCompFraction();
      arrayView3d< real64 const, multifluid::USD_PHASE > const & wellElemPhaseDens_n = fluid.phaseDensity_n();
      arrayView4d< real64 const, multifluid::USD_PHASE_COMP > const & wellElemPhaseCompFrac_n = fluid.phaseCompFraction_n();

      isothermalCompositionalMultiphaseBaseKernels::
        KernelLaunchSelector1< AccumulationKernel >( numFluidComponents(),
                                                     subRegion.size(),
                                                     numFluidPhases(),
                                                     dofManager.rankOffset(),
                                                     wellElemDofNumber,
                                                     wellElemGhostRank,
                                                     wellElemVolume,
                                                     wellElemPhaseVolFrac,
                                                     dWellElemPhaseVolFrac,
                                                     dWellElemCompFrac_dCompDens,
                                                     wellElemPhaseDens,
                                                     dWellElemPhaseDens,
                                                     wellElemPhaseCompFrac,
                                                     dWellElemPhaseCompFrac,
                                                     wellElemPhaseVolFrac_n,
                                                     wellElemPhaseDens_n,
                                                     wellElemPhaseCompFrac_n,
                                                     localMatrix,
                                                     localRhs );
    } );
  } );
}


void CompositionalMultiphaseWell::assembleVolumeBalanceTerms( DomainPartition const & domain,
                                                              DofManager const & dofManager,
                                                              CRSMatrixView< real64, globalIndex const > const & localMatrix,
                                                              arrayView1d< real64 > const & localRhs )
{
  GEOS_MARK_FUNCTION;

  string const wellDofKey = dofManager.getKey( wellElementDofName() );

  forDiscretizationOnMeshTargets( domain.getMeshBodies(), [&] ( string const &,
                                                                MeshLevel const & mesh,
                                                                arrayView1d< string const > const & regionNames )
  {

    ElementRegionManager const & elemManager = mesh.getElemManager();

    elemManager.forElementSubRegions< WellElementSubRegion >( regionNames,
                                                              [&]( localIndex const,
                                                                   WellElementSubRegion const & subRegion )
    {
      // get the degrees of freedom and ghosting info
      arrayView1d< globalIndex const > const & wellElemDofNumber = subRegion.getReference< array1d< globalIndex > >( wellDofKey );
      arrayView1d< integer const > const & wellElemGhostRank = subRegion.ghostRank();

      // get the properties on the well element
      arrayView2d< real64 const, compflow::USD_PHASE > const & wellElemPhaseVolFrac =
        subRegion.getField< fields::well::phaseVolumeFraction >();
      arrayView3d< real64 const, compflow::USD_PHASE_DC > const & dWellElemPhaseVolFrac =
        subRegion.getField< fields::well::dPhaseVolumeFraction >();

      arrayView1d< real64 const > const & wellElemVolume =
        subRegion.getReference< array1d< real64 > >( ElementSubRegionBase::viewKeyStruct::elementVolumeString() );

      isothermalCompositionalMultiphaseBaseKernels::
        KernelLaunchSelector1< VolumeBalanceKernel >( numFluidComponents(),
                                                      subRegion.size(),
                                                      numFluidPhases(),
                                                      dofManager.rankOffset(),
                                                      wellElemDofNumber,
                                                      wellElemGhostRank,
                                                      wellElemPhaseVolFrac,
                                                      dWellElemPhaseVolFrac,
                                                      wellElemVolume,
                                                      localMatrix,
                                                      localRhs );
    } );
  } );
}


real64
CompositionalMultiphaseWell::calculateResidualNorm( real64 const & time_n,
                                                    real64 const & dt,
                                                    DomainPartition const & domain,
                                                    DofManager const & dofManager,
                                                    arrayView1d< real64 const > const & localRhs )
{
  GEOS_MARK_FUNCTION;

  real64 localResidualNorm = 0.0;

  globalIndex const rankOffset = dofManager.rankOffset();
  string const wellDofKey = dofManager.getKey( wellElementDofName() );

  forDiscretizationOnMeshTargets( domain.getMeshBodies(), [&] ( string const &,
                                                                MeshLevel const & mesh,
                                                                arrayView1d< string const > const & regionNames )
  {


    ElementRegionManager const & elemManager = mesh.getElemManager();

    elemManager.forElementSubRegions< WellElementSubRegion >( regionNames,
                                                              [&]( localIndex const,
                                                                   WellElementSubRegion const & subRegion )
    {
      real64 subRegionResidualNorm[1]{};

      string const & fluidName = subRegion.getReference< string >( viewKeyStruct::fluidNamesString() );
      MultiFluidBase const & fluid = subRegion.getConstitutiveModel< MultiFluidBase >( fluidName );

      WellControls const & wellControls = getWellControls( subRegion );

      // step 1: compute the norm in the subRegion

      ResidualNormKernelFactory::
        createAndLaunch< parallelDevicePolicy<> >( m_numComponents,
                                                   numDofPerWellElement(),
                                                   m_targetPhaseIndex,
                                                   rankOffset,
                                                   wellDofKey,
                                                   localRhs,
                                                   subRegion,
                                                   fluid,
                                                   wellControls,
                                                   time_n + dt,
                                                   dt,
                                                   subRegionResidualNorm );

      // step 2: reduction across meshBodies/regions/subRegions

      if( subRegionResidualNorm[0] > localResidualNorm )
      {
        localResidualNorm = subRegionResidualNorm[0];
      }

    } );
  } );

  // step 3: second reduction across MPI ranks

  real64 const residualNorm = MpiWrapper::max( localResidualNorm );

  if( getLogLevel() >= 1 && logger::internal::rank == 0 )
  {
    std::cout << GEOS_FMT( "    ( R{} ) = ( {:4.2e} ) ; ", coupledSolverAttributePrefix(), residualNorm );
  }
  return residualNorm;
}

real64
CompositionalMultiphaseWell::scalingForSystemSolution( DomainPartition const & domain,
                                                       DofManager const & dofManager,
                                                       arrayView1d< real64 const > const & localSolution )
{
  GEOS_MARK_FUNCTION;

  bool const skipCompFracDamping = m_maxCompFracChange >= 1.0;
  bool const skipPresDamping = m_maxRelativePresChange >= 1.0;

  // check if we want to rescale the Newton update
  if( skipCompFracDamping && skipPresDamping )
  {
    // no rescaling wanted, we just return 1.0;
    return 1.0;
  }

  string const wellDofKey = dofManager.getKey( wellElementDofName() );

  real64 scalingFactor = 1.0;
  forDiscretizationOnMeshTargets( domain.getMeshBodies(), [&] ( string const &,
                                                                MeshLevel const & mesh,
                                                                arrayView1d< string const > const & regionNames )
  {
    mesh.getElemManager().forElementSubRegions< ElementSubRegionBase >( regionNames,
                                                                        [&]( localIndex const,
                                                                             ElementSubRegionBase const & subRegion )
    {
      // check that pressure and component densities are non-negative
      real64 const subRegionScalingFactor =
        compositionalMultiphaseWellKernels::
          ScalingForSystemSolutionKernelFactory::
          createAndLaunch< parallelDevicePolicy<> >( m_maxRelativePresChange,
                                                     m_maxCompFracChange,
                                                     dofManager.rankOffset(),
                                                     m_numComponents,
                                                     wellDofKey,
                                                     subRegion,
                                                     localSolution );

      scalingFactor = std::min( subRegionScalingFactor, scalingFactor );
    } );

  } );

  return LvArray::math::max( MpiWrapper::min( scalingFactor ), m_minScalingFactor );
}

bool
CompositionalMultiphaseWell::checkSystemSolution( DomainPartition const & domain,
                                                  DofManager const & dofManager,
                                                  arrayView1d< real64 const > const & localSolution,
                                                  real64 const scalingFactor )
{
  GEOS_MARK_FUNCTION;

  string const wellDofKey = dofManager.getKey( wellElementDofName() );
  integer localCheck = 1;
  forDiscretizationOnMeshTargets( domain.getMeshBodies(), [&] ( string const &,
                                                                MeshLevel const & mesh,
                                                                arrayView1d< string const > const & regionNames )
  {
    mesh.getElemManager().forElementSubRegions< WellElementSubRegion >( regionNames,
                                                                        [&]( localIndex const,
                                                                             WellElementSubRegion const & subRegion )
    {
      integer const subRegionSolutionCheck =
        compositionalMultiphaseWellKernels::
          SolutionCheckKernelFactory::
          createAndLaunch< parallelDevicePolicy<> >( m_allowCompDensChopping,
                                                     scalingFactor,
                                                     dofManager.rankOffset(),
                                                     m_numComponents,
                                                     wellDofKey,
                                                     subRegion,
                                                     localSolution );

      if( !subRegionSolutionCheck )
      {
        GEOS_LOG_LEVEL( 1, "Solution is invalid in well " << subRegion.getName()
                                                          << " (either a negative pressure or a negative component density was found)." );
      }

      localCheck = std::min( localCheck, subRegionSolutionCheck );
    } );
  } );

  return MpiWrapper::min( localCheck );
}

void CompositionalMultiphaseWell::computePerforationRates( DomainPartition & domain )
{
  GEOS_MARK_FUNCTION;

  forDiscretizationOnMeshTargets( domain.getMeshBodies(), [&] ( string const &,
                                                                MeshLevel & mesh,
                                                                arrayView1d< string const > const & regionNames )
  {

    // TODO: change the way we access the flowSolver here
    CompositionalMultiphaseBase const & flowSolver = getParent().getGroup< CompositionalMultiphaseBase >( getFlowSolverName() );
    PerforationKernel::CompFlowAccessors resCompFlowAccessors( mesh.getElemManager(), flowSolver.getName() );
    PerforationKernel::MultiFluidAccessors resMultiFluidAccessors( mesh.getElemManager(), flowSolver.getName() );
    PerforationKernel::RelPermAccessors resRelPermAccessors( mesh.getElemManager(), flowSolver.getName() );

    mesh.getElemManager().forElementSubRegions< WellElementSubRegion >( regionNames, [&]( localIndex const,
                                                                                          WellElementSubRegion & subRegion )
    {

      WellControls const & wellControls = getWellControls( subRegion );
      bool const disableReservoirToWellFlow = wellControls.isInjector() and !wellControls.isCrossflowEnabled();

      PerforationData * const perforationData = subRegion.getPerforationData();

      // get depth
      arrayView1d< real64 const > const & wellElemGravCoef = subRegion.getField< fields::well::gravityCoefficient >();

      // get well primary variables on well elements
      arrayView1d< real64 const > const & wellElemPres =
        subRegion.getField< fields::well::pressure >();
      arrayView2d< real64 const, compflow::USD_COMP > const & wellElemCompDens =
        subRegion.getField< fields::well::globalCompDensity >();

      arrayView1d< real64 const > const & wellElemTotalMassDens =
        subRegion.getField< fields::well::totalMassDensity >();
      arrayView1d< real64 const > const & dWellElemTotalMassDens_dPres =
        subRegion.getField< fields::well::dTotalMassDensity_dPressure >();
      arrayView2d< real64 const, compflow::USD_FLUID_DC > const & dWellElemTotalMassDens_dCompDens =
        subRegion.getField< fields::well::dTotalMassDensity_dGlobalCompDensity >();

      arrayView2d< real64 const, compflow::USD_COMP > const & wellElemCompFrac =
        subRegion.getField< fields::well::globalCompFraction >();
      arrayView3d< real64 const, compflow::USD_COMP_DC > const & dWellElemCompFrac_dCompDens =
        subRegion.getField< fields::well::dGlobalCompFraction_dGlobalCompDensity >();

      // get well variables on perforations
      arrayView1d< real64 const > const & perfGravCoef =
        perforationData->getField< fields::well::gravityCoefficient >();
      arrayView1d< localIndex const > const perfWellElemIndex =
        perforationData->getField< fields::perforation::wellElementIndex >();
      arrayView1d< real64 const > const perfTrans =
        perforationData->getField< fields::perforation::wellTransmissibility >();

      arrayView2d< real64 > const & compPerfRate =
        perforationData->getField< fields::well::compPerforationRate >();
      arrayView3d< real64 > const & dCompPerfRate_dPres =
        perforationData->getField< fields::well::dCompPerforationRate_dPres >();
      arrayView4d< real64 > const & dCompPerfRate_dComp =
        perforationData->getField< fields::well::dCompPerforationRate_dComp >();

      // get the element region, subregion, index
      arrayView1d< localIndex const > const resElementRegion =
        perforationData->getField< fields::perforation::reservoirElementRegion >();
      arrayView1d< localIndex const > const resElementSubRegion =
        perforationData->getField< fields::perforation::reservoirElementSubRegion >();
      arrayView1d< localIndex const > const resElementIndex =
        perforationData->getField< fields::perforation::reservoirElementIndex >();

      isothermalCompositionalMultiphaseBaseKernels::
        KernelLaunchSelector2< PerforationKernel >( numFluidComponents(),
                                                    numFluidPhases(),
                                                    perforationData->size(),
                                                    disableReservoirToWellFlow,
                                                    resCompFlowAccessors.get( fields::flow::pressure{} ),
                                                    resCompFlowAccessors.get( fields::flow::phaseVolumeFraction{} ),
                                                    resCompFlowAccessors.get( fields::flow::dPhaseVolumeFraction{} ),
                                                    resCompFlowAccessors.get( fields::flow::dGlobalCompFraction_dGlobalCompDensity{} ),
                                                    resMultiFluidAccessors.get( fields::multifluid::phaseDensity{} ),
                                                    resMultiFluidAccessors.get( fields::multifluid::dPhaseDensity{} ),
                                                    resMultiFluidAccessors.get( fields::multifluid::phaseViscosity{} ),
                                                    resMultiFluidAccessors.get( fields::multifluid::dPhaseViscosity{} ),
                                                    resMultiFluidAccessors.get( fields::multifluid::phaseCompFraction{} ),
                                                    resMultiFluidAccessors.get( fields::multifluid::dPhaseCompFraction{} ),
                                                    resRelPermAccessors.get( fields::relperm::phaseRelPerm{} ),
                                                    resRelPermAccessors.get( fields::relperm::dPhaseRelPerm_dPhaseVolFraction{} ),
                                                    wellElemGravCoef,
                                                    wellElemPres,
                                                    wellElemCompDens,
                                                    wellElemTotalMassDens,
                                                    dWellElemTotalMassDens_dPres,
                                                    dWellElemTotalMassDens_dCompDens,
                                                    wellElemCompFrac,
                                                    dWellElemCompFrac_dCompDens,
                                                    perfGravCoef,
                                                    perfWellElemIndex,
                                                    perfTrans,
                                                    resElementRegion,
                                                    resElementSubRegion,
                                                    resElementIndex,
                                                    compPerfRate,
                                                    dCompPerfRate_dPres,
                                                    dCompPerfRate_dComp );

    } );
  } );

}


void
CompositionalMultiphaseWell::applySystemSolution( DofManager const & dofManager,
                                                  arrayView1d< real64 const > const & localSolution,
                                                  real64 const scalingFactor,
                                                  DomainPartition & domain )
{
  // update all the fields using the global damping coefficients
  dofManager.addVectorToField( localSolution,
                               wellElementDofName(),
                               fields::well::pressure::key(),
                               scalingFactor,
                               { m_numDofPerWellElement, 0, 1 } );

  dofManager.addVectorToField( localSolution,
                               wellElementDofName(),
                               fields::well::globalCompDensity::key(),
                               scalingFactor,
                               { m_numDofPerWellElement, 1, m_numDofPerWellElement - 1 } );

  dofManager.addVectorToField( localSolution,
                               wellElementDofName(),
                               fields::well::mixtureConnectionRate::key(),
                               scalingFactor,
                               { m_numDofPerWellElement, m_numDofPerWellElement - 1, m_numDofPerWellElement } );

  // if component density chopping is allowed, some component densities may be negative after the update
  // these negative component densities are set to zero in this function
  if( m_allowCompDensChopping )
  {
    chopNegativeDensities( domain );
  }

  forDiscretizationOnMeshTargets( domain.getMeshBodies(), [&]( string const &,
                                                               MeshLevel & mesh,
                                                               arrayView1d< string const > const & regionNames )
  {
    // synchronize
    FieldIdentifiers fieldsToBeSync;

    fieldsToBeSync.addElementFields( { fields::well::pressure::key(),
                                       fields::well::globalCompDensity::key(),
                                       fields::well::mixtureConnectionRate::key() },
                                     regionNames );

    CommunicationTools::getInstance().synchronizeFields( fieldsToBeSync,
                                                         mesh,
                                                         domain.getNeighbors(),
                                                         true );
  } );
}

void CompositionalMultiphaseWell::chopNegativeDensities( DomainPartition & domain )
{
  integer const numComp = m_numComponents;

  forDiscretizationOnMeshTargets( domain.getMeshBodies(), [&] ( string const &,
                                                                MeshLevel & mesh,
                                                                arrayView1d< string const > const & regionNames )
  {

    ElementRegionManager & elemManager = mesh.getElemManager();

    elemManager.forElementSubRegions< WellElementSubRegion >( regionNames,
                                                              [&]( localIndex const,
                                                                   WellElementSubRegion & subRegion )
    {
      arrayView1d< integer const > const & wellElemGhostRank = subRegion.ghostRank();

      arrayView2d< real64, compflow::USD_COMP > const & wellElemCompDens =
        subRegion.getField< fields::well::globalCompDensity >();

      forAll< parallelDevicePolicy<> >( subRegion.size(), [=] GEOS_HOST_DEVICE ( localIndex const iwelem )
      {
        if( wellElemGhostRank[iwelem] < 0 )
        {
          for( integer ic = 0; ic < numComp; ++ic )
          {
            // we allowed for some densities to be slightly negative in CheckSystemSolution
            // if the new density is negative, chop back to zero
            if( wellElemCompDens[iwelem][ic] < 0 )
            {
              wellElemCompDens[iwelem][ic] = 0;
            }
          }
        }
      } );
    } );

  } );
}


void CompositionalMultiphaseWell::resetStateToBeginningOfStep( DomainPartition & domain )
{
  forDiscretizationOnMeshTargets( domain.getMeshBodies(), [&] ( string const &,
                                                                MeshLevel & mesh,
                                                                arrayView1d< string const > const & regionNames )
  {

    ElementRegionManager & elemManager = mesh.getElemManager();

    elemManager.forElementSubRegions< WellElementSubRegion >( regionNames,
                                                              [&]( localIndex const,
                                                                   WellElementSubRegion & subRegion )
    {
      // get a reference to the primary variables on well elements
      arrayView1d< real64 > const & wellElemPressure =
        subRegion.getField< fields::well::pressure >();
      arrayView1d< real64 const > const & wellElemPressure_n =
        subRegion.getField< fields::well::pressure_n >();
      wellElemPressure.setValues< parallelDevicePolicy<> >( wellElemPressure_n );

      arrayView2d< real64, compflow::USD_COMP > const & wellElemGlobalCompDensity =
        subRegion.getField< fields::well::globalCompDensity >();
      arrayView2d< real64 const, compflow::USD_COMP > const & wellElemGlobalCompDensity_n =
        subRegion.getField< fields::well::globalCompDensity_n >();
      wellElemGlobalCompDensity.setValues< parallelDevicePolicy<> >( wellElemGlobalCompDensity_n );

      arrayView1d< real64 > const & connRate =
        subRegion.getField< fields::well::mixtureConnectionRate >();
      arrayView1d< real64 const > const & connRate_n =
        subRegion.getField< fields::well::mixtureConnectionRate_n >();
      connRate.setValues< parallelDevicePolicy<> >( connRate_n );

      updateSubRegionState( subRegion );
    } );
  } );
}

void CompositionalMultiphaseWell::assemblePressureRelations( real64 const & time_n,
                                                             real64 const & dt,
                                                             DomainPartition const & domain,
                                                             DofManager const & dofManager,
                                                             CRSMatrixView< real64, globalIndex const > const & localMatrix,
                                                             arrayView1d< real64 > const & localRhs )
{
  GEOS_MARK_FUNCTION;

  forDiscretizationOnMeshTargets( domain.getMeshBodies(), [&] ( string const &,
                                                                MeshLevel const & mesh,
                                                                arrayView1d< string const > const & regionNames )
  {

    ElementRegionManager const & elemManager = mesh.getElemManager();

    elemManager.forElementSubRegions< WellElementSubRegion >( regionNames,
                                                              [&]( localIndex const,
                                                                   WellElementSubRegion const & subRegion )
    {

      WellControls & wellControls = getWellControls( subRegion );

      // get the degrees of freedom, depth info, next welem index
      string const wellDofKey = dofManager.getKey( wellElementDofName() );
      arrayView1d< globalIndex const > const & wellElemDofNumber =
        subRegion.getReference< array1d< globalIndex > >( wellDofKey );
      arrayView1d< real64 const > const & wellElemGravCoef =
        subRegion.getField< fields::well::gravityCoefficient >();
      arrayView1d< localIndex const > const & nextWellElemIndex =
        subRegion.getReference< array1d< localIndex > >( WellElementSubRegion::viewKeyStruct::nextWellElementIndexString() );

      // get primary variables on well elements
      arrayView1d< real64 const > const & wellElemPres =
        subRegion.getField< fields::well::pressure >();

      // get total mass density on well elements (for potential calculations)
      arrayView1d< real64 const > const & wellElemTotalMassDens =
        subRegion.getField< fields::well::totalMassDensity >();
      arrayView1d< real64 const > const & dWellElemTotalMassDens_dPres =
        subRegion.getField< fields::well::dTotalMassDensity_dPressure >();
      arrayView2d< real64 const, compflow::USD_FLUID_DC > const & dWellElemTotalMassDens_dCompDens =
        subRegion.getField< fields::well::dTotalMassDensity_dGlobalCompDensity >();


      bool controlHasSwitched = false;
      isothermalCompositionalMultiphaseBaseKernels::
        KernelLaunchSelector1< PressureRelationKernel >( numFluidComponents(),
                                                         subRegion.size(),
                                                         dofManager.rankOffset(),
                                                         subRegion.isLocallyOwned(),
                                                         subRegion.getTopWellElementIndex(),
                                                         m_targetPhaseIndex,
                                                         wellControls,
                                                         time_n + dt, // controls evaluated with BHP/rate of the end of step
                                                         wellElemDofNumber,
                                                         wellElemGravCoef,
                                                         nextWellElemIndex,
                                                         wellElemPres,
                                                         wellElemTotalMassDens,
                                                         dWellElemTotalMassDens_dPres,
                                                         dWellElemTotalMassDens_dCompDens,
                                                         controlHasSwitched,
                                                         localMatrix,
                                                         localRhs );

      if( controlHasSwitched )
      {
        // TODO: move the switch logic into wellControls
        // TODO: implement a more general switch when more then two constraints per well type are allowed

        real64 const timeAtEndOfStep = time_n + dt;

        if( wellControls.getControl() == WellControls::Control::BHP )
        {
          if( wellControls.isProducer() )
          {
            wellControls.switchToPhaseRateControl( wellControls.getTargetPhaseRate( timeAtEndOfStep ) );
            GEOS_LOG_LEVEL( 1, "Control switch for well " << subRegion.getName()
                                                          << " from BHP constraint to phase volumetric rate constraint" );
          }
          else
          {
            wellControls.switchToTotalRateControl( wellControls.getTargetTotalRate( timeAtEndOfStep ) );
            GEOS_LOG_LEVEL( 1, "Control switch for well " << subRegion.getName()
                                                          << " from BHP constraint to total volumetric rate constraint" );
          }
        }
        else
        {
          wellControls.switchToBHPControl( wellControls.getTargetBHP( timeAtEndOfStep ) );
          GEOS_LOG_LEVEL( 1, "Control switch for well " << subRegion.getName()
                                                        << " from rate constraint to BHP constraint" );
        }
      }
    } );
  } );
}

void CompositionalMultiphaseWell::shutDownWell( real64 const time_n,
                                                real64 const dt,
                                                DomainPartition const & domain,
                                                DofManager const & dofManager,
                                                CRSMatrixView< real64, globalIndex const > const & localMatrix,
                                                arrayView1d< real64 > const & localRhs )
{
  GEOS_MARK_FUNCTION;

  string const wellDofKey = dofManager.getKey( wellElementDofName() );

  forDiscretizationOnMeshTargets( domain.getMeshBodies(), [&] ( string const &,
                                                                MeshLevel const & mesh,
                                                                arrayView1d< string const > const & regionNames )
  {

    ElementRegionManager const & elemManager = mesh.getElemManager();

    elemManager.forElementSubRegions< WellElementSubRegion >( regionNames,
                                                              [&]( localIndex const,
                                                                   WellElementSubRegion const & subRegion )
    {

      // if the well is open, we don't have to do anything, so we just return
      WellControls const & wellControls = getWellControls( subRegion );
      if( wellControls.isWellOpen( time_n + dt ) )
      {
        return;
      }

      globalIndex const rankOffset = dofManager.rankOffset();

      arrayView1d< integer const > const ghostRank =
        subRegion.getReference< array1d< integer > >( ObjectManagerBase::viewKeyStruct::ghostRankString() );
      arrayView1d< globalIndex const > const dofNumber =
        subRegion.getReference< array1d< globalIndex > >( wellDofKey );

      arrayView1d< real64 const > const pres =
        subRegion.getField< fields::well::pressure >();
      arrayView2d< real64 const, compflow::USD_COMP > const compDens =
        subRegion.getField< fields::well::globalCompDensity >();
      arrayView1d< real64 const > const connRate =
        subRegion.getField< fields::well::mixtureConnectionRate >();

      integer const numComp = m_numComponents;

      forAll< parallelDevicePolicy<> >( subRegion.size(), [=] GEOS_HOST_DEVICE ( localIndex const ei )
      {
        if( ghostRank[ei] >= 0 )
        {
          return;
        }

        globalIndex const dofIndex = dofNumber[ei];
        localIndex const localRow = dofIndex - rankOffset;
        real64 rhsValue;

        // 4.1. Apply pressure value to the matrix/rhs
        FieldSpecificationEqual::SpecifyFieldValue( dofIndex,
                                                    rankOffset,
                                                    localMatrix,
                                                    rhsValue,
                                                    pres[ei], // freeze the current pressure value
                                                    pres[ei] );
        localRhs[localRow] = rhsValue;

        // 4.2. For each component, apply target global density value
        for( integer ic = 0; ic < numComp; ++ic )
        {
          FieldSpecificationEqual::SpecifyFieldValue( dofIndex + ic + 1,
                                                      rankOffset,
                                                      localMatrix,
                                                      rhsValue,
                                                      compDens[ei][ic], // freeze the current component density values
                                                      compDens[ei][ic] );
          localRhs[localRow + ic + 1] = rhsValue;
        }

        // 4.3. Apply rate value to the matrix/rhs
        FieldSpecificationEqual::SpecifyFieldValue( dofIndex + numComp + 1,
                                                    rankOffset,
                                                    localMatrix,
                                                    rhsValue,
                                                    connRate[ei], // freeze the current pressure value
                                                    connRate[ei] );
        localRhs[localRow + numComp + 1] = rhsValue;

      } );
    } );
  } );
}

void CompositionalMultiphaseWell::implicitStepSetup( real64 const & time_n,
                                                     real64 const & dt,
                                                     DomainPartition & domain )
{
  WellSolverBase::implicitStepSetup( time_n, dt, domain );

  forDiscretizationOnMeshTargets( domain.getMeshBodies(), [&] ( string const &,
                                                                MeshLevel & mesh,
                                                                arrayView1d< string const > const & regionNames )
  {

    ElementRegionManager & elemManager = mesh.getElemManager();

    elemManager.forElementSubRegions< WellElementSubRegion >( regionNames,
                                                              [&]( localIndex const,
                                                                   WellElementSubRegion & subRegion )
    {
      // get a reference to the primary variables on well elements
      arrayView1d< real64 const > const & wellElemPressure =
        subRegion.getField< fields::well::pressure >();
      arrayView1d< real64 > const & wellElemPressure_n =
        subRegion.getField< fields::well::pressure_n >();
      wellElemPressure_n.setValues< parallelDevicePolicy<> >( wellElemPressure );

      arrayView2d< real64 const, compflow::USD_COMP > const & wellElemGlobalCompDensity =
        subRegion.getField< fields::well::globalCompDensity >();
      arrayView2d< real64, compflow::USD_COMP > const & wellElemGlobalCompDensity_n =
        subRegion.getField< fields::well::globalCompDensity_n >();
      wellElemGlobalCompDensity_n.setValues< parallelDevicePolicy<> >( wellElemGlobalCompDensity );

      arrayView1d< real64 const > const & connRate =
        subRegion.getField< fields::well::mixtureConnectionRate >();
      arrayView1d< real64 > const & connRate_n =
        subRegion.getField< fields::well::mixtureConnectionRate_n >();
      connRate_n.setValues< parallelDevicePolicy<> >( connRate );

      arrayView2d< real64 const, compflow::USD_PHASE > const wellElemPhaseVolFrac =
        subRegion.getField< fields::well::phaseVolumeFraction >();
      arrayView2d< real64, compflow::USD_PHASE > const wellElemPhaseVolFrac_n =
        subRegion.getField< fields::well::phaseVolumeFraction_n >();
      wellElemPhaseVolFrac_n.setValues< parallelDevicePolicy<> >( wellElemPhaseVolFrac );

      string const & fluidName = subRegion.getReference< string >( viewKeyStruct::fluidNamesString() );
      MultiFluidBase const & fluid = getConstitutiveModel< MultiFluidBase >( subRegion, fluidName );
      fluid.saveConvergedState();

      validateWellConstraints( time_n, dt, subRegion );

      updateSubRegionState( subRegion );
    } );
  } );
}

void CompositionalMultiphaseWell::implicitStepComplete( real64 const & time_n,
                                                        real64 const & dt,
                                                        DomainPartition & domain )
{
  WellSolverBase::implicitStepComplete( time_n, dt, domain );

  forDiscretizationOnMeshTargets( domain.getMeshBodies(), [&] ( string const &,
                                                                MeshLevel & mesh,
                                                                arrayView1d< string const > const & regionNames )
  {

    ElementRegionManager & elemManager = mesh.getElemManager();

    elemManager.forElementSubRegions< WellElementSubRegion >( regionNames,
                                                              [&]( localIndex const,
                                                                   WellElementSubRegion & subRegion )
    {

      // the rank that owns the reference well element is responsible for the calculations below.
      if( !subRegion.isLocallyOwned() )
      {
        return;
      }

      integer const numPhase = m_numPhases;
      localIndex const iwelemRef = subRegion.getTopWellElementIndex();
      string const massUnit = m_useMass ? "kg" : "mol";

      // subRegion data

      arrayView1d< real64 const > const & connRate =
        subRegion.getField< fields::well::mixtureConnectionRate >();

      // control data

      WellControls const & wellControls = getWellControls( subRegion );
      string const wellControlsName = wellControls.getName();

      if( wellControls.getLogLevel() == 0 )
      {
        return;
      }
      if( !wellControls.isWellOpen( time_n + dt ) )
      {
        GEOS_LOG( GEOS_FMT( "{}: well is shut", wellControlsName ) );
        return;
      }

      integer const useSurfaceConditions = wellControls.useSurfaceConditions();

      real64 const & currentBHP =
        wellControls.getReference< real64 >( CompositionalMultiphaseWell::viewKeyStruct::currentBHPString() );
      arrayView1d< real64 const > const & currentPhaseVolRate =
        wellControls.getReference< array1d< real64 > >( CompositionalMultiphaseWell::viewKeyStruct::currentPhaseVolRateString() );
      real64 const & currentTotalVolRate =
        wellControls.getReference< real64 >( CompositionalMultiphaseWell::viewKeyStruct::currentTotalVolRateString() );

      // bring everything back to host, capture the scalars by reference
      forAll< serialPolicy >( 1, [&numPhase,
                                  &useSurfaceConditions,
                                  &currentBHP,
                                  connRate,
                                  &currentTotalVolRate,
                                  currentPhaseVolRate,
                                  &iwelemRef,
                                  &wellControlsName,
                                  &massUnit] ( localIndex const )
      {
        string const conditionKey = useSurfaceConditions ? "surface" : "reservoir";
        string const unitKey = useSurfaceConditions ? "s" : "r";

        real64 const currentTotalRate = connRate[iwelemRef];
        GEOS_LOG( GEOS_FMT( "{}: BHP (at the specified reference elevation): {} Pa",
                            wellControlsName, currentBHP ) );
        GEOS_LOG( GEOS_FMT( "{}: Total rate: {} {}/s; total {} volumetric rate: {} {}m3/s",
                            wellControlsName, currentTotalRate, massUnit, conditionKey, currentTotalVolRate, unitKey ) );
        for( integer ip = 0; ip < numPhase; ++ip )
        {
          GEOS_LOG( GEOS_FMT( "{}: Phase {} {} volumetric rate: {} {}m3/s",
                              wellControlsName, ip, conditionKey, currentPhaseVolRate[ip], unitKey ) );
        }

      } );
    } );
  } );
}

REGISTER_CATALOG_ENTRY( SolverBase, CompositionalMultiphaseWell, string const &, Group * const )
} // namespace geos<|MERGE_RESOLUTION|>--- conflicted
+++ resolved
@@ -648,7 +648,7 @@
                                 &wellControlsName,
                                 &massUnit] ( localIndex const )
     {
-      GEOSX_UNUSED_VAR( massUnit );
+      GEOS_UNUSED_VAR( massUnit );
       using Deriv = multifluid::DerivativeOffset;
 
       stackArray1d< real64, maxNumComp > work( numComp );
@@ -664,16 +664,11 @@
         fluidWrapper.update( iwelemRef, 0, surfacePres, surfaceTemp, compFrac[iwelemRef] );
         if( logLevel >= 2 )
         {
-<<<<<<< HEAD
-          GEOSX_LOG_RANK( GEOSX_FMT( "{}: surface density computed with P_surface = {} Pa and T_surface = {} K",
+          GEOS_LOG_RANK( GEOS_FMT( "{}: surface density computed with P_surface = {} Pa and T_surface = {} K",
                                      wellControlsName, surfacePres, surfaceTemp ) );
 #ifdef GEOSX_USE_HIP
-          GEOSX_UNUSED_VAR( wellControlsName );
+          GEOS_UNUSED_VAR( wellControlsName );
 #endif
-=======
-          GEOS_LOG_RANK( GEOS_FMT( "{}: surface density computed with P_surface = {} Pa and T_surface = {} K",
-                                   wellControlsName, surfacePres, surfaceTemp ) );
->>>>>>> 478ff4e8
         }
       }
       else
