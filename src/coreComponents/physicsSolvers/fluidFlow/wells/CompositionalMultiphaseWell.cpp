/*
 * ------------------------------------------------------------------------------------------------------------
 * SPDX-License-Identifier: LGPL-2.1-only
 *
 * Copyright (c) 2018-2020 Lawrence Livermore National Security LLC
 * Copyright (c) 2018-2020 The Board of Trustees of the Leland Stanford Junior University
 * Copyright (c) 2018-2020 Total, S.A
 * Copyright (c) 2019-     GEOSX Contributors
 * All rights reserved
 *
 * See top level LICENSE, COPYRIGHT, CONTRIBUTORS, NOTICE, and ACKNOWLEDGEMENTS files for details.
 * ------------------------------------------------------------------------------------------------------------
 */

/**
 * @file CompositionalMultiphaseWell.cpp
 */

#include "CompositionalMultiphaseWell.hpp"

#include "mpiCommunications/CommunicationTools.hpp"
#include "dataRepository/Group.hpp"
#include "codingUtilities/Utilities.hpp"
#include "common/DataTypes.hpp"
#include "common/TimingMacros.hpp"
#include "constitutive/ConstitutiveManager.hpp"
#include "constitutive/fluid/MultiFluidBase.hpp"
#include "constitutive/fluid/multiFluidSelector.hpp"
#include "constitutive/relativePermeability/RelativePermeabilityBase.hpp"
#include "managers/DomainPartition.hpp"
#include "managers/GeosxState.hpp"
#include "managers/ProblemManager.hpp"
#include "mesh/WellElementSubRegion.hpp"
#include "mesh/MeshForLoopInterface.hpp"
#include "meshUtilities/PerforationData.hpp"
#include "meshUtilities/ComputationalGeometry.hpp"
#include "physicsSolvers/fluidFlow/IsothermalCompositionalMultiphaseFlowKernels.hpp"
#include "physicsSolvers/fluidFlow/CompositionalMultiphaseFlowKernels.hpp"
#include "physicsSolvers/fluidFlow/wells/CompositionalMultiphaseWellKernels.hpp"
#include "physicsSolvers/fluidFlow/wells/SinglePhaseWellKernels.hpp"
#include "physicsSolvers/fluidFlow/wells/WellControls.hpp"

#if defined( __INTEL_COMPILER )
#pragma GCC optimize "O0"
#endif

namespace geosx
{

using namespace dataRepository;
using namespace constitutive;
using namespace CompositionalMultiphaseWellKernels;

CompositionalMultiphaseWell::CompositionalMultiphaseWell( const string & name,
                                                          Group * const parent )
  :
  WellSolverBase( name, parent ),
  m_numPhases( 0 ),
  m_numComponents( 0 ),
  m_temperature( 0.0 ),
  m_useMass( false ),
  m_maxCompFracChange( 1.0 ),
  m_maxRelativePresChange( 0.2 ),
  m_minScalingFactor( 0.01 ),
  m_allowCompDensChopping( 1 ),
  m_targetPhaseIndex( -1 )
{
  this->registerWrapper( viewKeyStruct::temperatureString(), &m_temperature ).
    setInputFlag( InputFlags::REQUIRED ).
    setDescription( "Temperature" );

  this->registerWrapper( viewKeyStruct::useMassFlagString(), &m_useMass ).
    setApplyDefaultValue( 0 ).
    setInputFlag( InputFlags::OPTIONAL ).
    setDescription( "Use mass formulation instead of molar" );

  this->registerWrapper( viewKeyStruct::relPermNamesString(), &m_relPermModelNames ).
    setInputFlag( InputFlags::REQUIRED ).
    setDescription( "Names of relative permeability constitutive models to use" );

  this->registerWrapper( viewKeyStruct::maxCompFracChangeString(), &m_maxCompFracChange ).
    setSizedFromParent( 0 ).
    setInputFlag( InputFlags::OPTIONAL ).
    setApplyDefaultValue( 1.0 ).
    setDescription( "Maximum (absolute) change in a component fraction between two Newton iterations" );

  this->registerWrapper( viewKeyStruct::maxRelativePresChangeString(), &m_maxRelativePresChange ).
    setSizedFromParent( 0 ).
    setInputFlag( InputFlags::OPTIONAL ).
    setApplyDefaultValue( 1.0 ).
    setDescription( "Maximum (relative) change in pressure between two Newton iterations (recommended with rate control)" );

  this->registerWrapper( viewKeyStruct::allowLocalCompDensChoppingString(), &m_allowCompDensChopping ).
    setSizedFromParent( 0 ).
    setInputFlag( InputFlags::OPTIONAL ).
    setApplyDefaultValue( 1 ).
    setDescription( "Flag indicating whether local (cell-wise) chopping of negative compositions is allowed" );

}

void CompositionalMultiphaseWell::postProcessInput()
{
  WellSolverBase::postProcessInput();
  checkModelNames( m_relPermModelNames, viewKeyStruct::relPermNamesString() );

  CompositionalMultiphaseFlow const & flowSolver = getParent().getGroup< CompositionalMultiphaseFlow >( getFlowSolverName() );
  GEOSX_UNUSED_VAR( flowSolver );

  GEOSX_ERROR_IF_GT_MSG( m_maxCompFracChange, 1.0,
                         "The maximum absolute change in component fraction must smaller or equal to 1.0" );
  GEOSX_ERROR_IF_LT_MSG( m_maxCompFracChange, 0.0,
                         "The maximum absolute change in component fraction must larger or equal to 0.0" );

}

void CompositionalMultiphaseWell::registerDataOnMesh( Group & meshBodies )
{
  WellSolverBase::registerDataOnMesh( meshBodies );

  MeshLevel & meshLevel = meshBodies.getGroup< MeshBody >( 0 ).getMeshLevel( 0 );

  // loop over the wells
  forTargetSubRegions< WellElementSubRegion >( meshLevel, [&]( localIndex const,
                                                               WellElementSubRegion & subRegion )
  {
    subRegion.registerWrapper< array1d< real64 > >( viewKeyStruct::pressureString() ).setPlotLevel( PlotLevel::LEVEL_0 );
    subRegion.registerWrapper< array1d< real64 > >( viewKeyStruct::deltaPressureString() ).
      setRestartFlags( RestartFlags::NO_WRITE );

    subRegion.registerWrapper< array2d< real64 > >( viewKeyStruct::globalCompDensityString() ).setPlotLevel( PlotLevel::LEVEL_0 );
    subRegion.registerWrapper< array2d< real64 > >( viewKeyStruct::deltaGlobalCompDensityString() ).
      setRestartFlags( RestartFlags::NO_WRITE );

    subRegion.registerWrapper< array1d< real64 > >( viewKeyStruct::mixtureConnRateString() ).setPlotLevel( PlotLevel::LEVEL_0 );
    subRegion.registerWrapper< array1d< real64 > >( viewKeyStruct::deltaMixtureConnRateString() ).
      setRestartFlags( RestartFlags::NO_WRITE );

    subRegion.registerWrapper< array2d< real64 > >( viewKeyStruct::globalCompFractionString() ).setPlotLevel( PlotLevel::LEVEL_0 );
    subRegion.registerWrapper< array3d< real64 > >( viewKeyStruct::dGlobalCompFraction_dGlobalCompDensityString() ).
      setRestartFlags( RestartFlags::NO_WRITE );

    subRegion.registerWrapper< array2d< real64 > >( viewKeyStruct::phaseVolumeFractionString() ).setPlotLevel( PlotLevel::LEVEL_0 );
    subRegion.registerWrapper< array2d< real64 > >( viewKeyStruct::dPhaseVolumeFraction_dPressureString() ).
      setRestartFlags( RestartFlags::NO_WRITE );
    subRegion.registerWrapper< array3d< real64 > >( viewKeyStruct::dPhaseVolumeFraction_dGlobalCompDensityString() ).
      setRestartFlags( RestartFlags::NO_WRITE );

    subRegion.registerWrapper< array1d< real64 > >( viewKeyStruct::totalMassDensityString() ).setPlotLevel( PlotLevel::LEVEL_0 );
    subRegion.registerWrapper< array1d< real64 > >( viewKeyStruct::dTotalMassDensity_dPressureString() ).
      setRestartFlags( RestartFlags::NO_WRITE );
    subRegion.registerWrapper< array2d< real64 > >( viewKeyStruct::dTotalMassDensity_dGlobalCompDensityString() ).
      setRestartFlags( RestartFlags::NO_WRITE );

    PerforationData & perforationData = *subRegion.getPerforationData();
    perforationData.registerWrapper< array2d< real64 > >( viewKeyStruct::compPerforationRateString() );
    perforationData.registerWrapper< array3d< real64 > >( viewKeyStruct::dCompPerforationRate_dPresString() ).
      setRestartFlags( RestartFlags::NO_WRITE );
    perforationData.registerWrapper< array4d< real64 > >( viewKeyStruct::dCompPerforationRate_dCompString() ).
      setRestartFlags( RestartFlags::NO_WRITE );

    WellControls & wellControls = getWellControls( subRegion );
    wellControls.registerWrapper< real64 >( viewKeyStruct::currentBHPString() );
    wellControls.registerWrapper< real64 >( viewKeyStruct::dCurrentBHP_dPresString() ).
      setRestartFlags( RestartFlags::NO_WRITE );
    wellControls.registerWrapper< array1d< real64 > >( viewKeyStruct::dCurrentBHP_dCompDensString() ).
      setRestartFlags( RestartFlags::NO_WRITE ).
      setSizedFromParent( 0 );

    wellControls.registerWrapper< array1d< real64 > >( viewKeyStruct::currentPhaseVolRateString() ).
      setSizedFromParent( 0 );
    wellControls.registerWrapper< array1d< real64 > >( viewKeyStruct::dCurrentPhaseVolRate_dPresString() ).
      setRestartFlags( RestartFlags::NO_WRITE ).
      setSizedFromParent( 0 );
    wellControls.registerWrapper< array2d< real64 > >( viewKeyStruct::dCurrentPhaseVolRate_dCompDensString() ).
      setRestartFlags( RestartFlags::NO_WRITE ).
      setSizedFromParent( 0 );
    wellControls.registerWrapper< array1d< real64 > >( viewKeyStruct::dCurrentPhaseVolRate_dRateString() ).
      setRestartFlags( RestartFlags::NO_WRITE ).
      setSizedFromParent( 0 );

    wellControls.registerWrapper< real64 >( viewKeyStruct::currentTotalVolRateString() );
    wellControls.registerWrapper< real64 >( viewKeyStruct::dCurrentTotalVolRate_dPresString() ).
      setRestartFlags( RestartFlags::NO_WRITE );
    wellControls.registerWrapper< array1d< real64 > >( viewKeyStruct::dCurrentTotalVolRate_dCompDensString() ).
      setRestartFlags( RestartFlags::NO_WRITE ).
      setSizedFromParent( 0 );
    wellControls.registerWrapper< real64 >( viewKeyStruct::dCurrentTotalVolRate_dRateString() ).
      setRestartFlags( RestartFlags::NO_WRITE );
  } );

}

namespace
{

template< typename MODEL1_TYPE, typename MODEL2_TYPE >
void CompareMultiphaseModels( MODEL1_TYPE const & lhs, MODEL2_TYPE const & rhs )
{
  GEOSX_ERROR_IF_NE_MSG( lhs.numFluidPhases(), rhs.numFluidPhases(),
                         "Mismatch in number of phases between constitutive models "
                         << lhs.getName() << " and " << rhs.getName() );

  for( localIndex ip = 0; ip < lhs.numFluidPhases(); ++ip )
  {
    GEOSX_ERROR_IF_NE_MSG( lhs.phaseNames()[ip], rhs.phaseNames()[ip],
                           "Mismatch in phase names between constitutive models "
                           << lhs.getName() << " and " << rhs.getName() );
  }
}

template< typename MODEL1_TYPE, typename MODEL2_TYPE >
void CompareMulticomponentModels( MODEL1_TYPE const & lhs, MODEL2_TYPE const & rhs )
{
  GEOSX_ERROR_IF_NE_MSG( lhs.numFluidComponents(), rhs.numFluidComponents(),
                         "Mismatch in number of components between constitutive models "
                         << lhs.getName() << " and " << rhs.getName() );

  for( localIndex ic = 0; ic < lhs.numFluidComponents(); ++ic )
  {
    GEOSX_ERROR_IF_NE_MSG( lhs.componentNames()[ic], rhs.componentNames()[ic],
                           "Mismatch in component names between constitutive models "
                           << lhs.getName() << " and " << rhs.getName() );
  }
}

}

void CompositionalMultiphaseWell::validateConstitutiveModels( MeshLevel const & meshLevel, ConstitutiveManager const & cm ) const
{
  CompositionalMultiphaseFlow const & flowSolver = getParent().getGroup< CompositionalMultiphaseFlow >( getFlowSolverName() );
  arrayView1d< string const > const & flowTargetRegionNames = flowSolver.targetRegionNames();
  arrayView1d< string const > const & flowFluidModels = flowSolver.fluidModelNames();
  arrayView1d< string const > const & flowRelPermModels = flowSolver.relPermModelNames();

  forTargetSubRegions< WellElementSubRegion >( meshLevel, [&]( localIndex const targetIndex,
                                                               WellElementSubRegion const & subRegion )
  {
    // Make a set of unique reservoir region indices the well is connected to
    PerforationData const & perforationData = *subRegion.getPerforationData();
    arrayView1d< localIndex const > const & resElementRegion = perforationData.getMeshElements().m_toElementRegion;
    std::set< string > reservoirRegionNames;
    for( localIndex const ei : resElementRegion )
    {
      reservoirRegionNames.insert( meshLevel.getElemManager().getRegion( ei ).getName() );
    }

    // Check that each well model is compatible with all models in perforated reservoir regions
    MultiFluidBase const & wellFluid = cm.getConstitutiveRelation< MultiFluidBase >( m_fluidModelNames[targetIndex] );
    RelativePermeabilityBase const & wellRelPerm = cm.getConstitutiveRelation< RelativePermeabilityBase >( m_relPermModelNames[targetIndex] );
    for( localIndex resTargetIndex = 0; resTargetIndex < flowTargetRegionNames.size(); ++resTargetIndex )
    {
      if( reservoirRegionNames.count( flowTargetRegionNames[resTargetIndex] ) > 0 )
      {
        MultiFluidBase const & resFluid = cm.getConstitutiveRelation< MultiFluidBase >( flowFluidModels[resTargetIndex] );
        CompareMultiphaseModels( wellFluid, resFluid );
        CompareMulticomponentModels( wellFluid, resFluid );

        RelativePermeabilityBase const & resRelPerm = cm.getConstitutiveRelation< RelativePermeabilityBase >( flowRelPermModels[resTargetIndex] );
        CompareMultiphaseModels( wellRelPerm, resRelPerm );
      }
    }
  } );
}

void CompositionalMultiphaseWell::validateInjectionStreams( MeshLevel const & meshLevel ) const
{
  forTargetSubRegions< WellElementSubRegion >( meshLevel, [&]( localIndex const,
                                                               WellElementSubRegion const & subRegion )
  {
    WellControls const & wellControls = getWellControls( subRegion );

    // check well injection stream for injectors
    if( wellControls.getType() == WellControls::Type::INJECTOR )
    {
      arrayView1d< real64 const > const & injection = wellControls.getInjectionStream();
      real64 compFracSum = 0;
      for( localIndex ic = 0; ic < m_numComponents; ++ic )
      {
        real64 const compFrac = injection[ic];
        GEOSX_ERROR_IF( ( compFrac < 0.0 ) || ( compFrac > 1.0 ),
                        "Invalid injection stream for well " << subRegion.getName() );
        compFracSum += compFrac;
      }
      GEOSX_ERROR_IF( ( compFracSum < 1.0 - std::numeric_limits< real64 >::epsilon() ) ||
                      ( compFracSum > 1.0 + std::numeric_limits< real64 >::epsilon() ),
                      "Invalid injection stream for well " << subRegion.getName() );
    }
  } );
}

void CompositionalMultiphaseWell::validateWellConstraints( MeshLevel const & meshLevel, MultiFluidBase const & fluid )
{
  // now that we know we are single-phase, we can check a few things in the constraints
  forTargetSubRegions< WellElementSubRegion >( meshLevel, [&]( localIndex const,
                                                               WellElementSubRegion const & subRegion )
  {
    WellControls const & wellControls = getWellControls( subRegion );
    WellControls::Type const wellType = wellControls.getType();
    WellControls::Control const currentControl = wellControls.getControl();
    real64 const & targetTotalRate = wellControls.getTargetTotalRate();
    real64 const & targetPhaseRate = wellControls.getTargetPhaseRate();
    integer const useSurfaceConditions = wellControls.useSurfaceConditions();
    real64 const & surfaceTemp = wellControls.getSurfaceTemperature();

    GEOSX_ERROR_IF( wellType == WellControls::Type::INJECTOR && currentControl == WellControls::Control::PHASEVOLRATE,
                    "Phase rate control is not available for injectors" );
    GEOSX_ERROR_IF( wellType == WellControls::Type::PRODUCER && currentControl == WellControls::Control::TOTALVOLRATE,
                    "Phase rate control is not available for producers" );

    GEOSX_ERROR_IF( wellType == WellControls::Type::INJECTOR && isZero( targetTotalRate ),
                    "Target total rate cannot be equal to zero for injectors" );
    GEOSX_ERROR_IF( wellType == WellControls::Type::INJECTOR && !isZero( targetPhaseRate ),
                    "Target phase rate cannot be used for injectors" );

    GEOSX_ERROR_IF( wellType == WellControls::Type::PRODUCER && isZero( targetPhaseRate ),
                    "Target phase rate cannot be equal to zero for producers" );
    GEOSX_ERROR_IF( wellType == WellControls::Type::PRODUCER && !isZero( targetTotalRate ),
                    "Target total rate cannot be used for producers" );

    GEOSX_ERROR_IF( useSurfaceConditions && surfaceTemp <= 0,
                    "Surface temperature must be set to a strictly positive value" );

    // Find target phase index for phase rate constraint
    for( localIndex ip = 0; ip < fluid.numFluidPhases(); ++ip )
    {
      if( fluid.phaseNames()[ip] == wellControls.getTargetPhaseName() )
      {
        m_targetPhaseIndex = ip;
      }
    }
    GEOSX_ERROR_IF( wellType == WellControls::Type::PRODUCER && m_targetPhaseIndex == -1,
                    "Phase " << wellControls.getTargetPhaseName() << " not found for well control " << wellControls.getName() );

  } );

}

void CompositionalMultiphaseWell::initializePreSubGroups()
{
  WellSolverBase::initializePreSubGroups();

  DomainPartition & domain = getGlobalState().getProblemManager().getDomainPartition();
  MeshLevel & meshLevel = domain.getMeshBody( 0 ).getMeshLevel( 0 );
  ConstitutiveManager const & cm = domain.getConstitutiveManager();

  validateConstitutiveModels( meshLevel, cm );

  // Set key dimensions (phases, components) from one of the fluids - they should all be compatible
  MultiFluidBase const & fluid0 = cm.getConstitutiveRelation< MultiFluidBase >( m_fluidModelNames[0] );
  m_numPhases     = fluid0.numFluidPhases();
  m_numComponents = fluid0.numFluidComponents();
  m_numDofPerWellElement = m_numComponents + 2; // 1 pressure + NC compositions + 1 connectionRate

  validateModelMapping< MultiFluidBase >( meshLevel.getElemManager(), m_fluidModelNames );
  validateModelMapping< RelativePermeabilityBase >( meshLevel.getElemManager(), m_relPermModelNames );
  validateInjectionStreams( meshLevel );
  validateWellConstraints( meshLevel, fluid0 );

  forTargetSubRegions< WellElementSubRegion >( meshLevel, [&]( localIndex const,
                                                               WellElementSubRegion & subRegion )
  {
    resizeFields( subRegion );
  } );
}

void CompositionalMultiphaseWell::resizeFields( WellElementSubRegion & subRegion )
{
  PerforationData & perforationData = *subRegion.getPerforationData();
  WellControls & wellControls = getWellControls( subRegion );

  localIndex const NC = m_numComponents;
  localIndex const NP = m_numPhases;

  subRegion.getReference< array2d< real64 > >( viewKeyStruct::globalCompDensityString() ).resizeDimension< 1 >( NC );
  subRegion.getReference< array2d< real64 > >( viewKeyStruct::deltaGlobalCompDensityString() ).resizeDimension< 1 >( NC );

  subRegion.getReference< array2d< real64 > >( viewKeyStruct::globalCompFractionString() ).resizeDimension< 1 >( NC );
  subRegion.getReference< array3d< real64 > >( viewKeyStruct::dGlobalCompFraction_dGlobalCompDensityString() ).resizeDimension< 1, 2 >( NC, NC );

  subRegion.getReference< array2d< real64 > >( viewKeyStruct::phaseVolumeFractionString() ).resizeDimension< 1 >( NP );
  subRegion.getReference< array2d< real64 > >( viewKeyStruct::dPhaseVolumeFraction_dPressureString() ).resizeDimension< 1 >( NP );
  subRegion.getReference< array3d< real64 > >( viewKeyStruct::dPhaseVolumeFraction_dGlobalCompDensityString() ).resizeDimension< 1, 2 >( NP, NC );

  subRegion.getReference< array2d< real64 > >( viewKeyStruct::dTotalMassDensity_dGlobalCompDensityString() ).resizeDimension< 1 >( NC );

  perforationData.getReference< array2d< real64 > >( viewKeyStruct::compPerforationRateString() ).resizeDimension< 1 >( NC );
  perforationData.getReference< array3d< real64 > >( viewKeyStruct::dCompPerforationRate_dPresString() ).resizeDimension< 1, 2 >( 2, NC );
  perforationData.getReference< array4d< real64 > >( viewKeyStruct::dCompPerforationRate_dCompString() ).resizeDimension< 1, 2, 3 >( 2, NC, NC );

  wellControls.getReference< array1d< real64 > >( viewKeyStruct::dCurrentBHP_dCompDensString() ).resizeDimension< 0 >( NC );

  wellControls.getReference< array1d< real64 > >( viewKeyStruct::currentPhaseVolRateString() ).resizeDimension< 0 >( NP );
  wellControls.getReference< array1d< real64 > >( viewKeyStruct::dCurrentPhaseVolRate_dPresString() ).resizeDimension< 0 >( NP );
  wellControls.getReference< array2d< real64 > >( viewKeyStruct::dCurrentPhaseVolRate_dCompDensString() ).resizeDimension< 0, 1 >( NP, NC );
  wellControls.getReference< array1d< real64 > >( viewKeyStruct::dCurrentPhaseVolRate_dRateString() ).resizeDimension< 0 >( NP );

  wellControls.getReference< array1d< real64 > >( viewKeyStruct::dCurrentTotalVolRate_dCompDensString() ).resizeDimension< 0 >( NC );
}

void CompositionalMultiphaseWell::initializePostInitialConditionsPreSubGroups()
{
  WellSolverBase::initializePostInitialConditionsPreSubGroups();

  DomainPartition & domain = getGlobalState().getProblemManager().getDomainPartition();
  MeshLevel & meshLevel = domain.getMeshBody( 0 ).getMeshLevel( 0 );

  // loop over the wells
  forTargetSubRegions< WellElementSubRegion >( meshLevel, [&]( localIndex const targetIndex,
                                                               WellElementSubRegion & subRegion )
  {
    MultiFluidBase & fluid = getConstitutiveModel< MultiFluidBase >( subRegion, m_fluidModelNames[targetIndex] );
    fluid.setMassFlag( m_useMass );
  } );
}

void CompositionalMultiphaseWell::updateComponentFraction( WellElementSubRegion & subRegion ) const
{
  GEOSX_MARK_FUNCTION;

  // outputs
  arrayView2d< real64 > const & compFrac =
    subRegion.getReference< array2d< real64 > >( viewKeyStruct::globalCompFractionString() );
  arrayView3d< real64 > const & dCompFrac_dCompDens =
    subRegion.getReference< array3d< real64 > >( viewKeyStruct::dGlobalCompFraction_dGlobalCompDensityString() );

  // inputs
  arrayView2d< real64 const > const & compDens =
    subRegion.getReference< array2d< real64 > >( viewKeyStruct::globalCompDensityString() );
  arrayView2d< real64 const > const & dCompDens =
    subRegion.getReference< array2d< real64 > >( viewKeyStruct::deltaGlobalCompDensityString() );

  CompositionalMultiphaseFlowKernels::KernelLaunchSelector1< CompositionalMultiphaseFlowKernels::ComponentFractionKernel
                                                             >( numFluidComponents(),
                                                                subRegion.size(),
                                                                compDens,
                                                                dCompDens,
                                                                compFrac,
                                                                dCompFrac_dCompDens );

}

void CompositionalMultiphaseWell::updateBHPForConstraint( WellElementSubRegion & subRegion,
                                                          localIndex const targetIndex )
{
  GEOSX_UNUSED_VAR( targetIndex );

  GEOSX_MARK_FUNCTION;

  // the rank that owns the reference well element is responsible for the calculations below.
  if( !subRegion.isLocallyOwned() )
  {
    return;
  }

  localIndex const NC = m_numComponents;
  localIndex const iwelemRef = subRegion.getTopWellElementIndex();

  // subRegion data

  arrayView1d< real64 const > const & pres =
    subRegion.getReference< array1d< real64 > >( viewKeyStruct::pressureString() );
  arrayView1d< real64 const > const & dPres =
    subRegion.getReference< array1d< real64 > >( viewKeyStruct::deltaPressureString() );

  arrayView1d< real64 > const & totalMassDens =
    subRegion.getReference< array1d< real64 > >( viewKeyStruct::totalMassDensityString() );
  arrayView1d< real64 > const & dTotalMassDens_dPres =
    subRegion.getReference< array1d< real64 > >( viewKeyStruct::dTotalMassDensity_dPressureString() );
  arrayView2d< real64 > const & dTotalMassDens_dCompDens =
    subRegion.getReference< array2d< real64 > >( viewKeyStruct::dTotalMassDensity_dGlobalCompDensityString() );

  arrayView1d< real64 const > const wellElemGravCoef =
    subRegion.getReference< array1d< real64 > >( viewKeyStruct::gravityCoefString() );

  // control data

  WellControls & wellControls = getWellControls( subRegion );

  real64 const & refGravCoef = wellControls.getReferenceGravityCoef();

  real64 & currentBHP =
    wellControls.getReference< real64 >( CompositionalMultiphaseWell::viewKeyStruct::currentBHPString() );
  real64 & dCurrentBHP_dPres =
    wellControls.getReference< real64 >( CompositionalMultiphaseWell::viewKeyStruct::dCurrentBHP_dPresString() );
  arrayView1d< real64 > const & dCurrentBHP_dCompDens =
    wellControls.getReference< array1d< real64 > >( CompositionalMultiphaseWell::viewKeyStruct::dCurrentBHP_dCompDensString() );

  // bring everything back to host, capture the scalars by reference
  forAll< serialPolicy >( 1, [&NC,
                              pres,
                              dPres,
                              totalMassDens,
                              dTotalMassDens_dPres,
                              dTotalMassDens_dCompDens,
                              wellElemGravCoef,
                              &currentBHP,
                              &dCurrentBHP_dPres,
                              dCurrentBHP_dCompDens,
                              &iwelemRef,
                              &refGravCoef] ( localIndex const )
  {
    real64 const diffGravCoef = refGravCoef - wellElemGravCoef[iwelemRef];
    currentBHP = pres[iwelemRef] + dPres[iwelemRef] + totalMassDens[iwelemRef] * diffGravCoef;
    dCurrentBHP_dPres = 1 + dTotalMassDens_dPres[iwelemRef] * diffGravCoef;
    for( localIndex ic = 0; ic < NC; ++ic )
    {
      dCurrentBHP_dCompDens[ic] = dTotalMassDens_dCompDens[iwelemRef][ic] * diffGravCoef;
    }
  } );
}

void CompositionalMultiphaseWell::updateVolRatesForConstraint( WellElementSubRegion & subRegion,
                                                               localIndex const targetIndex )
{
  GEOSX_MARK_FUNCTION;

  // the rank that owns the reference well element is responsible for the calculations below.
  if( !subRegion.isLocallyOwned() )
  {
    return;
  }

  localIndex constexpr maxNumComp = constitutive::MultiFluidBase::MAX_NUM_COMPONENTS;
  localIndex const NC = m_numComponents;
  localIndex const NP = m_numPhases;
  localIndex const iwelemRef = subRegion.getTopWellElementIndex();
  real64 const temp = m_temperature;

  // subRegion data

  arrayView1d< real64 const > const & pres =
    subRegion.getReference< array1d< real64 > >( viewKeyStruct::pressureString() );
  arrayView1d< real64 const > const & dPres =
    subRegion.getReference< array1d< real64 > >( viewKeyStruct::deltaPressureString() );

  arrayView2d< real64 const > const & compDens =
    subRegion.getReference< array2d< real64 > >( viewKeyStruct::globalCompDensityString() );
  arrayView2d< real64 const > const & dCompDens =
    subRegion.getReference< array2d< real64 > >( viewKeyStruct::deltaGlobalCompDensityString() );

  arrayView1d< real64 const > const & connRate =
    subRegion.getReference< array1d< real64 > >( viewKeyStruct::mixtureConnRateString() );
  arrayView1d< real64 const > const & dConnRate =
    subRegion.getReference< array1d< real64 > >( viewKeyStruct::deltaMixtureConnRateString() );

  arrayView2d< real64 const > const & compFrac =
    subRegion.getReference< array2d< real64 > >( viewKeyStruct::globalCompFractionString() );
  arrayView3d< real64 const > const & dCompFrac_dCompDens =
    subRegion.getReference< array3d< real64 > >( viewKeyStruct::dGlobalCompFraction_dGlobalCompDensityString() );

  // fluid data

  MultiFluidBase & fluid = getConstitutiveModel< MultiFluidBase >( subRegion, m_fluidModelNames[targetIndex] );

  arrayView3d< real64 const > const & phaseFrac = fluid.phaseFraction();
  arrayView3d< real64 const > const & dPhaseFrac_dPres = fluid.dPhaseFraction_dPressure();
  arrayView4d< real64 const > const & dPhaseFrac_dComp = fluid.dPhaseFraction_dGlobalCompFraction();

  arrayView3d< real64 const > const & phaseDens = fluid.phaseDensity();
  arrayView3d< real64 const > const & dPhaseDens_dPres = fluid.dPhaseDensity_dPressure();
  arrayView4d< real64 const > const & dPhaseDens_dComp = fluid.dPhaseDensity_dGlobalCompFraction();

  // control data

  WellControls & wellControls = getWellControls( subRegion );

  integer const useSurfaceConditions = wellControls.useSurfaceConditions();
  real64 const & surfacePres = wellControls.getSurfacePressure();
  real64 const & surfaceTemp = wellControls.getSurfaceTemperature();

  arrayView1d< real64 > const & currentPhaseVolRate =
    wellControls.getReference< array1d< real64 > >( CompositionalMultiphaseWell::viewKeyStruct::currentPhaseVolRateString() );
  arrayView1d< real64 > const & dCurrentPhaseVolRate_dPres =
    wellControls.getReference< array1d< real64 > >( CompositionalMultiphaseWell::viewKeyStruct::dCurrentPhaseVolRate_dPresString() );
  arrayView2d< real64 > const & dCurrentPhaseVolRate_dCompDens =
    wellControls.getReference< array2d< real64 > >( CompositionalMultiphaseWell::viewKeyStruct::dCurrentPhaseVolRate_dCompDensString() );
  arrayView1d< real64 > const & dCurrentPhaseVolRate_dRate =
    wellControls.getReference< array1d< real64 > >( CompositionalMultiphaseWell::viewKeyStruct::dCurrentPhaseVolRate_dRateString() );

  real64 & currentTotalVolRate =
    wellControls.getReference< real64 >( CompositionalMultiphaseWell::viewKeyStruct::currentTotalVolRateString() );
  real64 & dCurrentTotalVolRate_dPres =
    wellControls.getReference< real64 >( CompositionalMultiphaseWell::viewKeyStruct::dCurrentTotalVolRate_dPresString() );
  arrayView1d< real64 > const & dCurrentTotalVolRate_dCompDens =
    wellControls.getReference< array1d< real64 > >( CompositionalMultiphaseWell::viewKeyStruct::dCurrentTotalVolRate_dCompDensString() );
  real64 & dCurrentTotalVolRate_dRate =
    wellControls.getReference< real64 >( CompositionalMultiphaseWell::viewKeyStruct::dCurrentTotalVolRate_dRateString() );

  constitutive::constitutiveUpdatePassThru( fluid, [&] ( auto & castedFluid )
  {
    typename TYPEOFREF( castedFluid ) ::KernelWrapper fluidWrapper = castedFluid.createKernelWrapper();

    // bring everything back to host, capture the scalars by reference
    forAll< serialPolicy >( 1, [&NC,
                                &NP,
                                fluidWrapper,
                                pres,
                                dPres,
                                compDens,
                                dCompDens,
                                compFrac,
                                dCompFrac_dCompDens,
                                connRate,
                                dConnRate,
                                phaseDens,
                                dPhaseDens_dPres,
                                dPhaseDens_dComp,
                                phaseFrac,
                                dPhaseFrac_dPres,
                                dPhaseFrac_dComp,
                                &useSurfaceConditions,
                                &surfacePres,
                                &surfaceTemp,
                                &temp,
                                &currentTotalVolRate,
                                &dCurrentTotalVolRate_dPres,
                                dCurrentTotalVolRate_dCompDens,
                                &dCurrentTotalVolRate_dRate,
                                currentPhaseVolRate,
                                dCurrentPhaseVolRate_dPres,
                                dCurrentPhaseVolRate_dCompDens,
                                dCurrentPhaseVolRate_dRate,
                                &iwelemRef] ( localIndex const )
    {
      //    We need to evaluate the density as follows:
      //      - Surface conditions: using the surface pressure provided by the user
      //      - Reservoir conditions: using the pressure in the top element

      if( useSurfaceConditions )
      {
        // we need to compute the surface density
        fluidWrapper.update( iwelemRef, 0, surfacePres, surfaceTemp, compFrac[iwelemRef] );
      }
      else
      {
        real64 const refPres = pres[iwelemRef] + dPres[iwelemRef];
        fluidWrapper.update( iwelemRef, 0, refPres, temp, compFrac[iwelemRef] );
      }

      // total volume rate
      real64 const currentTotalRate = connRate[iwelemRef] + dConnRate[iwelemRef];
      real64 totalDens = 0;
      for( localIndex ic = 0; ic < NC; ++ic )
      {
        totalDens += compDens[iwelemRef][ic] + dCompDens[iwelemRef][ic];
      }
      real64 const totalDensInv = 1.0 / totalDens;
      currentTotalVolRate = currentTotalRate * totalDensInv;
      dCurrentTotalVolRate_dPres = 0; // using the fact that totalDens = \sum_c compDens (independent of pressure)
      dCurrentTotalVolRate_dRate = totalDensInv;
      for( localIndex ic = 0; ic < NC; ++ic )
      {
        dCurrentTotalVolRate_dCompDens[ic] = -currentTotalVolRate * totalDensInv; // using the fact that totalDens = \sum_c compDens
      }

      // phase volume rate
      stackArray1d< real64, maxNumComp > work( NC );
      for( localIndex ip = 0; ip < NP; ++ip )
      {
        real64 const phaseDensInv = 1.0 / phaseDens[iwelemRef][0][ip];
        real64 const phaseFracTimesPhaseDensInv = phaseFrac[iwelemRef][0][ip] * phaseDensInv;
        real64 const dPhaseFracTimesPhaseDensInv_dPres = dPhaseFrac_dPres[iwelemRef][0][ip] * phaseDensInv
                                                         - dPhaseDens_dPres[iwelemRef][0][ip] * phaseFracTimesPhaseDensInv * phaseDensInv;

        currentPhaseVolRate[ip] = currentTotalRate * phaseFracTimesPhaseDensInv;
        dCurrentPhaseVolRate_dPres[ip] = ( useSurfaceConditions ==  0 ) * currentTotalRate * dPhaseFracTimesPhaseDensInv_dPres;
        dCurrentPhaseVolRate_dRate[ip] = phaseFracTimesPhaseDensInv;
        for( localIndex ic = 0; ic < NC; ++ic )
        {
          dCurrentPhaseVolRate_dCompDens[ip][ic] = -phaseFracTimesPhaseDensInv * dPhaseDens_dComp[iwelemRef][0][ip][ic] * phaseDensInv;
          dCurrentPhaseVolRate_dCompDens[ip][ic] += dPhaseFrac_dComp[iwelemRef][0][ip][ic] * phaseDensInv;
          dCurrentPhaseVolRate_dCompDens[ip][ic] *= currentTotalRate;
        }
        applyChainRuleInPlace( NC, dCompFrac_dCompDens[iwelemRef], dCurrentPhaseVolRate_dCompDens[ip], work.data() );
      }
    } );
  } );
}


void CompositionalMultiphaseWell::updateFluidModel( WellElementSubRegion & subRegion, localIndex const targetIndex )
{
  GEOSX_MARK_FUNCTION;

  arrayView1d< real64 const > const & pres = subRegion.getReference< array1d< real64 > >( viewKeyStruct::pressureString() );
  arrayView1d< real64 const > const & dPres = subRegion.getReference< array1d< real64 > >( viewKeyStruct::deltaPressureString() );
  arrayView2d< real64 const > const & compFrac = subRegion.getReference< array2d< real64 > >( viewKeyStruct::globalCompFractionString() );

  MultiFluidBase & fluid = getConstitutiveModel< MultiFluidBase >( subRegion, m_fluidModelNames[targetIndex] );

  constitutive::constitutiveUpdatePassThru( fluid, [&] ( auto & castedFluid )
  {
    typename TYPEOFREF( castedFluid ) ::KernelWrapper fluidWrapper = castedFluid.createKernelWrapper();

<<<<<<< HEAD
    IsothermalCompositionalMultiphaseFlowKernels::FluidUpdateKernel::Launch< serialPolicy >( subRegion.size(),
                                                                                             fluidWrapper,
                                                                                             pres,
                                                                                             dPres,
                                                                                             m_temperature,
                                                                                             compFrac );
=======
    CompositionalMultiphaseFlowKernels::FluidUpdateKernel::launch< serialPolicy >( subRegion.size(),
                                                                                   fluidWrapper,
                                                                                   pres,
                                                                                   dPres,
                                                                                   m_temperature,
                                                                                   compFrac );
>>>>>>> 31787b73
  } );
}

void CompositionalMultiphaseWell::updatePhaseVolumeFraction( WellElementSubRegion & subRegion, localIndex const targetIndex ) const
{
  GEOSX_MARK_FUNCTION;

  // outputs

  arrayView2d< real64 > const & phaseVolFrac =
    subRegion.getReference< array2d< real64 > >( viewKeyStruct::phaseVolumeFractionString() );
  arrayView2d< real64 > const & dPhaseVolFrac_dPres =
    subRegion.getReference< array2d< real64 > >( viewKeyStruct::dPhaseVolumeFraction_dPressureString() );
  arrayView3d< real64 > const & dPhaseVolFrac_dCompDens =
    subRegion.getReference< array3d< real64 > >( viewKeyStruct::dPhaseVolumeFraction_dGlobalCompDensityString() );

  // inputs

  arrayView3d< real64 const > const & dCompFrac_dCompDens =
    subRegion.getReference< array3d< real64 > >( viewKeyStruct::dGlobalCompFraction_dGlobalCompDensityString() );
  arrayView2d< real64 const > const & compDens =
    subRegion.getReference< array2d< real64 > >( viewKeyStruct::globalCompDensityString() );
  arrayView2d< real64 const > const & dCompDens =
    subRegion.getReference< array2d< real64 > >( viewKeyStruct::deltaGlobalCompDensityString() );

  MultiFluidBase const & fluid = getConstitutiveModel< MultiFluidBase >( subRegion, m_fluidModelNames[targetIndex] );

  arrayView3d< real64 const > const & phaseFrac = fluid.phaseFraction();
  arrayView3d< real64 const > const & dPhaseFrac_dPres = fluid.dPhaseFraction_dPressure();
  arrayView4d< real64 const > const & dPhaseFrac_dComp = fluid.dPhaseFraction_dGlobalCompFraction();

  arrayView3d< real64 const > const & phaseDens = fluid.phaseDensity();
  arrayView3d< real64 const > const & dPhaseDens_dPres = fluid.dPhaseDensity_dPressure();
  arrayView4d< real64 const > const & dPhaseDens_dComp = fluid.dPhaseDensity_dGlobalCompFraction();

<<<<<<< HEAD
  IsothermalCompositionalMultiphaseFlowKernels::KernelLaunchSelector2< IsothermalCompositionalMultiphaseFlowKernels::PhaseVolumeFractionKernel
                                                                       >( NumFluidComponents(), NumFluidPhases(),
                                                                          subRegion.size(),
                                                                          compDens,
                                                                          dCompDens,
                                                                          dCompFrac_dCompDens,
                                                                          phaseDens,
                                                                          dPhaseDens_dPres,
                                                                          dPhaseDens_dComp,
                                                                          phaseFrac,
                                                                          dPhaseFrac_dPres,
                                                                          dPhaseFrac_dComp,
                                                                          phaseVolFrac,
                                                                          dPhaseVolFrac_dPres,
                                                                          dPhaseVolFrac_dCompDens );
=======
  CompositionalMultiphaseFlowKernels::KernelLaunchSelector2< CompositionalMultiphaseFlowKernels::PhaseVolumeFractionKernel
                                                             >( numFluidComponents(), numFluidPhases(),
                                                                subRegion.size(),
                                                                compDens,
                                                                dCompDens,
                                                                dCompFrac_dCompDens,
                                                                phaseDens,
                                                                dPhaseDens_dPres,
                                                                dPhaseDens_dComp,
                                                                phaseFrac,
                                                                dPhaseFrac_dPres,
                                                                dPhaseFrac_dComp,
                                                                phaseVolFrac,
                                                                dPhaseVolFrac_dPres,
                                                                dPhaseVolFrac_dCompDens );
>>>>>>> 31787b73
}

void CompositionalMultiphaseWell::updateTotalMassDensity( WellElementSubRegion & subRegion, localIndex const targetIndex ) const
{
  // outputs

  arrayView1d< real64 > const & totalMassDens =
    subRegion.getReference< array1d< real64 > >( viewKeyStruct::totalMassDensityString() );
  arrayView1d< real64 > const & dTotalMassDens_dPres =
    subRegion.getReference< array1d< real64 > >( viewKeyStruct::dTotalMassDensity_dPressureString() );
  arrayView2d< real64 > const & dTotalMassDens_dCompDens =
    subRegion.getReference< array2d< real64 > >( viewKeyStruct::dTotalMassDensity_dGlobalCompDensityString() );

  // inputs

  arrayView2d< real64 const > const & phaseVolFrac =
    subRegion.getReference< array2d< real64 > >( viewKeyStruct::phaseVolumeFractionString() );
  arrayView2d< real64 const > const & dPhaseVolFrac_dPres =
    subRegion.getReference< array2d< real64 > >( viewKeyStruct::dPhaseVolumeFraction_dPressureString() );
  arrayView3d< real64 const > const & dPhaseVolFrac_dCompDens =
    subRegion.getReference< array3d< real64 > >( viewKeyStruct::dPhaseVolumeFraction_dGlobalCompDensityString() );

  arrayView3d< real64 const > const & dCompFrac_dCompDens =
    subRegion.getReference< array3d< real64 > >( viewKeyStruct::dGlobalCompFraction_dGlobalCompDensityString() );

  MultiFluidBase const & fluid = getConstitutiveModel< MultiFluidBase >( subRegion, m_fluidModelNames[targetIndex] );

  arrayView3d< real64 const > const & phaseMassDens = fluid.phaseMassDensity();
  arrayView3d< real64 const > const & dPhaseMassDens_dPres = fluid.dPhaseMassDensity_dPressure();
  arrayView4d< real64 const > const & dPhaseMassDens_dComp = fluid.dPhaseMassDensity_dGlobalCompFraction();

  TotalMassDensityKernel::launch< parallelDevicePolicy<> >( subRegion.size(),
                                                            numFluidComponents(),
                                                            numFluidPhases(),
                                                            phaseVolFrac,
                                                            dPhaseVolFrac_dPres,
                                                            dPhaseVolFrac_dCompDens,
                                                            dCompFrac_dCompDens,
                                                            phaseMassDens,
                                                            dPhaseMassDens_dPres,
                                                            dPhaseMassDens_dComp,
                                                            totalMassDens,
                                                            dTotalMassDens_dPres,
                                                            dTotalMassDens_dCompDens );

}

void CompositionalMultiphaseWell::updateState( WellElementSubRegion & subRegion, localIndex const targetIndex )
{
  // update properties
  updateComponentFraction( subRegion );

  // update volumetric rates for the well constraints
  // note: this must be called before updateFluidModel
  updateVolRatesForConstraint( subRegion, targetIndex );

  // update densities, phase fractions, phase volume fractions
  updateFluidModel( subRegion, targetIndex );
  updatePhaseVolumeFraction( subRegion, targetIndex );
  updateTotalMassDensity( subRegion, targetIndex );

  // update the current BHP pressure
  updateBHPForConstraint( subRegion, targetIndex );

  // update perforation rates
  computePerforationRates( subRegion, targetIndex );
}

void CompositionalMultiphaseWell::initializeWells( DomainPartition & domain )
{
  GEOSX_MARK_FUNCTION;

  localIndex const NC = m_numComponents;
  localIndex const NP = m_numPhases;

  MeshLevel & meshLevel = domain.getMeshBody( 0 ).getMeshLevel( 0 );

  // loop over the wells
  forTargetSubRegions< WellElementSubRegion >( meshLevel, [&]( localIndex const targetIndex,
                                                               WellElementSubRegion & subRegion )
  {

    WellControls const & wellControls = getWellControls( subRegion );
    PerforationData const & perforationData = *subRegion.getPerforationData();

    // get well primary variables on well elements
    arrayView1d< real64 > const & wellElemPressure =
      subRegion.getReference< array1d< real64 > >( viewKeyStruct::pressureString() );
    arrayView2d< real64 > const & wellElemCompDens =
      subRegion.getReference< array2d< real64 > >( viewKeyStruct::globalCompDensityString() );
    arrayView1d< real64 > const & connRate =
      subRegion.getReference< array1d< real64 > >( viewKeyStruct::mixtureConnRateString() );

    // get the info stored on well elements
    arrayView2d< real64 > const & wellElemCompFrac =
      subRegion.getReference< array2d< real64 > >( viewKeyStruct::globalCompFractionString() );
    arrayView1d< real64 const > const & wellElemGravCoef =
      subRegion.getReference< array1d< real64 > >( viewKeyStruct::gravityCoefString() );

    // get the element region, subregion, index
    arrayView1d< localIndex const > const & resElementRegion =
      perforationData.getReference< array1d< localIndex > >( PerforationData::viewKeyStruct::reservoirElementRegionString() );
    arrayView1d< localIndex const > const & resElementSubRegion =
      perforationData.getReference< array1d< localIndex > >( PerforationData::viewKeyStruct::reservoirElementSubregionString() );
    arrayView1d< localIndex const > const & resElementIndex =
      perforationData.getReference< array1d< localIndex > >( PerforationData::viewKeyStruct::reservoirElementIndexString() );

    // 1) Loop over all perforations to compute an average mixture density and component fraction
    // 2) Initialize the reference pressure
    // 3) Estimate the pressures in the well elements using the average density
    PresCompFracInitializationKernel::launch< parallelDevicePolicy<> >( perforationData.size(),
                                                                        subRegion.size(),
                                                                        NC,
                                                                        NP,
                                                                        perforationData.getNumPerforationsGlobal(),
                                                                        wellControls,
                                                                        m_resPres.toNestedViewConst(),
                                                                        m_resCompDens.toNestedViewConst(),
                                                                        m_resPhaseVolFrac.toNestedViewConst(),
                                                                        m_resPhaseMassDens.toNestedViewConst(),
                                                                        resElementRegion,
                                                                        resElementSubRegion,
                                                                        resElementIndex,
                                                                        wellElemGravCoef,
                                                                        wellElemPressure,
                                                                        wellElemCompFrac );

    // get well secondary variables on well elements
    MultiFluidBase & fluid = getConstitutiveModel< MultiFluidBase >( subRegion, m_fluidModelNames[targetIndex] );
    arrayView3d< real64 const > const & wellElemPhaseDens = fluid.phaseDensity();
    arrayView2d< real64 const > const & wellElemTotalDens = fluid.totalDensity();

    // 4) Back calculate component densities
    constitutive::constitutiveUpdatePassThru( fluid, [&] ( auto & castedFluid )
    {
      typename TYPEOFREF( castedFluid ) ::KernelWrapper fluidWrapper = castedFluid.createKernelWrapper();

<<<<<<< HEAD
      IsothermalCompositionalMultiphaseFlowKernels::FluidUpdateKernel::Launch< serialPolicy >( subRegion.size(),
                                                                                               fluidWrapper,
                                                                                               wellElemPressure,
                                                                                               m_temperature,
                                                                                               wellElemCompFrac );
=======
      CompositionalMultiphaseFlowKernels::FluidUpdateKernel::launch< serialPolicy >( subRegion.size(),
                                                                                     fluidWrapper,
                                                                                     wellElemPressure,
                                                                                     m_temperature,
                                                                                     wellElemCompFrac );
>>>>>>> 31787b73
    } );

    CompDensInitializationKernel::launch< parallelDevicePolicy<> >( subRegion.size(),
                                                                    NC,
                                                                    wellElemCompFrac,
                                                                    wellElemTotalDens,
                                                                    wellElemCompDens );

    // 5) Recompute the pressure-dependent properties
    // Note: I am leaving that here because I would like to use the perforationRates (computed in UpdateState)
    //       to better initialize the rates
    updateState( subRegion, targetIndex );

    // 6) Estimate the well rates
    // TODO: initialize rates using perforation rates
    CompositionalMultiphaseWellKernels::RateInitializationKernel::launch< parallelDevicePolicy<> >( subRegion.size(),
                                                                                                    m_targetPhaseIndex,
                                                                                                    wellControls,
                                                                                                    wellElemPhaseDens,
                                                                                                    wellElemTotalDens,
                                                                                                    connRate );
  } );
}

void CompositionalMultiphaseWell::assembleFluxTerms( real64 const GEOSX_UNUSED_PARAM( time_n ),
                                                     real64 const dt,
                                                     DomainPartition const & domain,
                                                     DofManager const & dofManager,
                                                     CRSMatrixView< real64, globalIndex const > const & localMatrix,
                                                     arrayView1d< real64 > const & localRhs )
{
  GEOSX_MARK_FUNCTION;

  // saved current dt for residual normalization
  m_currentDt = dt;

  MeshLevel const & meshLevel = domain.getMeshBody( 0 ).getMeshLevel( 0 );

  // loop over the wells
  forTargetSubRegions< WellElementSubRegion >( meshLevel, [&]( localIndex const,
                                                               WellElementSubRegion const & subRegion )
  {
    WellControls const & wellControls = getWellControls( subRegion );

    // get a reference to the degree-of-freedom numbers
    string const wellDofKey = dofManager.getKey( wellElementDofName() );
    arrayView1d< globalIndex const > const & wellElemDofNumber =
      subRegion.getReference< array1d< globalIndex > >( wellDofKey );
    arrayView1d< localIndex const > const & nextWellElemIndex =
      subRegion.getReference< array1d< localIndex > >( WellElementSubRegion::viewKeyStruct::nextWellElementIndexString() );

    // get a reference to the primary variables on well elements
    arrayView1d< real64 const > const & connRate =
      subRegion.getReference< array1d< real64 > >( viewKeyStruct::mixtureConnRateString() );
    arrayView1d< real64 const > const & dConnRate =
      subRegion.getReference< array1d< real64 > >( viewKeyStruct::deltaMixtureConnRateString() );

    // get the info stored on well elements
    arrayView2d< real64 const > const & wellElemCompFrac =
      subRegion.getReference< array2d< real64 > >( viewKeyStruct::globalCompFractionString() );
    arrayView3d< real64 const > const & dWellElemCompFrac_dCompDens =
      subRegion.getReference< array3d< real64 > >( viewKeyStruct::dGlobalCompFraction_dGlobalCompDensityString() );

    FluxKernel::launch< parallelDevicePolicy<> >( subRegion.size(),
                                                  dofManager.rankOffset(),
                                                  numFluidComponents(),
                                                  numDofPerResElement(),
                                                  wellControls,
                                                  wellElemDofNumber,
                                                  nextWellElemIndex,
                                                  connRate,
                                                  dConnRate,
                                                  wellElemCompFrac,
                                                  dWellElemCompFrac_dCompDens,
                                                  dt,
                                                  localMatrix,
                                                  localRhs );
  } );
}

void CompositionalMultiphaseWell::assembleVolumeBalanceTerms( real64 const GEOSX_UNUSED_PARAM( time_n ),
                                                              real64 const GEOSX_UNUSED_PARAM( dt ),
                                                              DomainPartition const & domain,
                                                              DofManager const & dofManager,
                                                              CRSMatrixView< real64, globalIndex const > const & localMatrix,
                                                              arrayView1d< real64 > const & localRhs )
{
  GEOSX_MARK_FUNCTION;

  MeshLevel const & meshLevel = domain.getMeshBody( 0 ).getMeshLevel( 0 );

  forTargetSubRegions< WellElementSubRegion >( meshLevel, [&]( localIndex const,
                                                               WellElementSubRegion const & subRegion )
  {
    // get the degrees of freedom and ghosting info
    string const wellDofKey = dofManager.getKey( wellElementDofName() );
    arrayView1d< globalIndex const > const & wellElemDofNumber =
      subRegion.getReference< array1d< globalIndex > >( wellDofKey );
    arrayView1d< integer const > const & wellElemGhostRank = subRegion.ghostRank();

    // get the properties on the well element
    arrayView2d< real64 const > const & wellElemPhaseVolFrac =
      subRegion.getReference< array2d< real64 > >( viewKeyStruct::phaseVolumeFractionString() );
    arrayView2d< real64 const > const & dWellElemPhaseVolFrac_dPres =
      subRegion.getReference< array2d< real64 > >( viewKeyStruct::dPhaseVolumeFraction_dPressureString() );
    arrayView3d< real64 const > const & dWellElemPhaseVolFrac_dComp =
      subRegion.getReference< array3d< real64 > >( viewKeyStruct::dPhaseVolumeFraction_dGlobalCompDensityString() );

    arrayView1d< real64 const > const & wellElemVolume =
      subRegion.getReference< array1d< real64 > >( ElementSubRegionBase::viewKeyStruct::elementVolumeString() );

    VolumeBalanceKernel::launch< parallelDevicePolicy<> >( subRegion.size(),
                                                           numFluidComponents(),
                                                           numFluidPhases(),
                                                           numDofPerWellElement(),
                                                           dofManager.rankOffset(),
                                                           wellElemDofNumber,
                                                           wellElemGhostRank,
                                                           wellElemPhaseVolFrac,
                                                           dWellElemPhaseVolFrac_dPres,
                                                           dWellElemPhaseVolFrac_dComp,
                                                           wellElemVolume,
                                                           localMatrix,
                                                           localRhs );
  } );
}


real64
CompositionalMultiphaseWell::calculateResidualNorm( DomainPartition const & domain,
                                                    DofManager const & dofManager,
                                                    arrayView1d< real64 const > const & localRhs )
{
  GEOSX_MARK_FUNCTION;

  MeshLevel const & meshLevel = domain.getMeshBody( 0 ).getMeshLevel( 0 );

  real64 localResidualNorm = 0;
  forTargetSubRegions< WellElementSubRegion >( meshLevel, [&]( localIndex const targetIndex,
                                                               WellElementSubRegion const & subRegion )
  {
    // get the degree of freedom numbers
    string const wellDofKey = dofManager.getKey( wellElementDofName() );
    arrayView1d< globalIndex const > const & wellElemDofNumber =
      subRegion.getReference< array1d< globalIndex > >( wellDofKey );
    arrayView1d< integer const > const & wellElemGhostRank = subRegion.ghostRank();

    MultiFluidBase const & fluid = getConstitutiveModel< MultiFluidBase >( subRegion, m_fluidModelNames[targetIndex] );
    arrayView3d< real64 const > const & phaseDens = fluid.phaseDensity();
    arrayView2d< real64 const > const & totalDens = fluid.totalDensity();

    WellControls const & wellControls = getWellControls( subRegion );

    ResidualNormKernel::launch< parallelDevicePolicy<>,
                                parallelDeviceReduce >( localRhs,
                                                        dofManager.rankOffset(),
                                                        subRegion.isLocallyOwned(),
                                                        subRegion.getTopWellElementIndex(),
                                                        numDofPerWellElement(),
                                                        m_targetPhaseIndex,
                                                        wellControls,
                                                        wellElemDofNumber,
                                                        wellElemGhostRank,
                                                        phaseDens,
                                                        totalDens,
                                                        m_currentDt,
                                                        &localResidualNorm );
  } );
  return sqrt( MpiWrapper::sum( localResidualNorm, MPI_COMM_GEOSX ) );
}

real64
CompositionalMultiphaseWell::scalingForSystemSolution( DomainPartition const & domain,
                                                       DofManager const & dofManager,
                                                       arrayView1d< real64 const > const & localSolution )
{
  GEOSX_MARK_FUNCTION;

  // check if we want to rescale the Newton update
  if( m_maxCompFracChange >= 1.0 && m_maxRelativePresChange >= 1.0 )
  {
    // no rescaling wanted, we just return 1.0;
    return 1.0;
  }

  MeshLevel const & meshLevel = domain.getMeshBody( 0 ).getMeshLevel( 0 );

  real64 scalingFactor = 1.0;
  forTargetSubRegions< WellElementSubRegion >( meshLevel, [&]( localIndex const,
                                                               WellElementSubRegion const & subRegion )
  {
    // get the degree of freedom numbers on well elements and ghosting info
    string const wellDofKey = dofManager.getKey( wellElementDofName() );
    arrayView1d< globalIndex const > const & wellElemDofNumber =
      subRegion.getReference< array1d< globalIndex > >( wellDofKey );
    arrayView1d< integer const > const & wellElemGhostRank = subRegion.ghostRank();

    // get a reference to the primary variables on well elements
    arrayView1d< real64 const > const & wellElemPressure =
      subRegion.getReference< array1d< real64 > >( viewKeyStruct::pressureString() );
    arrayView1d< real64 const > const & dWellElemPressure =
      subRegion.getReference< array1d< real64 > >( viewKeyStruct::deltaPressureString() );

    arrayView2d< real64 const > const & wellElemCompDens =
      subRegion.getReference< array2d< real64 > >( viewKeyStruct::globalCompDensityString() );
    arrayView2d< real64 const > const & dWellElemCompDens =
      subRegion.getReference< array2d< real64 > >( viewKeyStruct::deltaGlobalCompDensityString() );

    real64 const subRegionScalingFactor =
      SolutionScalingKernel::launch< parallelDevicePolicy<>,
                                     parallelDeviceReduce >( localSolution,
                                                             dofManager.rankOffset(),
                                                             numFluidComponents(),
                                                             wellElemDofNumber,
                                                             wellElemGhostRank,
                                                             wellElemPressure,
                                                             dWellElemPressure,
                                                             wellElemCompDens,
                                                             dWellElemCompDens,
                                                             m_maxRelativePresChange,
                                                             m_maxCompFracChange );


    if( subRegionScalingFactor < scalingFactor )
    {
      scalingFactor = subRegionScalingFactor;
    }
  } );

  return LvArray::math::max( MpiWrapper::min( scalingFactor, MPI_COMM_GEOSX ), m_minScalingFactor );
}

bool
CompositionalMultiphaseWell::checkSystemSolution( DomainPartition const & domain,
                                                  DofManager const & dofManager,
                                                  arrayView1d< real64 const > const & localSolution,
                                                  real64 const scalingFactor )
{
  GEOSX_MARK_FUNCTION;

  MeshLevel const & meshLevel = domain.getMeshBody( 0 ).getMeshLevel( 0 );

  int localCheck = 1;
  forTargetSubRegions< WellElementSubRegion >( meshLevel, [&]( localIndex const,
                                                               WellElementSubRegion const & subRegion )
  {
    // get the degree of freedom numbers on well elements and ghosting info
    string const wellDofKey = dofManager.getKey( wellElementDofName() );
    arrayView1d< globalIndex const > const & wellElemDofNumber =
      subRegion.getReference< array1d< globalIndex > >( wellDofKey );
    arrayView1d< integer const > const & wellElemGhostRank = subRegion.ghostRank();

    // get a reference to the primary variables on well elements
    arrayView1d< real64 const > const & wellElemPressure =
      subRegion.getReference< array1d< real64 > >( viewKeyStruct::pressureString() );
    arrayView1d< real64 const > const & dWellElemPressure =
      subRegion.getReference< array1d< real64 > >( viewKeyStruct::deltaPressureString() );

    arrayView2d< real64 const > const & wellElemCompDens =
      subRegion.getReference< array2d< real64 > >( viewKeyStruct::globalCompDensityString() );
    arrayView2d< real64 const > const & dWellElemCompDens =
      subRegion.getReference< array2d< real64 > >( viewKeyStruct::deltaGlobalCompDensityString() );

    localIndex const subRegionSolutionCheck =
      SolutionCheckKernel::launch< parallelDevicePolicy<>,
                                   parallelDeviceReduce >( localSolution,
                                                           dofManager.rankOffset(),
                                                           numFluidComponents(),
                                                           wellElemDofNumber,
                                                           wellElemGhostRank,
                                                           wellElemPressure,
                                                           dWellElemPressure,
                                                           wellElemCompDens,
                                                           dWellElemCompDens,
                                                           m_allowCompDensChopping,
                                                           scalingFactor );

    if( subRegionSolutionCheck == 0 )
    {
      localCheck = 0;
    }
  } );
  return MpiWrapper::min( localCheck );
}

void CompositionalMultiphaseWell::computePerforationRates( WellElementSubRegion & subRegion,
                                                           localIndex const GEOSX_UNUSED_PARAM( targetIndex ) )
{
  GEOSX_MARK_FUNCTION;

  PerforationData * const perforationData = subRegion.getPerforationData();

  // get depth
  arrayView1d< real64 const > const & wellElemGravCoef =
    subRegion.getReference< array1d< real64 > >( viewKeyStruct::gravityCoefString() );

  // get well primary variables on well elements
  arrayView1d< real64 const > const & wellElemPres =
    subRegion.getReference< array1d< real64 > >( viewKeyStruct::pressureString() );
  arrayView1d< real64 const > const & dWellElemPres =
    subRegion.getReference< array1d< real64 > >( viewKeyStruct::deltaPressureString() );

  arrayView2d< real64 const > const & wellElemCompDens =
    subRegion.getReference< array2d< real64 > >( viewKeyStruct::globalCompDensityString() );
  arrayView2d< real64 const > const & dWellElemCompDens =
    subRegion.getReference< array2d< real64 > >( viewKeyStruct::deltaGlobalCompDensityString() );

  arrayView1d< real64 const > const & wellElemTotalMassDens =
    subRegion.getReference< array1d< real64 > >( viewKeyStruct::totalMassDensityString() );
  arrayView1d< real64 const > const & dWellElemTotalMassDens_dPres =
    subRegion.getReference< array1d< real64 > >( viewKeyStruct::dTotalMassDensity_dPressureString() );
  arrayView2d< real64 const > const & dWellElemTotalMassDens_dCompDens =
    subRegion.getReference< array2d< real64 > >( viewKeyStruct::dTotalMassDensity_dGlobalCompDensityString() );

  arrayView2d< real64 const > const & wellElemCompFrac =
    subRegion.getReference< array2d< real64 > >( viewKeyStruct::globalCompFractionString() );
  arrayView3d< real64 const > const & dWellElemCompFrac_dCompDens =
    subRegion.getReference< array3d< real64 > >( viewKeyStruct::dGlobalCompFraction_dGlobalCompDensityString() );

  // get well variables on perforations
  arrayView1d< real64 const > const & perfGravCoef =
    perforationData->getReference< array1d< real64 > >( viewKeyStruct::gravityCoefString() );
  arrayView1d< localIndex const > const & perfWellElemIndex =
    perforationData->getReference< array1d< localIndex > >( PerforationData::viewKeyStruct::wellElementIndexString() );
  arrayView1d< real64 const > const & perfTrans =
    perforationData->getReference< array1d< real64 > >( PerforationData::viewKeyStruct::wellTransmissibilityString() );

  arrayView2d< real64 > const & compPerfRate =
    perforationData->getReference< array2d< real64 > >( viewKeyStruct::compPerforationRateString() );
  arrayView3d< real64 > const & dCompPerfRate_dPres =
    perforationData->getReference< array3d< real64 > >( viewKeyStruct::dCompPerforationRate_dPresString() );
  arrayView4d< real64 > const & dCompPerfRate_dComp =
    perforationData->getReference< array4d< real64 > >( viewKeyStruct::dCompPerforationRate_dCompString() );

  // get the element region, subregion, index
  arrayView1d< localIndex const > const & resElementRegion =
    perforationData->getReference< array1d< localIndex > >( PerforationData::viewKeyStruct::reservoirElementRegionString() );
  arrayView1d< localIndex const > const & resElementSubRegion =
    perforationData->getReference< array1d< localIndex > >( PerforationData::viewKeyStruct::reservoirElementSubregionString() );
  arrayView1d< localIndex const > const & resElementIndex =
    perforationData->getReference< array1d< localIndex > >( PerforationData::viewKeyStruct::reservoirElementIndexString() );

  PerforationKernel::launch< parallelDevicePolicy<> >( perforationData->size(),
                                                       numFluidComponents(),
                                                       numFluidPhases(),
                                                       m_resPres.toNestedViewConst(),
                                                       m_deltaResPres.toNestedViewConst(),
                                                       m_resPhaseMob.toNestedViewConst(),
                                                       m_dResPhaseMob_dPres.toNestedViewConst(),
                                                       m_dResPhaseMob_dCompDens.toNestedViewConst(),
                                                       m_dResPhaseVolFrac_dPres.toNestedViewConst(),
                                                       m_dResPhaseVolFrac_dCompDens.toNestedViewConst(),
                                                       m_dResCompFrac_dCompDens.toNestedViewConst(),
                                                       m_resPhaseVisc.toNestedViewConst(),
                                                       m_dResPhaseVisc_dPres.toNestedViewConst(),
                                                       m_dResPhaseVisc_dComp.toNestedViewConst(),
                                                       m_resPhaseCompFrac.toNestedViewConst(),
                                                       m_dResPhaseCompFrac_dPres.toNestedViewConst(),
                                                       m_dResPhaseCompFrac_dComp.toNestedViewConst(),
                                                       m_resPhaseRelPerm.toNestedViewConst(),
                                                       m_dResPhaseRelPerm_dPhaseVolFrac.toNestedViewConst(),
                                                       wellElemGravCoef,
                                                       wellElemPres,
                                                       dWellElemPres,
                                                       wellElemCompDens,
                                                       dWellElemCompDens,
                                                       wellElemTotalMassDens,
                                                       dWellElemTotalMassDens_dPres,
                                                       dWellElemTotalMassDens_dCompDens,
                                                       wellElemCompFrac,
                                                       dWellElemCompFrac_dCompDens,
                                                       perfGravCoef,
                                                       perfWellElemIndex,
                                                       perfTrans,
                                                       resElementRegion,
                                                       resElementSubRegion,
                                                       resElementIndex,
                                                       compPerfRate,
                                                       dCompPerfRate_dPres,
                                                       dCompPerfRate_dComp );

}


void
CompositionalMultiphaseWell::applySystemSolution( DofManager const & dofManager,
                                                  arrayView1d< real64 const > const & localSolution,
                                                  real64 const scalingFactor,
                                                  DomainPartition & domain )
{
  // update all the fields using the global damping coefficients
  dofManager.addVectorToField( localSolution,
                               wellElementDofName(),
                               viewKeyStruct::deltaPressureString(),
                               scalingFactor,
                               0, 1 );

  dofManager.addVectorToField( localSolution,
                               wellElementDofName(),
                               viewKeyStruct::deltaGlobalCompDensityString(),
                               scalingFactor,
                               1, m_numDofPerWellElement - 1 );

  dofManager.addVectorToField( localSolution,
                               wellElementDofName(),
                               viewKeyStruct::deltaMixtureConnRateString(),
                               scalingFactor,
                               m_numDofPerWellElement - 1, m_numDofPerWellElement );

  // if component density chopping is allowed, some component densities may be negative after the update
  // these negative component densities are set to zero in this function
  if( m_allowCompDensChopping )
  {
    chopNegativeDensities( domain );
  }

  // synchronize
  std::map< string, string_array > fieldNames;
  fieldNames["elems"].emplace_back( string( viewKeyStruct::deltaPressureString() ) );
  fieldNames["elems"].emplace_back( string( viewKeyStruct::deltaGlobalCompDensityString() ) );
  fieldNames["elems"].emplace_back( string( viewKeyStruct::deltaMixtureConnRateString() ) );
  getGlobalState().getCommunicationTools().synchronizeFields( fieldNames,
                                                              domain.getMeshBody( 0 ).getMeshLevel( 0 ),
                                                              domain.getNeighbors(),
                                                              true );

  // update properties
  updateStateAll( domain );

}

void CompositionalMultiphaseWell::chopNegativeDensities( DomainPartition & domain )
{
  MeshLevel & meshLevel = domain.getMeshBody( 0 ).getMeshLevel( 0 );
  localIndex const NC = m_numComponents;

  forTargetSubRegions< WellElementSubRegion >( meshLevel, [&]( localIndex const,
                                                               WellElementSubRegion & subRegion )
  {
    arrayView1d< integer const > const & wellElemGhostRank = subRegion.ghostRank();

    arrayView2d< real64 const > const & wellElemCompDens =
      subRegion.getReference< array2d< real64 > >( viewKeyStruct::globalCompDensityString() );
    arrayView2d< real64 > const & dWellElemCompDens =
      subRegion.getReference< array2d< real64 > >( viewKeyStruct::deltaGlobalCompDensityString() );

    forAll< parallelDevicePolicy<> >( subRegion.size(), [=] GEOSX_HOST_DEVICE ( localIndex const iwelem )
    {
      if( wellElemGhostRank[iwelem] < 0 )
      {
        for( localIndex ic = 0; ic < NC; ++ic )
        {
          // get the latest component density (i.e., after the update of dWellElemCompDens)
          real64 const newDens = wellElemCompDens[iwelem][ic] + dWellElemCompDens[iwelem][ic];
          // we allowed for some densities to be slightly negative in CheckSystemSolution
          // if the new density is negative, chop back to zero
          if( newDens < 0 )
          {
            dWellElemCompDens[iwelem][ic] = -wellElemCompDens[iwelem][ic];
          }
        }
      }
    } );
  } );
}


void CompositionalMultiphaseWell::resetStateToBeginningOfStep( DomainPartition & domain )
{
  MeshLevel & meshLevel = domain.getMeshBody( 0 ).getMeshLevel( 0 );
  localIndex const NC = m_numComponents;

  forTargetSubRegions< WellElementSubRegion >( meshLevel, [&]( localIndex const,
                                                               WellElementSubRegion & subRegion )
  {

    // get a reference to the primary variables on well elements
    arrayView1d< real64 > const & dWellElemPressure =
      subRegion.getReference< array1d< real64 > >( viewKeyStruct::deltaPressureString() );
    arrayView2d< real64 > const & dWellElemGlobalCompDensity =
      subRegion.getReference< array2d< real64 > >( viewKeyStruct::deltaGlobalCompDensityString() );
    arrayView1d< real64 > const & dConnRate =
      subRegion.getReference< array1d< real64 > >( viewKeyStruct::deltaMixtureConnRateString() );

    forAll< parallelDevicePolicy<> >( subRegion.size(), [=] GEOSX_HOST_DEVICE ( localIndex const iwelem )
    {
      // extract solution and apply to dP
      dWellElemPressure[iwelem] = 0;
      dConnRate[iwelem] = 0;
      for( localIndex ic = 0; ic < NC; ++ic )
      {
        dWellElemGlobalCompDensity[iwelem][ic] = 0;
      }
    } );
  } );

  // call constitutive models
  updateStateAll( domain );
}


void CompositionalMultiphaseWell::resetViews( DomainPartition & domain )
{
  WellSolverBase::resetViews( domain );

  MeshLevel & mesh = domain.getMeshBody( 0 ).getMeshLevel( 0 );
  ElementRegionManager & elemManager = mesh.getElemManager();

  CompositionalMultiphaseFlow & flowSolver = getParent().getGroup< CompositionalMultiphaseFlow >( getFlowSolverName() );

  {
    using keys = CompositionalMultiphaseFlow::viewKeyStruct;

    m_resPres.clear();
    m_resPres = elemManager.constructArrayViewAccessor< real64, 1 >( keys::pressureString() );
    m_resPres.setName( getName() + "/accessors/" + keys::pressureString() );

    m_deltaResPres.clear();
    m_deltaResPres = elemManager.constructArrayViewAccessor< real64, 1 >( keys::deltaPressureString() );
    m_deltaResPres.setName( getName() + "/accessors/" + keys::deltaPressureString() );

    m_resCompDens.clear();
    m_resCompDens = elemManager.constructArrayViewAccessor< real64, 2 >( keys::globalCompDensityString() );
    m_resCompDens.setName( getName() + "/accessors/" + keys::globalCompDensityString() );

    m_dResCompFrac_dCompDens.clear();
    m_dResCompFrac_dCompDens = elemManager.constructArrayViewAccessor< real64, 3 >( keys::dGlobalCompFraction_dGlobalCompDensityString() );
    m_dResCompFrac_dCompDens.setName( getName() + "/accessors/" + keys::dGlobalCompFraction_dGlobalCompDensityString() );

    m_resPhaseMob.clear();
    m_resPhaseMob = elemManager.constructArrayViewAccessor< real64, 2 >( keys::phaseMobilityString() );
    m_resPhaseMob.setName( getName() + "/accessors/" + keys::phaseMobilityString() );

    m_dResPhaseMob_dPres.clear();
    m_dResPhaseMob_dPres = elemManager.constructArrayViewAccessor< real64, 2 >( keys::dPhaseMobility_dPressureString() );
    m_dResPhaseMob_dPres.setName( getName() + "/accessors/" + keys::dPhaseMobility_dPressureString() );

    m_dResPhaseMob_dCompDens.clear();
    m_dResPhaseMob_dCompDens = elemManager.constructArrayViewAccessor< real64, 3 >( keys::dPhaseMobility_dGlobalCompDensityString() );
    m_dResPhaseMob_dCompDens.setName( getName() + "/accessors/" + keys::dPhaseMobility_dGlobalCompDensityString() );

    m_resPhaseVolFrac.clear();
    m_resPhaseVolFrac = elemManager.constructArrayViewAccessor< real64, 2 >( keys::phaseVolumeFractionString() );
    m_resPhaseVolFrac.setName( getName() + "/accessors/" + keys::phaseVolumeFractionString() );

    m_dResPhaseVolFrac_dPres.clear();
    m_dResPhaseVolFrac_dPres = elemManager.constructArrayViewAccessor< real64, 2 >( keys::dPhaseVolumeFraction_dPressureString() );
    m_dResPhaseVolFrac_dPres.setName( getName() + "/accessors/" + keys::dPhaseVolumeFraction_dPressureString() );

    m_dResPhaseVolFrac_dCompDens.clear();
    m_dResPhaseVolFrac_dCompDens = elemManager.constructArrayViewAccessor< real64, 3 >( keys::dPhaseVolumeFraction_dGlobalCompDensityString() );
    m_dResPhaseVolFrac_dCompDens.setName( getName() + "/accessors/" + keys::dPhaseVolumeFraction_dGlobalCompDensityString() );

  }
  {
    using keys = MultiFluidBase::viewKeyStruct;

    m_resPhaseMassDens.clear();
    m_resPhaseMassDens = elemManager.constructMaterialArrayViewAccessor< real64, 3 >( keys::phaseMassDensityString(),
                                                                                      flowSolver.targetRegionNames(),
                                                                                      flowSolver.fluidModelNames() );
    m_resPhaseMassDens.setName( getName() + "/accessors/" + keys::phaseMassDensityString() );

    m_resPhaseVisc.clear();
    m_resPhaseVisc = elemManager.constructMaterialArrayViewAccessor< real64, 3 >( keys::phaseViscosityString(),
                                                                                  flowSolver.targetRegionNames(),
                                                                                  flowSolver.fluidModelNames() );
    m_resPhaseVisc.setName( getName() + "/accessors/" + keys::phaseViscosityString() );

    m_dResPhaseVisc_dPres.clear();
    m_dResPhaseVisc_dPres = elemManager.constructMaterialArrayViewAccessor< real64, 3 >( keys::dPhaseViscosity_dPressureString(),
                                                                                         flowSolver.targetRegionNames(),
                                                                                         flowSolver.fluidModelNames() );
    m_dResPhaseVisc_dPres.setName( getName() + "/accessors/" + keys::dPhaseViscosity_dPressureString() );

    m_dResPhaseVisc_dComp.clear();
    m_dResPhaseVisc_dComp = elemManager.constructMaterialArrayViewAccessor< real64, 4 >( keys::dPhaseViscosity_dGlobalCompFractionString(),
                                                                                         flowSolver.targetRegionNames(),
                                                                                         flowSolver.fluidModelNames() );
    m_dResPhaseVisc_dComp.setName( getName() + "/accessors/" + keys::dPhaseViscosity_dGlobalCompFractionString() );

    m_resPhaseCompFrac.clear();
    m_resPhaseCompFrac = elemManager.constructMaterialArrayViewAccessor< real64, 4 >( keys::phaseCompFractionString(),
                                                                                      flowSolver.targetRegionNames(),
                                                                                      flowSolver.fluidModelNames() );
    m_resPhaseCompFrac.setName( getName() + "/accessors/" + keys::phaseCompFractionString() );

    m_dResPhaseCompFrac_dPres.clear();
    m_dResPhaseCompFrac_dPres = elemManager.constructMaterialArrayViewAccessor< real64, 4 >( keys::dPhaseCompFraction_dPressureString(),
                                                                                             flowSolver.targetRegionNames(),
                                                                                             flowSolver.fluidModelNames() );
    m_dResPhaseCompFrac_dPres.setName( getName() + "/accessors/" + keys::dPhaseCompFraction_dPressureString() );

    m_dResPhaseCompFrac_dComp.clear();
    m_dResPhaseCompFrac_dComp = elemManager.constructMaterialArrayViewAccessor< real64, 5 >( keys::dPhaseCompFraction_dGlobalCompFractionString(),
                                                                                             flowSolver.targetRegionNames(),
                                                                                             flowSolver.fluidModelNames() );
    m_dResPhaseCompFrac_dComp.setName( getName() + "/accessors/" + keys::dPhaseCompFraction_dGlobalCompFractionString() );

  }
  {
    using keys = RelativePermeabilityBase::viewKeyStruct;

    m_resPhaseRelPerm.clear();
    m_resPhaseRelPerm = elemManager.constructMaterialArrayViewAccessor< real64, 3 >( keys::phaseRelPermString(),
                                                                                     flowSolver.targetRegionNames(),
                                                                                     flowSolver.relPermModelNames() );
    m_resPhaseRelPerm.setName( getName() + "/accessors/" + keys::phaseRelPermString() );

    m_dResPhaseRelPerm_dPhaseVolFrac.clear();
    m_dResPhaseRelPerm_dPhaseVolFrac = elemManager.constructMaterialArrayViewAccessor< real64, 4 >( keys::dPhaseRelPerm_dPhaseVolFractionString(),
                                                                                                    flowSolver.targetRegionNames(),
                                                                                                    flowSolver.relPermModelNames() );
    m_dResPhaseRelPerm_dPhaseVolFrac.setName( getName() + "/accessors/" + keys::dPhaseRelPerm_dPhaseVolFractionString() );

  }
}


void CompositionalMultiphaseWell::formPressureRelations( DomainPartition const & domain,
                                                         DofManager const & dofManager,
                                                         CRSMatrixView< real64, globalIndex const > const & localMatrix,
                                                         arrayView1d< real64 > const & localRhs )
{
  GEOSX_MARK_FUNCTION;

  MeshLevel const & meshLevel = domain.getMeshBody( 0 ).getMeshLevel( 0 );

  forTargetSubRegions< WellElementSubRegion >( meshLevel, [&]( localIndex const,
                                                               WellElementSubRegion const & subRegion )
  {

    WellControls & wellControls = getWellControls( subRegion );

    // get the degrees of freedom, depth info, next welem index
    string const wellDofKey = dofManager.getKey( wellElementDofName() );
    arrayView1d< globalIndex const > const & wellElemDofNumber =
      subRegion.getReference< array1d< globalIndex > >( wellDofKey );
    arrayView1d< real64 const > const & wellElemGravCoef =
      subRegion.getReference< array1d< real64 > >( viewKeyStruct::gravityCoefString() );
    arrayView1d< localIndex const > const & nextWellElemIndex =
      subRegion.getReference< array1d< localIndex > >( WellElementSubRegion::viewKeyStruct::nextWellElementIndexString() );

    // get primary variables on well elements
    arrayView1d< real64 const > const & wellElemPres =
      subRegion.getReference< array1d< real64 > >( viewKeyStruct::pressureString() );
    arrayView1d< real64 const > const & dWellElemPres =
      subRegion.getReference< array1d< real64 > >( viewKeyStruct::deltaPressureString() );

    // get total mass density on well elements (for potential calculations)
    arrayView1d< real64 const > const & wellElemTotalMassDens =
      subRegion.getReference< array1d< real64 > >( viewKeyStruct::totalMassDensityString() );
    arrayView1d< real64 const > const & dWellElemTotalMassDens_dPres =
      subRegion.getReference< array1d< real64 > >( viewKeyStruct::dTotalMassDensity_dPressureString() );
    arrayView2d< real64 const > const & dWellElemTotalMassDens_dCompDens =
      subRegion.getReference< array2d< real64 > >( viewKeyStruct::dTotalMassDensity_dGlobalCompDensityString() );


    localIndex const controlHasSwitched =
      PressureRelationKernel::launch< parallelDevicePolicy<>,
                                      parallelDeviceReduce >( subRegion.size(),
                                                              dofManager.rankOffset(),
                                                              subRegion.isLocallyOwned(),
                                                              subRegion.getTopWellElementIndex(),
                                                              numFluidComponents(),
                                                              m_targetPhaseIndex,
                                                              numDofPerResElement(),
                                                              wellControls,
                                                              wellElemDofNumber,
                                                              wellElemGravCoef,
                                                              nextWellElemIndex,
                                                              wellElemPres,
                                                              dWellElemPres,
                                                              wellElemTotalMassDens,
                                                              dWellElemTotalMassDens_dPres,
                                                              dWellElemTotalMassDens_dCompDens,
                                                              localMatrix,
                                                              localRhs );

    if( controlHasSwitched == 1 )
    {
      // TODO: move the switch logic into wellControls
      // TODO: implement a more general switch when more then two constraints per well type are allowed

      if( wellControls.getControl() == WellControls::Control::BHP )
      {
        WellControls::Type const wellType = wellControls.getType();
        if( wellType == WellControls::Type::PRODUCER )
        {
          wellControls.switchToPhaseRateControl( wellControls.getTargetPhaseRate() );
          GEOSX_LOG_LEVEL_RANK_0( 1, "Control switch for well " << subRegion.getName()
                                                                << " from BHP constraint to phase volumetric rate constraint" );
        }
        else
        {
          wellControls.switchToTotalRateControl( wellControls.getTargetTotalRate() );
          GEOSX_LOG_LEVEL_RANK_0( 1, "Control switch for well " << subRegion.getName()
                                                                << " from BHP constraint to total volumetric rate constraint" );
        }
      }
      else
      {
        wellControls.switchToBHPControl( wellControls.getTargetBHP() );
        GEOSX_LOG_LEVEL_RANK_0( 1, "Control switch for well " << subRegion.getName()
                                                              << " from rate constraint to BHP constraint" );
      }
    }
  } );
}


void CompositionalMultiphaseWell::implicitStepComplete( real64 const & GEOSX_UNUSED_PARAM( time ),
                                                        real64 const & GEOSX_UNUSED_PARAM( dt ),
                                                        DomainPartition & domain )
{
  MeshLevel & meshLevel = domain.getMeshBody( 0 ).getMeshLevel( 0 );
  localIndex const NC = m_numComponents;

  forTargetSubRegions< WellElementSubRegion >( meshLevel, [&]( localIndex const,
                                                               WellElementSubRegion & subRegion )
  {

    // get a reference to the primary variables on well elements
    arrayView1d< real64 > const & wellElemPressure =
      subRegion.getReference< array1d< real64 > >( viewKeyStruct::pressureString() );
    arrayView1d< real64 const > const & dWellElemPressure =
      subRegion.getReference< array1d< real64 > >( viewKeyStruct::deltaPressureString() );

    arrayView2d< real64 > const & wellElemGlobalCompDensity =
      subRegion.getReference< array2d< real64 > >( viewKeyStruct::globalCompDensityString() );
    arrayView2d< real64 const > const & dWellElemGlobalCompDensity =
      subRegion.getReference< array2d< real64 > >( viewKeyStruct::deltaGlobalCompDensityString() );

    arrayView1d< real64 > const & connRate =
      subRegion.getReference< array1d< real64 > >( viewKeyStruct::mixtureConnRateString() );
    arrayView1d< real64 const > const & dConnRate =
      subRegion.getReference< array1d< real64 > >( viewKeyStruct::deltaMixtureConnRateString() );

    forAll< parallelDevicePolicy<> >( subRegion.size(), [=] GEOSX_HOST_DEVICE ( localIndex const iwelem )
    {
      wellElemPressure[iwelem] += dWellElemPressure[iwelem];
      for( localIndex ic = 0; ic < NC; ++ic )
      {
        wellElemGlobalCompDensity[iwelem][ic] += dWellElemGlobalCompDensity[iwelem][ic];
      }
      connRate[iwelem] += dConnRate[iwelem];
    } );
  } );
}

REGISTER_CATALOG_ENTRY( SolverBase, CompositionalMultiphaseWell, string const &, Group * const )
}// namespace geosx<|MERGE_RESOLUTION|>--- conflicted
+++ resolved
@@ -692,21 +692,12 @@
   {
     typename TYPEOFREF( castedFluid ) ::KernelWrapper fluidWrapper = castedFluid.createKernelWrapper();
 
-<<<<<<< HEAD
-    IsothermalCompositionalMultiphaseFlowKernels::FluidUpdateKernel::Launch< serialPolicy >( subRegion.size(),
+    IsothermalCompositionalMultiphaseFlowKernels::FluidUpdateKernel::launch< serialPolicy >( subRegion.size(),
                                                                                              fluidWrapper,
                                                                                              pres,
                                                                                              dPres,
                                                                                              m_temperature,
                                                                                              compFrac );
-=======
-    CompositionalMultiphaseFlowKernels::FluidUpdateKernel::launch< serialPolicy >( subRegion.size(),
-                                                                                   fluidWrapper,
-                                                                                   pres,
-                                                                                   dPres,
-                                                                                   m_temperature,
-                                                                                   compFrac );
->>>>>>> 31787b73
   } );
 }
 
@@ -742,39 +733,22 @@
   arrayView3d< real64 const > const & dPhaseDens_dPres = fluid.dPhaseDensity_dPressure();
   arrayView4d< real64 const > const & dPhaseDens_dComp = fluid.dPhaseDensity_dGlobalCompFraction();
 
-<<<<<<< HEAD
-  IsothermalCompositionalMultiphaseFlowKernels::KernelLaunchSelector2< IsothermalCompositionalMultiphaseFlowKernels::PhaseVolumeFractionKernel
-                                                                       >( NumFluidComponents(), NumFluidPhases(),
-                                                                          subRegion.size(),
-                                                                          compDens,
-                                                                          dCompDens,
-                                                                          dCompFrac_dCompDens,
-                                                                          phaseDens,
-                                                                          dPhaseDens_dPres,
-                                                                          dPhaseDens_dComp,
-                                                                          phaseFrac,
-                                                                          dPhaseFrac_dPres,
-                                                                          dPhaseFrac_dComp,
-                                                                          phaseVolFrac,
-                                                                          dPhaseVolFrac_dPres,
-                                                                          dPhaseVolFrac_dCompDens );
-=======
-  CompositionalMultiphaseFlowKernels::KernelLaunchSelector2< CompositionalMultiphaseFlowKernels::PhaseVolumeFractionKernel
-                                                             >( numFluidComponents(), numFluidPhases(),
-                                                                subRegion.size(),
-                                                                compDens,
-                                                                dCompDens,
-                                                                dCompFrac_dCompDens,
-                                                                phaseDens,
-                                                                dPhaseDens_dPres,
-                                                                dPhaseDens_dComp,
-                                                                phaseFrac,
-                                                                dPhaseFrac_dPres,
-                                                                dPhaseFrac_dComp,
-                                                                phaseVolFrac,
-                                                                dPhaseVolFrac_dPres,
-                                                                dPhaseVolFrac_dCompDens );
->>>>>>> 31787b73
+  IsothermalCompositionalMultiphaseFlowKernels::KernelLaunchSelector2
+  < IsothermalCompositionalMultiphaseFlowKernels::PhaseVolumeFractionKernel >( numFluidComponents(),
+                                                                               numFluidPhases(),
+                                                                               subRegion.size(),
+                                                                               compDens,
+                                                                               dCompDens,
+                                                                               dCompFrac_dCompDens,
+                                                                               phaseDens,
+                                                                               dPhaseDens_dPres,
+                                                                               dPhaseDens_dComp,
+                                                                               phaseFrac,
+                                                                               dPhaseFrac_dPres,
+                                                                               dPhaseFrac_dComp,
+                                                                               phaseVolFrac,
+                                                                               dPhaseVolFrac_dPres,
+                                                                               dPhaseVolFrac_dCompDens );
 }
 
 void CompositionalMultiphaseWell::updateTotalMassDensity( WellElementSubRegion & subRegion, localIndex const targetIndex ) const
@@ -912,19 +886,11 @@
     {
       typename TYPEOFREF( castedFluid ) ::KernelWrapper fluidWrapper = castedFluid.createKernelWrapper();
 
-<<<<<<< HEAD
-      IsothermalCompositionalMultiphaseFlowKernels::FluidUpdateKernel::Launch< serialPolicy >( subRegion.size(),
+      IsothermalCompositionalMultiphaseFlowKernels::FluidUpdateKernel::launch< serialPolicy >( subRegion.size(),
                                                                                                fluidWrapper,
                                                                                                wellElemPressure,
                                                                                                m_temperature,
                                                                                                wellElemCompFrac );
-=======
-      CompositionalMultiphaseFlowKernels::FluidUpdateKernel::launch< serialPolicy >( subRegion.size(),
-                                                                                     fluidWrapper,
-                                                                                     wellElemPressure,
-                                                                                     m_temperature,
-                                                                                     wellElemCompFrac );
->>>>>>> 31787b73
     } );
 
     CompDensInitializationKernel::launch< parallelDevicePolicy<> >( subRegion.size(),
