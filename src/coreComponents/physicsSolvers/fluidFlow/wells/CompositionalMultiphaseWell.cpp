--- conflicted
+++ resolved
@@ -1882,9 +1882,6 @@
 
       if( !wellControls.isWellOpen( time_n + dt ) )
       {
-<<<<<<< HEAD
-        logger.stdLog( GEOS_FMT( "{}: well is shut", wellControlsName ) );
-=======
         GEOS_LOG( GEOS_FMT( "{}: well is shut", wellControlsName ) );
         if( outputFile.is_open())
         {
@@ -1895,7 +1892,6 @@
           outputFile << std::endl;
           outputFile.close();
         }
->>>>>>> fcc3389c
         return;
       }
 
@@ -1937,11 +1933,6 @@
         logger.stdLog( GEOS_FMT( "{}: Total rate: {} {}/s; total {} volumetric rate: {} {}m3/s",
                                  wellControlsName, currentTotalRate, massUnit, conditionKey, currentTotalVolRate, unitKey ) );
         for( integer ip = 0; ip < numPhase; ++ip )
-<<<<<<< HEAD
-        {
-          logger.stdLog( GEOS_FMT( "{}: Phase {} {} volumetric rate: {} {}m3/s",
-                                   wellControlsName, ip, conditionKey, currentPhaseVolRate[ip], unitKey ) );
-=======
           GEOS_LOG( GEOS_FMT( "{}: Phase {} {} volumetric rate: {} {}m3/s",
                               wellControlsName, ip, conditionKey, currentPhaseVolRate[ip], unitKey ) );
         if( outputFile.is_open())
@@ -1952,7 +1943,6 @@
             outputFile << "," << currentPhaseVolRate[ip];
           outputFile << std::endl;
           outputFile.close();
->>>>>>> fcc3389c
         }
       } );
     } );
