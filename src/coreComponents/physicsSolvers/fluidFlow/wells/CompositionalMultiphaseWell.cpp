--- conflicted
+++ resolved
@@ -1439,7 +1439,6 @@
     chopNegativeDensities( domain );
   }
 
-<<<<<<< HEAD
   forMeshTargets( domain.getMeshBodies(), [&]( string const &,
                                                MeshLevel & mesh,
                                                arrayView1d< string const > const & regionNames )
@@ -1447,9 +1446,9 @@
     // synchronize
     FieldIdentifiers const fieldsToBeSync{
       SyncFieldsID( FieldLocation::Elem,
-                    { extrinsicMeshData::well::deltaPressure::key(),
-                      extrinsicMeshData::well::deltaGlobalCompDensity::key(),
-                      extrinsicMeshData::well::deltaMixtureConnectionRate::key() },
+                    { extrinsicMeshData::well::pressure::key(),
+                      extrinsicMeshData::well::globalCompDensity::key(),
+                      extrinsicMeshData::well::mixtureConnectionRate::key() },
                     regionNames )
     };
 
@@ -1458,17 +1457,6 @@
                                                          domain.getNeighbors(),
                                                          true );
   } );
-=======
-  // synchronize
-  std::map< string, string_array > fieldNames;
-  fieldNames["elems"].emplace_back( extrinsicMeshData::well::pressure::key() );
-  fieldNames["elems"].emplace_back( extrinsicMeshData::well::globalCompDensity::key() );
-  fieldNames["elems"].emplace_back( extrinsicMeshData::well::mixtureConnectionRate::key() );
-  CommunicationTools::getInstance().synchronizeFields( fieldNames,
-                                                       domain.getMeshBody( 0 ).getMeshLevel( 0 ),
-                                                       domain.getNeighbors(),
-                                                       true );
->>>>>>> d6cd5397
 }
 
 void CompositionalMultiphaseWell::chopNegativeDensities( DomainPartition & domain )
