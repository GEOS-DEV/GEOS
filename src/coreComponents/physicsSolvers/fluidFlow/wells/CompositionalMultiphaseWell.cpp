--- conflicted
+++ resolved
@@ -285,14 +285,11 @@
       wellControls.registerWrapper< real64 >( viewKeyStruct::massDensityString() );
 
       wellControls.registerWrapper< real64 >( viewKeyStruct::currentTotalVolRateString() );
-<<<<<<< HEAD
       wellControls.registerWrapper< array1d< real64 > >( viewKeyStruct::dCurrentTotalVolRateString() ).
         setSizedFromParent( 0 ).
         reference().resizeDimension< 0 >( m_numComponents + 3 );   // dP, dT, dC dQ
 
-=======
       wellControls.registerWrapper< real64 >( viewKeyStruct::massDensityString() );
->>>>>>> d3783ad1
       wellControls.registerWrapper< real64 >( viewKeyStruct::dCurrentTotalVolRate_dPresString() ).
         setRestartFlags( RestartFlags::NO_WRITE );
       wellControls.registerWrapper< array1d< real64 > >( viewKeyStruct::dCurrentTotalVolRate_dCompDensString() ).
