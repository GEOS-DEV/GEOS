--- conflicted
+++ resolved
@@ -534,10 +534,6 @@
           arrayView1d< integer const > const & faceGhostRank,
           arrayView1d< real64 const > const & facePres,
           arrayView1d< real64 const > const & dFacePres,
-<<<<<<< HEAD
-=======
-          arrayView3d< real64 const > const & elemPerm,
->>>>>>> 90ee5353
           arrayView1d< real64 const > const & faceGravCoef,
           arrayView1d< real64 const > const & transMultiplier,
           ElementViewConst< arrayView1d< real64 const > > const & mob,
@@ -567,7 +563,7 @@
     arrayView1d< real64 const > const elemVolume =
       subRegion.getReference< array1d< real64 > >( CellBlock::viewKeyStruct::elementVolumeString() );
 
-    arrayView2d< real64 const > const elemPerm = permeabilityModel.permeability();
+    arrayView3d< real64 const > const elemPerm = permeabilityModel.permeability();
     // TODO add this dependency to the compute function
     //arrayView3d< real64 const > const elemdPermdPres = permeabilityModel.dPerm_dPressure();
 
