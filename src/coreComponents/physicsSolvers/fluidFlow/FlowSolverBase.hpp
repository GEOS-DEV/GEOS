/*
 * ------------------------------------------------------------------------------------------------------------
 * SPDX-License-Identifier: LGPL-2.1-only
 *
 * Copyright (c) 2018-2020 Lawrence Livermore National Security LLC
 * Copyright (c) 2018-2020 The Board of Trustees of the Leland Stanford Junior University
 * Copyright (c) 2018-2020 TotalEnergies
 * Copyright (c) 2019-     GEOSX Contributors
 * All rights reserved
 *
 * See top level LICENSE, COPYRIGHT, CONTRIBUTORS, NOTICE, and ACKNOWLEDGEMENTS files for details.
 * ------------------------------------------------------------------------------------------------------------
 */

/**
 * @file FlowSolverBase.hpp
 */

#ifndef GEOSX_PHYSICSSOLVERS_FINITEVOLUME_FLOWSOLVERBASE_HPP_
#define GEOSX_PHYSICSSOLVERS_FINITEVOLUME_FLOWSOLVERBASE_HPP_

#include "physicsSolvers/SolverBase.hpp"

namespace geosx
{

/**
 * @class FlowSolverBase
 *
 * Base class for finite volume fluid flow solvers.
 * Provides some common features
 */
class FlowSolverBase : public SolverBase
{
public:
/**
 * @brief main constructor for Group Objects
 * @param name the name of this instantiation of Group in the repository
 * @param parent the parent group of this instantiation of Group
 */
  FlowSolverBase( const string & name,
                  Group * const parent );


  /// deleted default constructor
  FlowSolverBase() = delete;

  /// deleted copy constructor
  FlowSolverBase( FlowSolverBase const & ) = delete;

  /// default move constructor
  FlowSolverBase( FlowSolverBase && ) = default;

  /// deleted assignment operator
  FlowSolverBase & operator=( FlowSolverBase const & ) = delete;

  /// deleted move operator
  FlowSolverBase & operator=( FlowSolverBase && ) = delete;

  /**
   * @brief default destructor
   */
  virtual ~FlowSolverBase() override;

  virtual void registerDataOnMesh( Group & MeshBodies ) override;

  void setPoroElasticCoupling() { m_poroElasticFlag = 1; }

  void setReservoirWellsCoupling() { m_coupledWellsFlag = 1; }

  arrayView1d< string const > fluidModelNames() const { return m_fluidModelNames; }

  arrayView1d< string const > permeabilityModelNames() const { return m_permeabilityModelNames; }

  virtual std::vector< string > getConstitutiveRelations( string const & regionName ) const override;


  localIndex numDofPerCell() const { return m_numDofPerCell; }

  struct viewKeyStruct : SolverBase::viewKeyStruct
  {
    // input data
    static constexpr char const * referencePorosityString() { return "referencePorosity"; }
    static constexpr char const * permeabilityString() { return "permeability"; }

    // gravity term precomputed values
    static constexpr char const * gravityCoefString() { return "gravityCoefficient"; }

    // misc inputs
    static constexpr char const * fluidNamesString() { return "fluidNames"; }
    static constexpr char const * solidNamesString() { return "solidNames"; }
    static constexpr char const * permeabilityNamesString() { return "permeabilityNames"; }
    static constexpr char const * pressureString() { return "pressure"; }
    static constexpr char const * deltaPressureString() { return "deltaPressure"; }
    static constexpr char const * initialPressureString() { return "initialPressure"; }
    static constexpr char const * deltaVolumeString() { return "deltaVolume"; }
    static constexpr char const * aperture0String() { return "aperture_n"; }
    static constexpr char const * effectiveApertureString() { return "effectiveAperture"; }
    static constexpr char const * inputFluxEstimateString() { return "inputFluxEstimate"; }
  };

  void updatePorosityAndPermeability( CellElementSubRegion & subRegion,
                                      localIndex const targetIndex ) const;

  virtual void updatePorosityAndPermeability( SurfaceElementSubRegion & subRegion,
                                              localIndex const targetIndex ) const;

  /**
<<<<<<< HEAD
   * @brief Setup stored views into domain data for the current step
   * @param[in] mesh the mesh level object
   */
  virtual void resetViews( MeshLevel & mesh );

  /**
   * @brief For each equilibrium initial condition, loop over all the target cells and compute the min/max elevation
   * @param[in] domain the domain partition
   * @param[in] equilNameToEquilId the map from the name of the initial condition to the initial condition index (used in min/maxElevation)
   * @param[out] maxElevation the max elevation for each initial condition
   * @param[out] minElevation the min elevation for each initial condition
   */
  void findMinMaxElevationInEquilibriumTarget( DomainPartition & domain, // cannot be const...
                                               std::map< string, localIndex > const & equilNameToEquilId,
                                               arrayView1d< real64 > const & maxElevation,
                                               arrayView1d< real64 > const & minElevation ) const;


private:
=======
   * @brief Increment the cumulative flux from each aquifer
   * @param[in] time the time at the beginning of the time step
   * @param[in] dt the time step size
   * @param[in] domain the domain partition
   *
   * For now this function is here because it can be used for both single-phase flow and multiphase flow
   * This may have to be revisited when aquifer BC is implemented for hybrid FVM
   */
  virtual void saveAquiferConvergedState( real64 const & time,
                                          real64 const & dt,
                                          DomainPartition & domain );
>>>>>>> 351aa11a

  /**
   * @brief Setup stored views into domain data for the current step
   */
  virtual void resetViews( MeshLevel & mesh );

protected:

  virtual void precomputeData( MeshLevel & mesh );

  virtual void postProcessInput() override;

  virtual void initializePreSubGroups() override;

  virtual void initializePostInitialConditionsPreSubGroups() override;

  /// name of the fluid constitutive model
  array1d< string > m_fluidModelNames;

  /// name of the solid constitutive model
  array1d< string > m_solidModelNames;

  /// name of the permeability constituive model
  array1d< string > m_permeabilityModelNames;

  /// flag to determine whether or not coupled with solid solver
  integer m_poroElasticFlag;

  /// flag to determine whether or not coupled with wells
  integer m_coupledWellsFlag;

  /// the number of Degrees of Freedom per cell
  integer m_numDofPerCell;

  real64 m_fluxEstimate;

  /// views into pressure fields

  ElementRegionManager::ElementViewAccessor< arrayView1d< real64 const > > m_pressure;
  ElementRegionManager::ElementViewAccessor< arrayView1d< real64 const > > m_deltaPressure;

  /// views into constant data fields

  ElementRegionManager::ElementViewAccessor< arrayView1d< integer const > > m_elemGhostRank;
  ElementRegionManager::ElementViewAccessor< arrayView1d< real64 const > >  m_volume;
  ElementRegionManager::ElementViewAccessor< arrayView1d< real64 const > >  m_gravCoef;

  ElementRegionManager::ElementViewAccessor< arrayView3d< real64 const > >  m_permeability;
  ElementRegionManager::ElementViewAccessor< arrayView3d< real64 const > >  m_dPerm_dPressure;

#ifdef GEOSX_USE_SEPARATION_COEFFICIENT
  ElementRegionManager::ElementViewAccessor< arrayView1d< real64 > >  m_elementSeparationCoefficient;
  ElementRegionManager::ElementViewAccessor< arrayView1d< real64 > >  m_element_dSeparationCoefficient_dAperture;
#endif

};


}

#endif //GEOSX_PHYSICSSOLVERS_FINITEVOLUME_FLOWSOLVERBASE_HPP_<|MERGE_RESOLUTION|>--- conflicted
+++ resolved
@@ -106,7 +106,6 @@
                                               localIndex const targetIndex ) const;
 
   /**
-<<<<<<< HEAD
    * @brief Setup stored views into domain data for the current step
    * @param[in] mesh the mesh level object
    */
@@ -125,8 +124,9 @@
                                                arrayView1d< real64 > const & minElevation ) const;
 
 
-private:
-=======
+protected:
+
+  /**
    * @brief Increment the cumulative flux from each aquifer
    * @param[in] time the time at the beginning of the time step
    * @param[in] dt the time step size
@@ -138,14 +138,6 @@
   virtual void saveAquiferConvergedState( real64 const & time,
                                           real64 const & dt,
                                           DomainPartition & domain );
->>>>>>> 351aa11a
-
-  /**
-   * @brief Setup stored views into domain data for the current step
-   */
-  virtual void resetViews( MeshLevel & mesh );
-
-protected:
 
   virtual void precomputeData( MeshLevel & mesh );
 
