--- conflicted
+++ resolved
@@ -123,17 +123,16 @@
                                           DomainPartition & domain );
 
   /**
-<<<<<<< HEAD
+   * @brief Utility function to save the converged state
+   * @param[in] subRegion the element subRegion
+   */
+  virtual void saveConvergedState( ElementSubRegionBase & subRegion ) const;
+
+  /**
    * @brief Helper function to compute/report the elements with small pore volumes
    * @param[in] domain the domain partition
    */
   virtual void validatePoreVolumes( DomainPartition const & domain ) const;
-=======
-   * @brief Utility function to save the converged state
-   * @param[in] subRegion the element subRegion
-   */
-  virtual void saveConvergedState( ElementSubRegionBase & subRegion ) const;
->>>>>>> 5ed6e62e
 
   virtual void precomputeData( MeshLevel & mesh,
                                arrayView1d< string const > const & regionNames );
