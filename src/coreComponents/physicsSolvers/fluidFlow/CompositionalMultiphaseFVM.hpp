--- conflicted
+++ resolved
@@ -147,7 +147,7 @@
 
   struct viewKeyStruct : CompositionalMultiphaseBase::viewKeyStruct
   {
-<<<<<<< HEAD
+    // DBC parameters
     static constexpr char const * useDBCString()                  { return "useDBC"; }
     static constexpr char const * omegaDBCString()                { return "omegaDBC"; }
     static constexpr char const * continuationDBCString()         { return "continuationDBC"; }
@@ -155,7 +155,7 @@
     static constexpr char const * miscibleDBCString()             { return "miscibleDBC"; }
     static constexpr char const * kappaminDBCString()             { return "kappaminDBC"; }
     static constexpr char const * contMultiplierDBCString()       { return "contMultiplierDBC"; }
-=======
+
     // nonlinear solver parameters
     static constexpr char const * scalingTypeString()               { return "scalingType"; }
   };
@@ -167,7 +167,6 @@
   {
     Global,         ///< Scale the Newton update with a unique scaling factor
     Local            ///< Scale the Newton update locally (modifies the Newton direction)
->>>>>>> 24e74d39
   };
 
 protected:
@@ -185,7 +184,6 @@
   void
   computeCFLNumbers( real64 const & dt, DomainPartition & domain );
 
-<<<<<<< HEAD
   struct DBCParameters
   {
     /// Flag to enable Dissipation Based Continuation Method
@@ -203,10 +201,9 @@
     /// Factor by which continuation parameter is changed every newton when DBC is used
     real64 contMultiplier;
   } m_dbcParams;
-=======
+
   /// Solution scaling type
   ScalingType m_scalingType;
->>>>>>> 24e74d39
 
 private:
 
