/*
 * ------------------------------------------------------------------------------------------------------------
 * SPDX-License-Identifier: LGPL-2.1-only
 *
 * Copyright (c) 2018-2020 Lawrence Livermore National Security LLC
 * Copyright (c) 2018-2020 The Board of Trustees of the Leland Stanford Junior University
 * Copyright (c) 2018-2020 TotalEnergies
 * Copyright (c) 2019-     GEOSX Contributors
 * All rights reserved
 *
 * See top level LICENSE, COPYRIGHT, CONTRIBUTORS, NOTICE, and ACKNOWLEDGEMENTS files for details.
 * ------------------------------------------------------------------------------------------------------------
 */

/**
 * @file CompositionalMultiphaseFVM.hpp
 */

#ifndef GEOSX_PHYSICSSOLVERS_FLUIDFLOW_COMPOSITIONALMULTIPHASEFVM_HPP_
#define GEOSX_PHYSICSSOLVERS_FLUIDFLOW_COMPOSITIONALMULTIPHASEFVM_HPP_

#include "physicsSolvers/fluidFlow/CompositionalMultiphaseBase.hpp"

namespace geosx
{

/**
 * @class CompositionalMultiphaseFVM
 *
 * A compositional multiphase solver
 * using only cell-centered variables
 * works with both TPFA and MPFA
 */
//START_SPHINX_INCLUDE_00
class CompositionalMultiphaseFVM : public CompositionalMultiphaseBase
{
//END_SPHINX_INCLUDE_00
public:

  /**
   * @brief main constructor for Group Objects
   * @param name the name of this instantiation of Group in the repository
   * @param parent the parent group of this instantiation of Group
   */
  CompositionalMultiphaseFVM( const string & name,
                              Group * const parent );

  /// deleted default constructor
  CompositionalMultiphaseFVM() = delete;

  /// deleted copy constructor
  CompositionalMultiphaseFVM( CompositionalMultiphaseFVM const & ) = delete;

  /// default move constructor
  CompositionalMultiphaseFVM( CompositionalMultiphaseFVM && ) = default;

  /// deleted assignment operator
  CompositionalMultiphaseFVM & operator=( CompositionalMultiphaseFVM const & ) = delete;

  /// deleted move operator
  CompositionalMultiphaseFVM & operator=( CompositionalMultiphaseFVM && ) = delete;

  /**
   * @brief default destructor
   */
  virtual ~CompositionalMultiphaseFVM() override = default;

//START_SPHINX_INCLUDE_01
  /**
   * @brief name of the solver in the object catalog
   * @return string that contains the catalog name to generate a new object through the object catalog.
   */
  static string catalogName() { return "CompositionalMultiphaseFVM"; }
//END_SPHINX_INCLUDE_01

  /**
   * @defgroup Solver Interface Functions
   *
   * These functions provide the primary interface that is required for derived classes
   */
  /**@{*/

  virtual void
  setupDofs( DomainPartition const & domain,
             DofManager & dofManager ) const override;

  virtual void
  applyBoundaryConditions( real64 const time_n,
                           real64 const dt,
                           DomainPartition & domain,
                           DofManager const & dofManager,
                           CRSMatrixView< real64, globalIndex const > const & localMatrix,
                           arrayView1d< real64 > const & localRhs ) override;

  virtual real64
  calculateResidualNorm( DomainPartition const & domain,
                         DofManager const & dofManager,
                         arrayView1d< real64 const > const & localRhs ) override;

  virtual real64
  scalingForSystemSolution( DomainPartition const & domain,
                            DofManager const & dofManager,
                            arrayView1d< real64 const > const & localSolution ) override;

  virtual bool
  checkSystemSolution( DomainPartition const & domain,
                       DofManager const & dofManager,
                       arrayView1d< real64 const > const & localSolution,
                       real64 const scalingFactor ) override;

  virtual void
  applySystemSolution( DofManager const & dofManager,
                       arrayView1d< real64 const > const & localSolution,
                       real64 const scalingFactor,
                       DomainPartition & domain ) override;

  /**@}*/

  virtual void
  assembleFluxTerms( real64 const dt,
                     DomainPartition const & domain,
                     DofManager const & dofManager,
                     CRSMatrixView< real64, globalIndex const > const & localMatrix,
                     arrayView1d< real64 > const & localRhs ) const override;

  virtual void
  updatePhaseMobility( ObjectManagerBase & dataGroup ) const override;

  virtual void
  applyAquiferBC( real64 const time,
                  real64 const dt,
                  DofManager const & dofManager,
                  DomainPartition & domain,
                  CRSMatrixView< real64, globalIndex const > const & localMatrix,
                  arrayView1d< real64 > const & localRhs ) const override;

protected:

<<<<<<< HEAD
  virtual void
  initializePreSubGroups() override;
=======
  /**
   * @brief Compute the largest CFL number in the domain
   * @param dt the time step size
   * @param domain the domain containing the mesh and fields
   */
  void
  computeCFLNumbers( real64 const & dt, DomainPartition & domain );


  virtual void initializePreSubGroups() override;

private:

  /**
   * @brief Utility function to validate the consistency of face Dirichlet BC input
   * @param[in] domain the domain partition
   * @param[in] time the time at the end of the time step (time_n + dt)
   */
  bool validateFaceDirichletBC( DomainPartition & domain,
                                real64 const time ) const;

  /**
   * @brief Function to perform the application of Dirichlet BCs on faces
   * @param time_n current time
   * @param dt time step
   * @param faceSet degree-of-freedom manager associated with the linear system
   * @param domain the domain
   * @param matrix the system matrix
   * @param rhs the system right-hand side vector
   */
  void applyFaceDirichletBC( real64 const time_n,
                             real64 const dt,
                             DofManager const & faceSet,
                             DomainPartition & domain,
                             CRSMatrixView< real64, globalIndex const > const & localMatrix,
                             arrayView1d< real64 > const & localRhs );

  // no data needed here, see CompositionalMultiphaseBase
>>>>>>> d66bcda5

};


} // namespace geosx


#endif //GEOSX_PHYSICSSOLVERS_FLUIDFLOW_COMPOSITIONALMULTIPHASEFVM_HPP_<|MERGE_RESOLUTION|>--- conflicted
+++ resolved
@@ -136,10 +136,9 @@
 
 protected:
 
-<<<<<<< HEAD
   virtual void
   initializePreSubGroups() override;
-=======
+
   /**
    * @brief Compute the largest CFL number in the domain
    * @param dt the time step size
@@ -147,9 +146,6 @@
    */
   void
   computeCFLNumbers( real64 const & dt, DomainPartition & domain );
-
-
-  virtual void initializePreSubGroups() override;
 
 private:
 
@@ -178,7 +174,6 @@
                              arrayView1d< real64 > const & localRhs );
 
   // no data needed here, see CompositionalMultiphaseBase
->>>>>>> d66bcda5
 
 };
 
