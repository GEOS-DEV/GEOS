--- conflicted
+++ resolved
@@ -12,19 +12,12 @@
                      fluidName="water"
                      solidName="rock"
                      targetRegions="{Region1}">
-<<<<<<< HEAD
-      <SystemSolverParameters krylovTol="1.0e-10"
-                              newtonTol="1.0e-6"
-                              maxIterNewton="8"/>
-    </SinglePhaseCellCentered>
-=======
       <NonlinearSolverParameters name="nlsp"
                                  newtonTol="1.0e-6"
                                  newtonMaxIter="8"/>
       <SystemSolverParameters name="ssp"
                               krylovTol="1.0e-10"/>
-    </SinglePhaseFlow>
->>>>>>> 88417429
+    </SinglePhaseCellCentered>
   </Solvers>
   
   <Mesh>
