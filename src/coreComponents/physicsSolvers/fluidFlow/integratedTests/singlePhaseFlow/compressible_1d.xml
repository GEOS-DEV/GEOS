<?xml version="1.0" ?>

<Problem>
  <Solvers
    gravityVector="{0.0, 0.0, -9.81}">
    <SinglePhaseFVM
      name="SinglePhaseFlow"
      logLevel="1"
      discretization="singlePhaseTPFA"
      fluidNames="{ water }"
<<<<<<< HEAD
      solidNames="{rock}"
      permeabilityNames="{ permeabilityModel }"
=======
      solidNames="{ rock }"
      permeabilityNames="{rockPerm}"
>>>>>>> 496f5b28
      targetRegions="{ Region1 }">
      <NonlinearSolverParameters
        newtonTol="1.0e-6"
        newtonMaxIter="8"/>
      <LinearSolverParameters
        solverType="direct"
        directParallel="0"
        logLevel="0"/>
    </SinglePhaseFVM>
  </Solvers>

  <Mesh>
    <InternalMesh
      name="mesh1"
      elementTypes="{ C3D8 }"
      xCoords="{ 0, 10 }"
      yCoords="{ 0, 1 }"
      zCoords="{ 0, 1 }"
      nx="{ 10 }"
      ny="{ 1 }"
      nz="{ 1 }"
      cellBlockNames="{ block1 }"/>
  </Mesh>

  <Geometry>
    <Box
      name="source"
      xMin="{-0.01, -0.01, -0.01}"
      xMax="{ 1.01, 1.01, 1.01}"/>

    <Box
      name="sink"
      xMin="{ 8.99, -0.01, -0.01}"
      xMax="{10.01, 1.01, 1.01}"/>
  </Geometry>

  <Events
    maxTime="2e3">
    <PeriodicEvent
      name="outputs"
      timeFrequency="100.0"
      targetExactTimestep="1"
      target="/Outputs/siloOutput"/>
      
    <PeriodicEvent
      name="outputs2"
      timeFrequency="100.0"
      targetExactTimestep="1"
      target="/Outputs/vtkOutput"/>

    <PeriodicEvent
      name="solverApplications"
      forceDt="1e2"
      target="/Solvers/SinglePhaseFlow"/>

    <PeriodicEvent
      name="restarts"
      timeFrequency="1e3"
      targetExactTimestep="0"
      target="/Outputs/restartOutput"/>
  </Events>

  <NumericalMethods>
    <FiniteVolume>
      <TwoPointFluxApproximation
        name="singlePhaseTPFA"
        fieldName="pressure"
        coefficientName="permeability"
        coefficientModelNames="{ rockPerm }"/>
    </FiniteVolume>
  </NumericalMethods>

  <ElementRegions>
    <CellElementRegion
      name="Region1"
      cellBlocks="{ block1 }"
<<<<<<< HEAD
      materialList="{ water, rock, permeabilityModel }"/>
=======
      materialList="{ water, rock, rockPerm }"/>
>>>>>>> 496f5b28
  </ElementRegions>

  <Constitutive>
    <CompressibleSinglePhaseFluid
      name="water"
      defaultDensity="1000"
      defaultViscosity="0.001"
      referencePressure="0.0"
      referenceDensity="1000"
      compressibility="5.0e-10"
      referenceViscosity="0.001"
      viscosibility="0.0"/>

    <CompressibleRock
      name="rock"
      referencePressure="0.0"
<<<<<<< HEAD
      defaultReferencePorosity ="0.05"
      compressibility="1.0e-9"/>
      
    <ConstantPermeability
      name="permeabilityModel"
      permeabilityComponents="2e-16, 2e-16, 2e-16"/>
=======
      compressibility="1e-9"/>
    
    <ConstantPermeability
      name="rockPerm"
      permeabilityComponents="{2.0e-16, 2.0e-16, 2.0e-16}"/>       
>>>>>>> 496f5b28
  </Constitutive>

  <FieldSpecifications>
    <FieldSpecification
<<<<<<< HEAD
=======
      name="referencePorosity"
      initialCondition="1"
      setNames="{ all }"
      objectPath="ElementRegions/Region1/block1"
      fieldName="referencePorosity"
      scale="0.05"/>

    <FieldSpecification
>>>>>>> 496f5b28
      name="initialPressure"
      initialCondition="1"
      setNames="{ all }"
      objectPath="ElementRegions/Region1/block1"
      fieldName="pressure"
      scale="0.0"/>

    <FieldSpecification
      name="sourceTerm"
      objectPath="ElementRegions/Region1/block1"
      fieldName="pressure"
      scale="5e6"
      setNames="{ source }"/>

    <FieldSpecification
      name="sinkTerm"
      objectPath="ElementRegions/Region1/block1"
      fieldName="pressure"
      scale="-5e6"
      setNames="{ sink }"/>
  </FieldSpecifications>

  <Outputs>
    <Silo
      name="siloOutput"/>
      
    <VTK
      name="vtkOutput"/>

    <Restart
      name="restartOutput"/>
  </Outputs>
</Problem><|MERGE_RESOLUTION|>--- conflicted
+++ resolved
@@ -5,16 +5,11 @@
     gravityVector="{0.0, 0.0, -9.81}">
     <SinglePhaseFVM
       name="SinglePhaseFlow"
-      logLevel="1"
+      logLevel="0"
       discretization="singlePhaseTPFA"
       fluidNames="{ water }"
-<<<<<<< HEAD
-      solidNames="{rock}"
-      permeabilityNames="{ permeabilityModel }"
-=======
       solidNames="{ rock }"
       permeabilityNames="{rockPerm}"
->>>>>>> 496f5b28
       targetRegions="{ Region1 }">
       <NonlinearSolverParameters
         newtonTol="1.0e-6"
@@ -58,12 +53,6 @@
       timeFrequency="100.0"
       targetExactTimestep="1"
       target="/Outputs/siloOutput"/>
-      
-    <PeriodicEvent
-      name="outputs2"
-      timeFrequency="100.0"
-      targetExactTimestep="1"
-      target="/Outputs/vtkOutput"/>
 
     <PeriodicEvent
       name="solverApplications"
@@ -91,11 +80,7 @@
     <CellElementRegion
       name="Region1"
       cellBlocks="{ block1 }"
-<<<<<<< HEAD
-      materialList="{ water, rock, permeabilityModel }"/>
-=======
       materialList="{ water, rock, rockPerm }"/>
->>>>>>> 496f5b28
   </ElementRegions>
 
   <Constitutive>
@@ -105,33 +90,22 @@
       defaultViscosity="0.001"
       referencePressure="0.0"
       referenceDensity="1000"
-      compressibility="5.0e-10"
+      compressibility="5e-10"
       referenceViscosity="0.001"
       viscosibility="0.0"/>
 
-    <CompressibleRock
+    <PoreVolumeCompressibleSolid
       name="rock"
       referencePressure="0.0"
-<<<<<<< HEAD
-      defaultReferencePorosity ="0.05"
-      compressibility="1.0e-9"/>
-      
-    <ConstantPermeability
-      name="permeabilityModel"
-      permeabilityComponents="2e-16, 2e-16, 2e-16"/>
-=======
       compressibility="1e-9"/>
     
     <ConstantPermeability
       name="rockPerm"
       permeabilityComponents="{2.0e-16, 2.0e-16, 2.0e-16}"/>       
->>>>>>> 496f5b28
   </Constitutive>
 
   <FieldSpecifications>
     <FieldSpecification
-<<<<<<< HEAD
-=======
       name="referencePorosity"
       initialCondition="1"
       setNames="{ all }"
@@ -140,7 +114,6 @@
       scale="0.05"/>
 
     <FieldSpecification
->>>>>>> 496f5b28
       name="initialPressure"
       initialCondition="1"
       setNames="{ all }"
@@ -166,9 +139,6 @@
   <Outputs>
     <Silo
       name="siloOutput"/>
-      
-    <VTK
-      name="vtkOutput"/>
 
     <Restart
       name="restartOutput"/>
