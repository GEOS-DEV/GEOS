<?xml version="1.0" ?>

<!--# # -->
<Problem>
<<<<<<< HEAD

    <Solvers gravityVector="0.0,0.0,-9.81">

        <SinglePhaseFVM
            name="SinglePhaseFlow"
            logLevel="0"
            discretization="singlePhaseTPFA"
            targetRegions="{Region2, Fracture}"
            fluidNames="{water}"
            solidNames="{rock}">
            <NonlinearSolverParameters
                newtonTol="1.0e-8"
                newtonMaxIter="8"/>
            <LinearSolverParameters
                solverType="gmres"
                krylovTol="1.0e-12"/>
        </SinglePhaseFVM>
        <EmbeddedSurfaceGenerator
            name="SurfaceGenerator"
            solidMaterialNames="{rock}"
            targetRegions="{Region2, Fracture}"
            fractureRegion="Fracture"/>
    </Solvers>

    <Mesh>
        <InternalMesh
            name="mesh1"
            elementTypes="{C3D8}"
            xCoords="{-5, 5}"
            yCoords="{0, 10}"
            zCoords="{0, 1}"
            nx="{10}"
            ny="{10}"
            nz="{1}"
            cellBlockNames="{cb1}" />
    </Mesh>

    <Geometry>
        <Box
            name="left"
            xMin="-0.01, -0.01, -0.01"
            xMax=" 1.01,  1.01, 1.01" />
        <Box
            name="right"
            xMin=" 8.99, -0.01, -0.01"
            xMax="10.01,  1.01, 1.01" />
        <Box
            name="bottom"
            xMin="-0.01, -0.01, -0.01"
            xMax="10.01,  1.11, 1.01" />
        <Box
            name="top"
            xMin="-0.01,  8.99, -0.01"
            xMax="10.01, 10.01, 1.01" />
        <Box
            name="source"
            xMin="-0.01, -0.01, -0.01"
            xMax=" 0.01,  1.01, 1.01" />
            
        <BoundedPlane
            name="FracturePlane"
            normal="1, 0, 0"
            origin="0.5, 4.5, 0.5"
            lengthVector= "0, 1, 0"
            widthVector="0, 0, 1"
            dimensions="{5, 1}"/>
    </Geometry>


    <Events maxTime="50000">
        <SoloEvent
            name="output0"
            target="/Outputs/siloOutput" />
            
        <SoloEvent
            name="preFracture"
            target="/Solvers/SurfaceGenerator" />
            
        <SoloEvent
            name="output1"
            target="/Outputs/siloOutput" />

        <PeriodicEvent
            name="solverApplications"
            forceDt="1e3"
            target="/Solvers/SinglePhaseFlow" />

        <PeriodicEvent
            name="outputs"
            cycleFrequency="1"
            targetExactTimestep="1"
            target="/Outputs/siloOutput" />

        <PeriodicEvent
            name="restarts"
            timeFrequency="25000"
            targetExactTimestep="0"
            target="/Outputs/sidreRestart" />
    </Events>

    <NumericalMethods>
        <FiniteVolume>
            <TwoPointFluxApproximation
                name="singlePhaseTPFA"
                fieldName="pressure"
                coefficientName="permeability" />
        </FiniteVolume>
    </NumericalMethods>

    <ElementRegions>
        <CellElementRegion
            name="Region2"
            cellBlocks="{cb1}"
            materialList="{water, rock}" />

        <EmbeddedSurfaceElementRegion
            name="Fracture"
            materialList="{water}" 
            defaultAperture="1e-3"/>
    </ElementRegions>

    <Constitutive>
        <CompressibleSinglePhaseFluid
            name="water"
            defaultDensity="1000"
            defaultViscosity="0.001"
            referencePressure="0.0"
            referenceDensity="1000"
            compressibility="5e-10"
            referenceViscosity="0.001"
            viscosibility="0.0" />

        <PoreVolumeCompressibleSolid
            name="rock"
            referencePressure="0.0"
            compressibility="1e-9" />
    </Constitutive>

    <FieldSpecifications>
        <FieldSpecification
            name="permx"
            component="0"
            initialCondition="1"
            setNames="{all}"
            objectPath="ElementRegions/Region2/cb1"
            fieldName="permeability"
            scale="5.0e-19" />

        <FieldSpecification
            name="permy"
            component="1"
            initialCondition="1"
            setNames="{all}"
            objectPath="ElementRegions/Region2/cb1"
            fieldName="permeability"
            scale="5.0e-19" />

        <FieldSpecification
            name="permz"
            component="2"
            initialCondition="1"
            setNames="{all}"
            objectPath="ElementRegions/Region2/cb1"
            fieldName="permeability"
            scale="5.0e-19" />

        <FieldSpecification
            name="referencePorosity"
            initialCondition="1"
            setNames="{all}"
            objectPath="ElementRegions/Region2/cb1"
            fieldName="referencePorosity"
            scale="0.01" />

        <FieldSpecification
            name="initialPressure"
            initialCondition="1"
            setNames="{all}"
            objectPath="ElementRegions/Region2/cb1"
            fieldName="pressure"
            scale="0.0" />

        <FieldSpecification
            name="source"
            objectPath="ElementRegions/Fracture"
            fieldName="pressure"
            scale="1.0e7"
            setNames="{source}" />
    </FieldSpecifications>

    <Functions>
    </Functions>

    <Outputs>
        <Silo
            name="siloOutput"
            plotFileRoot="fractureMatrixFlow"
            plotLevel="1" />
        <Restart name="sidreRestart" />
    </Outputs>


=======
  <Solvers
    gravityVector="0.0, 0.0, -9.81">
    <SinglePhaseFVM
      name="SinglePhaseFlow"
      logLevel="0"
      discretization="singlePhaseTPFA"
      targetRegions="{ Region2, Fracture }"
      fluidNames="{ water }"
      solidNames="{ rock }">
      <NonlinearSolverParameters
        newtonTol="1.0e-8"
        newtonMaxIter="8"/>
      <LinearSolverParameters
        solverType="gmres"
        krylovTol="1.0e-12"/>
    </SinglePhaseFVM>

    <EmbeddedSurfaceGenerator
      name="SurfaceGenerator"
      solidMaterialNames="{ rock }"
      targetRegions="{ Region2, Fracture }"
      fractureRegion="Fracture"/>
  </Solvers>

  <Mesh>
    <InternalMesh
      name="mesh1"
      elementTypes="{ C3D8 }"
      xCoords="{ -5, 5 }"
      yCoords="{ 0, 10 }"
      zCoords="{ 0, 1 }"
      nx="{ 10 }"
      ny="{ 10 }"
      nz="{ 1 }"
      cellBlockNames="{ cb1 }"/>
  </Mesh>

  <Geometry>
    <Box
      name="left"
      xMin="-0.01, -0.01, -0.01"
      xMax=" 1.01, 1.01, 1.01"/>

    <Box
      name="right"
      xMin=" 8.99, -0.01, -0.01"
      xMax="10.01, 1.01, 1.01"/>

    <Box
      name="bottom"
      xMin="-0.01, -0.01, -0.01"
      xMax="10.01, 1.11, 1.01"/>

    <Box
      name="top"
      xMin="-0.01, 8.99, -0.01"
      xMax="10.01, 10.01, 1.01"/>

    <Box
      name="source"
      xMin="-0.01, -0.01, -0.01"
      xMax=" 0.01, 1.01, 1.01"/>

    <BoundedPlane
      name="FracturePlane"
      normal="1, 0, 0"
      origin="0.5, 4.5, 0.5"
      lengthVector="0, 1, 0"
      widthVector="0, 0, 1"
      dimensions="{ 5, 1 }"/>
  </Geometry>

  <Events
    maxTime="50000">
    <SoloEvent
      name="output0"
      target="/Outputs/siloOutput"/>

    <SoloEvent
      name="preFracture"
      target="/Solvers/SurfaceGenerator"/>

    <SoloEvent
      name="output1"
      target="/Outputs/siloOutput"/>

    <PeriodicEvent
      name="solverApplications"
      forceDt="1e3"
      target="/Solvers/SinglePhaseFlow"/>

    <PeriodicEvent
      name="outputs"
      cycleFrequency="1"
      targetExactTimestep="1"
      target="/Outputs/siloOutput"/>

    <PeriodicEvent
      name="restarts"
      timeFrequency="25000"
      targetExactTimestep="0"
      target="/Outputs/sidreRestart"/>
  </Events>

  <NumericalMethods>
    <FiniteVolume>
      <TwoPointFluxApproximation
        name="singlePhaseTPFA"
        fieldName="pressure"
        coefficientName="permeability"/>
    </FiniteVolume>
  </NumericalMethods>

  <ElementRegions>
    <CellElementRegion
      name="Region2"
      cellBlocks="{ cb1 }"
      materialList="{ water, rock }"/>

    <EmbeddedSurfaceElementRegion
      name="Fracture"
      materialList="{ water }"/>
  </ElementRegions>

  <Constitutive>
    <CompressibleSinglePhaseFluid
      name="water"
      defaultDensity="1000"
      defaultViscosity="0.001"
      referencePressure="0.0"
      referenceDensity="1000"
      compressibility="5e-10"
      referenceViscosity="0.001"
      viscosibility="0.0"/>

    <PoreVolumeCompressibleSolid
      name="rock"
      referencePressure="0.0"
      compressibility="1e-9"/>
  </Constitutive>

  <FieldSpecifications>
    <FieldSpecification
      name="permx"
      component="0"
      initialCondition="1"
      setNames="{ all }"
      objectPath="ElementRegions/Region2/cb1"
      fieldName="permeability"
      scale="5.0e-19"/>

    <FieldSpecification
      name="permy"
      component="1"
      initialCondition="1"
      setNames="{ all }"
      objectPath="ElementRegions/Region2/cb1"
      fieldName="permeability"
      scale="5.0e-19"/>

    <FieldSpecification
      name="permz"
      component="2"
      initialCondition="1"
      setNames="{ all }"
      objectPath="ElementRegions/Region2/cb1"
      fieldName="permeability"
      scale="5.0e-19"/>

    <FieldSpecification
      name="referencePorosity"
      initialCondition="1"
      setNames="{ all }"
      objectPath="ElementRegions/Region2/cb1"
      fieldName="referencePorosity"
      scale="0.01"/>

    <FieldSpecification
      name="initialPressure"
      initialCondition="1"
      setNames="{ all }"
      objectPath="ElementRegions/Region2/cb1"
      fieldName="pressure"
      scale="0.0"/>

    <FieldSpecification
      name="source"
      objectPath="ElementRegions/Fracture"
      fieldName="pressure"
      scale="1.0e7"
      setNames="{ source }"/>
  </FieldSpecifications>

  <Functions/>

  <Outputs>
    <Silo
      name="siloOutput"
      plotFileRoot="fractureMatrixFlow"
      plotLevel="1"/>

    <Restart
      name="sidreRestart"/>
  </Outputs>
>>>>>>> a56fdcf0
</Problem><|MERGE_RESOLUTION|>--- conflicted
+++ resolved
@@ -1,211 +1,5 @@
 <?xml version="1.0" ?>
-
-<!--# # -->
 <Problem>
-<<<<<<< HEAD
-
-    <Solvers gravityVector="0.0,0.0,-9.81">
-
-        <SinglePhaseFVM
-            name="SinglePhaseFlow"
-            logLevel="0"
-            discretization="singlePhaseTPFA"
-            targetRegions="{Region2, Fracture}"
-            fluidNames="{water}"
-            solidNames="{rock}">
-            <NonlinearSolverParameters
-                newtonTol="1.0e-8"
-                newtonMaxIter="8"/>
-            <LinearSolverParameters
-                solverType="gmres"
-                krylovTol="1.0e-12"/>
-        </SinglePhaseFVM>
-        <EmbeddedSurfaceGenerator
-            name="SurfaceGenerator"
-            solidMaterialNames="{rock}"
-            targetRegions="{Region2, Fracture}"
-            fractureRegion="Fracture"/>
-    </Solvers>
-
-    <Mesh>
-        <InternalMesh
-            name="mesh1"
-            elementTypes="{C3D8}"
-            xCoords="{-5, 5}"
-            yCoords="{0, 10}"
-            zCoords="{0, 1}"
-            nx="{10}"
-            ny="{10}"
-            nz="{1}"
-            cellBlockNames="{cb1}" />
-    </Mesh>
-
-    <Geometry>
-        <Box
-            name="left"
-            xMin="-0.01, -0.01, -0.01"
-            xMax=" 1.01,  1.01, 1.01" />
-        <Box
-            name="right"
-            xMin=" 8.99, -0.01, -0.01"
-            xMax="10.01,  1.01, 1.01" />
-        <Box
-            name="bottom"
-            xMin="-0.01, -0.01, -0.01"
-            xMax="10.01,  1.11, 1.01" />
-        <Box
-            name="top"
-            xMin="-0.01,  8.99, -0.01"
-            xMax="10.01, 10.01, 1.01" />
-        <Box
-            name="source"
-            xMin="-0.01, -0.01, -0.01"
-            xMax=" 0.01,  1.01, 1.01" />
-            
-        <BoundedPlane
-            name="FracturePlane"
-            normal="1, 0, 0"
-            origin="0.5, 4.5, 0.5"
-            lengthVector= "0, 1, 0"
-            widthVector="0, 0, 1"
-            dimensions="{5, 1}"/>
-    </Geometry>
-
-
-    <Events maxTime="50000">
-        <SoloEvent
-            name="output0"
-            target="/Outputs/siloOutput" />
-            
-        <SoloEvent
-            name="preFracture"
-            target="/Solvers/SurfaceGenerator" />
-            
-        <SoloEvent
-            name="output1"
-            target="/Outputs/siloOutput" />
-
-        <PeriodicEvent
-            name="solverApplications"
-            forceDt="1e3"
-            target="/Solvers/SinglePhaseFlow" />
-
-        <PeriodicEvent
-            name="outputs"
-            cycleFrequency="1"
-            targetExactTimestep="1"
-            target="/Outputs/siloOutput" />
-
-        <PeriodicEvent
-            name="restarts"
-            timeFrequency="25000"
-            targetExactTimestep="0"
-            target="/Outputs/sidreRestart" />
-    </Events>
-
-    <NumericalMethods>
-        <FiniteVolume>
-            <TwoPointFluxApproximation
-                name="singlePhaseTPFA"
-                fieldName="pressure"
-                coefficientName="permeability" />
-        </FiniteVolume>
-    </NumericalMethods>
-
-    <ElementRegions>
-        <CellElementRegion
-            name="Region2"
-            cellBlocks="{cb1}"
-            materialList="{water, rock}" />
-
-        <EmbeddedSurfaceElementRegion
-            name="Fracture"
-            materialList="{water}" 
-            defaultAperture="1e-3"/>
-    </ElementRegions>
-
-    <Constitutive>
-        <CompressibleSinglePhaseFluid
-            name="water"
-            defaultDensity="1000"
-            defaultViscosity="0.001"
-            referencePressure="0.0"
-            referenceDensity="1000"
-            compressibility="5e-10"
-            referenceViscosity="0.001"
-            viscosibility="0.0" />
-
-        <PoreVolumeCompressibleSolid
-            name="rock"
-            referencePressure="0.0"
-            compressibility="1e-9" />
-    </Constitutive>
-
-    <FieldSpecifications>
-        <FieldSpecification
-            name="permx"
-            component="0"
-            initialCondition="1"
-            setNames="{all}"
-            objectPath="ElementRegions/Region2/cb1"
-            fieldName="permeability"
-            scale="5.0e-19" />
-
-        <FieldSpecification
-            name="permy"
-            component="1"
-            initialCondition="1"
-            setNames="{all}"
-            objectPath="ElementRegions/Region2/cb1"
-            fieldName="permeability"
-            scale="5.0e-19" />
-
-        <FieldSpecification
-            name="permz"
-            component="2"
-            initialCondition="1"
-            setNames="{all}"
-            objectPath="ElementRegions/Region2/cb1"
-            fieldName="permeability"
-            scale="5.0e-19" />
-
-        <FieldSpecification
-            name="referencePorosity"
-            initialCondition="1"
-            setNames="{all}"
-            objectPath="ElementRegions/Region2/cb1"
-            fieldName="referencePorosity"
-            scale="0.01" />
-
-        <FieldSpecification
-            name="initialPressure"
-            initialCondition="1"
-            setNames="{all}"
-            objectPath="ElementRegions/Region2/cb1"
-            fieldName="pressure"
-            scale="0.0" />
-
-        <FieldSpecification
-            name="source"
-            objectPath="ElementRegions/Fracture"
-            fieldName="pressure"
-            scale="1.0e7"
-            setNames="{source}" />
-    </FieldSpecifications>
-
-    <Functions>
-    </Functions>
-
-    <Outputs>
-        <Silo
-            name="siloOutput"
-            plotFileRoot="fractureMatrixFlow"
-            plotLevel="1" />
-        <Restart name="sidreRestart" />
-    </Outputs>
-
-
-=======
   <Solvers
     gravityVector="0.0, 0.0, -9.81">
     <SinglePhaseFVM
@@ -410,5 +204,4 @@
     <Restart
       name="sidreRestart"/>
   </Outputs>
->>>>>>> a56fdcf0
 </Problem>