
<Problem>

  <Solvers
    gravityVector="0.0, 0.0, -9.81">

<<<<<<< HEAD
    <SinglePhaseReservoir name="reservoirSystem"
                          flowSolverName="singlePhaseFlow"
                          wellSolverName="singlePhaseWell"
                          verboseLevel="1"
                          targetRegions="{Region1,wellRegion1,wellRegion2}">
      <SystemSolverParameters maxIterNewton="40"
                              useDirectSolver="1"
                              verbosityFlag="0"/>
    </SinglePhaseReservoir>
=======
    <Reservoir name="reservoirSystem"
               flowSolverName="singlePhaseFlow"
               wellSolverName="singlePhaseWell"
               logLevel="1"
               targetRegions="{Region1,wellRegion1,wellRegion2}">
      <SystemSolverParameters maxIterNewton="40"
                              useDirectSolver="1"
                              logLevel="0"/>
    </Reservoir>
>>>>>>> 69d82d57
  
    <SinglePhaseFlow name="singlePhaseFlow"
                     logLevel="1"
                     gravityFlag="1"
                     discretization="singlePhaseTPFA"
                     fluidName="water"
                     solidName="rock"
                     targetRegions="{Region1}">
    </SinglePhaseFlow>

    <SinglePhaseWell name="singlePhaseWell"
                     logLevel="1"
                     gravityFlag="1"
                     wellFluidName="water"
                     targetRegions="{wellRegion1,wellRegion2}">
        <WellControls name="wellControls1"
                      type="producer"
                      control="BHP"
                      targetBHP="5e5"
                      targetRate="1e-1"
                      referenceDepth="0.5"/>
        <WellControls name="wellControls2"
                      type="injector"
                      control="liquidRate" 
                      targetBHP="1e8"
                      targetRate="1e-3" 
                      referenceDepth="0.5"/>
    </SinglePhaseWell>

  </Solvers>
  
  <Mesh>
    <InternalMesh name="mesh1"
                  elementTypes="{C3D8}" 
                  xCoords="{0, 5}"
                  yCoords="{0, 1}"
                  zCoords="{0, 1}"
                  nx="{5}"
                  ny="{1}"
                  nz="{1}"
                  cellBlockNames="{cb1}"/>

    <InternalWell name="well_producer1"
                  wellRegionName="wellRegion1"
                  wellControlsName="wellControls1"
                  meshName="mesh1"
                  polylineNodeCoords="{ {4.5, 0, 20  }, 
                                        {4.5, 0, 15  },
                                        {4.5, 0, 10  },
                                        {4.5, 0,  0.5},
                                        {3.5, 0,  0.5} }"
                  polylineSegmentConn="{ {0, 1},
                                         {1, 2},
                                         {2, 3},
                                         {3, 4} }"
                  crossSectionArea="0.3"
                  numElementsPerSegment="2">
        <Perforation name="producer1_perf1"
                     distanceFromHead="19.4"
                     transmissibility="1e-12"/> 
        <Perforation name="producer1_perf2"
                     distanceFromHead="20.3"
                     transmissibility="1e-12"/> 
    </InternalWell> 

    <InternalWell name="well_injector1"
                  wellRegionName="wellRegion2"
                  wellControlsName="wellControls2"
                  meshName="mesh1"
                  polylineNodeCoords="{ {0.5, 0, 20  }, 
                                        {0.5, 0, 15  },
                                        {0.5, 0, 10  },
                                        {0.5, 0,  0.5},
                                        {1.5, 0,  0.5} }"
                  polylineSegmentConn="{ {0, 1},
                                         {1, 2},
                                         {2, 3},
                                         {3, 4} }"
                  crossSectionArea="0.3"
                  numElementsPerSegment="3">
        <Perforation name="injector1_perf1"
                     distanceFromHead="19.52"
                     transmissibility="1e-12"/> 
        <Perforation name="injector1_perf2"
                     distanceFromHead="20.45"
                     transmissibility="1e-12"/> 
    </InternalWell> 
  </Mesh>


  <Events maxTime="1e6">
    <PeriodicEvent name="solverApplications"
                   forceDt="1e5"
                   target="/Solvers/reservoirSystem" />

    <PeriodicEvent name="outputs"
                   timeFrequency="1e5"
                   targetExactTimestep="1"
                   target="/Outputs/siloOutput" />

    <PeriodicEvent name="restarts"
                   timeFrequency="5e5"
                   targetExactTimestep="0"
                   target="/Outputs/restartOutput"/>

  </Events>

  <NumericalMethods>
    <FiniteVolume>
      <TwoPointFluxApproximation name="singlePhaseTPFA"
                                 fieldName="pressure"
                                 coefficientName="permeability"/>
    </FiniteVolume>
  </NumericalMethods>

  <ElementRegions>
    <CellElementRegion name="Region1"
                   cellBlocks="{cb1}"
                   materialList="{water, rock}"/>

    <WellElementRegion name="wellRegion1"
                       materialList="{water}"/> 
   <WellElementRegion name="wellRegion2"
                       materialList="{water}"/> 

  </ElementRegions>

  <Constitutive>
    <CompressibleSinglePhaseFluid name="water"
                                  defaultDensity="1000"
                                  defaultViscosity="0.001"
                                  referencePressure="0.0"
                                  referenceDensity="1000"
                                  compressibility="5e-9"
                                  referenceViscosity="0.005"
                                  viscosibility="0.0"/>

    <PoreVolumeCompressibleSolid name="rock"
                                 referencePressure="0.0"
                                 compressibility="1e-9"/>
  </Constitutive>

 
  <FieldSpecifications>
    <FieldSpecification name="permx"
                        component="0"
                        initialCondition="1"  
                        setNames="{all}"
                        objectPath="ElementRegions/Region1/cb1"
                        fieldName="permeability"
                        scale="2.0e-16"/>

    <FieldSpecification name="permy"
                        component="1"
                        initialCondition="1"
                        setNames="{all}"
                        objectPath="ElementRegions/Region1/cb1"
                        fieldName="permeability"
                        scale="2.0e-16"/>

    <FieldSpecification name="permz"
                        component="2"
                        initialCondition="1"
                        setNames="{all}"
                        objectPath="ElementRegions/Region1/cb1"
                        fieldName="permeability"
                        scale="2.0e-16"/>

    <FieldSpecification name="referencePorosity"
                        initialCondition="1"
                        setNames="{all}"
                        objectPath="ElementRegions/Region1/cb1"
                        fieldName="referencePorosity"
                        scale="0.05"/>

    <FieldSpecification name="initialPressure"
                        initialCondition="1"
                        setNames="{all}"
                        objectPath="ElementRegions/Region1/cb1"
                        fieldName="pressure"
                        scale="5e6"/>
  </FieldSpecifications>
    
  <Functions>
    <TableFunction     name="timeFunction"         inputVarNames="{time}" coordinates="{1.0, 2.0, 6e4}" values="{1.0, 2.0, 2.0}" />
  </Functions>

  <Partition>
    <SpatialPartition xPar="1" yPar="1" zPar="1"/>
  </Partition> 

  <Outputs>
      <Silo name="siloOutput"/>
      <Restart name="restartOutput"/>
  </Outputs>

</Problem><|MERGE_RESOLUTION|>--- conflicted
+++ resolved
@@ -4,30 +4,17 @@
   <Solvers
     gravityVector="0.0, 0.0, -9.81">
 
-<<<<<<< HEAD
     <SinglePhaseReservoir name="reservoirSystem"
                           flowSolverName="singlePhaseFlow"
                           wellSolverName="singlePhaseWell"
-                          verboseLevel="1"
+                          logLevel="1"
                           targetRegions="{Region1,wellRegion1,wellRegion2}">
       <SystemSolverParameters maxIterNewton="40"
-                              useDirectSolver="1"
-                              verbosityFlag="0"/>
+                              useDirectSolver="1"/>
     </SinglePhaseReservoir>
-=======
-    <Reservoir name="reservoirSystem"
-               flowSolverName="singlePhaseFlow"
-               wellSolverName="singlePhaseWell"
-               logLevel="1"
-               targetRegions="{Region1,wellRegion1,wellRegion2}">
-      <SystemSolverParameters maxIterNewton="40"
-                              useDirectSolver="1"
-                              logLevel="0"/>
-    </Reservoir>
->>>>>>> 69d82d57
   
     <SinglePhaseFlow name="singlePhaseFlow"
-                     logLevel="1"
+                     logLevel="0"
                      gravityFlag="1"
                      discretization="singlePhaseTPFA"
                      fluidName="water"
