
<Problem>

  <Solvers
    gravityVector="0.0, 0.0, -9.81">

<<<<<<< HEAD
    <SinglePhaseReservoir name="reservoirSystem"
                          flowSolverName="SinglePhaseFlow"
                          wellSolverName="SinglePhaseWell"
                          verboseLevel="1"
                          targetRegions="{Channel,wellRegion1,wellRegion2}">
      <SystemSolverParameters maxIterNewton="40"
                              useDirectSolver="1"
                              verbosityFlag="0"/>
    </SinglePhaseReservoir>
=======
    <Reservoir name="reservoirSystem"
               flowSolverName="SinglePhaseFlow"
               wellSolverName="SinglePhaseWell"
               logLevel="1"
               targetRegions="{Channel,wellRegion1,wellRegion2}">
      <SystemSolverParameters maxIterNewton="40"
                              useDirectSolver="1"
                              logLevel="0"/>
    </Reservoir>
>>>>>>> 69d82d57
  
    <SinglePhaseFlow name="SinglePhaseFlow"
                     logLevel="0"
                     gravityFlag="1"
                     discretization="singlePhaseTPFA"
                     fluidName="water"
                     solidName="rock"
                     targetRegions="{Channel}">
    </SinglePhaseFlow>

    <SinglePhaseWell name="SinglePhaseWell"
                     logLevel="1"
                     gravityFlag="1"
                     wellFluidName="water"
                     targetRegions="{wellRegion1,wellRegion2}">
        <WellControls name="wellControls1"
                      type="producer"
                      control="BHP"
                      targetBHP="5e5"
                      targetRate="1e-1"
                      referenceDepth="0.5"/>
        <WellControls name="wellControls2"
                      type="injector"
                      control="liquidRate"
                      targetBHP="1e7"
                      targetRate="1e-3"
                      referenceDepth="0.5"/>
    </SinglePhaseWell>

  </Solvers>
  
  <Mesh>
    <InternalMesh name="mesh1"
                  elementTypes="{C3D8}" 
                  xCoords="{0, 5, 10}"
                  yCoords="{0, 5, 10}"
                  zCoords="{0, 2.5, 5, 7.5, 10}"
                  nx="{5, 5}"
                  ny="{5, 5}"
                  nz="{3, 3, 3, 3}"
                  cellBlockNames="{b00,b01,b02,b03,b04,b05,b06,b07,b08,b09,b10,b11,b12,b13,b14,b15}"/>

    <InternalWell name="well_producer1"
                  wellRegionName="wellRegion1"
                  wellControlsName="wellControls1"
                  meshName="mesh1"
                  polylineNodeCoords="{ {9.5,  0.5, 12  }, 
                                        {9.5,  0.5, 0.05 } }"
                  polylineSegmentConn="{ {0, 1} }"
                  crossSectionArea="0.3"
                  numElementsPerSegment="20">
        <Perforation name="producer1_perf1"
                     distanceFromHead="11.95"
                     transmissibility="1e-12"/> 
    </InternalWell> 

    <InternalWell name="well_injector1"
                  wellRegionName="wellRegion2"
                  wellControlsName="wellControls2"
                  meshName="mesh1"
                  polylineNodeCoords="{ {9.5, 0.2, 12  }, 
                                        {9.5, 0.2, 9.5 } }"
                  polylineSegmentConn="{ {0, 1} }"
                  crossSectionArea="0.3"
                  numElementsPerSegment="30">
        <Perforation name="injector1_perf1"
                     distanceFromHead="2.45"
                     transmissibility="1e-12"/> 
    </InternalWell> 


  </Mesh>

  <Events maxTime="5e4">

    <PeriodicEvent name="outputs"
                   timeFrequency="5e3"
                   targetExactTimestep="1"
                   target="/Outputs/siloOutput" />

    <PeriodicEvent name="solverApplications"
                   forceDt="5e3"
                   target="/Solvers/reservoirSystem" />

    <PeriodicEvent name="restarts"
                   timeFrequency="2.5e4"
                   targetExactTimestep="0"
                   target="/Outputs/restartOutput"/>
  </Events>

  <ElementRegions>
    <CellElementRegion name="Channel"
                   cellBlocks="{b08,b00,b01,b05,b06,b14,b15,b11}"
                   materialList="{water, rock}"/>
    <CellElementRegion name="Barrier"
                   cellBlocks="{b04,b12,b13,b09,b10,b02,b03,b07}"
                   materialList="{}"/>
    <WellElementRegion name="wellRegion1"
                       materialList="{water}"/> 
    <WellElementRegion name="wellRegion2"
                       materialList="{water}"/> 
  </ElementRegions>

  <NumericalMethods>
    <FiniteVolume>
      <TwoPointFluxApproximation name="singlePhaseTPFA"
                                 fieldName="pressure"
                                 boundaryFieldName="facePressure"
                                 targetRegions="{Channel}"
                                 coefficientName="permeability"/>
    </FiniteVolume>
  </NumericalMethods>

  <Constitutive>
    <CompressibleSinglePhaseFluid name="water"
                                  defaultDensity="1000"
                                  defaultViscosity="0.001"
                                  referencePressure="0.0"
                                  referenceDensity="1000"
                                  compressibility="5e-10"
                                  referenceViscosity="0.001"
                                  viscosibility="0.0"/>

    <PoreVolumeCompressibleSolid name="rock"
                                 referencePressure="0.0"
                                 compressibility="1e-9"/>
  </Constitutive>

  <FieldSpecifications>
    <FieldSpecification name="permx_channel"
                        component="0"
                        initialCondition="1"
                        setNames="{all}"
                        objectPath="ElementRegions/Channel"
                        fieldName="permeability"
                        scale="2.0e-16"/>

    <FieldSpecification name="permy_channel"
                        component="1"
                        initialCondition="1"
                        setNames="{all}"
                        objectPath="ElementRegions/Channel"
                        fieldName="permeability"
                        scale="2.0e-16"/>

    <FieldSpecification name="permz_channel"
                        component="2"
                        initialCondition="1"
                        setNames="{all}"
                        objectPath="ElementRegions/Channel"
                        fieldName="permeability"
                        scale="2.0e-16"/>

    <FieldSpecification name="porosity_channel"
                        initialCondition="1"
                        setNames="{all}"
                        objectPath="ElementRegions/Channel"
                        fieldName="referencePorosity"
                        scale="0.1"/>

    <FieldSpecification name="initialPressure_channel"
                        initialCondition="1"
                        setNames="{all}"
                        objectPath="ElementRegions/Channel"
                        fieldName="pressure"
                        scale="1e6"/>
  </FieldSpecifications>

  <Outputs>
    <Silo name="siloOutput"/>
    <Restart name="restartOutput"/>
  </Outputs>
</Problem><|MERGE_RESOLUTION|>--- conflicted
+++ resolved
@@ -4,27 +4,13 @@
   <Solvers
     gravityVector="0.0, 0.0, -9.81">
 
-<<<<<<< HEAD
     <SinglePhaseReservoir name="reservoirSystem"
                           flowSolverName="SinglePhaseFlow"
                           wellSolverName="SinglePhaseWell"
-                          verboseLevel="1"
                           targetRegions="{Channel,wellRegion1,wellRegion2}">
       <SystemSolverParameters maxIterNewton="40"
-                              useDirectSolver="1"
-                              verbosityFlag="0"/>
+                              useDirectSolver="1"/>
     </SinglePhaseReservoir>
-=======
-    <Reservoir name="reservoirSystem"
-               flowSolverName="SinglePhaseFlow"
-               wellSolverName="SinglePhaseWell"
-               logLevel="1"
-               targetRegions="{Channel,wellRegion1,wellRegion2}">
-      <SystemSolverParameters maxIterNewton="40"
-                              useDirectSolver="1"
-                              logLevel="0"/>
-    </Reservoir>
->>>>>>> 69d82d57
   
     <SinglePhaseFlow name="SinglePhaseFlow"
                      logLevel="0"
