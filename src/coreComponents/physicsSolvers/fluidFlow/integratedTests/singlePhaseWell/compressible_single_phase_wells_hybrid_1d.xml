
<Problem>

  <Solvers>

    <Reservoir name="reservoirSystem"
               flowSolverName="singlePhaseFlow"
               wellSolverName="singlePhaseWell"
               logLevel="1"
               targetRegions="{Region1,wellRegion1,wellRegion2}">
      <NonlinearSolverParameters lineSearchAction="0"
                                 newtonMaxIter="40"/>
      <SystemSolverParameters useDirectSolver="1"
                              logLevel="0"/>
    </Reservoir>
  
    <SinglePhaseHybridFVM name="singlePhaseFlow"
                     logLevel="1"
                     discretization="singlePhaseTPFA"
                     fluidName="water"
                     solidName="rock"
                     targetRegions="{Region1}">
    </SinglePhaseHybridFVM>

    <SinglePhaseWell name="singlePhaseWell"
                     logLevel="1"
                     wellFluidName="water"
                     targetRegions="{wellRegion1,wellRegion2}">
        <WellControls name="wellControls1"
                      type="producer"
                      control="BHP"
                      targetBHP="5e5"
                      targetRate="1e-1"/>
        <WellControls name="wellControls2"
                      type="injector"
                      control="liquidRate" 
                      targetBHP="1e8"
                      targetRate="1e-3"/>
    </SinglePhaseWell>

  </Solvers>
  
  <Mesh>
    <InternalMesh name="mesh1"
                  elementTypes="{C3D8}" 
                  xCoords="{0, 5}"
                  yCoords="{0, 1}"
                  zCoords="{0, 1}"
                  nx="{5}"
                  ny="{1}"
                  nz="{1}"
                  cellBlockNames="{cb1}"/>

    <InternalWell name="well_producer1"
                  wellRegionName="wellRegion1"
                  wellControlsName="wellControls1"
                  meshName="mesh1"
                  polylineNodeCoords="{ {4.5, 0, 20  }, 
                                        {4.5, 0, 15  },
                                        {4.5, 0, 10  },
                                        {4.5, 0,  0.5},
                                        {3.5, 0,  0.5} }"
                  polylineSegmentConn="{ {0, 1},
                                         {1, 2},
                                         {2, 3},
                                         {3, 4} }"
<<<<<<< HEAD
                  radius="0.05"
                  numElementsPerSegment="2">
        <Perforation name="producer1_perf1"
                     distanceFromHead="19.4"
                     wellTransmissibility="1e-12"/> 
        <Perforation name="producer1_perf2"
                     distanceFromHead="20.3"
                     wellTransmissibility="1e-12"/> 
=======
                  crossSectionArea="0.1"
                  numElementsPerSegment="2">
        <Perforation name="producer1_perf1"
                     distanceFromHead="19.4"
                     transmissibility="1.2e-14"/> 
        <Perforation name="producer1_perf2"
                     distanceFromHead="20.3"
                     transmissibility="1.2e-14"/> 
>>>>>>> 7144ba31
    </InternalWell> 

    <InternalWell name="well_injector1"
                  wellRegionName="wellRegion2"
                  wellControlsName="wellControls2"
                  meshName="mesh1"
                  polylineNodeCoords="{ {0.5, 0, 20  }, 
                                        {0.5, 0, 15  },
                                        {0.5, 0, 10  },
                                        {0.5, 0,  0.5},
                                        {1.5, 0,  0.5} }"
                  polylineSegmentConn="{ {0, 1},
                                         {1, 2},
                                         {2, 3},
                                         {3, 4} }"
<<<<<<< HEAD
                  radius="0.05"
                  numElementsPerSegment="3">
        <Perforation name="injector1_perf1"
                     distanceFromHead="19.52"
                     wellTransmissibility="1e-12"/> 
        <Perforation name="injector1_perf2"
                     distanceFromHead="20.45"
                     wellTransmissibility="1e-12"/> 
=======
                  crossSectionArea="0.1"
                  numElementsPerSegment="3">
        <Perforation name="injector1_perf1"
                     distanceFromHead="19.52"
                     transmissibility="1.2e-14"/> 
        <Perforation name="injector1_perf2"
                     distanceFromHead="20.45"
                     transmissibility="1.2e-14"/> 
>>>>>>> 7144ba31
    </InternalWell> 
  </Mesh>


  <Events maxTime="1e5">
    <PeriodicEvent name="solverApplications"
                   forceDt="1e4"
                   target="/Solvers/reservoirSystem" />

    <PeriodicEvent name="outputs"
                   timeFrequency="1e4"
                   targetExactTimestep="1"
                   target="/Outputs/siloOutput" />

    <PeriodicEvent name="restarts"
                   timeFrequency="5e4"
                   targetExactTimestep="0"
                   target="/Outputs/restartOutput"/>

  </Events>

  <NumericalMethods>
    <FiniteVolume>
      <TwoPointFluxApproximation name="singlePhaseTPFA"
                                 fieldName="pressure"
                                 coefficientName="permeability"/>
    </FiniteVolume>
  </NumericalMethods>

  <ElementRegions>
    <CellElementRegion name="Region1"
                   cellBlocks="{cb1}"
                   materialList="{water, rock}"/>

    <WellElementRegion name="wellRegion1"
                       materialList="{water}"/> 
   <WellElementRegion name="wellRegion2"
                      materialList="{water}"/> 

  </ElementRegions>

  <Constitutive>
    <CompressibleSinglePhaseFluid name="water"
                                  defaultDensity="1000"
                                  defaultViscosity="0.001"
                                  referencePressure="0.0"
                                  referenceDensity="1000"
                                  compressibility="5e-9"
                                  referenceViscosity="0.005"
                                  viscosibility="0.0"/>

    <PoreVolumeCompressibleSolid name="rock"
                                 referencePressure="0.0"
                                 compressibility="1e-9"/>
  </Constitutive>

 
  <FieldSpecifications>
    <FieldSpecification name="permx"
                        component="0"
                        initialCondition="1"  
                        setNames="{all}"
                        objectPath="ElementRegions/Region1/cb1"
                        fieldName="permeability"
                        scale="2.0e-16"/>

    <FieldSpecification name="permy"
                        component="1"
                        initialCondition="1"
                        setNames="{all}"
                        objectPath="ElementRegions/Region1/cb1"
                        fieldName="permeability"
                        scale="2.0e-16"/>

    <FieldSpecification name="permz"
                        component="2"
                        initialCondition="1"
                        setNames="{all}"
                        objectPath="ElementRegions/Region1/cb1"
                        fieldName="permeability"
                        scale="2.0e-16"/>

    <FieldSpecification name="referencePorosity"
                        initialCondition="1"
                        setNames="{all}"
                        objectPath="ElementRegions/Region1/cb1"
                        fieldName="referencePorosity"
                        scale="0.05"/>

    <FieldSpecification name="initialPressure"
                        initialCondition="1"
                        setNames="{all}"
                        objectPath="ElementRegions/Region1/cb1"
                        fieldName="pressure"
                        scale="5e6"/>
  </FieldSpecifications>
    
  <Functions>
    <TableFunction     name="timeFunction"         inputVarNames="{time}" coordinates="{1.0, 2.0, 6e4}" values="{1.0, 2.0, 2.0}" />
  </Functions>

  <Outputs>
      <Silo name="siloOutput"/>
      <Restart name="restartOutput"/>
  </Outputs>

</Problem><|MERGE_RESOLUTION|>--- conflicted
+++ resolved
@@ -64,25 +64,14 @@
                                          {1, 2},
                                          {2, 3},
                                          {3, 4} }"
-<<<<<<< HEAD
-                  radius="0.05"
+                  radius="0.1"
                   numElementsPerSegment="2">
         <Perforation name="producer1_perf1"
                      distanceFromHead="19.4"
-                     wellTransmissibility="1e-12"/> 
+                     transmissibility="1.2e-14"/> 
         <Perforation name="producer1_perf2"
                      distanceFromHead="20.3"
-                     wellTransmissibility="1e-12"/> 
-=======
-                  crossSectionArea="0.1"
-                  numElementsPerSegment="2">
-        <Perforation name="producer1_perf1"
-                     distanceFromHead="19.4"
-                     transmissibility="1.2e-14"/> 
-        <Perforation name="producer1_perf2"
-                     distanceFromHead="20.3"
-                     transmissibility="1.2e-14"/> 
->>>>>>> 7144ba31
+                     transmissibility="1.2e-14"/> 
     </InternalWell> 
 
     <InternalWell name="well_injector1"
@@ -98,25 +87,14 @@
                                          {1, 2},
                                          {2, 3},
                                          {3, 4} }"
-<<<<<<< HEAD
-                  radius="0.05"
+                  radius="0.1"
                   numElementsPerSegment="3">
         <Perforation name="injector1_perf1"
                      distanceFromHead="19.52"
-                     wellTransmissibility="1e-12"/> 
+                     transmissibility="1.2e-14"/> 
         <Perforation name="injector1_perf2"
                      distanceFromHead="20.45"
-                     wellTransmissibility="1e-12"/> 
-=======
-                  crossSectionArea="0.1"
-                  numElementsPerSegment="3">
-        <Perforation name="injector1_perf1"
-                     distanceFromHead="19.52"
-                     transmissibility="1.2e-14"/> 
-        <Perforation name="injector1_perf2"
-                     distanceFromHead="20.45"
-                     transmissibility="1.2e-14"/> 
->>>>>>> 7144ba31
+                     transmissibility="1.2e-14"/> 
     </InternalWell> 
   </Mesh>
 
