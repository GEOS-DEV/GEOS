--- conflicted
+++ resolved
@@ -69,19 +69,14 @@
    */
   virtual ~SinglePhaseBase() override = default;
 
-<<<<<<< HEAD
-  virtual void
-  RegisterDataOnMesh( Group * const MeshBodies ) override;
-=======
   virtual void RegisterDataOnMesh( Group * const MeshBodies ) override;
 
-  virtual void SetupSystem( DomainPartition * const domain,
+  virtual void SetupSystem( DomainPartition & domain,
                             DofManager & dofManager,
-                            ParallelMatrix & matrix,
-                            ParallelVector & rhs,
-                            ParallelVector & solution,
+                            CRSMatrix< real64, globalIndex > & localMatrix,
+                            array1d< real64 > & localRhs,
+                            array1d< real64 > & localSolution,
                             bool const setSparsity = true ) override;
->>>>>>> f7bbc044
 
   virtual real64
   SolverStep( real64 const & time_n,
