/*
 * ------------------------------------------------------------------------------------------------------------
 * SPDX-License-Identifier: LGPL-2.1-only
 *
 * Copyright (c) 2018-2020 Lawrence Livermore National Security LLC
 * Copyright (c) 2018-2020 The Board of Trustees of the Leland Stanford Junior University
 * Copyright (c) 2018-2020 TotalEnergies
 * Copyright (c) 2019-     GEOSX Contributors
 * All rights reserved
 *
 * See top level LICENSE, COPYRIGHT, CONTRIBUTORS, NOTICE, and ACKNOWLEDGEMENTS files for details.
 * ------------------------------------------------------------------------------------------------------------
 */

/**
 * @file SinglePhaseBase.hpp
 */

#ifndef GEOSX_PHYSICSSOLVERS_FLUIDFLOW_SINGLEPHASEBASE_HPP_
#define GEOSX_PHYSICSSOLVERS_FLUIDFLOW_SINGLEPHASEBASE_HPP_

#include "physicsSolvers/fluidFlow/FlowSolverBase.hpp"
#include "physicsSolvers/fluidFlow/SinglePhaseBaseKernels.hpp"

namespace geosx
{

namespace constitutive
{

class ConstitutiveBase;

}

/**
 * @class SinglePhaseBase
 *
 * base class to perform a single phase finite volume solve.
 */
class SinglePhaseBase : public FlowSolverBase
{
public:
  /**
   * @brief main constructor for Group Objects
   * @param name the name of this instantiation of Group in the repository
   * @param parent the parent group of this instantiation of Group
   */
  SinglePhaseBase( const string & name,
                   Group * const parent );


  /// deleted default constructor
  SinglePhaseBase() = delete;

  /// deleted copy constructor
  SinglePhaseBase( SinglePhaseBase const & ) = delete;

  /// default move constructor
  SinglePhaseBase( SinglePhaseBase && ) = default;

  /// deleted assignment operator
  SinglePhaseBase & operator=( SinglePhaseBase const & ) = delete;

  /// deleted move operator
  SinglePhaseBase & operator=( SinglePhaseBase && ) = delete;

  /**
   * @brief default destructor
   */
  virtual ~SinglePhaseBase() override = default;

  virtual void registerDataOnMesh( Group & meshBodies ) override;

  virtual void setupSystem( DomainPartition & domain,
                            DofManager & dofManager,
                            CRSMatrix< real64, globalIndex > & localMatrix,
                            ParallelVector & rhs,
                            ParallelVector & solution,
                            bool const setSparsity = true ) override;

  virtual real64
  solverStep( real64 const & time_n,
              real64 const & dt,
              integer const cycleNumber,
              DomainPartition & domain ) override;

  /**
   * @defgroup Solver Interface Functions
   *
   * These functions provide the primary interface that is required for derived classes
   */
  ///@{

  virtual void
  implicitStepSetup( real64 const & time_n,
                     real64 const & dt,
                     DomainPartition & domain ) override;

  virtual void
  assembleSystem( real64 const time_n,
                  real64 const dt,
                  DomainPartition & domain,
                  DofManager const & dofManager,
                  CRSMatrixView< real64, globalIndex const > const & localMatrix,
                  arrayView1d< real64 > const & localRhs ) override;

  virtual void
  applyBoundaryConditions( real64 const time_n,
                           real64 const dt,
                           DomainPartition & domain,
                           DofManager const & dofManager,
                           CRSMatrixView< real64, globalIndex const > const & localMatrix,
                           arrayView1d< real64 > const & localRhs ) override;

  virtual void
  solveSystem( DofManager const & dofManager,
               ParallelMatrix & matrix,
               ParallelVector & rhs,
               ParallelVector & solution ) override;

  virtual void
  resetStateToBeginningOfStep( DomainPartition & domain ) override;

  virtual void
  implicitStepComplete( real64 const & time,
                        real64 const & dt,
                        DomainPartition & domain ) override;

  template< typename POLICY >
  void accumulationLaunch( CellElementSubRegion const & subRegion,
                           DofManager const & dofManager,
                           CRSMatrixView< real64, globalIndex const > const & localMatrix,
                           arrayView1d< real64 > const & localRhs );

  template< typename POLICY >
  void accumulationLaunch( SurfaceElementSubRegion const & subRegion,
                           DofManager const & dofManager,
                           CRSMatrixView< real64, globalIndex const > const & localMatrix,
                           arrayView1d< real64 > const & localRhs );


  ///@}

  /**
   * @brief assembles the accumulation terms for all cells
   * @param time_n previous time value
   * @param dt time step
   * @param domain the physical domain object
   * @param dofManager degree-of-freedom manager associated with the linear system
   * @param localMatrix the system matrix
   * @param localRhs the system right-hand side vector
   */
  template< typename POLICY >
  void assembleAccumulationTerms( DomainPartition & domain,
                                  DofManager const & dofManager,
                                  CRSMatrixView< real64, globalIndex const > const & localMatrix,
                                  arrayView1d< real64 > const & localRhs );

  /**
   * @brief assembles the flux terms for all cells
   * @param time_n previous time value
   * @param dt time step
   * @param domain the physical domain object
   * @param dofManager degree-of-freedom manager associated with the linear system
   * @param localMatrix the system matrix
   * @param localRhs the system right-hand side vector
   */
  virtual void
  assembleFluxTerms( real64 const time_n,
                     real64 const dt,
                     DomainPartition const & domain,
                     DofManager const & dofManager,
                     CRSMatrixView< real64, globalIndex const > const & localMatrix,
                     arrayView1d< real64 > const & localRhs ) = 0;

  /**
   * @brief assembles the flux terms for all cells for the poroelastic case
   * @param time_n previous time value
   * @param dt time step
   * @param domain the physical domain object
   * @param dofManager degree-of-freedom manager associated with the linear system
   * @param localMatrix the system matrix
   * @param localRhs the system right-hand side vector
   * @param jumpDofKey dofKey of the displacement jump
   */
  virtual void
  assemblePoroelasticFluxTerms( real64 const time_n,
                                real64 const dt,
                                DomainPartition const & domain,
                                DofManager const & dofManager,
                                CRSMatrixView< real64, globalIndex const > const & localMatrix,
                                arrayView1d< real64 > const & localRhs,
                                string const & jumpDofKey ) = 0;

  /**
   * @brief assembles the flux terms for all cells for the hydrofracture case
   * @param time_n previous time value
   * @param dt time step
   * @param domain the physical domain object
   * @param dofManager degree-of-freedom manager associated with the linear system
   * @param localMatrix the system matrix
   * @param localRhs the system right-hand side vector
   * @param dR_dAper
   */
  virtual void
  assembleHydrofracFluxTerms( real64 const time_n,
                              real64 const dt,
                              DomainPartition const & domain,
                              DofManager const & dofManager,
                              CRSMatrixView< real64, globalIndex const > const & localMatrix,
                              arrayView1d< real64 > const & localRhs,
                              CRSMatrixView< real64, localIndex const > const & dR_dAper ) = 0;

  /**
   * @brief Function to perform the Application of Dirichlet type BC's
   * @param time current time
   * @param dt time step
   * @param dofManager degree-of-freedom manager associated with the linear system
   * @param domain the domain
   * @param localMatrix local system matrix
   * @param localRhs local system right-hand side vector
   */
  void
  applyDirichletBC( real64 const time_n,
                    real64 const dt,
                    DomainPartition & domain,
                    DofManager const & dofManager,
                    CRSMatrixView< real64, globalIndex const > const & localMatrix,
                    arrayView1d< real64 > const & localRhs ) const;

  /**
   * @brief Apply source flux boundary conditions to the system
   * @param time current time
   * @param dt time step
   * @param dofManager degree-of-freedom manager associated with the linear system
   * @param domain the domain
   * @param localMatrix local system matrix
   * @param localRhs local system right-hand side vector
   */
  void
  applySourceFluxBC( real64 const time_n,
                     real64 const dt,
                     DomainPartition & domain,
                     DofManager const & dofManager,
                     CRSMatrixView< real64, globalIndex const > const & localMatrix,
                     arrayView1d< real64 > const & localRhs ) const;

  /**
   * @brief Apply aquifer boundary conditions to the system
   * @param time current time
   * @param dt time step
   * @param domain the domain
   * @param dofManager degree-of-freedom manager associated with the linear system
   * @param localMatrix local system matrix
   * @param localRhs local system right-hand side vector
   */
  virtual void
  applyAquiferBC( real64 const time,
                  real64 const dt,
                  DomainPartition & domain,
                  DofManager const & dofManager,
                  CRSMatrixView< real64, globalIndex const > const & localMatrix,
                  arrayView1d< real64 > const & localRhs ) const = 0;

  virtual void
  updateState ( DomainPartition & domain ) override final;

  /**
   * @brief Function to update all constitutive state and dependent variables
   * @param dataGroup group that contains the fields
   */
  void
<<<<<<< HEAD
  updateFluidState( Group & subRegion ) const;
=======
  updateFluidState( ObjectManagerBase & subRegion, localIndex const targetIndex ) const;
>>>>>>> 0ebaf87e


  /**
   * @brief Function to update all constitutive models
   * @param dataGroup group that contains the fields
   */
  virtual void
<<<<<<< HEAD
  updateFluidModel( Group & dataGroup ) const;
=======
  updateFluidModel( ObjectManagerBase & dataGroup, localIndex const targetIndex ) const;
>>>>>>> 0ebaf87e

  /**
   * @brief Function to update fluid mobility
   * @param dataGroup group that contains the fields
   */
  void
<<<<<<< HEAD
  updateMobility( Group & dataGroup ) const;

  struct viewKeyStruct : FlowSolverBase::viewKeyStruct
  {
    // used for face-based BC
    static constexpr char const * facePressureString() { return "facePressure"; }

    // intermediate fields
    static constexpr char const * mobilityString() { return "mobility"; }
    static constexpr char const * dMobility_dPressureString() { return "dMobility_dPressure"; }

    // backup fields
    static constexpr char const * densityOldString() { return "densityOld"; }
  };
=======
  updateMobility( ObjectManagerBase & dataGroup, localIndex const targetIndex ) const;
>>>>>>> 0ebaf87e

  /**
   * @brief Setup stored views into domain data for the current step
   */
  virtual void resetViews( MeshLevel & mesh ) override;

  virtual void initializePreSubGroups() override;

  virtual void initializePostInitialConditionsPreSubGroups() override;

  /**
   * @brief Compute the hydrostatic equilibrium using the compositions and temperature input tables
   */
  void computeHydrostaticEquilibrium();

  /**
   * @brief Backup current values of all constitutive fields that participate in the accumulation term
   * @param mesh the mesh to operate on
   */
  void
  backupFields( MeshLevel & mesh, arrayView1d< string const > const & regionNames ) const;

protected:

  /**
   * @brief Checks constitutive models for consistency
   * @param[in] domain the domain partition
   */
  virtual void
  validateFluidModels( DomainPartition & domain ) const;

  /**
   * @brief Initialize the aquifer boundary condition (gravity vector, water phase index)
   */
  void
  initializeAquiferBC() const;


  /**
   * @brief Structure holding views into fluid properties used by the base solver.
   */
  struct FluidPropViews
  {
    arrayView2d< real64 const > const dens;        ///< density
    arrayView2d< real64 const > const dDens_dPres; ///< derivative of density w.r.t. pressure
    arrayView2d< real64 const > const visc;        ///< viscosity
    arrayView2d< real64 const > const dVisc_dPres; ///< derivative of viscosity w.r.t. pressure
    real64 const defaultDensity;                     ///< default density to use for new elements
    real64 const defaultViscosity;                    ///< default vi to use for new elements
  };

  /**
   * @brief Extract properties from a fluid.
   * @param fluid base reference to the fluid object
   * @return structure with property views
   *
   * This function enables derived solvers to substitute SingleFluidBase for a different,
   * unrelated fluid class, and customize property extraction. For example, it is used by
   * SinglePhaseProppantBase to allow using SlurryFluidBase, which does not inherit from
   * SingleFluidBase currently (but this design may need to be revised).
   */
  virtual FluidPropViews getFluidProperties( constitutive::ConstitutiveBase const & fluid ) const;

  ElementRegionManager::ElementViewAccessor< arrayView1d< real64 const > > m_deltaVolume;

  ElementRegionManager::ElementViewAccessor< arrayView1d< real64 const > > m_mobility;
  ElementRegionManager::ElementViewAccessor< arrayView1d< real64 const > > m_dMobility_dPres;

  ElementRegionManager::ElementViewAccessor< arrayView2d< real64 const > > m_density;
  ElementRegionManager::ElementViewAccessor< arrayView2d< real64 const > > m_dDens_dPres;

  ElementRegionManager::ElementViewAccessor< arrayView2d< real64 const > > m_viscosity;
  ElementRegionManager::ElementViewAccessor< arrayView2d< real64 const > > m_dVisc_dPres;

private:

  virtual void setFluidNames( ElementSubRegionBase & subRegion ) const override;

  virtual void resetViewsPrivate( ElementRegionManager const & elemManager );

};

} /* namespace geosx */

#endif //GEOSX_PHYSICSSOLVERS_FLUIDFLOW_SINGLEPHASEBASE_HPP_<|MERGE_RESOLUTION|>--- conflicted
+++ resolved
@@ -270,11 +270,7 @@
    * @param dataGroup group that contains the fields
    */
   void
-<<<<<<< HEAD
-  updateFluidState( Group & subRegion ) const;
-=======
-  updateFluidState( ObjectManagerBase & subRegion, localIndex const targetIndex ) const;
->>>>>>> 0ebaf87e
+  updateFluidState( ObjectManagerBase & subRegion ) const;
 
 
   /**
@@ -282,35 +278,14 @@
    * @param dataGroup group that contains the fields
    */
   virtual void
-<<<<<<< HEAD
-  updateFluidModel( Group & dataGroup ) const;
-=======
-  updateFluidModel( ObjectManagerBase & dataGroup, localIndex const targetIndex ) const;
->>>>>>> 0ebaf87e
+  updateFluidModel( ObjectManagerBase & dataGroup ) const;
 
   /**
    * @brief Function to update fluid mobility
    * @param dataGroup group that contains the fields
    */
   void
-<<<<<<< HEAD
-  updateMobility( Group & dataGroup ) const;
-
-  struct viewKeyStruct : FlowSolverBase::viewKeyStruct
-  {
-    // used for face-based BC
-    static constexpr char const * facePressureString() { return "facePressure"; }
-
-    // intermediate fields
-    static constexpr char const * mobilityString() { return "mobility"; }
-    static constexpr char const * dMobility_dPressureString() { return "dMobility_dPressure"; }
-
-    // backup fields
-    static constexpr char const * densityOldString() { return "densityOld"; }
-  };
-=======
-  updateMobility( ObjectManagerBase & dataGroup, localIndex const targetIndex ) const;
->>>>>>> 0ebaf87e
+  updateMobility( ObjectManagerBase & dataGroup ) const;
 
   /**
    * @brief Setup stored views into domain data for the current step
