--- conflicted
+++ resolved
@@ -103,19 +103,6 @@
                            CRSMatrixView< real64, globalIndex const > const & localMatrix,
                            arrayView1d< real64 > const & localRhs ) override;
 
-<<<<<<< HEAD
-//  virtual real64
-//  scalingForSystemSolution( DomainPartition & domain,
-//                            DofManager const & dofManager,
-//                            arrayView1d< real64 const > const & localSolution ) override;
-//
-//  virtual bool
-//  checkSystemSolution( DomainPartition & domain,
-//                       DofManager const & dofManager,
-//                       arrayView1d< real64 const > const & localSolution,
-//                       real64 const scalingFactor ) override;
-
-=======
   virtual real64
   scalingForSystemSolution( DomainPartition & domain,
                             DofManager const & dofManager,
@@ -126,7 +113,6 @@
                        DofManager const & dofManager,
                        arrayView1d< real64 const > const & localSolution,
                        real64 const scalingFactor ) override;
->>>>>>> 2801afa9
 
   virtual void
   resetStateToBeginningOfStep( DomainPartition & domain ) override;
