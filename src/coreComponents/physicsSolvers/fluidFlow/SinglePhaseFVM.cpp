--- conflicted
+++ resolved
@@ -127,11 +127,6 @@
 {
   GEOS_MARK_FUNCTION;
 
-<<<<<<< HEAD
-  // std::cout << "In SinglePhaseFVM< BASE >::calculateResidualNorm:" << std::endl;
-
-=======
->>>>>>> 1dc1c139
   integer constexpr numNorm = 2; // mass balance and energy balance
   array1d< real64 > localResidualNorm;
   array1d< real64 > localResidualNormalizer;
@@ -484,11 +479,6 @@
 {
   GEOS_MARK_FUNCTION;
 
-<<<<<<< HEAD
-  // std::cout << "In SinglePhaseFVM< BASE >::assembleEDFMFluxTerms!!" << std::endl;
-
-=======
->>>>>>> 1dc1c139
   NumericalMethodsManager const & numericalMethodManager = domain.getNumericalMethodManager();
   FiniteVolumeManager const & fvManager = numericalMethodManager.getFiniteVolumeManager();
   FluxApproximationBase const & fluxApprox = fvManager.getFluxApproximation( m_discretizationName );
@@ -533,11 +523,6 @@
     // connection
     fluxApprox.forStencils< SurfaceElementStencil >( mesh, [&]( auto & stencil )
     {
-<<<<<<< HEAD
-      // std::cout << "In fluxApprox.forStencils< SurfaceElementStencil >( mesh, [&]( auto & stencil ):" << std::endl;
-
-=======
->>>>>>> 1dc1c139
       typename TYPEOFREF( stencil ) ::KernelWrapper stencilWrapper = stencil.createKernelWrapper();
 
       if( m_isThermal )
