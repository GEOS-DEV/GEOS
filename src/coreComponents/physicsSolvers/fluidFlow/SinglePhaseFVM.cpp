--- conflicted
+++ resolved
@@ -179,9 +179,6 @@
 {
   GEOSX_MARK_FUNCTION;
 
-<<<<<<< HEAD
-  MeshLevel const & mesh = *domain.getMeshBody( 0 )->getMeshLevel( 0 );
-=======
 #if 1 // TODO why is this even here???
   if( !m_derivativeFluxResidual_dAperture )
   {
@@ -193,7 +190,6 @@
 #endif
 
   MeshLevel const & mesh = domain.getMeshBody( 0 ).getMeshLevel( 0 );
->>>>>>> a243521b
 
   NumericalMethodsManager const & numericalMethodManager = domain.getNumericalMethodManager();
   FiniteVolumeManager const & fvManager = numericalMethodManager.getFiniteVolumeManager();
@@ -204,10 +200,10 @@
   elemDofNumber = mesh.getElemManager().constructArrayViewAccessor< globalIndex, 1 >( dofKey );
   elemDofNumber.setName( this->getName() + "/accessors/" + dofKey );
 
-  ElementRegionManager::ElementViewAccessor< arrayView1d< globalIndex const > >
-  permeability = elemManager.constructMaterialArrayViewAccessor< real64, 3 >( keys::permeability,
-                                                                              targetRegionNames(),
-                                                                              capPresModelNames() );
+//  ElementRegionManager::ElementViewAccessor< arrayView1d< globalIndex const > >
+//  permeability = mesh.getElemManager().constructMaterialArrayViewAccessor< real64, 3 >( keys::permeability(),
+//                                                                                        targetRegionNames(),
+//                                                                                        permeabilityModelNames() );
   fluxApprox.forAllStencils( mesh, [&]( auto const & stencil )
   {
     typename TYPEOFREF( stencil ) ::StencilWrapper stencilWrapper = stencil.createStencilWrapper();
