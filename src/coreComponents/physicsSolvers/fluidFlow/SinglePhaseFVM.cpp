--- conflicted
+++ resolved
@@ -147,11 +147,7 @@
   } );
 }
 
-<<<<<<< HEAD
-void SinglePhaseFVM::AssembleFluxTerms( real64 const GEOSX_UNUSED_ARG( time_n ),
-=======
 void SinglePhaseFVM::AssembleFluxTerms( real64 const GEOSX_UNUSED_PARAM( time_n ),
->>>>>>> 48a51b14
                                         real64 const dt,
                                         DomainPartition const * const domain,
                                         DofManager const * const dofManager,
@@ -246,11 +242,7 @@
   fsManager.Apply( time_n + dt, domain, "ElementRegions", FieldSpecificationBase::viewKeyStruct::fluxBoundaryConditionString,
                    [&]( FieldSpecificationBase const * const fs,
                         string const &,
-<<<<<<< HEAD
-                        set<localIndex> const & lset,
-=======
                         SortedArray<localIndex> const & lset,
->>>>>>> 48a51b14
                         Group * subRegion,
                         string const & ) -> void
   {
@@ -288,11 +280,7 @@
   fsManager.Apply( time_n + dt, domain, "ElementRegions", viewKeyStruct::pressureString,
                    [&]( FieldSpecificationBase const * const fs,
                         string const &,
-<<<<<<< HEAD
-                        set<localIndex> const & lset,
-=======
                         SortedArray<localIndex> const & lset,
->>>>>>> 48a51b14
                         Group * subRegion,
                         string const & ) -> void
   {
