--- conflicted
+++ resolved
@@ -720,15 +720,9 @@
         if( fs.getLogLevel() >= 1 && m_nonlinearSolverParameters.m_numNewtonIterations == 0 )
         {
           globalIndex const numTargetFaces = MpiWrapper::sum< globalIndex >( stencil.size() );
-<<<<<<< HEAD
-          logger.rank0Log( GEOS_FMT( faceBcLogMessage,
-                                     this->getName(), time_n+dt, FieldSpecificationBase::catalogName(),
-                                     fs.getName(), setName, targetGroup.getName(), numTargetFaces ) );
-=======
           GEOS_LOG_RANK_0( GEOS_FMT( faceBcLogMessage,
                                      this->getName(), time_n+dt, fs.getCatalogName(), fs.getName(),
                                      setName, targetGroup.getName(), numTargetFaces ) );
->>>>>>> fcc3389c
         }
 
         if( stencil.size() == 0 )
@@ -760,15 +754,9 @@
         if( fs.getLogLevel() >= 1 && m_nonlinearSolverParameters.m_numNewtonIterations == 0 )
         {
           globalIndex const numTargetFaces = MpiWrapper::sum< globalIndex >( stencil.size() );
-<<<<<<< HEAD
-          logger.rank0Log( GEOS_FMT( faceBcLogMessage,
-                                     this->getName(), time_n+dt, FieldSpecificationBase::catalogName(),
-                                     fs.getName(), setName, targetGroup.getName(), numTargetFaces ) );
-=======
           GEOS_LOG_RANK_0( GEOS_FMT( faceBcLogMessage,
                                      this->getName(), time_n+dt, fs.getCatalogName(), fs.getName(),
                                      setName, targetGroup.getName(), numTargetFaces ) );
->>>>>>> fcc3389c
         }
 
         if( stencil.size() == 0 )
@@ -835,15 +823,9 @@
         if( fs.getLogLevel() >= 1 && m_nonlinearSolverParameters.m_numNewtonIterations == 0 )
         {
           globalIndex const numTargetFaces = MpiWrapper::sum< globalIndex >( stencil.size() );
-<<<<<<< HEAD
-          logger.rank0Log( GEOS_FMT( faceBcLogMessage,
-                                     this->getName(), time_n+dt, FieldSpecificationBase::catalogName(),
-                                     fs.getName(), setName, targetGroup.getName(), numTargetFaces ) );
-=======
           GEOS_LOG_RANK_0( GEOS_FMT( faceBcLogMessage,
                                      this->getName(), time_n+dt, fs.getCatalogName(), fs.getName(),
                                      setName, targetGroup.getName(), numTargetFaces ) );
->>>>>>> fcc3389c
         }
 
         if( stencil.size() == 0 )
