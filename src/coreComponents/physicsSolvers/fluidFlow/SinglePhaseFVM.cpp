/*
 * ------------------------------------------------------------------------------------------------------------
 * SPDX-License-Identifier: LGPL-2.1-only
 *
 * Copyright (c) 2018-2020 Lawrence Livermore National Security LLC
 * Copyright (c) 2018-2020 The Board of Trustees of the Leland Stanford Junior University
 * Copyright (c) 2018-2020 TotalEnergies
 * Copyright (c) 2019-     GEOSX Contributors
 * All rights reserved
 *
 * See top level LICENSE, COPYRIGHT, CONTRIBUTORS, NOTICE, and ACKNOWLEDGEMENTS files for details.
 * ------------------------------------------------------------------------------------------------------------
 */

/**
 * @file SinglePhaseFVM.cpp
 */

#include "SinglePhaseFVM.hpp"

#include "mesh/mpiCommunications/CommunicationTools.hpp"
#include "common/TimingMacros.hpp"
#include "constitutive/fluid/singleFluidSelector.hpp"
#include "constitutive/permeability/PermeabilityExtrinsicData.hpp"
#include "constitutive/ConstitutivePassThru.hpp"
#include "discretizationMethods/NumericalMethodsManager.hpp"
#include "mainInterface/ProblemManager.hpp"
#include "finiteVolume/BoundaryStencil.hpp"
#include "finiteVolume/FiniteVolumeManager.hpp"
#include "finiteVolume/FluxApproximationBase.hpp"
#include "fieldSpecification/FieldSpecificationManager.hpp"
#include "fieldSpecification/AquiferBoundaryCondition.hpp"
#include "physicsSolvers/fluidFlow/FlowSolverBaseExtrinsicData.hpp"
#include "physicsSolvers/fluidFlow/SinglePhaseBaseExtrinsicData.hpp"
#include "physicsSolvers/fluidFlow/SinglePhaseBaseKernels.hpp"
#include "physicsSolvers/fluidFlow/SinglePhaseFVMKernels.hpp"
#include "physicsSolvers/multiphysics/SinglePhasePoromechanicsFluxKernels.hpp"

/**
 * @namespace the geosx namespace that encapsulates the majority of the code
 */
namespace geosx
{

using namespace dataRepository;
using namespace constitutive;
using namespace SinglePhaseBaseKernels;
using namespace SinglePhaseFVMKernels;
using namespace SinglePhasePoromechanicsFluxKernels;

template< typename BASE >
SinglePhaseFVM< BASE >::SinglePhaseFVM( const string & name,
                                        Group * const parent ):
  BASE( name, parent )
{
  m_numDofPerCell = 1;
}

template< typename BASE >
void SinglePhaseFVM< BASE >::initializePreSubGroups()
{
  BASE::initializePreSubGroups();

  DomainPartition & domain = this->template getGroupByPath< DomainPartition >( "/Problem/domain" );
  NumericalMethodsManager const & numericalMethodManager = domain.getNumericalMethodManager();
  FiniteVolumeManager const & fvManager = numericalMethodManager.getFiniteVolumeManager();

  if( !fvManager.hasGroup< FluxApproximationBase >( m_discretizationName ) )
  {
    GEOSX_ERROR( "A discretization deriving from FluxApproximationBase must be selected with SinglePhaseFVM" );
  }
}

template< typename BASE >
void SinglePhaseFVM< BASE >::setupDofs( DomainPartition const & domain,
                                        DofManager & dofManager ) const
{
  dofManager.addField( extrinsicMeshData::flow::pressure::key(),
                       DofManager::Location::Elem,
                       1,
                       targetRegionNames() );

  NumericalMethodsManager const & numericalMethodManager = domain.getNumericalMethodManager();
  FiniteVolumeManager const & fvManager = numericalMethodManager.getFiniteVolumeManager();
  FluxApproximationBase const & fluxApprox = fvManager.getFluxApproximation( m_discretizationName );

  dofManager.addCoupling( extrinsicMeshData::flow::pressure::key(), fluxApprox );
}

template< typename BASE >
void SinglePhaseFVM< BASE >::setupSystem( DomainPartition & domain,
                                          DofManager & dofManager,
                                          CRSMatrix< real64, globalIndex > & localMatrix,
                                          ParallelVector & rhs,
                                          ParallelVector & solution,
                                          bool const setSparsity )
{
  GEOSX_MARK_FUNCTION;
  BASE::setupSystem( domain,
                     dofManager,
                     localMatrix,
                     rhs,
                     solution,
                     setSparsity );

}

template< typename BASE >
real64 SinglePhaseFVM< BASE >::calculateResidualNorm( DomainPartition const & domain,
                                                      DofManager const & dofManager,
                                                      arrayView1d< real64 const > const & localRhs )
{
  MeshLevel const & mesh = domain.getMeshBody( 0 ).getMeshLevel( 0 );

  string const dofKey = dofManager.getKey( extrinsicMeshData::flow::pressure::key() );
  globalIndex const rankOffset = dofManager.rankOffset();

  // compute the norm of local residual scaled by cell pore volume
  real64 localResidualNorm[3] = { 0.0, 0.0, 0.0 };
  forTargetSubRegions( mesh, [&]( localIndex const targetIndex,
                                  auto const & subRegion )
  {
    arrayView1d< globalIndex const > const & dofNumber = subRegion.template getReference< array1d< globalIndex > >( dofKey );
    arrayView1d< integer const > const & elemGhostRank = subRegion.ghostRank();
    arrayView1d< real64 const > const & volume         = subRegion.getElementVolume();
    arrayView1d< real64 const > const & densOld        = subRegion.template getExtrinsicData< extrinsicMeshData::flow::densityOld >();

    CoupledSolidBase const & solidModel = subRegion.template getConstitutiveModel< CoupledSolidBase >( m_solidModelNames[targetIndex] );

    arrayView2d< real64 const > const & porosityOld = solidModel.getOldPorosity();

    ResidualNormKernel::launch< parallelDevicePolicy<>, parallelDeviceReduce >( localRhs,
                                                                                rankOffset,
                                                                                dofNumber,
                                                                                elemGhostRank,
                                                                                volume,
                                                                                densOld,
                                                                                porosityOld,
                                                                                localResidualNorm );
  } );

  // compute global residual norm
  real64 globalResidualNorm[3] = {0, 0, 0};
  MpiWrapper::allReduce( localResidualNorm,
                         globalResidualNorm,
                         3,
                         MPI_SUM,
                         MPI_COMM_GEOSX );


  real64 const residual = sqrt( globalResidualNorm[0] ) / ( ( globalResidualNorm[1] + m_fluxEstimate ) / (globalResidualNorm[2]+1) );
  return residual;
}


template< typename BASE >
void SinglePhaseFVM< BASE >::applySystemSolution( DofManager const & dofManager,
                                                  arrayView1d< real64 const > const & localSolution,
                                                  real64 const scalingFactor,
                                                  DomainPartition & domain )
{
  MeshLevel & mesh = domain.getMeshBody( 0 ).getMeshLevel( 0 );

  dofManager.addVectorToField( localSolution,
                               extrinsicMeshData::flow::pressure::key(),
                               extrinsicMeshData::flow::deltaPressure::key(),
                               scalingFactor );

  std::map< string, string_array > fieldNames;
  fieldNames["elems"].emplace_back( string( extrinsicMeshData::flow::deltaPressure::key() ) );

  CommunicationTools::getInstance().synchronizeFields( fieldNames, mesh, domain.getNeighbors(), true );
}

template<>
void SinglePhaseFVM< SinglePhaseBase >::assembleFluxTerms( real64 const GEOSX_UNUSED_PARAM ( time_n ),
                                                           real64 const dt,
                                                           DomainPartition const & domain,
                                                           DofManager const & dofManager,
                                                           CRSMatrixView< real64, globalIndex const > const & localMatrix,
                                                           arrayView1d< real64 > const & localRhs )
{
  GEOSX_MARK_FUNCTION;

  MeshLevel const & mesh = domain.getMeshBody( 0 ).getMeshLevel( 0 );

  NumericalMethodsManager const & numericalMethodManager = domain.getNumericalMethodManager();
  FiniteVolumeManager const & fvManager = numericalMethodManager.getFiniteVolumeManager();
  FluxApproximationBase const & fluxApprox = fvManager.getFluxApproximation( m_discretizationName );
  ElementRegionManager const & elemManager = mesh.getElemManager();

  string const & dofKey = dofManager.getKey( extrinsicMeshData::flow::pressure::key() );
  ElementRegionManager::ElementViewAccessor< arrayView1d< globalIndex const > >
  elemDofNumber = elemManager.constructArrayViewAccessor< globalIndex, 1 >( dofKey );
  elemDofNumber.setName( this->getName() + "/accessors/" + dofKey );

  fluxApprox.forAllStencils( mesh, [&]( auto & stencil )
  {
    typename TYPEOFREF( stencil ) ::StencilWrapper stencilWrapper = stencil.createStencilWrapper();


    typename FluxKernel::SinglePhaseFlowAccessors flowAccessors( elemManager, getName() );
    typename FluxKernel::SinglePhaseFluidAccessors fluidAccessors( elemManager, getName(), targetRegionNames(), fluidModelNames() );
    typename FluxKernel::PermeabilityAccessors permAccessors( elemManager, getName(), targetRegionNames(), permeabilityModelNames() );


    FluxKernel::launch( stencilWrapper,
                        dt,
                        dofManager.rankOffset(),
                        elemDofNumber.toNestedViewConst(),
                        flowAccessors.get< extrinsicMeshData::ghostRank >(),
                        flowAccessors.get< extrinsicMeshData::flow::pressure >(),
                        flowAccessors.get< extrinsicMeshData::flow::deltaPressure >(),
                        flowAccessors.get< extrinsicMeshData::flow::gravityCoefficient >(),
                        fluidAccessors.get< extrinsicMeshData::singlefluid::density >(),
                        fluidAccessors.get< extrinsicMeshData::singlefluid::dDensity_dPressure >(),
                        flowAccessors.get< extrinsicMeshData::flow::mobility >(),
                        flowAccessors.get< extrinsicMeshData::flow::dMobility_dPressure >(),
                        permAccessors.get< extrinsicMeshData::permeability::permeability >(),
                        permAccessors.get< extrinsicMeshData::permeability::dPerm_dPressure >(),
                        localMatrix,
                        localRhs );

  } );
}


template<>
void SinglePhaseFVM< SinglePhaseProppantBase >::assembleFluxTerms( real64 const GEOSX_UNUSED_PARAM ( time_n ),
                                                                   real64 const dt,
                                                                   DomainPartition const & domain,
                                                                   DofManager const & dofManager,
                                                                   CRSMatrixView< real64, globalIndex const > const & localMatrix,
                                                                   arrayView1d< real64 > const & localRhs )
{
  GEOSX_MARK_FUNCTION;

  MeshLevel const & mesh = domain.getMeshBody( 0 ).getMeshLevel( 0 );

  NumericalMethodsManager const & numericalMethodManager = domain.getNumericalMethodManager();
  FiniteVolumeManager const & fvManager = numericalMethodManager.getFiniteVolumeManager();
  FluxApproximationBase const & fluxApprox = fvManager.getFluxApproximation( m_discretizationName );
  ElementRegionManager const & elemManager = mesh.getElemManager();

  string const & dofKey = dofManager.getKey( extrinsicMeshData::flow::pressure::key() );
  ElementRegionManager::ElementViewAccessor< arrayView1d< globalIndex const > >
  elemDofNumber = elemManager.constructArrayViewAccessor< globalIndex, 1 >( dofKey );
  elemDofNumber.setName( this->getName() + "/accessors/" + dofKey );

  fluxApprox.forStencils< SurfaceElementStencil >( mesh, [&]( auto & stencil )
  {
    typename TYPEOFREF( stencil ) ::StencilWrapper stencilWrapper = stencil.createStencilWrapper();

    typename FluxKernel::SinglePhaseFlowAccessors flowAccessors( elemManager, getName() );
    typename FluxKernel::SlurryFluidAccessors fluidAccessors( elemManager, getName(), targetRegionNames(), fluidModelNames() );
    typename FluxKernel::ProppantPermeabilityAccessors permAccessors( elemManager, getName(), targetRegionNames(), permeabilityModelNames() );


    FaceElementFluxKernel::launch( stencilWrapper,
                                   dt,
                                   dofManager.rankOffset(),
                                   elemDofNumber.toNestedViewConst(),
                                   flowAccessors.get< extrinsicMeshData::ghostRank >(),
                                   flowAccessors.get< extrinsicMeshData::flow::pressure >(),
                                   flowAccessors.get< extrinsicMeshData::flow::deltaPressure >(),
                                   flowAccessors.get< extrinsicMeshData::flow::gravityCoefficient >(),
                                   fluidAccessors.get< extrinsicMeshData::slurryfluid::density >(),
                                   fluidAccessors.get< extrinsicMeshData::slurryfluid::dDensity_dPressure >(),
                                   flowAccessors.get< extrinsicMeshData::flow::mobility >(),
                                   flowAccessors.get< extrinsicMeshData::flow::dMobility_dPressure >(),
                                   permAccessors.get< extrinsicMeshData::permeability::permeability >(),
                                   permAccessors.get< extrinsicMeshData::permeability::dPerm_dPressure >(),
                                   permAccessors.get< extrinsicMeshData::permeability::dPerm_dAperture >(),
                                   permAccessors.get< extrinsicMeshData::permeability::permeabilityMultiplier >(),
                                   this->gravityVector(),
                                   localMatrix,
                                   localRhs );
  } );
}


template< typename BASE >
void SinglePhaseFVM< BASE >::assemblePoroelasticFluxTerms( real64 const GEOSX_UNUSED_PARAM ( time_n ),
                                                           real64 const dt,
                                                           DomainPartition const & domain,
                                                           DofManager const & dofManager,
                                                           CRSMatrixView< real64, globalIndex const > const & localMatrix,
                                                           arrayView1d< real64 > const & localRhs,
                                                           string const & jumpDofKey )
{
  GEOSX_MARK_FUNCTION;

  MeshLevel const & mesh = domain.getMeshBody( 0 ).getMeshLevel( 0 );

  NumericalMethodsManager const & numericalMethodManager = domain.getNumericalMethodManager();
  FiniteVolumeManager const & fvManager = numericalMethodManager.getFiniteVolumeManager();
  FluxApproximationBase const & fluxApprox = fvManager.getFluxApproximation( m_discretizationName );
  ElementRegionManager const & elemManager = mesh.getElemManager();

  string const & pressureDofKey = dofManager.getKey( extrinsicMeshData::flow::pressure::key() );
  ElementRegionManager::ElementViewAccessor< arrayView1d< globalIndex const > >
  pressureDofNumber = mesh.getElemManager().constructArrayViewAccessor< globalIndex, 1 >( pressureDofKey );
  pressureDofNumber.setName( this->getName() + "/accessors/" + pressureDofKey );

  ElementRegionManager::ElementViewAccessor< arrayView1d< globalIndex const > >
  jumpDofNumber = mesh.getElemManager().constructArrayViewAccessor< globalIndex, 1 >( jumpDofKey );
  jumpDofNumber.setName( this->getName() + "/accessors/" + jumpDofKey );

  ElementRegionManager::ElementViewAccessor< arrayView3d< real64 const > > dPerm_dAper =
    mesh.getElemManager().constructMaterialArrayViewAccessor< real64, 3 >( extrinsicMeshData::permeability::dPerm_dAperture::key(),
                                                                           targetRegionNames(),
                                                                           m_permeabilityModelNames,
                                                                           true );

  fluxApprox.forStencils< CellElementStencilTPFA, SurfaceElementStencil, EmbeddedSurfaceToCellStencil >( mesh, [&]( auto & stencil )
  {
    typename TYPEOFREF( stencil ) ::StencilWrapper stencilWrapper = stencil.createStencilWrapper();

    typename FluxKernel::SinglePhaseFlowAccessors flowAccessors( elemManager, this->getName() );
    typename FluxKernel::SinglePhaseFluidAccessors fluidAccessors( elemManager, this->getName(), this->targetRegionNames(), this->fluidModelNames() );
    typename FluxKernel::PermeabilityAccessors permAccessors( elemManager, this->getName(), this->targetRegionNames(), this->permeabilityModelNames() );

    EmbeddedSurfaceFluxKernel::launch( stencilWrapper,
                                       dt,
                                       dofManager.rankOffset(),
                                       pressureDofNumber.toNestedViewConst(),
                                       jumpDofNumber.toNestedViewConst(),
                                       flowAccessors.get< extrinsicMeshData::ghostRank >(),
                                       flowAccessors.get< extrinsicMeshData::flow::pressure >(),
                                       flowAccessors.get< extrinsicMeshData::flow::deltaPressure >(),
                                       flowAccessors.get< extrinsicMeshData::flow::gravityCoefficient >(),
                                       fluidAccessors.get< extrinsicMeshData::singlefluid::density >(),
                                       fluidAccessors.get< extrinsicMeshData::singlefluid::dDensity_dPressure >(),
                                       flowAccessors.get< extrinsicMeshData::flow::mobility >(),
                                       flowAccessors.get< extrinsicMeshData::flow::dMobility_dPressure >(),
                                       permAccessors.get< extrinsicMeshData::permeability::permeability >(),
                                       permAccessors.get< extrinsicMeshData::permeability::dPerm_dPressure >(),
                                       dPerm_dAper.toNestedViewConst(),
                                       localMatrix,
                                       localRhs );
  } );
}

template< typename BASE >
void SinglePhaseFVM< BASE >::assembleHydrofracFluxTerms( real64 const GEOSX_UNUSED_PARAM ( time_n ),
                                                         real64 const dt,
                                                         DomainPartition const & domain,
                                                         DofManager const & dofManager,
                                                         CRSMatrixView< real64, globalIndex const > const & localMatrix,
                                                         arrayView1d< real64 > const & localRhs,
                                                         CRSMatrixView< real64, localIndex const > const & dR_dAper,
                                                         string_array const & fractureRegions )
{
  GEOSX_MARK_FUNCTION;

  std::cout << "SinglePhaseFVM< BASE >::assembleHydrofracFluxTerms" << std::endl;

  MeshLevel const & mesh = domain.getMeshBody( 0 ).getMeshLevel( 0 );

  NumericalMethodsManager const & numericalMethodManager = domain.getNumericalMethodManager();
  FiniteVolumeManager const & fvManager = numericalMethodManager.getFiniteVolumeManager();
  FluxApproximationBase const & fluxApprox = fvManager.getFluxApproximation( m_discretizationName );
  ElementRegionManager const & elemManager = mesh.getElemManager();

  string const & dofKey = dofManager.getKey( extrinsicMeshData::flow::pressure::key() );
  ElementRegionManager::ElementViewAccessor< arrayView1d< globalIndex const > >
  elemDofNumber = elemManager.constructArrayViewAccessor< globalIndex, 1 >( dofKey );
  elemDofNumber.setName( this->getName() + "/accessors/" + dofKey );

  string_array regionList;
  string_array modelList;
  if( fractureRegions.size() > 0 )
  {
    regionList = fractureRegions;
    for( localIndex i = 0; i < m_permeabilityModelNames.size(); ++i )
    {
      for( localIndex j = 0; j < fractureRegions.size(); ++j )
      {
        if( targetRegionNames()[i] == fractureRegions[j] )
        {
          modelList.emplace_back( m_permeabilityModelNames[i] );
        }
      }
    }
  }
  else
  {
    for( localIndex i = 0; i < targetRegionNames().size(); ++i )
    {
      regionList.emplace_back( targetRegionNames()[i] );
    }
    modelList = m_permeabilityModelNames;
  }

  std::cout << "regionList " << regionList << std::endl;
  std::cout << "modelList " << modelList << std::endl;

  ElementRegionManager::ElementViewAccessor< arrayView3d< real64 const > > dPerm_dAper =
<<<<<<< HEAD
    mesh.getElemManager().constructMaterialArrayViewAccessor< real64, 3 >( extrinsicMeshData::permeability::dPerm_dAperture::key(),
                                                                           regionList,
                                                                           modelList );
=======
    elemManager.constructMaterialArrayViewAccessor< real64, 3 >( extrinsicMeshData::permeability::dPerm_dAperture::key(),
                                                                 targetRegionNames(),
                                                                 m_permeabilityModelNames );
>>>>>>> eecd70cb

  //fluxApprox.forStencils< CellElementStencilTPFA, SurfaceElementStencil, FaceElementToCellStencil >( mesh, [&]( auto & stencil )
  fluxApprox.forStencils< SurfaceElementStencil, FaceElementToCellStencil >( mesh, [&]( auto & stencil )
  {
    typename TYPEOFREF( stencil ) ::StencilWrapper stencilWrapper = stencil.createStencilWrapper();

    typename FluxKernel::SinglePhaseFlowAccessors flowAccessors( elemManager, this->getName() );
    typename FluxKernel::SinglePhaseFluidAccessors fluidAccessors( elemManager, this->getName(), this->targetRegionNames(), this->fluidModelNames() );
    typename FluxKernel::PermeabilityAccessors permAccessors( elemManager, this->getName(), this->targetRegionNames(), this->permeabilityModelNames() );

    FaceElementFluxKernel::launch( stencilWrapper,
                                   dt,
                                   dofManager.rankOffset(),
                                   elemDofNumber.toNestedViewConst(),
                                   flowAccessors.get< extrinsicMeshData::ghostRank >(),
                                   flowAccessors.get< extrinsicMeshData::flow::pressure >(),
                                   flowAccessors.get< extrinsicMeshData::flow::deltaPressure >(),
                                   flowAccessors.get< extrinsicMeshData::flow::gravityCoefficient >(),
                                   fluidAccessors.get< extrinsicMeshData::singlefluid::density >(),
                                   fluidAccessors.get< extrinsicMeshData::singlefluid::dDensity_dPressure >(),
                                   flowAccessors.get< extrinsicMeshData::flow::mobility >(),
                                   flowAccessors.get< extrinsicMeshData::flow::dMobility_dPressure >(),
                                   permAccessors.get< extrinsicMeshData::permeability::permeability >(),
                                   permAccessors.get< extrinsicMeshData::permeability::dPerm_dPressure >(),
                                   dPerm_dAper.toNestedViewConst(),
                                   localMatrix,
                                   localRhs,
                                   dR_dAper );
  } );
}

template< typename BASE >
void
SinglePhaseFVM< BASE >::applyBoundaryConditions( real64 const time_n,
                                                 real64 const dt,
                                                 DomainPartition & domain,
                                                 DofManager const & dofManager,
                                                 CRSMatrixView< real64, globalIndex const > const & localMatrix,
                                                 arrayView1d< real64 > const & localRhs )
{
  GEOSX_MARK_FUNCTION;

  BASE::applyBoundaryConditions( time_n, dt, domain, dofManager, localMatrix, localRhs );
  applyFaceDirichletBC( time_n, dt, dofManager, domain, localMatrix, localRhs );
}

namespace internal
{
string const faceBcLogMessage = string( "SinglePhaseFVM {}: at time {}s, " )
                                + string( "the <{}> boundary condition '{}' is applied to the face set '{}' in '{}'. " )
                                + string( "\nThe total number of target faces (including ghost faces) is {}. " )
                                + string( "\nNote that if this number is equal to zero, the boundary condition will not be applied on this face set." );
}


template< typename BASE >
void SinglePhaseFVM< BASE >::applyFaceDirichletBC( real64 const time_n,
                                                   real64 const dt,
                                                   DofManager const & dofManager,
                                                   DomainPartition & domain,
                                                   CRSMatrixView< real64, globalIndex const > const & localMatrix,
                                                   arrayView1d< real64 > const & localRhs )
{
  GEOSX_MARK_FUNCTION;

  FieldSpecificationManager & fsManager = FieldSpecificationManager::getInstance();
  MeshLevel & mesh = domain.getMeshBody( 0 ).getMeshLevel( 0 );
  FaceManager & faceManager = mesh.getFaceManager();
  ElementRegionManager const & elemManager = mesh.getElemManager();

  ConstitutiveManager & constitutiveManager = domain.getConstitutiveManager();

  NumericalMethodsManager const & numericalMethodManager = domain.getNumericalMethodManager();
  FiniteVolumeManager const & fvManager = numericalMethodManager.getFiniteVolumeManager();
  FluxApproximationBase const & fluxApprox = fvManager.getFluxApproximation( m_discretizationName );

  // make a list of region indices to be included
  map< localIndex, localIndex > regionFluidMap;
  forTargetRegionsComplete( mesh, [&]( localIndex const targetIndex, localIndex const er, ElementRegionBase & )
  {
    localIndex const modelIndex = constitutiveManager.getSubGroups().getIndex( m_fluidModelNames[targetIndex] );
    regionFluidMap.emplace( er, modelIndex );
  } );

  arrayView1d< real64 const > const presFace =
    faceManager.getExtrinsicData< extrinsicMeshData::flow::facePressure >();

  arrayView1d< real64 const > const gravCoefFace =
    faceManager.getExtrinsicData< extrinsicMeshData::flow::gravityCoefficient >();

  string const & dofKey = dofManager.getKey( extrinsicMeshData::flow::pressure::key() );
  ElementRegionManager::ElementViewAccessor< arrayView1d< globalIndex const > >
  elemDofNumber = elemManager.constructArrayViewAccessor< globalIndex, 1 >( dofKey );
  elemDofNumber.setName( this->getName() + "/accessors/" + dofKey );

  // Take BCs defined for "pressure" field and apply values to "facePressure"
  fsManager.apply( time_n + dt,
                   domain,
                   "faceManager",
                   extrinsicMeshData::flow::pressure::key(),
                   [&] ( FieldSpecificationBase const & fs,
                         string const & setName,
                         SortedArrayView< localIndex const > const & targetSet,
                         Group & targetGroup,
                         string const & )
  {
    BoundaryStencil const & stencil = fluxApprox.getStencil< BoundaryStencil >( mesh, setName );
    if( fs.getLogLevel() >= 1 && m_nonlinearSolverParameters.m_numNewtonIterations == 0 )
    {
      globalIndex const numTargetFaces = MpiWrapper::sum< globalIndex >( stencil.size() );
      GEOSX_LOG_RANK_0( GEOSX_FMT( geosx::internal::faceBcLogMessage,
                                   this->getName(), time_n+dt, AquiferBoundaryCondition::catalogName(),
                                   fs.getName(), setName, targetGroup.getName(), numTargetFaces ) );
    }

    if( stencil.size() == 0 )
    {
      return;
    }

    // first, evaluate BC to get primary field values (pressure)
    fs.applyFieldValue< FieldSpecificationEqual, parallelDevicePolicy<> >( targetSet,
                                                                           time_n + dt,
                                                                           targetGroup,
                                                                           extrinsicMeshData::flow::facePressure::key() );

    // Now run the actual kernel
    BoundaryStencil::IndexContainerViewConstType const & seri = stencil.getElementRegionIndices();
    BoundaryStencil::IndexContainerViewConstType const & sesri = stencil.getElementSubRegionIndices();
    BoundaryStencil::IndexContainerViewConstType const & sefi = stencil.getElementIndices();
    BoundaryStencil::WeightContainerViewConstType const & trans = stencil.getWeights();

    // TODO: currently we just use model from the first cell in this stencil
    //       since it's not clear how to create fluid kernel wrappers for arbitrary models.
    //       Can we just use cell properties for an approximate flux computation?
    //       Then we can forget about capturing the fluid model.
    SingleFluidBase & fluidBase = constitutiveManager.getConstitutiveRelation< SingleFluidBase >( regionFluidMap[seri( 0, 0 )] );

    constitutiveUpdatePassThru( fluidBase, [&]( auto & fluid )
    {
      // create the fluid compute wrapper suitable for capturing in a kernel lambda
      typename TYPEOFREF( fluid ) ::KernelWrapper fluidWrapper = fluid.createKernelWrapper();

      typename FluxKernel::SinglePhaseFlowAccessors flowAccessors( elemManager, this->getName() );
      typename FluxKernel::SinglePhaseFluidAccessors fluidAccessors( elemManager, this->getName(), this->targetRegionNames(), this->fluidModelNames() );

      FaceDirichletBCKernel::launch( seri, sesri, sefi, trans,
                                     flowAccessors.get< extrinsicMeshData::ghostRank >(),
                                     elemDofNumber.toNestedViewConst(),
                                     dofManager.rankOffset(),
                                     flowAccessors.get< extrinsicMeshData::flow::pressure >(),
                                     flowAccessors.get< extrinsicMeshData::flow::deltaPressure >(),
                                     flowAccessors.get< extrinsicMeshData::flow::gravityCoefficient >(),
                                     fluidAccessors.get< extrinsicMeshData::singlefluid::density >(),
                                     fluidAccessors.get< extrinsicMeshData::singlefluid::dDensity_dPressure >(),
                                     flowAccessors.get< extrinsicMeshData::flow::mobility >(),
                                     flowAccessors.get< extrinsicMeshData::flow::dMobility_dPressure >(),
                                     presFace,
                                     gravCoefFace,
                                     fluidWrapper,
                                     dt,
                                     localMatrix,
                                     localRhs );
    } );
  } );
}

template<>
void SinglePhaseFVM< SinglePhaseProppantBase >::applyAquiferBC( real64 const GEOSX_UNUSED_PARAM( time ),
                                                                real64 const GEOSX_UNUSED_PARAM( dt ),
                                                                DomainPartition & GEOSX_UNUSED_PARAM( domain ),
                                                                DofManager const & GEOSX_UNUSED_PARAM( dofManager ),
                                                                CRSMatrixView< real64, globalIndex const > const & GEOSX_UNUSED_PARAM( localMatrix ),
                                                                arrayView1d< real64 > const & GEOSX_UNUSED_PARAM( localRhs ) ) const
{
  // Aquifer does not make sense for proppant flow in fractures
}

template<>
void SinglePhaseFVM< SinglePhaseBase >::applyAquiferBC( real64 const time,
                                                        real64 const dt,
                                                        DomainPartition & domain,
                                                        DofManager const & dofManager,
                                                        CRSMatrixView< real64, globalIndex const > const & localMatrix,
                                                        arrayView1d< real64 > const & localRhs ) const
{
  GEOSX_MARK_FUNCTION;

  FieldSpecificationManager & fsManager = FieldSpecificationManager::getInstance();
  MeshLevel & mesh = domain.getMeshBody( 0 ).getMeshLevel( 0 );
  ElementRegionManager const & elemManager = mesh.getElemManager();

  NumericalMethodsManager const & numericalMethodManager = domain.getNumericalMethodManager();
  FiniteVolumeManager const & fvManager = numericalMethodManager.getFiniteVolumeManager();
  FluxApproximationBase const & fluxApprox = fvManager.getFluxApproximation( m_discretizationName );

  string const & elemDofKey = dofManager.getKey( extrinsicMeshData::flow::pressure::key() );
  ElementRegionManager::ElementViewAccessor< arrayView1d< globalIndex const > > elemDofNumber =
    elemManager.constructArrayViewAccessor< globalIndex, 1 >( elemDofKey );
  elemDofNumber.setName( this->getName() + "/accessors/" + elemDofKey );

  typename FluxKernel::SinglePhaseFlowAccessors flowAccessors( elemManager, this->getName() );
  typename FluxKernel::SinglePhaseFluidAccessors fluidAccessors( elemManager, this->getName(), this->targetRegionNames(), this->fluidModelNames() );

  fsManager.apply< AquiferBoundaryCondition >( time + dt,
                                               domain,
                                               "faceManager",
                                               AquiferBoundaryCondition::catalogName(),
                                               [&] ( AquiferBoundaryCondition const & bc,
                                                     string const & setName,
                                                     SortedArrayView< localIndex const > const &,
                                                     Group & targetGroup,
                                                     string const & )
  {
    BoundaryStencil const & stencil = fluxApprox.getStencil< BoundaryStencil >( mesh, setName );
    if( bc.getLogLevel() >= 1 && m_nonlinearSolverParameters.m_numNewtonIterations == 0 )
    {
      globalIndex const numTargetFaces = MpiWrapper::sum< globalIndex >( stencil.size() );
      GEOSX_LOG_RANK_0( GEOSX_FMT( geosx::internal::faceBcLogMessage,
                                   this->getName(), time+dt, AquiferBoundaryCondition::catalogName(),
                                   bc.getName(), setName, targetGroup.getName(), numTargetFaces ) );
    }

    if( stencil.size() == 0 )
    {
      return;
    }

    AquiferBoundaryCondition::KernelWrapper aquiferBCWrapper = bc.createKernelWrapper();
    real64 const & aquiferDens = bc.getWaterPhaseDensity();

    SinglePhaseFVMKernels::AquiferBCKernel::launch( stencil,
                                                    dofManager.rankOffset(),
                                                    elemDofNumber.toNestedViewConst(),
                                                    flowAccessors.get< extrinsicMeshData::ghostRank >(),
                                                    aquiferBCWrapper,
                                                    aquiferDens,
                                                    flowAccessors.get< extrinsicMeshData::flow::pressure >(),
                                                    flowAccessors.get< extrinsicMeshData::flow::deltaPressure >(),
                                                    flowAccessors.get< extrinsicMeshData::flow::gravityCoefficient >(),
                                                    fluidAccessors.get< extrinsicMeshData::singlefluid::density >(),
                                                    fluidAccessors.get< extrinsicMeshData::singlefluid::dDensity_dPressure >(),
                                                    time,
                                                    dt,
                                                    localMatrix.toViewConstSizes(),
                                                    localRhs.toView() );

  } );
}

namespace
{
typedef SinglePhaseFVM< SinglePhaseBase > NoProppant;
typedef SinglePhaseFVM< SinglePhaseProppantBase > Proppant;
REGISTER_CATALOG_ENTRY( SolverBase, NoProppant, string const &, Group * const )
REGISTER_CATALOG_ENTRY( SolverBase, Proppant, string const &, Group * const )
}
} /* namespace geosx */<|MERGE_RESOLUTION|>--- conflicted
+++ resolved
@@ -396,15 +396,9 @@
   std::cout << "modelList " << modelList << std::endl;
 
   ElementRegionManager::ElementViewAccessor< arrayView3d< real64 const > > dPerm_dAper =
-<<<<<<< HEAD
     mesh.getElemManager().constructMaterialArrayViewAccessor< real64, 3 >( extrinsicMeshData::permeability::dPerm_dAperture::key(),
-                                                                           regionList,
-                                                                           modelList );
-=======
-    elemManager.constructMaterialArrayViewAccessor< real64, 3 >( extrinsicMeshData::permeability::dPerm_dAperture::key(),
-                                                                 targetRegionNames(),
-                                                                 m_permeabilityModelNames );
->>>>>>> eecd70cb
+                                                                           targetRegionNames(),
+                                                                           m_permeabilityModelNames );
 
   //fluxApprox.forStencils< CellElementStencilTPFA, SurfaceElementStencil, FaceElementToCellStencil >( mesh, [&]( auto & stencil )
   fluxApprox.forStencils< SurfaceElementStencil, FaceElementToCellStencil >( mesh, [&]( auto & stencil )
