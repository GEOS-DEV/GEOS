/*
 * ------------------------------------------------------------------------------------------------------------
 * SPDX-License-Identifier: LGPL-2.1-only
 *
 * Copyright (c) 2018-2020 Lawrence Livermore National Security LLC
 * Copyright (c) 2018-2020 The Board of Trustees of the Leland Stanford Junior University
 * Copyright (c) 2018-2020 TotalEnergies
 * Copyright (c) 2019-     GEOSX Contributors
 * All rights reserved
 *
 * See top level LICENSE, COPYRIGHT, CONTRIBUTORS, NOTICE, and ACKNOWLEDGEMENTS files for details.
 * ------------------------------------------------------------------------------------------------------------
 */

/**
 * @file SinglePhaseFVM.cpp
 */

#include "SinglePhaseFVM.hpp"

#include "mesh/mpiCommunications/CommunicationTools.hpp"
#include "common/TimingMacros.hpp"
#include "constitutive/fluid/singleFluidSelector.hpp"
#include "constitutive/permeability/PermeabilityExtrinsicData.hpp"
#include "constitutive/ConstitutivePassThru.hpp"
#include "discretizationMethods/NumericalMethodsManager.hpp"
#include "mainInterface/ProblemManager.hpp"
#include "finiteVolume/BoundaryStencil.hpp"
#include "finiteVolume/FiniteVolumeManager.hpp"
#include "finiteVolume/FluxApproximationBase.hpp"
#include "fieldSpecification/FieldSpecificationManager.hpp"
#include "fieldSpecification/AquiferBoundaryCondition.hpp"
#include "physicsSolvers/fluidFlow/FlowSolverBaseExtrinsicData.hpp"
#include "physicsSolvers/fluidFlow/SinglePhaseBaseExtrinsicData.hpp"
#include "physicsSolvers/fluidFlow/SinglePhaseBaseKernels.hpp"
#include "physicsSolvers/fluidFlow/SinglePhaseFVMKernels.hpp"
#include "physicsSolvers/multiphysics/SinglePhasePoromechanicsFluxKernels.hpp"

/**
 * @namespace the geosx namespace that encapsulates the majority of the code
 */
namespace geosx
{

using namespace dataRepository;
using namespace constitutive;
using namespace SinglePhaseBaseKernels;
using namespace SinglePhaseFVMKernels;
using namespace SinglePhasePoromechanicsFluxKernels;

template< typename BASE >
SinglePhaseFVM< BASE >::SinglePhaseFVM( const string & name,
                                        Group * const parent ):
  BASE( name, parent )
{
  m_numDofPerCell = 1;
}

template< typename BASE >
void SinglePhaseFVM< BASE >::initializePreSubGroups()
{
  BASE::initializePreSubGroups();

  DomainPartition & domain = this->template getGroupByPath< DomainPartition >( "/Problem/domain" );
  NumericalMethodsManager const & numericalMethodManager = domain.getNumericalMethodManager();
  FiniteVolumeManager const & fvManager = numericalMethodManager.getFiniteVolumeManager();

  if( !fvManager.hasGroup< FluxApproximationBase >( m_discretizationName ) )
  {
    GEOSX_ERROR( "A discretization deriving from FluxApproximationBase must be selected with SinglePhaseFVM" );
  }
}

template< typename BASE >
void SinglePhaseFVM< BASE >::setupDofs( DomainPartition const & domain,
                                        DofManager & dofManager ) const
{
  dofManager.addField( extrinsicMeshData::flow::pressure::key(),
                       DofManager::Location::Elem,
                       1,
                       BASE::m_meshTargets );

  NumericalMethodsManager const & numericalMethodManager = domain.getNumericalMethodManager();
  FiniteVolumeManager const & fvManager = numericalMethodManager.getFiniteVolumeManager();
  FluxApproximationBase const & fluxApprox = fvManager.getFluxApproximation( m_discretizationName );

  dofManager.addCoupling( extrinsicMeshData::flow::pressure::key(), fluxApprox );
}

template< typename BASE >
void SinglePhaseFVM< BASE >::setupSystem( DomainPartition & domain,
                                          DofManager & dofManager,
                                          CRSMatrix< real64, globalIndex > & localMatrix,
                                          ParallelVector & rhs,
                                          ParallelVector & solution,
                                          bool const setSparsity )
{
  GEOSX_MARK_FUNCTION;
  BASE::setupSystem( domain,
                     dofManager,
                     localMatrix,
                     rhs,
                     solution,
                     setSparsity );

}

template< typename BASE >
real64 SinglePhaseFVM< BASE >::calculateResidualNorm( DomainPartition const & domain,
                                                      DofManager const & dofManager,
                                                      arrayView1d< real64 const > const & localRhs )
{
  GEOSX_MARK_FUNCTION;

  real64 residual = 0.0;
  integer numMeshTargets = 0;

  string const dofKey = dofManager.getKey( extrinsicMeshData::flow::pressure::key() );
  globalIndex const rankOffset = dofManager.rankOffset();

  forMeshTargets( domain.getMeshBodies(), [&] ( string const &,
                                                MeshLevel const & mesh,
                                                arrayView1d< string const > const & regionNames )
  {
    real64 localResidualNorm[3] = { 0.0, 0.0, 0.0 };
    mesh.getElemManager().forElementSubRegions( regionNames,
                                                [&]( localIndex const,
                                                     ElementSubRegionBase const & subRegion )
    {
      arrayView1d< globalIndex const > const & dofNumber = subRegion.template getReference< array1d< globalIndex > >( dofKey );
      arrayView1d< integer const > const & elemGhostRank = subRegion.ghostRank();
      arrayView1d< real64 const > const & volume         = subRegion.getElementVolume();
      arrayView1d< real64 const > const & densOld        = subRegion.template getExtrinsicData< extrinsicMeshData::flow::densityOld >();

      CoupledSolidBase const & solidModel =
        SolverBase::getConstitutiveModel< CoupledSolidBase >( subRegion, subRegion.getReference< string >( BASE::viewKeyStruct::solidNamesString() ) );

      arrayView2d< real64 const > const & porosityOld = solidModel.getOldPorosity();

      ResidualNormKernel::launch< parallelDevicePolicy<>, parallelDeviceReduce >( localRhs,
                                                                                  rankOffset,
                                                                                  dofNumber,
                                                                                  elemGhostRank,
                                                                                  volume,
                                                                                  densOld,
                                                                                  porosityOld,
                                                                                  localResidualNorm );

    } );

    // compute global residual norm
    real64 globalResidualNorm[3] = {0, 0, 0};
    MpiWrapper::allReduce( localResidualNorm,
                           globalResidualNorm,
                           3,
                           MPI_SUM,
                           MPI_COMM_GEOSX );

    residual += sqrt( globalResidualNorm[0] ) / ( ( globalResidualNorm[1] + m_fluxEstimate ) / (globalResidualNorm[2]+1) );
    numMeshTargets++;
  } );

  return residual / numMeshTargets;
}


template< typename BASE >
void SinglePhaseFVM< BASE >::applySystemSolution( DofManager const & dofManager,
                                                  arrayView1d< real64 const > const & localSolution,
                                                  real64 const scalingFactor,
                                                  DomainPartition & domain )
{
  dofManager.addVectorToField( localSolution,
                               extrinsicMeshData::flow::pressure::key(),
                               extrinsicMeshData::flow::deltaPressure::key(),
                               scalingFactor );

  forMeshTargets( domain.getMeshBodies(), [&] ( string const &,
                                                MeshLevel & mesh,
                                                arrayView1d< string const > const & )
  {
    std::map< string, string_array > fieldNames;
    fieldNames["elems"].emplace_back( string( extrinsicMeshData::flow::deltaPressure::key() ) );

    CommunicationTools::getInstance().synchronizeFields( fieldNames, mesh, domain.getNeighbors(), true );
  } );
}

template<>
void SinglePhaseFVM< SinglePhaseBase >::assembleFluxTerms( real64 const GEOSX_UNUSED_PARAM ( time_n ),
                                                           real64 const dt,
                                                           DomainPartition const & domain,
                                                           DofManager const & dofManager,
                                                           CRSMatrixView< real64, globalIndex const > const & localMatrix,
                                                           arrayView1d< real64 > const & localRhs )
{
  GEOSX_MARK_FUNCTION;

  NumericalMethodsManager const & numericalMethodManager = domain.getNumericalMethodManager();
  FiniteVolumeManager const & fvManager = numericalMethodManager.getFiniteVolumeManager();
  FluxApproximationBase const & fluxApprox = fvManager.getFluxApproximation( m_discretizationName );

  string const & dofKey = dofManager.getKey( extrinsicMeshData::flow::pressure::key() );

  forMeshTargets( domain.getMeshBodies(), [&] ( string const &,
                                                MeshLevel const & mesh,
                                                arrayView1d< string const > const & )
  {
<<<<<<< HEAD
    typename TYPEOFREF( stencil ) ::StencilWrapper stencilWrapper = stencil.createStencilWrapper();


    typename FluxKernel::SinglePhaseFlowAccessors flowAccessors( elemManager, getName() );
    typename FluxKernel::SinglePhaseFluidAccessors fluidAccessors( elemManager, getName(), targetRegionNames(), fluidModelNames() );
    typename FluxKernel::PermeabilityAccessors permAccessors( elemManager, getName(), targetRegionNames(), permeabilityModelNames() );


    FluxKernel::launch( stencilWrapper,
                        dt,
                        dofManager.rankOffset(),
                        elemDofNumber.toNestedViewConst(),
                        flowAccessors.get< extrinsicMeshData::ghostRank >(),
                        flowAccessors.get< extrinsicMeshData::flow::pressure >(),
                        flowAccessors.get< extrinsicMeshData::flow::deltaPressure >(),
                        flowAccessors.get< extrinsicMeshData::flow::gravityCoefficient >(),
                        fluidAccessors.get< extrinsicMeshData::singlefluid::density >(),
                        fluidAccessors.get< extrinsicMeshData::singlefluid::dDensity_dPressure >(),
                        flowAccessors.get< extrinsicMeshData::flow::mobility >(),
                        flowAccessors.get< extrinsicMeshData::flow::dMobility_dPressure >(),
                        permAccessors.permeability(),
                        permAccessors.dPerm_dPressure(),
                        localMatrix,
                        localRhs );
=======
    ElementRegionManager const & elemManager = mesh.getElemManager();
    ElementRegionManager::ElementViewAccessor< arrayView1d< globalIndex const > >
    elemDofNumber = elemManager.constructArrayViewAccessor< globalIndex, 1 >( dofKey );
    elemDofNumber.setName( this->getName() + "/accessors/" + dofKey );
>>>>>>> f6e4130d

    fluxApprox.forAllStencils( mesh, [&]( auto & stencil )
    {
      typename TYPEOFREF( stencil ) ::StencilWrapper stencilWrapper = stencil.createStencilWrapper();


      typename FluxKernel::SinglePhaseFlowAccessors flowAccessors( elemManager, getName() );
      typename FluxKernel::SinglePhaseFluidAccessors fluidAccessors( elemManager, getName() );
      typename FluxKernel::PermeabilityAccessors permAccessors( elemManager, getName() );


      FluxKernel::launch( stencilWrapper,
                          dt,
                          dofManager.rankOffset(),
                          elemDofNumber.toNestedViewConst(),
                          flowAccessors.get< extrinsicMeshData::ghostRank >(),
                          flowAccessors.get< extrinsicMeshData::flow::pressure >(),
                          flowAccessors.get< extrinsicMeshData::flow::deltaPressure >(),
                          flowAccessors.get< extrinsicMeshData::flow::gravityCoefficient >(),
                          fluidAccessors.get< extrinsicMeshData::singlefluid::density >(),
                          fluidAccessors.get< extrinsicMeshData::singlefluid::dDensity_dPressure >(),
                          flowAccessors.get< extrinsicMeshData::flow::mobility >(),
                          flowAccessors.get< extrinsicMeshData::flow::dMobility_dPressure >(),
                          permAccessors.get< extrinsicMeshData::permeability::permeability >(),
                          permAccessors.get< extrinsicMeshData::permeability::dPerm_dPressure >(),
                          localMatrix,
                          localRhs );
    } );
  } );

}


template<>
void SinglePhaseFVM< SinglePhaseProppantBase >::assembleFluxTerms( real64 const GEOSX_UNUSED_PARAM ( time_n ),
                                                                   real64 const dt,
                                                                   DomainPartition const & domain,
                                                                   DofManager const & dofManager,
                                                                   CRSMatrixView< real64, globalIndex const > const & localMatrix,
                                                                   arrayView1d< real64 > const & localRhs )
{
  GEOSX_MARK_FUNCTION;

  NumericalMethodsManager const & numericalMethodManager = domain.getNumericalMethodManager();
  FiniteVolumeManager const & fvManager = numericalMethodManager.getFiniteVolumeManager();
  FluxApproximationBase const & fluxApprox = fvManager.getFluxApproximation( m_discretizationName );

  string const & dofKey = dofManager.getKey( extrinsicMeshData::flow::pressure::key() );
  forMeshTargets( domain.getMeshBodies(), [&] ( string const &,
                                                MeshLevel const & mesh,
                                                arrayView1d< string const > const & )
  {
    ElementRegionManager const & elemManager = mesh.getElemManager();

    ElementRegionManager::ElementViewAccessor< arrayView1d< globalIndex const > >
    elemDofNumber = elemManager.constructArrayViewAccessor< globalIndex, 1 >( dofKey );
    elemDofNumber.setName( this->getName() + "/accessors/" + dofKey );

    fluxApprox.forStencils< SurfaceElementStencil >( mesh, [&]( auto & stencil )
    {
      typename TYPEOFREF( stencil ) ::StencilWrapper stencilWrapper = stencil.createStencilWrapper();

      typename FluxKernel::SinglePhaseFlowAccessors flowAccessors( elemManager, getName() );
      typename FluxKernel::SlurryFluidAccessors fluidAccessors( elemManager, getName() );
      typename FluxKernel::ProppantPermeabilityAccessors permAccessors( elemManager, getName() );


      FaceElementFluxKernel::launch( stencilWrapper,
                                     dt,
                                     dofManager.rankOffset(),
                                     elemDofNumber.toNestedViewConst(),
                                     flowAccessors.get< extrinsicMeshData::ghostRank >(),
                                     flowAccessors.get< extrinsicMeshData::flow::pressure >(),
                                     flowAccessors.get< extrinsicMeshData::flow::deltaPressure >(),
                                     flowAccessors.get< extrinsicMeshData::flow::gravityCoefficient >(),
                                     fluidAccessors.get< extrinsicMeshData::singlefluid::density >(),
                                     fluidAccessors.get< extrinsicMeshData::singlefluid::dDensity_dPressure >(),
                                     flowAccessors.get< extrinsicMeshData::flow::mobility >(),
                                     flowAccessors.get< extrinsicMeshData::flow::dMobility_dPressure >(),
                                     permAccessors.get< extrinsicMeshData::permeability::permeability >(),
                                     permAccessors.get< extrinsicMeshData::permeability::dPerm_dPressure >(),
                                     permAccessors.get< extrinsicMeshData::permeability::dPerm_dDispJump >(),
                                     permAccessors.get< extrinsicMeshData::permeability::permeabilityMultiplier >(),
                                     this->gravityVector(),
                                     localMatrix,
                                     localRhs );
    } );
  } );


}


template< typename BASE >
void SinglePhaseFVM< BASE >::assemblePoroelasticFluxTerms( real64 const GEOSX_UNUSED_PARAM ( time_n ),
                                                           real64 const dt,
                                                           DomainPartition const & domain,
                                                           DofManager const & dofManager,
                                                           CRSMatrixView< real64, globalIndex const > const & localMatrix,
                                                           arrayView1d< real64 > const & localRhs,
                                                           string const & jumpDofKey )
{
  GEOSX_MARK_FUNCTION;

  NumericalMethodsManager const & numericalMethodManager = domain.getNumericalMethodManager();
  FiniteVolumeManager const & fvManager = numericalMethodManager.getFiniteVolumeManager();
  FluxApproximationBase const & fluxApprox = fvManager.getFluxApproximation( m_discretizationName );

  string const & pressureDofKey = dofManager.getKey( extrinsicMeshData::flow::pressure::key() );

  forMeshTargets( domain.getMeshBodies(), [&] ( string const &,
                                                MeshLevel const & mesh,
                                                arrayView1d< string const > const & )
  {
    ElementRegionManager const & elemManager = mesh.getElemManager();

    ElementRegionManager::ElementViewAccessor< arrayView1d< globalIndex const > >
    pressureDofNumber = elemManager.constructArrayViewAccessor< globalIndex, 1 >( pressureDofKey );
    pressureDofNumber.setName( this->getName() + "/accessors/" + pressureDofKey );

    ElementRegionManager::ElementViewAccessor< arrayView1d< globalIndex const > >
    jumpDofNumber = elemManager.constructArrayViewAccessor< globalIndex, 1 >( jumpDofKey );
    jumpDofNumber.setName( this->getName() + "/accessors/" + jumpDofKey );

    ElementRegionManager::ElementViewAccessor< arrayView4d< real64 const > > dPerm_dDispJump =
      elemManager.constructMaterialArrayViewAccessor< PermeabilityBase, real64, 4 >( extrinsicMeshData::permeability::dPerm_dDispJump::key() );

<<<<<<< HEAD
    EmbeddedSurfaceFluxKernel::launch( stencilWrapper,
                                       dt,
                                       dofManager.rankOffset(),
                                       pressureDofNumber.toNestedViewConst(),
                                       jumpDofNumber.toNestedViewConst(),
                                       flowAccessors.get< extrinsicMeshData::ghostRank >(),
                                       flowAccessors.get< extrinsicMeshData::flow::pressure >(),
                                       flowAccessors.get< extrinsicMeshData::flow::deltaPressure >(),
                                       flowAccessors.get< extrinsicMeshData::flow::gravityCoefficient >(),
                                       fluidAccessors.get< extrinsicMeshData::singlefluid::density >(),
                                       fluidAccessors.get< extrinsicMeshData::singlefluid::dDensity_dPressure >(),
                                       flowAccessors.get< extrinsicMeshData::flow::mobility >(),
                                       flowAccessors.get< extrinsicMeshData::flow::dMobility_dPressure >(),
                                       permAccessors.permeability(),
                                       permAccessors.dPerm_dPressure(),
                                       dPerm_dDispJump.toNestedViewConst(),
                                       localMatrix,
                                       localRhs );
=======
    fluxApprox.forStencils< CellElementStencilTPFA, SurfaceElementStencil, EmbeddedSurfaceToCellStencil >( mesh, [&]( auto & stencil )
    {
      typename TYPEOFREF( stencil ) ::StencilWrapper stencilWrapper = stencil.createStencilWrapper();

      typename FluxKernel::SinglePhaseFlowAccessors flowAccessors( elemManager, this->getName() );
      typename FluxKernel::SinglePhaseFluidAccessors fluidAccessors( elemManager, this->getName() );
      typename FluxKernel::PermeabilityAccessors permAccessors( elemManager, this->getName() );

      EmbeddedSurfaceFluxKernel::launch( stencilWrapper,
                                         dt,
                                         dofManager.rankOffset(),
                                         pressureDofNumber.toNestedViewConst(),
                                         jumpDofNumber.toNestedViewConst(),
                                         flowAccessors.get< extrinsicMeshData::ghostRank >(),
                                         flowAccessors.get< extrinsicMeshData::flow::pressure >(),
                                         flowAccessors.get< extrinsicMeshData::flow::deltaPressure >(),
                                         flowAccessors.get< extrinsicMeshData::flow::gravityCoefficient >(),
                                         fluidAccessors.get< extrinsicMeshData::singlefluid::density >(),
                                         fluidAccessors.get< extrinsicMeshData::singlefluid::dDensity_dPressure >(),
                                         flowAccessors.get< extrinsicMeshData::flow::mobility >(),
                                         flowAccessors.get< extrinsicMeshData::flow::dMobility_dPressure >(),
                                         permAccessors.get< extrinsicMeshData::permeability::permeability >(),
                                         permAccessors.get< extrinsicMeshData::permeability::dPerm_dPressure >(),
                                         dPerm_dDispJump.toNestedViewConst(),
                                         localMatrix,
                                         localRhs );
    } );
>>>>>>> f6e4130d
  } );

}

template< typename BASE >
void SinglePhaseFVM< BASE >::assembleHydrofracFluxTerms( real64 const GEOSX_UNUSED_PARAM ( time_n ),
                                                         real64 const dt,
                                                         DomainPartition const & domain,
                                                         DofManager const & dofManager,
                                                         CRSMatrixView< real64, globalIndex const > const & localMatrix,
                                                         arrayView1d< real64 > const & localRhs,
                                                         CRSMatrixView< real64, localIndex const > const & dR_dAper )
{
  GEOSX_MARK_FUNCTION;

  NumericalMethodsManager const & numericalMethodManager = domain.getNumericalMethodManager();
  FiniteVolumeManager const & fvManager = numericalMethodManager.getFiniteVolumeManager();
  FluxApproximationBase const & fluxApprox = fvManager.getFluxApproximation( m_discretizationName );

  string const & dofKey = dofManager.getKey( extrinsicMeshData::flow::pressure::key() );


  forMeshTargets( domain.getMeshBodies(), [&] ( string const &,
                                                MeshLevel const & mesh,
                                                arrayView1d< string const > const & )
  {
    ElementRegionManager const & elemManager = mesh.getElemManager();
    ElementRegionManager::ElementViewAccessor< arrayView1d< globalIndex const > >
    elemDofNumber = elemManager.constructArrayViewAccessor< globalIndex, 1 >( dofKey );
    elemDofNumber.setName( this->getName() + "/accessors/" + dofKey );

<<<<<<< HEAD
    typename FluxKernel::SinglePhaseFlowAccessors flowAccessors( elemManager, this->getName() );
    typename FluxKernel::SinglePhaseFluidAccessors fluidAccessors( elemManager, this->getName(), this->targetRegionNames(), this->fluidModelNames() );
    typename FluxKernel::PermeabilityAccessors permAccessors( elemManager, this->getName(), this->targetRegionNames(), this->permeabilityModelNames() );

    FaceElementFluxKernel::launch( stencilWrapper,
                                   dt,
                                   dofManager.rankOffset(),
                                   elemDofNumber.toNestedViewConst(),
                                   flowAccessors.get< extrinsicMeshData::ghostRank >(),
                                   flowAccessors.get< extrinsicMeshData::flow::pressure >(),
                                   flowAccessors.get< extrinsicMeshData::flow::deltaPressure >(),
                                   flowAccessors.get< extrinsicMeshData::flow::gravityCoefficient >(),
                                   fluidAccessors.get< extrinsicMeshData::singlefluid::density >(),
                                   fluidAccessors.get< extrinsicMeshData::singlefluid::dDensity_dPressure >(),
                                   flowAccessors.get< extrinsicMeshData::flow::mobility >(),
                                   flowAccessors.get< extrinsicMeshData::flow::dMobility_dPressure >(),
                                   permAccessors.permeability(),
                                   permAccessors.dPerm_dPressure(),
                                   dPerm_dDispJump.toNestedViewConst(),
                                   localMatrix,
                                   localRhs,
                                   dR_dAper );
=======
    ElementRegionManager::ElementViewAccessor< arrayView4d< real64 const > > dPerm_dDispJump =
      elemManager.constructMaterialArrayViewAccessor< PermeabilityBase, real64, 4 >( extrinsicMeshData::permeability::dPerm_dDispJump::key() );

    fluxApprox.forStencils< CellElementStencilTPFA, SurfaceElementStencil, FaceElementToCellStencil >( mesh, [&]( auto & stencil )
    {
      typename TYPEOFREF( stencil ) ::StencilWrapper stencilWrapper = stencil.createStencilWrapper();

      typename FluxKernel::SinglePhaseFlowAccessors flowAccessors( elemManager, this->getName() );
      typename FluxKernel::SinglePhaseFluidAccessors fluidAccessors( elemManager, this->getName() );
      typename FluxKernel::PermeabilityAccessors permAccessors( elemManager, this->getName() );

      FaceElementFluxKernel::launch( stencilWrapper,
                                     dt,
                                     dofManager.rankOffset(),
                                     elemDofNumber.toNestedViewConst(),
                                     flowAccessors.get< extrinsicMeshData::ghostRank >(),
                                     flowAccessors.get< extrinsicMeshData::flow::pressure >(),
                                     flowAccessors.get< extrinsicMeshData::flow::deltaPressure >(),
                                     flowAccessors.get< extrinsicMeshData::flow::gravityCoefficient >(),
                                     fluidAccessors.get< extrinsicMeshData::singlefluid::density >(),
                                     fluidAccessors.get< extrinsicMeshData::singlefluid::dDensity_dPressure >(),
                                     flowAccessors.get< extrinsicMeshData::flow::mobility >(),
                                     flowAccessors.get< extrinsicMeshData::flow::dMobility_dPressure >(),
                                     permAccessors.get< extrinsicMeshData::permeability::permeability >(),
                                     permAccessors.get< extrinsicMeshData::permeability::dPerm_dPressure >(),
                                     dPerm_dDispJump.toNestedViewConst(),
                                     localMatrix,
                                     localRhs,
                                     dR_dAper );
    } );
>>>>>>> f6e4130d
  } );


}

template< typename BASE >
void
SinglePhaseFVM< BASE >::applyBoundaryConditions( real64 const time_n,
                                                 real64 const dt,
                                                 DomainPartition & domain,
                                                 DofManager const & dofManager,
                                                 CRSMatrixView< real64, globalIndex const > const & localMatrix,
                                                 arrayView1d< real64 > const & localRhs )
{
  GEOSX_MARK_FUNCTION;

  BASE::applyBoundaryConditions( time_n, dt, domain, dofManager, localMatrix, localRhs );
  applyFaceDirichletBC( time_n, dt, dofManager, domain, localMatrix, localRhs );
}

namespace internal
{
string const faceBcLogMessage = string( "SinglePhaseFVM {}: at time {}s, " )
                                + string( "the <{}> boundary condition '{}' is applied to the face set '{}' in '{}'. " )
                                + string( "\nThe total number of target faces (including ghost faces) is {}. " )
                                + string( "\nNote that if this number is equal to zero, the boundary condition will not be applied on this face set." );
}


template< typename BASE >
void SinglePhaseFVM< BASE >::applyFaceDirichletBC( real64 const time_n,
                                                   real64 const dt,
                                                   DofManager const & dofManager,
                                                   DomainPartition & domain,
                                                   CRSMatrixView< real64, globalIndex const > const & localMatrix,
                                                   arrayView1d< real64 > const & localRhs )
{
  GEOSX_MARK_FUNCTION;

  FieldSpecificationManager & fsManager = FieldSpecificationManager::getInstance();

  NumericalMethodsManager const & numericalMethodManager = domain.getNumericalMethodManager();
  FiniteVolumeManager const & fvManager = numericalMethodManager.getFiniteVolumeManager();
  FluxApproximationBase const & fluxApprox = fvManager.getFluxApproximation( m_discretizationName );

  string const & dofKey = dofManager.getKey( extrinsicMeshData::flow::pressure::key() );

  forMeshTargets( domain.getMeshBodies(), [&] ( string const &,
                                                MeshLevel & mesh,
                                                arrayView1d< string const > const & )
  {
    FaceManager & faceManager = mesh.getFaceManager();
    ElementRegionManager const & elemManager = mesh.getElemManager();

    arrayView1d< real64 const > const presFace =
      faceManager.getExtrinsicData< extrinsicMeshData::flow::facePressure >();

    arrayView1d< real64 const > const gravCoefFace =
      faceManager.getExtrinsicData< extrinsicMeshData::flow::gravityCoefficient >();

    ElementRegionManager::ElementViewAccessor< arrayView1d< globalIndex const > >
    elemDofNumber = elemManager.constructArrayViewAccessor< globalIndex, 1 >( dofKey );
    elemDofNumber.setName( this->getName() + "/accessors/" + dofKey );

    // Take BCs defined for "pressure" field and apply values to "facePressure"
    fsManager.apply( time_n + dt,
                     domain,
                     "faceManager",
                     extrinsicMeshData::flow::pressure::key(),
                     [&] ( FieldSpecificationBase const & fs,
                           string const & setName,
                           SortedArrayView< localIndex const > const & targetSet,
                           Group & targetGroup,
                           string const & )
    {
      BoundaryStencil const & stencil = fluxApprox.getStencil< BoundaryStencil >( mesh, setName );
      if( stencil.size() == 0 )
      {
        return;
      }

      // first, evaluate BC to get primary field values (pressure)
      fs.applyFieldValue< FieldSpecificationEqual, parallelDevicePolicy<> >( targetSet,
                                                                             time_n + dt,
                                                                             targetGroup,
                                                                             extrinsicMeshData::flow::facePressure::key() );

      // Now run the actual kernel
      BoundaryStencil::IndexContainerViewConstType const & seri = stencil.getElementRegionIndices();
      BoundaryStencil::IndexContainerViewConstType const & sesri = stencil.getElementSubRegionIndices();
      BoundaryStencil::IndexContainerViewConstType const & sefi = stencil.getElementIndices();
      BoundaryStencil::WeightContainerViewConstType const & trans = stencil.getWeights();

      // TODO: currently we just use model from the first cell in this stencil
      //       since it's not clear how to create fluid kernel wrappers for arbitrary models.
      //       Can we just use cell properties for an approximate flux computation?
      //       Then we can forget about capturing the fluid model.
      ElementSubRegionBase & subRegion = mesh.getElemManager().getRegion( seri( 0, 0 ) ).getSubRegion( sesri( 0, 0 ) );

      string & fluidName = subRegion.getReference< string >( BASE::viewKeyStruct::fluidNamesString() );

      SingleFluidBase & fluidBase = subRegion.template getConstitutiveModel< SingleFluidBase >( fluidName );

      constitutiveUpdatePassThru( fluidBase, [&]( auto & fluid )
      {
        // create the fluid compute wrapper suitable for capturing in a kernel lambda
        typename TYPEOFREF( fluid ) ::KernelWrapper fluidWrapper = fluid.createKernelWrapper();

        typename FluxKernel::SinglePhaseFlowAccessors flowAccessors( elemManager, this->getName() );
        typename FluxKernel::SinglePhaseFluidAccessors fluidAccessors( elemManager, this->getName() );

        FaceDirichletBCKernel::launch( seri, sesri, sefi, trans,
                                       flowAccessors.get< extrinsicMeshData::ghostRank >(),
                                       elemDofNumber.toNestedViewConst(),
                                       dofManager.rankOffset(),
                                       flowAccessors.get< extrinsicMeshData::flow::pressure >(),
                                       flowAccessors.get< extrinsicMeshData::flow::deltaPressure >(),
                                       flowAccessors.get< extrinsicMeshData::flow::gravityCoefficient >(),
                                       fluidAccessors.get< extrinsicMeshData::singlefluid::density >(),
                                       fluidAccessors.get< extrinsicMeshData::singlefluid::dDensity_dPressure >(),
                                       flowAccessors.get< extrinsicMeshData::flow::mobility >(),
                                       flowAccessors.get< extrinsicMeshData::flow::dMobility_dPressure >(),
                                       presFace,
                                       gravCoefFace,
                                       fluidWrapper,
                                       dt,
                                       localMatrix,
                                       localRhs );
      } );
    } );
  } );


}

template<>
void SinglePhaseFVM< SinglePhaseProppantBase >::applyAquiferBC( real64 const GEOSX_UNUSED_PARAM( time ),
                                                                real64 const GEOSX_UNUSED_PARAM( dt ),
                                                                DomainPartition & GEOSX_UNUSED_PARAM( domain ),
                                                                DofManager const & GEOSX_UNUSED_PARAM( dofManager ),
                                                                CRSMatrixView< real64, globalIndex const > const & GEOSX_UNUSED_PARAM( localMatrix ),
                                                                arrayView1d< real64 > const & GEOSX_UNUSED_PARAM( localRhs ) ) const
{
  // Aquifer does not make sense for proppant flow in fractures
}

template<>
void SinglePhaseFVM< SinglePhaseBase >::applyAquiferBC( real64 const time,
                                                        real64 const dt,
                                                        DomainPartition & domain,
                                                        DofManager const & dofManager,
                                                        CRSMatrixView< real64, globalIndex const > const & localMatrix,
                                                        arrayView1d< real64 > const & localRhs ) const
{
  GEOSX_MARK_FUNCTION;

  FieldSpecificationManager & fsManager = FieldSpecificationManager::getInstance();

  NumericalMethodsManager const & numericalMethodManager = domain.getNumericalMethodManager();
  FiniteVolumeManager const & fvManager = numericalMethodManager.getFiniteVolumeManager();
  FluxApproximationBase const & fluxApprox = fvManager.getFluxApproximation( m_discretizationName );

  string const & elemDofKey = dofManager.getKey( extrinsicMeshData::flow::pressure::key() );

  forMeshTargets( domain.getMeshBodies(), [&] ( string const &,
                                                MeshLevel & mesh,
                                                arrayView1d< string const > const & )
  {
    ElementRegionManager const & elemManager = mesh.getElemManager();
    ElementRegionManager::ElementViewAccessor< arrayView1d< globalIndex const > > elemDofNumber =
      elemManager.constructArrayViewAccessor< globalIndex, 1 >( elemDofKey );
    elemDofNumber.setName( this->getName() + "/accessors/" + elemDofKey );

    typename FluxKernel::SinglePhaseFlowAccessors flowAccessors( elemManager, this->getName() );
    typename FluxKernel::SinglePhaseFluidAccessors fluidAccessors( elemManager, this->getName() );

    fsManager.apply< AquiferBoundaryCondition >( time + dt,
                                                 domain,
                                                 "faceManager",
                                                 AquiferBoundaryCondition::catalogName(),
                                                 [&] ( AquiferBoundaryCondition const & bc,
                                                       string const & setName,
                                                       SortedArrayView< localIndex const > const &,
                                                       Group &,
                                                       string const & )
    {
      BoundaryStencil const & stencil = fluxApprox.getStencil< BoundaryStencil >( mesh, setName );
      if( stencil.size() == 0 )
      {
        return;
      }

      AquiferBoundaryCondition::KernelWrapper aquiferBCWrapper = bc.createKernelWrapper();
      real64 const & aquiferDens = bc.getWaterPhaseDensity();

      SinglePhaseFVMKernels::AquiferBCKernel::launch( stencil,
                                                      dofManager.rankOffset(),
                                                      elemDofNumber.toNestedViewConst(),
                                                      flowAccessors.get< extrinsicMeshData::ghostRank >(),
                                                      aquiferBCWrapper,
                                                      aquiferDens,
                                                      flowAccessors.get< extrinsicMeshData::flow::pressure >(),
                                                      flowAccessors.get< extrinsicMeshData::flow::deltaPressure >(),
                                                      flowAccessors.get< extrinsicMeshData::flow::gravityCoefficient >(),
                                                      fluidAccessors.get< extrinsicMeshData::singlefluid::density >(),
                                                      fluidAccessors.get< extrinsicMeshData::singlefluid::dDensity_dPressure >(),
                                                      time,
                                                      dt,
                                                      localMatrix.toViewConstSizes(),
                                                      localRhs.toView() );

    } );
  } );


}

namespace
{
typedef SinglePhaseFVM< SinglePhaseBase > NoProppant;
typedef SinglePhaseFVM< SinglePhaseProppantBase > Proppant;
REGISTER_CATALOG_ENTRY( SolverBase, NoProppant, string const &, Group * const )
REGISTER_CATALOG_ENTRY( SolverBase, Proppant, string const &, Group * const )
}
} /* namespace geosx */<|MERGE_RESOLUTION|>--- conflicted
+++ resolved
@@ -206,37 +206,10 @@
                                                 MeshLevel const & mesh,
                                                 arrayView1d< string const > const & )
   {
-<<<<<<< HEAD
-    typename TYPEOFREF( stencil ) ::StencilWrapper stencilWrapper = stencil.createStencilWrapper();
-
-
-    typename FluxKernel::SinglePhaseFlowAccessors flowAccessors( elemManager, getName() );
-    typename FluxKernel::SinglePhaseFluidAccessors fluidAccessors( elemManager, getName(), targetRegionNames(), fluidModelNames() );
-    typename FluxKernel::PermeabilityAccessors permAccessors( elemManager, getName(), targetRegionNames(), permeabilityModelNames() );
-
-
-    FluxKernel::launch( stencilWrapper,
-                        dt,
-                        dofManager.rankOffset(),
-                        elemDofNumber.toNestedViewConst(),
-                        flowAccessors.get< extrinsicMeshData::ghostRank >(),
-                        flowAccessors.get< extrinsicMeshData::flow::pressure >(),
-                        flowAccessors.get< extrinsicMeshData::flow::deltaPressure >(),
-                        flowAccessors.get< extrinsicMeshData::flow::gravityCoefficient >(),
-                        fluidAccessors.get< extrinsicMeshData::singlefluid::density >(),
-                        fluidAccessors.get< extrinsicMeshData::singlefluid::dDensity_dPressure >(),
-                        flowAccessors.get< extrinsicMeshData::flow::mobility >(),
-                        flowAccessors.get< extrinsicMeshData::flow::dMobility_dPressure >(),
-                        permAccessors.permeability(),
-                        permAccessors.dPerm_dPressure(),
-                        localMatrix,
-                        localRhs );
-=======
     ElementRegionManager const & elemManager = mesh.getElemManager();
     ElementRegionManager::ElementViewAccessor< arrayView1d< globalIndex const > >
     elemDofNumber = elemManager.constructArrayViewAccessor< globalIndex, 1 >( dofKey );
     elemDofNumber.setName( this->getName() + "/accessors/" + dofKey );
->>>>>>> f6e4130d
 
     fluxApprox.forAllStencils( mesh, [&]( auto & stencil )
     {
@@ -260,8 +233,8 @@
                           fluidAccessors.get< extrinsicMeshData::singlefluid::dDensity_dPressure >(),
                           flowAccessors.get< extrinsicMeshData::flow::mobility >(),
                           flowAccessors.get< extrinsicMeshData::flow::dMobility_dPressure >(),
-                          permAccessors.get< extrinsicMeshData::permeability::permeability >(),
-                          permAccessors.get< extrinsicMeshData::permeability::dPerm_dPressure >(),
+                          permAccessors.permeability(),
+                          permAccessors.dPerm_dPressure(),
                           localMatrix,
                           localRhs );
     } );
@@ -364,26 +337,6 @@
     ElementRegionManager::ElementViewAccessor< arrayView4d< real64 const > > dPerm_dDispJump =
       elemManager.constructMaterialArrayViewAccessor< PermeabilityBase, real64, 4 >( extrinsicMeshData::permeability::dPerm_dDispJump::key() );
 
-<<<<<<< HEAD
-    EmbeddedSurfaceFluxKernel::launch( stencilWrapper,
-                                       dt,
-                                       dofManager.rankOffset(),
-                                       pressureDofNumber.toNestedViewConst(),
-                                       jumpDofNumber.toNestedViewConst(),
-                                       flowAccessors.get< extrinsicMeshData::ghostRank >(),
-                                       flowAccessors.get< extrinsicMeshData::flow::pressure >(),
-                                       flowAccessors.get< extrinsicMeshData::flow::deltaPressure >(),
-                                       flowAccessors.get< extrinsicMeshData::flow::gravityCoefficient >(),
-                                       fluidAccessors.get< extrinsicMeshData::singlefluid::density >(),
-                                       fluidAccessors.get< extrinsicMeshData::singlefluid::dDensity_dPressure >(),
-                                       flowAccessors.get< extrinsicMeshData::flow::mobility >(),
-                                       flowAccessors.get< extrinsicMeshData::flow::dMobility_dPressure >(),
-                                       permAccessors.permeability(),
-                                       permAccessors.dPerm_dPressure(),
-                                       dPerm_dDispJump.toNestedViewConst(),
-                                       localMatrix,
-                                       localRhs );
-=======
     fluxApprox.forStencils< CellElementStencilTPFA, SurfaceElementStencil, EmbeddedSurfaceToCellStencil >( mesh, [&]( auto & stencil )
     {
       typename TYPEOFREF( stencil ) ::StencilWrapper stencilWrapper = stencil.createStencilWrapper();
@@ -405,13 +358,12 @@
                                          fluidAccessors.get< extrinsicMeshData::singlefluid::dDensity_dPressure >(),
                                          flowAccessors.get< extrinsicMeshData::flow::mobility >(),
                                          flowAccessors.get< extrinsicMeshData::flow::dMobility_dPressure >(),
-                                         permAccessors.get< extrinsicMeshData::permeability::permeability >(),
-                                         permAccessors.get< extrinsicMeshData::permeability::dPerm_dPressure >(),
+                                         permAccessors.permeability(),
+                                         permAccessors.dPerm_dPressure(),
                                          dPerm_dDispJump.toNestedViewConst(),
                                          localMatrix,
                                          localRhs );
     } );
->>>>>>> f6e4130d
   } );
 
 }
@@ -443,30 +395,6 @@
     elemDofNumber = elemManager.constructArrayViewAccessor< globalIndex, 1 >( dofKey );
     elemDofNumber.setName( this->getName() + "/accessors/" + dofKey );
 
-<<<<<<< HEAD
-    typename FluxKernel::SinglePhaseFlowAccessors flowAccessors( elemManager, this->getName() );
-    typename FluxKernel::SinglePhaseFluidAccessors fluidAccessors( elemManager, this->getName(), this->targetRegionNames(), this->fluidModelNames() );
-    typename FluxKernel::PermeabilityAccessors permAccessors( elemManager, this->getName(), this->targetRegionNames(), this->permeabilityModelNames() );
-
-    FaceElementFluxKernel::launch( stencilWrapper,
-                                   dt,
-                                   dofManager.rankOffset(),
-                                   elemDofNumber.toNestedViewConst(),
-                                   flowAccessors.get< extrinsicMeshData::ghostRank >(),
-                                   flowAccessors.get< extrinsicMeshData::flow::pressure >(),
-                                   flowAccessors.get< extrinsicMeshData::flow::deltaPressure >(),
-                                   flowAccessors.get< extrinsicMeshData::flow::gravityCoefficient >(),
-                                   fluidAccessors.get< extrinsicMeshData::singlefluid::density >(),
-                                   fluidAccessors.get< extrinsicMeshData::singlefluid::dDensity_dPressure >(),
-                                   flowAccessors.get< extrinsicMeshData::flow::mobility >(),
-                                   flowAccessors.get< extrinsicMeshData::flow::dMobility_dPressure >(),
-                                   permAccessors.permeability(),
-                                   permAccessors.dPerm_dPressure(),
-                                   dPerm_dDispJump.toNestedViewConst(),
-                                   localMatrix,
-                                   localRhs,
-                                   dR_dAper );
-=======
     ElementRegionManager::ElementViewAccessor< arrayView4d< real64 const > > dPerm_dDispJump =
       elemManager.constructMaterialArrayViewAccessor< PermeabilityBase, real64, 4 >( extrinsicMeshData::permeability::dPerm_dDispJump::key() );
 
@@ -490,14 +418,13 @@
                                      fluidAccessors.get< extrinsicMeshData::singlefluid::dDensity_dPressure >(),
                                      flowAccessors.get< extrinsicMeshData::flow::mobility >(),
                                      flowAccessors.get< extrinsicMeshData::flow::dMobility_dPressure >(),
-                                     permAccessors.get< extrinsicMeshData::permeability::permeability >(),
-                                     permAccessors.get< extrinsicMeshData::permeability::dPerm_dPressure >(),
+                                     permAccessors.permeability(),
+                                     permAccessors.dPerm_dPressure(),
                                      dPerm_dDispJump.toNestedViewConst(),
                                      localMatrix,
                                      localRhs,
                                      dR_dAper );
     } );
->>>>>>> f6e4130d
   } );
 
 
