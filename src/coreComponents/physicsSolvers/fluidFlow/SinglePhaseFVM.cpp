/*
 * ------------------------------------------------------------------------------------------------------------
 * SPDX-License-Identifier: LGPL-2.1-only
 *
 * Copyright (c) 2018-2020 Lawrence Livermore National Security LLC
 * Copyright (c) 2018-2020 The Board of Trustees of the Leland Stanford Junior University
 * Copyright (c) 2018-2020 TotalEnergies
 * Copyright (c) 2019-     GEOSX Contributors
 * All rights reserved
 *
 * See top level LICENSE, COPYRIGHT, CONTRIBUTORS, NOTICE, and ACKNOWLEDGEMENTS files for details.
 * ------------------------------------------------------------------------------------------------------------
 */

/**
 * @file SinglePhaseFVM.cpp
 */

#include "SinglePhaseFVM.hpp"

#include "mesh/mpiCommunications/CommunicationTools.hpp"
#include "common/TimingMacros.hpp"
#include "constitutive/fluid/singleFluidSelector.hpp"
#include "constitutive/permeability/PermeabilityExtrinsicData.hpp"
#include "constitutive/ConstitutivePassThru.hpp"
#include "discretizationMethods/NumericalMethodsManager.hpp"
#include "mainInterface/ProblemManager.hpp"
#include "finiteVolume/BoundaryStencil.hpp"
#include "finiteVolume/FiniteVolumeManager.hpp"
#include "finiteVolume/FluxApproximationBase.hpp"
#include "fieldSpecification/FieldSpecificationManager.hpp"
#include "fieldSpecification/AquiferBoundaryCondition.hpp"
#include "physicsSolvers/fluidFlow/FlowSolverBaseExtrinsicData.hpp"
#include "physicsSolvers/fluidFlow/SinglePhaseBaseExtrinsicData.hpp"
#include "physicsSolvers/fluidFlow/SinglePhaseBaseKernels.hpp"
#include "physicsSolvers/fluidFlow/SinglePhaseFVMKernels.hpp"
#include "physicsSolvers/multiphysics/SinglePhasePoromechanicsFluxKernels.hpp"

/**
 * @namespace the geosx namespace that encapsulates the majority of the code
 */
namespace geosx
{

using namespace dataRepository;
using namespace constitutive;
using namespace singlePhaseBaseKernels;
using namespace singlePhaseFVMKernels;
using namespace singlePhasePoromechanicsFluxKernels;

template< typename BASE >
SinglePhaseFVM< BASE >::SinglePhaseFVM( const string & name,
                                        Group * const parent ):
  BASE( name, parent )
{
  m_numDofPerCell = 1;
}

template< typename BASE >
void SinglePhaseFVM< BASE >::initializePreSubGroups()
{
  BASE::initializePreSubGroups();

  DomainPartition & domain = this->template getGroupByPath< DomainPartition >( "/Problem/domain" );
  NumericalMethodsManager const & numericalMethodManager = domain.getNumericalMethodManager();
  FiniteVolumeManager const & fvManager = numericalMethodManager.getFiniteVolumeManager();

  if( !fvManager.hasGroup< FluxApproximationBase >( m_discretizationName ) )
  {
    GEOSX_ERROR( "A discretization deriving from FluxApproximationBase must be selected with SinglePhaseFVM" );
  }
}

template< typename BASE >
void SinglePhaseFVM< BASE >::setupDofs( DomainPartition const & domain,
                                        DofManager & dofManager ) const
{
  dofManager.addField( extrinsicMeshData::flow::pressure::key(),
                       DofManager::Location::Elem,
                       1,
                       BASE::m_meshTargets );

  NumericalMethodsManager const & numericalMethodManager = domain.getNumericalMethodManager();
  FiniteVolumeManager const & fvManager = numericalMethodManager.getFiniteVolumeManager();
  FluxApproximationBase const & fluxApprox = fvManager.getFluxApproximation( m_discretizationName );

  dofManager.addCoupling( extrinsicMeshData::flow::pressure::key(), fluxApprox );
}

template< typename BASE >
void SinglePhaseFVM< BASE >::setupSystem( DomainPartition & domain,
                                          DofManager & dofManager,
                                          CRSMatrix< real64, globalIndex > & localMatrix,
                                          ParallelVector & rhs,
                                          ParallelVector & solution,
                                          bool const setSparsity )
{
  GEOSX_MARK_FUNCTION;
  BASE::setupSystem( domain,
                     dofManager,
                     localMatrix,
                     rhs,
                     solution,
                     setSparsity );

}

template< typename BASE >
real64 SinglePhaseFVM< BASE >::calculateResidualNorm( DomainPartition const & domain,
                                                      DofManager const & dofManager,
                                                      arrayView1d< real64 const > const & localRhs )
{
  GEOSX_MARK_FUNCTION;

  real64 residual = 0.0;
  integer numMeshTargets = 0;

  string const dofKey = dofManager.getKey( extrinsicMeshData::flow::pressure::key() );
  globalIndex const rankOffset = dofManager.rankOffset();

  forMeshTargets( domain.getMeshBodies(), [&] ( string const &,
                                                MeshLevel const & mesh,
                                                arrayView1d< string const > const & regionNames )
  {
    real64 localResidualNorm[3] = { 0.0, 0.0, 0.0 };
    mesh.getElemManager().forElementSubRegions( regionNames,
                                                [&]( localIndex const,
                                                     ElementSubRegionBase const & subRegion )
    {
      arrayView1d< globalIndex const > const & dofNumber = subRegion.template getReference< array1d< globalIndex > >( dofKey );
      arrayView1d< integer const > const & elemGhostRank = subRegion.ghostRank();
      arrayView1d< real64 const > const & volume         = subRegion.getElementVolume();
<<<<<<< HEAD
=======
      arrayView1d< real64 const > const & dens_n        = subRegion.template getExtrinsicData< extrinsicMeshData::flow::density_n >();
>>>>>>> 6e527c51

      SingleFluidBase const & fluidModel =
        SolverBase::getConstitutiveModel< SingleFluidBase >( subRegion, subRegion.template getReference< string >( BASE::viewKeyStruct::fluidNamesString() ) );
      arrayView2d< real64 const > const & densityOld = fluidModel.densityOld();

<<<<<<< HEAD
      CoupledSolidBase const & solidModel =
        SolverBase::getConstitutiveModel< CoupledSolidBase >( subRegion, subRegion.template getReference< string >( BASE::viewKeyStruct::solidNamesString() ) );
      arrayView2d< real64 const > const & porosityOld = solidModel.getOldPorosity();
=======
      arrayView2d< real64 const > const & porosity_n = solidModel.getPorosity_n();
>>>>>>> 6e527c51

      ResidualNormKernel::launch< parallelDevicePolicy<> >( localRhs,
                                                            rankOffset,
                                                            dofNumber,
                                                            elemGhostRank,
                                                            volume,
<<<<<<< HEAD
                                                            densityOld,
                                                            porosityOld,
=======
                                                            dens_n,
                                                            porosity_n,
>>>>>>> 6e527c51
                                                            localResidualNorm );

    } );

    // compute global residual norm
    real64 globalResidualNorm[3] = {0, 0, 0};
    MpiWrapper::allReduce( localResidualNorm,
                           globalResidualNorm,
                           3,
                           MPI_SUM,
                           MPI_COMM_GEOSX );

    residual += sqrt( globalResidualNorm[0] ) / ( ( globalResidualNorm[1] + m_fluxEstimate ) / (globalResidualNorm[2]+1) );
    numMeshTargets++;
  } );

  return residual / numMeshTargets;
}


template< typename BASE >
void SinglePhaseFVM< BASE >::applySystemSolution( DofManager const & dofManager,
                                                  arrayView1d< real64 const > const & localSolution,
                                                  real64 const scalingFactor,
                                                  DomainPartition & domain )
{
  dofManager.addVectorToField( localSolution,
                               extrinsicMeshData::flow::pressure::key(),
                               extrinsicMeshData::flow::pressure::key(),
                               scalingFactor );

  forMeshTargets( domain.getMeshBodies(), [&] ( string const &,
                                                MeshLevel & mesh,
                                                arrayView1d< string const > const & )
  {
    std::map< string, string_array > fieldNames;
    fieldNames["elems"].emplace_back( string( extrinsicMeshData::flow::pressure::key() ) );

    CommunicationTools::getInstance().synchronizeFields( fieldNames, mesh, domain.getNeighbors(), true );
  } );
}

template<>
void SinglePhaseFVM< SinglePhaseBase >::assembleFluxTerms( real64 const GEOSX_UNUSED_PARAM ( time_n ),
                                                           real64 const dt,
                                                           DomainPartition const & domain,
                                                           DofManager const & dofManager,
                                                           CRSMatrixView< real64, globalIndex const > const & localMatrix,
                                                           arrayView1d< real64 > const & localRhs )
{
  GEOSX_MARK_FUNCTION;

  NumericalMethodsManager const & numericalMethodManager = domain.getNumericalMethodManager();
  FiniteVolumeManager const & fvManager = numericalMethodManager.getFiniteVolumeManager();
  FluxApproximationBase const & fluxApprox = fvManager.getFluxApproximation( m_discretizationName );

  string const & dofKey = dofManager.getKey( extrinsicMeshData::flow::pressure::key() );

  forMeshTargets( domain.getMeshBodies(), [&] ( string const &,
                                                MeshLevel const & mesh,
                                                arrayView1d< string const > const & )
  {
    ElementRegionManager const & elemManager = mesh.getElemManager();
    ElementRegionManager::ElementViewAccessor< arrayView1d< globalIndex const > >
    elemDofNumber = elemManager.constructArrayViewAccessor< globalIndex, 1 >( dofKey );
    elemDofNumber.setName( this->getName() + "/accessors/" + dofKey );

    fluxApprox.forAllStencils( mesh, [&]( auto & stencil )
    {
      typename TYPEOFREF( stencil ) ::KernelWrapper stencilWrapper = stencil.createKernelWrapper();


      typename FluxKernel::SinglePhaseFlowAccessors flowAccessors( elemManager, getName() );
      typename FluxKernel::SinglePhaseFluidAccessors fluidAccessors( elemManager, getName() );
      typename FluxKernel::PermeabilityAccessors permAccessors( elemManager, getName() );


      FluxKernel::launch( stencilWrapper,
                          dt,
                          dofManager.rankOffset(),
                          elemDofNumber.toNestedViewConst(),
                          flowAccessors.get< extrinsicMeshData::ghostRank >(),
                          flowAccessors.get< extrinsicMeshData::flow::pressure >(),
                          flowAccessors.get< extrinsicMeshData::flow::gravityCoefficient >(),
                          fluidAccessors.get< extrinsicMeshData::singlefluid::density >(),
                          fluidAccessors.get< extrinsicMeshData::singlefluid::dDensity_dPressure >(),
                          flowAccessors.get< extrinsicMeshData::flow::mobility >(),
                          flowAccessors.get< extrinsicMeshData::flow::dMobility_dPressure >(),
                          permAccessors.get< extrinsicMeshData::permeability::permeability >(),
                          permAccessors.get< extrinsicMeshData::permeability::dPerm_dPressure >(),
                          localMatrix,
                          localRhs );
    } );
  } );

}


template<>
void SinglePhaseFVM< SinglePhaseProppantBase >::assembleFluxTerms( real64 const GEOSX_UNUSED_PARAM ( time_n ),
                                                                   real64 const dt,
                                                                   DomainPartition const & domain,
                                                                   DofManager const & dofManager,
                                                                   CRSMatrixView< real64, globalIndex const > const & localMatrix,
                                                                   arrayView1d< real64 > const & localRhs )
{
  GEOSX_MARK_FUNCTION;

  NumericalMethodsManager const & numericalMethodManager = domain.getNumericalMethodManager();
  FiniteVolumeManager const & fvManager = numericalMethodManager.getFiniteVolumeManager();
  FluxApproximationBase const & fluxApprox = fvManager.getFluxApproximation( m_discretizationName );

  string const & dofKey = dofManager.getKey( extrinsicMeshData::flow::pressure::key() );
  forMeshTargets( domain.getMeshBodies(), [&] ( string const &,
                                                MeshLevel const & mesh,
                                                arrayView1d< string const > const & )
  {
    ElementRegionManager const & elemManager = mesh.getElemManager();

    ElementRegionManager::ElementViewAccessor< arrayView1d< globalIndex const > >
    elemDofNumber = elemManager.constructArrayViewAccessor< globalIndex, 1 >( dofKey );
    elemDofNumber.setName( this->getName() + "/accessors/" + dofKey );

    fluxApprox.forStencils< SurfaceElementStencil >( mesh, [&]( auto & stencil )
    {
      typename TYPEOFREF( stencil ) ::KernelWrapper stencilWrapper = stencil.createKernelWrapper();

      typename FluxKernel::SinglePhaseFlowAccessors flowAccessors( elemManager, getName() );
      typename FluxKernel::SlurryFluidAccessors fluidAccessors( elemManager, getName() );
      typename FluxKernel::ProppantPermeabilityAccessors permAccessors( elemManager, getName() );

      FaceElementFluxKernel::launch( stencilWrapper,
                                     dt,
                                     dofManager.rankOffset(),
                                     elemDofNumber.toNestedViewConst(),
                                     flowAccessors.get< extrinsicMeshData::ghostRank >(),
                                     flowAccessors.get< extrinsicMeshData::flow::pressure >(),
                                     flowAccessors.get< extrinsicMeshData::flow::gravityCoefficient >(),
                                     fluidAccessors.get< extrinsicMeshData::singlefluid::density >(),
                                     fluidAccessors.get< extrinsicMeshData::singlefluid::dDensity_dPressure >(),
                                     flowAccessors.get< extrinsicMeshData::flow::mobility >(),
                                     flowAccessors.get< extrinsicMeshData::flow::dMobility_dPressure >(),
                                     permAccessors.get< extrinsicMeshData::permeability::permeability >(),
                                     permAccessors.get< extrinsicMeshData::permeability::dPerm_dPressure >(),
                                     permAccessors.get< extrinsicMeshData::permeability::dPerm_dDispJump >(),
                                     permAccessors.get< extrinsicMeshData::permeability::permeabilityMultiplier >(),
                                     this->gravityVector(),
                                     localMatrix,
                                     localRhs );
    } );
  } );
}


template< typename BASE >
void SinglePhaseFVM< BASE >::assemblePoroelasticFluxTerms( real64 const GEOSX_UNUSED_PARAM ( time_n ),
                                                           real64 const dt,
                                                           DomainPartition const & domain,
                                                           DofManager const & dofManager,
                                                           CRSMatrixView< real64, globalIndex const > const & localMatrix,
                                                           arrayView1d< real64 > const & localRhs,
                                                           string const & jumpDofKey )
{
  GEOSX_MARK_FUNCTION;

  NumericalMethodsManager const & numericalMethodManager = domain.getNumericalMethodManager();
  FiniteVolumeManager const & fvManager = numericalMethodManager.getFiniteVolumeManager();
  FluxApproximationBase const & fluxApprox = fvManager.getFluxApproximation( m_discretizationName );

  string const & pressureDofKey = dofManager.getKey( extrinsicMeshData::flow::pressure::key() );

  forMeshTargets( domain.getMeshBodies(), [&] ( string const &,
                                                MeshLevel const & mesh,
                                                arrayView1d< string const > const & )
  {
    ElementRegionManager const & elemManager = mesh.getElemManager();

    ElementRegionManager::ElementViewAccessor< arrayView1d< globalIndex const > >
    pressureDofNumber = elemManager.constructArrayViewAccessor< globalIndex, 1 >( pressureDofKey );
    pressureDofNumber.setName( this->getName() + "/accessors/" + pressureDofKey );

    ElementRegionManager::ElementViewAccessor< arrayView1d< globalIndex const > >
    jumpDofNumber = elemManager.constructArrayViewAccessor< globalIndex, 1 >( jumpDofKey );
    jumpDofNumber.setName( this->getName() + "/accessors/" + jumpDofKey );

    ElementRegionManager::ElementViewAccessor< arrayView4d< real64 const > > dPerm_dDispJump =
      elemManager.constructMaterialArrayViewAccessor< PermeabilityBase, real64, 4 >( extrinsicMeshData::permeability::dPerm_dDispJump::key() );

    fluxApprox.forStencils< CellElementStencilTPFA, SurfaceElementStencil, EmbeddedSurfaceToCellStencil >( mesh, [&]( auto & stencil )
    {
      typename TYPEOFREF( stencil ) ::KernelWrapper stencilWrapper = stencil.createKernelWrapper();

      typename FluxKernel::SinglePhaseFlowAccessors flowAccessors( elemManager, this->getName() );
      typename FluxKernel::SinglePhaseFluidAccessors fluidAccessors( elemManager, this->getName() );
      typename FluxKernel::PermeabilityAccessors permAccessors( elemManager, this->getName() );

      EmbeddedSurfaceFluxKernel::launch( stencilWrapper,
                                         dt,
                                         dofManager.rankOffset(),
                                         pressureDofNumber.toNestedViewConst(),
                                         jumpDofNumber.toNestedViewConst(),
                                         flowAccessors.get< extrinsicMeshData::ghostRank >(),
                                         flowAccessors.get< extrinsicMeshData::flow::pressure >(),
                                         flowAccessors.get< extrinsicMeshData::flow::gravityCoefficient >(),
                                         fluidAccessors.get< extrinsicMeshData::singlefluid::density >(),
                                         fluidAccessors.get< extrinsicMeshData::singlefluid::dDensity_dPressure >(),
                                         flowAccessors.get< extrinsicMeshData::flow::mobility >(),
                                         flowAccessors.get< extrinsicMeshData::flow::dMobility_dPressure >(),
                                         permAccessors.get< extrinsicMeshData::permeability::permeability >(),
                                         permAccessors.get< extrinsicMeshData::permeability::dPerm_dPressure >(),
                                         dPerm_dDispJump.toNestedViewConst(),
                                         localMatrix,
                                         localRhs );
    } );
  } );

}

template< typename BASE >
void SinglePhaseFVM< BASE >::assembleHydrofracFluxTerms( real64 const GEOSX_UNUSED_PARAM ( time_n ),
                                                         real64 const dt,
                                                         DomainPartition const & domain,
                                                         DofManager const & dofManager,
                                                         CRSMatrixView< real64, globalIndex const > const & localMatrix,
                                                         arrayView1d< real64 > const & localRhs,
                                                         CRSMatrixView< real64, localIndex const > const & dR_dAper )
{
  GEOSX_MARK_FUNCTION;

  NumericalMethodsManager const & numericalMethodManager = domain.getNumericalMethodManager();
  FiniteVolumeManager const & fvManager = numericalMethodManager.getFiniteVolumeManager();
  FluxApproximationBase const & fluxApprox = fvManager.getFluxApproximation( m_discretizationName );

  string const & dofKey = dofManager.getKey( extrinsicMeshData::flow::pressure::key() );


  forMeshTargets( domain.getMeshBodies(), [&] ( string const &,
                                                MeshLevel const & mesh,
                                                arrayView1d< string const > const & )
  {
    ElementRegionManager const & elemManager = mesh.getElemManager();
    ElementRegionManager::ElementViewAccessor< arrayView1d< globalIndex const > >
    elemDofNumber = elemManager.constructArrayViewAccessor< globalIndex, 1 >( dofKey );
    elemDofNumber.setName( this->getName() + "/accessors/" + dofKey );

    ElementRegionManager::ElementViewAccessor< arrayView4d< real64 const > > dPerm_dDispJump =
      elemManager.constructMaterialArrayViewAccessor< PermeabilityBase, real64, 4 >( extrinsicMeshData::permeability::dPerm_dDispJump::key() );

    fluxApprox.forStencils< CellElementStencilTPFA, SurfaceElementStencil, FaceElementToCellStencil >( mesh, [&]( auto & stencil )
    {
      typename TYPEOFREF( stencil ) ::KernelWrapper stencilWrapper = stencil.createKernelWrapper();

      typename FluxKernel::SinglePhaseFlowAccessors flowAccessors( elemManager, this->getName() );
      typename FluxKernel::SinglePhaseFluidAccessors fluidAccessors( elemManager, this->getName() );
      typename FluxKernel::PermeabilityAccessors permAccessors( elemManager, this->getName() );

      FaceElementFluxKernel::launch( stencilWrapper,
                                     dt,
                                     dofManager.rankOffset(),
                                     elemDofNumber.toNestedViewConst(),
                                     flowAccessors.get< extrinsicMeshData::ghostRank >(),
                                     flowAccessors.get< extrinsicMeshData::flow::pressure >(),
                                     flowAccessors.get< extrinsicMeshData::flow::gravityCoefficient >(),
                                     fluidAccessors.get< extrinsicMeshData::singlefluid::density >(),
                                     fluidAccessors.get< extrinsicMeshData::singlefluid::dDensity_dPressure >(),
                                     flowAccessors.get< extrinsicMeshData::flow::mobility >(),
                                     flowAccessors.get< extrinsicMeshData::flow::dMobility_dPressure >(),
                                     permAccessors.get< extrinsicMeshData::permeability::permeability >(),
                                     permAccessors.get< extrinsicMeshData::permeability::dPerm_dPressure >(),
                                     dPerm_dDispJump.toNestedViewConst(),
                                     localMatrix,
                                     localRhs,
                                     dR_dAper );
    } );
  } );


}

template< typename BASE >
void
SinglePhaseFVM< BASE >::applyBoundaryConditions( real64 const time_n,
                                                 real64 const dt,
                                                 DomainPartition & domain,
                                                 DofManager const & dofManager,
                                                 CRSMatrixView< real64, globalIndex const > const & localMatrix,
                                                 arrayView1d< real64 > const & localRhs )
{
  GEOSX_MARK_FUNCTION;

  BASE::applyBoundaryConditions( time_n, dt, domain, dofManager, localMatrix, localRhs );
  applyFaceDirichletBC( time_n, dt, dofManager, domain, localMatrix, localRhs );
}

namespace internal
{
string const faceBcLogMessage = string( "SinglePhaseFVM {}: at time {}s, " )
                                + string( "the <{}> boundary condition '{}' is applied to the face set '{}' in '{}'. " )
                                + string( "\nThe total number of target faces (including ghost faces) is {}. " )
                                + string( "\nNote that if this number is equal to zero, the boundary condition will not be applied on this face set." );
}


template< typename BASE >
void SinglePhaseFVM< BASE >::applyFaceDirichletBC( real64 const time_n,
                                                   real64 const dt,
                                                   DofManager const & dofManager,
                                                   DomainPartition & domain,
                                                   CRSMatrixView< real64, globalIndex const > const & localMatrix,
                                                   arrayView1d< real64 > const & localRhs )
{
  GEOSX_MARK_FUNCTION;

  FieldSpecificationManager & fsManager = FieldSpecificationManager::getInstance();

  NumericalMethodsManager const & numericalMethodManager = domain.getNumericalMethodManager();
  FiniteVolumeManager const & fvManager = numericalMethodManager.getFiniteVolumeManager();
  FluxApproximationBase const & fluxApprox = fvManager.getFluxApproximation( m_discretizationName );

  string const & dofKey = dofManager.getKey( extrinsicMeshData::flow::pressure::key() );

  forMeshTargets( domain.getMeshBodies(), [&] ( string const &,
                                                MeshLevel & mesh,
                                                arrayView1d< string const > const & )
  {
    FaceManager & faceManager = mesh.getFaceManager();
    ElementRegionManager const & elemManager = mesh.getElemManager();

    arrayView1d< real64 const > const presFace =
      faceManager.getExtrinsicData< extrinsicMeshData::flow::facePressure >();

    arrayView1d< real64 const > const gravCoefFace =
      faceManager.getExtrinsicData< extrinsicMeshData::flow::gravityCoefficient >();

    ElementRegionManager::ElementViewAccessor< arrayView1d< globalIndex const > >
    elemDofNumber = elemManager.constructArrayViewAccessor< globalIndex, 1 >( dofKey );
    elemDofNumber.setName( this->getName() + "/accessors/" + dofKey );

    // Take BCs defined for "pressure" field and apply values to "facePressure"
    fsManager.apply( time_n + dt,
                     mesh,
                     "faceManager",
                     extrinsicMeshData::flow::pressure::key(),
                     [&] ( FieldSpecificationBase const & fs,
                           string const & setName,
                           SortedArrayView< localIndex const > const & targetSet,
                           Group & targetGroup,
                           string const & )
    {
      BoundaryStencil const & stencil = fluxApprox.getStencil< BoundaryStencil >( mesh, setName );
      if( stencil.size() == 0 )
      {
        return;
      }

      // first, evaluate BC to get primary field values (pressure)
      fs.applyFieldValue< FieldSpecificationEqual,
                          parallelDevicePolicy<> >( targetSet,
                                                    time_n + dt,
                                                    targetGroup,
                                                    extrinsicMeshData::flow::facePressure::key() );

      // TODO: currently we just use model from the first cell in this stencil
      //       since it's not clear how to create fluid kernel wrappers for arbitrary models.
      //       Can we just use cell properties for an approximate flux computation?
      //       Then we can forget about capturing the fluid model.
      localIndex const er = stencil.getElementRegionIndices()( 0, 0 );
      localIndex const esr = stencil.getElementSubRegionIndices()( 0, 0 );
      ElementSubRegionBase & subRegion = mesh.getElemManager().getRegion( er ).getSubRegion( esr );
      string & fluidName = subRegion.getReference< string >( BASE::viewKeyStruct::fluidNamesString() );
      SingleFluidBase & fluidBase = subRegion.getConstitutiveModel< SingleFluidBase >( fluidName );

      constitutiveUpdatePassThru( fluidBase, [&]( auto & fluid )
      {
        typename TYPEOFREF( fluid ) ::KernelWrapper fluidWrapper = fluid.createKernelWrapper();

        typename FluxKernel::SinglePhaseFlowAccessors flowAccessors( elemManager, this->getName() );
        typename FluxKernel::SinglePhaseFluidAccessors fluidAccessors( elemManager, this->getName() );
        typename FluxKernel::PermeabilityAccessors permAccessors( elemManager, this->getName() );

        FaceDirichletBCKernel::launch( stencil.createKernelWrapper(),
                                       flowAccessors.get< extrinsicMeshData::ghostRank >(),
                                       elemDofNumber.toNestedViewConst(),
                                       dofManager.rankOffset(),
                                       permAccessors.get< extrinsicMeshData::permeability::permeability >(),
                                       permAccessors.get< extrinsicMeshData::permeability::dPerm_dPressure >(),
                                       flowAccessors.get< extrinsicMeshData::flow::pressure >(),
                                       flowAccessors.get< extrinsicMeshData::flow::gravityCoefficient >(),
                                       fluidAccessors.get< extrinsicMeshData::singlefluid::density >(),
                                       fluidAccessors.get< extrinsicMeshData::singlefluid::dDensity_dPressure >(),
                                       flowAccessors.get< extrinsicMeshData::flow::mobility >(),
                                       flowAccessors.get< extrinsicMeshData::flow::dMobility_dPressure >(),
                                       presFace,
                                       gravCoefFace,
                                       fluidWrapper,
                                       dt,
                                       localMatrix,
                                       localRhs );
      } );
    } );
  } );


}

template<>
void SinglePhaseFVM< SinglePhaseProppantBase >::applyAquiferBC( real64 const GEOSX_UNUSED_PARAM( time ),
                                                                real64 const GEOSX_UNUSED_PARAM( dt ),
                                                                DomainPartition & GEOSX_UNUSED_PARAM( domain ),
                                                                DofManager const & GEOSX_UNUSED_PARAM( dofManager ),
                                                                CRSMatrixView< real64, globalIndex const > const & GEOSX_UNUSED_PARAM( localMatrix ),
                                                                arrayView1d< real64 > const & GEOSX_UNUSED_PARAM( localRhs ) ) const
{
  // Aquifer does not make sense for proppant flow in fractures
}

template<>
void SinglePhaseFVM< SinglePhaseBase >::applyAquiferBC( real64 const time,
                                                        real64 const dt,
                                                        DomainPartition & domain,
                                                        DofManager const & dofManager,
                                                        CRSMatrixView< real64, globalIndex const > const & localMatrix,
                                                        arrayView1d< real64 > const & localRhs ) const
{
  GEOSX_MARK_FUNCTION;

  FieldSpecificationManager & fsManager = FieldSpecificationManager::getInstance();

  NumericalMethodsManager const & numericalMethodManager = domain.getNumericalMethodManager();
  FiniteVolumeManager const & fvManager = numericalMethodManager.getFiniteVolumeManager();
  FluxApproximationBase const & fluxApprox = fvManager.getFluxApproximation( m_discretizationName );

  string const & elemDofKey = dofManager.getKey( extrinsicMeshData::flow::pressure::key() );

  forMeshTargets( domain.getMeshBodies(), [&] ( string const &,
                                                MeshLevel & mesh,
                                                arrayView1d< string const > const & )
  {
    ElementRegionManager const & elemManager = mesh.getElemManager();
    ElementRegionManager::ElementViewAccessor< arrayView1d< globalIndex const > > elemDofNumber =
      elemManager.constructArrayViewAccessor< globalIndex, 1 >( elemDofKey );
    elemDofNumber.setName( this->getName() + "/accessors/" + elemDofKey );

    typename FluxKernel::SinglePhaseFlowAccessors flowAccessors( elemManager, this->getName() );
    typename FluxKernel::SinglePhaseFluidAccessors fluidAccessors( elemManager, this->getName() );

    fsManager.apply< AquiferBoundaryCondition >( time + dt,
                                                 mesh,
                                                 "faceManager",
                                                 AquiferBoundaryCondition::catalogName(),
                                                 [&] ( AquiferBoundaryCondition const & bc,
                                                       string const & setName,
                                                       SortedArrayView< localIndex const > const &,
                                                       Group &,
                                                       string const & )
    {
      BoundaryStencil const & stencil = fluxApprox.getStencil< BoundaryStencil >( mesh, setName );
      if( stencil.size() == 0 )
      {
        return;
      }

      AquiferBoundaryCondition::KernelWrapper aquiferBCWrapper = bc.createKernelWrapper();
      real64 const & aquiferDens = bc.getWaterPhaseDensity();

      singlePhaseFVMKernels::AquiferBCKernel::launch( stencil,
                                                      dofManager.rankOffset(),
                                                      elemDofNumber.toNestedViewConst(),
                                                      flowAccessors.get< extrinsicMeshData::ghostRank >(),
                                                      aquiferBCWrapper,
                                                      aquiferDens,
                                                      flowAccessors.get< extrinsicMeshData::flow::pressure >(),
                                                      flowAccessors.get< extrinsicMeshData::flow::pressure_n >(),
                                                      flowAccessors.get< extrinsicMeshData::flow::gravityCoefficient >(),
                                                      fluidAccessors.get< extrinsicMeshData::singlefluid::density >(),
                                                      fluidAccessors.get< extrinsicMeshData::singlefluid::dDensity_dPressure >(),
                                                      time,
                                                      dt,
                                                      localMatrix.toViewConstSizes(),
                                                      localRhs.toView() );

    } );
  } );


}

namespace
{
typedef SinglePhaseFVM< SinglePhaseBase > NoProppant;
typedef SinglePhaseFVM< SinglePhaseProppantBase > Proppant;
REGISTER_CATALOG_ENTRY( SolverBase, NoProppant, string const &, Group * const )
REGISTER_CATALOG_ENTRY( SolverBase, Proppant, string const &, Group * const )
}
} /* namespace geosx */<|MERGE_RESOLUTION|>--- conflicted
+++ resolved
@@ -130,35 +130,22 @@
       arrayView1d< globalIndex const > const & dofNumber = subRegion.template getReference< array1d< globalIndex > >( dofKey );
       arrayView1d< integer const > const & elemGhostRank = subRegion.ghostRank();
       arrayView1d< real64 const > const & volume         = subRegion.getElementVolume();
-<<<<<<< HEAD
-=======
-      arrayView1d< real64 const > const & dens_n        = subRegion.template getExtrinsicData< extrinsicMeshData::flow::density_n >();
->>>>>>> 6e527c51
 
       SingleFluidBase const & fluidModel =
         SolverBase::getConstitutiveModel< SingleFluidBase >( subRegion, subRegion.template getReference< string >( BASE::viewKeyStruct::fluidNamesString() ) );
-      arrayView2d< real64 const > const & densityOld = fluidModel.densityOld();
-
-<<<<<<< HEAD
+      arrayView2d< real64 const > const & density_n = fluidModel.density_n();
+
       CoupledSolidBase const & solidModel =
         SolverBase::getConstitutiveModel< CoupledSolidBase >( subRegion, subRegion.template getReference< string >( BASE::viewKeyStruct::solidNamesString() ) );
-      arrayView2d< real64 const > const & porosityOld = solidModel.getOldPorosity();
-=======
       arrayView2d< real64 const > const & porosity_n = solidModel.getPorosity_n();
->>>>>>> 6e527c51
 
       ResidualNormKernel::launch< parallelDevicePolicy<> >( localRhs,
                                                             rankOffset,
                                                             dofNumber,
                                                             elemGhostRank,
                                                             volume,
-<<<<<<< HEAD
-                                                            densityOld,
-                                                            porosityOld,
-=======
-                                                            dens_n,
+                                                            density_n,
                                                             porosity_n,
->>>>>>> 6e527c51
                                                             localResidualNorm );
 
     } );
