--- conflicted
+++ resolved
@@ -110,14 +110,9 @@
    * @param[in] mesh the mesh level object
    * @param[in] regionNames the array of target region names
    */
-<<<<<<< HEAD
-  void computeRegionStatistics( MeshLevel & mesh,
-                                string_array const & regionNames ) const;
-=======
   void computeRegionStatistics( real64 const time,
                                 MeshLevel & mesh,
-                                arrayView1d< string const > const & regionNames ) const;
->>>>>>> 3eea6dec
+                                string_array const & regionNames ) const;
 
 
   void registerDataOnMesh( Group & meshBodies ) override;
