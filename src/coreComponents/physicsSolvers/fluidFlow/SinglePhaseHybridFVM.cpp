--- conflicted
+++ resolved
@@ -653,44 +653,11 @@
   {
     FaceManager & faceManager = mesh.getFaceManager();
 
-<<<<<<< HEAD
-    // get the face-centered pressures
-    arrayView1d< real64 const > const facePres =
-      faceManager.getField< fields::flow::facePressure >();
-
-    // get the face center coordinates
-    arrayView2d< real64 const > const faceCenter = faceManager.faceCenter();
-
     mesh.getElemManager().forElementSubRegions< CellElementSubRegion >( regionNames, [&]( localIndex const,
                                                                                           auto & subRegion )
     {
-      arrayView2d< real64 > const presGradient =
-        subRegion.template getReference< array2d< real64 > >( viewKeyStruct::pressureGradientString() );
-
-      // get the cell-centered pressures
-      arrayView1d< real64 const > const pres = subRegion.template getField< fields::flow::pressure >();
-
-      // get the cell center coordinates
-      arrayView2d< real64 const > const elemCenter = subRegion.getElementCenter();
-
-      // get the elements to faces map
-      arrayView2d< localIndex const > const & elemsToFaces = subRegion.faceList();
-
-      PressureGradientKernel::launch< parallelDevicePolicy<> >( subRegion.numFacesPerElement(),
-                                                                subRegion.size(),
-                                                                faceCenter,
-                                                                elemCenter,
-                                                                elemsToFaces,
-                                                                facePres,
-                                                                pres,
-                                                                presGradient );
-=======
-    mesh.getElemManager().forElementSubRegions< CellElementSubRegion >( regionNames, [&]( localIndex const,
-                                                                                          auto & subRegion )
-    {
       singlePhaseHybridFVMKernels::AveragePressureGradientKernelFactory::createAndLaunch< parallelHostPolicy >( subRegion,
                                                                                                                 faceManager );
->>>>>>> 19c3850d
     } );
   } );
 }
