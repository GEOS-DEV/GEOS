--- conflicted
+++ resolved
@@ -362,12 +362,7 @@
                                                                 MeshLevel const & mesh,
                                                                 arrayView1d< string const > const & regionNames )
   {
-<<<<<<< HEAD
-
     ElementRegionManager const & elemManager = mesh.getElemManager();
-=======
-    StencilAccessors< fields::elementVolume > flowAccessors( mesh.getElemManager(), getName() );
->>>>>>> d3109136
     FaceManager const & faceManager = mesh.getFaceManager();
     real64 defaultViscosity = 0;
     integer subRegionCounter = 0;
@@ -430,7 +425,6 @@
     // step 2.1: compute the norm for the local faces
 
     singlePhaseHybridFVMKernels::
-<<<<<<< HEAD
       ResidualNormKernelFactory::
       createAndLaunch< parallelDevicePolicy<> >( m_normType,
                                                  rankOffset,
@@ -460,18 +454,6 @@
       localResidualNormalizer += faceResidualNormalizer[0];
     }
   } );
-=======
-      ResidualNormKernel::launch< parallelDevicePolicy<> >( localRhs,
-                                                            rankOffset,
-                                                            faceDofNumber.toNestedViewConst(),
-                                                            faceGhostRank.toNestedViewConst(),
-                                                            elemRegionList.toNestedViewConst(),
-                                                            elemSubRegionList.toNestedViewConst(),
-                                                            elemList.toNestedViewConst(),
-                                                            flowAccessors.get( fields::elementVolume{} ),
-                                                            defaultViscosity,
-                                                            &localResidualNorm[3] );
->>>>>>> d3109136
 
   // step 3: second reduction across MPI ranks
 
