/*
 * ------------------------------------------------------------------------------------------------------------
 * SPDX-License-Identifier: LGPL-2.1-only
 *
 * Copyright (c) 2018-2020 Lawrence Livermore National Security LLC
 * Copyright (c) 2018-2020 The Board of Trustees of the Leland Stanford Junior University
 * Copyright (c) 2018-2020 TotalEnergies
 * Copyright (c) 2019-     GEOSX Contributors
 * All rights reserved
 *
 * See top level LICENSE, COPYRIGHT, CONTRIBUTORS, NOTICE, and ACKNOWLEDGEMENTS files for details.
 * ------------------------------------------------------------------------------------------------------------
 */

/**
 * @file SinglePhaseHybridFVM.cpp
 */

#include "SinglePhaseHybridFVM.hpp"

#include "common/TimingMacros.hpp"
#include "constitutive/ConstitutivePassThru.hpp"
#include "constitutive/fluid/SingleFluidBase.hpp"
#include "fieldSpecification/AquiferBoundaryCondition.hpp"
#include "fieldSpecification/FieldSpecificationManager.hpp"
#include "finiteVolume/HybridMimeticDiscretization.hpp"
#include "finiteVolume/MimeticInnerProductDispatch.hpp"
#include "mainInterface/ProblemManager.hpp"
#include "mesh/mpiCommunications/CommunicationTools.hpp"
#include "physicsSolvers/fluidFlow/SinglePhaseBaseExtrinsicData.hpp"
#include "physicsSolvers/fluidFlow/StencilAccessors.hpp"


/**
 * @namespace the geosx namespace that encapsulates the majority of the code
 */
namespace geosx
{

using namespace dataRepository;
using namespace constitutive;
using namespace singlePhaseHybridFVMKernels;
using namespace mimeticInnerProduct;

SinglePhaseHybridFVM::SinglePhaseHybridFVM( const string & name,
                                            Group * const parent ):
  SinglePhaseBase( name, parent ),
  m_faceDofKey( "" ),
  m_areaRelTol( 1e-8 )
{

  // one cell-centered dof per cell
  m_numDofPerCell = 1;
  m_linearSolverParameters.get().mgr.strategy = LinearSolverParameters::MGR::StrategyType::singlePhaseHybridFVM;

}


void SinglePhaseHybridFVM::registerDataOnMesh( Group & meshBodies )
{

  // 1) Register the cell-centered data
  SinglePhaseBase::registerDataOnMesh( meshBodies );

  // 2) Register the face data
  meshBodies.forSubGroups< MeshBody >( [&] ( MeshBody & meshBody )
  {
    MeshLevel & meshLevel = meshBody.getMeshLevel( 0 );
    FaceManager & faceManager = meshLevel.getFaceManager();

    // primary variables: face pressures at the previous converged time step
    faceManager.registerExtrinsicData< extrinsicMeshData::flow::facePressure_n >( getName() );
  } );
}

void SinglePhaseHybridFVM::initializePreSubGroups()
{
  SinglePhaseBase::initializePreSubGroups();

  DomainPartition & domain = this->getGroupByPath< DomainPartition >( "/Problem/domain" );
  NumericalMethodsManager const & numericalMethodManager = domain.getNumericalMethodManager();
  FiniteVolumeManager const & fvManager = numericalMethodManager.getFiniteVolumeManager();

  GEOSX_THROW_IF( !fvManager.hasGroup< HybridMimeticDiscretization >( m_discretizationName ),
                  catalogName() << " " << getName() <<
                  ": the HybridMimeticDiscretization must be selected with SinglePhaseHybridFVM",
                  InputError );
}

void SinglePhaseHybridFVM::initializePostInitialConditionsPreSubGroups()
{
  GEOSX_MARK_FUNCTION;

  SinglePhaseBase::initializePostInitialConditionsPreSubGroups();

  DomainPartition & domain = this->getGroupByPath< DomainPartition >( "/Problem/domain" );

  forMeshTargets( domain.getMeshBodies(), [&] ( string const &,
                                                MeshLevel & mesh,
                                                arrayView1d< string const > const & regionNames )
  {
    ElementRegionManager const & elemManager = mesh.getElemManager();
    FaceManager const & faceManager = mesh.getFaceManager();

    // in the flux kernel, we need to make sure that we act only on the target regions
    // for that, we need the following region filter
    for( string const & regionName : regionNames )
    {
      m_regionFilter.insert( elemManager.getRegions().getIndex( regionName ) );
    }

    // check that multipliers are stricly larger than 0, which would work with SinglePhaseFVM, but not with SinglePhaseHybridFVM.
    // To deal with a 0 multiplier, we would just have to skip the corresponding face in the FluxKernel
    arrayView1d< real64 const > const & transMultiplier =
      faceManager.getReference< array1d< real64 > >( viewKeyStruct::transMultiplierString() );

    RAJA::ReduceMin< parallelDeviceReduce, real64 > minVal( 1.0 );
    forAll< parallelDevicePolicy<> >( faceManager.size(), [=] GEOSX_HOST_DEVICE ( localIndex const iface )
    {
      minVal.min( transMultiplier[iface] );
    } );

    GEOSX_THROW_IF_LE_MSG( minVal.get(), 0.0,
                           catalogName() << " " << getName() <<
                           "The transmissibility multipliers used in SinglePhaseHybridFVM must strictly larger than 0.0",
                           std::runtime_error );

    FieldSpecificationManager & fsManager = FieldSpecificationManager::getInstance();
    fsManager.apply( 0.0,
                     mesh,
                     "faceManager",
                     extrinsicMeshData::flow::pressure::key(),
                     [&] ( FieldSpecificationBase const & bc,
                           string const &,
                           SortedArrayView< localIndex const > const &,
                           Group &,
                           string const & )
    {
      GEOSX_LOG_RANK_0( catalogName() << " " << getName() <<
                        "A face Dirichlet boundary condition named " << bc.getName() << " was requested in the XML file. \n"
                                                                                        "This type of boundary condition is not yet supported by SinglePhaseHybridFVM and will be ignored" );

    } );

    fsManager.forSubGroups< AquiferBoundaryCondition >( [&] ( AquiferBoundaryCondition const & bc )
    {
      GEOSX_LOG_RANK_0( catalogName() << " " << getName() <<
                        "An aquifer boundary condition named " << bc.getName() << " was requested in the XML file. \n"
                                                                                  "This type of boundary condition is not yet supported by SinglePhaseHybridFVM and will be ignored" );
    } );
  } );
}

void SinglePhaseHybridFVM::implicitStepSetup( real64 const & time_n,
                                              real64 const & dt,
                                              DomainPartition & domain )
{
  GEOSX_MARK_FUNCTION;

  // setup the cell-centered fields
  SinglePhaseBase::implicitStepSetup( time_n, dt, domain );

  // setup the face fields
  forMeshTargets( domain.getMeshBodies(), [&] ( string const &,
                                                MeshLevel & mesh,
                                                arrayView1d< string const > const & )
  {
    FaceManager & faceManager = mesh.getFaceManager();

    // get the face-based pressures
    arrayView1d< real64 const > const & facePres =
      faceManager.getExtrinsicData< extrinsicMeshData::flow::facePressure >();
    arrayView1d< real64 > const & facePres_n =
      faceManager.getExtrinsicData< extrinsicMeshData::flow::facePressure_n >();
    facePres_n.setValues< parallelDevicePolicy<> >( facePres );
  } );
}

void SinglePhaseHybridFVM::setupDofs( DomainPartition const & GEOSX_UNUSED_PARAM( domain ),
                                      DofManager & dofManager ) const
{

  // setup the connectivity of elem fields
  // we need Connectivity::Face because of the two-point upwinding
  // in AssembleOneSidedMassFluxes
  dofManager.addField( extrinsicMeshData::flow::pressure::key(),
                       DofManager::Location::Elem,
                       1,
                       m_meshTargets );

  dofManager.addCoupling( extrinsicMeshData::flow::pressure::key(),
                          extrinsicMeshData::flow::pressure::key(),
                          DofManager::Connector::Face );

  // setup the connectivity of face fields
  dofManager.addField( extrinsicMeshData::flow::facePressure::key(),
                       DofManager::Location::Face,
                       1,
                       m_meshTargets );

  dofManager.addCoupling( extrinsicMeshData::flow::facePressure::key(),
                          extrinsicMeshData::flow::facePressure::key(),
                          DofManager::Connector::Elem );

  // setup coupling between pressure and face pressure
  dofManager.addCoupling( extrinsicMeshData::flow::facePressure::key(),
                          extrinsicMeshData::flow::pressure::key(),
                          DofManager::Connector::Elem );
}

void SinglePhaseHybridFVM::assembleFluxTerms( real64 const GEOSX_UNUSED_PARAM( time_n ),
                                              real64 const dt,
                                              DomainPartition const & domain,
                                              DofManager const & dofManager,
                                              CRSMatrixView< real64, globalIndex const > const & localMatrix,
                                              arrayView1d< real64 > const & localRhs )
{
  GEOSX_MARK_FUNCTION;

  NumericalMethodsManager const & numericalMethodManager = domain.getNumericalMethodManager();
  FiniteVolumeManager const & fvManager = numericalMethodManager.getFiniteVolumeManager();
  HybridMimeticDiscretization const & hmDiscretization = fvManager.getHybridMimeticDiscretization( m_discretizationName );
  MimeticInnerProductBase const & mimeticInnerProductBase =
    hmDiscretization.getReference< MimeticInnerProductBase >( HybridMimeticDiscretization::viewKeyStruct::innerProductString() );

  // node data (for transmissibility computation)
  forMeshTargets( domain.getMeshBodies(), [&]( string const &,
                                               MeshLevel const & mesh,
                                               arrayView1d< string const > const & regionNames )
  {
    NodeManager const & nodeManager = mesh.getNodeManager();
    FaceManager const & faceManager = mesh.getFaceManager();

    arrayView2d< real64 const, nodes::REFERENCE_POSITION_USD > const & nodePosition = nodeManager.referencePosition();

    // face data

    // get the face-based DOF numbers for the assembly
    string const faceDofKey = dofManager.getKey( extrinsicMeshData::flow::facePressure::key() );
    arrayView1d< globalIndex const > const & faceDofNumber =
      faceManager.getReference< array1d< globalIndex > >( faceDofKey );
    arrayView1d< integer const > const & faceGhostRank = faceManager.ghostRank();

    // get the element dof numbers for the assembly
    string const & elemDofKey = dofManager.getKey( extrinsicMeshData::flow::pressure::key() );
    ElementRegionManager::ElementViewAccessor< arrayView1d< globalIndex const > > elemDofNumber =
      mesh.getElemManager().constructArrayViewAccessor< globalIndex, 1 >( elemDofKey );
    elemDofNumber.setName( getName() + "/accessors/" + elemDofKey );

    // get the face-centered pressures
    arrayView1d< real64 const > const & facePres =
      faceManager.getExtrinsicData< extrinsicMeshData::flow::facePressure >();

    // get the face-centered depth
    arrayView1d< real64 const > const & faceGravCoef =
      faceManager.getExtrinsicData< extrinsicMeshData::flow::gravityCoefficient >();

    // get the face-centered transMultiplier
    //    string const & coeffName = hmDiscretization.getReference< string >( HybridMimeticDiscretization::viewKeyStruct::coeffNameString()
    // );
    arrayView1d< real64 const > const & transMultiplier =
      faceManager.getReference< array1d< real64 > >( viewKeyStruct::transMultiplierString() );

    // get the face-to-nodes connectivity for the transmissibility calculation
    ArrayOfArraysView< localIndex const > const & faceToNodes = faceManager.nodeList().toViewConst();

    arrayView2d< localIndex const > const & elemRegionList    = faceManager.elementRegionList();
    arrayView2d< localIndex const > const & elemSubRegionList = faceManager.elementSubRegionList();
    arrayView2d< localIndex const > const & elemList          = faceManager.elementList();

    // tolerance for transmissibility calculation
    real64 const lengthTolerance = domain.getMeshBody( 0 ).getGlobalLengthScale() * m_areaRelTol;

    StencilAccessors< extrinsicMeshData::flow::mobility,
                      extrinsicMeshData::flow::dMobility_dPressure >
    flowAccessors( mesh.getElemManager(), getName() );

    mesh.getElemManager().forElementSubRegionsComplete< CellElementSubRegion >( regionNames,
                                                                                [&]( localIndex const,
                                                                                     localIndex const er,
                                                                                     localIndex const esr,
                                                                                     ElementRegionBase const &,
                                                                                     CellElementSubRegion const & subRegion )
    {
      string const & fluidName = subRegion.getReference< string >( viewKeyStruct::fluidNamesString() );
      SingleFluidBase const & fluid =
        getConstitutiveModel< SingleFluidBase >( subRegion, fluidName );


      string const & permName = subRegion.getReference< string >( viewKeyStruct::permeabilityNamesString() );
      PermeabilityBase const & permeabilityModel =
        getConstitutiveModel< PermeabilityBase >( subRegion, permName );

      mimeticInnerProductDispatch( mimeticInnerProductBase,
                                   [&] ( auto const mimeticInnerProduct )
      {
        using IP_TYPE = TYPEOFREF( mimeticInnerProduct );

        KernelLaunchSelector< IP_TYPE, FluxKernel >( subRegion.numFacesPerElement(),
                                                     er,
                                                     esr,
                                                     subRegion,
                                                     fluid,
                                                     permeabilityModel,
                                                     m_regionFilter.toViewConst(),
                                                     nodePosition,
                                                     elemRegionList,
                                                     elemSubRegionList,
                                                     elemList,
                                                     faceToNodes,
                                                     faceDofNumber,
                                                     faceGhostRank,
                                                     facePres,
                                                     faceGravCoef,
                                                     transMultiplier,
                                                     flowAccessors.get( extrinsicMeshData::flow::mobility{} ),
                                                     flowAccessors.get( extrinsicMeshData::flow::dMobility_dPressure{} ),
                                                     elemDofNumber.toNestedViewConst(),
                                                     dofManager.rankOffset(),
                                                     lengthTolerance,
                                                     dt,
                                                     localMatrix,
                                                     localRhs );
      } );
    } );
  } );

}

void SinglePhaseHybridFVM::assemblePoroelasticFluxTerms( real64 const time_n,
                                                         real64 const dt,
                                                         DomainPartition const & domain,
                                                         DofManager const & dofManager,
                                                         CRSMatrixView< real64, globalIndex const > const & localMatrix,
                                                         arrayView1d< real64 > const & localRhs,
                                                         string const & jumpDofKey )
{
  GEOSX_UNUSED_VAR ( jumpDofKey );

  assembleFluxTerms( time_n,
                     dt,
                     domain,
                     dofManager,
                     localMatrix,
                     localRhs );
}

void SinglePhaseHybridFVM::assembleHydrofracFluxTerms( real64 const time_n,
                                                       real64 const dt,
                                                       DomainPartition const & domain,
                                                       DofManager const & dofManager,
                                                       CRSMatrixView< real64, globalIndex const > const & localMatrix,
                                                       arrayView1d< real64 > const & localRhs,
                                                       CRSMatrixView< real64, localIndex const > const & dR_dAper )
{
  GEOSX_UNUSED_VAR ( time_n );
  GEOSX_UNUSED_VAR ( dt );
  GEOSX_UNUSED_VAR ( domain );
  GEOSX_UNUSED_VAR ( dofManager );
  GEOSX_UNUSED_VAR ( localMatrix );
  GEOSX_UNUSED_VAR ( localRhs );
  GEOSX_UNUSED_VAR ( dR_dAper );

  GEOSX_ERROR( "Poroelastic fluxes with conforming fractures not yet implemented." );
}

void SinglePhaseHybridFVM::applyBoundaryConditions( real64 const time_n,
                                                    real64 const dt,
                                                    DomainPartition & domain,
                                                    DofManager const & dofManager,
                                                    CRSMatrixView< real64, globalIndex const > const & localMatrix,
                                                    arrayView1d< real64 > const & localRhs )
{
  GEOSX_MARK_FUNCTION;

  SinglePhaseBase::applyBoundaryConditions( time_n, dt, domain, dofManager, localMatrix, localRhs );
}

void SinglePhaseHybridFVM::applyAquiferBC( real64 const time,
                                           real64 const dt,
                                           DomainPartition & domain,
                                           DofManager const & dofManager,
                                           CRSMatrixView< real64, globalIndex const > const & localMatrix,
                                           arrayView1d< real64 > const & localRhs ) const
{
  GEOSX_MARK_FUNCTION;

  GEOSX_UNUSED_VAR( time, dt, dofManager, domain, localMatrix, localRhs );
}

void SinglePhaseHybridFVM::saveAquiferConvergedState( real64 const & time,
                                                      real64 const & dt,
                                                      DomainPartition & domain )
{
  GEOSX_MARK_FUNCTION;

  GEOSX_UNUSED_VAR( time, dt, domain );
}


real64 SinglePhaseHybridFVM::calculateResidualNorm( DomainPartition const & domain,
                                                    DofManager const & dofManager,
                                                    arrayView1d< real64 const > const & localRhs )
{
  // here we compute the cell-centered residual norm in the derived class
  // to avoid duplicating a synchronization point

  // get a view into local residual vector

  string const elemDofKey = dofManager.getKey( extrinsicMeshData::flow::pressure::key() );
  string const faceDofKey = dofManager.getKey( extrinsicMeshData::flow::facePressure::key() );

  globalIndex const rankOffset = dofManager.rankOffset();

  // local residual
  real64 localResidualNorm[4] = { 0.0, 0.0, 0.0, 0.0 };
  real64 globalResidualNorm[4] = { 0.0, 0.0, 0.0, 0.0 };

  // 1. Compute the residual for the mass conservation equations

  // compute the norm of local residual scaled by cell pore volume

  real64 defaultViscosity = 0; // for the normalization of the face residuals
  localIndex subRegionCounter = 0;

  forMeshTargets( domain.getMeshBodies(), [&] ( string const &,
                                                MeshLevel const & mesh,
                                                arrayView1d< string const > const & regionNames )
  {
    StencilAccessors< extrinsicMeshData::elementVolume > flowAccessors( mesh.getElemManager(), getName() );
    FaceManager const & faceManager = mesh.getFaceManager();

    mesh.getElemManager().forElementSubRegions< ElementSubRegionBase >( regionNames, [&]( localIndex const,
                                                                                          ElementSubRegionBase const & subRegion )
    {

      arrayView1d< globalIndex const > const & elemDofNumber = subRegion.template getReference< array1d< globalIndex > >( elemDofKey );
      arrayView1d< integer const > const & elemGhostRank = subRegion.ghostRank();
      arrayView1d< real64 const > const & volume = subRegion.getElementVolume();
<<<<<<< HEAD
=======
      arrayView1d< real64 const > const & dens_n = subRegion.template getExtrinsicData< extrinsicMeshData::flow::density_n >();
>>>>>>> 6e527c51

      SingleFluidBase const & fluidModel =
        getConstitutiveModel< SingleFluidBase >( subRegion, subRegion.template getReference< string >( viewKeyStruct::fluidNamesString() ) );
      arrayView2d< real64 const > const & densityOld = fluidModel.densityOld();

<<<<<<< HEAD
      CoupledSolidBase const & solidModel =
        SolverBase::getConstitutiveModel< CoupledSolidBase >( subRegion, subRegion.template getReference< string >( viewKeyStruct::solidNamesString() ) );
      arrayView2d< real64 const > const & porosityOld = solidModel.getOldPorosity();
=======
      constitutive::ConstitutivePassThru< CompressibleSolidBase >::execute( solidModel, [=, &localResidualNorm] ( auto & castedSolidModel )
      {
        arrayView2d< real64 const > const & porosity_n = castedSolidModel.getPorosity_n();

        singlePhaseBaseKernels::
          ResidualNormKernel::launch< parallelDevicePolicy<> >( localRhs,
                                                                rankOffset,
                                                                elemDofNumber,
                                                                elemGhostRank,
                                                                volume,
                                                                dens_n,
                                                                porosity_n,
                                                                localResidualNorm );
      } );
>>>>>>> 6e527c51

      singlePhaseBaseKernels::
        ResidualNormKernel::launch< parallelDevicePolicy<> >( localRhs,
                                                              rankOffset,
                                                              elemDofNumber,
                                                              elemGhostRank,
                                                              volume,
                                                              densityOld,
                                                              porosityOld,
                                                              localResidualNorm );

      defaultViscosity += fluidModel.defaultViscosity();
      subRegionCounter++;
    } );

    arrayView1d< integer const > const & faceGhostRank = faceManager.ghostRank();
    arrayView1d< globalIndex const > const & faceDofNumber =
      faceManager.getReference< array1d< globalIndex > >( faceDofKey );

    arrayView2d< localIndex const > const & elemRegionList    = faceManager.elementRegionList();
    arrayView2d< localIndex const > const & elemSubRegionList = faceManager.elementSubRegionList();
    arrayView2d< localIndex const > const & elemList          = faceManager.elementList();

    defaultViscosity /= subRegionCounter;

    // 2. Compute the residual for the face-based constraints
    singlePhaseHybridFVMKernels::
      ResidualNormKernel::launch< parallelDevicePolicy<> >( localRhs,
                                                            rankOffset,
                                                            faceDofNumber.toNestedViewConst(),
                                                            faceGhostRank.toNestedViewConst(),
                                                            elemRegionList.toNestedViewConst(),
                                                            elemSubRegionList.toNestedViewConst(),
                                                            elemList.toNestedViewConst(),
                                                            flowAccessors.get( extrinsicMeshData::elementVolume{} ),
                                                            defaultViscosity,
                                                            &localResidualNorm[3] );


  } );
  // 3. Combine the two norms

  // compute global residual norm
  MpiWrapper::allReduce( localResidualNorm,
                         globalResidualNorm,
                         4,
                         MPI_SUM,
                         MPI_COMM_GEOSX );

  real64 const elemResidualNorm = sqrt( globalResidualNorm[0] )
                                  / ( ( globalResidualNorm[1] + m_fluxEstimate ) / (globalResidualNorm[2]+1) );
  real64 const faceResidualNorm = sqrt( globalResidualNorm[3] );

  real64 const residualNorm = ( elemResidualNorm > faceResidualNorm )
                            ? elemResidualNorm
                            : faceResidualNorm;

  return residualNorm;
}


bool SinglePhaseHybridFVM::checkSystemSolution( DomainPartition const & domain,
                                                DofManager const & dofManager,
                                                arrayView1d< real64 const > const & localSolution,
                                                real64 const scalingFactor )
{
  localIndex localCheck = 1;

  string const elemDofKey = dofManager.getKey( extrinsicMeshData::flow::pressure::key() );
  string const faceDofKey = dofManager.getKey( extrinsicMeshData::flow::facePressure::key() );

  globalIndex const rankOffset = dofManager.rankOffset();

  forMeshTargets( domain.getMeshBodies(), [&] ( string const &,
                                                MeshLevel const & mesh,
                                                arrayView1d< string const > const & regionNames )
  {
    FaceManager const & faceManager = mesh.getFaceManager();
    mesh.getElemManager().forElementSubRegions< ElementSubRegionBase >( regionNames, [&]( localIndex const,
                                                                                          ElementSubRegionBase const & subRegion )
    {
      arrayView1d< globalIndex const > const & elemDofNumber =
        subRegion.getReference< array1d< globalIndex > >( elemDofKey );
      arrayView1d< integer const > const & elemGhostRank =
        subRegion.ghostRank();

      arrayView1d< real64 const > const & pres =
        subRegion.getExtrinsicData< extrinsicMeshData::flow::pressure >();

      localIndex const subRegionSolutionCheck =
        singlePhaseBaseKernels::
          SolutionCheckKernel::launch< parallelDevicePolicy<> >( localSolution,
                                                                 rankOffset,
                                                                 elemDofNumber,
                                                                 elemGhostRank,
                                                                 pres,
                                                                 scalingFactor );

      if( subRegionSolutionCheck == 0 )
      {
        localCheck = 0;
      }

    } );

    arrayView1d< integer const > const & faceGhostRank = faceManager.ghostRank();
    arrayView1d< globalIndex const > const & faceDofNumber =
      faceManager.getReference< array1d< globalIndex > >( faceDofKey );

    arrayView1d< real64 const > const & facePres =
      faceManager.getExtrinsicData< extrinsicMeshData::flow::facePressure >();

    localIndex const faceSolutionCheck =
      singlePhaseBaseKernels::
        SolutionCheckKernel::launch< parallelDevicePolicy<> >( localSolution,
                                                               rankOffset,
                                                               faceDofNumber,
                                                               faceGhostRank,
                                                               facePres,
                                                               scalingFactor );

    if( faceSolutionCheck == 0 )
    {
      localCheck = 0;
    }

  } );

  return MpiWrapper::min( localCheck, MPI_COMM_GEOSX );
}


void SinglePhaseHybridFVM::applySystemSolution( DofManager const & dofManager,
                                                arrayView1d< real64 const > const & localSolution,
                                                real64 const scalingFactor,
                                                DomainPartition & domain )
{
  // here we apply the cell-centered update in the derived class
  // to avoid duplicating a synchronization point

  // 1. apply the cell-centered update

  dofManager.addVectorToField( localSolution,
                               extrinsicMeshData::flow::pressure::key(),
                               extrinsicMeshData::flow::pressure::key(),
                               scalingFactor );

  // 2. apply the face-based update

  dofManager.addVectorToField( localSolution,
                               extrinsicMeshData::flow::facePressure::key(),
                               extrinsicMeshData::flow::facePressure::key(),
                               scalingFactor );

  // 3. synchronize
  forMeshTargets( domain.getMeshBodies(), [&] ( string const &,
                                                MeshLevel & mesh,
                                                arrayView1d< string const > const & )
  {
    // the tags in fieldNames have to match the tags used in NeighborCommunicator.cpp
    std::map< string, string_array > fieldNames;
    fieldNames["face"].emplace_back( extrinsicMeshData::flow::facePressure::key() );
    fieldNames["elems"].emplace_back( extrinsicMeshData::flow::pressure::key() );

    CommunicationTools::getInstance().synchronizeFields( fieldNames, mesh, domain.getNeighbors(), true );
  } );
}


void SinglePhaseHybridFVM::resetStateToBeginningOfStep( DomainPartition & domain )
{
  // 1. Reset the cell-centered fields
  SinglePhaseBase::resetStateToBeginningOfStep( domain );

  // 2. Reset the face-based fields
  forMeshTargets( domain.getMeshBodies(), [&] ( string const &,
                                                MeshLevel & mesh,
                                                arrayView1d< string const > const & )
  {
    FaceManager & faceManager = mesh.getFaceManager();

    // get the face pressure update
    arrayView1d< real64 > const & facePres =
      faceManager.getExtrinsicData< extrinsicMeshData::flow::facePressure >();
    arrayView1d< real64 const > const & facePres_n =
      faceManager.getExtrinsicData< extrinsicMeshData::flow::facePressure_n >();
    facePres.setValues< parallelDevicePolicy<> >( facePres_n );
  } );
}

REGISTER_CATALOG_ENTRY( SolverBase, SinglePhaseHybridFVM, string const &, Group * const )
} /* namespace geosx */<|MERGE_RESOLUTION|>--- conflicted
+++ resolved
@@ -437,35 +437,14 @@
       arrayView1d< globalIndex const > const & elemDofNumber = subRegion.template getReference< array1d< globalIndex > >( elemDofKey );
       arrayView1d< integer const > const & elemGhostRank = subRegion.ghostRank();
       arrayView1d< real64 const > const & volume = subRegion.getElementVolume();
-<<<<<<< HEAD
-=======
-      arrayView1d< real64 const > const & dens_n = subRegion.template getExtrinsicData< extrinsicMeshData::flow::density_n >();
->>>>>>> 6e527c51
 
       SingleFluidBase const & fluidModel =
         getConstitutiveModel< SingleFluidBase >( subRegion, subRegion.template getReference< string >( viewKeyStruct::fluidNamesString() ) );
-      arrayView2d< real64 const > const & densityOld = fluidModel.densityOld();
-
-<<<<<<< HEAD
+      arrayView2d< real64 const > const & density_n = fluidModel.density_n();
+
       CoupledSolidBase const & solidModel =
         SolverBase::getConstitutiveModel< CoupledSolidBase >( subRegion, subRegion.template getReference< string >( viewKeyStruct::solidNamesString() ) );
-      arrayView2d< real64 const > const & porosityOld = solidModel.getOldPorosity();
-=======
-      constitutive::ConstitutivePassThru< CompressibleSolidBase >::execute( solidModel, [=, &localResidualNorm] ( auto & castedSolidModel )
-      {
-        arrayView2d< real64 const > const & porosity_n = castedSolidModel.getPorosity_n();
-
-        singlePhaseBaseKernels::
-          ResidualNormKernel::launch< parallelDevicePolicy<> >( localRhs,
-                                                                rankOffset,
-                                                                elemDofNumber,
-                                                                elemGhostRank,
-                                                                volume,
-                                                                dens_n,
-                                                                porosity_n,
-                                                                localResidualNorm );
-      } );
->>>>>>> 6e527c51
+      arrayView2d< real64 const > const & porosity_n = solidModel.getPorosity_n();
 
       singlePhaseBaseKernels::
         ResidualNormKernel::launch< parallelDevicePolicy<> >( localRhs,
@@ -473,8 +452,8 @@
                                                               elemDofNumber,
                                                               elemGhostRank,
                                                               volume,
-                                                              densityOld,
-                                                              porosityOld,
+                                                              density_n,
+                                                              porosity_n,
                                                               localResidualNorm );
 
       defaultViscosity += fluidModel.defaultViscosity();
