--- conflicted
+++ resolved
@@ -20,7 +20,6 @@
 
 #include "common/TimingMacros.hpp"
 #include "constitutive/fluid/SingleFluidBase.hpp"
-#include "constitutive/solid/RockBase.hpp"
 #include "finiteVolume/HybridMimeticDiscretization.hpp"
 #include "finiteVolume/MimeticInnerProductDispatch.hpp"
 #include "mesh/mpiCommunications/CommunicationTools.hpp"
@@ -270,13 +269,8 @@
     SingleFluidBase const & fluid =
       getConstitutiveModel< SingleFluidBase >( subRegion, m_fluidModelNames[targetIndex] );
 
-<<<<<<< HEAD
     PermeabilityBase const & permeabilityModel =
       getConstitutiveModel< PermeabilityBase >( subRegion, m_permeabilityModelNames[targetIndex] );
-=======
-    arrayView2d< real64 const > const & permeability =
-      getConstitutiveModel< PermeabilityBase >( subRegion, m_permeabilityModelNames[targetIndex] ).permeability();
->>>>>>> 496f5b28
 
     mimeticInnerProductDispatch( mimeticInnerProductBase,
                                  [&] ( auto const mimeticInnerProduct )
