/*
 * ------------------------------------------------------------------------------------------------------------
 * SPDX-License-Identifier: LGPL-2.1-only
 *
 * Copyright (c) 2018-2020 Lawrence Livermore National Security LLC
 * Copyright (c) 2018-2020 The Board of Trustees of the Leland Stanford Junior University
 * Copyright (c) 2018-2020 TotalEnergies
 * Copyright (c) 2019-     GEOSX Contributors
 * All rights reserved
 *
 * See top level LICENSE, COPYRIGHT, CONTRIBUTORS, NOTICE, and ACKNOWLEDGEMENTS files for details.
 * ------------------------------------------------------------------------------------------------------------
 */

/**
 * @file SinglePhaseHybridFVM.cpp
 */

#include "SinglePhaseHybridFVM.hpp"

#include "common/TimingMacros.hpp"
#include "constitutive/ConstitutivePassThru.hpp"
#include "constitutive/fluid/singlefluid/SingleFluidBase.hpp"
#include "fieldSpecification/AquiferBoundaryCondition.hpp"
#include "fieldSpecification/FieldSpecificationManager.hpp"
#include "finiteVolume/HybridMimeticDiscretization.hpp"
#include "finiteVolume/MimeticInnerProductDispatch.hpp"
#include "mainInterface/ProblemManager.hpp"
#include "mesh/mpiCommunications/CommunicationTools.hpp"
#include "physicsSolvers/fluidFlow/SinglePhaseBaseFields.hpp"


/**
 * @namespace the geosx namespace that encapsulates the majority of the code
 */
namespace geos
{

using namespace dataRepository;
using namespace constitutive;
using namespace singlePhaseHybridFVMKernels;
using namespace mimeticInnerProduct;

SinglePhaseHybridFVM::SinglePhaseHybridFVM( const string & name,
                                            Group * const parent ):
  SinglePhaseBase( name, parent ),
  m_areaRelTol( 1e-8 )
{

  // one cell-centered dof per cell
  m_numDofPerCell = 1;
  m_linearSolverParameters.get().mgr.strategy = LinearSolverParameters::MGR::StrategyType::singlePhaseHybridFVM;

}


void SinglePhaseHybridFVM::registerDataOnMesh( Group & meshBodies )
{

  // 1) Register the cell-centered data
  SinglePhaseBase::registerDataOnMesh( meshBodies );

  // 2) Register the face data
  meshBodies.forSubGroups< MeshBody >( [&] ( MeshBody & meshBody )
  {
    MeshLevel & meshLevel = meshBody.getBaseDiscretization();
    FaceManager & faceManager = meshLevel.getFaceManager();

    // primary variables: face pressures at the previous converged time step
    faceManager.registerField< fields::flow::facePressure_n >( getName() );
  } );
}

void SinglePhaseHybridFVM::initializePreSubGroups()
{
  SinglePhaseBase::initializePreSubGroups();

  GEOS_THROW_IF( m_isThermal,
                 GEOS_FMT( "{} {}: The thermal option is not supported by SinglePhaseHybridFVM",
                           catalogName(), getName() ),
                 InputError );

  DomainPartition & domain = this->getGroupByPath< DomainPartition >( "/Problem/domain" );
  NumericalMethodsManager const & numericalMethodManager = domain.getNumericalMethodManager();
  FiniteVolumeManager const & fvManager = numericalMethodManager.getFiniteVolumeManager();

  GEOS_THROW_IF( !fvManager.hasGroup< HybridMimeticDiscretization >( m_discretizationName ),
                 catalogName() << " " << getName() <<
                 ": the HybridMimeticDiscretization must be selected with SinglePhaseHybridFVM",
                 InputError );
}

void SinglePhaseHybridFVM::initializePostInitialConditionsPreSubGroups()
{
  GEOS_MARK_FUNCTION;

  SinglePhaseBase::initializePostInitialConditionsPreSubGroups();

  DomainPartition & domain = this->getGroupByPath< DomainPartition >( "/Problem/domain" );

  forDiscretizationOnMeshTargets( domain.getMeshBodies(), [&] ( string const &,
                                                                MeshLevel & mesh,
                                                                arrayView1d< string const > const & regionNames )
  {
    ElementRegionManager const & elemManager = mesh.getElemManager();
    FaceManager const & faceManager = mesh.getFaceManager();

    // in the flux kernel, we need to make sure that we act only on the target regions
    // for that, we need the following region filter
    for( string const & regionName : regionNames )
    {
      m_regionFilter.insert( elemManager.getRegions().getIndex( regionName ) );
    }

    // check that multipliers are stricly larger than 0, which would work with SinglePhaseFVM, but not with SinglePhaseHybridFVM.
    // To deal with a 0 multiplier, we would just have to skip the corresponding face in the FluxKernel
    arrayView1d< real64 const > const transMultiplier = faceManager.getField< fields::flow::transMultiplier >();

    RAJA::ReduceMin< parallelDeviceReduce, real64 > minVal( 1.0 );
    forAll< parallelDevicePolicy<> >( faceManager.size(), [=] GEOS_HOST_DEVICE ( localIndex const iface )
    {
      minVal.min( transMultiplier[iface] );
    } );

    GEOS_THROW_IF_LE_MSG( minVal.get(), 0.0,
                          catalogName() << " " << getName() <<
                          "The transmissibility multipliers used in SinglePhaseHybridFVM must strictly larger than 0.0",
                          std::runtime_error );

    FieldSpecificationManager & fsManager = FieldSpecificationManager::getInstance();
    fsManager.forSubGroups< AquiferBoundaryCondition >( [&] ( AquiferBoundaryCondition const & bc )
    {
      GEOS_LOG_RANK_0( catalogName() << " " << getName() <<
                       "An aquifer boundary condition named " << bc.getName() << " was requested in the XML file. \n"
                                                                                 "This type of boundary condition is not yet supported by SinglePhaseHybridFVM and will be ignored" );
    } );
  } );
}

void SinglePhaseHybridFVM::implicitStepSetup( real64 const & time_n,
                                              real64 const & dt,
                                              DomainPartition & domain )
{
  GEOS_MARK_FUNCTION;

  // setup the cell-centered fields
  SinglePhaseBase::implicitStepSetup( time_n, dt, domain );

  // setup the face fields
  forDiscretizationOnMeshTargets( domain.getMeshBodies(), [&] ( string const &,
                                                                MeshLevel & mesh,
                                                                arrayView1d< string const > const & )
  {
    FaceManager & faceManager = mesh.getFaceManager();

    // get the face-based pressures
    arrayView1d< real64 const > const & facePres =
      faceManager.getField< fields::flow::facePressure >();
    arrayView1d< real64 > const & facePres_n =
      faceManager.getField< fields::flow::facePressure_n >();
    facePres_n.setValues< parallelDevicePolicy<> >( facePres );
  } );
}

<<<<<<< HEAD
void SinglePhaseHybridFVM::implicitStepComplete( real64 const & time,
                                                 real64 const & dt,
                                                 DomainPartition & domain )
{
  SinglePhaseBase::implicitStepComplete( time, dt, domain );
}

void SinglePhaseHybridFVM::setupDofs( DomainPartition const & GEOSX_UNUSED_PARAM( domain ),
=======
void SinglePhaseHybridFVM::setupDofs( DomainPartition const & GEOS_UNUSED_PARAM( domain ),
>>>>>>> abafddaf
                                      DofManager & dofManager ) const
{

  // setup the connectivity of elem fields
  // we need Connectivity::Face because of the two-point upwinding
  // in AssembleOneSidedMassFluxes
  dofManager.addField( viewKeyStruct::elemDofFieldString(),
                       FieldLocation::Elem,
                       1,
                       getMeshTargets() );

  dofManager.addCoupling( viewKeyStruct::elemDofFieldString(),
                          viewKeyStruct::elemDofFieldString(),
                          DofManager::Connector::Face );

  // setup the connectivity of face fields
  dofManager.addField( fields::flow::facePressure::key(),
                       FieldLocation::Face,
                       1,
                       getMeshTargets() );

  dofManager.addCoupling( fields::flow::facePressure::key(),
                          fields::flow::facePressure::key(),
                          DofManager::Connector::Elem );

  // setup coupling between pressure and face pressure
  dofManager.addCoupling( fields::flow::facePressure::key(),
                          viewKeyStruct::elemDofFieldString(),
                          DofManager::Connector::Elem );
}

void SinglePhaseHybridFVM::assembleFluxTerms( real64 const GEOS_UNUSED_PARAM( time_n ),
                                              real64 const dt,
                                              DomainPartition const & domain,
                                              DofManager const & dofManager,
                                              CRSMatrixView< real64, globalIndex const > const & localMatrix,
                                              arrayView1d< real64 > const & localRhs )
{
  GEOS_MARK_FUNCTION;

  NumericalMethodsManager const & numericalMethodManager = domain.getNumericalMethodManager();
  FiniteVolumeManager const & fvManager = numericalMethodManager.getFiniteVolumeManager();
  HybridMimeticDiscretization const & hmDiscretization = fvManager.getHybridMimeticDiscretization( m_discretizationName );
  MimeticInnerProductBase const & mimeticInnerProductBase =
    hmDiscretization.getReference< MimeticInnerProductBase >( HybridMimeticDiscretization::viewKeyStruct::innerProductString() );

  string const faceDofKey = dofManager.getKey( fields::flow::facePressure::key() );
  string const elemDofKey = dofManager.getKey( viewKeyStruct::elemDofFieldString() );

  // tolerance for transmissibility calculation
  real64 const lengthTolerance = domain.getMeshBody( 0 ).getGlobalLengthScale() * m_areaRelTol;

  forDiscretizationOnMeshTargets( domain.getMeshBodies(), [&]( string const &,
                                                               MeshLevel const & mesh,
                                                               arrayView1d< string const > const & regionNames )
  {
    NodeManager const & nodeManager = mesh.getNodeManager();
    FaceManager const & faceManager = mesh.getFaceManager();

    mesh.getElemManager().forElementSubRegionsComplete< CellElementSubRegion >( regionNames,
                                                                                [&]( localIndex const,
                                                                                     localIndex const er,
                                                                                     localIndex const esr,
                                                                                     ElementRegionBase const &,
                                                                                     CellElementSubRegion const & subRegion )
    {
      string const & fluidName = subRegion.getReference< string >( viewKeyStruct::fluidNamesString() );
      SingleFluidBase const & fluid = getConstitutiveModel< SingleFluidBase >( subRegion, fluidName );


      string const & permName = subRegion.getReference< string >( viewKeyStruct::permeabilityNamesString() );
      PermeabilityBase const & permeability = getConstitutiveModel< PermeabilityBase >( subRegion, permName );

      singlePhaseHybridFVMKernels::
        ElementBasedAssemblyKernelFactory::
        createAndLaunch< parallelDevicePolicy<> >( dofManager.rankOffset(),
                                                   er,
                                                   esr,
                                                   lengthTolerance,
                                                   elemDofKey,
                                                   faceDofKey,
                                                   getName(),
                                                   nodeManager,
                                                   faceManager,
                                                   mesh.getElemManager(),
                                                   subRegion,
                                                   mimeticInnerProductBase,
                                                   fluid,
                                                   permeability,
                                                   m_regionFilter.toViewConst(),
                                                   dt,
                                                   localMatrix,
                                                   localRhs );
    } );
  } );

}

void SinglePhaseHybridFVM::assembleEDFMFluxTerms( real64 const time_n,
                                                  real64 const dt,
                                                  DomainPartition const & domain,
                                                  DofManager const & dofManager,
                                                  CRSMatrixView< real64, globalIndex const > const & localMatrix,
                                                  arrayView1d< real64 > const & localRhs,
                                                  string const & jumpDofKey )
{
  GEOS_UNUSED_VAR ( jumpDofKey );

  assembleFluxTerms( time_n,
                     dt,
                     domain,
                     dofManager,
                     localMatrix,
                     localRhs );
}

void SinglePhaseHybridFVM::assembleHydrofracFluxTerms( real64 const time_n,
                                                       real64 const dt,
                                                       DomainPartition const & domain,
                                                       DofManager const & dofManager,
                                                       CRSMatrixView< real64, globalIndex const > const & localMatrix,
                                                       arrayView1d< real64 > const & localRhs,
                                                       CRSMatrixView< real64, localIndex const > const & dR_dAper )
{
  GEOS_UNUSED_VAR ( time_n );
  GEOS_UNUSED_VAR ( dt );
  GEOS_UNUSED_VAR ( domain );
  GEOS_UNUSED_VAR ( dofManager );
  GEOS_UNUSED_VAR ( localMatrix );
  GEOS_UNUSED_VAR ( localRhs );
  GEOS_UNUSED_VAR ( dR_dAper );

  GEOS_ERROR( "Poroelastic fluxes with conforming fractures not yet implemented." );
}

void SinglePhaseHybridFVM::applyBoundaryConditions( real64 const time_n,
                                                    real64 const dt,
                                                    DomainPartition & domain,
                                                    DofManager const & dofManager,
                                                    CRSMatrixView< real64, globalIndex const > const & localMatrix,
                                                    arrayView1d< real64 > const & localRhs )
{
  GEOS_MARK_FUNCTION;

  SinglePhaseBase::applyBoundaryConditions( time_n, dt, domain, dofManager, localMatrix, localRhs );
  if( !m_keepFlowVariablesConstantDuringInitStep )
  {
    applyFaceDirichletBC( time_n, dt, dofManager, domain, localMatrix, localRhs );
  }
}

namespace
{
char const faceBcLogMessage[] =
  "SinglePhaseHybridFVM {}: at time {}s, "
  "the <{}> boundary condition '{}' is applied to the face set '{}' in '{}'. "
  "\nThe total number of target faces (including ghost faces) is {}. "
  "\nNote that if this number is equal to zero, the boundary condition will not be applied on this face set.";
}

void SinglePhaseHybridFVM::applyFaceDirichletBC( real64 const time_n,
                                                 real64 const dt,
                                                 DofManager const & dofManager,
                                                 DomainPartition & domain,
                                                 CRSMatrixView< real64, globalIndex const > const & localMatrix,
                                                 arrayView1d< real64 > const & localRhs )
{
  GEOS_MARK_FUNCTION;

  FieldSpecificationManager & fsManager = FieldSpecificationManager::getInstance();

  string const faceDofKey = dofManager.getKey( fields::flow::facePressure::key() );

  this->forDiscretizationOnMeshTargets( domain.getMeshBodies(), [&] ( string const &,
                                                                      MeshLevel & mesh,
                                                                      arrayView1d< string const > const & )
  {
    FaceManager & faceManager = mesh.getFaceManager();

    arrayView1d< real64 const > const presFace =
      faceManager.getField< fields::flow::facePressure >();
    arrayView1d< globalIndex const > const faceDofNumber =
      faceManager.getReference< array1d< globalIndex > >( faceDofKey );
    arrayView1d< integer const > const faceGhostRank = faceManager.ghostRank();

    globalIndex const rankOffset = dofManager.rankOffset();

    // take BCs defined for "pressure" field and apply values to "facePressure"
    // this is done this way for consistency with the standard TPFA scheme, which works in the same fashion
    fsManager.apply< FaceManager >( time_n + dt,
                                    mesh,
                                    fields::flow::pressure::key(),
                                    [&] ( FieldSpecificationBase const & fs,
                                          string const & setName,
                                          SortedArrayView< localIndex const > const & targetSet,
                                          FaceManager & targetGroup,
                                          string const & )
    {

      // provide some logging at the first nonlinear iteration
      if( fs.getLogLevel() >= 1 && m_nonlinearSolverParameters.m_numNewtonIterations == 0 )
      {
        globalIndex const numTargetFaces = MpiWrapper::sum< globalIndex >( targetSet.size() );
        GEOS_LOG_RANK_0( GEOS_FMT( faceBcLogMessage,
                                   this->getName(), time_n+dt, FieldSpecificationBase::catalogName(),
                                   fs.getName(), setName, targetGroup.getName(), numTargetFaces ) );
      }

      // next, we use the field specification functions to apply the boundary conditions to the system

      // 1. first, populate the face pressure vector at the boundaries of the domain
      fs.applyFieldValue< FieldSpecificationEqual,
                          parallelDevicePolicy<> >( targetSet,
                                                    time_n + dt,
                                                    targetGroup,
                                                    fields::flow::facePressure::key() );

      // 2. second, modify the residual/jacobian matrix as needed to impose the boundary conditions
      forAll< parallelDevicePolicy<> >( targetSet.size(), [=] GEOS_HOST_DEVICE ( localIndex const a )
      {

        localIndex const kf = targetSet[a];
        if( faceGhostRank[kf] >= 0 )
        {
          return;
        }

        // 2.1 get the dof number of this face
        globalIndex const dofIndex = faceDofNumber[kf];
        localIndex const localRow = dofIndex - rankOffset;
        real64 rhsValue;

        // 2.2 apply field value to the matrix/rhs
        FieldSpecificationEqual::SpecifyFieldValue( dofIndex,
                                                    rankOffset,
                                                    localMatrix,
                                                    rhsValue,
                                                    presFace[kf],
                                                    presFace[kf] );
        localRhs[localRow] = rhsValue;
      } );

    } );

  } );

}

void SinglePhaseHybridFVM::applyAquiferBC( real64 const time,
                                           real64 const dt,
                                           DomainPartition & domain,
                                           DofManager const & dofManager,
                                           CRSMatrixView< real64, globalIndex const > const & localMatrix,
                                           arrayView1d< real64 > const & localRhs ) const
{
  GEOS_MARK_FUNCTION;

  GEOS_UNUSED_VAR( time, dt, dofManager, domain, localMatrix, localRhs );
}

void SinglePhaseHybridFVM::saveAquiferConvergedState( real64 const & time,
                                                      real64 const & dt,
                                                      DomainPartition & domain )
{
  GEOS_MARK_FUNCTION;

  GEOS_UNUSED_VAR( time, dt, domain );
}


real64 SinglePhaseHybridFVM::calculateResidualNorm( real64 const & GEOS_UNUSED_PARAM( time_n ),
                                                    real64 const & dt,
                                                    DomainPartition const & domain,
                                                    DofManager const & dofManager,
                                                    arrayView1d< real64 const > const & localRhs )
{
  GEOS_MARK_FUNCTION;

  real64 localResidualNorm = 0.0;
  real64 localResidualNormalizer = 0.0;

  solverBaseKernels::NormType const normType = getNonlinearSolverParameters().normType();

  globalIndex const rankOffset = dofManager.rankOffset();
  string const elemDofKey = dofManager.getKey( viewKeyStruct::elemDofFieldString() );
  string const faceDofKey = dofManager.getKey( fields::flow::facePressure::key() );

  forDiscretizationOnMeshTargets( domain.getMeshBodies(), [&] ( string const &,
                                                                MeshLevel const & mesh,
                                                                arrayView1d< string const > const & regionNames )
  {
    ElementRegionManager const & elemManager = mesh.getElemManager();
    FaceManager const & faceManager = mesh.getFaceManager();
    real64 defaultViscosity = 0;
    integer subRegionCounter = 0;

    // step 1: compute the residual for the element-based mass conservation equations

    elemManager.forElementSubRegions< ElementSubRegionBase >( regionNames,
                                                              [&]( localIndex const,
                                                                   ElementSubRegionBase const & subRegion )
    {
      real64 subRegionResidualNorm[1]{};
      real64 subRegionResidualNormalizer[1]{};

      string const & fluidName = subRegion.getReference< string >( viewKeyStruct::fluidNamesString() );
      SingleFluidBase const & fluid = getConstitutiveModel< SingleFluidBase >( subRegion, fluidName );
      defaultViscosity += fluid.defaultViscosity();
      subRegionCounter++;

      string const & solidName = subRegion.getReference< string >( viewKeyStruct::solidNamesString() );
      CoupledSolidBase const & solid = getConstitutiveModel< CoupledSolidBase >( subRegion, solidName );

      // step 1.1: compute the norm in the subRegion

      singlePhaseBaseKernels::
        ResidualNormKernelFactory::
        createAndLaunch< parallelDevicePolicy<> >( normType,
                                                   rankOffset,
                                                   elemDofKey,
                                                   localRhs,
                                                   subRegion,
                                                   fluid,
                                                   solid,
                                                   subRegionResidualNorm,
                                                   subRegionResidualNormalizer );

      // step 1.2: reduction across meshBodies/regions/subRegions

      if( normType == solverBaseKernels::NormType::Linf )
      {
        if( subRegionResidualNorm[0] > localResidualNorm )
        {
          localResidualNorm = subRegionResidualNorm[0];
        }
      }
      else
      {
        localResidualNorm += subRegionResidualNorm[0];
        localResidualNormalizer += subRegionResidualNormalizer[0];
      }

    } );


    // step 2: compute the residual for the face-based constraints

    real64 faceResidualNorm[1]{};
    real64 faceResidualNormalizer[1]{};
    defaultViscosity /= subRegionCounter;

    // step 2.1: compute the norm for the local faces

    singlePhaseHybridFVMKernels::
      ResidualNormKernelFactory::
      createAndLaunch< parallelDevicePolicy<> >( normType,
                                                 rankOffset,
                                                 faceDofKey,
                                                 localRhs,
                                                 m_regionFilter.toViewConst(),
                                                 getName(),
                                                 elemManager,
                                                 faceManager,
                                                 defaultViscosity,
                                                 dt,
                                                 faceResidualNorm,
                                                 faceResidualNormalizer );

    // step 2.2: reduction across meshBodies/regions/subRegions

    if( normType == solverBaseKernels::NormType::Linf )
    {
      if( faceResidualNorm[0] > localResidualNorm )
      {
        localResidualNorm = faceResidualNorm[0];
      }
    }
    else
    {
      localResidualNorm += faceResidualNorm[0];
      localResidualNormalizer += faceResidualNormalizer[0];
    }
  } );

  // step 3: second reduction across MPI ranks

  real64 residualNorm = 0.0;
  if( normType == solverBaseKernels::NormType::Linf )
  {
    solverBaseKernels::LinfResidualNormHelper::computeGlobalNorm( localResidualNorm, residualNorm );
  }
  else
  {
    solverBaseKernels::L2ResidualNormHelper::computeGlobalNorm( localResidualNorm, localResidualNormalizer, residualNorm );
  }

  if( getLogLevel() >= 1 && logger::internal::rank == 0 )
  {
    std::cout << GEOS_FMT( "    ( R{} ) = ( {:4.2e} ) ; ", coupledSolverAttributePrefix(), residualNorm );
  }

  return residualNorm;
}

void SinglePhaseHybridFVM::applySystemSolution( DofManager const & dofManager,
                                                arrayView1d< real64 const > const & localSolution,
                                                real64 const scalingFactor,
                                                DomainPartition & domain )
{
  // here we apply the cell-centered update in the derived class
  // to avoid duplicating a synchronization point

  // 1. apply the cell-centered update

  dofManager.addVectorToField( localSolution,
                               viewKeyStruct::elemDofFieldString(),
                               fields::flow::pressure::key(),
                               scalingFactor );

  // 2. apply the face-based update

  dofManager.addVectorToField( localSolution,
                               fields::flow::facePressure::key(),
                               fields::flow::facePressure::key(),
                               scalingFactor );

  // 3. synchronize
  forDiscretizationOnMeshTargets( domain.getMeshBodies(), [&] ( string const &,
                                                                MeshLevel & mesh,
                                                                arrayView1d< string const > const & regionNames )
  {
    FieldIdentifiers fieldsToBeSync;

    fieldsToBeSync.addElementFields( { fields::flow::pressure::key() }, regionNames );
    fieldsToBeSync.addFields( FieldLocation::Face, { fields::flow::facePressure::key() } );

    CommunicationTools::getInstance().synchronizeFields( fieldsToBeSync, mesh, domain.getNeighbors(), true );
  } );
}


void SinglePhaseHybridFVM::resetStateToBeginningOfStep( DomainPartition & domain )
{
  // 1. Reset the cell-centered fields
  SinglePhaseBase::resetStateToBeginningOfStep( domain );

  // 2. Reset the face-based fields
  forDiscretizationOnMeshTargets( domain.getMeshBodies(), [&] ( string const &,
                                                                MeshLevel & mesh,
                                                                arrayView1d< string const > const & )
  {
    FaceManager & faceManager = mesh.getFaceManager();

    // get the face pressure update
    arrayView1d< real64 > const & facePres =
      faceManager.getField< fields::flow::facePressure >();
    arrayView1d< real64 const > const & facePres_n =
      faceManager.getField< fields::flow::facePressure_n >();
    facePres.setValues< parallelDevicePolicy<> >( facePres_n );
  } );
}

void SinglePhaseHybridFVM::updatePressureGradient( DomainPartition & domain )
{
  forDiscretizationOnMeshTargets( domain.getMeshBodies(), [&] ( string const &,
                                                                MeshLevel & mesh,
                                                                arrayView1d< string const > const & regionNames )
  {
    FaceManager & faceManager = mesh.getFaceManager();

    // get the face-centered pressures
    arrayView1d< real64 const > const facePres =
      faceManager.getField< fields::flow::facePressure >();

    // get the face center coordinates
    arrayView2d< real64 const > const faceCenter = faceManager.faceCenter();

    mesh.getElemManager().forElementSubRegions< CellElementSubRegion >( regionNames, [&]( localIndex const,
                                                                                          auto & subRegion )
    {
      arrayView2d< real64 > const presGradient =
        subRegion.template getReference< array2d< real64 > >( viewKeyStruct::pressureGradientString() );

      // get the cell-centered pressures
      arrayView1d< real64 const > const pres = subRegion.template getField< fields::flow::pressure >();

      // get the cell center coordinates
      arrayView2d< real64 const > const elemCenter = subRegion.getElementCenter();

      // get the elements to faces map
      arrayView2d< localIndex const > const & elemsToFaces = subRegion.faceList();

      PressureGradientKernel::launch< parallelDevicePolicy<> >( subRegion.numFacesPerElement(),
                                                                subRegion.size(),
                                                                faceCenter,
                                                                elemCenter,
                                                                elemsToFaces,
                                                                facePres,
                                                                pres,
                                                                presGradient );
    } );
  } );
}

REGISTER_CATALOG_ENTRY( SolverBase, SinglePhaseHybridFVM, string const &, Group * const )
} /* namespace geos */<|MERGE_RESOLUTION|>--- conflicted
+++ resolved
@@ -162,7 +162,6 @@
   } );
 }
 
-<<<<<<< HEAD
 void SinglePhaseHybridFVM::implicitStepComplete( real64 const & time,
                                                  real64 const & dt,
                                                  DomainPartition & domain )
@@ -170,10 +169,7 @@
   SinglePhaseBase::implicitStepComplete( time, dt, domain );
 }
 
-void SinglePhaseHybridFVM::setupDofs( DomainPartition const & GEOSX_UNUSED_PARAM( domain ),
-=======
 void SinglePhaseHybridFVM::setupDofs( DomainPartition const & GEOS_UNUSED_PARAM( domain ),
->>>>>>> abafddaf
                                       DofManager & dofManager ) const
 {
 
