
<Problem>

  <Solvers gravityVector="0.0, 0.0, -9.81">

<<<<<<< HEAD
    <SinglePhaseReservoir name="reservoirSystem"
                          flowSolverName="singlePhaseFlow"
                          wellSolverName="singlePhaseWell"
                          logLevel="1"
                          targetRegions="{Region1,wellRegion1,wellRegion2}">
      <SystemSolverParameters maxIterNewton="40"
                              useDirectSolver="1"/>
    </SinglePhaseReservoir>
  
    <SinglePhaseFlow name="singlePhaseFlow"
                     logLevel="0"
                     gravityFlag="1"
                     discretization="singlePhaseTPFA"
                     fluidName="water"
                     solidName="rock"
                     targetRegions="{Region1}">
    </SinglePhaseFlow>
=======
    <Reservoir name="reservoirSystem"
               flowSolverName="singlePhaseFlow"
               wellSolverName="singlePhaseWell"
               logLevel="1"
               targetRegions="{Region1,wellRegion1,wellRegion2}">
      <NonlinearSolverParameters newtonMaxIter="40"/>
      <SystemSolverParameters useDirectSolver="1"
                              logLevel="2"/>
    </Reservoir>
  
    <SinglePhaseFVM name="singlePhaseFlow"
                             logLevel="1"
                             discretization="singlePhaseTPFA"
                             fluidName="water"
                             solidName="rock"
                             targetRegions="{Region1}">
    </SinglePhaseFVM>
>>>>>>> 5d668071

    <SinglePhaseWell name="singlePhaseWell"
                     logLevel="1"
                     wellFluidName="water"
                     targetRegions="{wellRegion1,wellRegion2}">
        <WellControls name="wellControls1"
                      type="producer"
                      control="BHP"
                      targetBHP="5e5"
                      targetRate="1e-3"
                      referenceDepth="0.5"/>
        <WellControls name="wellControls2"
                      type="injector"
                      control="liquidRate" 
                      targetBHP="1e7"
                      targetRate="1e-4" 
                      referenceDepth="0.5"/>
    </SinglePhaseWell>

  </Solvers>
  
  <Mesh>
    <InternalMesh name="mesh1"
                  elementTypes="{C3D8}" 
                  xCoords="{0, 5}"
                  yCoords="{0, 1}"
                  zCoords="{0, 1}"
                  nx="{3}"
                  ny="{1}"
                  nz="{1}"
                  cellBlockNames="{cb1}"/>

    <InternalWell name="well_producer1"
                  wellRegionName="wellRegion1"
                  wellControlsName="wellControls1"
                  meshName="mesh1"
                  polylineNodeCoords="{ {4.5, 0, 20  }, 
                                        {4.5, 0, 15  },
                                        {4.5, 0, 10  },
                                        {4.5, 0,  0.5},
                                        {3.5, 0,  0.5} }"
                  polylineSegmentConn="{ {0, 1},
                                         {1, 2},
                                         {2, 3},
                                         {3, 4} }"
                  crossSectionArea="0.35"
                  numElementsPerSegment="1">
        <Perforation name="producer1_perf1"
                     distanceFromHead="19.4"
                     transmissibility="1e-12"/> 
        <Perforation name="producer1_perf2"
                     distanceFromHead="20.3"
                     transmissibility="1e-12"/> 
    </InternalWell> 

    <InternalWell name="well_injector1"
                  wellRegionName="wellRegion2"
                  wellControlsName="wellControls2"
                  meshName="mesh1"
                  polylineNodeCoords="{ {0.5, 0, 20  }, 
                                        {0.5, 0, 15  },
                                        {0.5, 0, 10  },
                                        {0.5, 0,  0.5},
                                        {1.5, 0,  0.5} }"
                  polylineSegmentConn="{ {0, 1},
                                         {1, 2},
                                         {2, 3},
                                         {3, 4} }"
                  crossSectionArea="0.25"
                  numElementsPerSegment="3">
        <Perforation name="injector1_perf1"
                     distanceFromHead="19.52"
                     transmissibility="1e-12"/> 
        <Perforation name="injector1_perf2"
                     distanceFromHead="20.45"
                     transmissibility="1e-12"/> 
    </InternalWell> 

  </Mesh>


  <Events maxTime="1e6">
    <PeriodicEvent name="solverApplications"
                   forceDt="1e5"
                   target="/Solvers/reservoirSystem" />

    <PeriodicEvent name="outputs"
                   timeFrequency="1e5"
                   targetExactTimestep="1"
                   target="/Outputs/siloOutput" />
  </Events>

  <NumericalMethods>
    <FiniteVolume>
      <TwoPointFluxApproximation name="singlePhaseTPFA"
                                 fieldName="pressure"
                                 coefficientName="permeability"/>
    </FiniteVolume>
  </NumericalMethods>

  <ElementRegions>
    <CellElementRegion name="Region1"
                       cellBlocks="{cb1}"
                       materialList="{water, rock}"/>

    <WellElementRegion name="wellRegion1"
                       materialList="{water}"/> 
    <WellElementRegion name="wellRegion2"
                       materialList="{water}"/> 

  </ElementRegions>

  <Constitutive>
    <CompressibleSinglePhaseFluid name="water"
                                  defaultDensity="1000"
                                  defaultViscosity="0.001"
                                  referencePressure="0.0"
                                  referenceDensity="1000"
                                  compressibility="5e-10"
                                  referenceViscosity="0.001"
                                  viscosibility="0.0"/>

    <PoreVolumeCompressibleSolid name="rock"
                                 referencePressure="0.0"
                                 compressibility="1e-9"/>
  </Constitutive>

 
  <FieldSpecifications>
    <FieldSpecification name="permx"
                        component="0"
                        initialCondition="1"  
                        setNames="{all}"
                        objectPath="ElementRegions/Region1/cb1"
                        fieldName="permeability"
                        scale="2.0e-16"/>

    <FieldSpecification name="permy"
                        component="1"
                        initialCondition="1"
                        setNames="{all}"
                        objectPath="ElementRegions/Region1/cb1"
                        fieldName="permeability"
                        scale="2.0e-16"/>

    <FieldSpecification name="permz"
                        component="2"
                        initialCondition="1"
                        setNames="{all}"
                        objectPath="ElementRegions/Region1/cb1"
                        fieldName="permeability"
                        scale="2.0e-16"/>

    <FieldSpecification name="referencePorosity"
                        initialCondition="1"
                        setNames="{all}"
                        objectPath="ElementRegions/Region1/cb1"
                        fieldName="referencePorosity"
                        scale="0.05"/>

    <FieldSpecification name="initialPressure"
                        initialCondition="1"
                        setNames="{all}"
                        objectPath="ElementRegions/Region1/cb1"
                        fieldName="pressure"
                        scale="5e6"/>
  </FieldSpecifications>
    
  <Functions>
    <TableFunction     name="timeFunction"         inputVarNames="{time}" coordinates="{1.0, 2.0, 6e4}" values="{1.0, 2.0, 2.0}" />
  </Functions>

  <Outputs>
      <Silo name="siloOutput"/>
  </Outputs>

</Problem><|MERGE_RESOLUTION|>--- conflicted
+++ resolved
@@ -3,26 +3,7 @@
 
   <Solvers gravityVector="0.0, 0.0, -9.81">
 
-<<<<<<< HEAD
     <SinglePhaseReservoir name="reservoirSystem"
-                          flowSolverName="singlePhaseFlow"
-                          wellSolverName="singlePhaseWell"
-                          logLevel="1"
-                          targetRegions="{Region1,wellRegion1,wellRegion2}">
-      <SystemSolverParameters maxIterNewton="40"
-                              useDirectSolver="1"/>
-    </SinglePhaseReservoir>
-  
-    <SinglePhaseFlow name="singlePhaseFlow"
-                     logLevel="0"
-                     gravityFlag="1"
-                     discretization="singlePhaseTPFA"
-                     fluidName="water"
-                     solidName="rock"
-                     targetRegions="{Region1}">
-    </SinglePhaseFlow>
-=======
-    <Reservoir name="reservoirSystem"
                flowSolverName="singlePhaseFlow"
                wellSolverName="singlePhaseWell"
                logLevel="1"
@@ -30,7 +11,7 @@
       <NonlinearSolverParameters newtonMaxIter="40"/>
       <SystemSolverParameters useDirectSolver="1"
                               logLevel="2"/>
-    </Reservoir>
+    </SinglePhaseReservoir>
   
     <SinglePhaseFVM name="singlePhaseFlow"
                              logLevel="1"
@@ -39,7 +20,6 @@
                              solidName="rock"
                              targetRegions="{Region1}">
     </SinglePhaseFVM>
->>>>>>> 5d668071
 
     <SinglePhaseWell name="singlePhaseWell"
                      logLevel="1"
