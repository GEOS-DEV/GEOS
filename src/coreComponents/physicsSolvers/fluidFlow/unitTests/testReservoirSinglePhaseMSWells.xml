
<Problem>

  <Solvers gravityVector="0.0, 0.0, -9.81">

    <Reservoir name="reservoirSystem"
               flowSolverName="singlePhaseFlow"
               wellSolverName="singlePhaseWell"
               logLevel="1"
               targetRegions="{Region1,wellRegion1,wellRegion2}">
      <NonlinearSolverParameters name="nlsp"
                                 newtonMaxIter="40"/>
      <SystemSolverParameters name="ssp"
                              useDirectSolver="1"
                              logLevel="2"/>
    </Reservoir>
  
<<<<<<< HEAD
    <SinglePhaseFVM name="singlePhaseFlow"
                             logLevel="1"
                             gravityFlag="1"
                             discretization="singlePhaseTPFA"
                             fluidName="water"
                             solidName="rock"
                             targetRegions="{Region1}">
    </SinglePhaseFVM>
=======
    <SinglePhaseFlow name="singlePhaseFlow"
                     logLevel="1"
                     discretization="singlePhaseTPFA"
                     fluidName="water"
                     solidName="rock"
                     targetRegions="{Region1}">
    </SinglePhaseFlow>
>>>>>>> 66611f30

    <SinglePhaseWell name="singlePhaseWell"
                     logLevel="1"
                     wellFluidName="water"
                     targetRegions="{wellRegion1,wellRegion2}">
        <WellControls name="wellControls1"
                      type="producer"
                      control="BHP"
                      targetBHP="5e5"
                      targetRate="1e-3"
                      referenceDepth="0.5"/>
        <WellControls name="wellControls2"
                      type="injector"
                      control="liquidRate" 
                      targetBHP="1e7"
                      targetRate="1e-4" 
                      referenceDepth="0.5"/>
    </SinglePhaseWell>

  </Solvers>
  
  <Mesh>
    <InternalMesh name="mesh1"
                  elementTypes="{C3D8}" 
                  xCoords="{0, 5}"
                  yCoords="{0, 1}"
                  zCoords="{0, 1}"
                  nx="{3}"
                  ny="{1}"
                  nz="{1}"
                  cellBlockNames="{cb1}"/>

    <InternalWell name="well_producer1"
                  wellRegionName="wellRegion1"
                  wellControlsName="wellControls1"
                  meshName="mesh1"
                  polylineNodeCoords="{ {4.5, 0, 20  }, 
                                        {4.5, 0, 15  },
                                        {4.5, 0, 10  },
                                        {4.5, 0,  0.5},
                                        {3.5, 0,  0.5} }"
                  polylineSegmentConn="{ {0, 1},
                                         {1, 2},
                                         {2, 3},
                                         {3, 4} }"
                  crossSectionArea="0.35"
                  numElementsPerSegment="1">
        <Perforation name="producer1_perf1"
                     distanceFromHead="19.4"
                     transmissibility="1e-12"/> 
        <Perforation name="producer1_perf2"
                     distanceFromHead="20.3"
                     transmissibility="1e-12"/> 
    </InternalWell> 

    <InternalWell name="well_injector1"
                  wellRegionName="wellRegion2"
                  wellControlsName="wellControls2"
                  meshName="mesh1"
                  polylineNodeCoords="{ {0.5, 0, 20  }, 
                                        {0.5, 0, 15  },
                                        {0.5, 0, 10  },
                                        {0.5, 0,  0.5},
                                        {1.5, 0,  0.5} }"
                  polylineSegmentConn="{ {0, 1},
                                         {1, 2},
                                         {2, 3},
                                         {3, 4} }"
                  crossSectionArea="0.25"
                  numElementsPerSegment="3">
        <Perforation name="injector1_perf1"
                     distanceFromHead="19.52"
                     transmissibility="1e-12"/> 
        <Perforation name="injector1_perf2"
                     distanceFromHead="20.45"
                     transmissibility="1e-12"/> 
    </InternalWell> 

  </Mesh>


  <Events maxTime="1e6">
    <PeriodicEvent name="solverApplications"
                   forceDt="1e5"
                   target="/Solvers/reservoirSystem" />

    <PeriodicEvent name="outputs"
                   timeFrequency="1e5"
                   targetExactTimestep="1"
                   target="/Outputs/siloOutput" />
  </Events>

  <NumericalMethods>
    <FiniteVolume>
      <TwoPointFluxApproximation name="singlePhaseTPFA"
                                 fieldName="pressure"
                                 coefficientName="permeability"/>
    </FiniteVolume>
  </NumericalMethods>

  <ElementRegions>
    <CellElementRegion name="Region1"
                       cellBlocks="{cb1}"
                       materialList="{water, rock}"/>

    <WellElementRegion name="wellRegion1"
                       materialList="{water}"/> 
    <WellElementRegion name="wellRegion2"
                       materialList="{water}"/> 

  </ElementRegions>

  <Constitutive>
    <CompressibleSinglePhaseFluid name="water"
                                  defaultDensity="1000"
                                  defaultViscosity="0.001"
                                  referencePressure="0.0"
                                  referenceDensity="1000"
                                  compressibility="5e-10"
                                  referenceViscosity="0.001"
                                  viscosibility="0.0"/>

    <PoreVolumeCompressibleSolid name="rock"
                                 referencePressure="0.0"
                                 compressibility="1e-9"/>
  </Constitutive>

 
  <FieldSpecifications>
    <FieldSpecification name="permx"
                        component="0"
                        initialCondition="1"  
                        setNames="{all}"
                        objectPath="ElementRegions/Region1/cb1"
                        fieldName="permeability"
                        scale="2.0e-16"/>

    <FieldSpecification name="permy"
                        component="1"
                        initialCondition="1"
                        setNames="{all}"
                        objectPath="ElementRegions/Region1/cb1"
                        fieldName="permeability"
                        scale="2.0e-16"/>

    <FieldSpecification name="permz"
                        component="2"
                        initialCondition="1"
                        setNames="{all}"
                        objectPath="ElementRegions/Region1/cb1"
                        fieldName="permeability"
                        scale="2.0e-16"/>

    <FieldSpecification name="referencePorosity"
                        initialCondition="1"
                        setNames="{all}"
                        objectPath="ElementRegions/Region1/cb1"
                        fieldName="referencePorosity"
                        scale="0.05"/>

    <FieldSpecification name="initialPressure"
                        initialCondition="1"
                        setNames="{all}"
                        objectPath="ElementRegions/Region1/cb1"
                        fieldName="pressure"
                        scale="5e6"/>
  </FieldSpecifications>
    
  <Functions>
    <TableFunction     name="timeFunction"         inputVarNames="{time}" coordinates="{1.0, 2.0, 6e4}" values="{1.0, 2.0, 2.0}" />
  </Functions>

  <Partition>
    <SpatialPartition xPar="1" yPar="1" zPar="1"/>
  </Partition> 

  <Outputs>
      <Silo name="siloOutput"/>
  </Outputs>

</Problem><|MERGE_RESOLUTION|>--- conflicted
+++ resolved
@@ -15,24 +15,13 @@
                               logLevel="2"/>
     </Reservoir>
   
-<<<<<<< HEAD
     <SinglePhaseFVM name="singlePhaseFlow"
                              logLevel="1"
-                             gravityFlag="1"
                              discretization="singlePhaseTPFA"
                              fluidName="water"
                              solidName="rock"
                              targetRegions="{Region1}">
     </SinglePhaseFVM>
-=======
-    <SinglePhaseFlow name="singlePhaseFlow"
-                     logLevel="1"
-                     discretization="singlePhaseTPFA"
-                     fluidName="water"
-                     solidName="rock"
-                     targetRegions="{Region1}">
-    </SinglePhaseFlow>
->>>>>>> 66611f30
 
     <SinglePhaseWell name="singlePhaseWell"
                      logLevel="1"
