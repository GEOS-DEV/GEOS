--- conflicted
+++ resolved
@@ -613,305 +613,59 @@
           real64 dPhaseFlux_dP[numFluxSupportPoints]{};
           real64 dPhaseFlux_dC[numFluxSupportPoints][numComp]{};
 
-<<<<<<< HEAD
-          real64 presGrad = 0.0;
-          real64 dPresGrad_dP[numFluxSupportPoints]{};
-          real64 dPresGrad_dC[numFluxSupportPoints][numComp]{};
-
-          real64 gravHead = 0.0;
-          real64 dGravHead_dP[numFluxSupportPoints]{};
-          real64 dGravHead_dC[numFluxSupportPoints][numComp]{};
-
-          real64 dCapPressure_dC[numComp]{};
-
-          // Working array
-          real64 dProp_dC[numComp]{};
-
-          // calculate quantities on primary connected cells
-          for( integer i = 0; i < numFluxSupportPoints; ++i )
-          {
-            localIndex const er  = seri[i];
-            localIndex const esr = sesri[i];
-            localIndex const ei  = sei[i];
-
-            // density
-            real64 const density  = m_phaseMassDens[er][esr][ei][0][ip];
-            real64 const dDens_dP = m_dPhaseMassDens[er][esr][ei][0][ip][Deriv::dP];
-
-            applyChainRule( numComp,
-                            m_dCompFrac_dCompDens[er][esr][ei],
-                            m_dPhaseMassDens[er][esr][ei][0][ip],
-                            dProp_dC,
-                            Deriv::dC );
-
-            // average density and derivatives
-            densMean += 0.5 * density;
-            dDensMean_dP[i] = 0.5 * dDens_dP;
-            for( integer jc = 0; jc < numComp; ++jc )
-            {
-              dDensMean_dC[i][jc] = 0.5 * dProp_dC[jc];
-            }
-          }
-
-          /// compute the TPFA potential difference
-          for( integer i = 0; i < numFluxSupportPoints; i++ )
-          {
-            localIndex const er  = seri[i];
-            localIndex const esr = sesri[i];
-            localIndex const ei  = sei[i];
-
-            // capillary pressure
-            real64 capPressure     = 0.0;
-            real64 dCapPressure_dP = 0.0;
-
-            for( integer ic = 0; ic < numComp; ++ic )
-            {
-              dCapPressure_dC[ic] = 0.0;
-            }
-
-            if( m_hasCapPressure )
-            {
-              capPressure = m_phaseCapPressure[er][esr][ei][0][ip];
-
-              for( integer jp = 0; jp < m_numPhases; ++jp )
-              {
-                real64 const dCapPressure_dS = m_dPhaseCapPressure_dPhaseVolFrac[er][esr][ei][0][ip][jp];
-                dCapPressure_dP += dCapPressure_dS * m_dPhaseVolFrac[er][esr][ei][jp][Deriv::dP];
-
-                for( integer jc = 0; jc < numComp; ++jc )
-                {
-                  dCapPressure_dC[jc] += dCapPressure_dS * m_dPhaseVolFrac[er][esr][ei][jp][Deriv::dC+jc];
-                }
-              }
-            }
-
-            presGrad += trans[i] * (m_pres[er][esr][ei] - capPressure);
-            dPresGrad_dP[i] += trans[i] * (1 - dCapPressure_dP)
-                               + dTrans_dPres[i] * (m_pres[er][esr][ei] - capPressure);
-            for( integer jc = 0; jc < numComp; ++jc )
-            {
-              dPresGrad_dC[i][jc] += -trans[i] * dCapPressure_dC[jc];
-            }
-
-            real64 const gravD     = trans[i] * m_gravCoef[er][esr][ei];
-            real64 const dGravD_dP = dTrans_dPres[i] * m_gravCoef[er][esr][ei];
-
-            // the density used in the potential difference is always a mass density
-            // unlike the density used in the phase mobility, which is a mass density
-            // if useMass == 1 and a molar density otherwise
-            gravHead += densMean * gravD;
-
-            // need to add contributions from both cells the mean density depends on
-            for( integer j = 0; j < numFluxSupportPoints; ++j )
-            {
-              dGravHead_dP[j] += dDensMean_dP[j] * gravD + dGravD_dP * densMean;
-              for( integer jc = 0; jc < numComp; ++jc )
-              {
-                dGravHead_dC[j][jc] += dDensMean_dC[j][jc] * gravD;
-              }
-            }
-          }
-
-          // compute phase potential gradient
-          real64 const potGrad = presGrad - gravHead;
-
-          // phase flux and derivatives
-
-          // *** upwinding ***
-          // will be assigned below
           localIndex k_up = -1;
-          localIndex er_up = -1;
-          localIndex esr_up = -1;
-          localIndex ei_up = -1;
 
           // C1PPU
           // see https://doi.org/10.1016/j.advwatres.2017.07.028
           if( m_upwindingScheme == UpwindingScheme::C1PPU && m_epsC1PPU > 0 )
           {
-            // assuming TPFA in the code below
-
-            real64 const mobility_i = m_phaseMob[seri[0]][sesri[0]][sei[0]][ip];
-            real64 const mobility_j = m_phaseMob[seri[1]][sesri[1]][sei[1]][ip];
-
-            // compute phase flux, see Eqs. (66) and (69) from the reference above
-            real64 const smoEps = m_epsC1PPU;
-            real64 const tmpSqrt = sqrt( potGrad * potGrad + smoEps * smoEps );
-            real64 const smoMax = 0.5 * (-potGrad + tmpSqrt);
-
-            phaseFlux = potGrad * mobility_i - smoMax * (mobility_j - mobility_i);
-
-            // derivativess
-
-            // first part, mobility derivative
-
-            // dP
-            {
-              real64 const dMob_dP = m_dPhaseMob[seri[0]][sesri[0]][sei[0]][ip][Deriv::dP];
-              dPhaseFlux_dP[0] += potGrad * dMob_dP;
-            }
-
-            // dC
-            {
-              arraySlice1d< real64 const, compflow::USD_PHASE_DC - 2 >
-              dPhaseMobSub = m_dPhaseMob[seri[0]][sesri[0]][sei[0]][ip];
-              for( integer jc = 0; jc < numComp; ++jc )
-              {
-                dPhaseFlux_dC[0][jc] += potGrad * dPhaseMobSub[Deriv::dC + jc];
-              }
-            }
-
-            real64 const tmpInv = 1.0 / tmpSqrt;
-            real64 const dSmoMax_x = 0.5 * (1.0 - potGrad * tmpInv);
-
-            // pressure gradient and mobility difference depend on all points in the stencil
-            real64 const dMobDiff_sign[numFluxSupportPoints] = {-1.0, 1.0};
-            for( integer ke = 0; ke < numFluxSupportPoints; ++ke )
-            {
-              // dP
-
-              real64 const dPotGrad_dP = dPresGrad_dP[ke] - dGravHead_dP[ke];
-
-              // first part
-              dPhaseFlux_dP[ke] += dPotGrad_dP * mobility_i;
-
-              // second part
-              real64 const dSmoMax_dP = -dPotGrad_dP * dSmoMax_x;
-              dPhaseFlux_dP[ke] += -dSmoMax_dP * (mobility_j - mobility_i);
-
-              real64 const dMob_dP = m_dPhaseMob[seri[ke]][sesri[ke]][sei[ke]][ip][Deriv::dP];
-              dPhaseFlux_dP[ke] += -smoMax * dMobDiff_sign[ke] * dMob_dP;
-
-              // dC
-
-              arraySlice1d< real64 const, compflow::USD_PHASE_DC - 2 >
-              dPhaseMobSub = m_dPhaseMob[seri[ke]][sesri[ke]][sei[ke]][ip];
-
-              for( integer jc = 0; jc < numComp; ++jc )
-              {
-                real64 const dPotGrad_dC = dPresGrad_dC[ke][jc] - dGravHead_dC[ke][jc];
-
-                // first part
-                dPhaseFlux_dC[ke][jc] += dPotGrad_dC * mobility_i;
-
-                // second part
-                real64 const dSmoMax_dC = -dPotGrad_dC * dSmoMax_x;
-                dPhaseFlux_dC[ke][jc] += -dSmoMax_dC * (mobility_j - mobility_i);
-                dPhaseFlux_dC[ke][jc] += -smoMax * dMobDiff_sign[ke] * dPhaseMobSub[Deriv::dC + jc];
-              }
-            }
-
-            // choose upstream cell for composition upwinding
-            k_up = (phaseFlux >= 0) ? 0 : 1;
-
-            er_up  = seri[k_up];
-            esr_up = sesri[k_up];
-            ei_up  = sei[k_up];
-
+            isothermalCompositionalMultiphaseFVMKernelUtilities::
+              FluxUtilities::
+              computeC1PPUPhaseFlux< numComp, numFluxSupportPoints >
+              ( m_numPhases,
+              ip,
+              m_hasCapPressure,
+              m_epsC1PPU,
+              seri, sesri, sei,
+              trans,
+              dTrans_dPres,
+              m_pres,
+              m_gravCoef,
+              m_phaseMob, m_dPhaseMob,
+              m_dPhaseVolFrac,
+              m_dCompFrac_dCompDens,
+              m_phaseMassDens, m_dPhaseMassDens,
+              m_phaseCapPressure, m_dPhaseCapPressure_dPhaseVolFrac,
+              k_up,
+              potGrad,
+              phaseFlux,
+              dPhaseFlux_dP,
+              dPhaseFlux_dC );
           }
-          else // default PPU
+          else
           {
-            // choose upstream cell
-            k_up = (potGrad >= 0) ? 0 : 1;
-
-            er_up  = seri[k_up];
-            esr_up = sesri[k_up];
-            ei_up  = sei[k_up];
-
-            real64 const mobility = m_phaseMob[er_up][esr_up][ei_up][ip];
-
-            // skip the phase flux if phase not present or immobile upstream
-            if( LvArray::math::abs( mobility ) < 1e-20 ) // TODO better constant
-            {
-              continue;
-            }
-
-            // compute phase flux using upwind mobility.
-            phaseFlux = mobility * potGrad;
-
-            // pressure gradient depends on all points in the stencil
-            for( integer ke = 0; ke < numFluxSupportPoints; ++ke )
-            {
-              dPhaseFlux_dP[ke] += mobility * (dPresGrad_dP[ke] - dGravHead_dP[ke]);
-              for( integer jc = 0; jc < numComp; ++jc )
-              {
-                dPhaseFlux_dC[ke][jc] += mobility * (dPresGrad_dC[ke][jc] - dGravHead_dC[ke][jc]);
-              }
-            }
-
-            // add contribution from upstream cell mobility derivatives
-            real64 const dMob_dP  = m_dPhaseMob[er_up][esr_up][ei_up][ip][Deriv::dP];
-            arraySlice1d< real64 const, compflow::USD_PHASE_DC - 2 > dPhaseMobSub =
-              m_dPhaseMob[er_up][esr_up][ei_up][ip];
-
-            dPhaseFlux_dP[k_up] += dMob_dP * potGrad;
-            for( integer jc = 0; jc < numComp; ++jc )
-            {
-              dPhaseFlux_dC[k_up][jc] += dPhaseMobSub[Deriv::dC+jc] * potGrad;
-            }
+            isothermalCompositionalMultiphaseFVMKernelUtilities::
+              FluxUtilities::
+              computePPUPhaseFlux< numComp, numFluxSupportPoints >
+              ( m_numPhases,
+              ip,
+              m_hasCapPressure,
+              seri, sesri, sei,
+              trans,
+              dTrans_dPres,
+              m_pres,
+              m_gravCoef,
+              m_phaseMob, m_dPhaseMob,
+              m_dPhaseVolFrac,
+              m_dCompFrac_dCompDens,
+              m_phaseMassDens, m_dPhaseMassDens,
+              m_phaseCapPressure, m_dPhaseCapPressure_dPhaseVolFrac,
+              k_up,
+              potGrad,
+              phaseFlux,
+              dPhaseFlux_dP,
+              dPhaseFlux_dC );
           }
-
-          // component flux and derivatives
-
-          // slice some constitutive arrays to avoid too much indexing in component loop
-          arraySlice1d< real64 const, multifluid::USD_PHASE_COMP-3 > phaseCompFracSub =
-            m_phaseCompFrac[er_up][esr_up][ei_up][0][ip];
-          arraySlice2d< real64 const, multifluid::USD_PHASE_COMP_DC-3 > dPhaseCompFracSub =
-            m_dPhaseCompFrac[er_up][esr_up][ei_up][0][ip];
-
-          // compute component fluxes and derivatives using upstream cell composition
-          for( integer ic = 0; ic < numComp; ++ic )
-          {
-            real64 const ycp = phaseCompFracSub[ic];
-            compFlux[ic] += phaseFlux * ycp;
-
-            // derivatives stemming from phase flux
-            for( integer ke = 0; ke < numFluxSupportPoints; ++ke )
-            {
-              dCompFlux_dP[ke][ic] += dPhaseFlux_dP[ke] * ycp;
-              for( integer jc = 0; jc < numComp; ++jc )
-              {
-                dCompFlux_dC[ke][ic][jc] += dPhaseFlux_dC[ke][jc] * ycp;
-              }
-            }
-
-            // additional derivatives stemming from upstream cell phase composition
-            dCompFlux_dP[k_up][ic] += phaseFlux * dPhaseCompFracSub[ic][Deriv::dP];
-
-            // convert derivatives of comp fraction w.r.t. comp fractions to derivatives w.r.t. comp densities
-            applyChainRule( numComp,
-                            m_dCompFrac_dCompDens[er_up][esr_up][ei_up],
-                            dPhaseCompFracSub[ic],
-                            dProp_dC,
-                            Deriv::dC );
-            for( integer jc = 0; jc < numComp; ++jc )
-            {
-              dCompFlux_dC[k_up][ic][jc] += phaseFlux * dProp_dC[jc];
-            }
-          } // *** end of upwinding
-=======
-          localIndex k_up = -1;
-
-          isothermalCompositionalMultiphaseFVMKernelUtilities::
-            FluxUtilities::
-            computePPUPhaseFlux< numComp, numFluxSupportPoints >
-            ( m_numPhases,
-            ip,
-            m_hasCapPressure,
-            seri, sesri, sei,
-            trans,
-            dTrans_dPres,
-            m_pres,
-            m_gravCoef,
-            m_phaseMob, m_dPhaseMob,
-            m_dPhaseVolFrac,
-            m_dCompFrac_dCompDens,
-            m_phaseMassDens, m_dPhaseMassDens,
-            m_phaseCapPressure, m_dPhaseCapPressure_dPhaseVolFrac,
-            k_up,
-            potGrad,
-            phaseFlux,
-            dPhaseFlux_dP,
-            dPhaseFlux_dC );
 
           isothermalCompositionalMultiphaseFVMKernelUtilities::
             FluxUtilities::
@@ -923,13 +677,12 @@
             m_dCompFrac_dCompDens,
             phaseFlux, dPhaseFlux_dP, dPhaseFlux_dC,
             compFlux, dCompFlux_dP, dCompFlux_dC );
->>>>>>> 33f3f4d1
 
           // call the lambda in the phase loop to allow the reuse of the phase fluxes and their derivatives
           // possible use: assemble the derivatives wrt temperature, and the flux term of the energy equation for this phase
-          compFluxKernelOp( ip, k, seri, sesri, sei, connectionIndex,
-                            k_up, seri[k_up], sesri[k_up], sei[k_up], potGrad,
-                            phaseFlux, dPhaseFlux_dP, dPhaseFlux_dC );
+            compFluxKernelOp( ip, k, seri, sesri, sei, connectionIndex,
+                              k_up, seri[k_up], sesri[k_up], sei[k_up], potGrad,
+                              phaseFlux, dPhaseFlux_dP, dPhaseFlux_dC );
 
         } // loop over phases
 
