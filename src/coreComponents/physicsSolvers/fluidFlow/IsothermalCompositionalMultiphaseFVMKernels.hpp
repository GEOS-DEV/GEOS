/*
 * ------------------------------------------------------------------------------------------------------------
 * SPDX-License-Identifier: LGPL-2.1-only
 *
 * Copyright (c) 2016-2024 Lawrence Livermore National Security LLC
 * Copyright (c) 2018-2024 Total, S.A
 * Copyright (c) 2018-2024 The Board of Trustees of the Leland Stanford Junior University
 * Copyright (c) 2018-2024 Chevron
 * Copyright (c) 2019-     GEOS/GEOSX Contributors
 * All rights reserved
 *
 * See top level LICENSE, COPYRIGHT, CONTRIBUTORS, NOTICE, and ACKNOWLEDGEMENTS files for details.
 * ------------------------------------------------------------------------------------------------------------
 */

/**
 * @file IsothermalCompositionalMultiphaseFVMKernels.hpp
 */

#ifndef GEOS_PHYSICSSOLVERS_FLUIDFLOW_ISOTHERMALCOMPOSITIONALMULTIPHASEFVMKERNELS_HPP
#define GEOS_PHYSICSSOLVERS_FLUIDFLOW_ISOTHERMALCOMPOSITIONALMULTIPHASEFVMKERNELS_HPP

#include "codingUtilities/Utilities.hpp"
#include "common/DataLayouts.hpp"
#include "common/DataTypes.hpp"
#include "common/GEOS_RAJA_Interface.hpp"
#include "constitutive/capillaryPressure/CapillaryPressureFields.hpp"
#include "constitutive/capillaryPressure/CapillaryPressureBase.hpp"
#include "constitutive/diffusion/DiffusionFields.hpp"
#include "constitutive/diffusion/DiffusionBase.hpp"
#include "constitutive/dispersion/DispersionFields.hpp"
#include "constitutive/dispersion/DispersionBase.hpp"
#include "constitutive/fluid/multifluid/MultiFluidBase.hpp"
#include "constitutive/fluid/multifluid/MultiFluidFields.hpp"
#include "constitutive/fluid/multifluid/MultiFluidSelector.hpp"
#include "constitutive/permeability/PermeabilityFields.hpp"
#include "constitutive/relativePermeability/RelativePermeabilityBase.hpp"
#include "constitutive/relativePermeability/RelativePermeabilityFields.hpp"
#include "constitutive/solid/porosity/PorosityBase.hpp"
#include "constitutive/solid/porosity/PorosityFields.hpp"
#include "fieldSpecification/AquiferBoundaryCondition.hpp"
#include "finiteVolume/BoundaryStencil.hpp"
#include "mesh/ElementRegionManager.hpp"
#include "mesh/utilities/MeshMapUtilities.hpp"
#include "physicsSolvers/fluidFlow/FlowSolverBaseFields.hpp"
#include "physicsSolvers/fluidFlow/CompositionalMultiphaseBaseFields.hpp"
#include "physicsSolvers/fluidFlow/CompositionalMultiphaseUtilities.hpp"
#include "physicsSolvers/fluidFlow/IsothermalCompositionalMultiphaseBaseKernels.hpp"
#include "physicsSolvers/fluidFlow/IsothermalCompositionalMultiphaseFVMKernelUtilities.hpp"
#include "physicsSolvers/fluidFlow/StencilAccessors.hpp"
#include "finiteVolume/FluxApproximationBase.hpp"

namespace geos
{

namespace isothermalCompositionalMultiphaseFVMKernels
{

using namespace constitutive;

enum class FaceBasedAssemblyKernelFlags
{
  /// Flag to specify whether capillary pressure is used or not
  CapPressure = 1 << 0, // 1
  /// Flag indicating whether total mass equation is formed or not
  TotalMassEquation = 1 << 1, // 2
  /// Flag indicating whether C1-PPU is used or not
  C1PPU = 1 << 2, // 4
  /// Add more flags like that if needed:
  computeVelocity = 1 << 3, // 8
  IHU = 1 << 4 // 16
  // Flag6 = 1 << 5, // 32
  // Flag7 = 1 << 6, // 64
  // Flag8 = 1 << 7  //128
};

/******************************** PhaseMobilityKernel ********************************/

/**
 * @class PhaseMobilityKernel
 * @tparam NUM_COMP number of fluid components
 * @tparam NUM_PHASE number of fluid phases
 * @brief Define the interface for the property kernel in charge of computing the phase mobilities
 */
template< integer NUM_COMP, integer NUM_PHASE >
class PhaseMobilityKernel : public isothermalCompositionalMultiphaseBaseKernels::PropertyKernelBase< NUM_COMP >
{
public:

  using Base = isothermalCompositionalMultiphaseBaseKernels::PropertyKernelBase< NUM_COMP >;
  using Base::numComp;

  /// Compile time value for the number of phases
  static constexpr integer numPhase = NUM_PHASE;

  /**
   * @brief Constructor
   * @param[in] subRegion the element subregion
   * @param[in] fluid the fluid model
   * @param[in] relperm the relperm model
   */
  PhaseMobilityKernel( ObjectManagerBase & subRegion,
                       MultiFluidBase const & fluid,
                       RelativePermeabilityBase const & relperm )
    : Base(),
    m_phaseVolFrac( subRegion.getField< fields::flow::phaseVolumeFraction >() ),
    m_dPhaseVolFrac( subRegion.getField< fields::flow::dPhaseVolumeFraction >() ),
    m_dCompFrac_dCompDens( subRegion.getField< fields::flow::dGlobalCompFraction_dGlobalCompDensity >() ),
    m_phaseDens( fluid.phaseDensity() ),
    m_dPhaseDens( fluid.dPhaseDensity() ),
    m_phaseVisc( fluid.phaseViscosity() ),
    m_dPhaseVisc( fluid.dPhaseViscosity() ),
    m_phaseRelPerm( relperm.phaseRelPerm() ),
    m_dPhaseRelPerm_dPhaseVolFrac( relperm.dPhaseRelPerm_dPhaseVolFraction() ),
    m_phaseMob( subRegion.getField< fields::flow::phaseMobility >() ),
    m_dPhaseMob( subRegion.getField< fields::flow::dPhaseMobility >() )
  {}

  /**
   * @brief Compute the phase mobilities in an element
   * @tparam FUNC the type of the function that can be used to customize the kernel
   * @param[in] ei the element index
   * @param[in] phaseMobilityKernelOp the function used to customize the kernel
   */
  template< typename FUNC = NoOpFunc >
  GEOS_HOST_DEVICE
  void compute( localIndex const ei,
                FUNC && phaseMobilityKernelOp = NoOpFunc{} ) const
  {
    using Deriv = multifluid::DerivativeOffset;

    arraySlice2d< real64 const, compflow::USD_COMP_DC - 1 > const dCompFrac_dCompDens = m_dCompFrac_dCompDens[ei];
    arraySlice1d< real64 const, multifluid::USD_PHASE - 2 > const phaseDens = m_phaseDens[ei][0];
    arraySlice2d< real64 const, multifluid::USD_PHASE_DC - 2 > const dPhaseDens = m_dPhaseDens[ei][0];
    arraySlice1d< real64 const, multifluid::USD_PHASE - 2 > const phaseVisc = m_phaseVisc[ei][0];
    arraySlice2d< real64 const, multifluid::USD_PHASE_DC - 2 > const dPhaseVisc = m_dPhaseVisc[ei][0];
    arraySlice1d< real64 const, relperm::USD_RELPERM - 2 > const phaseRelPerm = m_phaseRelPerm[ei][0];
    arraySlice2d< real64 const, relperm::USD_RELPERM_DS - 2 > const dPhaseRelPerm_dPhaseVolFrac = m_dPhaseRelPerm_dPhaseVolFrac[ei][0];
    arraySlice1d< real64 const, compflow::USD_PHASE - 1 > const phaseVolFrac = m_phaseVolFrac[ei];
    arraySlice2d< real64 const, compflow::USD_PHASE_DC - 1 > const dPhaseVolFrac = m_dPhaseVolFrac[ei];
    arraySlice1d< real64, compflow::USD_PHASE - 1 > const phaseMob = m_phaseMob[ei];
    arraySlice2d< real64, compflow::USD_PHASE_DC - 1 > const dPhaseMob = m_dPhaseMob[ei];

    real64 dRelPerm_dC[numComp]{};
    real64 dDens_dC[numComp]{};
    real64 dVisc_dC[numComp]{};

    for( integer ip = 0; ip < numPhase; ++ip )
    {

      // compute the phase mobility only if the phase is present
      bool const phaseExists = (phaseVolFrac[ip] > 0);
      if( !phaseExists )
      {
        phaseMob[ip] = 0.0;
        for( integer jc = 0; jc < numComp + 2; ++jc )
        {
          dPhaseMob[ip][jc] = 0.0;
        }
        continue;
      }

      real64 const density = phaseDens[ip];
      real64 const dDens_dP = dPhaseDens[ip][Deriv::dP];
      applyChainRule( numComp, dCompFrac_dCompDens, dPhaseDens[ip], dDens_dC, Deriv::dC );

      real64 const viscosity = phaseVisc[ip];
      real64 const dVisc_dP = dPhaseVisc[ip][Deriv::dP];
      applyChainRule( numComp, dCompFrac_dCompDens, dPhaseVisc[ip], dVisc_dC, Deriv::dC );

      real64 const relPerm = phaseRelPerm[ip];
      real64 dRelPerm_dP = 0.0;
      for( integer ic = 0; ic < numComp; ++ic )
      {
        dRelPerm_dC[ic] = 0.0;
      }

      for( integer jp = 0; jp < numPhase; ++jp )
      {
        real64 const dRelPerm_dS = dPhaseRelPerm_dPhaseVolFrac[ip][jp];
        dRelPerm_dP += dRelPerm_dS * dPhaseVolFrac[jp][Deriv::dP];

        for( integer jc = 0; jc < numComp; ++jc )
        {
          dRelPerm_dC[jc] += dRelPerm_dS * dPhaseVolFrac[jp][Deriv::dC+jc];
        }
      }

      real64 const mobility = relPerm * density / viscosity;

      phaseMob[ip] = mobility;
      dPhaseMob[ip][Deriv::dP] = dRelPerm_dP * density / viscosity
                                 + mobility * (dDens_dP / density - dVisc_dP / viscosity);

      // compositional derivatives
      for( integer jc = 0; jc < numComp; ++jc )
      {
        dPhaseMob[ip][Deriv::dC+jc] = dRelPerm_dC[jc] * density / viscosity
                                      + mobility * (dDens_dC[jc] / density - dVisc_dC[jc] / viscosity);
      }

      // call the lambda in the phase loop to allow the reuse of the relperm, density, viscosity, and mobility
      // possible use: assemble the derivatives wrt temperature
      phaseMobilityKernelOp( ip, phaseMob[ip], dPhaseMob[ip] );
    }
  }

protected:

  // inputs

  /// Views on the phase volume fractions
  arrayView2d< real64 const, compflow::USD_PHASE > m_phaseVolFrac;
  arrayView3d< real64 const, compflow::USD_PHASE_DC > m_dPhaseVolFrac;
  arrayView3d< real64 const, compflow::USD_COMP_DC > m_dCompFrac_dCompDens;

  /// Views on the phase densities
  arrayView3d< real64 const, multifluid::USD_PHASE > m_phaseDens;
  arrayView4d< real64 const, multifluid::USD_PHASE_DC > m_dPhaseDens;

  /// Views on the phase viscosities
  arrayView3d< real64 const, multifluid::USD_PHASE > m_phaseVisc;
  arrayView4d< real64 const, multifluid::USD_PHASE_DC > m_dPhaseVisc;

  /// Views on the phase relative permeabilities
  arrayView3d< real64 const, relperm::USD_RELPERM > m_phaseRelPerm;
  arrayView4d< real64 const, relperm::USD_RELPERM_DS > m_dPhaseRelPerm_dPhaseVolFrac;

  // outputs

  /// Views on the phase mobilities
  arrayView2d< real64, compflow::USD_PHASE > m_phaseMob;
  arrayView3d< real64, compflow::USD_PHASE_DC > m_dPhaseMob;

};

/**
 * @class PhaseMobilityKernelFactory
 */
class PhaseMobilityKernelFactory
{
public:

  /**
   * @brief Create a new kernel and launch
   * @tparam POLICY the policy used in the RAJA kernel
   * @param[in] numComp the number of fluid components
   * @param[in] numPhase the number of fluid phases
   * @param[in] subRegion the element subregion
   * @param[in] fluid the fluid model
   * @param[in] relperm the relperm model
   */
  template< typename POLICY >
  static void
  createAndLaunch( integer const numComp,
                   integer const numPhase,
                   ObjectManagerBase & subRegion,
                   MultiFluidBase const & fluid,
                   RelativePermeabilityBase const & relperm )
  {
    if( numPhase == 2 )
    {
      isothermalCompositionalMultiphaseBaseKernels::internal::kernelLaunchSelectorCompSwitch( numComp, [&] ( auto NC )
      {
        integer constexpr NUM_COMP = NC();
        PhaseMobilityKernel< NUM_COMP, 2 > kernel( subRegion, fluid, relperm );
        PhaseMobilityKernel< NUM_COMP, 2 >::template launch< POLICY >( subRegion.size(), kernel );
      } );
    }
    else if( numPhase == 3 )
    {
      isothermalCompositionalMultiphaseBaseKernels::internal::kernelLaunchSelectorCompSwitch( numComp, [&] ( auto NC )
      {
        integer constexpr NUM_COMP = NC();
        PhaseMobilityKernel< NUM_COMP, 3 > kernel( subRegion, fluid, relperm );
        PhaseMobilityKernel< NUM_COMP, 3 >::template launch< POLICY >( subRegion.size(), kernel );
      } );
    }
  }
};


/******************************** FaceBasedAssemblyKernel ********************************/

/**
 * @brief Base class for FaceBasedAssemblyKernel that holds all data not dependent
 *        on template parameters (like stencil type and number of components/dofs).
 */
class FaceBasedAssemblyKernelBase
{
public:

  /**
   * @brief The type for element-based data. Consists entirely of ArrayView's.
   *
   * Can be converted from ElementRegionManager::ElementViewConstAccessor
   * by calling .toView() or .toViewConst() on an accessor instance
   */
  template< typename VIEWTYPE >
  using ElementViewConst = ElementRegionManager::ElementViewConst< VIEWTYPE >;

  using DofNumberAccessor = ElementRegionManager::ElementViewAccessor< arrayView1d< globalIndex const > >;
  using GlobalCellDimAccessor = ElementRegionManager::ElementViewAccessor< arrayView2d< real64 const > >;

  using CompFlowAccessors =
    StencilAccessors< fields::ghostRank,
                      fields::flow::gravityCoefficient,
                      fields::flow::pressure,
                      fields::flow::dGlobalCompFraction_dGlobalCompDensity,
                      fields::flow::phaseVolumeFraction,
                      fields::flow::dPhaseVolumeFraction,
                      fields::flow::phaseMobility,
                      fields::flow::dPhaseMobility,
                      fields::flow::phaseVelocity >;

  using MultiFluidAccessors =
    StencilMaterialAccessors< MultiFluidBase,
                              fields::multifluid::phaseDensity,
                              fields::multifluid::dPhaseDensity,
                              fields::multifluid::phaseMassDensity,
                              fields::multifluid::dPhaseMassDensity,
                              fields::multifluid::phaseCompFraction,
                              fields::multifluid::dPhaseCompFraction >;

  using CapPressureAccessors =
    StencilMaterialAccessors< CapillaryPressureBase,
                              fields::cappres::phaseCapPressure,
                              fields::cappres::dPhaseCapPressure_dPhaseVolFraction >;

  using PermeabilityAccessors =
    StencilMaterialAccessors< PermeabilityBase,
                              fields::permeability::permeability,
                              fields::permeability::dPerm_dPressure >;



  /**
   * @brief Constructor for the kernel interface
   * @param[in] numPhases the number of fluid phases
   * @param[in] rankOffset the offset of my MPI rank
   * @param[in] dofNumberAccessor accessor for the dof numbers
   * @param[in] compFlowAccessors accessor for wrappers registered by the solver
   * @param[in] multiFluidAccessors accessor for wrappers registered by the multifluid model
   * @param[in] dt time step size
   * @param[inout] localMatrix the local CRS matrix
   * @param[inout] localRhs the local right-hand side vector
   * @param[in] kernelFlags flags packed all together
   */
  FaceBasedAssemblyKernelBase( integer const numPhases,
                               globalIndex const rankOffset,
                               DofNumberAccessor const & dofNumberAccessor,
                               GlobalCellDimAccessor const & globalDistanceAccessor,
                               CompFlowAccessors const & compFlowAccessors,
                               MultiFluidAccessors const & multiFluidAccessors,
                               real64 const dt,
                               CRSMatrixView< real64, globalIndex const > const & localMatrix,
                               arrayView1d< real64 > const & localRhs,
                               BitFlags< FaceBasedAssemblyKernelFlags > kernelFlags );

protected:

  /// Number of fluid phases
  integer const m_numPhases;

  /// Offset for my MPI rank
  globalIndex const m_rankOffset;

  /// Time step size
  real64 const m_dt;

  /// Views on dof numbers
  ElementViewConst< arrayView1d< globalIndex const > > const m_dofNumber;
/// Used in vectorial velocity computations
  ElementViewConst< arrayView2d< real64 const > > const m_globalCellDimAccessor;

  /// Views on ghost rank numbers and gravity coefficients
  ElementViewConst< arrayView1d< integer const > > const m_ghostRank;
  ElementViewConst< arrayView1d< real64 const > > const m_gravCoef;

  // Primary and secondary variables

  /// Views on pressure
  ElementViewConst< arrayView1d< real64 const > > const m_pres;

  /// Views on derivatives of phase volume fractions and comp fractions
  ElementViewConst< arrayView3d< real64 const, compflow::USD_COMP_DC > > const m_dCompFrac_dCompDens;
  ElementViewConst< arrayView3d< real64 const, compflow::USD_PHASE_DC > > const m_dPhaseVolFrac;

  /// Views on phase component fractions
  ElementViewConst< arrayView4d< real64 const, multifluid::USD_PHASE_COMP > > const m_phaseCompFrac;
  ElementViewConst< arrayView5d< real64 const, multifluid::USD_PHASE_COMP_DC > > const m_dPhaseCompFrac;

  /// Views on phase velocity
  ElementRegionManager::ElementView< arrayView3d< real64, compflow::USD_PHASE_VELOCITY > > const m_phaseVelocity;


  // Residual and jacobian

  /// View on the local CRS matrix
  CRSMatrixView< real64, globalIndex const > const m_localMatrix;
  /// View on the local RHS
  arrayView1d< real64 > const m_localRhs;

  BitFlags< FaceBasedAssemblyKernelFlags > const m_kernelFlags;
};

/**
 * @class FaceBasedAssemblyKernel
 * @tparam NUM_COMP number of fluid components
 * @tparam NUM_DOF number of degrees of freedom
 * @tparam STENCILWRAPPER the type of the stencil wrapper
 * @brief Define the interface for the assembly kernel in charge of flux terms
 */
template< integer NUM_COMP, integer NUM_DOF, typename STENCILWRAPPER >
class FaceBasedAssemblyKernel : public FaceBasedAssemblyKernelBase
{
public:

  /// Compile time value for the number of components
  static constexpr integer numComp = NUM_COMP;

  /// Compute time value for the number of degrees of freedom
  static constexpr integer numDof = NUM_DOF;

  /// Compute time value for the number of equations (all of them, except the volume balance equation)
  static constexpr integer numEqn = NUM_DOF-1;

  /// Maximum number of elements at the face
  static constexpr localIndex maxNumElems = STENCILWRAPPER::maxNumPointsInFlux;

  /// Maximum number of connections at the face
  static constexpr localIndex maxNumConns = STENCILWRAPPER::maxNumConnections;

  /// Maximum number of points in the stencil
  static constexpr localIndex maxStencilSize = STENCILWRAPPER::maxStencilSize;

  /// Number of flux support points (hard-coded for TFPA)
  static constexpr integer numFluxSupportPoints = 2;

  /**
   * @brief Constructor for the kernel interface
   * @param[in] numPhases the number of fluid phases
   * @param[in] rankOffset the offset of my MPI rank
   * @param[in] stencilWrapper reference to the stencil wrapper
   * @param[in] dofNumberAccessor
   * @param[in] compFlowAccessors
   * @param[in] multiFluidAccessors
   * @param[in] capPressureAccessors
   * @param[in] permeabilityAccessors
   * @param[in] dt time step size
   * @param[inout] localMatrix the local CRS matrix
   * @param[inout] localRhs the local right-hand side vector
   * @param[in] kernelFlags flags packed together
   */
  FaceBasedAssemblyKernel( integer const numPhases,
                           globalIndex const rankOffset,
                           STENCILWRAPPER const & stencilWrapper,
                           DofNumberAccessor const & dofNumberAccessor,
                           GlobalCellDimAccessor const & globalCellDimAccessor,
                           CompFlowAccessors const & compFlowAccessors,
                           MultiFluidAccessors const & multiFluidAccessors,
                           CapPressureAccessors const & capPressureAccessors,
                           PermeabilityAccessors const & permeabilityAccessors,
                           real64 const dt,
                           CRSMatrixView< real64, globalIndex const > const & localMatrix,
                           arrayView1d< real64 > const & localRhs,
                           BitFlags< FaceBasedAssemblyKernelFlags > kernelFlags )
    : FaceBasedAssemblyKernelBase( numPhases,
                                   rankOffset,
                                   dofNumberAccessor,
                                   globalCellDimAccessor,
                                   compFlowAccessors,
                                   multiFluidAccessors,
                                   dt,
                                   localMatrix,
                                   localRhs,
                                   kernelFlags ),
    m_permeability( permeabilityAccessors.get( fields::permeability::permeability {} ) ),
    m_dPerm_dPres( permeabilityAccessors.get( fields::permeability::dPerm_dPressure {} ) ),
    m_phaseMob( compFlowAccessors.get( fields::flow::phaseMobility {} ) ),
    m_dPhaseMob( compFlowAccessors.get( fields::flow::dPhaseMobility {} ) ),
    m_phaseMassDens( multiFluidAccessors.get( fields::multifluid::phaseMassDensity {} ) ),
    m_dPhaseMassDens( multiFluidAccessors.get( fields::multifluid::dPhaseMassDensity {} ) ),
    m_phaseCapPressure( capPressureAccessors.get( fields::cappres::phaseCapPressure {} ) ),
    m_dPhaseCapPressure_dPhaseVolFrac( capPressureAccessors.get( fields::cappres::dPhaseCapPressure_dPhaseVolFraction {} ) ),
    m_stencilWrapper( stencilWrapper ),
    m_seri( stencilWrapper.getElementRegionIndices() ),
    m_sesri( stencilWrapper.getElementSubRegionIndices() ),
    m_sei( stencilWrapper.getElementIndices() )
  { }

  /**
   * @struct StackVariables
   * @brief Kernel variables (dof numbers, jacobian and residual) located on the stack
   */
  struct StackVariables
  {
public:

    /**
     * @brief Constructor for the stack variables
     * @param[in] size size of the stencil for this connection
     * @param[in] numElems number of elements for this connection
     */
    GEOS_HOST_DEVICE
    StackVariables( localIndex const size, localIndex numElems )
      : stencilSize( size ),
      numConnectedElems( numElems ),
      dofColIndices( size * numDof ),
      localFlux( numElems * numEqn ),
      localFluxJacobian( numElems * numEqn, size * numDof )
    {}

    // Stencil information

    /// Stencil size for a given connection
    localIndex const stencilSize;
    /// Number of elements connected at a given connection
    localIndex const numConnectedElems;


    // Transmissibility and derivatives

    /// Transmissibility
    real64 transmissibility[maxNumConns][numFluxSupportPoints]{};
    /// Derivatives of transmissibility with respect to pressure
    real64 dTrans_dPres[maxNumConns][numFluxSupportPoints]{};

    // Local degrees of freedom and local residual/jacobian

    /// Indices of the matrix rows/columns corresponding to the dofs in this face
    stackArray1d< globalIndex, maxNumElems * numDof > dofColIndices;

    /// Storage for the face local residual vector (all equations except volume balance)
    stackArray1d< real64, maxNumElems * numEqn > localFlux;
    /// Storage for the face local Jacobian matrix
    stackArray2d< real64, maxNumElems * numEqn * maxStencilSize * numDof > localFluxJacobian;
  };


  /**
   * @brief Getter for the stencil size at this connection
   * @param[in] iconn the connection index
   * @return the size of the stencil at this connection
   */
  GEOS_HOST_DEVICE
  inline
  localIndex stencilSize( localIndex const iconn ) const { return m_sei[iconn].size(); }

  /**
   * @brief Getter for the number of elements at this connection
   * @param[in] iconn the connection index
   * @return the number of elements at this connection
   */
  GEOS_HOST_DEVICE
  inline
  localIndex numPointsInFlux( localIndex const iconn ) const { return m_stencilWrapper.numPointsInFlux( iconn ); }


  /**
   * @brief Performs the setup phase for the kernel.
   * @param[in] iconn the connection index
   * @param[in] stack the stack variables
   */
  GEOS_HOST_DEVICE
  inline
  void setup( localIndex const iconn,
              StackVariables & stack ) const
  {
    // set degrees of freedom indices for this face
    for( integer i = 0; i < stack.stencilSize; ++i )
    {
      globalIndex const offset = m_dofNumber[m_seri( iconn, i )][m_sesri( iconn, i )][m_sei( iconn, i )];

      for( integer jdof = 0; jdof < numDof; ++jdof )
      {
        stack.dofColIndices[i * numDof + jdof] = offset + jdof;
      }
    }
  }

  GEOS_HOST_DEVICE
  inline
  void initVelocity( localIndex const iconn ) const
  {
    m_stencilWrapper.initVelocity( iconn, m_phaseVelocity );
  }

  /**
   * @brief Compute the local flux contributions to the residual and Jacobian
   * @tparam FUNC the type of the function that can be used to customize the computation of the phase fluxes
   * @param[in] iconn the connection index
   * @param[inout] stack the stack variables
   * @param[in] compFluxKernelOp the function used to customize the computation of the component fluxes
   */
  template< typename FUNC = NoOpFunc >
  GEOS_HOST_DEVICE
  inline
  void computeFlux( localIndex const iconn,
                    StackVariables & stack,
                    FUNC && compFluxKernelOp = NoOpFunc{} ) const
  {

    // first, compute the transmissibilities at this face
    m_stencilWrapper.computeWeights( iconn,
                                     m_permeability,
                                     m_dPerm_dPres,
                                     stack.transmissibility,
                                     stack.dTrans_dPres );


    localIndex k[numFluxSupportPoints];
    localIndex connectionIndex = 0;
    for( k[0] = 0; k[0] < stack.numConnectedElems; ++k[0] )
    {
      for( k[1] = k[0] + 1; k[1] < stack.numConnectedElems; ++k[1] )
      {
        /// cell indices
        localIndex const seri[numFluxSupportPoints]  = {m_seri( iconn, k[0] ), m_seri( iconn, k[1] )};
        localIndex const sesri[numFluxSupportPoints] = {m_sesri( iconn, k[0] ), m_sesri( iconn, k[1] )};
        localIndex const sei[numFluxSupportPoints]   = {m_sei( iconn, k[0] ), m_sei( iconn, k[1] )};

        // clear working arrays
        real64 compFlux[numComp]{};
        real64 dCompFlux_dP[numFluxSupportPoints][numComp]{};
        real64 dCompFlux_dC[numFluxSupportPoints][numComp][numComp]{};

        real64 const trans[numFluxSupportPoints] = { stack.transmissibility[connectionIndex][0],
                                                     stack.transmissibility[connectionIndex][1] };

        real64 const dTrans_dPres[numFluxSupportPoints] = { stack.dTrans_dPres[connectionIndex][0],
                                                            stack.dTrans_dPres[connectionIndex][1] };

        //***** calculation of flux *****
        // loop over phases, compute and upwind phase flux and sum contributions to each component's flux
        for( integer ip = 0; ip < m_numPhases; ++ip )
        {
          // create local work arrays
          real64 potGrad = 0.0;
          real64 phaseFlux = 0.0;
          real64 dPhaseFlux_dP[numFluxSupportPoints]{};
          real64 dPhaseFlux_dC[numFluxSupportPoints][numComp]{};

          localIndex k_up = -1;


          if( m_kernelFlags.isSet( FaceBasedAssemblyKernelFlags::C1PPU ) )
          {
            isothermalCompositionalMultiphaseFVMKernelUtilities::C1PPUPhaseFlux::compute< numComp, numFluxSupportPoints >
              ( m_numPhases,
              ip,
              m_kernelFlags.isSet( FaceBasedAssemblyKernelFlags::CapPressure ),
              seri, sesri, sei,
              trans,
              dTrans_dPres,
              m_pres,
              m_gravCoef,
              m_phaseMob, m_dPhaseMob,
              m_dPhaseVolFrac,
              m_phaseCompFrac, m_dPhaseCompFrac,
              m_dCompFrac_dCompDens,
              m_phaseMassDens, m_dPhaseMassDens,
              m_phaseCapPressure, m_dPhaseCapPressure_dPhaseVolFrac,
              k_up,
              potGrad,
              phaseFlux,
              dPhaseFlux_dP,
              dPhaseFlux_dC,
              compFlux,
              dCompFlux_dP,
              dCompFlux_dC );
          }
          else if( m_kernelFlags.isSet( FaceBasedAssemblyKernelFlags::IHU ) )
          {
            isothermalCompositionalMultiphaseFVMKernelUtilities::IHUPhaseFlux::compute< numComp, numFluxSupportPoints >
              ( m_numPhases,
              ip,
              m_kernelFlags.isSet( FaceBasedAssemblyKernelFlags::CapPressure ),
              seri, sesri, sei,
              trans,
              dTrans_dPres,
              m_pres,
              m_gravCoef,
              m_phaseMob, m_dPhaseMob,
              m_dPhaseVolFrac,
              m_phaseCompFrac, m_dPhaseCompFrac,
              m_dCompFrac_dCompDens,
              m_phaseMassDens, m_dPhaseMassDens,
              m_phaseCapPressure, m_dPhaseCapPressure_dPhaseVolFrac,
              k_up,
              potGrad,
              phaseFlux,
              dPhaseFlux_dP,
              dPhaseFlux_dC,
              compFlux,
              dCompFlux_dP,
              dCompFlux_dC );
          }
          else
          {
            isothermalCompositionalMultiphaseFVMKernelUtilities::PPUPhaseFlux::compute< numComp, numFluxSupportPoints >
              ( m_numPhases,
              ip,
              m_kernelFlags.isSet( FaceBasedAssemblyKernelFlags::CapPressure ),
              seri, sesri, sei,
              trans,
              dTrans_dPres,
              m_pres,
              m_gravCoef,
              m_phaseMob, m_dPhaseMob,
              m_dPhaseVolFrac,
              m_phaseCompFrac, m_dPhaseCompFrac,
              m_dCompFrac_dCompDens,
              m_phaseMassDens, m_dPhaseMassDens,
              m_phaseCapPressure, m_dPhaseCapPressure_dPhaseVolFrac,
              k_up,
              potGrad,
              phaseFlux,
              dPhaseFlux_dP,
              dPhaseFlux_dC,
              compFlux,
              dCompFlux_dP,
              dCompFlux_dC );
          }
          if( m_kernelFlags.isSet( FaceBasedAssemblyKernelFlags::computeVelocity ) )
          {


            //TODO (jacques) move it to Dispersion kernel
//              GEOS_LOG_RANK(GEOS_FMT("Distance : {} \n\t {}\n",
//                                     m_globalCellDimAccessor[seri[0]][sesri[0]][sei[0]],
//                                     m_globalCellDimAccessor[seri[1]][sesri[1]][sei[1]]));
//
            m_stencilWrapper.computeVelocity( iconn, ip,
                                              phaseFlux,
                                              {m_globalCellDimAccessor[seri[0]][sesri[0]][sei[0]],
                                               m_globalCellDimAccessor[seri[1]][sesri[1]][sei[1]] },
                                              {m_ghostRank[seri[0]][sesri[0]][sei[0]],
                                               m_ghostRank[seri[1]][sesri[1]][sei[1]] },
                                              m_phaseVelocity );
          }

          // call the lambda in the phase loop to allow the reuse of the phase fluxes and their derivatives
          // possible use: assemble the derivatives wrt temperature, and the flux term of the energy equation for this phase
          compFluxKernelOp( ip, k, seri, sesri, sei, connectionIndex,
                            k_up, seri[k_up], sesri[k_up], sei[k_up], potGrad,
                            phaseFlux, dPhaseFlux_dP, dPhaseFlux_dC );

        }                                 // loop over phases

        /// populate local flux vector and derivatives
        for( integer ic = 0; ic < numComp; ++ic )
        {
          integer const eqIndex0 = k[0] * numEqn + ic;
          integer const eqIndex1 = k[1] * numEqn + ic;

          stack.localFlux[eqIndex0]  +=  m_dt * compFlux[ic];
          stack.localFlux[eqIndex1]  -=  m_dt * compFlux[ic];

          for( integer ke = 0; ke < numFluxSupportPoints; ++ke )
          {
            localIndex const localDofIndexPres = k[ke] * numDof;
            stack.localFluxJacobian[eqIndex0][localDofIndexPres] += m_dt * dCompFlux_dP[ke][ic];
            stack.localFluxJacobian[eqIndex1][localDofIndexPres] -= m_dt * dCompFlux_dP[ke][ic];

            for( integer jc = 0; jc < numComp; ++jc )
            {
              localIndex const localDofIndexComp = localDofIndexPres + jc + 1;
              stack.localFluxJacobian[eqIndex0][localDofIndexComp] += m_dt * dCompFlux_dC[ke][ic][jc];
              stack.localFluxJacobian[eqIndex1][localDofIndexComp] -= m_dt * dCompFlux_dC[ke][ic][jc];
            }
          }
        }
        connectionIndex++;
      }   // loop over k[1]
    }   // loop over k[0]

  }

  /**
   * @brief Performs the complete phase for the kernel.
   * @param[in] iconn the connection index
   * @param[inout] stack the stack variables
   */
  template< typename FUNC = NoOpFunc >
  GEOS_HOST_DEVICE
  inline
  void complete( localIndex const iconn,
                 StackVariables & stack,
                 FUNC && assemblyKernelOp = NoOpFunc{} ) const
  {
    using namespace compositionalMultiphaseUtilities;

    if( m_kernelFlags.isSet( FaceBasedAssemblyKernelFlags::TotalMassEquation ) )
    {
      // Apply equation/variable change transformation(s)
      stackArray1d< real64, maxStencilSize * numDof > work( stack.stencilSize * numDof );
      shiftBlockRowsAheadByOneAndReplaceFirstRowWithColumnSum( numComp, numEqn, numDof * stack.stencilSize, stack.numConnectedElems,
                                                               stack.localFluxJacobian, work );
      shiftBlockElementsAheadByOneAndReplaceFirstElementWithSum( numComp, numEqn, stack.numConnectedElems,
                                                                 stack.localFlux );
    }

    // add contribution to residual and jacobian into:
    // - the component mass balance equations (i = 0 to i = numComp-1)
    // note that numDof includes derivatives wrt temperature if this class is derived in ThermalKernels
    for( integer i = 0; i < stack.numConnectedElems; ++i )
    {
      if( m_ghostRank[m_seri( iconn, i )][m_sesri( iconn, i )][m_sei( iconn, i )] < 0 )
      {
        globalIndex const globalRow = m_dofNumber[m_seri( iconn, i )][m_sesri( iconn, i )][m_sei( iconn, i )];
        localIndex const localRow = LvArray::integerConversion< localIndex >( globalRow - m_rankOffset );
        GEOS_ASSERT_GE( localRow, 0 );
        GEOS_ASSERT_GT( m_localMatrix.numRows(), localRow + numComp );

        for( integer ic = 0; ic < numComp; ++ic )
        {
          RAJA::atomicAdd( parallelDeviceAtomic{}, &m_localRhs[localRow + ic],
                           stack.localFlux[i * numEqn + ic] );
          m_localMatrix.addToRowBinarySearchUnsorted< parallelDeviceAtomic >
            ( localRow + ic,
            stack.dofColIndices.data(),
            stack.localFluxJacobian[i * numEqn + ic].dataIfContiguous(),
            stack.stencilSize * numDof );
        }

        // call the lambda to assemble additional terms, such as thermal terms
        assemblyKernelOp( i, localRow );
      }
    }
  }

  /**
   * @brief Performs the kernel launch
   * @tparam POLICY the policy used in the RAJA kernels
   * @tparam KERNEL_TYPE the kernel type
   * @param[in] numConnections the number of connections
   * @param[inout] kernelComponent the kernel component providing access to setup/compute/complete functions and stack variables
   */
  template< typename POLICY, typename KERNEL_TYPE >
  static void
  launch( localIndex const numConnections,
          KERNEL_TYPE const & kernelComponent )
  {
    GEOS_MARK_FUNCTION;
    forAll< POLICY >( numConnections, [=] GEOS_HOST_DEVICE ( localIndex const iconn ) {
      kernelComponent.initVelocity( iconn );
    } );

    forAll< POLICY >( numConnections, [=] GEOS_HOST_DEVICE ( localIndex const iconn )
    {
      typename KERNEL_TYPE::StackVariables stack( kernelComponent.stencilSize( iconn ),
                                                  kernelComponent.numPointsInFlux( iconn ) );


      kernelComponent.setup( iconn, stack );
      kernelComponent.computeFlux( iconn, stack );
      kernelComponent.complete( iconn, stack );
    } );
  }

protected:

  /// Views on permeability
  ElementViewConst< arrayView3d< real64 const > > const m_permeability;
  ElementViewConst< arrayView3d< real64 const > > const m_dPerm_dPres;

  /// Views on phase mobilities
  ElementViewConst< arrayView2d< real64 const, compflow::USD_PHASE > > const m_phaseMob;
  ElementViewConst< arrayView3d< real64 const, compflow::USD_PHASE_DC > > const m_dPhaseMob;

  /// Views on phase mass densities
  ElementViewConst< arrayView3d< real64 const, multifluid::USD_PHASE > > const m_phaseMassDens;
  ElementViewConst< arrayView4d< real64 const, multifluid::USD_PHASE_DC > > const m_dPhaseMassDens;

  /// Views on phase capillary pressure
  ElementViewConst< arrayView3d< real64 const, cappres::USD_CAPPRES > > const m_phaseCapPressure;
  ElementViewConst< arrayView4d< real64 const, cappres::USD_CAPPRES_DS > > const m_dPhaseCapPressure_dPhaseVolFrac;

  // Stencil information

  //soon deprecated
  arrayView2d< real64 const > const m_globalDistance;

  /// Reference to the stencil wrapper
  STENCILWRAPPER const m_stencilWrapper;

  /// Connection to element maps
  typename STENCILWRAPPER::IndexContainerViewConstType const m_seri;
  typename STENCILWRAPPER::IndexContainerViewConstType const m_sesri;
  typename STENCILWRAPPER::IndexContainerViewConstType const m_sei;

};

/**
 * @class FaceBasedAssemblyKernelFactory
 */
class FaceBasedAssemblyKernelFactory
{
public:

  /**
   * @brief Create a new kernel and launch
   * @tparam POLICY the policy used in the RAJA kernel
   * @tparam STENCILWRAPPER the type of the stencil wrapper
   * @param[in] numComps the number of fluid components
   * @param[in] numPhases the number of fluid phases
   * @param[in] rankOffset the offset of my MPI rank
   * @param[in] dofKey string to get the element degrees of freedom numbers
   * @param[in] hasCapPressure flag specifying whether capillary pressure is used or not
   * @param[in] solverName name of the solver (to name accessors)
   * @param[in] elemManager reference to the element region manager
   * @param[in] stencilWrapper reference to the stencil wrapper
   * @param[in] dt time step size
   * @param[inout] localMatrix the local CRS matrix
   * @param[inout] localRhs the local right-hand side vector
   */
  template< typename POLICY, typename STENCILWRAPPER >
  static void
  createAndLaunch( integer const numComps,
                   integer const numPhases,
                   globalIndex const rankOffset,
                   string const & dofKey,
                   integer const hasCapPressure,
                   integer const hasVelocityCompute,
                   integer const useTotalMassEquation,
                   UpwindingParameters upwindingParams,
                   string const & solverName,
                   ElementRegionManager const & elemManager,
                   STENCILWRAPPER const & stencilWrapper,
                   real64 const dt,
                   CRSMatrixView< real64, globalIndex const > const & localMatrix,
                   arrayView1d< real64 > const & localRhs )
  {
    isothermalCompositionalMultiphaseBaseKernels::internal::kernelLaunchSelectorCompSwitch( numComps, [&]( auto NC )
    {
      integer constexpr NUM_COMP = NC();
      integer constexpr NUM_DOF = NC() + 1;

      ElementRegionManager::ElementViewAccessor< arrayView1d< globalIndex const > > dofNumberAccessor =
        elemManager.constructArrayViewAccessor< globalIndex, 1 >( dofKey );
      dofNumberAccessor.setName( solverName + "/accessors/" + dofKey );

      ElementRegionManager::ElementViewAccessor< arrayView2d< real64 const > > cellCartDimAccessor =
        elemManager.constructArrayViewAccessor< real64, 2 >(
          CellElementSubRegion::viewKeyStruct::cellCartesianDimString() );

      BitFlags< FaceBasedAssemblyKernelFlags > kernelFlags;
      if( hasCapPressure )
        kernelFlags.set( FaceBasedAssemblyKernelFlags::CapPressure );
      if( useTotalMassEquation )
        kernelFlags.set( FaceBasedAssemblyKernelFlags::TotalMassEquation );
      if( upwindingParams.upwindingScheme == UpwindingScheme::C1PPU &&
          isothermalCompositionalMultiphaseFVMKernelUtilities::epsC1PPU > 0 )
        kernelFlags.set( FaceBasedAssemblyKernelFlags::C1PPU );
      else if( upwindingParams.upwindingScheme == UpwindingScheme::IHU )
        kernelFlags.set( FaceBasedAssemblyKernelFlags::IHU );
      
      if( hasVelocityCompute )
        kernelFlags.set( FaceBasedAssemblyKernelFlags::computeVelocity );

      using kernelType = FaceBasedAssemblyKernel< NUM_COMP, NUM_DOF, STENCILWRAPPER >;
      typename kernelType::CompFlowAccessors compFlowAccessors( elemManager, solverName );
      typename kernelType::MultiFluidAccessors multiFluidAccessors( elemManager, solverName );
      typename kernelType::CapPressureAccessors capPressureAccessors( elemManager, solverName );
      typename kernelType::PermeabilityAccessors permeabilityAccessors( elemManager, solverName );

      kernelType kernel( numPhases, rankOffset, stencilWrapper, dofNumberAccessor, cellCartDimAccessor,
                         compFlowAccessors, multiFluidAccessors, capPressureAccessors,
                         permeabilityAccessors, dt, localMatrix, localRhs, kernelFlags );
      kernelType::template launch< POLICY >( stencilWrapper.size(), kernel );
    } );
  }
};

/******************************** DiffusionDispersionFaceBasedAssemblyKernel ********************************/

/**
 * @class DiffusionDispersionFaceBasedAssemblyKernel
 * @tparam NUM_COMP number of fluid components
 * @tparam NUM_DOF number of degrees of freedom
 * @tparam STENCILWRAPPER the type of the stencil wrapper
 * @brief Define the interface for the assembly kernel in charge of diffusion/dispersion flux terms
 */
template< integer NUM_COMP, integer NUM_DOF, typename STENCILWRAPPER >
class DiffusionDispersionFaceBasedAssemblyKernel : public FaceBasedAssemblyKernelBase
{
public:

  /// Compile time value for the number of components
  static constexpr integer numComp = NUM_COMP;

  /// Compute time value for the number of degrees of freedom
  static constexpr integer numDof = NUM_DOF;

  /// Compute time value for the number of equations (all of them, except the volume balance equation)
  static constexpr integer numEqn = NUM_DOF-1;

  /// Maximum number of elements at the face
  static constexpr localIndex maxNumElems = STENCILWRAPPER::maxNumPointsInFlux;

  /// Maximum number of connections at the face
  static constexpr localIndex maxNumConns = STENCILWRAPPER::maxNumConnections;

  /// Maximum number of points in the stencil
  static constexpr localIndex maxStencilSize = STENCILWRAPPER::maxStencilSize;

  /// Number of flux support points (hard-coded for TFPA)
  static constexpr integer numFluxSupportPoints = 2;

  using AbstractBase = isothermalCompositionalMultiphaseFVMKernels::FaceBasedAssemblyKernelBase;
  using AbstractBase::m_dPhaseVolFrac;
  using AbstractBase::m_kernelFlags;

  using DiffusionAccessors =
    StencilMaterialAccessors< DiffusionBase,
                              fields::diffusion::diffusivity,
                              fields::diffusion::dDiffusivity_dTemperature,
                              fields::diffusion::phaseDiffusivityMultiplier >;

  using DispersionAccessors =
    StencilMaterialAccessors< DispersionBase,
                              fields::dispersion::dispersivity >;

  using PorosityAccessors =
    StencilMaterialAccessors< PorosityBase,
                              fields::porosity::referencePorosity >;

  /**
   * @brief Constructor for the kernel interface
   * @param[in] numPhases the number of fluid phases
   * @param[in] rankOffset the offset of my MPI rank
   * @param[in] stencilWrapper reference to the stencil wrapper
   * @param[in] dofNumberAccessor
   * @param[in] compFlowAccessors
   * @param[in] multiFluidAccessors
   * @param[in] diffusionAccessors
   * @param[in] dispersionAccessors
   * @param[in] porosityAccessors
   * @param[in] dt time step size
   * @param[inout] localMatrix the local CRS matrix
   * @param[inout] localRhs the local right-hand side vector
   * @param[in] kernelFlags flags packed together
   */
  DiffusionDispersionFaceBasedAssemblyKernel( integer const numPhases,
                                              globalIndex const rankOffset,
                                              STENCILWRAPPER const & stencilWrapper,
                                              DofNumberAccessor const & dofNumberAccessor,
                                              GlobalCellDimAccessor const & globalCellDimAccessor,
                                              CompFlowAccessors const & compFlowAccessors,
                                              MultiFluidAccessors const & multiFluidAccessors,
                                              DiffusionAccessors const & diffusionAccessors,
                                              DispersionAccessors const & dispersionAccessors,
                                              PorosityAccessors const & porosityAccessors, real64 const dt,
                                              CRSMatrixView< real64, globalIndex const > const & localMatrix,
                                              arrayView1d< real64 > const & localRhs,
                                              BitFlags< FaceBasedAssemblyKernelFlags > kernelFlags )
    : FaceBasedAssemblyKernelBase( numPhases,
                                   rankOffset,
                                   dofNumberAccessor,
                                   globalCellDimAccessor,
                                   compFlowAccessors,
                                   multiFluidAccessors,
                                   dt,
                                   localMatrix,
                                   localRhs,
                                   kernelFlags ),
    m_phaseVolFrac( compFlowAccessors.get( fields::flow::phaseVolumeFraction {} ) ),
    m_phaseDens( multiFluidAccessors.get( fields::multifluid::phaseDensity {} ) ),
    m_dPhaseDens( multiFluidAccessors.get( fields::multifluid::dPhaseDensity {} ) ),
    m_diffusivity( diffusionAccessors.get( fields::diffusion::diffusivity {} ) ),
    m_dDiffusivity_dTemp( diffusionAccessors.get( fields::diffusion::dDiffusivity_dTemperature {} ) ),
    m_phaseDiffusivityMultiplier( diffusionAccessors.get( fields::diffusion::phaseDiffusivityMultiplier {} ) ),
    m_dispersivity( dispersionAccessors.get( fields::dispersion::dispersivity {} ) ),
    m_referencePorosity( porosityAccessors.get( fields::porosity::referencePorosity {} ) ),
    m_stencilWrapper( stencilWrapper ),
    m_seri( stencilWrapper.getElementRegionIndices() ),
    m_sesri( stencilWrapper.getElementSubRegionIndices() ),
    m_sei( stencilWrapper.getElementIndices() )
  { }

  /**
   * @struct StackVariables
   * @brief Kernel variables (dof numbers, jacobian and residual) located on the stack
   */
  struct StackVariables
  {
public:

    /**
     * @brief Constructor for the stack variables
     * @param[in] size size of the stencil for this connection
     * @param[in] numElems number of elements for this connection
     */
    GEOS_HOST_DEVICE
    StackVariables( localIndex const size, localIndex numElems )
      : stencilSize( size ),
      numConnectedElems( numElems ),
      dofColIndices( size * numDof ),
      localFlux( numElems * numEqn ),
      localFluxJacobian( numElems * numEqn, size * numDof )
    {}

    // Stencil information

    /// Stencil size for a given connection
    localIndex const stencilSize;
    /// Number of elements connected at a given connection
    localIndex const numConnectedElems;

    /// Transmissibility
    real64 transmissibility[maxNumConns][numFluxSupportPoints]{};
    /// Derivatives of transmissibility with respect to pressure
    real64 dTrans_dTemp[maxNumConns][numFluxSupportPoints]{};

    // Local degrees of freedom and local residual/jacobian

    /// Indices of the matrix rows/columns corresponding to the dofs in this face
    stackArray1d< globalIndex, maxNumElems * numDof > dofColIndices;

    /// Storage for the face local residual vector (all equations except volume balance)
    stackArray1d< real64, maxNumElems * numEqn > localFlux;
    /// Storage for the face local Jacobian matrix
    stackArray2d< real64, maxNumElems * numEqn * maxStencilSize * numDof > localFluxJacobian;
  };


  /**
   * @brief Getter for the stencil size at this connection
   * @param[in] iconn the connection index
   * @return the size of the stencil at this connection
   */
  GEOS_HOST_DEVICE
  inline
  localIndex stencilSize( localIndex const iconn ) const
  { return m_sei[iconn].size(); }

  /**
   * @brief Getter for the number of elements at this connection
   * @param[in] iconn the connection index
   * @return the number of elements at this connection
   */
  GEOS_HOST_DEVICE
  inline
  localIndex numPointsInFlux( localIndex const iconn ) const
  { return m_stencilWrapper.numPointsInFlux( iconn ); }


  /**
   * @brief Performs the setup phase for the kernel.
   * @param[in] iconn the connection index
   * @param[in] stack the stack variables
   */
  GEOS_HOST_DEVICE
  inline
  void setup( localIndex const iconn,
              StackVariables & stack ) const
  {
    // set degrees of freedom indices for this face
    for( integer i = 0; i < stack.stencilSize; ++i )
    {
      globalIndex const offset = m_dofNumber[m_seri( iconn, i )][m_sesri( iconn, i )][m_sei( iconn, i )];

      for( integer jdof = 0; jdof < numDof; ++jdof )
      {
        stack.dofColIndices[i * numDof + jdof] = offset + jdof;
      }
    }
  }

  /**
   * @brief Compute the local diffusion flux contributions to the residual and Jacobian
   * @tparam FUNC the type of the function that can be used to customize the computation of the phase fluxes
   * @param[in] iconn the connection index
   * @param[inout] stack the stack variables
   * @param[in] diffusionFluxKernelOp the function used to customize the computation of the component fluxes
   */
  template< typename FUNC = NoOpFunc >
  GEOS_HOST_DEVICE
  inline
  void computeDiffusionFlux( localIndex const iconn,
                             StackVariables & stack,
                             FUNC && diffusionFluxKernelOp = NoOpFunc{} ) const
  {
    using Deriv = multifluid::DerivativeOffset;

    // first, compute the transmissibilities at this face
    m_stencilWrapper.computeWeights( iconn,
                                     m_diffusivity,
                                     m_dDiffusivity_dTemp,
                                     stack.transmissibility,
                                     stack.dTrans_dTemp );


    localIndex k[numFluxSupportPoints]{};
    localIndex connectionIndex = 0;
    for( k[0] = 0; k[0] < stack.numConnectedElems; ++k[0] )
    {
      for( k[1] = k[0] + 1; k[1] < stack.numConnectedElems; ++k[1] )
      {
        /// cell indices
        localIndex const seri[numFluxSupportPoints]  = {m_seri( iconn, k[0] ), m_seri( iconn, k[1] )};
        localIndex const sesri[numFluxSupportPoints] = {m_sesri( iconn, k[0] ), m_sesri( iconn, k[1] )};
        localIndex const sei[numFluxSupportPoints]   = {m_sei( iconn, k[0] ), m_sei( iconn, k[1] )};

        // clear working arrays
        real64 diffusionFlux[numComp]{};
        real64 dDiffusionFlux_dP[numFluxSupportPoints][numComp]{};
        real64 dDiffusionFlux_dC[numFluxSupportPoints][numComp][numComp]{};
        real64 dDens_dC[numComp]{};

        real64 const trans[numFluxSupportPoints] = { stack.transmissibility[connectionIndex][0],
                                                     stack.transmissibility[connectionIndex][1] };

        //***** calculation of flux *****
        // loop over phases, compute and upwind phase flux and sum contributions to each component's flux
        for( integer ip = 0; ip < m_numPhases; ++ip )
        {

          // loop over components
          for( integer ic = 0; ic < numComp; ++ic )
          {

            real64 compFracGrad = 0.0;
            real64 dCompFracGrad_dP[numFluxSupportPoints]{};
            real64 dCompFracGrad_dC[numFluxSupportPoints][numComp]{};

            // compute the component fraction gradient using the diffusion transmissibility
            computeCompFractionGradient( ip, ic,
                                         seri, sesri, sei,
                                         trans,
                                         compFracGrad,
                                         dCompFracGrad_dP,
                                         dCompFracGrad_dC );

            // choose upstream cell for composition upwinding
            localIndex const k_up = (compFracGrad >= 0) ? 0 : 1;

            localIndex const er_up  = seri[k_up];
            localIndex const esr_up = sesri[k_up];
            localIndex const ei_up  = sei[k_up];

            // computation of the upwinded mass flux
            real64 const upwindCoefficient =
              m_referencePorosity[er_up][esr_up][ei_up] *
              m_phaseDiffusivityMultiplier[er_up][esr_up][ei_up][0][ip] *
              m_phaseDens[er_up][esr_up][ei_up][0][ip] * m_phaseVolFrac[er_up][esr_up][ei_up][ip];
            diffusionFlux[ic] += upwindCoefficient * compFracGrad;

            // add contributions of the derivatives of component fractions wrt pressure/component fractions
            for( integer ke = 0; ke < numFluxSupportPoints; ke++ )
            {
              dDiffusionFlux_dP[ke][ic] += upwindCoefficient * dCompFracGrad_dP[ke];
              for( integer jc = 0; jc < numComp; ++jc )
              {
                dDiffusionFlux_dC[ke][ic][jc] += upwindCoefficient * dCompFracGrad_dC[ke][jc];
              }
            }

            // add contributions of the derivatives of upwind coefficient wrt pressure/component fractions
            real64 const dUpwindCoefficient_dP =
              m_referencePorosity[er_up][esr_up][ei_up] *
              m_phaseDiffusivityMultiplier[er_up][esr_up][ei_up][0][ip] *
              ( m_dPhaseDens[er_up][esr_up][ei_up][0][ip][Deriv::dP] * m_phaseVolFrac[er_up][esr_up][ei_up][ip]
                + m_phaseDens[er_up][esr_up][ei_up][0][ip] * m_dPhaseVolFrac[er_up][esr_up][ei_up][ip][Deriv::dP] );
            dDiffusionFlux_dP[k_up][ic] += dUpwindCoefficient_dP * compFracGrad;

            applyChainRule( numComp,
                            m_dCompFrac_dCompDens[er_up][esr_up][ei_up],
                            m_dPhaseDens[er_up][esr_up][ei_up][0][ip],
                            dDens_dC,
                            Deriv::dC );
            for( integer jc = 0; jc < numComp; ++jc )
            {
              real64 const dUpwindCoefficient_dC =
                m_referencePorosity[er_up][esr_up][ei_up] *
                m_phaseDiffusivityMultiplier[er_up][esr_up][ei_up][0][ip] *
                ( dDens_dC[jc] * m_phaseVolFrac[er_up][esr_up][ei_up][ip]
                  + m_phaseDens[er_up][esr_up][ei_up][0][ip] * m_dPhaseVolFrac[er_up][esr_up][ei_up][ip][Deriv::dC+jc] );
              dDiffusionFlux_dC[k_up][ic][jc] += dUpwindCoefficient_dC * compFracGrad;
            }

            // call the lambda in the phase loop to allow the reuse of the phase fluxes and their derivatives
            // possible use: assemble the derivatives wrt temperature, and the flux term of the energy equation for this phase
            diffusionFluxKernelOp( ip, ic, k, seri, sesri, sei, connectionIndex,
                                   k_up, seri[k_up], sesri[k_up], sei[k_up],
                                   compFracGrad, upwindCoefficient );

          } // loop over components
        } // loop over phases

        // add diffusion flux to local flux and local flux jacobian
        addToLocalFluxAndJacobian( k,
                                   stack,
                                   diffusionFlux,
                                   dDiffusionFlux_dP,
                                   dDiffusionFlux_dC );

        connectionIndex++;
      }   // loop over k[1]
    }   // loop over k[0]
  }

  /**
   * @brief Compute the local dispersion flux contributions to the residual and Jacobian
   * @tparam FUNC the type of the function that can be used to customize the computation of the phase fluxes
   * @param[in] iconn the connection index
   * @param[inout] stack the stack variables
   * @param[in] dispersionFluxKernelOp the function used to customize the computation of the component fluxes
   */
  template< typename FUNC = NoOpFunc >
  GEOS_HOST_DEVICE
  inline
  void computeDispersionFlux( localIndex const iconn,
                              StackVariables & stack,
                              FUNC && dispersionFluxKernelOp = NoOpFunc{} ) const
  {
    using Deriv = multifluid::DerivativeOffset;

    localIndex k[numFluxSupportPoints]{};
    localIndex connectionIndex = 0;



    for( k[0] = 0; k[0] < stack.numConnectedElems; ++k[0] )
    {
      for( k[1] = k[0] + 1; k[1] < stack.numConnectedElems; ++k[1] )
      {
        /// cell indices
        localIndex const seri[numFluxSupportPoints]  = {m_seri( iconn, k[0] ), m_seri( iconn, k[1] )};
        localIndex const sesri[numFluxSupportPoints] = {m_sesri( iconn, k[0] ), m_sesri( iconn, k[1] )};
        localIndex const sei[numFluxSupportPoints]   = {m_sei( iconn, k[0] ), m_sei( iconn, k[1] )};

        // clear working arrays
        real64 dispersionFlux[numComp]{};
        real64 dDispersionFlux_dP[numFluxSupportPoints][numComp]{};
        real64 dDispersionFlux_dC[numFluxSupportPoints][numComp][numComp]{};
        real64 dDens_dC[numComp]{};

        //***** calculation of flux *****
        // loop over phases, compute and upwind phase flux and sum contributions to each component's flux
        for( integer ip = 0; ip < m_numPhases; ++ip )
        {

          // first, compute the transmissibilities at this face
          // note that the dispersion tensor is lagged in iteration
          m_stencilWrapper.computeWeights( iconn,
                                           ip,
                                           m_dispersivity,
                                           m_dispersivity,
                                           stack.transmissibility,
                                           stack.dTrans_dTemp );     // will not be used


          real64 const trans[numFluxSupportPoints] = { stack.transmissibility[connectionIndex][0],
                                                       stack.transmissibility[connectionIndex][1] };
          // loop over components
          for( integer ic = 0; ic < numComp; ++ic )
          {

            real64 compFracGrad = 0.0;
            real64 dCompFracGrad_dP[numFluxSupportPoints]{};
            real64 dCompFracGrad_dC[numFluxSupportPoints][numComp]{};

            // compute the component fraction gradient using the dispersion transmissibility
            computeCompFractionGradient( ip, ic,
                                         seri, sesri, sei,
                                         trans,
                                         compFracGrad,
                                         dCompFracGrad_dP,
                                         dCompFracGrad_dC );

            // choose upstream cell for composition upwinding
            localIndex const k_up = (compFracGrad >= 0) ? 0 : 1;

            localIndex const er_up  = seri[k_up];
            localIndex const esr_up = sesri[k_up];
            localIndex const ei_up  = sei[k_up];


            // computation of the upwinded mass flux
            dispersionFlux[ic] += m_phaseDens[er_up][esr_up][ei_up][0][ip] * compFracGrad;

            // add contributions of the derivatives of component fractions wrt pressure/component fractions
            for( integer ke = 0; ke < numFluxSupportPoints; ke++ )
            {
              dDispersionFlux_dP[ke][ic] += m_phaseDens[er_up][esr_up][ei_up][0][ip] * dCompFracGrad_dP[ke];
              for( integer jc = 0; jc < numComp; ++jc )
              {
                dDispersionFlux_dC[ke][ic][jc] += m_phaseDens[er_up][esr_up][ei_up][0][ip] * dCompFracGrad_dC[ke][jc];
              }
            }

            // add contributions of the derivatives of upwind coefficient wrt pressure/component fractions
            dDispersionFlux_dP[k_up][ic] += m_dPhaseDens[er_up][esr_up][ei_up][0][ip][Deriv::dP] * compFracGrad;
            applyChainRule( numComp,
                            m_dCompFrac_dCompDens[er_up][esr_up][ei_up],
                            m_dPhaseDens[er_up][esr_up][ei_up][0][ip],
                            dDens_dC,
                            Deriv::dC );
            for( integer jc = 0; jc < numComp; ++jc )
            {
              dDispersionFlux_dC[k_up][ic][jc] += dDens_dC[jc] * compFracGrad;
            }

            // call the lambda in the phase loop to allow the reuse of the phase fluxes and their derivatives
            // possible use: assemble the derivatives wrt temperature, and the flux term of the energy equation for this phase
            dispersionFluxKernelOp( ip, ic, k, seri, sesri, sei, connectionIndex,
                                    k_up, seri[k_up], sesri[k_up], sei[k_up],
                                    compFracGrad );

          } // loop over components
        } // loop over phases

        // add dispersion flux to local flux and local flux jacobian
        addToLocalFluxAndJacobian( k,
                                   stack,
                                   dispersionFlux,
                                   dDispersionFlux_dP,
                                   dDispersionFlux_dC );

        connectionIndex++;
      }   // loop over k[1]
    }   // loop over k[0]
  }

  /**
   * @brief Compute the component fraction gradient at this interface
   * @param[in] ip the phase index
   * @param[in] ic the component index
   * @param[in] seri the region indices
   * @param[in] sesri the subregion indices
   * @param[in] sei the element indices
   * @param[out] compFracGrad the component fraction gradient
   * @param[out] dCompFracGrad_dP the derivatives of the component fraction gradient wrt pressure
   * @param[out] dCompFracGrad_dC the derivatives of the component fraction gradient wrt component densities
   */
  GEOS_HOST_DEVICE
  inline
  void computeCompFractionGradient( integer const ip,
                                    integer const ic,
                                    localIndex const (&seri)[numFluxSupportPoints],
                                    localIndex const (&sesri)[numFluxSupportPoints],
                                    localIndex const (&sei)[numFluxSupportPoints],
                                    real64 const (&trans)[numFluxSupportPoints],
                                    real64 & compFracGrad,
                                    real64 (& dCompFracGrad_dP)[numFluxSupportPoints],
                                    real64 (& dCompFracGrad_dC)[numFluxSupportPoints][numComp] ) const
  {
    using Deriv = multifluid::DerivativeOffset;

    real64 dCompFrac_dC[numComp]{};

    for( integer i = 0; i < numFluxSupportPoints; i++ )
    {
      localIndex const er  = seri[i];
      localIndex const esr = sesri[i];
      localIndex const ei  = sei[i];

      compFracGrad += trans[i] * m_phaseCompFrac[er][esr][ei][0][ip][ic];
      dCompFracGrad_dP[i] += trans[i] * m_dPhaseCompFrac[er][esr][ei][0][ip][ic][Deriv::dP];

      applyChainRule( numComp,
                      m_dCompFrac_dCompDens[er][esr][ei],
                      m_dPhaseCompFrac[er][esr][ei][0][ip][ic],
                      dCompFrac_dC,
                      Deriv::dC );
      for( integer jc = 0; jc < numComp; ++jc )
      {
        dCompFracGrad_dC[i][jc] += trans[i] * dCompFrac_dC[jc];
      }
    }
  }

  /**
   * @brief Add the local diffusion/dispersion flux contributions to the residual and Jacobian
   * @param[in] k the cell indices
   * @param[in] stack the stack variables
   * @param[in] flux the diffusion/dispersion flux
   * @param[in] dFlux_dP the derivative of the diffusion/dispersion flux wrt pressure
   * @param[in] dFlux_dC the derivative of the diffusion/dispersion flux wrt compositions
   */
  GEOS_HOST_DEVICE
  inline
  void addToLocalFluxAndJacobian( localIndex const (&k)[numFluxSupportPoints],
                                  StackVariables & stack,
                                  real64 const (&flux)[numComp],
                                  real64 const (&dFlux_dP)[numFluxSupportPoints][numComp],
                                  real64 const (&dFlux_dC)[numFluxSupportPoints][numComp][numComp] ) const
  {
    // loop over components
    for( integer ic = 0; ic < numComp; ++ic )
    {
      // finally, increment local flux and local Jacobian
      integer const eqIndex0 = k[0] * numEqn + ic;
      integer const eqIndex1 = k[1] * numEqn + ic;

      stack.localFlux[eqIndex0] += m_dt * flux[ic];
      stack.localFlux[eqIndex1] -= m_dt * flux[ic];

      for( integer ke = 0; ke < numFluxSupportPoints; ++ke )
      {
        localIndex const localDofIndexPres = k[ke] * numDof;
        stack.localFluxJacobian[eqIndex0][localDofIndexPres] += m_dt * dFlux_dP[ke][ic];
        stack.localFluxJacobian[eqIndex1][localDofIndexPres] -= m_dt * dFlux_dP[ke][ic];

        for( integer jc = 0; jc < numComp; ++jc )
        {
          localIndex const localDofIndexComp = localDofIndexPres + jc + 1;
          stack.localFluxJacobian[eqIndex0][localDofIndexComp] += m_dt * dFlux_dC[ke][ic][jc];
          stack.localFluxJacobian[eqIndex1][localDofIndexComp] -= m_dt * dFlux_dC[ke][ic][jc];
        }
      }
    }
  }


  /**
   * @brief Performs the complete phase for the kernel.
   * @param[in] iconn the connection index
   * @param[inout] stack the stack variables
   */
  template< typename FUNC = NoOpFunc >
  GEOS_HOST_DEVICE
  inline
  void complete( localIndex const iconn,
                 StackVariables & stack,
                 FUNC && assemblyKernelOp = NoOpFunc{} ) const
  {
    using namespace compositionalMultiphaseUtilities;

    if( m_kernelFlags.isSet( FaceBasedAssemblyKernelFlags::TotalMassEquation ) )
    {
      // Apply equation/variable change transformation(s)
      stackArray1d< real64, maxStencilSize * numDof > work( stack.stencilSize * numDof );
      shiftBlockRowsAheadByOneAndReplaceFirstRowWithColumnSum( numComp, numEqn, numDof*stack.stencilSize, stack.numConnectedElems,
                                                               stack.localFluxJacobian, work );
      shiftBlockElementsAheadByOneAndReplaceFirstElementWithSum( numComp, numEqn, stack.numConnectedElems,
                                                                 stack.localFlux );
    }

    // add contribution to residual and jacobian into:
    // - the component mass balance equations (i = 0 to i = numComp-1)
    // note that numDof includes derivatives wrt temperature if this class is derived in ThermalKernels
    for( integer i = 0; i < stack.numConnectedElems; ++i )
    {
      if( m_ghostRank[m_seri( iconn, i )][m_sesri( iconn, i )][m_sei( iconn, i )] < 0 )
      {
        globalIndex const globalRow = m_dofNumber[m_seri( iconn, i )][m_sesri( iconn, i )][m_sei( iconn, i )];
        localIndex const localRow = LvArray::integerConversion< localIndex >( globalRow - m_rankOffset );
        GEOS_ASSERT_GE( localRow, 0 );
        GEOS_ASSERT_GT( m_localMatrix.numRows(), localRow + numComp );

        for( integer ic = 0; ic < numComp; ++ic )
        {
          RAJA::atomicAdd( parallelDeviceAtomic{}, &m_localRhs[localRow + ic], stack.localFlux[i * numEqn + ic] );
          m_localMatrix.addToRowBinarySearchUnsorted< parallelDeviceAtomic >
            ( localRow + ic,
            stack.dofColIndices.data(),
            stack.localFluxJacobian[i * numEqn + ic].dataIfContiguous(),
            stack.stencilSize * numDof );
        }

        // call the lambda to assemble additional terms, such as thermal terms
        assemblyKernelOp( i, localRow );
      }
    }
  }

  /**
   * @brief Performs the kernel launch
   * @tparam POLICY the policy used in the RAJA kernels
   * @tparam KERNEL_TYPE the kernel type
   * @param[in] numConnections the number of connections
   * @param[inout] kernelComponent the kernel component providing access to setup/compute/complete functions and stack variables
   */
  template< typename POLICY, typename KERNEL_TYPE >
  static void
  launch( localIndex const numConnections,
          integer const hasDiffusion,
          integer const hasDispersion,
          KERNEL_TYPE const & kernelComponent )
  {
    GEOS_MARK_FUNCTION;
    forAll< POLICY >( numConnections, [=] GEOS_HOST_DEVICE ( localIndex const iconn )
    {
      typename KERNEL_TYPE::StackVariables stack( kernelComponent.stencilSize( iconn ),
                                                  kernelComponent.numPointsInFlux( iconn ) );

      kernelComponent.setup( iconn, stack );
      if( hasDiffusion )
      {
        kernelComponent.computeDiffusionFlux( iconn, stack );
      }
      if( hasDispersion )
      {
        kernelComponent.computeDispersionFlux( iconn, stack );
      }
      kernelComponent.complete( iconn, stack );
    } );
  }

protected:

  /// Views on phase volume fraction
  ElementViewConst< arrayView2d< real64 const, compflow::USD_PHASE > > const m_phaseVolFrac;

  /// Views on phase densities
  ElementViewConst< arrayView3d< real64 const, multifluid::USD_PHASE > > const m_phaseDens;
  ElementViewConst< arrayView4d< real64 const, multifluid::USD_PHASE_DC > > const m_dPhaseDens;

  /// Views on diffusivity
  ElementViewConst< arrayView3d< real64 const > > const m_diffusivity;
  ElementViewConst< arrayView3d< real64 const > > const m_dDiffusivity_dTemp;
  ElementViewConst< arrayView3d< real64 const > > const m_phaseDiffusivityMultiplier;

  /// Views on dispersivity
  ElementViewConst< arrayView4d< real64 const > > const m_dispersivity;

  /// View on the reference porosity
  ElementViewConst< arrayView1d< real64 const > > const m_referencePorosity;

  // Stencil information

  /// Reference to the stencil wrapper
  STENCILWRAPPER const m_stencilWrapper;

  /// Connection to element maps
  typename STENCILWRAPPER::IndexContainerViewConstType const m_seri;
  typename STENCILWRAPPER::IndexContainerViewConstType const m_sesri;
  typename STENCILWRAPPER::IndexContainerViewConstType const m_sei;

};

/**
 * @class DiffusionDispersionFaceBasedAssemblyKernelFactory
 */
class DiffusionDispersionFaceBasedAssemblyKernelFactory
{
public:

  /**
   * @brief Create a new kernel and launch
   * @tparam POLICY the policy used in the RAJA kernel
   * @tparam STENCILWRAPPER the type of the stencil wrapper
   * @param[in] numComps the number of fluid components
   * @param[in] numPhases the number of fluid phases
   * @param[in] rankOffset the offset of my MPI rank
   * @param[in] dofKey string to get the element degrees of freedom numbers
   * @param[in] hasDiffusion flag specifying whether diffusion is used or not
   * @param[in] hasDispersion flag specifying whether dispersion is used or not
   * @param[in] solverName the name of the solver
   * @param[in] elemManager reference to the element region manager
   * @param[in] stencilWrapper reference to the stencil wrapper
   * @param[in] dt time step size
   * @param[inout] localMatrix the local CRS matrix
   * @param[inout] localRhs the local right-hand side vector
   */
  template< typename POLICY, typename STENCILWRAPPER >
  static void
  createAndLaunch( integer const numComps,
                   integer const numPhases,
                   globalIndex const rankOffset,
                   string const & dofKey,
                   integer const hasDiffusion,
                   integer const hasDispersion,
                   integer const useTotalMassEquation,
                   string const & solverName,
                   ElementRegionManager const & elemManager,
                   STENCILWRAPPER const & stencilWrapper,
                   real64 const dt,
                   CRSMatrixView< real64, globalIndex const > const & localMatrix,
                   arrayView1d< real64 > const & localRhs )
  {
    isothermalCompositionalMultiphaseBaseKernels::internal::kernelLaunchSelectorCompSwitch( numComps, [&]( auto NC )
    {
      integer constexpr NUM_COMP = NC();
      integer constexpr NUM_DOF = NC() + 1;

      ElementRegionManager::ElementViewAccessor< arrayView1d< globalIndex const > > dofNumberAccessor =
        elemManager.constructArrayViewAccessor< globalIndex, 1 >( dofKey );
      dofNumberAccessor.setName( solverName + "/accessors/" + dofKey );

      BitFlags< FaceBasedAssemblyKernelFlags > kernelFlags;
      if( useTotalMassEquation )
        kernelFlags.set( FaceBasedAssemblyKernelFlags::TotalMassEquation );

      ElementRegionManager::ElementViewAccessor< arrayView2d< real64 const > > cellCartDimAccessor =
        elemManager.constructArrayViewAccessor< real64, 2 >(
          CellElementSubRegion::viewKeyStruct::cellCartesianDimString() );


      using kernelType = DiffusionDispersionFaceBasedAssemblyKernel< NUM_COMP, NUM_DOF, STENCILWRAPPER >;
      typename kernelType::CompFlowAccessors compFlowAccessors( elemManager, solverName );
      typename kernelType::MultiFluidAccessors multiFluidAccessors( elemManager, solverName );
      typename kernelType::DiffusionAccessors diffusionAccessors( elemManager, solverName );
      typename kernelType::DispersionAccessors dispersionAccessors( elemManager, solverName );
      typename kernelType::PorosityAccessors porosityAccessors( elemManager, solverName );

      kernelType kernel( numPhases, rankOffset, stencilWrapper,
                         dofNumberAccessor, cellCartDimAccessor,
                         compFlowAccessors, multiFluidAccessors,
                         diffusionAccessors, dispersionAccessors,
                         porosityAccessors, dt, localMatrix, localRhs, kernelFlags );
      kernelType::template launch< POLICY >( stencilWrapper.size(),
                                             hasDiffusion, hasDispersion,
                                             kernel );
    } );
  }
};


/******************************** DirichletFaceBasedAssemblyKernel ********************************/

/**
 * @class DirichFaceBasedAssemblyKernel
 * @tparam NUM_COMP number of fluid components
 * @tparam NUM_DOF number of degrees of freedom
 * @tparam FLUIDWRAPPER the type of the fluid wrapper
 * @brief Define the interface for the assembly kernel in charge of Dirichlet face flux terms
 */
template< integer NUM_COMP, integer NUM_DOF, typename FLUIDWRAPPER >
class DirichletFaceBasedAssemblyKernel : public FaceBasedAssemblyKernel< NUM_COMP,
                                                                         NUM_DOF,
                                                                         BoundaryStencilWrapper >
{
public:

  /**
   * @brief The type for element-based data. Consists entirely of ArrayView's.
   *
   * Can be converted from ElementRegionManager::ElementViewConstAccessor
   * by calling .toView() or .toViewConst() on an accessor instance
   */
  template< typename VIEWTYPE >
  using ElementViewConst = ElementRegionManager::ElementViewConst< VIEWTYPE >;

  using AbstractBase = isothermalCompositionalMultiphaseFVMKernels::FaceBasedAssemblyKernelBase;
  using DofNumberAccessor = AbstractBase::DofNumberAccessor;
  using GlobalCellDimAccessor = AbstractBase::GlobalCellDimAccessor;
  using CompFlowAccessors = AbstractBase::CompFlowAccessors;
  using MultiFluidAccessors = AbstractBase::MultiFluidAccessors;
  using CapPressureAccessors = AbstractBase::CapPressureAccessors;
  using PermeabilityAccessors = AbstractBase::PermeabilityAccessors;

  using AbstractBase::m_dt;
  using AbstractBase::m_numPhases;
  using AbstractBase::m_rankOffset;
  using AbstractBase::m_dofNumber;
  using AbstractBase::m_ghostRank;
  using AbstractBase::m_gravCoef;
  using AbstractBase::m_pres;
  using AbstractBase::m_phaseCompFrac;
  using AbstractBase::m_dPhaseCompFrac;
  using AbstractBase::m_dCompFrac_dCompDens;
  using AbstractBase::m_localMatrix;
  using AbstractBase::m_localRhs;
  using AbstractBase::m_kernelFlags;

  using Base = isothermalCompositionalMultiphaseFVMKernels::FaceBasedAssemblyKernel< NUM_COMP, NUM_DOF, BoundaryStencilWrapper >;
  using Base::numComp;
  using Base::numDof;
  using Base::numEqn;
  using Base::m_stencilWrapper;
  using Base::m_phaseMob;
  using Base::m_dPhaseMob;
  using Base::m_phaseMassDens;
  using Base::m_dPhaseMassDens;
  using Base::m_permeability;
  using Base::m_dPerm_dPres;
  using Base::m_seri;
  using Base::m_sesri;
  using Base::m_sei;

  /**
   * @brief Constructor for the kernel interface
   * @param[in] numPhases the number of fluid phases
   * @param[in] rankOffset the offset of my MPI rank
   * @param[in] faceManager the face manager
   * @param[in] stencilWrapper reference to the stencil wrapper
   * @param[in] fluidWrapper reference to the fluid wrapper
   * @param[in] dofNumberAccessor
   * @param[in] compFlowAccessors
   * @param[in] multiFluidAccessors
   * @param[in] capPressureAccessors
   * @param[in] permeabilityAccessors
   * @param[in] dt time step size
   * @param[inout] localMatrix the local CRS matrix
   * @param[inout] localRhs the local right-hand side vector
   * @param[in] kernelFlags flags packed together
   */
  DirichletFaceBasedAssemblyKernel( integer const numPhases,
                                    globalIndex const rankOffset,
                                    FaceManager const & faceManager,
                                    BoundaryStencilWrapper const & stencilWrapper,
                                    FLUIDWRAPPER const & fluidWrapper,
                                    DofNumberAccessor const & dofNumberAccessor,
                                    GlobalCellDimAccessor const & globalCellDimAccessor,
                                    CompFlowAccessors const & compFlowAccessors,
                                    MultiFluidAccessors const & multiFluidAccessors,
                                    CapPressureAccessors const & capPressureAccessors,
                                    PermeabilityAccessors const & permeabilityAccessors,
                                    real64 const dt,
                                    CRSMatrixView< real64, globalIndex const > const & localMatrix,
                                    arrayView1d< real64 > const & localRhs,
                                    BitFlags< FaceBasedAssemblyKernelFlags > kernelFlags )
    : Base( numPhases,
            rankOffset,
            stencilWrapper,
            dofNumberAccessor,
            globalCellDimAccessor,
            compFlowAccessors,
            multiFluidAccessors,
            capPressureAccessors,
            permeabilityAccessors,
            dt,
            localMatrix,
            localRhs,
            kernelFlags ),
    m_facePres( faceManager.getField< fields::flow::facePressure >() ),
    m_faceTemp( faceManager.getField< fields::flow::faceTemperature >() ),
    m_faceCompFrac( faceManager.getField< fields::flow::faceGlobalCompFraction >() ),
    m_faceGravCoef( faceManager.getField< fields::flow::gravityCoefficient >() ),
    m_fluidWrapper( fluidWrapper )
  {}

  /**
   * @struct StackVariables
   * @brief Kernel variables (dof numbers, jacobian and residual) located on the stack
   */
  struct StackVariables
  {
public:

    /**
     * @brief Constructor for the stack variables
     * @param[in] size size of the stencil for this connection
     * @param[in] numElems number of elements for this connection
     */
    GEOS_HOST_DEVICE
    StackVariables( localIndex const GEOS_UNUSED_PARAM( size ),
                    localIndex GEOS_UNUSED_PARAM( numElems )) {}

    // Transmissibility
    real64 transmissibility = 0.0;

    // Component fluxes and derivatives

    /// Component fluxes
    real64 compFlux[numComp]{};
    /// Derivatives of component fluxes wrt pressure
    real64 dCompFlux_dP[numComp]{};
    /// Derivatives of component fluxes wrt component densities
    real64 dCompFlux_dC[numComp][numComp]{};

    // Local degrees of freedom and local residual/jacobian

    /// Indices of the matrix rows/columns corresponding to the dofs in this face
    globalIndex dofColIndices[numDof]{};

    /// Storage for the face local residual vector
    real64 localFlux[numEqn]{};
    /// Storage for the face local Jacobian matrix
    real64 localFluxJacobian[numEqn][numDof]{};

  };


  /**
   * @brief Performs the setup phase for the kernel.
   * @param[in] iconn the connection index
   * @param[in] stack the stack variables
   */
  GEOS_HOST_DEVICE
  void setup( localIndex const iconn,
              StackVariables & stack ) const
  {
    globalIndex const offset =
      m_dofNumber[m_seri( iconn, BoundaryStencil::Order::ELEM )][m_sesri( iconn, BoundaryStencil::Order::ELEM )][m_sei( iconn, BoundaryStencil::Order::ELEM )];

    for( integer jdof = 0; jdof < numDof; ++jdof )
    {
      stack.dofColIndices[jdof] = offset + jdof;
    }
  }


  /**
   * @brief Compute the local Dirichlet face flux contributions to the residual and Jacobian
   * @tparam FUNC the type of the function that can be used to customize the computation of the phase fluxes
   * @param[in] iconn the connection index
   * @param[inout] stack the stack variables
   * @param[in] compFluxKernelOp the function used to customize the computation of the component fluxes
   */
  template< typename FUNC = NoOpFunc >
  GEOS_HOST_DEVICE
  void computeFlux( localIndex const iconn,
                    StackVariables & stack,
                    FUNC && compFluxKernelOp = NoOpFunc{} ) const
  {
    using Deriv = multifluid::DerivativeOffset;
    using Order = BoundaryStencil::Order;

    localIndex const er  = m_seri( iconn, Order::ELEM );
    localIndex const esr = m_sesri( iconn, Order::ELEM );
    localIndex const ei  = m_sei( iconn, Order::ELEM );
    localIndex const kf  = m_sei( iconn, Order::FACE );

    // Step 1: compute the transmissibility at the boundary face

    real64 dTrans_dPerm[3]{};
    m_stencilWrapper.computeWeights( iconn,
                                     m_permeability,
                                     stack.transmissibility,
                                     dTrans_dPerm );
    real64 const dTrans_dPres = LvArray::tensorOps::AiBi< 3 >( dTrans_dPerm, m_dPerm_dPres[er][esr][ei][0] );

    // Step 2: compute the fluid properties on the face
    // This is needed to get the phase mass density and the phase comp fraction at the face
    // Because we approximate the face mobility using the total element mobility

    StackArray< real64, 3, constitutive::MultiFluidBase::MAX_NUM_PHASES, multifluid::LAYOUT_PHASE > facePhaseFrac( 1, 1, m_numPhases );
    StackArray< real64, 3, constitutive::MultiFluidBase::MAX_NUM_PHASES, multifluid::LAYOUT_PHASE > facePhaseDens( 1, 1, m_numPhases );
    StackArray< real64, 3, constitutive::MultiFluidBase::MAX_NUM_PHASES, multifluid::LAYOUT_PHASE > facePhaseMassDens( 1, 1, m_numPhases );
    StackArray< real64, 3, constitutive::MultiFluidBase::MAX_NUM_PHASES, multifluid::LAYOUT_PHASE > facePhaseVisc( 1, 1, m_numPhases );
    StackArray< real64, 3, constitutive::MultiFluidBase::MAX_NUM_PHASES, multifluid::LAYOUT_PHASE > facePhaseEnthalpy( 1, 1, m_numPhases );
    StackArray< real64, 3, constitutive::MultiFluidBase::MAX_NUM_PHASES, multifluid::LAYOUT_PHASE > facePhaseInternalEnergy( 1, 1, m_numPhases );
    StackArray< real64, 4, constitutive::MultiFluidBase::MAX_NUM_PHASES * NUM_COMP,
                multifluid::LAYOUT_PHASE_COMP > facePhaseCompFrac( 1, 1, m_numPhases, NUM_COMP );
    real64 faceTotalDens = 0.0;

    MultiFluidBase::KernelWrapper::computeValues( m_fluidWrapper,
                                                  m_facePres[kf],
                                                  m_faceTemp[kf],
                                                  m_faceCompFrac[kf],
                                                  facePhaseFrac[0][0],
                                                  facePhaseDens[0][0],
                                                  facePhaseMassDens[0][0],
                                                  facePhaseVisc[0][0],
                                                  facePhaseEnthalpy[0][0],
                                                  facePhaseInternalEnergy[0][0],
                                                  facePhaseCompFrac[0][0],
                                                  faceTotalDens );

    // Step 3: loop over phases, compute and upwind phase flux and sum contributions to each component's flux

    for( integer ip = 0; ip < m_numPhases; ++ip )
    {

      // working variables
      real64 dDensMean_dC[numComp]{};
      real64 dF_dC[numComp]{};
      real64 dProp_dC[numComp]{};

      real64 phaseFlux = 0.0; // for the lambda
      real64 dPhaseFlux_dP = 0.0;
      real64 dPhaseFlux_dC[numComp]{};


      // Step 3.1: compute the average phase mass density at the face

      applyChainRule( numComp,
                      m_dCompFrac_dCompDens[er][esr][ei],
                      m_dPhaseMassDens[er][esr][ei][0][ip],
                      dProp_dC,
                      Deriv::dC );

      // average density and derivatives
      real64 const densMean = 0.5 * ( m_phaseMassDens[er][esr][ei][0][ip] + facePhaseMassDens[0][0][ip] );
      real64 const dDensMean_dP = 0.5 * m_dPhaseMassDens[er][esr][ei][0][ip][Deriv::dP];
      for( integer jc = 0; jc < numComp; ++jc )
      {
        dDensMean_dC[jc] = 0.5 * dProp_dC[jc];
      }


      // Step 3.2: compute the (TPFA) potential difference at the face

      real64 const gravTimesDz = m_gravCoef[er][esr][ei] - m_faceGravCoef[kf];
      real64 const potDif = m_pres[er][esr][ei] - m_facePres[kf] - densMean * gravTimesDz;
      real64 const f = stack.transmissibility * potDif;
      real64 const dF_dP = stack.transmissibility * ( 1.0 - dDensMean_dP * gravTimesDz ) + dTrans_dPres * potDif;
      for( integer jc = 0; jc < numComp; ++jc )
      {
        dF_dC[jc] = -stack.transmissibility * dDensMean_dC[jc] * gravTimesDz;
      }

      // Step 3.3: computation of the mobility
      // We do that before the if/else statement to be able to pass it to the compFluxOpKernel

      // recomputing the exact mobility at the face would be quite complex, as it would require:
      //   1) computing the saturation
      //   2) computing the relperm
      //   3) computing the mobility as \lambda_p = \rho_p kr_p( S_p ) / \mu_p
      // the second step in particular would require yet another dispatch to get the relperm model
      // so, for simplicity, we approximate the face mobility as
      //    \lambda^approx_p = \rho_p S_p / \mu_p
      //                     = \rho_p ( (nu_p / rho_p) * rho_t ) / \mu_p (plugging the expression of saturation)
      //                     = \nu_p * rho_t / \mu_p
      // fortunately, we don't need the derivatives
      real64 const facePhaseMob = ( facePhaseFrac[0][0][ip] > 0.0 )
  ? facePhaseFrac[0][0][ip] * faceTotalDens / facePhaseVisc[0][0][ip]
  : 0.0;

      // *** upwinding ***
      // Step 3.4: upwinding based on the sign of the phase potential gradient
      // It is easier to hard-code the if/else because it is difficult to address elem and face variables in a uniform way

      if( potDif >= 0 ) // the element is upstream
      {

        // compute the phase flux and derivatives using the element mobility
        phaseFlux = m_phaseMob[er][esr][ei][ip] * f;
        dPhaseFlux_dP = m_phaseMob[er][esr][ei][ip] * dF_dP + m_dPhaseMob[er][esr][ei][ip][Deriv::dP] * f;
        for( integer jc = 0; jc < numComp; ++jc )
        {
          dPhaseFlux_dC[jc] =
            m_phaseMob[er][esr][ei][ip] * dF_dC[jc] + m_dPhaseMob[er][esr][ei][ip][Deriv::dC+jc] * f;
        }

        // slice some constitutive arrays to avoid too much indexing in component loop
        arraySlice1d< real64 const, multifluid::USD_PHASE_COMP-3 > phaseCompFracSub =
          m_phaseCompFrac[er][esr][ei][0][ip];
        arraySlice2d< real64 const, multifluid::USD_PHASE_COMP_DC-3 > dPhaseCompFracSub =
          m_dPhaseCompFrac[er][esr][ei][0][ip];

        // compute component fluxes and derivatives using element composition
        for( integer ic = 0; ic < numComp; ++ic )
        {
          real64 const ycp = phaseCompFracSub[ic];
          stack.compFlux[ic] += phaseFlux * ycp;
          stack.dCompFlux_dP[ic] += dPhaseFlux_dP * ycp + phaseFlux * dPhaseCompFracSub[ic][Deriv::dP];

          applyChainRule( numComp,
                          m_dCompFrac_dCompDens[er][esr][ei],
                          dPhaseCompFracSub[ic],
                          dProp_dC,
                          Deriv::dC );
          for( integer jc = 0; jc < numComp; ++jc )
          {
            stack.dCompFlux_dC[ic][jc] += dPhaseFlux_dC[jc] * ycp + phaseFlux * dProp_dC[jc];
          }
        }

      }
      else // the face is upstream
      {

        // compute the phase flux and derivatives using the approximated face mobility
        // we only have to take derivatives of the potential gradient in this case
        phaseFlux = facePhaseMob * f;
        dPhaseFlux_dP = facePhaseMob * dF_dP;
        for( integer jc = 0; jc < numComp; ++jc )
        {
          dPhaseFlux_dC[jc] = facePhaseMob * dF_dC[jc];
        }

        // compute component fluxes and derivatives using the face composition
        for( integer ic = 0; ic < numComp; ++ic )
        {
          real64 const ycp = facePhaseCompFrac[0][0][ip][ic];
          stack.compFlux[ic] += phaseFlux * ycp;
          stack.dCompFlux_dP[ic] += dPhaseFlux_dP * ycp;
          for( integer jc = 0; jc < numComp; ++jc )
          {
            stack.dCompFlux_dC[ic][jc] += dPhaseFlux_dC[jc] * ycp;
          }
        }
      }

      // call the lambda in the phase loop to allow the reuse of the phase fluxes and their derivatives
      // possible use: assemble the derivatives wrt temperature, and the flux term of the energy equation for this phase
      compFluxKernelOp( ip, er, esr, ei, kf, f,
                        facePhaseMob, facePhaseEnthalpy[0][0], facePhaseCompFrac[0][0],
                        phaseFlux, dPhaseFlux_dP, dPhaseFlux_dC );

    }

    // *** end of upwinding

    // Step 4: populate local flux vector and derivatives
    for( integer ic = 0; ic < numComp; ++ic )
    {
      stack.localFlux[ic]            = m_dt * stack.compFlux[ic];
      stack.localFluxJacobian[ic][0] = m_dt * stack.dCompFlux_dP[ic];
      for( integer jc = 0; jc < numComp; ++jc )
      {
        stack.localFluxJacobian[ic][jc+1] = m_dt * stack.dCompFlux_dC[ic][jc];
      }
    }
  }

  /**
   * @brief Performs the complete phase for the kernel.
   * @param[in] iconn the connection index
   * @param[inout] stack the stack variables
   */
  template< typename FUNC = NoOpFunc >
  GEOS_HOST_DEVICE
  void complete( localIndex const iconn,
                 StackVariables & stack,
                 FUNC && assemblyKernelOp = NoOpFunc{} ) const
  {
    using namespace compositionalMultiphaseUtilities;
    using Order = BoundaryStencil::Order;

    if( AbstractBase::m_kernelFlags.isSet( FaceBasedAssemblyKernelFlags::TotalMassEquation ) )
    {
      // Apply equation/variable change transformation(s)
      real64 work[numDof]{};
      shiftRowsAheadByOneAndReplaceFirstRowWithColumnSum( numComp, numDof, stack.localFluxJacobian, work );
      shiftElementsAheadByOneAndReplaceFirstElementWithSum( numComp, stack.localFlux );
    }

    // add contribution to residual and jacobian into:
    // - the component mass balance equations (i = 0 to i = numComp-1)
    // note that numDof includes derivatives wrt temperature if this class is derived in ThermalKernels
    if( m_ghostRank[m_seri( iconn, Order::ELEM )][m_sesri( iconn, Order::ELEM )][m_sei( iconn, Order::ELEM )] < 0 )
    {
      globalIndex const globalRow = m_dofNumber[m_seri( iconn, Order::ELEM )][m_sesri( iconn, Order::ELEM )][m_sei( iconn, Order::ELEM )];
      localIndex const localRow = LvArray::integerConversion< localIndex >( globalRow - m_rankOffset );
      GEOS_ASSERT_GE( localRow, 0 );
      GEOS_ASSERT_GT( AbstractBase::m_localMatrix.numRows(), localRow + numComp );

      for( integer ic = 0; ic < numComp; ++ic )
      {
        RAJA::atomicAdd( parallelDeviceAtomic{}, &AbstractBase::m_localRhs[localRow + ic], stack.localFlux[ic] );
        AbstractBase::m_localMatrix.addToRowBinarySearchUnsorted< parallelDeviceAtomic >
          ( localRow + ic,
          stack.dofColIndices,
          stack.localFluxJacobian[ic],
          numDof );
      }

      // call the lambda to assemble additional terms, such as thermal terms
      assemblyKernelOp( localRow );
    }
  }

protected:

  /// Views on face pressure, temperature, and composition
  arrayView1d< real64 const > const m_facePres;
  arrayView1d< real64 const > const m_faceTemp;
  arrayView2d< real64 const, compflow::USD_COMP > const m_faceCompFrac;

  /// View on the face gravity coefficient
  arrayView1d< real64 const > const m_faceGravCoef;

  /// Reference to the fluid wrapper
  FLUIDWRAPPER const m_fluidWrapper;

};


/**
 * @class DirichletFaceBasedAssemblyKernelFactory
 */
class DirichletFaceBasedAssemblyKernelFactory
{
public:

  /**
   * @brief Create a new kernel and launch
   * @tparam POLICY the policy used in the RAJA kernel
   * @param[in] numComps the number of fluid components
   * @param[in] numPhases the number of fluid phases
   * @param[in] rankOffset the offset of my MPI rank
   * @param[in] dofKey string to get the element degrees of freedom numbers
   * @param[in] solverName name of the solver (to name accessors)
   * @param[in] faceManager reference to the face manager
   * @param[in] elemManager reference to the element region manager
   * @param[in] stencilWrapper reference to the boundary stencil wrapper
   * @param[in] fluidBase the multifluid constitutive model
   * @param[in] dt time step size
   * @param[inout] localMatrix the local CRS matrix
   * @param[inout] localRhs the local right-hand side vector
   */
  template< typename POLICY >
  static void
  createAndLaunch( integer const numComps,
                   integer const numPhases,
                   globalIndex const rankOffset,
                   integer const useTotalMassEquation,
                   string const & dofKey,
                   string const & solverName,
                   FaceManager const & faceManager,
                   ElementRegionManager const & elemManager,
                   BoundaryStencilWrapper const & stencilWrapper,
                   MultiFluidBase & fluidBase,
                   real64 const dt,
                   CRSMatrixView< real64, globalIndex const > const & localMatrix,
                   arrayView1d< real64 > const & localRhs )
  {
    constitutive::constitutiveComponentUpdatePassThru( fluidBase, numComps, [&]( auto & fluid, auto NC )
    {
      using FluidType = TYPEOFREF( fluid );
      typename FluidType::KernelWrapper const fluidWrapper = fluid.createKernelWrapper();

<<<<<<< HEAD
      isothermalCompositionalMultiphaseBaseKernels::internal::kernelLaunchSelectorCompSwitch( numComps, [&]( auto NC )
      {
        integer constexpr NUM_COMP = NC();
        integer constexpr NUM_DOF = NC() + 1;

        ElementRegionManager::ElementViewAccessor< arrayView1d< globalIndex const > > dofNumberAccessor =
          elemManager.constructArrayViewAccessor< globalIndex, 1 >( dofKey );
        dofNumberAccessor.setName( solverName + "/accessors/" + dofKey );

        // for now, we neglect capillary pressure in the kernel
        BitFlags< FaceBasedAssemblyKernelFlags > kernelFlags;
        if( useTotalMassEquation )
          kernelFlags.set( FaceBasedAssemblyKernelFlags::TotalMassEquation );
        //here hasCapPressure and hasVelocityCompute defaulted to false

        ElementRegionManager::ElementViewAccessor< arrayView2d< real64 const > > cellCartDimAccessor =
          elemManager.constructArrayViewAccessor< real64, 2 >(
            CellElementSubRegion::viewKeyStruct::cellCartesianDimString() );

        using kernelType = DirichletFaceBasedAssemblyKernel< NUM_COMP, NUM_DOF, typename FluidType::KernelWrapper >;
        typename kernelType::CompFlowAccessors compFlowAccessors( elemManager, solverName );
        typename kernelType::MultiFluidAccessors multiFluidAccessors( elemManager, solverName );
        typename kernelType::CapPressureAccessors capPressureAccessors( elemManager, solverName );
        typename kernelType::PermeabilityAccessors permeabilityAccessors( elemManager, solverName );

        kernelType kernel( numPhases, rankOffset, faceManager, stencilWrapper, fluidWrapper,
                           dofNumberAccessor, cellCartDimAccessor, compFlowAccessors,
                           multiFluidAccessors, capPressureAccessors,
                           permeabilityAccessors,
                           dt, localMatrix, localRhs, kernelFlags );
        kernelType::template launch< POLICY >( stencilWrapper.size(), kernel );
      } );
=======
      integer constexpr NUM_COMP = NC();
      integer constexpr NUM_DOF = NC() + 1;

      ElementRegionManager::ElementViewAccessor< arrayView1d< globalIndex const > > dofNumberAccessor =
        elemManager.constructArrayViewAccessor< globalIndex, 1 >( dofKey );
      dofNumberAccessor.setName( solverName + "/accessors/" + dofKey );

      // for now, we neglect capillary pressure in the kernel
      BitFlags< FaceBasedAssemblyKernelFlags > kernelFlags;
      if( useTotalMassEquation )
        kernelFlags.set( FaceBasedAssemblyKernelFlags::TotalMassEquation );

      using kernelType = DirichletFaceBasedAssemblyKernel< NUM_COMP, NUM_DOF, typename FluidType::KernelWrapper >;
      typename kernelType::CompFlowAccessors compFlowAccessors( elemManager, solverName );
      typename kernelType::MultiFluidAccessors multiFluidAccessors( elemManager, solverName );
      typename kernelType::CapPressureAccessors capPressureAccessors( elemManager, solverName );
      typename kernelType::PermeabilityAccessors permeabilityAccessors( elemManager, solverName );

      kernelType kernel( numPhases, rankOffset, faceManager, stencilWrapper, fluidWrapper,
                         dofNumberAccessor, compFlowAccessors, multiFluidAccessors, capPressureAccessors, permeabilityAccessors,
                         dt, localMatrix, localRhs, kernelFlags );
      kernelType::template launch< POLICY >( stencilWrapper.size(), kernel );
>>>>>>> 7cce9a0f
    } );
  }
};


/******************************** CFLFluxKernel ********************************/

/**
 * @brief Functions to compute the (outflux) total volumetric flux needed in the calculation of CFL numbers
 */
struct CFLFluxKernel
{

  /**
   * @brief The type for element-based data. Consists entirely of ArrayView's.
   *
   * Can be converted from ElementRegionManager::ElementViewConstAccessor
   * by calling .toView() or .toViewConst() on an accessor instance
   */
  template< typename VIEWTYPE >
  using ElementViewConst = ElementRegionManager::ElementViewConst< VIEWTYPE >;

  template< typename VIEWTYPE >
  using ElementView = ElementRegionManager::ElementView< VIEWTYPE >;

  using CompFlowAccessors =
    StencilAccessors< fields::flow::pressure,
                      fields::flow::gravityCoefficient,
                      fields::flow::phaseVolumeFraction,
                      fields::flow::phaseOutflux,
                      fields::flow::componentOutflux >;

  using MultiFluidAccessors =
    StencilMaterialAccessors< MultiFluidBase,
                              fields::multifluid::phaseViscosity,
                              fields::multifluid::phaseDensity,
                              fields::multifluid::phaseMassDensity,
                              fields::multifluid::phaseCompFraction >;

  using PermeabilityAccessors =
    StencilMaterialAccessors< PermeabilityBase,
                              fields::permeability::permeability,
                              fields::permeability::dPerm_dPressure >;


  using RelPermAccessors =
    StencilMaterialAccessors< RelativePermeabilityBase, fields::relperm::phaseRelPerm >;

  template< integer NC, localIndex NUM_ELEMS, localIndex maxStencilSize >
  GEOS_HOST_DEVICE
  inline
  static void
  compute( integer const numPhases,
           localIndex const stencilSize,
           real64 const dt,
           arraySlice1d< localIndex const > const seri,
           arraySlice1d< localIndex const > const sesri,
           arraySlice1d< localIndex const > const sei,
           real64 const (&transmissibility)[2],
           ElementViewConst< arrayView1d< real64 const > > const & pres,
           ElementViewConst< arrayView1d< real64 const > > const & gravCoef,
           ElementViewConst< arrayView2d< real64 const, compflow::USD_PHASE > > const & phaseVolFrac,
           ElementViewConst< arrayView3d< real64 const, relperm::USD_RELPERM > > const & phaseRelPerm,
           ElementViewConst< arrayView3d< real64 const, multifluid::USD_PHASE > > const & phaseVisc,
           ElementViewConst< arrayView3d< real64 const, multifluid::USD_PHASE > > const & phaseDens,
           ElementViewConst< arrayView3d< real64 const, multifluid::USD_PHASE > > const & phaseMassDens,
           ElementViewConst< arrayView4d< real64 const, multifluid::USD_PHASE_COMP > > const & phaseCompFrac,
           ElementView< arrayView2d< real64, compflow::USD_PHASE > > const & phaseOutflux,
           ElementView< arrayView2d< real64, compflow::USD_COMP > > const & compOutflux );

  template< integer NC, typename STENCILWRAPPER_TYPE >
  static void
  launch( integer const numPhases,
          real64 const dt,
          STENCILWRAPPER_TYPE const & stencil,
          ElementViewConst< arrayView1d< real64 const > > const & pres,
          ElementViewConst< arrayView1d< real64 const > > const & gravCoef,
          ElementViewConst< arrayView2d< real64 const, compflow::USD_PHASE > > const & phaseVolFrac,
          ElementViewConst< arrayView3d< real64 const > > const & permeability,
          ElementViewConst< arrayView3d< real64 const > > const & dPerm_dPres,
          ElementViewConst< arrayView3d< real64 const, relperm::USD_RELPERM > > const & phaseRelPerm,
          ElementViewConst< arrayView3d< real64 const, multifluid::USD_PHASE > > const & phaseVisc,
          ElementViewConst< arrayView3d< real64 const, multifluid::USD_PHASE > > const & phaseDens,
          ElementViewConst< arrayView3d< real64 const, multifluid::USD_PHASE > > const & phaseMassDens,
          ElementViewConst< arrayView4d< real64 const, multifluid::USD_PHASE_COMP > > const & phaseCompFrac,
          ElementView< arrayView2d< real64, compflow::USD_PHASE > > const & phaseOutflux,
          ElementView< arrayView2d< real64, compflow::USD_COMP > > const & compOutflux );
};

/******************************** CFLKernel ********************************/

/**
 * @brief Functions to compute the CFL number using the phase volumetric outflux and the component mass outflux in each cell
 */
struct CFLKernel
{

  static constexpr real64 minPhaseMobility = 1e-12;
  static constexpr real64 minComponentFraction = 1e-12;

  template< integer NP >
  GEOS_HOST_DEVICE
  inline
  static void
  computePhaseCFL( real64 const poreVol,
                   arraySlice1d< real64 const, compflow::USD_PHASE - 1 > phaseVolFrac,
                   arraySlice1d< real64 const, relperm::USD_RELPERM - 2 > phaseRelPerm,
                   arraySlice2d< real64 const, relperm::USD_RELPERM_DS - 2 > dPhaseRelPerm_dPhaseVolFrac,
                   arraySlice1d< real64 const, multifluid::USD_PHASE - 2 > phaseVisc,
                   arraySlice1d< real64 const, compflow::USD_PHASE- 1 > phaseOutflux,
                   real64 & phaseCFLNumber );

  template< integer NC >
  GEOS_HOST_DEVICE
  inline
  static void
  computeCompCFL( real64 const poreVol,
                  arraySlice1d< real64 const, compflow::USD_COMP - 1 > compDens,
                  arraySlice1d< real64 const, compflow::USD_COMP - 1 > compFrac,
                  arraySlice1d< real64 const, compflow::USD_COMP - 1 > compOutflux,
                  real64 & compCFLNumber );

  template< integer NC, integer NP >
  static void
  launch( localIndex const size,
          arrayView1d< real64 const > const & volume,
          arrayView2d< real64 const > const & porosity,
          arrayView2d< real64 const, compflow::USD_COMP > const & compDens,
          arrayView2d< real64 const, compflow::USD_COMP > const & compFrac,
          arrayView2d< real64 const, compflow::USD_PHASE > const & phaseVolFrac,
          arrayView3d< real64 const, relperm::USD_RELPERM > const & phaseRelPerm,
          arrayView4d< real64 const, relperm::USD_RELPERM_DS > const & dPhaseRelPerm_dPhaseVolFrac,
          arrayView3d< real64 const, multifluid::USD_PHASE > const & phaseVisc,
          arrayView2d< real64 const, compflow::USD_PHASE > const & phaseOutflux,
          arrayView2d< real64 const, compflow::USD_COMP > const & compOutflux,
          arrayView1d< real64 > const & phaseCFLNumber,
          arrayView1d< real64 > const & compCFLNumber,
          real64 & maxPhaseCFLNumber,
          real64 & maxCompCFLNumber );

};

/******************************** AquiferBCKernel ********************************/

/**
 * @brief Functions to assemble aquifer boundary condition contributions to residual and Jacobian
 */
struct AquiferBCKernel
{

  /**
   * @brief The type for element-based data. Consists entirely of ArrayView's.
   *
   * Can be converted from ElementRegionManager::ElementViewConstAccessor
   * by calling .toView() or .toViewConst() on an accessor instance
   */
  template< typename VIEWTYPE >
  using ElementViewConst = ElementRegionManager::ElementViewConst< VIEWTYPE >;

  using CompFlowAccessors =
    StencilAccessors< fields::ghostRank,
                      fields::flow::pressure,
                      fields::flow::pressure_n,
                      fields::flow::gravityCoefficient,
                      fields::flow::phaseVolumeFraction,
                      fields::flow::dPhaseVolumeFraction,
                      fields::flow::dGlobalCompFraction_dGlobalCompDensity >;

  using MultiFluidAccessors =
    StencilMaterialAccessors< MultiFluidBase,
                              fields::multifluid::phaseDensity,
                              fields::multifluid::dPhaseDensity,
                              fields::multifluid::phaseCompFraction,
                              fields::multifluid::dPhaseCompFraction >;

  template< integer NC >
  GEOS_HOST_DEVICE
  inline
  static void
    compute( integer const numPhases,
             integer const ipWater,
             bool const allowAllPhasesIntoAquifer,
             real64 const aquiferVolFlux,
             real64 const dAquiferVolFlux_dPres,
             real64 const aquiferWaterPhaseDens,
             arrayView1d< real64 const > const & aquiferWaterPhaseCompFrac,
             arraySlice1d< real64 const, multifluid::USD_PHASE - 2 > phaseDens,
             arraySlice2d< real64 const, multifluid::USD_PHASE_DC - 2 > dPhaseDens,
             arraySlice1d< real64 const, compflow::USD_PHASE - 1 > phaseVolFrac,
             arraySlice2d< real64 const, compflow::USD_PHASE_DC - 1 > dPhaseVolFrac,
             arraySlice2d< real64 const, multifluid::USD_PHASE_COMP - 2 > phaseCompFrac,
             arraySlice3d< real64 const, multifluid::USD_PHASE_COMP_DC - 2 > dPhaseCompFrac,
             arraySlice2d< real64 const, compflow::USD_COMP_DC - 1 > dCompFrac_dCompDens,
             real64 const dt,
             real64 ( &localFlux )[NC],
             real64 ( &localFluxJacobian )[NC][NC+1] );

  template< integer NC >
  static void
  launch( integer const numPhases,
          integer const ipWater,
          bool const allowAllPhasesIntoAquifer,
          integer const useTotalMassEquation,
          BoundaryStencil const & stencil,
          globalIndex const rankOffset,
          ElementViewConst< arrayView1d< globalIndex const > > const & dofNumber,
          AquiferBoundaryCondition::KernelWrapper const & aquiferBCWrapper,
          real64 const aquiferWaterPhaseDens,
          arrayView1d< real64 const > const & aquiferWaterPhaseCompFrac,
          ElementViewConst< arrayView1d< integer const > > const & ghostRank,
          ElementViewConst< arrayView1d< real64 const > > const & pres,
          ElementViewConst< arrayView1d< real64 const > > const & pres_n,
          ElementViewConst< arrayView1d< real64 const > > const & gravCoef,
          ElementViewConst< arrayView2d< real64 const, compflow::USD_PHASE > > const & phaseVolFrac,
          ElementViewConst< arrayView3d< real64 const, compflow::USD_PHASE_DC > > const & dPhaseVolFrac,
          ElementViewConst< arrayView3d< real64 const, compflow::USD_COMP_DC > > const & dCompFrac_dCompDens,
          ElementViewConst< arrayView3d< real64 const, multifluid::USD_PHASE > > const & phaseDens,
          ElementViewConst< arrayView4d< real64 const, multifluid::USD_PHASE_DC > > const & dPhaseDens,
          ElementViewConst< arrayView4d< real64 const, multifluid::USD_PHASE_COMP > > const & phaseCompFrac,
          ElementViewConst< arrayView5d< real64 const, multifluid::USD_PHASE_COMP_DC > > const & dPhaseCompFrac,
          real64 const timeAtBeginningOfStep,
          real64 const dt,
          CRSMatrixView< real64, globalIndex const > const & localMatrix,
          arrayView1d< real64 > const & localRhs );

};

} // namespace isothermalCompositionalMultiphaseFVMKernels

} // namespace geos


#endif //GEOS_PHYSICSSOLVERS_FLUIDFLOW_ISOTHERMALCOMPOSITIONALMULTIPHASEFVMKERNELS_HPP<|MERGE_RESOLUTION|>--- conflicted
+++ resolved
@@ -331,8 +331,6 @@
     StencilMaterialAccessors< PermeabilityBase,
                               fields::permeability::permeability,
                               fields::permeability::dPerm_dPressure >;
-
-
 
   /**
    * @brief Constructor for the kernel interface
@@ -518,7 +516,6 @@
     /// Number of elements connected at a given connection
     localIndex const numConnectedElems;
 
-
     // Transmissibility and derivatives
 
     /// Transmissibility
@@ -642,7 +639,6 @@
           real64 dPhaseFlux_dC[numFluxSupportPoints][numComp]{};
 
           localIndex k_up = -1;
-
 
           if( m_kernelFlags.isSet( FaceBasedAssemblyKernelFlags::C1PPU ) )
           {
@@ -852,7 +848,6 @@
       typename KERNEL_TYPE::StackVariables stack( kernelComponent.stencilSize( iconn ),
                                                   kernelComponent.numPointsInFlux( iconn ) );
 
-
       kernelComponent.setup( iconn, stack );
       kernelComponent.computeFlux( iconn, stack );
       kernelComponent.complete( iconn, stack );
@@ -879,7 +874,6 @@
 
   // Stencil information
 
-  //soon deprecated
   arrayView2d< real64 const > const m_globalDistance;
 
   /// Reference to the stencil wrapper
@@ -955,7 +949,7 @@
         kernelFlags.set( FaceBasedAssemblyKernelFlags::C1PPU );
       else if( upwindingParams.upwindingScheme == UpwindingScheme::IHU )
         kernelFlags.set( FaceBasedAssemblyKernelFlags::IHU );
-      
+
       if( hasVelocityCompute )
         kernelFlags.set( FaceBasedAssemblyKernelFlags::computeVelocity );
 
@@ -1319,9 +1313,6 @@
 
     localIndex k[numFluxSupportPoints]{};
     localIndex connectionIndex = 0;
-
-
-
     for( k[0] = 0; k[0] < stack.numConnectedElems; ++k[0] )
     {
       for( k[1] = k[0] + 1; k[1] < stack.numConnectedElems; ++k[1] )
@@ -1376,7 +1367,6 @@
             localIndex const er_up  = seri[k_up];
             localIndex const esr_up = sesri[k_up];
             localIndex const ei_up  = sei[k_up];
-
 
             // computation of the upwinded mass flux
             dispersionFlux[ic] += m_phaseDens[er_up][esr_up][ei_up][0][ip] * compFracGrad;
@@ -1393,6 +1383,7 @@
 
             // add contributions of the derivatives of upwind coefficient wrt pressure/component fractions
             dDispersionFlux_dP[k_up][ic] += m_dPhaseDens[er_up][esr_up][ei_up][0][ip][Deriv::dP] * compFracGrad;
+
             applyChainRule( numComp,
                             m_dCompFrac_dCompDens[er_up][esr_up][ei_up],
                             m_dPhaseDens[er_up][esr_up][ei_up][0][ip],
@@ -2197,40 +2188,6 @@
       using FluidType = TYPEOFREF( fluid );
       typename FluidType::KernelWrapper const fluidWrapper = fluid.createKernelWrapper();
 
-<<<<<<< HEAD
-      isothermalCompositionalMultiphaseBaseKernels::internal::kernelLaunchSelectorCompSwitch( numComps, [&]( auto NC )
-      {
-        integer constexpr NUM_COMP = NC();
-        integer constexpr NUM_DOF = NC() + 1;
-
-        ElementRegionManager::ElementViewAccessor< arrayView1d< globalIndex const > > dofNumberAccessor =
-          elemManager.constructArrayViewAccessor< globalIndex, 1 >( dofKey );
-        dofNumberAccessor.setName( solverName + "/accessors/" + dofKey );
-
-        // for now, we neglect capillary pressure in the kernel
-        BitFlags< FaceBasedAssemblyKernelFlags > kernelFlags;
-        if( useTotalMassEquation )
-          kernelFlags.set( FaceBasedAssemblyKernelFlags::TotalMassEquation );
-        //here hasCapPressure and hasVelocityCompute defaulted to false
-
-        ElementRegionManager::ElementViewAccessor< arrayView2d< real64 const > > cellCartDimAccessor =
-          elemManager.constructArrayViewAccessor< real64, 2 >(
-            CellElementSubRegion::viewKeyStruct::cellCartesianDimString() );
-
-        using kernelType = DirichletFaceBasedAssemblyKernel< NUM_COMP, NUM_DOF, typename FluidType::KernelWrapper >;
-        typename kernelType::CompFlowAccessors compFlowAccessors( elemManager, solverName );
-        typename kernelType::MultiFluidAccessors multiFluidAccessors( elemManager, solverName );
-        typename kernelType::CapPressureAccessors capPressureAccessors( elemManager, solverName );
-        typename kernelType::PermeabilityAccessors permeabilityAccessors( elemManager, solverName );
-
-        kernelType kernel( numPhases, rankOffset, faceManager, stencilWrapper, fluidWrapper,
-                           dofNumberAccessor, cellCartDimAccessor, compFlowAccessors,
-                           multiFluidAccessors, capPressureAccessors,
-                           permeabilityAccessors,
-                           dt, localMatrix, localRhs, kernelFlags );
-        kernelType::template launch< POLICY >( stencilWrapper.size(), kernel );
-      } );
-=======
       integer constexpr NUM_COMP = NC();
       integer constexpr NUM_DOF = NC() + 1;
 
@@ -2242,6 +2199,11 @@
       BitFlags< FaceBasedAssemblyKernelFlags > kernelFlags;
       if( useTotalMassEquation )
         kernelFlags.set( FaceBasedAssemblyKernelFlags::TotalMassEquation );
+        //here hasCapPressure and hasVelocityCompute defaulted to false
+
+        ElementRegionManager::ElementViewAccessor< arrayView2d< real64 const > > cellCartDimAccessor =
+          elemManager.constructArrayViewAccessor< real64, 2 >(
+            CellElementSubRegion::viewKeyStruct::cellCartesianDimString() );
 
       using kernelType = DirichletFaceBasedAssemblyKernel< NUM_COMP, NUM_DOF, typename FluidType::KernelWrapper >;
       typename kernelType::CompFlowAccessors compFlowAccessors( elemManager, solverName );
@@ -2250,10 +2212,11 @@
       typename kernelType::PermeabilityAccessors permeabilityAccessors( elemManager, solverName );
 
       kernelType kernel( numPhases, rankOffset, faceManager, stencilWrapper, fluidWrapper,
-                         dofNumberAccessor, compFlowAccessors, multiFluidAccessors, capPressureAccessors, permeabilityAccessors,
+                         dofNumberAccessor, cellCartDimAccessor, compFlowAccessors,
+                           multiFluidAccessors, capPressureAccessors,
+                           permeabilityAccessors,
                          dt, localMatrix, localRhs, kernelFlags );
       kernelType::template launch< POLICY >( stencilWrapper.size(), kernel );
->>>>>>> 7cce9a0f
     } );
   }
 };
