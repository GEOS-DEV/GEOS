--- conflicted
+++ resolved
@@ -65,22 +65,12 @@
   TotalMassEquation = 1 << 1, // 2
   /// Flag indicating whether C1-PPU is used or not
   C1PPU = 1 << 2, // 4
-<<<<<<< HEAD
   /// Add more flags like that if needed:
   computeVelocity = 1 << 3, // 8
-  // Flag5 = 1 << 4, // 16
+  IHU = 1 << 4 // 16
   // Flag6 = 1 << 5, // 32
   // Flag7 = 1 << 6, // 64
   // Flag8 = 1 << 7  //128
-=======
-  /// Flag indicating whether IHU is used or not
-  IHU = 1 << 3 // 8
-        /// Add more flags like that if needed:
-        // Flag5 = 1 << 4, // 16
-        // Flag6 = 1 << 5, // 32
-        // Flag7 = 1 << 6, // 64
-        // Flag8 = 1 << 7  //128
->>>>>>> 16bf8b5a
 };
 
 /******************************** PhaseMobilityKernel ********************************/
@@ -652,12 +642,8 @@
 
           localIndex k_up = -1;
 
-<<<<<<< HEAD
-          //TODO look there wtf
-          if( m_kernelFlags.isSet( FaceBasedAssemblyKernelFlags::C1PPU ))
-=======
+
           if( m_kernelFlags.isSet( FaceBasedAssemblyKernelFlags::C1PPU ) )
->>>>>>> 16bf8b5a
           {
             isothermalCompositionalMultiphaseFVMKernelUtilities::C1PPUPhaseFlux::compute< numComp, numFluxSupportPoints >
               ( m_numPhases,
@@ -966,14 +952,11 @@
       if( upwindingParams.upwindingScheme == UpwindingScheme::C1PPU &&
           isothermalCompositionalMultiphaseFVMKernelUtilities::epsC1PPU > 0 )
         kernelFlags.set( FaceBasedAssemblyKernelFlags::C1PPU );
-<<<<<<< HEAD
+      else if( upwindingParams.upwindingScheme == UpwindingScheme::IHU )
+        kernelFlags.set( FaceBasedAssemblyKernelFlags::IHU );
+      
       if( hasVelocityCompute )
         kernelFlags.set( FaceBasedAssemblyKernelFlags::computeVelocity );
-=======
-      else if( upwindingParams.upwindingScheme == UpwindingScheme::IHU )
-        kernelFlags.set( FaceBasedAssemblyKernelFlags::IHU );
-
->>>>>>> 16bf8b5a
 
       using kernelType = FaceBasedAssemblyKernel< NUM_COMP, NUM_DOF, STENCILWRAPPER >;
       typename kernelType::CompFlowAccessors compFlowAccessors( elemManager, solverName );
