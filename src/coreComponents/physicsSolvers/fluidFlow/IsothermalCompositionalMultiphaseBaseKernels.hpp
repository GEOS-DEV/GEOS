/*
 * ------------------------------------------------------------------------------------------------------------
 * SPDX-License-Identifier: LGPL-2.1-only
 *
 * Copyright (c) 2018-2020 Lawrence Livermore National Security LLC
 * Copyright (c) 2018-2020 The Board of Trustees of the Leland Stanford Junior University
 * Copyright (c) 2018-2020 TotalEnergies
 * Copyright (c) 2019-     GEOSX Contributors
 * All rights reserved
 *
 * See top level LICENSE, COPYRIGHT, CONTRIBUTORS, NOTICE, and ACKNOWLEDGEMENTS files for details.
 * ------------------------------------------------------------------------------------------------------------
 */

/**
 * @file IsothermalCompositionalMultiphaseBaseKernels.hpp
 */

#ifndef GEOSX_PHYSICSSOLVERS_FLUIDFLOW_ISOTHERMALCOMPOSITIONALMULTIPHASEBASEKERNELS_HPP
#define GEOSX_PHYSICSSOLVERS_FLUIDFLOW_ISOTHERMALCOMPOSITIONALMULTIPHASEBASEKERNELS_HPP

#include "common/DataLayouts.hpp"
#include "common/DataTypes.hpp"
#include "common/GEOS_RAJA_Interface.hpp"
#include "constitutive/solid/CoupledSolidBase.hpp"
#include "constitutive/fluid/MultiFluidBase.hpp"
#include "functions/TableFunction.hpp"
#include "mesh/ElementSubRegionBase.hpp"
#include "mesh/ObjectManagerBase.hpp"
#include "physicsSolvers/fluidFlow/FlowSolverBaseExtrinsicData.hpp"
#include "physicsSolvers/fluidFlow/CompositionalMultiphaseBaseExtrinsicData.hpp"
#include "physicsSolvers/fluidFlow/CompositionalMultiphaseUtilities.hpp"

namespace geosx
{

namespace isothermalCompositionalMultiphaseBaseKernels
{

using namespace constitutive;

static constexpr real64 minDensForDivision = 1e-10;

/******************************** PropertyKernelBase ********************************/

/**
 * @brief Internal struct to provide no-op defaults used in the inclusion
 *   of lambda functions into kernel component functions.
 * @struct NoOpFunc
 */
struct NoOpFunc
{
  template< typename ... Ts >
  GEOSX_HOST_DEVICE
  constexpr void
  operator()( Ts && ... ) const {}
};

/**
 * @class PropertyKernelBase
 * @tparam NUM_COMP number of fluid components
 * @brief Define the base interface for the property update kernels
 */
template< integer NUM_COMP >
class PropertyKernelBase
{
public:

  /// Compile time value for the number of components
  static constexpr integer numComp = NUM_COMP;

  /**
   * @brief Performs the kernel launch
   * @tparam POLICY the policy used in the RAJA kernels
   * @tparam KERNEL_TYPE the kernel type
   * @param[in] numElems the number of elements
   * @param[inout] kernelComponent the kernel component providing access to the compute function
   */
  template< typename POLICY, typename KERNEL_TYPE >
  static void
  launch( localIndex const numElems,
          KERNEL_TYPE const & kernelComponent )
  {
    forAll< POLICY >( numElems, [=] GEOSX_HOST_DEVICE ( localIndex const ei )
    {
      kernelComponent.compute( ei );
    } );
  }

  /**
   * @brief Performs the kernel launch on a sorted array
   * @tparam POLICY the policy used in the RAJA kernels
   * @tparam KERNEL_TYPE the kernel type
   * @param[in] targetSet the indices of the elements in which we compute the property
   * @param[inout] kernelComponent the kernel component providing access to the compute function
   */
  template< typename POLICY, typename KERNEL_TYPE >
  static void
  launch( SortedArrayView< localIndex const > const & targetSet,
          KERNEL_TYPE const & kernelComponent )
  {
    forAll< POLICY >( targetSet.size(), [=] GEOSX_HOST_DEVICE ( localIndex const i )
    {
      localIndex const ei = targetSet[ i ];
      kernelComponent.compute( ei );
    } );
  }

};

namespace internal
{

template< typename T, typename LAMBDA >
void kernelLaunchSelectorCompSwitch( T value, LAMBDA && lambda )
{
  static_assert( std::is_integral< T >::value, "kernelLaunchSelectorCompSwitch: type should be integral" );

  switch( value )
  {
    case 1:
    { lambda( std::integral_constant< T, 1 >() ); return; }
    case 2:
    { lambda( std::integral_constant< T, 2 >() ); return; }
    case 3:
    { lambda( std::integral_constant< T, 3 >() ); return; }
    case 4:
    { lambda( std::integral_constant< T, 4 >() ); return; }
    case 5:
    { lambda( std::integral_constant< T, 5 >() ); return; }
    default:
    { GEOSX_ERROR( "Unsupported number of components: " << value ); }
  }
}

} // namespace internal


/******************************** ComponentFractionKernel ********************************/

/**
 * @class ComponentFractionKernel
 * @tparam NUM_COMP number of fluid components
 * @brief Define the interface for the update kernel in charge of computing the phase volume fractions
 */
template< integer NUM_COMP >
class ComponentFractionKernel : public PropertyKernelBase< NUM_COMP >
{
public:

  using Base = PropertyKernelBase< NUM_COMP >;
  using Base::numComp;

  /**
   * @brief Constructor
   * @param[in] subRegion the element subregion
   * @param[in] fluid the fluid model
   */
  ComponentFractionKernel( ObjectManagerBase & subRegion )
    : Base(),
    m_compDens( subRegion.getExtrinsicData< extrinsicMeshData::flow::globalCompDensity >() ),
    m_compFrac( subRegion.getExtrinsicData< extrinsicMeshData::flow::globalCompFraction >() ),
    m_dCompFrac_dCompDens( subRegion.getExtrinsicData< extrinsicMeshData::flow::dGlobalCompFraction_dGlobalCompDensity >() )
  {}

  /**
   * @brief Compute the phase volume fractions in an element
   * @tparam FUNC the type of the function that can be used to customize the kernel
   * @param[in] ei the element index
   * @param[in] phaseVolFractionKernelOp the function used to customize the kernel
   */
  template< typename FUNC = NoOpFunc >
  GEOSX_HOST_DEVICE
  void compute( localIndex const ei,
                FUNC && compFractionKernelOp = NoOpFunc{} ) const
  {
    arraySlice1d< real64 const, compflow::USD_COMP - 1 > const compDens = m_compDens[ei];
    arraySlice1d< real64, compflow::USD_COMP - 1 > const compFrac = m_compFrac[ei];
    arraySlice2d< real64, compflow::USD_COMP_DC - 1 > const dCompFrac_dCompDens = m_dCompFrac_dCompDens[ei];

    real64 totalDensity = 0.0;

    for( integer ic = 0; ic < numComp; ++ic )
    {
      totalDensity += compDens[ic];
    }

    real64 const totalDensityInv = 1.0 / totalDensity;

    for( integer ic = 0; ic < numComp; ++ic )
    {
      compFrac[ic] = compDens[ic] * totalDensityInv;
      for( integer jc = 0; jc < numComp; ++jc )
      {
        dCompFrac_dCompDens[ic][jc] = -compFrac[ic] * totalDensityInv;
      }
      dCompFrac_dCompDens[ic][ic] += totalDensityInv;
    }

    compFractionKernelOp( compFrac, dCompFrac_dCompDens );
  }

protected:

  // inputs

  // Views on component densities
  arrayView2d< real64 const, compflow::USD_COMP > m_compDens;

  // outputs

  // Views on component fraction
  arrayView2d< real64, compflow::USD_COMP > m_compFrac;
  arrayView3d< real64, compflow::USD_COMP_DC > m_dCompFrac_dCompDens;

};

/**
 * @class ComponentFractionKernelFactory
 */
class ComponentFractionKernelFactory
{
public:

  /**
   * @brief Create a new kernel and launch
   * @tparam POLICY the policy used in the RAJA kernel
   * @param[in] numComp the number of fluid components
   * @param[in] subRegion the element subregion
   * @param[in] fluid the fluid model
   */
  template< typename POLICY >
  static void
  createAndLaunch( integer const numComp,
                   ObjectManagerBase & subRegion )
  {
    internal::kernelLaunchSelectorCompSwitch( numComp, [&] ( auto NC )
    {
      integer constexpr NUM_COMP = NC();
      ComponentFractionKernel< NUM_COMP > kernel( subRegion );
      ComponentFractionKernel< NUM_COMP >::template launch< POLICY >( subRegion.size(), kernel );
    } );
  }

};

/******************************** PhaseVolumeFractionKernel ********************************/

/**
 * @class PhaseVolumeFractionKernel
 * @tparam NUM_COMP number of fluid components
 * @tparam NUM_PHASE number of fluid phases
 * @brief Define the interface for the property kernel in charge of computing the phase volume fractions
 */
template< integer NUM_COMP, integer NUM_PHASE >
class PhaseVolumeFractionKernel : public PropertyKernelBase< NUM_COMP >
{
public:

  using Base = PropertyKernelBase< NUM_COMP >;
  using Base::numComp;

  /// Compile time value for the number of phases
  static constexpr integer numPhase = NUM_PHASE;

  /**
   * @brief Constructor
   * @param[in] subRegion the element subregion
   * @param[in] fluid the fluid model
   */
  PhaseVolumeFractionKernel( ObjectManagerBase & subRegion,
                             MultiFluidBase const & fluid )
    : Base(),
    m_phaseVolFrac( subRegion.getExtrinsicData< extrinsicMeshData::flow::phaseVolumeFraction >() ),
    m_dPhaseVolFrac( subRegion.getExtrinsicData< extrinsicMeshData::flow::dPhaseVolumeFraction >() ),
    m_compDens( subRegion.getExtrinsicData< extrinsicMeshData::flow::globalCompDensity >() ),
    m_dCompFrac_dCompDens( subRegion.getExtrinsicData< extrinsicMeshData::flow::dGlobalCompFraction_dGlobalCompDensity >() ),
    m_phaseFrac( fluid.phaseFraction() ),
    m_dPhaseFrac( fluid.dPhaseFraction() ),
    m_phaseDens( fluid.phaseDensity() ),
    m_dPhaseDens( fluid.dPhaseDensity() )
  {}

  /**
   * @brief Compute the phase volume fractions in an element
   * @tparam FUNC the type of the function that can be used to customize the kernel
   * @param[in] ei the element index
   * @param[in] phaseVolFractionKernelOp the function used to customize the kernel
   */
  template< typename FUNC = NoOpFunc >
  GEOSX_HOST_DEVICE
  void compute( localIndex const ei,
                FUNC && phaseVolFractionKernelOp = NoOpFunc{} ) const
  {
    using Deriv = multifluid::DerivativeOffset;

    arraySlice1d< real64 const, compflow::USD_COMP - 1 > const compDens = m_compDens[ei];
    arraySlice2d< real64 const, compflow::USD_COMP_DC - 1 > const dCompFrac_dCompDens = m_dCompFrac_dCompDens[ei];
    arraySlice1d< real64 const, multifluid::USD_PHASE - 2 > const phaseDens = m_phaseDens[ei][0];
    arraySlice2d< real64 const, multifluid::USD_PHASE_DC - 2 > const dPhaseDens = m_dPhaseDens[ei][0];
    arraySlice1d< real64 const, multifluid::USD_PHASE - 2 > const phaseFrac = m_phaseFrac[ei][0];
    arraySlice2d< real64 const, multifluid::USD_PHASE_DC - 2 > const dPhaseFrac = m_dPhaseFrac[ei][0];
    arraySlice1d< real64, compflow::USD_PHASE - 1 > const phaseVolFrac = m_phaseVolFrac[ei];
    arraySlice2d< real64, compflow::USD_PHASE_DC - 1 > const dPhaseVolFrac = m_dPhaseVolFrac[ei];

    real64 work[numComp]{};

    // compute total density from component partial densities
    real64 totalDensity = 0.0;
    real64 const dTotalDens_dCompDens = 1.0;
    for( integer ic = 0; ic < numComp; ++ic )
    {
      totalDensity += compDens[ic];
    }

    for( integer ip = 0; ip < numPhase; ++ip )
    {

      // set the saturation to zero if the phase is absent
      bool const phaseExists = (phaseFrac[ip] > 0);
      if( !phaseExists )
      {
        phaseVolFrac[ip] = 0.;
        for( integer jc = 0; jc < numComp+2; ++jc )
        {
          dPhaseVolFrac[ip][jc] = 0.;
        }
        continue;
      }

      // Expression for volume fractions: S_p = (nu_p / rho_p) * rho_t
      real64 const phaseDensInv = 1.0 / phaseDens[ip];

      // compute saturation and derivatives except multiplying by the total density
      phaseVolFrac[ip] = phaseFrac[ip] * phaseDensInv;

      dPhaseVolFrac[ip][Deriv::dP] =
        (dPhaseFrac[ip][Deriv::dP] - phaseVolFrac[ip] * dPhaseDens[ip][Deriv::dP]) * phaseDensInv;

      for( integer jc = 0; jc < numComp; ++jc )
      {
        dPhaseVolFrac[ip][Deriv::dC+jc] =
          (dPhaseFrac[ip][Deriv::dC+jc] - phaseVolFrac[ip] * dPhaseDens[ip][Deriv::dC+jc]) * phaseDensInv;
      }

      // apply chain rule to convert derivatives from global component fractions to densities
      applyChainRuleInPlace( numComp, dCompFrac_dCompDens, dPhaseVolFrac[ip], work, Deriv::dC );

      // call the lambda in the phase loop to allow the reuse of the phaseVolFrac and totalDensity
      // possible use: assemble the derivatives wrt temperature
      phaseVolFractionKernelOp( ip, phaseVolFrac[ip], phaseDensInv, totalDensity );

      // now finalize the computation by multiplying by total density
      for( integer jc = 0; jc < numComp; ++jc )
      {
        dPhaseVolFrac[ip][Deriv::dC+jc] *= totalDensity;
        dPhaseVolFrac[ip][Deriv::dC+jc] += phaseVolFrac[ip] * dTotalDens_dCompDens;
      }

      phaseVolFrac[ip] *= totalDensity;
      dPhaseVolFrac[ip][Deriv::dP] *= totalDensity;
    }
  }

protected:

  // outputs

  /// Views on phase volume fractions
  arrayView2d< real64, compflow::USD_PHASE > m_phaseVolFrac;
  arrayView3d< real64, compflow::USD_PHASE_DC > m_dPhaseVolFrac;

  // inputs

  /// Views on component densities
  arrayView2d< real64 const, compflow::USD_COMP > m_compDens;
  arrayView3d< real64 const, compflow::USD_COMP_DC > m_dCompFrac_dCompDens;

  /// Views on phase fractions
  arrayView3d< real64 const, multifluid::USD_PHASE > m_phaseFrac;
  arrayView4d< real64 const, multifluid::USD_PHASE_DC > m_dPhaseFrac;

  /// Views on phase densities
  arrayView3d< real64 const, multifluid::USD_PHASE > m_phaseDens;
  arrayView4d< real64 const, multifluid::USD_PHASE_DC > m_dPhaseDens;

};

/**
 * @class PhaseVolumeFractionKernelFactory
 */
class PhaseVolumeFractionKernelFactory
{
public:

  /**
   * @brief Create a new kernel and launch
   * @tparam POLICY the policy used in the RAJA kernel
   * @param[in] numComp the number of fluid components
   * @param[in] numPhase the number of fluid phases
   * @param[in] subRegion the element subregion
   * @param[in] fluid the fluid model
   */
  template< typename POLICY >
  static void
  createAndLaunch( integer const numComp,
                   integer const numPhase,
                   ObjectManagerBase & subRegion,
                   MultiFluidBase const & fluid )
  {
    if( numPhase == 2 )
    {
      internal::kernelLaunchSelectorCompSwitch( numComp, [&] ( auto NC )
      {
        integer constexpr NUM_COMP = NC();
        PhaseVolumeFractionKernel< NUM_COMP, 2 > kernel( subRegion, fluid );
        PhaseVolumeFractionKernel< NUM_COMP, 2 >::template launch< POLICY >( subRegion.size(), kernel );
      } );
    }
    else if( numPhase == 3 )
    {
      internal::kernelLaunchSelectorCompSwitch( numComp, [&] ( auto NC )
      {
        integer constexpr NUM_COMP = NC();
        PhaseVolumeFractionKernel< NUM_COMP, 3 > kernel( subRegion, fluid );
        PhaseVolumeFractionKernel< NUM_COMP, 3 >::template launch< POLICY >( subRegion.size(), kernel );
      } );
    }
  }
};


/******************************** RelativePermeabilityUpdateKernel ********************************/

struct RelativePermeabilityUpdateKernel
{
  template< typename POLICY, typename RELPERM_WRAPPER >
  static void
  launch( localIndex const size,
          RELPERM_WRAPPER const & relPermWrapper,
          arrayView2d< real64 const, compflow::USD_PHASE > const & phaseVolFrac )
  {
    forAll< POLICY >( size, [=] GEOSX_HOST_DEVICE ( localIndex const k )
    {
      for( localIndex q = 0; q < relPermWrapper.numGauss(); ++q )
      {
        relPermWrapper.update( k, q, phaseVolFrac[k] );
      }
    } );
  }

  template< typename POLICY, typename RELPERM_WRAPPER >
  static void
  launch( SortedArrayView< localIndex const > const & targetSet,
          RELPERM_WRAPPER const & relPermWrapper,
          arrayView2d< real64 const, compflow::USD_PHASE > const & phaseVolFrac )
  {
    forAll< POLICY >( targetSet.size(), [=] GEOSX_HOST_DEVICE ( localIndex const a )
    {
      localIndex const k = targetSet[a];
      for( localIndex q = 0; q < relPermWrapper.numGauss(); ++q )
      {
        relPermWrapper.update( k, q, phaseVolFrac[k] );
      }
    } );
  }
};

/******************************** CapillaryPressureUpdateKernel ********************************/

struct CapillaryPressureUpdateKernel
{
  template< typename POLICY, typename CAPPRES_WRAPPER >
  static void
  launch( localIndex const size,
          CAPPRES_WRAPPER const & capPresWrapper,
          arrayView2d< real64 const, compflow::USD_PHASE > const & phaseVolFrac )
  {
    forAll< POLICY >( size, [=] GEOSX_HOST_DEVICE ( localIndex const k )
    {
      for( localIndex q = 0; q < capPresWrapper.numGauss(); ++q )
      {
        capPresWrapper.update( k, q, phaseVolFrac[k] );
      }
    } );
  }

  template< typename POLICY, typename CAPPRES_WRAPPER >
  static void
  launch( SortedArrayView< localIndex const > const & targetSet,
          CAPPRES_WRAPPER const & capPresWrapper,
          arrayView2d< real64 const, compflow::USD_PHASE > const & phaseVolFrac )
  {
    forAll< POLICY >( targetSet.size(), [=] GEOSX_HOST_DEVICE ( localIndex const a )
    {
      localIndex const k = targetSet[a];
      for( localIndex q = 0; q < capPresWrapper.numGauss(); ++q )
      {
        capPresWrapper.update( k, q, phaseVolFrac[k] );
      }
    } );
  }
};

/******************************** ElementBasedAssemblyKernel ********************************/

/**
 * @class ElementBasedAssemblyKernel
 * @tparam NUM_COMP number of fluid components
 * @tparam NUM_DOF number of degrees of freedom
 * @brief Define the interface for the assembly kernel in charge of accumulation and volume balance
 */
template< integer NUM_COMP, integer NUM_DOF >
class ElementBasedAssemblyKernel
{
public:

  /// Compile time value for the number of components
  static constexpr integer numComp = NUM_COMP;

  /// Compute time value for the number of degrees of freedom
  static constexpr integer numDof = NUM_DOF;

  /// Compute time value for the number of equations
  static constexpr integer numEqn = NUM_DOF;

  /**
   * @brief Constructor
   * @param[in] numPhases the number of fluid phases
   * @param[in] rankOffset the offset of my MPI rank
   * @param[in] dofKey the string key to retrieve the degress of freedom numbers
   * @param[in] subRegion the element subregion
   * @param[in] fluid the fluid model
   * @param[in] solid the solid model
   * @param[inout] localMatrix the local CRS matrix
   * @param[inout] localRhs the local right-hand side vector
   */
  ElementBasedAssemblyKernel( localIndex const numPhases,
                              globalIndex const rankOffset,
                              string const dofKey,
                              ElementSubRegionBase const & subRegion,
                              MultiFluidBase const & fluid,
                              CoupledSolidBase const & solid,
                              CRSMatrixView< real64, globalIndex const > const & localMatrix,
                              arrayView1d< real64 > const & localRhs )
    : m_numPhases( numPhases ),
    m_rankOffset( rankOffset ),
    m_dofNumber( subRegion.getReference< array1d< globalIndex > >( dofKey ) ),
    m_elemGhostRank( subRegion.ghostRank() ),
    m_volume( subRegion.getElementVolume() ),
    m_porosity_n( solid.getPorosity_n() ),
    m_porosity( solid.getPorosity() ),
    m_dPoro_dPres( solid.getDporosity_dPressure() ),
    m_dCompFrac_dCompDens( subRegion.getExtrinsicData< extrinsicMeshData::flow::dGlobalCompFraction_dGlobalCompDensity >() ),
    m_phaseVolFrac_n( subRegion.getExtrinsicData< extrinsicMeshData::flow::phaseVolumeFraction_n >() ),
    m_phaseVolFrac( subRegion.getExtrinsicData< extrinsicMeshData::flow::phaseVolumeFraction >() ),
    m_dPhaseVolFrac( subRegion.getExtrinsicData< extrinsicMeshData::flow::dPhaseVolumeFraction >() ),
    m_phaseDens_n( fluid.phaseDensity_n() ),
    m_phaseDens( fluid.phaseDensity() ),
    m_dPhaseDens( fluid.dPhaseDensity() ),
    m_phaseCompFrac_n( fluid.phaseCompFraction_n() ),
    m_phaseCompFrac( fluid.phaseCompFraction() ),
    m_dPhaseCompFrac( fluid.dPhaseCompFraction() ),
    m_localMatrix( localMatrix ),
    m_localRhs( localRhs )
  {}

  /**
   * @struct StackVariables
   * @brief Kernel variables (dof numbers, jacobian and residual) located on the stack
   */
  struct StackVariables
  {
public:

    // Pore volume information (used by both accumulation and volume balance)

    /// Pore volume at time n+1
    real64 poreVolume = 0.0;

    /// Pore volume at the previous converged time step
    real64 poreVolume_n = 0.0;

    /// Derivative of pore volume with respect to pressure
    real64 dPoreVolume_dPres = 0.0;

    // Residual information

    /// Index of the local row corresponding to this element
    localIndex localRow = -1;

    /// Indices of the matrix rows/columns corresponding to the dofs in this element
    globalIndex dofIndices[numDof]{};

    /// C-array storage for the element local residual vector (all equations except volume balance)
    real64 localResidual[numEqn]{};

    /// C-array storage for the element local Jacobian matrix (all equations except volume balance, all dofs)
    real64 localJacobian[numEqn][numDof]{};

  };

  /**
   * @brief Getter for the ghost rank of an element
   * @param[in] ei the element index
   * @return the ghost rank of the element
   */
  GEOSX_HOST_DEVICE
  integer elemGhostRank( localIndex const ei ) const
  { return m_elemGhostRank( ei ); }


  /**
   * @brief Performs the setup phase for the kernel.
   * @param[in] ei the element index
   * @param[in] stack the stack variables
   */
  GEOSX_HOST_DEVICE
  void setup( localIndex const ei,
              StackVariables & stack ) const
  {
    // initialize the pore volume
    stack.poreVolume = m_volume[ei] * m_porosity[ei][0];
    stack.poreVolume_n = m_volume[ei] * m_porosity_n[ei][0];
    stack.dPoreVolume_dPres = m_volume[ei] * m_dPoro_dPres[ei][0];

    // set row index and degrees of freedom indices for this element
    stack.localRow = m_dofNumber[ei] - m_rankOffset;
    for( integer idof = 0; idof < numDof; ++idof )
    {
      stack.dofIndices[idof] = m_dofNumber[ei] + idof;
    }
  }

  /**
   * @brief Compute the local accumulation contributions to the residual and Jacobian
   * @tparam FUNC the type of the function that can be used to customize the kernel
   * @param[in] ei the element index
   * @param[inout] stack the stack variables
   * @param[in] phaseAmountKernelOp the function used to customize the kernel
   */
  template< typename FUNC = NoOpFunc >
  GEOSX_HOST_DEVICE
  void computeAccumulation( localIndex const ei,
                            StackVariables & stack,
                            FUNC && phaseAmountKernelOp = NoOpFunc{} ) const
  {
    using Deriv = multifluid::DerivativeOffset;

    // construct the slices for variables accessed multiple times
    arraySlice2d< real64 const, compflow::USD_COMP_DC - 1 > dCompFrac_dCompDens = m_dCompFrac_dCompDens[ei];

    arraySlice1d< real64 const, compflow::USD_PHASE - 1 > phaseVolFrac_n = m_phaseVolFrac_n[ei];
    arraySlice1d< real64 const, compflow::USD_PHASE - 1 > phaseVolFrac = m_phaseVolFrac[ei];
    arraySlice2d< real64 const, compflow::USD_PHASE_DC - 1 > dPhaseVolFrac = m_dPhaseVolFrac[ei];

    arraySlice1d< real64 const, multifluid::USD_PHASE - 2 > phaseDens_n = m_phaseDens_n[ei][0];
    arraySlice1d< real64 const, multifluid::USD_PHASE - 2 > phaseDens = m_phaseDens[ei][0];
    arraySlice2d< real64 const, multifluid::USD_PHASE_DC - 2 > dPhaseDens = m_dPhaseDens[ei][0];

    arraySlice2d< real64 const, multifluid::USD_PHASE_COMP - 2 > phaseCompFrac_n = m_phaseCompFrac_n[ei][0];
    arraySlice2d< real64 const, multifluid::USD_PHASE_COMP - 2 > phaseCompFrac = m_phaseCompFrac[ei][0];
    arraySlice3d< real64 const, multifluid::USD_PHASE_COMP_DC - 2 > dPhaseCompFrac = m_dPhaseCompFrac[ei][0];

    // temporary work arrays
    real64 dPhaseAmount_dC[numComp]{};
    real64 dPhaseCompFrac_dC[numComp]{};

    // sum contributions to component accumulation from each phase
    for( integer ip = 0; ip < m_numPhases; ++ip )
    {
      real64 const phaseAmount = stack.poreVolume * phaseVolFrac[ip] * phaseDens[ip];
      real64 const phaseAmount_n = stack.poreVolume_n * phaseVolFrac_n[ip] * phaseDens_n[ip];

      real64 const dPhaseAmount_dP = stack.dPoreVolume_dPres * phaseVolFrac[ip] * phaseDens[ip]
                                     + stack.poreVolume * ( dPhaseVolFrac[ip][Deriv::dP] * phaseDens[ip]
                                                            + phaseVolFrac[ip] * dPhaseDens[ip][Deriv::dP] );

      // assemble density dependence
      applyChainRule( numComp, dCompFrac_dCompDens, dPhaseDens[ip], dPhaseAmount_dC, Deriv::dC );
      for( integer jc = 0; jc < numComp; ++jc )
      {
        dPhaseAmount_dC[jc] = dPhaseAmount_dC[jc] * phaseVolFrac[ip]
                              + phaseDens[ip] * dPhaseVolFrac[ip][Deriv::dC+jc];
        dPhaseAmount_dC[jc] *= stack.poreVolume;
      }

      // ic - index of component whose conservation equation is assembled
      // (i.e. row number in local matrix)
      for( integer ic = 0; ic < numComp; ++ic )
      {
        real64 const phaseCompAmount = phaseAmount * phaseCompFrac[ip][ic];
        real64 const phaseCompAmount_n = phaseAmount_n * phaseCompFrac_n[ip][ic];

        real64 const dPhaseCompAmount_dP = dPhaseAmount_dP * phaseCompFrac[ip][ic]
                                           + phaseAmount * dPhaseCompFrac[ip][ic][Deriv::dP];

        stack.localResidual[ic] += phaseCompAmount - phaseCompAmount_n;
        stack.localJacobian[ic][0] += dPhaseCompAmount_dP;

        // jc - index of component w.r.t. whose compositional var the derivative is being taken
        // (i.e. col number in local matrix)

        // assemble phase composition dependence
        applyChainRule( numComp, dCompFrac_dCompDens, dPhaseCompFrac[ip][ic], dPhaseCompFrac_dC, Deriv::dC );
        for( integer jc = 0; jc < numComp; ++jc )
        {
          real64 const dPhaseCompAmount_dC = dPhaseCompFrac_dC[jc] * phaseAmount
                                             + phaseCompFrac[ip][ic] * dPhaseAmount_dC[jc];
          stack.localJacobian[ic][jc + 1] += dPhaseCompAmount_dC;
        }

      }

      // call the lambda in the phase loop to allow the reuse of the phase amounts and their derivatives
      // possible use: assemble the derivatives wrt temperature, and the accumulation term of the energy equation for this phase
      phaseAmountKernelOp( ip, phaseAmount, phaseAmount_n, dPhaseAmount_dP, dPhaseAmount_dC );

    }
  }

  /**
   * @brief Compute the local volume balance contributions to the residual and Jacobian
   * @tparam FUNC the type of the function that can be used to customize the kernel
   * @param[in] ei the element index
   * @param[inout] stack the stack variables
   * @param[in] phaseVolFractionSumKernelOp the function used to customize the kernel
   */
  template< typename FUNC = NoOpFunc >
  GEOSX_HOST_DEVICE
  void computeVolumeBalance( localIndex const ei,
                             StackVariables & stack,
                             FUNC && phaseVolFractionSumKernelOp = NoOpFunc{} ) const
  {
    using Deriv = multifluid::DerivativeOffset;

    arraySlice1d< real64 const, compflow::USD_PHASE - 1 > phaseVolFrac = m_phaseVolFrac[ei];
    arraySlice2d< real64 const, compflow::USD_PHASE_DC - 1 > dPhaseVolFrac = m_dPhaseVolFrac[ei];

    real64 oneMinusPhaseVolFracSum = 1.0;

    // sum contributions to component accumulation from each phase
    for( integer ip = 0; ip < m_numPhases; ++ip )
    {
      oneMinusPhaseVolFracSum -= phaseVolFrac[ip];
      stack.localJacobian[numComp][0] -= dPhaseVolFrac[ip][Deriv::dP];

      for( integer jc = 0; jc < numComp; ++jc )
      {
        stack.localJacobian[numComp][jc+1] -= dPhaseVolFrac[ip][Deriv::dC+jc];
      }
    }

    // call the lambda in the phase loop to allow the reuse of the phase amounts and their derivatives
    // possible use: assemble the derivatives wrt temperature, and use oneMinusPhaseVolFracSum if poreVolume depends on temperature
    phaseVolFractionSumKernelOp( oneMinusPhaseVolFracSum );

    // scale saturation-based volume balance by pore volume (for better scaling w.r.t. other equations)
    stack.localResidual[numComp] = stack.poreVolume * oneMinusPhaseVolFracSum;
    for( integer idof = 0; idof < numDof; ++idof )
    {
      stack.localJacobian[numComp][idof] *= stack.poreVolume;
    }
    stack.localJacobian[numComp][0] += stack.dPoreVolume_dPres * oneMinusPhaseVolFracSum;
  }

  /**
   * @brief Performs the complete phase for the kernel.
   * @param[in] ei the element index
   * @param[inout] stack the stack variables
   */
  GEOSX_HOST_DEVICE
  void complete( localIndex const GEOSX_UNUSED_PARAM( ei ),
                 StackVariables & stack ) const
  {
    using namespace compositionalMultiphaseUtilities;

    // apply equation/variable change transformation to the component mass balance equations
    real64 work[numDof]{};
    shiftRowsAheadByOneAndReplaceFirstRowWithColumnSum( numComp, numDof, stack.localJacobian, work );
    shiftElementsAheadByOneAndReplaceFirstElementWithSum( numComp, stack.localResidual );

    // add contribution to residual and jacobian into:
    // - the component mass balance equations (i = 0 to i = numComp-1)
    // - the volume balance equations (i = numComp)
    // note that numDof includes derivatives wrt temperature if this class is derived in ThermalKernels
    for( integer i = 0; i < numComp+1; ++i )
    {
      m_localRhs[stack.localRow + i] += stack.localResidual[i];
      m_localMatrix.addToRow< serialAtomic >( stack.localRow + i,
                                              stack.dofIndices,
                                              stack.localJacobian[i],
                                              numDof );
    }
  }

  /**
   * @brief Performs the kernel launch
   * @tparam POLICY the policy used in the RAJA kernels
   * @tparam KERNEL_TYPE the kernel type
   * @param[in] numElems the number of elements
   * @param[inout] kernelComponent the kernel component providing access to setup/compute/complete functions and stack variables
   */
  template< typename POLICY, typename KERNEL_TYPE >
  static void
  launch( localIndex const numElems,
          KERNEL_TYPE const & kernelComponent )
  {
    GEOSX_MARK_FUNCTION;

    forAll< POLICY >( numElems, [=] GEOSX_HOST_DEVICE ( localIndex const ei )
    {
      if( kernelComponent.elemGhostRank( ei ) >= 0 )
      {
        return;
      }

      typename KERNEL_TYPE::StackVariables stack;

      kernelComponent.setup( ei, stack );
      kernelComponent.computeAccumulation( ei, stack );
      kernelComponent.computeVolumeBalance( ei, stack );
      kernelComponent.complete( ei, stack );
    } );
  }

protected:

  /// Number of fluid phases
  integer const m_numPhases;

  /// Offset for my MPI rank
  globalIndex const m_rankOffset;

  /// View on the dof numbers
  arrayView1d< globalIndex const > const m_dofNumber;

  /// View on the ghost ranks
  arrayView1d< integer const > const m_elemGhostRank;

  /// View on the element volumes
  arrayView1d< real64 const > const m_volume;

  /// Views on the porosity
  arrayView2d< real64 const > const m_porosity_n;
  arrayView2d< real64 const > const m_porosity;
  arrayView2d< real64 const > const m_dPoro_dPres;

  /// Views on the derivatives of comp fractions wrt component density
  arrayView3d< real64 const, compflow::USD_COMP_DC > const m_dCompFrac_dCompDens;

  /// Views on the phase volume fractions
  arrayView2d< real64 const, compflow::USD_PHASE > const m_phaseVolFrac_n;
  arrayView2d< real64 const, compflow::USD_PHASE > const m_phaseVolFrac;
  arrayView3d< real64 const, compflow::USD_PHASE_DC > const m_dPhaseVolFrac;

  /// Views on the phase densities
  arrayView3d< real64 const, multifluid::USD_PHASE > const m_phaseDens_n;
  arrayView3d< real64 const, multifluid::USD_PHASE > const m_phaseDens;
  arrayView4d< real64 const, multifluid::USD_PHASE_DC > const m_dPhaseDens;

  /// Views on the phase component fraction
  arrayView4d< real64 const, multifluid::USD_PHASE_COMP > const m_phaseCompFrac_n;
  arrayView4d< real64 const, multifluid::USD_PHASE_COMP > const m_phaseCompFrac;
  arrayView5d< real64 const, multifluid::USD_PHASE_COMP_DC > const m_dPhaseCompFrac;

  /// View on the local CRS matrix
  CRSMatrixView< real64, globalIndex const > const m_localMatrix;
  /// View on the local RHS
  arrayView1d< real64 > const m_localRhs;

};

/**
 * @class ElementBasedAssemblyKernelFactory
 */
class ElementBasedAssemblyKernelFactory
{
public:

  /**
   * @brief Create a new kernel and launch
   * @tparam POLICY the policy used in the RAJA kernel
   * @param[in] numComps the number of fluid components
   * @param[in] numPhases the number of fluid phases
   * @param[in] rankOffset the offset of my MPI rank
   * @param[in] dofKey the string key to retrieve the degress of freedom numbers
   * @param[in] subRegion the element subregion
   * @param[in] fluid the fluid model
   * @param[in] solid the solid model
   * @param[inout] localMatrix the local CRS matrix
   * @param[inout] localRhs the local right-hand side vector
   */
  template< typename POLICY >
  static void
  createAndLaunch( integer const numComps,
                   integer const numPhases,
                   globalIndex const rankOffset,
                   string const dofKey,
                   ElementSubRegionBase const & subRegion,
                   MultiFluidBase const & fluid,
                   CoupledSolidBase const & solid,
                   CRSMatrixView< real64, globalIndex const > const & localMatrix,
                   arrayView1d< real64 > const & localRhs )
  {
    internal::kernelLaunchSelectorCompSwitch( numComps, [&] ( auto NC )
    {
      integer constexpr NUM_COMP = NC();
      integer constexpr NUM_DOF = NC()+1;
      ElementBasedAssemblyKernel< NUM_COMP, NUM_DOF >
      kernel( numPhases, rankOffset, dofKey, subRegion, fluid, solid, localMatrix, localRhs );
      ElementBasedAssemblyKernel< NUM_COMP, NUM_DOF >::template launch< POLICY >( subRegion.size(), kernel );
    } );
  }

};

/******************************** ScalingForSystemSolutionKernel ********************************/

/**
 * @class ScalingAndCheckingSystemSolutionKernelBase
 * @brief Define the kernel for scaling the solution and check its validity
 */
template< typename TYPE >
class ScalingAndCheckingSystemSolutionKernelBase
{
public:

  /**
   * @brief Create a new kernel instance
   * @param[in] rankOffset the rank offset
   * @param[in] numComp the number of components
   * @param[in] dofKey the dof key to get dof numbers
   * @param[in] subRegion the subRegion
   * @param[in] localSolution the Newton update
   * @param[in] pressure the pressure vector
   * @param[in] compDens the component density vector
   */
  ScalingAndCheckingSystemSolutionKernelBase( globalIndex const rankOffset,
                                              integer const numComp,
                                              string const dofKey,
                                              ElementSubRegionBase const & subRegion,
                                              arrayView1d< real64 const > const localSolution,
                                              arrayView1d< real64 const > const pressure,
                                              arrayView2d< real64 const, compflow::USD_COMP > const compDens )
    : m_rankOffset( rankOffset ),
    m_numComp( numComp ),
    m_dofNumber( subRegion.getReference< array1d< globalIndex > >( dofKey ) ),
    m_ghostRank( subRegion.ghostRank() ),
    m_localSolution( localSolution ),
    m_pressure( pressure ), // not passed with extrinsicData::flow to be able to reuse this for wells
    m_compDens( compDens ) // same here
  {}

  /**
   * @struct StackVariables
   * @brief Kernel variables located on the stack
   */
  struct StackVariables
  {
    /// Index of the local row corresponding to this element
    localIndex localRow;

    /// The local value
    TYPE localMinVal;
  };

  /**
   * @brief Performs the setup phase for the kernel.
   * @param[in] ei the element index
   * @param[in] stack the stack variables
   */
  GEOSX_HOST_DEVICE
  virtual void setup( localIndex const ei,
                      StackVariables & stack ) const
  {
    stack.localMinVal = 1;

    // set row index and degrees of freedom indices for this element
    stack.localRow = m_dofNumber[ei] - m_rankOffset;
  }

  /**
   * @brief Getter for the ghost rank
   * @param[in] i the looping index of the element/node/face
   * @return the ghost rank of the element/node/face
   */
  GEOSX_HOST_DEVICE
  integer ghostRank( localIndex const i ) const
  { return m_ghostRank( i ); }

  /**
   * @brief Compute the local value
   * @param[in] ei the element index
   * @param[inout] stack the stack variables
   * @param[in] kernelOp the function used to customize the kernel
   */
  GEOSX_HOST_DEVICE
  virtual void compute( localIndex const ei,
                        StackVariables & stack ) const = 0;

  /**
   * @brief Performs the kernel launch
   * @tparam POLICY the policy used in the RAJA kernels
   * @tparam KERNEL_TYPE the kernel type
   * @param[in] numElems the number of elements
   * @param[inout] kernelComponent the kernel component providing access to the compute function
   */
  template< typename POLICY, typename KERNEL_TYPE >
  static TYPE
  launch( localIndex const numElems,
          KERNEL_TYPE const & kernelComponent )
  {
    RAJA::ReduceMin< ReducePolicy< POLICY >, TYPE > minVal( 1 );
    forAll< POLICY >( numElems, [=] GEOSX_HOST_DEVICE ( localIndex const ei )
    {
      if( kernelComponent.ghostRank( ei ) >= 0 )
      {
        return;
      }

      StackVariables stack;
      kernelComponent.setup( ei, stack );
      kernelComponent.compute( ei, stack );
      minVal.min( stack.localMinVal );
    } );

    return minVal.get();
  }

protected:

  /// Offset for my MPI rank
  globalIndex const m_rankOffset;

  /// Number of components
  real64 const m_numComp;

  /// View on the dof numbers
  arrayView1d< globalIndex const > const m_dofNumber;

  /// View on the ghost ranks
  arrayView1d< integer const > const m_ghostRank;

  /// View on the local residual
  arrayView1d< real64 const > const m_localSolution;

  /// View on the primary variables
  arrayView1d< real64 const > const m_pressure;
  arrayView2d< real64 const, compflow::USD_COMP > const m_compDens;

};

/**
 * @class ScalingForSystemSolutionKernel
 * @brief Define the kernel for scaling the Newton update
 */
class ScalingForSystemSolutionKernel : public ScalingAndCheckingSystemSolutionKernelBase< real64 >
{
public:

  using Base = ScalingAndCheckingSystemSolutionKernelBase< real64 >;
  using Base::m_rankOffset;
  using Base::m_numComp;
  using Base::m_dofNumber;
  using Base::m_ghostRank;
  using Base::m_localSolution;
  using Base::m_pressure;
  using Base::m_compDens;

  /**
   * @brief Create a new kernel instance
   * @param[in] maxRelativePresChange the max allowed relative pressure change
   * @param[in] maxCompFracChange the max allowed comp fraction change
   * @param[in] rankOffset the rank offset
   * @param[in] numComp the number of components
   * @param[in] dofKey the dof key to get dof numbers
   * @param[in] subRegion the subRegion
   * @param[in] localSolution the Newton update
   * @param[in] pressure the pressure vector
   * @param[in] compDens the component density vector
   */
  ScalingForSystemSolutionKernel( real64 const maxRelativePresChange,
                                  real64 const maxCompFracChange,
                                  globalIndex const rankOffset,
                                  integer const numComp,
                                  string const dofKey,
                                  ElementSubRegionBase const & subRegion,
                                  arrayView1d< real64 const > const localSolution,
                                  arrayView1d< real64 const > const pressure,
                                  arrayView2d< real64 const, compflow::USD_COMP > const compDens )
    : Base( rankOffset,
            numComp,
            dofKey,
            subRegion,
            localSolution,
            pressure,
            compDens ),
    m_maxRelativePresChange( maxRelativePresChange ),
    m_maxCompFracChange( maxCompFracChange )
  {}

  GEOSX_HOST_DEVICE
  virtual void compute( localIndex const ei,
                        StackVariables & stack ) const override
  {
    computeScalingFactor( ei, stack );
  }

  /**
   * @brief Compute the local value of the scaling factor
   * @tparam FUNC the type of the function that can be used to customize the kernel
   * @param[in] ei the element index
   * @param[inout] stack the stack variables
   * @param[in] kernelOp the function used to customize the kernel
   */
  template< typename FUNC = NoOpFunc >
  GEOSX_HOST_DEVICE
  void computeScalingFactor( localIndex const ei,
                             StackVariables & stack,
                             FUNC && kernelOp = NoOpFunc{} ) const
  {
    real64 constexpr eps = minDensForDivision;

    // compute the change in pressure
    real64 const pres = m_pressure[ei];
    if( pres > eps )
    {
      real64 const absPresChange = LvArray::math::abs( m_localSolution[stack.localRow] );
      real64 const relativePresChange = absPresChange / pres;
      if( relativePresChange > m_maxRelativePresChange )
      {
        real64 const presScalingFactor = m_maxRelativePresChange / relativePresChange;

        if( stack.localMinVal > presScalingFactor )
        {
          stack.localMinVal = presScalingFactor;
        }
      }
    }

    real64 prevTotalDens = 0;
    for( integer ic = 0; ic < m_numComp; ++ic )
    {
      prevTotalDens += m_compDens[ei][ic];
    }

    // compute the change in component densities and component fractions
    for( integer ic = 0; ic < m_numComp; ++ic )
    {
      // compute scaling factor based on relative change in component densities
      real64 const absCompDensChange = LvArray::math::abs( m_localSolution[stack.localRow + ic + 1] );
      real64 const maxAbsCompDensChange = m_maxCompFracChange * prevTotalDens;

      // This actually checks the change in component fraction, using a lagged total density
      // Indeed we can rewrite the following check as:
      //    | prevCompDens / prevTotalDens - newCompDens / prevTotalDens | > maxCompFracChange
      // Note that the total density in the second term is lagged (i.e, we use prevTotalDens)
      // because I found it more robust than using directly newTotalDens (which can vary also
      // wildly when the compDens change is large)
      if( absCompDensChange > maxAbsCompDensChange && absCompDensChange > eps )
      {
        real64 const compScalingFactor = maxAbsCompDensChange / absCompDensChange;
        if( stack.localMinVal > compScalingFactor )
        {
          stack.localMinVal = compScalingFactor;
        }
      }
    }

    // compute the scaling factor for other vars, such as temperature
    kernelOp();
  }

protected:

  /// Max allowed changes in primary variables
  real64 const m_maxRelativePresChange;
  real64 const m_maxCompFracChange;

};

/**
 * @class ScalingForSystemSolutionKernelFactory
 */
class ScalingForSystemSolutionKernelFactory
{
public:

  /**
   * @brief Create a new kernel and launch
   * @tparam POLICY the policy used in the RAJA kernel
   * @param[in] maxRelativePresChange the max allowed relative pressure change
   * @param[in] maxCompFracChange the max allowed comp fraction change
   * @param[in] rankOffset the rank offset
   * @param[in] numComp the number of components
   * @param[in] dofKey the dof key to get dof numbers
   * @param[in] subRegion the subRegion
   * @param[in] localSolution the Newton update
   */
  template< typename POLICY >
  static real64
  createAndLaunch( real64 const maxRelativePresChange,
                   real64 const maxCompFracChange,
                   globalIndex const rankOffset,
                   integer const numComp,
                   string const dofKey,
                   ElementSubRegionBase const & subRegion,
                   arrayView1d< real64 const > const localSolution )
  {
    arrayView1d< real64 const > const pressure =
      subRegion.getExtrinsicData< extrinsicMeshData::flow::pressure >();
    arrayView2d< real64 const, compflow::USD_COMP > const compDens =
      subRegion.getExtrinsicData< extrinsicMeshData::flow::globalCompDensity >();
    ScalingForSystemSolutionKernel kernel( maxRelativePresChange, maxCompFracChange, rankOffset,
                                           numComp, dofKey, subRegion, localSolution, pressure, compDens );
    return ScalingForSystemSolutionKernel::launch< POLICY >( subRegion.size(), kernel );
  }

};

/******************************** SolutionCheckKernel ********************************/

/**
 * @class SolutionCheckKernel
 * @brief Define the kernel for checking the updated solution
 */
class SolutionCheckKernel : public ScalingAndCheckingSystemSolutionKernelBase< integer >
{
public:

  using Base = ScalingAndCheckingSystemSolutionKernelBase< integer >;
  using Base::m_rankOffset;
  using Base::m_numComp;
  using Base::m_dofNumber;
  using Base::m_ghostRank;
  using Base::m_localSolution;
  using Base::m_pressure;
  using Base::m_compDens;

  /**
   * @brief Create a new kernel instance
   * @param[in] allowCompDensChopping flag to allow the component density chopping
   * @param[in] scalingFactor the scaling factor
   * @param[in] rankOffset the rank offset
   * @param[in] numComp the number of components
   * @param[in] dofKey the dof key to get dof numbers
   * @param[in] subRegion the subRegion
   * @param[in] localSolution the Newton update
   * @param[in] pressure the pressure vector
   * @param[in] compDens the component density vector
   */
  SolutionCheckKernel( integer const allowCompDensChopping,
                       real64 const scalingFactor,
                       globalIndex const rankOffset,
                       integer const numComp,
                       string const dofKey,
                       ElementSubRegionBase const & subRegion,
                       arrayView1d< real64 const > const localSolution,
                       arrayView1d< real64 const > const pressure,
                       arrayView2d< real64 const, compflow::USD_COMP > const compDens )
    : Base( rankOffset,
            numComp,
            dofKey,
            subRegion,
            localSolution,
            pressure,
            compDens ),
    m_allowCompDensChopping( allowCompDensChopping ),
    m_scalingFactor( scalingFactor )
  {}

  GEOSX_HOST_DEVICE
  virtual void compute( localIndex const ei,
                        StackVariables & stack ) const override
  {
    computeSolutionCheck( ei, stack );
  }

  /**
   * @brief Compute the local value of the check
   * @tparam FUNC the type of the function that can be used to customize the kernel
   * @param[in] ei the element index
   * @param[inout] stack the stack variables
   * @param[in] kernelOp the function used to customize the kernel
   */
  template< typename FUNC = NoOpFunc >
  GEOSX_HOST_DEVICE
  void computeSolutionCheck( localIndex const ei,
                             StackVariables & stack,
                             FUNC && kernelOp = NoOpFunc{} ) const
  {
    real64 const newPres = m_pressure[ei] + m_scalingFactor * m_localSolution[stack.localRow];
    if( newPres < 0 )
    {
      stack.localMinVal = 0;
    }

    // if component density chopping is not allowed, the time step fails if a component density is negative
    // otherwise, we just check that the total density is positive, and negative component densities
    // will be chopped (i.e., set to zero) in ApplySystemSolution)
    if( !m_allowCompDensChopping )
    {
      for( integer ic = 0; ic < m_numComp; ++ic )
      {
        real64 const newDens = m_compDens[ei][ic] + m_scalingFactor * m_localSolution[stack.localRow + ic + 1];
        if( newDens < 0 )
        {
          stack.localMinVal = 0;
        }
      }
    }
    else
    {
      real64 totalDens = 0.0;
      for( integer ic = 0; ic < m_numComp; ++ic )
      {
        real64 const newDens = m_compDens[ei][ic] + m_scalingFactor * m_localSolution[stack.localRow + ic + 1];
        totalDens += (newDens > 0.0) ? newDens : 0.0;
      }
      if( totalDens < 0 )
      {
        stack.localMinVal = 0;
      }
    }

    kernelOp();
  }

protected:

  /// flag to allow the component density chopping
  integer const m_allowCompDensChopping;

  /// scaling factor
  real64 const m_scalingFactor;

};

/**
 * @class SolutionCheckKernelFactory
 */
class SolutionCheckKernelFactory
{
public:

  /**
   * @brief Create a new kernel and launch
   * @tparam POLICY the policy used in the RAJA kernel
   * @param[in] allowCompDensChopping flag to allow the component density chopping
   * @param[in] scalingFactor the scaling factor
   * @param[in] rankOffset the rank offset
   * @param[in] numComp the number of components
   * @param[in] dofKey the dof key to get dof numbers
   * @param[in] subRegion the subRegion
   * @param[in] localSolution the Newton update
   */
  template< typename POLICY >
  static integer
  createAndLaunch( integer const allowCompDensChopping,
                   real64 const scalingFactor,
                   globalIndex const rankOffset,
                   integer const numComp,
                   string const dofKey,
                   ElementSubRegionBase const & subRegion,
                   arrayView1d< real64 const > const localSolution )
  {
    arrayView1d< real64 const > const pressure =
      subRegion.getExtrinsicData< extrinsicMeshData::flow::pressure >();
    arrayView2d< real64 const, compflow::USD_COMP > const compDens =
      subRegion.getExtrinsicData< extrinsicMeshData::flow::globalCompDensity >();
    SolutionCheckKernel kernel( allowCompDensChopping, scalingFactor, rankOffset,
                                numComp, dofKey, subRegion, localSolution, pressure, compDens );
    return SolutionCheckKernel::launch< POLICY >( subRegion.size(), kernel );
  }

};


/******************************** ResidualNormKernel ********************************/

struct ResidualNormKernel
{

  template< typename POLICY >
  static void launch( arrayView1d< real64 const > const & localResidual,
                      globalIndex const rankOffset,
                      integer const numComponents,
                      arrayView1d< globalIndex const > const & dofNumber,
                      arrayView1d< integer const > const & ghostRank,
                      arrayView1d< real64 const > const & refPoro,
                      arrayView1d< real64 const > const & volume,
                      arrayView2d< real64 const, multifluid::USD_FLUID > const & totalDens_n,
                      real64 & localResidualNorm )
  {
    RAJA::ReduceSum< ReducePolicy< POLICY >, real64 > localSum( 0.0 );

    forAll< POLICY >( dofNumber.size(), [=] GEOSX_HOST_DEVICE ( localIndex const ei )
    {
      if( ghostRank[ei] < 0 )
      {
        localIndex const localRow = dofNumber[ei] - rankOffset;
        real64 const normalizer = totalDens_n[ei][0] * refPoro[ei] * volume[ei];

        for( integer idof = 0; idof < numComponents + 1; ++idof )
        {
          real64 const val = localResidual[localRow + idof] / normalizer;
          localSum += val * val;
        }
      }
    } );
    localResidualNorm += localSum.get();
  }

};

/******************************** StatisticsKernel ********************************/

struct StatisticsKernel
{
  template< typename POLICY >
  static void
  saveDeltaPressure( localIndex const size,
                     arrayView1d< real64 const > const & pres,
                     arrayView1d< real64 const > const & initPres,
                     arrayView1d< real64 > const & deltaPres )
  {
    forAll< parallelDevicePolicy<> >( size, [=] GEOSX_HOST_DEVICE ( localIndex const ei )
    {
      deltaPres[ei] = pres[ei] - initPres[ei];
    } );
  }

  template< typename POLICY >
  static void
  launch( localIndex const size,
          integer const numComps,
          integer const numPhases,
          arrayView1d< integer const > const & elemGhostRank,
          arrayView1d< real64 const > const & volume,
          arrayView1d< real64 const > const & pres,
          arrayView1d< real64 const > const & deltaPres,
          arrayView1d< real64 const > const & temp,
          arrayView1d< real64 const > const & refPorosity,
          arrayView2d< real64 const > const & porosity,
          arrayView3d< real64 const, multifluid::USD_PHASE > const & phaseDensity,
          arrayView4d< real64 const, multifluid::USD_PHASE_COMP > const & phaseCompFraction,
          arrayView2d< real64 const, compflow::USD_PHASE > const & phaseVolFrac,
          arrayView3d< real64 const, relperm::USD_RELPERM > const & phaseTrappedVolFrac,
          arrayView1d< real64 const > const & phaseMinVolFrac,
          real64 & minPres,
          real64 & avgPresNumerator,
          real64 & maxPres,
          real64 & minDeltaPres,
          real64 & maxDeltaPres,
          real64 & minTemp,
          real64 & avgTempNumerator,
          real64 & maxTemp,
          real64 & totalUncompactedPoreVol,
<<<<<<< HEAD
          arraySlice1d< real64 > const & phaseDynamicPoreVol,
          arraySlice1d< real64 > const & phaseMass,
          arraySlice1d< real64 > const & trappedPhaseMass,
          arraySlice2d< real64 > const & dissolvedComponentMass )
=======
          arrayView1d< real64 > const & phaseDynamicPoreVol,
          arrayView1d< real64 > const & phaseMass,
          arrayView2d< real64 > const & dissolvedComponentMass )
>>>>>>> 1603f1aa
  {
    RAJA::ReduceMin< parallelDeviceReduce, real64 > subRegionMinPres( LvArray::NumericLimits< real64 >::max );
    RAJA::ReduceSum< parallelDeviceReduce, real64 > subRegionAvgPresNumerator( 0.0 );
    RAJA::ReduceMax< parallelDeviceReduce, real64 > subRegionMaxPres( -LvArray::NumericLimits< real64 >::max );
    RAJA::ReduceMin< parallelDeviceReduce, real64 > subRegionMinDeltaPres( LvArray::NumericLimits< real64 >::max );
    RAJA::ReduceMax< parallelDeviceReduce, real64 > subRegionMaxDeltaPres( -LvArray::NumericLimits< real64 >::max );
    RAJA::ReduceMin< parallelDeviceReduce, real64 > subRegionMinTemp( LvArray::NumericLimits< real64 >::max );
    RAJA::ReduceSum< parallelDeviceReduce, real64 > subRegionAvgTempNumerator( 0.0 );
    RAJA::ReduceMax< parallelDeviceReduce, real64 > subRegionMaxTemp( 0.0 );
    RAJA::ReduceSum< parallelDeviceReduce, real64 > subRegionTotalUncompactedPoreVol( 0.0 );

    // For this arrays phaseDynamicPoreVol, phaseMass, dissolvedComponentMass,
    // using an array of ReduceSum leads to a formal parameter overflow in CUDA.
    // As a workaround, we use a slice with RAJA::atomicAdd instead

    forAll< parallelDevicePolicy<> >( size, [numComps,
                                             numPhases,
                                             elemGhostRank,
                                             volume,
                                             refPorosity,
                                             porosity,
                                             pres,
                                             deltaPres,
                                             temp,
                                             phaseDensity,
                                             phaseVolFrac,
                                             phaseTrappedVolFrac,
                                             phaseMinVolFrac,
                                             phaseCompFraction,
                                             subRegionMinPres,
                                             subRegionAvgPresNumerator,
                                             subRegionMaxPres,
                                             subRegionMinDeltaPres,
                                             subRegionMaxDeltaPres,
                                             subRegionMinTemp,
                                             subRegionAvgTempNumerator,
                                             subRegionMaxTemp,
                                             subRegionTotalUncompactedPoreVol,
                                             phaseDynamicPoreVol,
                                             phaseMass,
                                             trappedPhaseMass,
                                             dissolvedComponentMass] GEOSX_HOST_DEVICE ( localIndex const ei )
    {
      if( elemGhostRank[ei] >= 0 )
      {
        return;
      }

      // To match our "reference", we have to use reference porosity here, not the actual porosity when we compute averages
      real64 const uncompactedPoreVol = volume[ei] * refPorosity[ei];
      real64 const dynamicPoreVol = volume[ei] * porosity[ei][0];

      subRegionMinPres.min( pres[ei] );
      subRegionAvgPresNumerator += uncompactedPoreVol * pres[ei];
      subRegionMaxPres.max( pres[ei] );

      subRegionMaxDeltaPres.max( deltaPres[ei] );
      subRegionMinDeltaPres.min( deltaPres[ei] );

      subRegionMinTemp.min( temp[ei] );
      subRegionAvgTempNumerator += uncompactedPoreVol * temp[ei];
      subRegionMaxTemp.max( temp[ei] );
      subRegionTotalUncompactedPoreVol += uncompactedPoreVol;
      for( integer ip = 0; ip < numPhases; ++ip )
      {
        real64 const elemPhaseVolume = dynamicPoreVol * phaseVolFrac[ei][ip];
        real64 const elemPhaseMass = phaseDensity[ei][0][ip] * elemPhaseVolume;
//        real64 const immobileMass = phaseDensity[ei][0][ip] * dynamicPoreVol * std::min(phaseVolFrac[ei][ip],phaseMinVolFrac[ip]);
        real64 const immobileMass = phaseDensity[ei][0][ip] * dynamicPoreVol * phaseTrappedVolFrac[ei][0][ip];
        // RAJA::atomicAdd used here because we do not use ReduceSum here (for the reason explained above)
        RAJA::atomicAdd( parallelDeviceAtomic{}, &phaseDynamicPoreVol[ip], elemPhaseVolume );
        RAJA::atomicAdd( parallelDeviceAtomic{}, &phaseMass[ip], elemPhaseMass );
        RAJA::atomicAdd( parallelDeviceAtomic{}, &trappedPhaseMass[ip], immobileMass );
        for( integer ic = 0; ic < numComps; ++ic )
        {
          // RAJA::atomicAdd used here because we do not use ReduceSum here (for the reason explained above)
          RAJA::atomicAdd( parallelDeviceAtomic{}, &dissolvedComponentMass[ip][ic], phaseCompFraction[ei][0][ip][ic] * elemPhaseMass );
        }
      }

    } );

    minPres = subRegionMinPres.get();
    avgPresNumerator = subRegionAvgPresNumerator.get();
    maxPres = subRegionMaxPres.get();
    minDeltaPres = subRegionMinDeltaPres.get();
    maxDeltaPres = subRegionMaxDeltaPres.get();
    minTemp = subRegionMinTemp.get();
    avgTempNumerator = subRegionAvgTempNumerator.get();
    maxTemp = subRegionMaxTemp.get();
    totalUncompactedPoreVol = subRegionTotalUncompactedPoreVol.get();

    // dummy loop to bring data back to the CPU
    forAll< serialPolicy >( 1, [phaseDynamicPoreVol, phaseMass, trappedPhaseMass, dissolvedComponentMass] ( localIndex const )
    {
      GEOSX_UNUSED_VAR( phaseDynamicPoreVol, phaseMass, trappedPhaseMass, dissolvedComponentMass );
    } );
  }
};

/******************************** HydrostaticPressureKernel ********************************/

struct HydrostaticPressureKernel
{

  // TODO: this type of constants should be centralized somewhere or provided by fluid model
  static real64 constexpr MIN_FOR_PHASE_PRESENCE = 1e-12;

  enum class ReturnType : integer
  {
    FAILED_TO_CONVERGE = 0,
    DETECTED_MULTIPHASE_FLOW = 1,
    SUCCESS = 2
  };

  template< typename FLUID_WRAPPER >
  static ReturnType
  computeHydrostaticPressure( integer const numComps,
                              integer const numPhases,
                              integer const ipInit,
                              integer const maxNumEquilIterations,
                              real64 const & equilTolerance,
                              real64 const (&gravVector)[ 3 ],
                              FLUID_WRAPPER fluidWrapper,
                              arrayView1d< TableFunction::KernelWrapper const > compFracTableWrappers,
                              TableFunction::KernelWrapper tempTableWrapper,
                              real64 const & refElevation,
                              real64 const & refPres,
                              arraySlice1d< real64 const > const & refPhaseMassDens,
                              real64 const & newElevation,
                              real64 & newPres,
                              arraySlice1d< real64 > const & newPhaseMassDens )
  {
    // fluid properties at this elevation
    StackArray< real64, 2, constitutive::MultiFluidBase::MAX_NUM_COMPONENTS, compflow::LAYOUT_COMP > compFrac( 1, numComps );
    StackArray< real64, 3, constitutive::MultiFluidBase::MAX_NUM_PHASES, multifluid::LAYOUT_PHASE > phaseFrac( 1, 1, numPhases );
    StackArray< real64, 3, constitutive::MultiFluidBase::MAX_NUM_PHASES, multifluid::LAYOUT_PHASE > phaseDens( 1, 1, numPhases );
    StackArray< real64, 3, constitutive::MultiFluidBase::MAX_NUM_PHASES, multifluid::LAYOUT_PHASE > phaseMassDens( 1, 1, numPhases );
    StackArray< real64, 3, constitutive::MultiFluidBase::MAX_NUM_PHASES, multifluid::LAYOUT_PHASE > phaseVisc( 1, 1, numPhases );
    StackArray< real64, 3, constitutive::MultiFluidBase::MAX_NUM_PHASES, multifluid::LAYOUT_PHASE > phaseEnthalpy( 1, 1, numPhases );
    StackArray< real64, 3, constitutive::MultiFluidBase::MAX_NUM_PHASES, multifluid::LAYOUT_PHASE > phaseInternalEnergy( 1, 1, numPhases );
    StackArray< real64, 4, constitutive::MultiFluidBase::MAX_NUM_PHASES *constitutive::MultiFluidBase::MAX_NUM_COMPONENTS,
                multifluid::LAYOUT_PHASE_COMP > phaseCompFrac( 1, 1, numPhases, numComps );
    real64 totalDens = 0.0;

    bool isSinglePhaseFlow = true;

    // Step 1: compute the hydrostatic pressure at the current elevation

    real64 const gravCoef = gravVector[2] * ( refElevation - newElevation );
    real64 const temp = tempTableWrapper.compute( &newElevation );
    for( integer ic = 0; ic < numComps; ++ic )
    {
      compFrac[0][ic] = compFracTableWrappers[ic].compute( &newElevation );
    }

    // Step 2: guess the pressure with the refPhaseMassDensity

    real64 pres0 = refPres - refPhaseMassDens[ipInit] * gravCoef;
    real64 pres1 = 0.0;

    // Step 3: compute the mass density at this elevation using the guess, and update pressure

    fluidWrapper.compute( pres0,
                          temp,
                          compFrac[0],
                          phaseFrac[0][0],
                          phaseDens[0][0],
                          phaseMassDens[0][0],
                          phaseVisc[0][0],
                          phaseEnthalpy[0][0],
                          phaseInternalEnergy[0][0],
                          phaseCompFrac[0][0],
                          totalDens );
    pres1 = refPres - 0.5 * ( refPhaseMassDens[ipInit] + phaseMassDens[0][0][ipInit] ) * gravCoef;

    // Step 4: fixed-point iteration until convergence

    bool equilHasConverged = false;
    for( integer eqIter = 0; eqIter < maxNumEquilIterations; ++eqIter )
    {

      // check convergence
      equilHasConverged = ( LvArray::math::abs( pres0 - pres1 ) < equilTolerance );
      pres0 = pres1;

      // if converged, check number of phases and move on
      if( equilHasConverged )
      {
        // make sure that the fluid is single-phase, other we have to issue a warning (for now)
        // if only one phase is mobile, we are in good shape (unfortunately it is hard to access relperm from here)
        localIndex numberOfPhases = 0;
        for( integer ip = 0; ip < numPhases; ++ip )
        {
          if( phaseFrac[0][0][ip] > MIN_FOR_PHASE_PRESENCE )
          {
            numberOfPhases++;
          }
        }
        if( numberOfPhases > 1 )
        {
          isSinglePhaseFlow = false;
        }

        break;
      }

      // compute the mass density at this elevation using the previous pressure, and compute the new pressure
      fluidWrapper.compute( pres0,
                            temp,
                            compFrac[0],
                            phaseFrac[0][0],
                            phaseDens[0][0],
                            phaseMassDens[0][0],
                            phaseVisc[0][0],
                            phaseEnthalpy[0][0],
                            phaseInternalEnergy[0][0],
                            phaseCompFrac[0][0],
                            totalDens );
      pres1 = refPres - 0.5 * ( refPhaseMassDens[ipInit] + phaseMassDens[0][0][ipInit] ) * gravCoef;
    }

    // Step 5: save the hydrostatic pressure and the corresponding density

    newPres = pres1;
    for( integer ip = 0; ip < numPhases; ++ip )
    {
      newPhaseMassDens[ip] = phaseMassDens[0][0][ip];
    }

    if( !equilHasConverged )
    {
      return ReturnType::FAILED_TO_CONVERGE;
    }
    else if( !isSinglePhaseFlow )
    {
      return ReturnType::DETECTED_MULTIPHASE_FLOW;
    }
    else
    {
      return ReturnType::SUCCESS;
    }
  }

  template< typename FLUID_WRAPPER >
  static ReturnType
  launch( localIndex const size,
          integer const numComps,
          integer const numPhases,
          integer const ipInit,
          integer const maxNumEquilIterations,
          real64 const equilTolerance,
          real64 const (&gravVector)[ 3 ],
          real64 const & minElevation,
          real64 const & elevationIncrement,
          real64 const & datumElevation,
          real64 const & datumPres,
          FLUID_WRAPPER fluidWrapper,
          arrayView1d< TableFunction::KernelWrapper const > compFracTableWrappers,
          TableFunction::KernelWrapper tempTableWrapper,
          arrayView1d< arrayView1d< real64 > const > elevationValues,
          arrayView1d< real64 > pressureValues )
  {

    ReturnType returnVal = ReturnType::SUCCESS;

    // Step 1: compute the phase mass densities at datum

    // datum fluid properties
    array2d< real64, compflow::LAYOUT_COMP > datumCompFrac( 1, numComps );
    array3d< real64, multifluid::LAYOUT_PHASE > datumPhaseFrac( 1, 1, numPhases );
    array3d< real64, multifluid::LAYOUT_PHASE > datumPhaseDens( 1, 1, numPhases );
    array3d< real64, multifluid::LAYOUT_PHASE > datumPhaseMassDens( 1, 1, numPhases );
    array3d< real64, multifluid::LAYOUT_PHASE > datumPhaseVisc( 1, 1, numPhases );
    array3d< real64, multifluid::LAYOUT_PHASE > datumPhaseEnthalpy( 1, 1, numPhases );
    array3d< real64, multifluid::LAYOUT_PHASE > datumPhaseInternalEnergy( 1, 1, numPhases );
    array4d< real64, multifluid::LAYOUT_PHASE_COMP > datumPhaseCompFrac( 1, 1, numPhases, numComps );
    real64 datumTotalDens = 0.0;

    real64 const datumTemp = tempTableWrapper.compute( &datumElevation );
    for( integer ic = 0; ic < numComps; ++ic )
    {
      datumCompFrac[0][ic] = compFracTableWrappers[ic].compute( &datumElevation );
    }
    fluidWrapper.compute( datumPres,
                          datumTemp,
                          datumCompFrac[0],
                          datumPhaseFrac[0][0],
                          datumPhaseDens[0][0],
                          datumPhaseMassDens[0][0],
                          datumPhaseVisc[0][0],
                          datumPhaseEnthalpy[0][0],
                          datumPhaseInternalEnergy[0][0],
                          datumPhaseCompFrac[0][0],
                          datumTotalDens );

    // Step 2: find the closest elevation to datumElevation

    forAll< parallelHostPolicy >( size, [=] ( localIndex const i )
    {
      real64 const elevation = minElevation + i * elevationIncrement;
      elevationValues[0][i] = elevation;
    } );
    integer const iRef = LvArray::sortedArrayManipulation::find( elevationValues[0].begin(),
                                                                 elevationValues[0].size(),
                                                                 datumElevation );

    // Step 3: compute the mass density and pressure at the reference elevation

    array2d< real64 > phaseMassDens( pressureValues.size(), numPhases );
    // temporary array without permutation to compile on Lassen
    array1d< real64 > datumPhaseMassDensTmp( numPhases );
    for( integer ip = 0; ip < numPhases; ++ip )
    {
      datumPhaseMassDensTmp[ip] = datumPhaseMassDens[0][0][ip];
    }

    ReturnType const refReturnVal =
      computeHydrostaticPressure( numComps,
                                  numPhases,
                                  ipInit,
                                  maxNumEquilIterations,
                                  equilTolerance,
                                  gravVector,
                                  fluidWrapper,
                                  compFracTableWrappers,
                                  tempTableWrapper,
                                  datumElevation,
                                  datumPres,
                                  datumPhaseMassDensTmp,
                                  elevationValues[0][iRef],
                                  pressureValues[iRef],
                                  phaseMassDens[iRef] );
    if( refReturnVal == ReturnType::FAILED_TO_CONVERGE )
    {
      return ReturnType::FAILED_TO_CONVERGE;
    }
    else if( refReturnVal == ReturnType::DETECTED_MULTIPHASE_FLOW )
    {
      returnVal = ReturnType::DETECTED_MULTIPHASE_FLOW;
    }

    // Step 4: for each elevation above the reference elevation, compute the pressure

    localIndex const numEntriesAboveRef = size - iRef - 1;
    forAll< serialPolicy >( numEntriesAboveRef, [=, &returnVal] ( localIndex const i )
    {
      ReturnType const returnValAboveRef =
        computeHydrostaticPressure( numComps,
                                    numPhases,
                                    ipInit,
                                    maxNumEquilIterations,
                                    equilTolerance,
                                    gravVector,
                                    fluidWrapper,
                                    compFracTableWrappers,
                                    tempTableWrapper,
                                    elevationValues[0][iRef+i],
                                    pressureValues[iRef+i],
                                    phaseMassDens[iRef+i],
                                    elevationValues[0][iRef+i+1],
                                    pressureValues[iRef+i+1],
                                    phaseMassDens[iRef+i+1] );
      if( returnValAboveRef == ReturnType::FAILED_TO_CONVERGE )
      {
        returnVal = ReturnType::FAILED_TO_CONVERGE;
      }
      else if( ( returnValAboveRef == ReturnType::DETECTED_MULTIPHASE_FLOW ) &&
               ( returnVal != ReturnType::FAILED_TO_CONVERGE ) )
      {
        returnVal = ReturnType::DETECTED_MULTIPHASE_FLOW;
      }

    } );

    // Step 5: for each elevation below the reference elevation, compute the pressure

    localIndex const numEntriesBelowRef = iRef;
    forAll< serialPolicy >( numEntriesBelowRef, [=, &returnVal] ( localIndex const i )
    {
      ReturnType const returnValBelowRef =
        computeHydrostaticPressure( numComps,
                                    numPhases,
                                    ipInit,
                                    maxNumEquilIterations,
                                    equilTolerance,
                                    gravVector,
                                    fluidWrapper,
                                    compFracTableWrappers,
                                    tempTableWrapper,
                                    elevationValues[0][iRef-i],
                                    pressureValues[iRef-i],
                                    phaseMassDens[iRef-i],
                                    elevationValues[0][iRef-i-1],
                                    pressureValues[iRef-i-1],
                                    phaseMassDens[iRef-i-1] );
      if( returnValBelowRef == ReturnType::FAILED_TO_CONVERGE )
      {
        returnVal = ReturnType::FAILED_TO_CONVERGE;
      }
      else if( ( returnValBelowRef == ReturnType::DETECTED_MULTIPHASE_FLOW ) &&
               ( returnVal != ReturnType::FAILED_TO_CONVERGE ) )
      {
        returnVal = ReturnType::DETECTED_MULTIPHASE_FLOW;
      }

    } );

    return returnVal;
  }

};


/******************************** Kernel launch machinery ********************************/

template< typename KERNELWRAPPER, typename ... ARGS >
void KernelLaunchSelector1( integer const numComp, ARGS && ... args )
{
  internal::kernelLaunchSelectorCompSwitch( numComp, [&] ( auto NC )
  {
    KERNELWRAPPER::template launch< NC() >( std::forward< ARGS >( args )... );
  } );
}

template< typename KERNELWRAPPER, typename ... ARGS >
void KernelLaunchSelector2( integer const numComp, integer const numPhase, ARGS && ... args )
{
  // Ideally this would be inside the dispatch, but it breaks on Summit with GCC 9.1.0 and CUDA 11.0.3.
  if( numPhase == 2 )
  {
    internal::kernelLaunchSelectorCompSwitch( numComp, [&] ( auto NC )
    {
      KERNELWRAPPER::template launch< NC(), 2 >( std::forward< ARGS >( args ) ... );
    } );
  }
  else if( numPhase == 3 )
  {
    internal::kernelLaunchSelectorCompSwitch( numComp, [&] ( auto NC )
    {
      KERNELWRAPPER::template launch< NC(), 3 >( std::forward< ARGS >( args ) ... );
    } );
  }
  else
  {
    GEOSX_ERROR( "Unsupported number of phases: " << numPhase );
  }
}

} // namespace isothermalCompositionalMultiphaseBaseKernels

} // namespace geosx


#endif //GEOSX_PHYSICSSOLVERS_FLUIDFLOW_ISOTHERMALCOMPOSITIONALMULTIPHASEBASEKERNELS_HPP<|MERGE_RESOLUTION|>--- conflicted
+++ resolved
@@ -1457,16 +1457,10 @@
           real64 & avgTempNumerator,
           real64 & maxTemp,
           real64 & totalUncompactedPoreVol,
-<<<<<<< HEAD
-          arraySlice1d< real64 > const & phaseDynamicPoreVol,
-          arraySlice1d< real64 > const & phaseMass,
-          arraySlice1d< real64 > const & trappedPhaseMass,
-          arraySlice2d< real64 > const & dissolvedComponentMass )
-=======
           arrayView1d< real64 > const & phaseDynamicPoreVol,
           arrayView1d< real64 > const & phaseMass,
+          arrayView1d< real64 > const & trappedPhaseMass,
           arrayView2d< real64 > const & dissolvedComponentMass )
->>>>>>> 1603f1aa
   {
     RAJA::ReduceMin< parallelDeviceReduce, real64 > subRegionMinPres( LvArray::NumericLimits< real64 >::max );
     RAJA::ReduceSum< parallelDeviceReduce, real64 > subRegionAvgPresNumerator( 0.0 );
