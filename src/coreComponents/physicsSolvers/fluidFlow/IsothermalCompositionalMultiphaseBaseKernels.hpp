--- conflicted
+++ resolved
@@ -782,16 +782,6 @@
 
       }
     }
-<<<<<<< HEAD
-
-//    // check zero diagonal (works only in debug)
-//    for( integer ic = 0; ic < numComp; ++ic )
-//    {
-//      GEOS_ASSERT_MSG( LvArray::math::abs( stack.localJacobian[ic][ic] ) > minDensForDivision,
-//                       GEOS_FMT( "Zero diagonal in Jacobian: equation {}, value = {}", ic, stack.localJacobian[ic][ic] ) );
-//    }
-=======
->>>>>>> cb20b88c
   }
 
   /**
