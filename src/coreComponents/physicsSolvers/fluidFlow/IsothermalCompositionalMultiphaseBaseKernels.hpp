--- conflicted
+++ resolved
@@ -756,20 +756,8 @@
           real64 const dPhaseCompAmount_dP = dPhaseAmount_dP * phaseCompFrac[ip][ic]
                                              + phaseAmount * dPhaseCompFrac[ip][ic][Deriv::dP];
 
-<<<<<<< HEAD
-    // check zero diagonal (works only in debug)
-    /*
-       for( integer ic = 0; ic < numComp; ++ic )
-       {
-       GEOS_ASSERT_MSG ( LvArray::math::abs( stack.localJacobian[ic][ic] ) > minDensForDivision,
-                        GEOS_FMT( "Zero diagonal in Jacobian: equation {}, value = {}", ic, stack.localJacobian[ic][ic] ) );
-       }
-     */
-  }
-=======
           stack.localResidual[ic] += phaseCompAmount;
           stack.localJacobian[ic][0] += dPhaseCompAmount_dP;
->>>>>>> d3783ad1
 
           // jc - index of component w.r.t. whose compositional var the derivative is being taken
           // (i.e. col number in local matrix)
