/*
 * ------------------------------------------------------------------------------------------------------------
 * SPDX-License-Identifier: LGPL-2.1-only
 *
 * Copyright (c) 2018-2020 Lawrence Livermore National Security LLC
 * Copyright (c) 2018-2020 The Board of Trustees of the Leland Stanford Junior University
 * Copyright (c) 2018-2020 TotalEnergies
 * Copyright (c) 2019-     GEOSX Contributors
 * All rights reserved
 *
 * See top level LICENSE, COPYRIGHT, CONTRIBUTORS, NOTICE, and ACKNOWLEDGEMENTS files for details.
 * ------------------------------------------------------------------------------------------------------------
 */

/**
 * @file CompositionalMultiphaseFVMKernels.cpp
 */

#include "CompositionalMultiphaseFVMKernels.hpp"
#include "CompositionalMultiphaseUtilities.hpp"

#include "finiteVolume/CellElementStencilTPFA.hpp"
#include "finiteVolume/SurfaceElementStencil.hpp"
#include "finiteVolume/EmbeddedSurfaceToCellStencil.hpp"
#include "finiteVolume/FaceElementToCellStencil.hpp"
#include "mesh/utilities/MeshMapUtilities.hpp"

namespace geosx
{

namespace compositionalMultiphaseFVMKernels
{

/******************************** FaceBasedAssemblyKernel ********************************/

FaceBasedAssemblyKernelBase::FaceBasedAssemblyKernelBase( integer const numPhases,
                                                          globalIndex const rankOffset,
                                                          integer const capPressureFlag,
                                                          DofNumberAccessor const & dofNumberAccessor,
                                                          CompFlowAccessors const & compFlowAccessors,
                                                          MultiFluidAccessors const & multiFluidAccessors,
                                                          CapPressureAccessors const & capPressureAccessors,
                                                          PermeabilityAccessors const & permeabilityAccessors,
                                                          real64 const & dt,
                                                          CRSMatrixView< real64, globalIndex const > const & localMatrix,
                                                          arrayView1d< real64 > const & localRhs )
  : m_numPhases( numPhases ),
  m_rankOffset( rankOffset ),
  m_capPressureFlag( capPressureFlag ),
  m_dt( dt ),
  m_dofNumber( dofNumberAccessor.toNestedViewConst() ),
  m_permeability( permeabilityAccessors.get( extrinsicMeshData::permeability::permeability {} ) ),
  m_dPerm_dPres( permeabilityAccessors.get( extrinsicMeshData::permeability::dPerm_dPressure {} ) ),
  m_ghostRank( compFlowAccessors.get( extrinsicMeshData::ghostRank {} ) ),
  m_gravCoef( compFlowAccessors.get( extrinsicMeshData::flow::gravityCoefficient {} ) ),
  m_pres( compFlowAccessors.get( extrinsicMeshData::flow::pressure {} ) ),
  m_dPres( compFlowAccessors.get( extrinsicMeshData::flow::deltaPressure {} ) ),
  m_dCompFrac_dCompDens( compFlowAccessors.get( extrinsicMeshData::flow::dGlobalCompFraction_dGlobalCompDensity {} ) ),
  m_dPhaseVolFrac_dPres( compFlowAccessors.get( extrinsicMeshData::flow::dPhaseVolumeFraction_dPressure {} ) ),
  m_dPhaseVolFrac_dCompDens( compFlowAccessors.get( extrinsicMeshData::flow::dPhaseVolumeFraction_dGlobalCompDensity {} ) ),
  m_phaseMob( compFlowAccessors.get( extrinsicMeshData::flow::phaseMobility {} ) ),
  m_dPhaseMob_dPres( compFlowAccessors.get( extrinsicMeshData::flow::dPhaseMobility_dPressure {} ) ),
  m_dPhaseMob_dCompDens( compFlowAccessors.get( extrinsicMeshData::flow::dPhaseMobility_dGlobalCompDensity {} ) ),
  m_phaseMassDens( multiFluidAccessors.get( extrinsicMeshData::multifluid::phaseMassDensity {} ) ),
  m_dPhaseMassDens( multiFluidAccessors.get( extrinsicMeshData::multifluid::dPhaseMassDensity {} ) ),
  m_phaseCompFrac( multiFluidAccessors.get( extrinsicMeshData::multifluid::phaseCompFraction {} ) ),
  m_dPhaseCompFrac( multiFluidAccessors.get( extrinsicMeshData::multifluid::dPhaseCompFraction {} ) ),
  m_phaseCapPressure( capPressureAccessors.get( extrinsicMeshData::cappres::phaseCapPressure {} ) ),
  m_dPhaseCapPressure_dPhaseVolFrac( capPressureAccessors.get( extrinsicMeshData::cappres::dPhaseCapPressure_dPhaseVolFraction {} ) ),
  m_localMatrix( localMatrix ),
  m_localRhs( localRhs )
{}

/******************************** CFLFluxKernel ********************************/

template< integer NC, localIndex NUM_ELEMS, localIndex maxStencilSize >
GEOSX_HOST_DEVICE
void
CFLFluxKernel::
  compute( integer const numPhases,
           localIndex const stencilSize,
           real64 const & dt,
           arraySlice1d< localIndex const > const seri,
           arraySlice1d< localIndex const > const sesri,
           arraySlice1d< localIndex const > const sei,
           real64 const (&transmissibility)[2],
           ElementViewConst< arrayView1d< real64 const > > const & pres,
           ElementViewConst< arrayView1d< real64 const > > const & gravCoef,
           ElementViewConst< arrayView2d< real64 const, compflow::USD_PHASE > > const & phaseVolFrac,
           ElementViewConst< arrayView3d< real64 const, relperm::USD_RELPERM > > const & phaseRelPerm,
           ElementViewConst< arrayView3d< real64 const, multifluid::USD_PHASE > > const & phaseVisc,
           ElementViewConst< arrayView3d< real64 const, multifluid::USD_PHASE > > const & phaseDens,
           ElementViewConst< arrayView3d< real64 const, multifluid::USD_PHASE > > const & phaseMassDens,
           ElementViewConst< arrayView4d< real64 const, multifluid::USD_PHASE_COMP > > const & phaseCompFrac,
           ElementView< arrayView2d< real64, compflow::USD_PHASE > > const & phaseOutflux,
           ElementView< arrayView2d< real64, compflow::USD_COMP > > const & compOutflux )
{
  // loop over phases, compute and upwind phase flux and sum contributions to each component's flux
  for( integer ip = 0; ip < numPhases; ++ip )
  {

    // clear working arrays
    real64 densMean{};

    // create local work arrays
    real64 presGrad{};
    real64 gravHead{};

    // calculate quantities on primary connected cells
    for( localIndex i = 0; i < NUM_ELEMS; ++i )
    {
      localIndex const er  = seri[i];
      localIndex const esr = sesri[i];
      localIndex const ei  = sei[i];

      // average density across the face
      densMean += 0.5 * phaseMassDens[er][esr][ei][0][ip];
    }

    //***** calculation of phase volumetric flux *****

    // compute potential difference MPFA-style
    for( localIndex i = 0; i < stencilSize; ++i )
    {
      localIndex const er  = seri[i];
      localIndex const esr = sesri[i];
      localIndex const ei  = sei[i];

      presGrad += transmissibility[i] * pres[er][esr][ei];
      gravHead += transmissibility[i] * densMean * gravCoef[er][esr][ei];
    }

    // *** upwinding ***

    // compute phase potential gradient
    real64 const potGrad = presGrad - gravHead;

    // choose upstream cell
    localIndex const k_up = (potGrad >= 0) ? 0 : 1;

    localIndex const er_up  = seri[k_up];
    localIndex const esr_up = sesri[k_up];
    localIndex const ei_up  = sei[k_up];

    // compute the phase flux only if the phase is present
    bool const phaseExists = (phaseVolFrac[er_up][esr_up][ei_up][ip] > 0);
    if( !phaseExists )
    {
      continue;
    }

    real64 const mobility = phaseRelPerm[er_up][esr_up][ei_up][0][ip] / phaseVisc[er_up][esr_up][ei_up][0][ip];

    // increment the phase (volumetric) outflux of the upstream cell
    real64 const absPhaseFlux = fabs( dt * mobility * potGrad );
    RAJA::atomicAdd( parallelDeviceAtomic{}, &phaseOutflux[er_up][esr_up][ei_up][ip], absPhaseFlux );

    // increment the component (mass/molar) outflux of the upstream cell
    for( integer ic = 0; ic < NC; ++ic )
    {
      real64 const absCompFlux = phaseCompFrac[er_up][esr_up][ei_up][0][ip][ic]
                                 * phaseDens[er_up][esr_up][ei_up][0][ip]
                                 * absPhaseFlux;
      RAJA::atomicAdd( parallelDeviceAtomic{}, &compOutflux[er_up][esr_up][ei_up][ic], absCompFlux );
    }
  }
}

template< integer NC, typename STENCILWRAPPER_TYPE >
void
CFLFluxKernel::
  launch( integer const numPhases,
          real64 const & dt,
          STENCILWRAPPER_TYPE const & stencilWrapper,
          ElementViewConst< arrayView1d< real64 const > > const & pres,
          ElementViewConst< arrayView1d< real64 const > > const & gravCoef,
          ElementViewConst< arrayView2d< real64 const, compflow::USD_PHASE > > const & phaseVolFrac,
          ElementViewConst< arrayView3d< real64 const > > const & permeability,
          ElementViewConst< arrayView3d< real64 const > > const & dPerm_dPres,
          ElementViewConst< arrayView3d< real64 const, relperm::USD_RELPERM > > const & phaseRelPerm,
          ElementViewConst< arrayView3d< real64 const, multifluid::USD_PHASE > > const & phaseVisc,
          ElementViewConst< arrayView3d< real64 const, multifluid::USD_PHASE > > const & phaseDens,
          ElementViewConst< arrayView3d< real64 const, multifluid::USD_PHASE > > const & phaseMassDens,
          ElementViewConst< arrayView4d< real64 const, multifluid::USD_PHASE_COMP > > const & phaseCompFrac,
          ElementView< arrayView2d< real64, compflow::USD_PHASE > > const & phaseOutflux,
          ElementView< arrayView2d< real64, compflow::USD_COMP > > const & compOutflux )
{
  typename STENCILWRAPPER_TYPE::IndexContainerViewConstType const & seri = stencilWrapper.getElementRegionIndices();
  typename STENCILWRAPPER_TYPE::IndexContainerViewConstType const & sesri = stencilWrapper.getElementSubRegionIndices();
  typename STENCILWRAPPER_TYPE::IndexContainerViewConstType const & sei = stencilWrapper.getElementIndices();

  localIndex constexpr numElems = STENCILWRAPPER_TYPE::maxNumPointsInFlux;
  localIndex constexpr maxStencilSize = STENCILWRAPPER_TYPE::maxStencilSize;

  forAll< parallelDevicePolicy<> >( stencilWrapper.size(), [=] GEOSX_HOST_DEVICE ( localIndex const iconn )
  {
    // compute transmissibility
<<<<<<< HEAD
    real64 transmissibility[STENCILWRAPPER_TYPE::MAX_NUM_OF_CONNECTIONS][2];
    real64 dTrans_dPres[STENCILWRAPPER_TYPE::MAX_NUM_OF_CONNECTIONS][2];
=======
    real64 transmissiblity[STENCILWRAPPER_TYPE::maxNumConnections][2];
    real64 dTrans_dPres[STENCILWRAPPER_TYPE::maxNumConnections][2];
>>>>>>> d5af7ea6

    stencilWrapper.computeWeights( iconn,
                                   permeability,
                                   dPerm_dPres,
                                   transmissibility,
                                   dTrans_dPres );

    localIndex const stencilSize = meshMapUtilities::size1( sei, iconn );

<<<<<<< HEAD
    CFLFluxKernel::compute< NC, NUM_ELEMS, MAX_STENCIL_SIZE >( numPhases,
                                                               stencilSize,
                                                               dt,
                                                               seri[iconn],
                                                               sesri[iconn],
                                                               sei[iconn],
                                                               transmissibility[0],
                                                               pres,
                                                               gravCoef,
                                                               phaseVolFrac,
                                                               phaseRelPerm,
                                                               phaseVisc,
                                                               phaseDens,
                                                               phaseMassDens,
                                                               phaseCompFrac,
                                                               phaseOutflux,
                                                               compOutflux );
=======
    CFLFluxKernel::compute< NC, numElems, maxStencilSize >( numPhases,
                                                            stencilSize,
                                                            dt,
                                                            seri[iconn],
                                                            sesri[iconn],
                                                            sei[iconn],
                                                            transmissiblity[0],
                                                            pres,
                                                            gravCoef,
                                                            phaseVolFrac,
                                                            phaseRelPerm,
                                                            phaseVisc,
                                                            phaseDens,
                                                            phaseMassDens,
                                                            phaseCompFrac,
                                                            phaseOutflux,
                                                            compOutflux );
>>>>>>> d5af7ea6
  } );
}

#define INST_CFLFluxKernel( NC, STENCILWRAPPER_TYPE ) \
  template \
  void CFLFluxKernel:: \
    launch< NC, STENCILWRAPPER_TYPE >( integer const numPhases, \
                                       real64 const & dt, \
                                       STENCILWRAPPER_TYPE const & stencil, \
                                       ElementViewConst< arrayView1d< real64 const > > const & pres, \
                                       ElementViewConst< arrayView1d< real64 const > > const & gravCoef, \
                                       ElementViewConst< arrayView2d< real64 const, compflow::USD_PHASE > > const & phaseVolFrac, \
                                       ElementViewConst< arrayView3d< real64 const > > const & permeability, \
                                       ElementViewConst< arrayView3d< real64 const > > const & dPerm_dPres, \
                                       ElementViewConst< arrayView3d< real64 const, relperm::USD_RELPERM > > const & phaseRelPerm, \
                                       ElementViewConst< arrayView3d< real64 const, multifluid::USD_PHASE > > const & phaseVisc, \
                                       ElementViewConst< arrayView3d< real64 const, multifluid::USD_PHASE > > const & phaseDens, \
                                       ElementViewConst< arrayView3d< real64 const, multifluid::USD_PHASE > > const & phaseMassDens, \
                                       ElementViewConst< arrayView4d< real64 const, multifluid::USD_PHASE_COMP > > const & phaseCompFrac, \
                                       ElementView< arrayView2d< real64, compflow::USD_PHASE > > const & phaseOutflux, \
                                       ElementView< arrayView2d< real64, compflow::USD_COMP > > const & compOutflux )

INST_CFLFluxKernel( 1, CellElementStencilTPFAWrapper );
INST_CFLFluxKernel( 2, CellElementStencilTPFAWrapper );
INST_CFLFluxKernel( 3, CellElementStencilTPFAWrapper );
INST_CFLFluxKernel( 4, CellElementStencilTPFAWrapper );
INST_CFLFluxKernel( 5, CellElementStencilTPFAWrapper );

INST_CFLFluxKernel( 1, SurfaceElementStencilWrapper );
INST_CFLFluxKernel( 2, SurfaceElementStencilWrapper );
INST_CFLFluxKernel( 3, SurfaceElementStencilWrapper );
INST_CFLFluxKernel( 4, SurfaceElementStencilWrapper );
INST_CFLFluxKernel( 5, SurfaceElementStencilWrapper );

INST_CFLFluxKernel( 1, EmbeddedSurfaceToCellStencilWrapper );
INST_CFLFluxKernel( 2, EmbeddedSurfaceToCellStencilWrapper );
INST_CFLFluxKernel( 3, EmbeddedSurfaceToCellStencilWrapper );
INST_CFLFluxKernel( 4, EmbeddedSurfaceToCellStencilWrapper );
INST_CFLFluxKernel( 5, EmbeddedSurfaceToCellStencilWrapper );

INST_CFLFluxKernel( 1, FaceElementToCellStencilWrapper );
INST_CFLFluxKernel( 2, FaceElementToCellStencilWrapper );
INST_CFLFluxKernel( 3, FaceElementToCellStencilWrapper );
INST_CFLFluxKernel( 4, FaceElementToCellStencilWrapper );
INST_CFLFluxKernel( 5, FaceElementToCellStencilWrapper );

#undef INST_CFLFluxKernel

/******************************** CFLKernel ********************************/

template< integer NP >
GEOSX_HOST_DEVICE
void
CFLKernel::
  computePhaseCFL( real64 const & poreVol,
                   arraySlice1d< real64 const, compflow::USD_PHASE - 1 > phaseVolFrac,
                   arraySlice1d< real64 const, relperm::USD_RELPERM - 2 > phaseRelPerm,
                   arraySlice2d< real64 const, relperm::USD_RELPERM_DS - 2 > dPhaseRelPerm_dPhaseVolFrac,
                   arraySlice1d< real64 const, multifluid::USD_PHASE - 2 > phaseVisc,
                   arraySlice1d< real64 const, compflow::USD_PHASE - 1 > phaseOutflux,
                   real64 & phaseCFLNumber )
{
  // first, check which phases are mobile in the cell
  real64 mob[NP]{};
  localIndex mobilePhases[NP]{};
  localIndex numMobilePhases = 0;
  for( localIndex ip = 0; ip < NP; ++ip )
  {
    if( phaseVolFrac[ip] > 0 )
    {
      mob[ip] = phaseRelPerm[ip] / phaseVisc[ip];
      if( mob[ip] > minPhaseMobility )
      {
        mobilePhases[numMobilePhases] = ip;
        numMobilePhases++;
      }
    }
  }

  // then, depending on the regime, apply the appropriate CFL formula
  phaseCFLNumber = 0;

  // single-phase flow regime
  if( numMobilePhases == 1 )
  {
    phaseCFLNumber = phaseOutflux[mobilePhases[0]] / poreVol;
  }
  // two-phase flow regime
  else if( numMobilePhases == 2 )
  {
    // from Hui Cao's PhD thesis
    localIndex const ip0 = mobilePhases[0];
    localIndex const ip1 = mobilePhases[1];
    real64 const dMob_dVolFrac[2] = { dPhaseRelPerm_dPhaseVolFrac[ip0][ip0] / phaseVisc[ip0],
                                      -dPhaseRelPerm_dPhaseVolFrac[ip1][ip1] / phaseVisc[ip1] }; // using S0 = 1 - S1
    real64 const denom = 1. / ( poreVol * ( mob[ip0] + mob[ip1] ) );
    real64 const coef0 = denom * mob[ip1] / mob[ip0] * dMob_dVolFrac[ip0];
    real64 const coef1 = -denom * mob[ip0] / mob[ip1] * dMob_dVolFrac[ip1];

    phaseCFLNumber = fabs( coef0*phaseOutflux[ip0] + coef1*phaseOutflux[ip1] );
  }
  // three-phase flow regime
  else if( numMobilePhases == 3 )
  {
    // from Keith Coats, IMPES stability: Selection of stable timesteps (2003)
    real64 totalMob = 0.0;
    for( integer ip = 0; ip < numMobilePhases; ++ip )
    {
      totalMob += mob[ip];
    }

    real64 f[2][2]{};
    for( integer i = 0; i < 2; ++i )
    {
      for( integer j = 0; j < 2; ++j )
      {
        f[i][j]  = ( i == j )*totalMob - mob[i];
        f[i][j] /= (totalMob * mob[j]);
        real64 sum = 0;
        for( integer k = 0; k < 3; ++k )
        {
          sum += dPhaseRelPerm_dPhaseVolFrac[k][j] / phaseVisc[k]
                 * phaseOutflux[j];
        }
        f[i][j] *= sum;
      }
    }
    phaseCFLNumber = f[0][0] + f[1][1];
    phaseCFLNumber += sqrt( phaseCFLNumber*phaseCFLNumber - 4 * ( f[0][0]*f[1][1] - f[1][0]*f[0][1] ) );
    phaseCFLNumber = 0.5 * fabs( phaseCFLNumber ) / poreVol;
  }
}


template< integer NC >
GEOSX_HOST_DEVICE
void
CFLKernel::
  computeCompCFL( real64 const & poreVol,
                  arraySlice1d< real64 const, compflow::USD_COMP - 1 > compDens,
                  arraySlice1d< real64 const, compflow::USD_COMP - 1 > compFrac,
                  arraySlice1d< real64 const, compflow::USD_COMP - 1 > compOutflux,
                  real64 & compCFLNumber )
{


  compCFLNumber = 0.0;
  for( integer ic = 0; ic < NC; ++ic )
  {
    if( compFrac[ic] > minComponentFraction )
    {
      real64 const compMoles = compDens[ic] * poreVol;
      real64 const CFL = compOutflux[ic] / compMoles;
      if( CFL > compCFLNumber )
      {
        compCFLNumber = CFL;
      }
    }
  }
}

template< integer NC, integer NP >
void
CFLKernel::
  launch( localIndex const size,
          arrayView1d< real64 const > const & volume,
          arrayView2d< real64 const > const & porosity,
          arrayView2d< real64 const, compflow::USD_COMP > const & compDens,
          arrayView2d< real64 const, compflow::USD_COMP > const & compFrac,
          arrayView2d< real64 const, compflow::USD_PHASE > const & phaseVolFrac,
          arrayView3d< real64 const, relperm::USD_RELPERM > const & phaseRelPerm,
          arrayView4d< real64 const, relperm::USD_RELPERM_DS > const & dPhaseRelPerm_dPhaseVolFrac,
          arrayView3d< real64 const, multifluid::USD_PHASE > const & phaseVisc,
          arrayView2d< real64 const, compflow::USD_PHASE > const & phaseOutflux,
          arrayView2d< real64 const, compflow::USD_COMP > const & compOutflux,
          arrayView1d< real64 > const & phaseCFLNumber,
          arrayView1d< real64 > const & compCFLNumber,
          real64 & maxPhaseCFLNumber,
          real64 & maxCompCFLNumber )
{
  RAJA::ReduceMax< parallelDeviceReduce, real64 > subRegionPhaseCFLNumber( 0.0 );
  RAJA::ReduceMax< parallelDeviceReduce, real64 > subRegionCompCFLNumber( 0.0 );

  forAll< parallelDevicePolicy<> >( size, [=] GEOSX_HOST_DEVICE ( localIndex const ei )
  {
    real64 const poreVol = volume[ei] * porosity[ei][0];

    // phase CFL number
    real64 cellPhaseCFLNumber = 0.0;
    computePhaseCFL< NP >( poreVol,
                           phaseVolFrac[ei],
                           phaseRelPerm[ei][0],
                           dPhaseRelPerm_dPhaseVolFrac[ei][0],
                           phaseVisc[ei][0],
                           phaseOutflux[ei],
                           cellPhaseCFLNumber );
    subRegionPhaseCFLNumber.max( cellPhaseCFLNumber );
    phaseCFLNumber[ei] = cellPhaseCFLNumber;

    // component CFL number
    real64 cellCompCFLNumber = 0.0;
    computeCompCFL< NC >( poreVol,
                          compDens[ei],
                          compFrac[ei],
                          compOutflux[ei],
                          cellCompCFLNumber );
    subRegionCompCFLNumber.max( cellCompCFLNumber );
    compCFLNumber[ei] = cellCompCFLNumber;
  } );

  maxPhaseCFLNumber = subRegionPhaseCFLNumber.get();
  maxCompCFLNumber = subRegionCompCFLNumber.get();
}

#define INST_CFLKernel( NC, NP ) \
  template \
  void CFLKernel:: \
    launch< NC, NP >( localIndex const size, \
                      arrayView1d< real64 const > const & volume, \
                      arrayView2d< real64 const > const & porosity, \
                      arrayView2d< real64 const, compflow::USD_COMP > const & compDens, \
                      arrayView2d< real64 const, compflow::USD_COMP > const & compFrac, \
                      arrayView2d< real64 const, compflow::USD_PHASE > const & phaseVolFrac, \
                      arrayView3d< real64 const, relperm::USD_RELPERM > const & phaseRelPerm, \
                      arrayView4d< real64 const, relperm::USD_RELPERM_DS > const & dPhaseRelPerm_dPhaseVolFrac, \
                      arrayView3d< real64 const, multifluid::USD_PHASE > const & phaseVisc, \
                      arrayView2d< real64 const, compflow::USD_PHASE > const & phaseOutflux, \
                      arrayView2d< real64 const, compflow::USD_COMP > const & compOutflux, \
                      arrayView1d< real64 > const & phaseCFLNumber, \
                      arrayView1d< real64 > const & compCFLNumber, \
                      real64 & maxPhaseCFLNumber, \
                      real64 & maxCompCFLNumber )
INST_CFLKernel( 1, 2 );
INST_CFLKernel( 2, 2 );
INST_CFLKernel( 3, 2 );
INST_CFLKernel( 4, 2 );
INST_CFLKernel( 5, 2 );

INST_CFLKernel( 1, 3 );
INST_CFLKernel( 2, 3 );
INST_CFLKernel( 3, 3 );
INST_CFLKernel( 4, 3 );
INST_CFLKernel( 5, 3 );

#undef INST_CFLKernel

/******************************** AquiferBCKernel ********************************/

template< integer NC >
GEOSX_HOST_DEVICE
void
AquiferBCKernel::
  compute( integer const numPhases,
           integer const ipWater,
           bool const allowAllPhasesIntoAquifer,
           real64 const & aquiferVolFlux,
           real64 const & dAquiferVolFlux_dPres,
           real64 const & aquiferWaterPhaseDens,
           arrayView1d< real64 const > const & aquiferWaterPhaseCompFrac,
           arraySlice1d< real64 const, multifluid::USD_PHASE - 2 > phaseDens,
           arraySlice2d< real64 const, multifluid::USD_PHASE_DC - 2 > dPhaseDens,
           arraySlice1d< real64 const, compflow::USD_PHASE - 1 > phaseVolFrac,
           arraySlice1d< real64 const, compflow::USD_PHASE - 1 > dPhaseVolFrac_dPres,
           arraySlice2d< real64 const, compflow::USD_PHASE_DC - 1 > dPhaseVolFrac_dCompDens,
           arraySlice2d< real64 const, multifluid::USD_PHASE_COMP - 2 > phaseCompFrac,
           arraySlice3d< real64 const, multifluid::USD_PHASE_COMP_DC - 2 > dPhaseCompFrac,
           arraySlice2d< real64 const, compflow::USD_COMP_DC - 1 > dCompFrac_dCompDens,
           real64 const & dt,
           real64 (& localFlux)[NC],
           real64 (& localFluxJacobian)[NC][NC+1] )
{
  using Deriv = multifluid::DerivativeOffset;

  real64 dProp_dC[NC]{};
  real64 dPhaseFlux_dCompDens[NC]{};

  if( aquiferVolFlux > 0 ) // aquifer is upstream
  {
    // in this case, we assume that:
    //    - only the water phase is present in the aquifer
    //    - the aquifer water phase composition is constant

    for( integer ic = 0; ic < NC; ++ic )
    {
      real64 const phaseFlux = aquiferVolFlux * aquiferWaterPhaseDens;
      localFlux[ic] -= dt * phaseFlux * aquiferWaterPhaseCompFrac[ic];
      localFluxJacobian[ic][0] -= dt * dAquiferVolFlux_dPres * aquiferWaterPhaseDens * aquiferWaterPhaseCompFrac[ic];
    }
  }
  else // reservoir is upstream
  {
    for( integer ip = 0; ip < numPhases; ++ip )
    {

      // Why two options below:
      //   - The aquifer model assumes single-phase water flow, so ideally, we should only allow water phase flow from the reservoir to the
      // aquifer
      //   - But, if/when the CO2 plume reaches the reservoir cell connected to the aquifer and saturates it, the aquifer flux becomes zero
      //     if we don't let some CO2 go into the aquifer

      if( ip == ipWater || allowAllPhasesIntoAquifer )
      {
        real64 const phaseDensVolFrac = phaseDens[ip] * phaseVolFrac[ip];
        real64 const phaseFlux = aquiferVolFlux * phaseDensVolFrac;
        real64 const dPhaseFlux_dPres = dAquiferVolFlux_dPres * phaseDensVolFrac
                                        + aquiferVolFlux * ( dPhaseDens[ip][Deriv::dP] * phaseVolFrac[ip] + phaseDens[ip] * dPhaseVolFrac_dPres[ip] );

        applyChainRule( NC, dCompFrac_dCompDens, dPhaseDens[ip], dProp_dC, Deriv::dC );
        for( integer ic = 0; ic < NC; ++ic )
        {
          dPhaseFlux_dCompDens[ic] = aquiferVolFlux * ( dProp_dC[ic] * phaseVolFrac[ip] + phaseDens[ip] * dPhaseVolFrac_dCompDens[ip][ic] );
        }

        for( integer ic = 0; ic < NC; ++ic )
        {
          localFlux[ic] -= dt * phaseFlux * phaseCompFrac[ip][ic];
          localFluxJacobian[ic][0] -= dt * ( dPhaseFlux_dPres * phaseCompFrac[ip][ic] + phaseFlux * dPhaseCompFrac[ip][ic][Deriv::dP] );

          applyChainRule( NC, dCompFrac_dCompDens, dPhaseCompFrac[ip][ic], dProp_dC, Deriv::dC );
          for( integer jc = 0; jc < NC; ++jc )
          {
            localFluxJacobian[ic][jc+1] -= dt * ( dPhaseFlux_dCompDens[jc] * phaseCompFrac[ip][ic] + phaseFlux * dProp_dC[jc] );
          }
        }
      }
    }
  }
}

template< integer NC >
void
AquiferBCKernel::
  launch( integer const numPhases,
          integer const ipWater,
          bool const allowAllPhasesIntoAquifer,
          BoundaryStencil const & stencil,
          globalIndex const rankOffset,
          ElementViewConst< arrayView1d< globalIndex const > > const & dofNumber,
          AquiferBoundaryCondition::KernelWrapper const & aquiferBCWrapper,
          real64 const & aquiferWaterPhaseDens,
          arrayView1d< real64 const > const & aquiferWaterPhaseCompFrac,
          ElementViewConst< arrayView1d< integer const > > const & ghostRank,
          ElementViewConst< arrayView1d< real64 const > > const & pres,
          ElementViewConst< arrayView1d< real64 const > > const & dPres,
          ElementViewConst< arrayView1d< real64 const > > const & gravCoef,
          ElementViewConst< arrayView2d< real64 const, compflow::USD_PHASE > > const & phaseVolFrac,
          ElementViewConst< arrayView2d< real64 const, compflow::USD_PHASE > > const & dPhaseVolFrac_dPres,
          ElementViewConst< arrayView3d< real64 const, compflow::USD_PHASE_DC > > const & dPhaseVolFrac_dCompDens,
          ElementViewConst< arrayView3d< real64 const, compflow::USD_COMP_DC > > const & dCompFrac_dCompDens,
          ElementViewConst< arrayView3d< real64 const, multifluid::USD_PHASE > > const & phaseDens,
          ElementViewConst< arrayView4d< real64 const, multifluid::USD_PHASE_DC > > const & dPhaseDens,
          ElementViewConst< arrayView4d< real64 const, multifluid::USD_PHASE_COMP > > const & phaseCompFrac,
          ElementViewConst< arrayView5d< real64 const, multifluid::USD_PHASE_COMP_DC > > const & dPhaseCompFrac,
          real64 const & timeAtBeginningOfStep,
          real64 const & dt,
          CRSMatrixView< real64, globalIndex const > const & localMatrix,
          arrayView1d< real64 > const & localRhs )
{

  using namespace compositionalMultiphaseUtilities;
  using Order = BoundaryStencil::Order;

  BoundaryStencil::IndexContainerViewConstType const & seri = stencil.getElementRegionIndices();
  BoundaryStencil::IndexContainerViewConstType const & sesri = stencil.getElementSubRegionIndices();
  BoundaryStencil::IndexContainerViewConstType const & sefi = stencil.getElementIndices();
  BoundaryStencil::WeightContainerViewConstType const & weight = stencil.getWeights();

  forAll< parallelDevicePolicy<> >( stencil.size(), [=] GEOSX_HOST_DEVICE ( localIndex const iconn )
  {
    constexpr integer NDOF = NC + 1;

    // working arrays
    globalIndex dofColIndices[NDOF]{};
    real64 localFlux[NC]{};
    real64 localFluxJacobian[NC][NDOF]{};

    localIndex const er  = seri( iconn, Order::ELEM );
    localIndex const esr = sesri( iconn, Order::ELEM );
    localIndex const ei  = sefi( iconn, Order::ELEM );
    real64 const areaFraction = weight( iconn, Order::ELEM );

    // compute the aquifer influx rate using the pressure influence function and the aquifer props
    real64 dAquiferVolFlux_dPres = 0.0;
    real64 const aquiferVolFlux = aquiferBCWrapper.compute( timeAtBeginningOfStep,
                                                            dt,
                                                            pres[er][esr][ei],
                                                            dPres[er][esr][ei],
                                                            gravCoef[er][esr][ei],
                                                            areaFraction,
                                                            dAquiferVolFlux_dPres );

    // compute the phase/component aquifer flux
    AquiferBCKernel::compute< NC >( numPhases,
                                    ipWater,
                                    allowAllPhasesIntoAquifer,
                                    aquiferVolFlux,
                                    dAquiferVolFlux_dPres,
                                    aquiferWaterPhaseDens,
                                    aquiferWaterPhaseCompFrac,
                                    phaseDens[er][esr][ei][0],
                                    dPhaseDens[er][esr][ei][0],
                                    phaseVolFrac[er][esr][ei],
                                    dPhaseVolFrac_dPres[er][esr][ei],
                                    dPhaseVolFrac_dCompDens[er][esr][ei],
                                    phaseCompFrac[er][esr][ei][0],
                                    dPhaseCompFrac[er][esr][ei][0],
                                    dCompFrac_dCompDens[er][esr][ei],
                                    dt,
                                    localFlux,
                                    localFluxJacobian );

    // populate dof indices
    globalIndex const offset = dofNumber[er][esr][ei];
    for( integer jdof = 0; jdof < NDOF; ++jdof )
    {
      dofColIndices[jdof] = offset + jdof;
    }

    // Apply equation/variable change transformation(s)
    real64 work[NDOF];
    shiftRowsAheadByOneAndReplaceFirstRowWithColumnSum( NC, NDOF, localFluxJacobian, work );
    shiftElementsAheadByOneAndReplaceFirstElementWithSum( NC, localFlux );


    // Add to residual/jacobian
    if( ghostRank[er][esr][ei] < 0 )
    {
      globalIndex const globalRow = dofNumber[er][esr][ei];
      localIndex const localRow = LvArray::integerConversion< localIndex >( globalRow - rankOffset );
      GEOSX_ASSERT_GE( localRow, 0 );
      GEOSX_ASSERT_GT( localMatrix.numRows(), localRow + NC );

      for( integer ic = 0; ic < NC; ++ic )
      {
        RAJA::atomicAdd( parallelDeviceAtomic{}, &localRhs[localRow + ic], localFlux[ic] );
        localMatrix.addToRow< parallelDeviceAtomic >( localRow + ic,
                                                      dofColIndices,
                                                      localFluxJacobian[ic],
                                                      NDOF );
      }
    }
  } );
}

#define INST_AquiferBCKernel( NC ) \
  template \
  void AquiferBCKernel:: \
    launch< NC >( integer const numPhases, \
                  integer const ipWater, \
                  bool const allowAllPhasesIntoAquifer, \
                  BoundaryStencil const & stencil, \
                  globalIndex const rankOffset, \
                  ElementViewConst< arrayView1d< globalIndex const > > const & dofNumber, \
                  AquiferBoundaryCondition::KernelWrapper const & aquiferBCWrapper, \
                  real64 const & aquiferWaterPhaseDens, \
                  arrayView1d< real64 const > const & aquiferWaterPhaseCompFrac, \
                  ElementViewConst< arrayView1d< integer const > > const & ghostRank, \
                  ElementViewConst< arrayView1d< real64 const > > const & pres, \
                  ElementViewConst< arrayView1d< real64 const > > const & dPres, \
                  ElementViewConst< arrayView1d< real64 const > > const & gravCoef, \
                  ElementViewConst< arrayView2d< real64 const, compflow::USD_PHASE > > const & phaseVolFrac, \
                  ElementViewConst< arrayView2d< real64 const, compflow::USD_PHASE > > const & dPhaseVolFrac_dPres, \
                  ElementViewConst< arrayView3d< real64 const, compflow::USD_PHASE_DC > > const & dPhaseVolFrac_dCompDens, \
                  ElementViewConst< arrayView3d< real64 const, compflow::USD_COMP_DC > > const & dCompFrac_dCompDens, \
                  ElementViewConst< arrayView3d< real64 const, multifluid::USD_PHASE > > const & phaseDens, \
                  ElementViewConst< arrayView4d< real64 const, multifluid::USD_PHASE_DC > > const & dPhaseDens, \
                  ElementViewConst< arrayView4d< real64 const, multifluid::USD_PHASE_COMP > > const & phaseCompFrac, \
                  ElementViewConst< arrayView5d< real64 const, multifluid::USD_PHASE_COMP_DC > > const & dPhaseCompFrac, \
                  real64 const & timeAtBeginningOfStep, \
                  real64 const & dt, \
                  CRSMatrixView< real64, globalIndex const > const & localMatrix, \
                  arrayView1d< real64 > const & localRhs )

INST_AquiferBCKernel( 1 );
INST_AquiferBCKernel( 2 );
INST_AquiferBCKernel( 3 );
INST_AquiferBCKernel( 4 );
INST_AquiferBCKernel( 5 );

#undef INST_AquiferBCKernel


} // namespace compositionalMultiphaseFVMKernels

} // namespace geosx<|MERGE_RESOLUTION|>--- conflicted
+++ resolved
@@ -195,13 +195,8 @@
   forAll< parallelDevicePolicy<> >( stencilWrapper.size(), [=] GEOSX_HOST_DEVICE ( localIndex const iconn )
   {
     // compute transmissibility
-<<<<<<< HEAD
-    real64 transmissibility[STENCILWRAPPER_TYPE::MAX_NUM_OF_CONNECTIONS][2];
-    real64 dTrans_dPres[STENCILWRAPPER_TYPE::MAX_NUM_OF_CONNECTIONS][2];
-=======
-    real64 transmissiblity[STENCILWRAPPER_TYPE::maxNumConnections][2];
+    real64 transmissibility[STENCILWRAPPER_TYPE::maxNumConnections][2];
     real64 dTrans_dPres[STENCILWRAPPER_TYPE::maxNumConnections][2];
->>>>>>> d5af7ea6
 
     stencilWrapper.computeWeights( iconn,
                                    permeability,
@@ -211,32 +206,13 @@
 
     localIndex const stencilSize = meshMapUtilities::size1( sei, iconn );
 
-<<<<<<< HEAD
-    CFLFluxKernel::compute< NC, NUM_ELEMS, MAX_STENCIL_SIZE >( numPhases,
-                                                               stencilSize,
-                                                               dt,
-                                                               seri[iconn],
-                                                               sesri[iconn],
-                                                               sei[iconn],
-                                                               transmissibility[0],
-                                                               pres,
-                                                               gravCoef,
-                                                               phaseVolFrac,
-                                                               phaseRelPerm,
-                                                               phaseVisc,
-                                                               phaseDens,
-                                                               phaseMassDens,
-                                                               phaseCompFrac,
-                                                               phaseOutflux,
-                                                               compOutflux );
-=======
     CFLFluxKernel::compute< NC, numElems, maxStencilSize >( numPhases,
                                                             stencilSize,
                                                             dt,
                                                             seri[iconn],
                                                             sesri[iconn],
                                                             sei[iconn],
-                                                            transmissiblity[0],
+                                                            transmissibility[0],
                                                             pres,
                                                             gravCoef,
                                                             phaseVolFrac,
@@ -247,7 +223,6 @@
                                                             phaseCompFrac,
                                                             phaseOutflux,
                                                             compOutflux );
->>>>>>> d5af7ea6
   } );
 }
 
