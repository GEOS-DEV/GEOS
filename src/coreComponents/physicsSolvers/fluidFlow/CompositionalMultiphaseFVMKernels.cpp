--- conflicted
+++ resolved
@@ -19,14 +19,11 @@
 #include "CompositionalMultiphaseFVMKernels.hpp"
 
 #include "finiteVolume/CellElementStencilTPFA.hpp"
-<<<<<<< HEAD
 #include "finiteVolume/SurfaceElementStencil.hpp"
 #include "finiteVolume/EmbeddedSurfaceToCellStencil.hpp"
 #include "finiteVolume/FaceElementToCellStencil.hpp"
-=======
-#include "finiteVolume/FaceElementStencil.hpp"
 #include "mesh/utilities/MeshMapUtilities.hpp"
->>>>>>> 04ef9445
+
 
 namespace geosx
 {
@@ -555,9 +552,8 @@
 
   forAll< parallelDevicePolicy<> >( stencilWrapper.size(), [=] GEOSX_HOST_DEVICE ( localIndex const iconn )
   {
-<<<<<<< HEAD
-
-    localIndex const stencilSize = stencilWrapper.stencilSize( iconn );
+
+    localIndex const stencilSize = meshMapUtilities::size1( sei, iconn );
     localIndex const numFluxElems = stencilWrapper.numPointsInFlux( iconn );
     constexpr localIndex NDOF = NC + 1;
 
@@ -573,6 +569,7 @@
                                             dPerm_dPres,
                                             transmissiblity,
                                             dTrans_dPres );
+
 
 
     FluxKernel::compute< NC, MAX_NUM_ELEMS, MAX_STENCIL_SIZE >( numPhases,
@@ -604,41 +601,6 @@
                                                                 dt,
                                                                 localFlux,
                                                                 localFluxJacobian );
-=======
-    localIndex const stencilSize = meshMapUtilities::size1( sei, iconn );
-    localIndex constexpr NDOF = NC + 1;
-
-    stackArray1d< real64, NUM_ELEMS * NC >                      localFlux( NUM_ELEMS * NC );
-    stackArray2d< real64, NUM_ELEMS * NC * MAX_STENCIL * NDOF > localFluxJacobian( NUM_ELEMS * NC, stencilSize * NDOF );
-
-    FluxKernel::compute< NC, NUM_ELEMS, MAX_STENCIL >( numPhases,
-                                                       stencilSize,
-                                                       seri[iconn],
-                                                       sesri[iconn],
-                                                       sei[iconn],
-                                                       weights[iconn],
-                                                       pres,
-                                                       dPres,
-                                                       gravCoef,
-                                                       phaseMob,
-                                                       dPhaseMob_dPres,
-                                                       dPhaseMob_dComp,
-                                                       dPhaseVolFrac_dPres,
-                                                       dPhaseVolFrac_dComp,
-                                                       dCompFrac_dCompDens,
-                                                       phaseMassDens,
-                                                       dPhaseMassDens_dPres,
-                                                       dPhaseMassDens_dComp,
-                                                       phaseCompFrac,
-                                                       dPhaseCompFrac_dPres,
-                                                       dPhaseCompFrac_dComp,
-                                                       phaseCapPressure,
-                                                       dPhaseCapPressure_dPhaseVolFrac,
-                                                       capPressureFlag,
-                                                       dt,
-                                                       localFlux,
-                                                       localFluxJacobian );
->>>>>>> 04ef9445
 
     // populate dof indices
     for( localIndex i = 0; i < stencilSize; ++i )
@@ -679,7 +641,6 @@
 #define INST_FluxKernel( NC, STENCILWRAPPER_TYPE ) \
   template \
   void FluxKernel:: \
-<<<<<<< HEAD
     launch< NC, STENCILWRAPPER_TYPE >( localIndex const numPhases, \
                                        STENCILWRAPPER_TYPE const & stencilWrapper, \
                                        globalIndex const rankOffset, \
@@ -690,20 +651,20 @@
                                        ElementViewConst< arrayView3d< real64 const > > const & permeability, \
                                        ElementViewConst< arrayView3d< real64 const > > const & dPerm_dPres, \
                                        ElementViewConst< arrayView1d< real64 const > > const & gravCoef, \
-                                       ElementViewConst< arrayView2d< real64 const > > const & phaseMob, \
-                                       ElementViewConst< arrayView2d< real64 const > > const & dPhaseMob_dPres, \
-                                       ElementViewConst< arrayView3d< real64 const > > const & dPhaseMob_dComp, \
-                                       ElementViewConst< arrayView2d< real64 const > > const & dPhaseVolFrac_dPres, \
-                                       ElementViewConst< arrayView3d< real64 const > > const & dPhaseVolFrac_dComp, \
-                                       ElementViewConst< arrayView3d< real64 const > > const & dCompFrac_dCompDens, \
-                                       ElementViewConst< arrayView3d< real64 const > > const & phaseMassDens, \
-                                       ElementViewConst< arrayView3d< real64 const > > const & dPhaseMassDens_dPres, \
-                                       ElementViewConst< arrayView4d< real64 const > > const & dPhaseMassDens_dComp, \
-                                       ElementViewConst< arrayView4d< real64 const > > const & phaseCompFrac, \
-                                       ElementViewConst< arrayView4d< real64 const > > const & dPhaseCompFrac_dPres, \
-                                       ElementViewConst< arrayView5d< real64 const > > const & dPhaseCompFrac_dComp, \
-                                       ElementViewConst< arrayView3d< real64 const > > const & phaseCapPressure, \
-                                       ElementViewConst< arrayView4d< real64 const > > const & dPhaseCapPressure_dPhaseVolFrac, \
+                                       ElementViewConst< arrayView2d< real64 const, compflow::USD_PHASE > > const & phaseMob, \
+                                                                       ElementViewConst< arrayView2d< real64 const, compflow::USD_PHASE > > const & dPhaseMob_dPres, \
+                                                                       ElementViewConst< arrayView3d< real64 const, compflow::USD_PHASE_DC > > const & dPhaseMob_dComp, \
+                                                                       ElementViewConst< arrayView2d< real64 const, compflow::USD_PHASE > > const & dPhaseVolFrac_dPres, \
+                                                                       ElementViewConst< arrayView3d< real64 const, compflow::USD_PHASE_DC > > const & dPhaseVolFrac_dComp, \
+                                                                       ElementViewConst< arrayView3d< real64 const, compflow::USD_COMP_DC > > const & dCompFrac_dCompDens, \
+                                                                       ElementViewConst< arrayView3d< real64 const, multifluid::USD_PHASE > > const & phaseMassDens, \
+                                                                       ElementViewConst< arrayView3d< real64 const, multifluid::USD_PHASE > > const & dPhaseMassDens_dPres, \
+                                                                       ElementViewConst< arrayView4d< real64 const, multifluid::USD_PHASE_DC > > const & dPhaseMassDens_dComp, \
+                                                                       ElementViewConst< arrayView4d< real64 const, multifluid::USD_PHASE_COMP > > const & phaseCompFrac, \
+                                                                       ElementViewConst< arrayView4d< real64 const, multifluid::USD_PHASE_COMP > > const & dPhaseCompFrac_dPres, \
+                                                                       ElementViewConst< arrayView5d< real64 const, multifluid::USD_PHASE_COMP_DC > > const & dPhaseCompFrac_dComp, \
+                                                                       ElementViewConst< arrayView3d< real64 const, cappres::USD_CAPPRES > > const & phaseCapPressure, \
+                                                                       ElementViewConst< arrayView4d< real64 const, cappres::USD_CAPPRES_DS > > const & dPhaseCapPressure_dPhaseVolFrac, \
                                        integer const capPressureFlag, \
                                        real64 const dt, \
                                        CRSMatrixView< real64, globalIndex const > const & localMatrix, \
@@ -732,47 +693,6 @@
 INST_FluxKernel( 3, FaceElementToCellStencilWrapper );
 INST_FluxKernel( 4, FaceElementToCellStencilWrapper );
 INST_FluxKernel( 5, FaceElementToCellStencilWrapper );
-
-=======
-    launch< NC, STENCIL_TYPE >( localIndex const numPhases, \
-                                STENCIL_TYPE const & stencil, \
-                                globalIndex const rankOffset, \
-                                ElementViewConst< arrayView1d< globalIndex const > > const & dofNumber, \
-                                ElementViewConst< arrayView1d< integer const > > const & ghostRank, \
-                                ElementViewConst< arrayView1d< real64 const > > const & pres, \
-                                ElementViewConst< arrayView1d< real64 const > > const & dPres, \
-                                ElementViewConst< arrayView1d< real64 const > > const & gravCoef, \
-                                ElementViewConst< arrayView2d< real64 const, compflow::USD_PHASE > > const & phaseMob, \
-                                ElementViewConst< arrayView2d< real64 const, compflow::USD_PHASE > > const & dPhaseMob_dPres, \
-                                ElementViewConst< arrayView3d< real64 const, compflow::USD_PHASE_DC > > const & dPhaseMob_dComp, \
-                                ElementViewConst< arrayView2d< real64 const, compflow::USD_PHASE > > const & dPhaseVolFrac_dPres, \
-                                ElementViewConst< arrayView3d< real64 const, compflow::USD_PHASE_DC > > const & dPhaseVolFrac_dComp, \
-                                ElementViewConst< arrayView3d< real64 const, compflow::USD_COMP_DC > > const & dCompFrac_dCompDens, \
-                                ElementViewConst< arrayView3d< real64 const, multifluid::USD_PHASE > > const & phaseMassDens, \
-                                ElementViewConst< arrayView3d< real64 const, multifluid::USD_PHASE > > const & dPhaseMassDens_dPres, \
-                                ElementViewConst< arrayView4d< real64 const, multifluid::USD_PHASE_DC > > const & dPhaseMassDens_dComp, \
-                                ElementViewConst< arrayView4d< real64 const, multifluid::USD_PHASE_COMP > > const & phaseCompFrac, \
-                                ElementViewConst< arrayView4d< real64 const, multifluid::USD_PHASE_COMP > > const & dPhaseCompFrac_dPres, \
-                                ElementViewConst< arrayView5d< real64 const, multifluid::USD_PHASE_COMP_DC > > const & dPhaseCompFrac_dComp, \
-                                ElementViewConst< arrayView3d< real64 const, cappres::USD_CAPPRES > > const & phaseCapPressure, \
-                                ElementViewConst< arrayView4d< real64 const, cappres::USD_CAPPRES_DS > > const & dPhaseCapPressure_dPhaseVolFrac, \
-                                integer const capPressureFlag, \
-                                real64 const dt, \
-                                CRSMatrixView< real64, globalIndex const > const & localMatrix, \
-                                arrayView1d< real64 > const & localRhs )
-
-INST_FluxKernel( 1, CellElementStencilTPFA );
-INST_FluxKernel( 2, CellElementStencilTPFA );
-INST_FluxKernel( 3, CellElementStencilTPFA );
-INST_FluxKernel( 4, CellElementStencilTPFA );
-INST_FluxKernel( 5, CellElementStencilTPFA );
-
-INST_FluxKernel( 1, FaceElementStencil );
-INST_FluxKernel( 2, FaceElementStencil );
-INST_FluxKernel( 3, FaceElementStencil );
-INST_FluxKernel( 4, FaceElementStencil );
-INST_FluxKernel( 5, FaceElementStencil );
->>>>>>> 04ef9445
 
 #undef INST_FluxKernel
 
