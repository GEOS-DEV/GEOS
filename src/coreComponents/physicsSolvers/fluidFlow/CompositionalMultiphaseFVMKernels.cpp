/*
 * ------------------------------------------------------------------------------------------------------------
 * SPDX-License-Identifier: LGPL-2.1-only
 *
 * Copyright (c) 2018-2020 Lawrence Livermore National Security LLC
 * Copyright (c) 2018-2020 The Board of Trustees of the Leland Stanford Junior University
 * Copyright (c) 2018-2020 Total, S.A
 * Copyright (c) 2019-     GEOSX Contributors
 * All rights reserved
 *
 * See top level LICENSE, COPYRIGHT, CONTRIBUTORS, NOTICE, and ACKNOWLEDGEMENTS files for details.
 * ------------------------------------------------------------------------------------------------------------
 */

/**
 * @file CompositionalMultiphaseFVMKernels.cpp
 */

#include "CompositionalMultiphaseFVMKernels.hpp"

#include "finiteVolume/CellElementStencilTPFA.hpp"
#include "finiteVolume/SurfaceElementStencil.hpp"
#include "finiteVolume/EmbeddedSurfaceToCellStencil.hpp"
#include "finiteVolume/FaceElementToCellStencil.hpp"
#include "mesh/utilities/MeshMapUtilities.hpp"


namespace geosx
{

namespace CompositionalMultiphaseFVMKernels
{

/******************************** PhaseMobilityKernel ********************************/

template< localIndex NC, localIndex NP >
GEOSX_HOST_DEVICE
void
PhaseMobilityKernel::
  compute( arraySlice2d< real64 const, compflow::USD_COMP_DC - 1 > const & dCompFrac_dCompDens,
           arraySlice1d< real64 const, multifluid::USD_PHASE - 2 > const & phaseDens,
           arraySlice1d< real64 const, multifluid::USD_PHASE - 2 > const & dPhaseDens_dPres,
           arraySlice2d< real64 const, multifluid::USD_PHASE_DC - 2 > const & dPhaseDens_dComp,
           arraySlice1d< real64 const, multifluid::USD_PHASE - 2 > const & phaseVisc,
           arraySlice1d< real64 const, multifluid::USD_PHASE - 2 > const & dPhaseVisc_dPres,
           arraySlice2d< real64 const, multifluid::USD_PHASE_DC - 2 > const & dPhaseVisc_dComp,
           arraySlice1d< real64 const, relperm::USD_RELPERM - 2 > const & phaseRelPerm,
           arraySlice2d< real64 const, relperm::USD_RELPERM_DS - 2 > const & dPhaseRelPerm_dPhaseVolFrac,
           arraySlice1d< real64 const, compflow::USD_PHASE - 1 > const & phaseVolFrac,
           arraySlice1d< real64 const, compflow::USD_PHASE - 1 > const & dPhaseVolFrac_dPres,
           arraySlice2d< real64 const, compflow::USD_PHASE_DC - 1 > const & dPhaseVolFrac_dComp,
           arraySlice1d< real64, compflow::USD_PHASE - 1 > const & phaseMob,
           arraySlice1d< real64, compflow::USD_PHASE - 1 > const & dPhaseMob_dPres,
           arraySlice2d< real64, compflow::USD_PHASE_DC - 1 > const & dPhaseMob_dComp )
{
  real64 dRelPerm_dC[NC];
  real64 dDens_dC[NC];
  real64 dVisc_dC[NC];

  for( localIndex ip = 0; ip < NP; ++ip )
  {

    // compute the phase mobility only if the phase is present
    bool const phaseExists = (phaseVolFrac[ip] > 0);
    if( !phaseExists )
    {
      phaseMob[ip] = 0.;
      dPhaseMob_dPres[ip] = 0.;
      for( localIndex jc = 0; jc < NC; ++jc )
      {
        dPhaseMob_dComp[ip][jc] = 0.;
      }
      continue;
    }

    real64 const density = phaseDens[ip];
    real64 const dDens_dP = dPhaseDens_dPres[ip];
    applyChainRule( NC, dCompFrac_dCompDens, dPhaseDens_dComp[ip], dDens_dC );

    real64 const viscosity = phaseVisc[ip];
    real64 const dVisc_dP = dPhaseVisc_dPres[ip];
    applyChainRule( NC, dCompFrac_dCompDens, dPhaseVisc_dComp[ip], dVisc_dC );

    real64 const relPerm = phaseRelPerm[ip];
    real64 dRelPerm_dP = 0.0;
    for( localIndex ic = 0; ic < NC; ++ic )
    {
      dRelPerm_dC[ic] = 0.0;
    }

    for( localIndex jp = 0; jp < NP; ++jp )
    {
      real64 const dRelPerm_dS = dPhaseRelPerm_dPhaseVolFrac[ip][jp];
      dRelPerm_dP += dRelPerm_dS * dPhaseVolFrac_dPres[jp];

      for( localIndex jc = 0; jc < NC; ++jc )
      {
        dRelPerm_dC[jc] += dRelPerm_dS * dPhaseVolFrac_dComp[jp][jc];
      }
    }

    real64 const mobility = relPerm * density / viscosity;

    phaseMob[ip] = mobility;
    dPhaseMob_dPres[ip] = dRelPerm_dP * density / viscosity
                          + mobility * (dDens_dP / density - dVisc_dP / viscosity);

    // compositional derivatives
    for( localIndex jc = 0; jc < NC; ++jc )
    {
      dPhaseMob_dComp[ip][jc] = dRelPerm_dC[jc] * density / viscosity
                                + mobility * (dDens_dC[jc] / density - dVisc_dC[jc] / viscosity);
    }
  }
}

template< localIndex NC, localIndex NP >
void PhaseMobilityKernel::
  launch( localIndex const size,
          arrayView3d< real64 const, compflow::USD_COMP_DC > const & dCompFrac_dCompDens,
          arrayView3d< real64 const, multifluid::USD_PHASE > const & phaseDens,
          arrayView3d< real64 const, multifluid::USD_PHASE > const & dPhaseDens_dPres,
          arrayView4d< real64 const, multifluid::USD_PHASE_DC > const & dPhaseDens_dComp,
          arrayView3d< real64 const, multifluid::USD_PHASE > const & phaseVisc,
          arrayView3d< real64 const, multifluid::USD_PHASE > const & dPhaseVisc_dPres,
          arrayView4d< real64 const, multifluid::USD_PHASE_DC > const & dPhaseVisc_dComp,
          arrayView3d< real64 const, relperm::USD_RELPERM > const & phaseRelPerm,
          arrayView4d< real64 const, relperm::USD_RELPERM_DS > const & dPhaseRelPerm_dPhaseVolFrac,
          arrayView2d< real64 const, compflow::USD_PHASE > const & phaseVolFrac,
          arrayView2d< real64 const, compflow::USD_PHASE > const & dPhaseVolFrac_dPres,
          arrayView3d< real64 const, compflow::USD_PHASE_DC > const & dPhaseVolFrac_dComp,
          arrayView2d< real64, compflow::USD_PHASE > const & phaseMob,
          arrayView2d< real64, compflow::USD_PHASE > const & dPhaseMob_dPres,
          arrayView3d< real64, compflow::USD_PHASE_DC > const & dPhaseMob_dComp )
{
  forAll< parallelDevicePolicy<> >( size, [=] GEOSX_HOST_DEVICE ( localIndex const a )
  {
    compute< NC, NP >( dCompFrac_dCompDens[a],
                       phaseDens[a][0],
                       dPhaseDens_dPres[a][0],
                       dPhaseDens_dComp[a][0],
                       phaseVisc[a][0],
                       dPhaseVisc_dPres[a][0],
                       dPhaseVisc_dComp[a][0],
                       phaseRelPerm[a][0],
                       dPhaseRelPerm_dPhaseVolFrac[a][0],
                       phaseVolFrac[a],
                       dPhaseVolFrac_dPres[a],
                       dPhaseVolFrac_dComp[a],
                       phaseMob[a],
                       dPhaseMob_dPres[a],
                       dPhaseMob_dComp[a] );
  } );
}

template< localIndex NC, localIndex NP >
void PhaseMobilityKernel::
  launch( SortedArrayView< localIndex const > const & targetSet,
          arrayView3d< real64 const, compflow::USD_COMP_DC > const & dCompFrac_dCompDens,
          arrayView3d< real64 const, multifluid::USD_PHASE > const & phaseDens,
          arrayView3d< real64 const, multifluid::USD_PHASE > const & dPhaseDens_dPres,
          arrayView4d< real64 const, multifluid::USD_PHASE_DC > const & dPhaseDens_dComp,
          arrayView3d< real64 const, multifluid::USD_PHASE > const & phaseVisc,
          arrayView3d< real64 const, multifluid::USD_PHASE > const & dPhaseVisc_dPres,
          arrayView4d< real64 const, multifluid::USD_PHASE_DC > const & dPhaseVisc_dComp,
          arrayView3d< real64 const, relperm::USD_RELPERM > const & phaseRelPerm,
          arrayView4d< real64 const, relperm::USD_RELPERM_DS > const & dPhaseRelPerm_dPhaseVolFrac,
          arrayView2d< real64 const, compflow::USD_PHASE > const & phaseVolFrac,
          arrayView2d< real64 const, compflow::USD_PHASE > const & dPhaseVolFrac_dPres,
          arrayView3d< real64 const, compflow::USD_PHASE_DC > const & dPhaseVolFrac_dComp,
          arrayView2d< real64, compflow::USD_PHASE > const & phaseMob,
          arrayView2d< real64, compflow::USD_PHASE > const & dPhaseMob_dPres,
          arrayView3d< real64, compflow::USD_PHASE_DC > const & dPhaseMob_dComp )
{
  forAll< parallelDevicePolicy<> >( targetSet.size(), [=] GEOSX_HOST_DEVICE ( localIndex const i )
  {
    localIndex const a = targetSet[ i ];
    compute< NC, NP >( dCompFrac_dCompDens[a],
                       phaseDens[a][0],
                       dPhaseDens_dPres[a][0],
                       dPhaseDens_dComp[a][0],
                       phaseVisc[a][0],
                       dPhaseVisc_dPres[a][0],
                       dPhaseVisc_dComp[a][0],
                       phaseRelPerm[a][0],
                       dPhaseRelPerm_dPhaseVolFrac[a][0],
                       phaseVolFrac[a],
                       dPhaseVolFrac_dPres[a],
                       dPhaseVolFrac_dComp[a],
                       phaseMob[a],
                       dPhaseMob_dPres[a],
                       dPhaseMob_dComp[a] );
  } );
}

#define INST_PhaseMobilityKernel( NC, NP ) \
  template \
  void \
  PhaseMobilityKernel:: \
    launch< NC, NP >( localIndex const size, \
                      arrayView3d< real64 const, compflow::USD_COMP_DC > const & dCompFrac_dCompDens, \
                      arrayView3d< real64 const, multifluid::USD_PHASE > const & phaseDens, \
                      arrayView3d< real64 const, multifluid::USD_PHASE > const & dPhaseDens_dPres, \
                      arrayView4d< real64 const, multifluid::USD_PHASE_DC > const & dPhaseDens_dComp, \
                      arrayView3d< real64 const, multifluid::USD_PHASE > const & phaseVisc, \
                      arrayView3d< real64 const, multifluid::USD_PHASE > const & dPhaseVisc_dPres, \
                      arrayView4d< real64 const, multifluid::USD_PHASE_DC > const & dPhaseVisc_dComp, \
                      arrayView3d< real64 const, relperm::USD_RELPERM > const & phaseRelPerm, \
                      arrayView4d< real64 const, relperm::USD_RELPERM_DS > const & dPhaseRelPerm_dPhaseVolFrac, \
                      arrayView2d< real64 const, compflow::USD_PHASE > const & phaseVolFrac, \
                      arrayView2d< real64 const, compflow::USD_PHASE > const & dPhaseVolFrac_dPres, \
                      arrayView3d< real64 const, compflow::USD_PHASE_DC > const & dPhaseVolFrac_dComp, \
                      arrayView2d< real64, compflow::USD_PHASE > const & phaseMob, \
                      arrayView2d< real64, compflow::USD_PHASE > const & dPhaseMob_dPres, \
                      arrayView3d< real64, compflow::USD_PHASE_DC > const & dPhaseMob_dComp ); \
  template \
  void \
  PhaseMobilityKernel:: \
    launch< NC, NP >( SortedArrayView< localIndex const > const & targetSet, \
                      arrayView3d< real64 const, compflow::USD_COMP_DC > const & dCompFrac_dCompDens, \
                      arrayView3d< real64 const, multifluid::USD_PHASE > const & phaseDens, \
                      arrayView3d< real64 const, multifluid::USD_PHASE > const & dPhaseDens_dPres, \
                      arrayView4d< real64 const, multifluid::USD_PHASE_DC > const & dPhaseDens_dComp, \
                      arrayView3d< real64 const, multifluid::USD_PHASE > const & phaseVisc, \
                      arrayView3d< real64 const, multifluid::USD_PHASE > const & dPhaseVisc_dPres, \
                      arrayView4d< real64 const, multifluid::USD_PHASE_DC > const & dPhaseVisc_dComp, \
                      arrayView3d< real64 const, relperm::USD_RELPERM > const & phaseRelPerm, \
                      arrayView4d< real64 const, relperm::USD_RELPERM_DS > const & dPhaseRelPerm_dPhaseVolFrac, \
                      arrayView2d< real64 const, compflow::USD_PHASE > const & phaseVolFrac, \
                      arrayView2d< real64 const, compflow::USD_PHASE > const & dPhaseVolFrac_dPres, \
                      arrayView3d< real64 const, compflow::USD_PHASE_DC > const & dPhaseVolFrac_dComp, \
                      arrayView2d< real64, compflow::USD_PHASE > const & phaseMob, \
                      arrayView2d< real64, compflow::USD_PHASE > const & dPhaseMob_dPres, \
                      arrayView3d< real64, compflow::USD_PHASE_DC > const & dPhaseMob_dComp )

INST_PhaseMobilityKernel( 1, 1 );
INST_PhaseMobilityKernel( 2, 1 );
INST_PhaseMobilityKernel( 3, 1 );
INST_PhaseMobilityKernel( 4, 1 );
INST_PhaseMobilityKernel( 5, 1 );

INST_PhaseMobilityKernel( 1, 2 );
INST_PhaseMobilityKernel( 2, 2 );
INST_PhaseMobilityKernel( 3, 2 );
INST_PhaseMobilityKernel( 4, 2 );
INST_PhaseMobilityKernel( 5, 2 );

INST_PhaseMobilityKernel( 1, 3 );
INST_PhaseMobilityKernel( 2, 3 );
INST_PhaseMobilityKernel( 3, 3 );
INST_PhaseMobilityKernel( 4, 3 );
INST_PhaseMobilityKernel( 5, 3 );

#undef INST_PhaseMobilityKernel


/******************************** FluxKernel ********************************/

template< localIndex NC, localIndex MAX_NUM_ELEMS, localIndex MAX_STENCIL_SIZE >
GEOSX_HOST_DEVICE
void
FluxKernel::
  compute( localIndex const numPhases,
           localIndex const stencilSize,
           localIndex const numFluxElems,
           arraySlice1d< localIndex const > const seri,
           arraySlice1d< localIndex const > const sesri,
           arraySlice1d< localIndex const > const sei,
           real64 const (&transmissibility)[2],
           real64 const (&dTrans_dPres)[2],
           ElementViewConst< arrayView1d< real64 const > > const & pres,
           ElementViewConst< arrayView1d< real64 const > > const & dPres,
           ElementViewConst< arrayView1d< real64 const > > const & gravCoef,
           ElementViewConst< arrayView2d< real64 const, compflow::USD_PHASE > > const & phaseMob,
           ElementViewConst< arrayView2d< real64 const, compflow::USD_PHASE > > const & dPhaseMob_dPres,
           ElementViewConst< arrayView3d< real64 const, compflow::USD_PHASE_DC > > const & dPhaseMob_dComp,
           ElementViewConst< arrayView2d< real64 const, compflow::USD_PHASE > > const & dPhaseVolFrac_dPres,
           ElementViewConst< arrayView3d< real64 const, compflow::USD_PHASE_DC > > const & dPhaseVolFrac_dComp,
           ElementViewConst< arrayView3d< real64 const, compflow::USD_COMP_DC > > const & dCompFrac_dCompDens,
           ElementViewConst< arrayView3d< real64 const, multifluid::USD_PHASE > > const & phaseMassDens,
           ElementViewConst< arrayView3d< real64 const, multifluid::USD_PHASE > > const & dPhaseMassDens_dPres,
           ElementViewConst< arrayView4d< real64 const, multifluid::USD_PHASE_DC > > const & dPhaseMassDens_dComp,
           ElementViewConst< arrayView4d< real64 const, multifluid::USD_PHASE_COMP > > const & phaseCompFrac,
           ElementViewConst< arrayView4d< real64 const, multifluid::USD_PHASE_COMP > > const & dPhaseCompFrac_dPres,
           ElementViewConst< arrayView5d< real64 const, multifluid::USD_PHASE_COMP_DC > > const & dPhaseCompFrac_dComp,
           ElementViewConst< arrayView3d< real64 const, cappres::USD_CAPPRES > > const & phaseCapPressure,
           ElementViewConst< arrayView4d< real64 const, cappres::USD_CAPPRES_DS > > const & dPhaseCapPressure_dPhaseVolFrac,
           integer const capPressureFlag,
           real64 const dt,
           arraySlice1d< real64 > const localFlux,
           arraySlice2d< real64 > const localFluxJacobian )
{
  localIndex constexpr NDOF = NC + 1;

  stackArray1d< real64, NC > compFlux( NC );
  stackArray2d< real64, MAX_STENCIL_SIZE * NC > dCompFlux_dP( stencilSize, NC );
  stackArray3d< real64, MAX_STENCIL_SIZE * NC * NC > dCompFlux_dC( stencilSize, NC, NC );

  // loop over phases, compute and upwind phase flux and sum contributions to each component's flux
  for( localIndex ip = 0; ip < numPhases; ++ip )
  {
    // clear working arrays
    real64 densMean{};
    stackArray1d< real64, MAX_NUM_ELEMS > dDensMean_dP( numFluxElems );
    stackArray2d< real64, MAX_NUM_ELEMS * NC > dDensMean_dC( numFluxElems, NC );

    // create local work arrays
    real64 phaseFlux{};
    real64 dPhaseFlux_dP[MAX_STENCIL_SIZE]{};
    real64 dPhaseFlux_dC[MAX_STENCIL_SIZE][NC]{};

    real64 presGrad{};
    stackArray1d< real64, MAX_STENCIL_SIZE > dPresGrad_dP( stencilSize );
    stackArray2d< real64, MAX_STENCIL_SIZE *NC > dPresGrad_dC( stencilSize, NC );

    real64 gravHead{};
    stackArray1d< real64, MAX_NUM_ELEMS > dGravHead_dP( numFluxElems );
    stackArray2d< real64, MAX_NUM_ELEMS * NC > dGravHead_dC( numFluxElems, NC );

    real64 dCapPressure_dC[NC]{};

    // Working array
    real64 dProp_dC[NC]{};

    // calculate quantities on primary connected cells
    for( localIndex i = 0; i < numFluxElems; ++i )
    {
      localIndex const er  = seri[i];
      localIndex const esr = sesri[i];
      localIndex const ei  = sei[i];

      // density
      real64 const density  = phaseMassDens[er][esr][ei][0][ip];
      real64 const dDens_dP = dPhaseMassDens_dPres[er][esr][ei][0][ip];

      applyChainRule( NC,
                      dCompFrac_dCompDens[er][esr][ei],
                      dPhaseMassDens_dComp[er][esr][ei][0][ip],
                      dProp_dC );

      // average density and derivatives
      densMean += 0.5 * density;
      dDensMean_dP[i] = 0.5 * dDens_dP;
      for( localIndex jc = 0; jc < NC; ++jc )
      {
        dDensMean_dC[i][jc] = 0.5 * dProp_dC[jc];
      }
    }

    //***** calculation of flux *****

    // compute potential difference MPFA-style
    for( localIndex i = 0; i < stencilSize; ++i )
    {
      localIndex const er  = seri[i];
      localIndex const esr = sesri[i];
      localIndex const ei  = sei[i];

      // capillary pressure
      real64 capPressure     = 0.0;
      real64 dCapPressure_dP = 0.0;

      for( localIndex ic = 0; ic < NC; ++ic )
      {
        dCapPressure_dC[ic] = 0.0;
      }

      if( capPressureFlag )
      {
        capPressure = phaseCapPressure[er][esr][ei][0][ip];

        for( localIndex jp = 0; jp < numPhases; ++jp )
        {
          real64 const dCapPressure_dS = dPhaseCapPressure_dPhaseVolFrac[er][esr][ei][0][ip][jp];
          dCapPressure_dP += dCapPressure_dS * dPhaseVolFrac_dPres[er][esr][ei][jp];

          for( localIndex jc = 0; jc < NC; ++jc )
          {
            dCapPressure_dC[jc] += dCapPressure_dS * dPhaseVolFrac_dComp[er][esr][ei][jp][jc];
          }
        }
      }

      presGrad += transmissibility[i] * (pres[er][esr][ei] + dPres[er][esr][ei] - capPressure);
      dPresGrad_dP[i] += transmissibility[i] * (1 - dCapPressure_dP) + dTrans_dPres[i] * (pres[er][esr][ei] + dPres[er][esr][ei] - capPressure);
      for( localIndex jc = 0; jc < NC; ++jc )
      {
        dPresGrad_dC[i][jc] += -transmissibility[i] * dCapPressure_dC[jc];
      }

      real64 const gravD     = transmissibility[i] * gravCoef[er][esr][ei];
      real64 const dGravD_dP = dTrans_dPres[i] * gravCoef[er][esr][ei];

      // the density used in the potential difference is always a mass density
      // unlike the density used in the phase mobility, which is a mass density
      // if useMass == 1 and a molar density otherwise
      gravHead += densMean * gravD;

      // need to add contributions from both cells the mean density depends on
      for( localIndex j = 0; j < numFluxElems; ++j )
      {
        dGravHead_dP[j] += dDensMean_dP[j] * gravD + dGravD_dP * densMean;
        for( localIndex jc = 0; jc < NC; ++jc )
        {
          dGravHead_dC[j][jc] += dDensMean_dC[j][jc] * gravD;
        }
      }
    }

    // *** upwinding ***

    // use PPU currently; advanced stuff like IHU would go here
    // TODO isolate into a kernel?

    // compute phase potential gradient
    real64 const potGrad = presGrad - gravHead;

    // choose upstream cell
    localIndex const k_up = (potGrad >= 0) ? 0 : 1;

    localIndex er_up  = seri[k_up];
    localIndex esr_up = sesri[k_up];
    localIndex ei_up  = sei[k_up];

    real64 const mobility = phaseMob[er_up][esr_up][ei_up][ip];

    // skip the phase flux if phase not present or immobile upstream
    if( std::fabs( mobility ) < 1e-20 ) // TODO better constant
    {
      continue;
    }

    // pressure gradient depends on all points in the stencil
    for( localIndex ke = 0; ke < stencilSize; ++ke )
    {
      dPhaseFlux_dP[ke] += dPresGrad_dP[ke];
      for( localIndex jc = 0; jc < NC; ++jc )
      {
        dPhaseFlux_dC[ke][jc] += dPresGrad_dC[ke][jc];
      }

    }

    // gravitational head depends only on the two cells connected (same as mean density)
    for( localIndex ke = 0; ke < numFluxElems; ++ke )
    {
      dPhaseFlux_dP[ke] -= dGravHead_dP[ke];
      for( localIndex jc = 0; jc < NC; ++jc )
      {
        dPhaseFlux_dC[ke][jc] -= dGravHead_dC[ke][jc];
      }
    }

    // compute the phase flux and derivatives using upstream cell mobility
    phaseFlux = mobility * potGrad;
    for( localIndex ke = 0; ke < stencilSize; ++ke )
    {
      dPhaseFlux_dP[ke] *= mobility;
      for( localIndex jc = 0; jc < NC; ++jc )
      {
        dPhaseFlux_dC[ke][jc] *= mobility;
      }
    }

    real64 const dMob_dP  = dPhaseMob_dPres[er_up][esr_up][ei_up][ip];
    arraySlice1d< real64 const, compflow::USD_PHASE_DC - 2 > dPhaseMob_dCompSub = dPhaseMob_dComp[er_up][esr_up][ei_up][ip];

    // add contribution from upstream cell mobility derivatives
    dPhaseFlux_dP[k_up] += dMob_dP * potGrad;
    for( localIndex jc = 0; jc < NC; ++jc )
    {
      dPhaseFlux_dC[k_up][jc] += dPhaseMob_dCompSub[jc] * potGrad;
    }

    // slice some constitutive arrays to avoid too much indexing in component loop
    arraySlice1d< real64 const, multifluid::USD_PHASE_COMP-3 > phaseCompFracSub = phaseCompFrac[er_up][esr_up][ei_up][0][ip];
    arraySlice1d< real64 const, multifluid::USD_PHASE_COMP-3 > dPhaseCompFrac_dPresSub = dPhaseCompFrac_dPres[er_up][esr_up][ei_up][0][ip];
    arraySlice2d< real64 const, multifluid::USD_PHASE_COMP_DC-3 > dPhaseCompFrac_dCompSub = dPhaseCompFrac_dComp[er_up][esr_up][ei_up][0][ip];

    // compute component fluxes and derivatives using upstream cell composition
    for( localIndex ic = 0; ic < NC; ++ic )
    {
      real64 const ycp = phaseCompFracSub[ic];
      compFlux[ic] += phaseFlux * ycp;

      // derivatives stemming from phase flux
      for( localIndex ke = 0; ke < stencilSize; ++ke )
      {
        dCompFlux_dP[ke][ic] += dPhaseFlux_dP[ke] * ycp;
        for( localIndex jc = 0; jc < NC; ++jc )
        {
          dCompFlux_dC[ke][ic][jc] += dPhaseFlux_dC[ke][jc] * ycp;
        }
      }

      // additional derivatives stemming from upstream cell phase composition
      dCompFlux_dP[k_up][ic] += phaseFlux * dPhaseCompFrac_dPresSub[ic];

      // convert derivatives of component fraction w.r.t. component fractions to derivatives w.r.t. component
      // densities
      applyChainRule( NC, dCompFrac_dCompDens[er_up][esr_up][ei_up], dPhaseCompFrac_dCompSub[ic], dProp_dC );
      for( localIndex jc = 0; jc < NC; ++jc )
      {
        dCompFlux_dC[k_up][ic][jc] += phaseFlux * dProp_dC[jc];
      }
    }
  }

  // *** end of upwinding

  // populate local flux vector and derivatives
  for( localIndex ic = 0; ic < NC; ++ic )
  {
    localFlux[ic]      =  dt * compFlux[ic];
    localFlux[NC + ic] = -dt * compFlux[ic];

    for( localIndex ke = 0; ke < stencilSize; ++ke )
    {
      localIndex const localDofIndexPres = ke * NDOF;
      localFluxJacobian[ic][localDofIndexPres] = dt * dCompFlux_dP[ke][ic];
      localFluxJacobian[NC + ic][localDofIndexPres] = -dt * dCompFlux_dP[ke][ic];

      for( localIndex jc = 0; jc < NC; ++jc )
      {
        localIndex const localDofIndexComp = localDofIndexPres + jc + 1;
        localFluxJacobian[ic][localDofIndexComp] = dt * dCompFlux_dC[ke][ic][jc];
        localFluxJacobian[NC + ic][localDofIndexComp] = -dt * dCompFlux_dC[ke][ic][jc];
      }
    }
  }
}

template< localIndex NC, typename STENCILWRAPPER_TYPE >
void
FluxKernel::
  launch( localIndex const numPhases,
          STENCILWRAPPER_TYPE const & stencilWrapper,
          globalIndex const rankOffset,
          ElementViewConst< arrayView1d< globalIndex const > > const & dofNumber,
          ElementViewConst< arrayView1d< integer const > > const & ghostRank,
          ElementViewConst< arrayView1d< real64 const > > const & pres,
          ElementViewConst< arrayView1d< real64 const > > const & dPres,
          ElementViewConst< arrayView3d< real64 const > > const & permeability,
          ElementViewConst< arrayView3d< real64 const > > const & dPerm_dPres,
          ElementViewConst< arrayView1d< real64 const > > const & gravCoef,
          ElementViewConst< arrayView2d< real64 const, compflow::USD_PHASE > > const & phaseMob,
          ElementViewConst< arrayView2d< real64 const, compflow::USD_PHASE > > const & dPhaseMob_dPres,
          ElementViewConst< arrayView3d< real64 const, compflow::USD_PHASE_DC > > const & dPhaseMob_dComp,
          ElementViewConst< arrayView2d< real64 const, compflow::USD_PHASE > > const & dPhaseVolFrac_dPres,
          ElementViewConst< arrayView3d< real64 const, compflow::USD_PHASE_DC > > const & dPhaseVolFrac_dComp,
          ElementViewConst< arrayView3d< real64 const, compflow::USD_COMP_DC > > const & dCompFrac_dCompDens,
          ElementViewConst< arrayView3d< real64 const, multifluid::USD_PHASE > > const & phaseMassDens,
          ElementViewConst< arrayView3d< real64 const, multifluid::USD_PHASE > > const & dPhaseMassDens_dPres,
          ElementViewConst< arrayView4d< real64 const, multifluid::USD_PHASE_DC > > const & dPhaseMassDens_dComp,
          ElementViewConst< arrayView4d< real64 const, multifluid::USD_PHASE_COMP > > const & phaseCompFrac,
          ElementViewConst< arrayView4d< real64 const, multifluid::USD_PHASE_COMP > > const & dPhaseCompFrac_dPres,
          ElementViewConst< arrayView5d< real64 const, multifluid::USD_PHASE_COMP_DC > > const & dPhaseCompFrac_dComp,
          ElementViewConst< arrayView3d< real64 const, cappres::USD_CAPPRES > > const & phaseCapPressure,
          ElementViewConst< arrayView4d< real64 const, cappres::USD_CAPPRES_DS > > const & dPhaseCapPressure_dPhaseVolFrac,
          integer const capPressureFlag,
          real64 const dt,
          CRSMatrixView< real64, globalIndex const > const & localMatrix,
          arrayView1d< real64 > const & localRhs )
{
  typename STENCILWRAPPER_TYPE::IndexContainerViewConstType const & seri = stencilWrapper.getElementRegionIndices();
  typename STENCILWRAPPER_TYPE::IndexContainerViewConstType const & sesri = stencilWrapper.getElementSubRegionIndices();
  typename STENCILWRAPPER_TYPE::IndexContainerViewConstType const & sei = stencilWrapper.getElementIndices();

  constexpr localIndex MAX_NUM_ELEMS = STENCILWRAPPER_TYPE::NUM_POINT_IN_FLUX;
  constexpr localIndex MAX_STENCIL_SIZE  = STENCILWRAPPER_TYPE::MAX_STENCIL_SIZE;
  constexpr localIndex MAX_NUM_OF_CONNECTIONS  = STENCILWRAPPER_TYPE::MAX_NUM_OF_CONNECTIONS;

  forAll< parallelDevicePolicy<> >( stencilWrapper.size(), [=] GEOSX_HOST_DEVICE ( localIndex const iconn )
  {

    localIndex const stencilSize = meshMapUtilities::size1( sei, iconn );
    localIndex const numFluxElems = stencilWrapper.numPointsInFlux( iconn );
    constexpr localIndex NDOF = NC + 1;

    // working arrays
    stackArray1d< globalIndex, MAX_NUM_ELEMS * NDOF > dofColIndices( stencilSize * NDOF );
    stackArray1d< real64, MAX_NUM_ELEMS * NC >                      localFlux( numFluxElems * NC );
    stackArray2d< real64, MAX_NUM_ELEMS * NC * MAX_STENCIL_SIZE * NDOF > localFluxJacobian( numFluxElems * NC, stencilSize * NDOF );

    // compute transmissibility
    real64 transmissibility[MAX_NUM_OF_CONNECTIONS][2], dTrans_dPres[MAX_NUM_OF_CONNECTIONS][2];
    stencilWrapper.computeWeights( iconn,
                                   permeability,
                                   dPerm_dPres,
                                   transmissibility,
                                   dTrans_dPres );



    FluxKernel::compute< NC, MAX_NUM_ELEMS, MAX_STENCIL_SIZE >( numPhases,
                                                                stencilSize,
                                                                numFluxElems,
                                                                seri[iconn],
                                                                sesri[iconn],
                                                                sei[iconn],
                                                                transmissibility[0],
                                                                dTrans_dPres[0],
                                                                pres,
                                                                dPres,
                                                                gravCoef,
                                                                phaseMob,
                                                                dPhaseMob_dPres,
                                                                dPhaseMob_dComp,
                                                                dPhaseVolFrac_dPres,
                                                                dPhaseVolFrac_dComp,
                                                                dCompFrac_dCompDens,
                                                                phaseMassDens,
                                                                dPhaseMassDens_dPres,
                                                                dPhaseMassDens_dComp,
                                                                phaseCompFrac,
                                                                dPhaseCompFrac_dPres,
                                                                dPhaseCompFrac_dComp,
                                                                phaseCapPressure,
                                                                dPhaseCapPressure_dPhaseVolFrac,
                                                                capPressureFlag,
                                                                dt,
                                                                localFlux,
                                                                localFluxJacobian );

    // populate dof indices
    for( localIndex i = 0; i < stencilSize; ++i )
    {
      globalIndex const offset = dofNumber[seri( iconn, i )][sesri( iconn, i )][sei( iconn, i )];

      for( localIndex jdof = 0; jdof < NDOF; ++jdof )
      {
        dofColIndices[i * NDOF + jdof] = offset + jdof;
      }
    }

    // TODO: apply equation/variable change transformation(s)

    // Add to residual/jacobian
    for( localIndex i = 0; i < numFluxElems; ++i )
    {
      if( ghostRank[seri( iconn, i )][sesri( iconn, i )][sei( iconn, i )] < 0 )
      {
        globalIndex const globalRow = dofNumber[seri( iconn, i )][sesri( iconn, i )][sei( iconn, i )];
        localIndex const localRow = LvArray::integerConversion< localIndex >( globalRow - rankOffset );
        GEOSX_ASSERT_GE( localRow, 0 );
        GEOSX_ASSERT_GT( localMatrix.numRows(), localRow + NC );

        for( localIndex ic = 0; ic < NC; ++ic )
        {
          RAJA::atomicAdd( parallelDeviceAtomic{}, &localRhs[localRow + ic], localFlux[i * NC + ic] );
          localMatrix.addToRowBinarySearchUnsorted< parallelDeviceAtomic >( localRow + ic,
                                                                            dofColIndices.data(),
                                                                            localFluxJacobian[i * NC + ic].dataIfContiguous(),
                                                                            stencilSize * NDOF );
        }
      }
    }
  } );
}

#define INST_FluxKernel( NC, STENCILWRAPPER_TYPE ) \
  template \
  void FluxKernel:: \
    launch< NC, STENCILWRAPPER_TYPE >( localIndex const numPhases, \
                                       STENCILWRAPPER_TYPE const & stencilWrapper, \
                                       globalIndex const rankOffset, \
                                       ElementViewConst< arrayView1d< globalIndex const > > const & dofNumber, \
                                       ElementViewConst< arrayView1d< integer const > > const & ghostRank, \
                                       ElementViewConst< arrayView1d< real64 const > > const & pres, \
                                       ElementViewConst< arrayView1d< real64 const > > const & dPres, \
                                       ElementViewConst< arrayView3d< real64 const > > const & permeability, \
                                       ElementViewConst< arrayView3d< real64 const > > const & dPerm_dPres, \
                                       ElementViewConst< arrayView1d< real64 const > > const & gravCoef, \
                                       ElementViewConst< arrayView2d< real64 const, compflow::USD_PHASE > > const & phaseMob, \
                                       ElementViewConst< arrayView2d< real64 const, compflow::USD_PHASE > > const & dPhaseMob_dPres, \
                                       ElementViewConst< arrayView3d< real64 const, compflow::USD_PHASE_DC > > const & dPhaseMob_dComp, \
                                       ElementViewConst< arrayView2d< real64 const, compflow::USD_PHASE > > const & dPhaseVolFrac_dPres, \
                                       ElementViewConst< arrayView3d< real64 const, compflow::USD_PHASE_DC > > const & dPhaseVolFrac_dComp, \
                                       ElementViewConst< arrayView3d< real64 const, compflow::USD_COMP_DC > > const & dCompFrac_dCompDens, \
                                       ElementViewConst< arrayView3d< real64 const, multifluid::USD_PHASE > > const & phaseMassDens, \
                                       ElementViewConst< arrayView3d< real64 const, multifluid::USD_PHASE > > const & dPhaseMassDens_dPres, \
                                       ElementViewConst< arrayView4d< real64 const, multifluid::USD_PHASE_DC > > const & dPhaseMassDens_dComp, \
                                       ElementViewConst< arrayView4d< real64 const, multifluid::USD_PHASE_COMP > > const & phaseCompFrac, \
                                       ElementViewConst< arrayView4d< real64 const, multifluid::USD_PHASE_COMP > > const & dPhaseCompFrac_dPres, \
                                       ElementViewConst< arrayView5d< real64 const, multifluid::USD_PHASE_COMP_DC > > const & dPhaseCompFrac_dComp, \
                                       ElementViewConst< arrayView3d< real64 const, cappres::USD_CAPPRES > > const & phaseCapPressure, \
                                       ElementViewConst< arrayView4d< real64 const, cappres::USD_CAPPRES_DS > > const & dPhaseCapPressure_dPhaseVolFrac, \
                                       integer const capPressureFlag, \
                                       real64 const dt, \
                                       CRSMatrixView< real64, globalIndex const > const & localMatrix, \
                                       arrayView1d< real64 > const & localRhs )

INST_FluxKernel( 1, CellElementStencilTPFAWrapper );
INST_FluxKernel( 2, CellElementStencilTPFAWrapper );
INST_FluxKernel( 3, CellElementStencilTPFAWrapper );
INST_FluxKernel( 4, CellElementStencilTPFAWrapper );
INST_FluxKernel( 5, CellElementStencilTPFAWrapper );

INST_FluxKernel( 1, SurfaceElementStencilWrapper );
INST_FluxKernel( 2, SurfaceElementStencilWrapper );
INST_FluxKernel( 3, SurfaceElementStencilWrapper );
INST_FluxKernel( 4, SurfaceElementStencilWrapper );
INST_FluxKernel( 5, SurfaceElementStencilWrapper );

INST_FluxKernel( 1, EmbeddedSurfaceToCellStencilWrapper );
INST_FluxKernel( 2, EmbeddedSurfaceToCellStencilWrapper );
INST_FluxKernel( 3, EmbeddedSurfaceToCellStencilWrapper );
INST_FluxKernel( 4, EmbeddedSurfaceToCellStencilWrapper );
INST_FluxKernel( 5, EmbeddedSurfaceToCellStencilWrapper );

INST_FluxKernel( 1, FaceElementToCellStencilWrapper );
INST_FluxKernel( 2, FaceElementToCellStencilWrapper );
INST_FluxKernel( 3, FaceElementToCellStencilWrapper );
INST_FluxKernel( 4, FaceElementToCellStencilWrapper );
INST_FluxKernel( 5, FaceElementToCellStencilWrapper );

#undef INST_FluxKernel


/******************************** CFLFluxKernel ********************************/

template< localIndex NC, localIndex NUM_ELEMS, localIndex MAX_STENCIL_SIZE >
GEOSX_HOST_DEVICE
void
CFLFluxKernel::
  compute( localIndex const numPhases,
           localIndex const stencilSize,
           real64 const & dt,
           arraySlice1d< localIndex const > const seri,
           arraySlice1d< localIndex const > const sesri,
           arraySlice1d< localIndex const > const sei,
           real64 const (&transmissibility)[2],
           ElementViewConst< arrayView1d< real64 const > > const & pres,
           ElementViewConst< arrayView1d< real64 const > > const & gravCoef,
           ElementViewConst< arrayView2d< real64 const, compflow::USD_PHASE > > const & phaseVolFrac,
           ElementViewConst< arrayView3d< real64 const, relperm::USD_RELPERM > > const & phaseRelPerm,
           ElementViewConst< arrayView3d< real64 const, multifluid::USD_PHASE > > const & phaseVisc,
           ElementViewConst< arrayView3d< real64 const, multifluid::USD_PHASE > > const & phaseDens,
           ElementViewConst< arrayView3d< real64 const, multifluid::USD_PHASE > > const & phaseMassDens,
           ElementViewConst< arrayView4d< real64 const, multifluid::USD_PHASE_COMP > > const & phaseCompFrac,
           ElementView< arrayView2d< real64, compflow::USD_PHASE > > const & phaseOutflux,
           ElementView< arrayView2d< real64, compflow::USD_COMP > > const & compOutflux )
{
  // loop over phases, compute and upwind phase flux and sum contributions to each component's flux
  for( localIndex ip = 0; ip < numPhases; ++ip )
  {

    // clear working arrays
    real64 densMean{};

    // create local work arrays
    real64 presGrad{};
    real64 gravHead{};

    // calculate quantities on primary connected cells
    for( localIndex i = 0; i < NUM_ELEMS; ++i )
    {
      localIndex const er  = seri[i];
      localIndex const esr = sesri[i];
      localIndex const ei  = sei[i];

      // average density across the face
      densMean += 0.5 * phaseMassDens[er][esr][ei][0][ip];
    }

    //***** calculation of phase volumetric flux *****

    // compute potential difference MPFA-style
    for( localIndex i = 0; i < stencilSize; ++i )
    {
      localIndex const er  = seri[i];
      localIndex const esr = sesri[i];
      localIndex const ei  = sei[i];

      presGrad += transmissibility[i] * pres[er][esr][ei];
      gravHead += transmissibility[i] * densMean * gravCoef[er][esr][ei];
    }

    // *** upwinding ***

    // compute phase potential gradient
    real64 const potGrad = presGrad - gravHead;

    // choose upstream cell
    localIndex const k_up = (potGrad >= 0) ? 0 : 1;

    localIndex const er_up  = seri[k_up];
    localIndex const esr_up = sesri[k_up];
    localIndex const ei_up  = sei[k_up];

    // compute the phase flux only if the phase is present
    bool const phaseExists = (phaseVolFrac[er_up][esr_up][ei_up][ip] > 0);
    if( !phaseExists )
    {
      continue;
    }

    real64 const mobility = phaseRelPerm[er_up][esr_up][ei_up][0][ip] / phaseVisc[er_up][esr_up][ei_up][0][ip];

    // increment the phase (volumetric) outflux of the upstream cell
    real64 const absPhaseFlux = fabs( dt * mobility * potGrad );
    RAJA::atomicAdd( parallelDeviceAtomic{}, &phaseOutflux[er_up][esr_up][ei_up][ip], absPhaseFlux );

    // increment the component (mass/molar) outflux of the upstream cell
    for( localIndex ic = 0; ic < NC; ++ic )
    {
      real64 const absCompFlux = phaseCompFrac[er_up][esr_up][ei_up][0][ip][ic]
                                 * phaseDens[er_up][esr_up][ei_up][0][ip]
                                 * absPhaseFlux;
      RAJA::atomicAdd( parallelDeviceAtomic{}, &compOutflux[er_up][esr_up][ei_up][ic], absCompFlux );
    }
  }
}

template< localIndex NC, typename STENCILWRAPPER_TYPE >
void
CFLFluxKernel::
  launch( localIndex const numPhases,
          real64 const & dt,
          STENCILWRAPPER_TYPE const & stencilWrapper,
          ElementViewConst< arrayView1d< real64 const > > const & pres,
          ElementViewConst< arrayView1d< real64 const > > const & gravCoef,
<<<<<<< HEAD
          ElementViewConst< arrayView2d< real64 const, compflow::USD_PHASE > > const & phaseVolFrac,
=======
          ElementViewConst< arrayView3d< real64 const > > const & permeability,
          ElementViewConst< arrayView3d< real64 const > > const & dPerm_dPres,
>>>>>>> a23824a6
          ElementViewConst< arrayView3d< real64 const, relperm::USD_RELPERM > > const & phaseRelPerm,
          ElementViewConst< arrayView3d< real64 const, multifluid::USD_PHASE > > const & phaseVisc,
          ElementViewConst< arrayView3d< real64 const, multifluid::USD_PHASE > > const & phaseDens,
          ElementViewConst< arrayView3d< real64 const, multifluid::USD_PHASE > > const & phaseMassDens,
          ElementViewConst< arrayView4d< real64 const, multifluid::USD_PHASE_COMP > > const & phaseCompFrac,
          ElementView< arrayView2d< real64, compflow::USD_PHASE > > const & phaseOutflux,
          ElementView< arrayView2d< real64, compflow::USD_COMP > > const & compOutflux )
{
  typename STENCILWRAPPER_TYPE::IndexContainerViewConstType const & seri = stencilWrapper.getElementRegionIndices();
  typename STENCILWRAPPER_TYPE::IndexContainerViewConstType const & sesri = stencilWrapper.getElementSubRegionIndices();
  typename STENCILWRAPPER_TYPE::IndexContainerViewConstType const & sei = stencilWrapper.getElementIndices();

  localIndex constexpr NUM_ELEMS   = STENCILWRAPPER_TYPE::NUM_POINT_IN_FLUX;
  localIndex constexpr MAX_STENCIL_SIZE   = STENCILWRAPPER_TYPE::MAX_STENCIL_SIZE;
  localIndex constexpr MAX_NUM_OF_CONNECTIONS  = STENCILWRAPPER_TYPE::MAX_NUM_OF_CONNECTIONS;


  forAll< parallelDevicePolicy<> >( stencilWrapper.size(), [=] GEOSX_HOST_DEVICE ( localIndex const iconn )
  {
<<<<<<< HEAD
    CFLFluxKernel::compute< NC, NUM_ELEMS, MAX_STENCIL >( numPhases,
                                                          MAX_STENCIL,
                                                          dt,
                                                          seri[iconn],
                                                          sesri[iconn],
                                                          sei[iconn],
                                                          weights[iconn],
                                                          pres,
                                                          gravCoef,
                                                          phaseVolFrac,
                                                          phaseRelPerm,
                                                          phaseVisc,
                                                          phaseDens,
                                                          phaseMassDens,
                                                          phaseCompFrac,
                                                          phaseOutflux,
                                                          compOutflux );
=======
    // compute transmissibility
    real64 transmissiblity[MAX_NUM_OF_CONNECTIONS][2], dTrans_dPres[MAX_NUM_OF_CONNECTIONS][2];

    stencilWrapper.computeWeights( iconn,
                                   permeability,
                                   dPerm_dPres,
                                   transmissiblity,
                                   dTrans_dPres );

    localIndex const stencilSize = meshMapUtilities::size1( sei, iconn );

    CFLFluxKernel::compute< NC, NUM_ELEMS, MAX_STENCIL_SIZE >( numPhases,
                                                               stencilSize,
                                                               dt,
                                                               seri[iconn],
                                                               sesri[iconn],
                                                               sei[iconn],
                                                               transmissiblity[0],
                                                               pres,
                                                               gravCoef,
                                                               phaseRelPerm,
                                                               phaseVisc,
                                                               phaseDens,
                                                               phaseMassDens,
                                                               phaseCompFrac,
                                                               phaseOutflux,
                                                               compOutflux );
>>>>>>> a23824a6
  } );
}

#define INST_CFLFluxKernel( NC, STENCILWRAPPER_TYPE ) \
  template \
  void CFLFluxKernel:: \
<<<<<<< HEAD
    launch< NC, STENCIL_TYPE >( localIndex const numPhases, \
                                real64 const & dt, \
                                STENCIL_TYPE const & stencil, \
                                ElementViewConst< arrayView1d< real64 const > > const & pres, \
                                ElementViewConst< arrayView1d< real64 const > > const & gravCoef, \
                                ElementViewConst< arrayView2d< real64 const, compflow::USD_PHASE > > const & phaseVolFrac, \
                                ElementViewConst< arrayView3d< real64 const, relperm::USD_RELPERM > > const & phaseRelPerm, \
                                ElementViewConst< arrayView3d< real64 const, multifluid::USD_PHASE > > const & phaseVisc, \
                                ElementViewConst< arrayView3d< real64 const, multifluid::USD_PHASE > > const & phaseDens, \
                                ElementViewConst< arrayView3d< real64 const, multifluid::USD_PHASE > > const & phaseMassDens, \
                                ElementViewConst< arrayView4d< real64 const, multifluid::USD_PHASE_COMP > > const & phaseCompFrac, \
                                ElementView< arrayView2d< real64, compflow::USD_PHASE > > const & phaseOutflux, \
                                ElementView< arrayView2d< real64, compflow::USD_COMP > > const & compOutflux )

INST_CFLFluxKernel( 1, CellElementStencilTPFA );
INST_CFLFluxKernel( 2, CellElementStencilTPFA );
INST_CFLFluxKernel( 3, CellElementStencilTPFA );
INST_CFLFluxKernel( 4, CellElementStencilTPFA );
INST_CFLFluxKernel( 5, CellElementStencilTPFA );

INST_CFLFluxKernel( 1, FaceElementStencil );
INST_CFLFluxKernel( 2, FaceElementStencil );
INST_CFLFluxKernel( 3, FaceElementStencil );
INST_CFLFluxKernel( 4, FaceElementStencil );
INST_CFLFluxKernel( 5, FaceElementStencil );
=======
    launch< NC, STENCILWRAPPER_TYPE >( localIndex const numPhases, \
                                       real64 const & dt, \
                                       STENCILWRAPPER_TYPE const & stencil, \
                                       ElementViewConst< arrayView1d< real64 const > > const & pres, \
                                       ElementViewConst< arrayView1d< real64 const > > const & gravCoef, \
                                       ElementViewConst< arrayView3d< real64 const > > const & permeability, \
                                       ElementViewConst< arrayView3d< real64 const > > const & dPerm_dPres, \
                                       ElementViewConst< arrayView3d< real64 const, relperm::USD_RELPERM > > const & phaseRelPerm, \
                                       ElementViewConst< arrayView3d< real64 const, multifluid::USD_PHASE > > const & phaseVisc, \
                                       ElementViewConst< arrayView3d< real64 const, multifluid::USD_PHASE > > const & phaseDens, \
                                       ElementViewConst< arrayView3d< real64 const, multifluid::USD_PHASE > > const & phaseMassDens, \
                                       ElementViewConst< arrayView4d< real64 const, multifluid::USD_PHASE_COMP > > const & phaseCompFrac, \
                                       ElementView< arrayView2d< real64, compflow::USD_PHASE > > const & phaseOutflux, \
                                       ElementView< arrayView2d< real64, compflow::USD_COMP > > const & compOutflux )

INST_CFLFluxKernel( 1, CellElementStencilTPFAWrapper );
INST_CFLFluxKernel( 2, CellElementStencilTPFAWrapper );
INST_CFLFluxKernel( 3, CellElementStencilTPFAWrapper );
INST_CFLFluxKernel( 4, CellElementStencilTPFAWrapper );
INST_CFLFluxKernel( 5, CellElementStencilTPFAWrapper );

INST_CFLFluxKernel( 1, SurfaceElementStencilWrapper );
INST_CFLFluxKernel( 2, SurfaceElementStencilWrapper );
INST_CFLFluxKernel( 3, SurfaceElementStencilWrapper );
INST_CFLFluxKernel( 4, SurfaceElementStencilWrapper );
INST_CFLFluxKernel( 5, SurfaceElementStencilWrapper );

INST_CFLFluxKernel( 1, EmbeddedSurfaceToCellStencilWrapper );
INST_CFLFluxKernel( 2, EmbeddedSurfaceToCellStencilWrapper );
INST_CFLFluxKernel( 3, EmbeddedSurfaceToCellStencilWrapper );
INST_CFLFluxKernel( 4, EmbeddedSurfaceToCellStencilWrapper );
INST_CFLFluxKernel( 5, EmbeddedSurfaceToCellStencilWrapper );

INST_CFLFluxKernel( 1, FaceElementToCellStencilWrapper );
INST_CFLFluxKernel( 2, FaceElementToCellStencilWrapper );
INST_CFLFluxKernel( 3, FaceElementToCellStencilWrapper );
INST_CFLFluxKernel( 4, FaceElementToCellStencilWrapper );
INST_CFLFluxKernel( 5, FaceElementToCellStencilWrapper );

>>>>>>> a23824a6

#undef INST_CFLFluxKernel

/******************************** CFLKernel ********************************/

template< localIndex NP >
GEOSX_HOST_DEVICE
GEOSX_FORCE_INLINE
void
CFLKernel::
  computePhaseCFL( real64 const & poreVol,
                   arraySlice1d< real64 const, compflow::USD_PHASE - 1 > phaseVolFrac,
                   arraySlice1d< real64 const, relperm::USD_RELPERM - 2 > phaseRelPerm,
                   arraySlice2d< real64 const, relperm::USD_RELPERM_DS - 2 > dPhaseRelPerm_dPhaseVolFrac,
                   arraySlice1d< real64 const, multifluid::USD_PHASE - 2 > phaseVisc,
                   arraySlice1d< real64 const, compflow::USD_PHASE - 1 > phaseOutflux,
                   real64 & phaseCFLNumber )
{
  // first, check which phases are mobile in the cell
  real64 mob[NP]{};
  localIndex mobilePhases[NP]{};
  localIndex numMobilePhases = 0;
  for( localIndex ip = 0; ip < NP; ++ip )
  {
    if( phaseVolFrac[ip] > 0 )
    {
      mob[ip] = phaseRelPerm[ip] / phaseVisc[ip];
      if( mob[ip] > minPhaseMobility )
      {
        mobilePhases[numMobilePhases] = ip;
        numMobilePhases++;
      }
    }
  }

  // then, depending on the regime, apply the appropriate CFL formula
  phaseCFLNumber = 0;

  // single-phase flow regime
  if( numMobilePhases == 1 )
  {
    phaseCFLNumber = phaseOutflux[mobilePhases[0]] / poreVol;
  }
  // two-phase flow regime
  else if( numMobilePhases == 2 )
  {
    // from Hui Cao's PhD thesis
    localIndex const ip0 = mobilePhases[0];
    localIndex const ip1 = mobilePhases[1];
    real64 const dMob_dVolFrac[2] = { dPhaseRelPerm_dPhaseVolFrac[ip0][ip0] / phaseVisc[ip0],
                                      -dPhaseRelPerm_dPhaseVolFrac[ip1][ip1] / phaseVisc[ip1] }; // using S0 = 1 - S1
    real64 const denom = 1. / ( poreVol * ( mob[ip0] + mob[ip1] ) );
    real64 const coef0 = denom * mob[ip1] / mob[ip0] * dMob_dVolFrac[ip0];
    real64 const coef1 = -denom * mob[ip0] / mob[ip1] * dMob_dVolFrac[ip1];

    phaseCFLNumber = fabs( coef0*phaseOutflux[ip0] + coef1*phaseOutflux[ip1] );
  }
  // three-phase flow regime
  else if( numMobilePhases == 3 )
  {
    // from Keith Coats, IMPES stability: Selection of stable timesteps (2003)
    real64 totalMob = 0.0;
    for( localIndex ip = 0; ip < numMobilePhases; ++ip )
    {
      totalMob += mob[ip];
    }

    real64 f[2][2]{};
    for( localIndex i = 0; i < 2; ++i )
    {
      for( localIndex j = 0; j < 2; ++j )
      {
        f[i][j]  = ( i == j )*totalMob - mob[i];
        f[i][j] /= (totalMob * mob[j]);
        real64 sum = 0;
        for( localIndex k = 0; k < 3; ++k )
        {
          sum += dPhaseRelPerm_dPhaseVolFrac[k][j] / phaseVisc[k]
                 * phaseOutflux[j];
        }
        f[i][j] *= sum;
      }
    }
    phaseCFLNumber = f[0][0] + f[1][1];
    phaseCFLNumber += sqrt( phaseCFLNumber*phaseCFLNumber - 4 * ( f[0][0]*f[1][1] - f[1][0]*f[0][1] ) );
    phaseCFLNumber = 0.5 * fabs( phaseCFLNumber ) / poreVol;
  }
}


template< localIndex NC >
GEOSX_HOST_DEVICE
GEOSX_FORCE_INLINE
void
CFLKernel::
  computeCompCFL( real64 const & poreVol,
                  arraySlice1d< real64 const, compflow::USD_COMP - 1 > compDens,
                  arraySlice1d< real64 const, compflow::USD_COMP - 1 > compFrac,
                  arraySlice1d< real64 const, compflow::USD_COMP - 1 > compOutflux,
                  real64 & compCFLNumber )
{


  compCFLNumber = 0.0;
  for( localIndex ic = 0; ic < NC; ++ic )
  {
    if( compFrac[ic] > minComponentFraction )
    {
      real64 const compMoles = compDens[ic] * poreVol;
      real64 const CFL = compOutflux[ic] / compMoles;
      if( CFL > compCFLNumber )
      {
        compCFLNumber = CFL;
      }
    }
  }
}

template< localIndex NC, localIndex NP >
void
CFLKernel::
  launch( localIndex const size,
          arrayView1d< real64 const > const & volume,
          arrayView2d< real64 const > const & porosity,
          arrayView2d< real64 const, compflow::USD_COMP > const & compDens,
          arrayView2d< real64 const, compflow::USD_COMP > const & compFrac,
          arrayView2d< real64 const, compflow::USD_PHASE > const & phaseVolFrac,
          arrayView3d< real64 const, relperm::USD_RELPERM > const & phaseRelPerm,
          arrayView4d< real64 const, relperm::USD_RELPERM_DS > const & dPhaseRelPerm_dPhaseVolFrac,
          arrayView3d< real64 const, multifluid::USD_PHASE > const & phaseVisc,
          arrayView2d< real64 const, compflow::USD_PHASE > const & phaseOutflux,
          arrayView2d< real64 const, compflow::USD_COMP > const & compOutflux,
          arrayView1d< real64 > const & phaseCFLNumber,
          arrayView1d< real64 > const & compCFLNumber,
          real64 & maxPhaseCFLNumber,
          real64 & maxCompCFLNumber )
{
  RAJA::ReduceMax< parallelDeviceReduce, real64 > subRegionPhaseCFLNumber( 0.0 );
  RAJA::ReduceMax< parallelDeviceReduce, real64 > subRegionCompCFLNumber( 0.0 );

  forAll< parallelDevicePolicy<> >( size, [=] GEOSX_HOST_DEVICE ( localIndex const ei )
  {
    real64 const poreVol = volume[ei] * porosity[ei][0];

    // phase CFL number
    real64 cellPhaseCFLNumber = 0.0;
    computePhaseCFL< NP >( poreVol,
                           phaseVolFrac[ei],
                           phaseRelPerm[ei][0],
                           dPhaseRelPerm_dPhaseVolFrac[ei][0],
                           phaseVisc[ei][0],
                           phaseOutflux[ei],
                           cellPhaseCFLNumber );
    subRegionPhaseCFLNumber.max( cellPhaseCFLNumber );
    phaseCFLNumber[ei] = cellPhaseCFLNumber;

    // component CFL number
    real64 cellCompCFLNumber = 0.0;
    computeCompCFL< NC >( poreVol,
                          compDens[ei],
                          compFrac[ei],
                          compOutflux[ei],
                          cellCompCFLNumber );
    subRegionCompCFLNumber.max( cellCompCFLNumber );
    compCFLNumber[ei] = cellCompCFLNumber;
  } );

  maxPhaseCFLNumber = subRegionPhaseCFLNumber.get();
  maxCompCFLNumber = subRegionCompCFLNumber.get();
}

#define INST_CFLKernel( NC, NP ) \
  template \
  void CFLKernel:: \
    launch< NC, NP >( localIndex const size, \
                      arrayView1d< real64 const > const & volume, \
                      arrayView2d< real64 const > const & porosity, \
                      arrayView2d< real64 const, compflow::USD_COMP > const & compDens, \
                      arrayView2d< real64 const, compflow::USD_COMP > const & compFrac, \
                      arrayView2d< real64 const, compflow::USD_PHASE > const & phaseVolFrac, \
                      arrayView3d< real64 const, relperm::USD_RELPERM > const & phaseRelPerm, \
                      arrayView4d< real64 const, relperm::USD_RELPERM_DS > const & dPhaseRelPerm_dPhaseVolFrac, \
                      arrayView3d< real64 const, multifluid::USD_PHASE > const & phaseVisc, \
                      arrayView2d< real64 const, compflow::USD_PHASE > const & phaseOutflux, \
                      arrayView2d< real64 const, compflow::USD_COMP > const & compOutflux, \
                      arrayView1d< real64 > const & phaseCFLNumber, \
                      arrayView1d< real64 > const & compCFLNumber, \
                      real64 & maxPhaseCFLNumber, \
                      real64 & maxCompCFLNumber )
INST_CFLKernel( 1, 2 );
INST_CFLKernel( 2, 2 );
INST_CFLKernel( 3, 2 );
INST_CFLKernel( 4, 2 );
INST_CFLKernel( 5, 2 );

INST_CFLKernel( 1, 3 );
INST_CFLKernel( 2, 3 );
INST_CFLKernel( 3, 3 );
INST_CFLKernel( 4, 3 );
INST_CFLKernel( 5, 3 );

#undef INST_CFLKernel

} // namespace CompositionalMultiphaseFVMKernels

} // namespace geosx<|MERGE_RESOLUTION|>--- conflicted
+++ resolved
@@ -820,12 +820,9 @@
           STENCILWRAPPER_TYPE const & stencilWrapper,
           ElementViewConst< arrayView1d< real64 const > > const & pres,
           ElementViewConst< arrayView1d< real64 const > > const & gravCoef,
-<<<<<<< HEAD
-          ElementViewConst< arrayView2d< real64 const, compflow::USD_PHASE > > const & phaseVolFrac,
-=======
           ElementViewConst< arrayView3d< real64 const > > const & permeability,
           ElementViewConst< arrayView3d< real64 const > > const & dPerm_dPres,
->>>>>>> a23824a6
+          ElementViewConst< arrayView2d< real64 const, compflow::USD_PHASE > > const & phaseVolFrac,
           ElementViewConst< arrayView3d< real64 const, relperm::USD_RELPERM > > const & phaseRelPerm,
           ElementViewConst< arrayView3d< real64 const, multifluid::USD_PHASE > > const & phaseVisc,
           ElementViewConst< arrayView3d< real64 const, multifluid::USD_PHASE > > const & phaseDens,
@@ -845,25 +842,6 @@
 
   forAll< parallelDevicePolicy<> >( stencilWrapper.size(), [=] GEOSX_HOST_DEVICE ( localIndex const iconn )
   {
-<<<<<<< HEAD
-    CFLFluxKernel::compute< NC, NUM_ELEMS, MAX_STENCIL >( numPhases,
-                                                          MAX_STENCIL,
-                                                          dt,
-                                                          seri[iconn],
-                                                          sesri[iconn],
-                                                          sei[iconn],
-                                                          weights[iconn],
-                                                          pres,
-                                                          gravCoef,
-                                                          phaseVolFrac,
-                                                          phaseRelPerm,
-                                                          phaseVisc,
-                                                          phaseDens,
-                                                          phaseMassDens,
-                                                          phaseCompFrac,
-                                                          phaseOutflux,
-                                                          compOutflux );
-=======
     // compute transmissibility
     real64 transmissiblity[MAX_NUM_OF_CONNECTIONS][2], dTrans_dPres[MAX_NUM_OF_CONNECTIONS][2];
 
@@ -884,6 +862,7 @@
                                                                transmissiblity[0],
                                                                pres,
                                                                gravCoef,
+                                                               phaseVolFrac,
                                                                phaseRelPerm,
                                                                phaseVisc,
                                                                phaseDens,
@@ -891,40 +870,12 @@
                                                                phaseCompFrac,
                                                                phaseOutflux,
                                                                compOutflux );
->>>>>>> a23824a6
   } );
 }
 
 #define INST_CFLFluxKernel( NC, STENCILWRAPPER_TYPE ) \
   template \
   void CFLFluxKernel:: \
-<<<<<<< HEAD
-    launch< NC, STENCIL_TYPE >( localIndex const numPhases, \
-                                real64 const & dt, \
-                                STENCIL_TYPE const & stencil, \
-                                ElementViewConst< arrayView1d< real64 const > > const & pres, \
-                                ElementViewConst< arrayView1d< real64 const > > const & gravCoef, \
-                                ElementViewConst< arrayView2d< real64 const, compflow::USD_PHASE > > const & phaseVolFrac, \
-                                ElementViewConst< arrayView3d< real64 const, relperm::USD_RELPERM > > const & phaseRelPerm, \
-                                ElementViewConst< arrayView3d< real64 const, multifluid::USD_PHASE > > const & phaseVisc, \
-                                ElementViewConst< arrayView3d< real64 const, multifluid::USD_PHASE > > const & phaseDens, \
-                                ElementViewConst< arrayView3d< real64 const, multifluid::USD_PHASE > > const & phaseMassDens, \
-                                ElementViewConst< arrayView4d< real64 const, multifluid::USD_PHASE_COMP > > const & phaseCompFrac, \
-                                ElementView< arrayView2d< real64, compflow::USD_PHASE > > const & phaseOutflux, \
-                                ElementView< arrayView2d< real64, compflow::USD_COMP > > const & compOutflux )
-
-INST_CFLFluxKernel( 1, CellElementStencilTPFA );
-INST_CFLFluxKernel( 2, CellElementStencilTPFA );
-INST_CFLFluxKernel( 3, CellElementStencilTPFA );
-INST_CFLFluxKernel( 4, CellElementStencilTPFA );
-INST_CFLFluxKernel( 5, CellElementStencilTPFA );
-
-INST_CFLFluxKernel( 1, FaceElementStencil );
-INST_CFLFluxKernel( 2, FaceElementStencil );
-INST_CFLFluxKernel( 3, FaceElementStencil );
-INST_CFLFluxKernel( 4, FaceElementStencil );
-INST_CFLFluxKernel( 5, FaceElementStencil );
-=======
     launch< NC, STENCILWRAPPER_TYPE >( localIndex const numPhases, \
                                        real64 const & dt, \
                                        STENCILWRAPPER_TYPE const & stencil, \
@@ -932,6 +883,7 @@
                                        ElementViewConst< arrayView1d< real64 const > > const & gravCoef, \
                                        ElementViewConst< arrayView3d< real64 const > > const & permeability, \
                                        ElementViewConst< arrayView3d< real64 const > > const & dPerm_dPres, \
+                                       ElementViewConst< arrayView2d< real64 const, compflow::USD_PHASE > > const & phaseVolFrac, \
                                        ElementViewConst< arrayView3d< real64 const, relperm::USD_RELPERM > > const & phaseRelPerm, \
                                        ElementViewConst< arrayView3d< real64 const, multifluid::USD_PHASE > > const & phaseVisc, \
                                        ElementViewConst< arrayView3d< real64 const, multifluid::USD_PHASE > > const & phaseDens, \
@@ -963,8 +915,6 @@
 INST_CFLFluxKernel( 3, FaceElementToCellStencilWrapper );
 INST_CFLFluxKernel( 4, FaceElementToCellStencilWrapper );
 INST_CFLFluxKernel( 5, FaceElementToCellStencilWrapper );
-
->>>>>>> a23824a6
 
 #undef INST_CFLFluxKernel
 
