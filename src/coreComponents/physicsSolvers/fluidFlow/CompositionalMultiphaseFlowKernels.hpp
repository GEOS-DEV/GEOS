--- conflicted
+++ resolved
@@ -219,11 +219,7 @@
     {
       for( localIndex q = 0; q < fluidWrapper.numGauss(); ++q )
       {
-<<<<<<< HEAD
-        fluidWrapper.Update( k, q, pres[k], temp[k], compFrac[k] );
-=======
-        fluidWrapper.update( k, q, pres[k], temp, compFrac[k] );
->>>>>>> 31787b73
+        fluidWrapper.update( k, q, pres[k], temp[k], compFrac[k] );
       }
     } );
   }
@@ -242,11 +238,7 @@
     {
       for( localIndex q = 0; q < fluidWrapper.numGauss(); ++q )
       {
-<<<<<<< HEAD
-        fluidWrapper.Update( k, q, pres[k] + dPres[k], temp[k] + dTemp[k], compFrac[k] );
-=======
-        fluidWrapper.update( k, q, pres[k] + dPres[k], temp, compFrac[k] );
->>>>>>> 31787b73
+        fluidWrapper.update( k, q, pres[k] + dPres[k], temp[k] + dTemp[k], compFrac[k] );
       }
     } );
   }
@@ -266,11 +258,7 @@
       localIndex const k = targetSet[a];
       for( localIndex q = 0; q < fluidWrapper.numGauss(); ++q )
       {
-<<<<<<< HEAD
-        fluidWrapper.Update( k, q, pres[k] + dPres[k], temp[k] + dTemp[k], compFrac[k] );
-=======
-        fluidWrapper.update( k, q, pres[k] + dPres[k], temp, compFrac[k] );
->>>>>>> 31787b73
+        fluidWrapper.update( k, q, pres[k] + dPres[k], temp[k] + dTemp[k], compFrac[k] );
       }
     } );
   }
@@ -288,11 +276,7 @@
       localIndex const k = targetSet[a];
       for( localIndex q = 0; q < fluidWrapper.numGauss(); ++q )
       {
-<<<<<<< HEAD
-        fluidWrapper.Update( k, q, pres[k], temp[k], compFrac[k] );
-=======
-        fluidWrapper.update( k, q, pres[k], temp, compFrac[k] );
->>>>>>> 31787b73
+        fluidWrapper.update( k, q, pres[k], temp[k], compFrac[k] );
       }
     } );
   }
@@ -568,8 +552,8 @@
   GEOSX_HOST_DEVICE
   GEOSX_FORCE_INLINE
   static void
-<<<<<<< HEAD
-    Compute( real64 const & volume,
+
+    compute( real64 const & volume,
              real64 const & porosityRef,
              real64 const & pvMult,
              real64 const & dPvMult_dPres,
@@ -579,17 +563,6 @@
              arraySlice2d< real64 const > const & dPhaseVolFrac_dCompDens,
              real64 & localVolBalance,
              real64 ( &localVolBalanceJacobian )[NC+2] );
-=======
-  compute( real64 const & volume,
-           real64 const & porosityRef,
-           real64 const & pvMult,
-           real64 const & dPvMult_dPres,
-           arraySlice1d< real64 const > const & phaseVolFrac,
-           arraySlice1d< real64 const > const & dPhaseVolFrac_dPres,
-           arraySlice2d< real64 const > const & dPhaseVolFrac_dCompDens,
-           real64 & localVolBalance,
-           real64 * const localVolBalanceJacobian );
->>>>>>> 31787b73
 
   template< localIndex NC, localIndex NP >
   static void
