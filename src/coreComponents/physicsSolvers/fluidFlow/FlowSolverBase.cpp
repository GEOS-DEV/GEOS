/*
 * ------------------------------------------------------------------------------------------------------------
 * SPDX-License-Identifier: LGPL-2.1-only
 *
 * Copyright (c) 2018-2020 Lawrence Livermore National Security LLC
 * Copyright (c) 2018-2020 The Board of Trustees of the Leland Stanford Junior University
 * Copyright (c) 2018-2020 TotalEnergies
 * Copyright (c) 2019-     GEOSX Contributors
 * All rights reserved
 *
 * See top level LICENSE, COPYRIGHT, CONTRIBUTORS, NOTICE, and ACKNOWLEDGEMENTS files for details.
 * ------------------------------------------------------------------------------------------------------------
 */

/**
 * @file FlowSolverBase.cpp
 */

#include "FlowSolverBase.hpp"

#include "constitutive/ConstitutivePassThru.hpp"
#include "constitutive/permeability/PermeabilityFields.hpp"
#include "constitutive/solid/SolidInternalEnergy.hpp"
#include "discretizationMethods/NumericalMethodsManager.hpp"
#include "fieldSpecification/AquiferBoundaryCondition.hpp"
#include "fieldSpecification/EquilibriumInitialCondition.hpp"
#include "fieldSpecification/FieldSpecificationManager.hpp"
#include "fieldSpecification/SourceFluxBoundaryCondition.hpp"
#include "finiteVolume/FiniteVolumeManager.hpp"
#include "finiteVolume/FluxApproximationBase.hpp"
#include "mesh/DomainPartition.hpp"
#include "physicsSolvers/fluidFlow/FluxKernelsHelper.hpp"
#include "physicsSolvers/fluidFlow/FlowSolverBaseFields.hpp"
#include "physicsSolvers/fluidFlow/FlowSolverBaseKernels.hpp"
#include "physicsSolvers/NonlinearSolverParameters.hpp"

namespace geos
{

using namespace dataRepository;
using namespace constitutive;

template< typename POROUSWRAPPER_TYPE >
void updatePorosityAndPermeabilityFromPressureAndTemperature( POROUSWRAPPER_TYPE porousWrapper,
                                                              CellElementSubRegion & subRegion,
                                                              arrayView1d< real64 const > const & pressure,
                                                              arrayView1d< real64 const > const & pressure_n,
                                                              arrayView1d< real64 const > const & temperature,
                                                              arrayView1d< real64 const > const & temperature_n )
{
  forAll< parallelDevicePolicy<> >( subRegion.size(), [=] GEOS_DEVICE ( localIndex const k )
  {
    for( localIndex q = 0; q < porousWrapper.numGauss(); ++q )
    {
      porousWrapper.updateStateFromPressureAndTemperature( k, q,
                                                           pressure[k],
                                                           pressure_n[k],
                                                           temperature[k],
                                                           temperature_n[k] );
    }
  } );
}

template< typename POROUSWRAPPER_TYPE >
void updatePorosityAndPermeabilityFromPressureAndAperture( POROUSWRAPPER_TYPE porousWrapper,
                                                           SurfaceElementSubRegion & subRegion,
                                                           arrayView1d< real64 const > const & pressure,
                                                           arrayView1d< real64 const > const & oldHydraulicAperture,
                                                           arrayView1d< real64 const > const & newHydraulicAperture )
{
  forAll< parallelDevicePolicy<> >( subRegion.size(), [=] GEOS_DEVICE ( localIndex const k )
  {
    for( localIndex q = 0; q < porousWrapper.numGauss(); ++q )
    {
      porousWrapper.updateStateFromPressureAndAperture( k, q,
                                                        pressure[k],
                                                        oldHydraulicAperture[k],
                                                        newHydraulicAperture[k] );
    }
  } );
}

FlowSolverBase::FlowSolverBase( string const & name,
                                Group * const parent ):
  SolverBase( name, parent ),
  m_numDofPerCell( 0 ),
  m_isThermal( 0 )
{
  this->registerWrapper( viewKeyStruct::isThermalString(), &m_isThermal ).
    setApplyDefaultValue( 0 ).
    setInputFlag( InputFlags::OPTIONAL ).
    setDescription( "Flag indicating whether the problem is thermal or not." );

  // allow the user to select a norm
  getNonlinearSolverParameters().getWrapper< solverBaseKernels::NormType >( NonlinearSolverParameters::viewKeysStruct::normTypeString() ).setInputFlag( InputFlags::OPTIONAL );
}

void FlowSolverBase::registerDataOnMesh( Group & meshBodies )
{
  SolverBase::registerDataOnMesh( meshBodies );

  forDiscretizationOnMeshTargets( meshBodies, [&] ( string const &,
                                                    MeshLevel & mesh,
                                                    arrayView1d< string const > const & regionNames )
  {

    ElementRegionManager & elemManager = mesh.getElemManager();

    elemManager.forElementSubRegions< ElementSubRegionBase >( regionNames,
                                                              [&]( localIndex const,
                                                                   ElementSubRegionBase & subRegion )
    {
      subRegion.registerField< fields::flow::gravityCoefficient >( getName() ).
        setApplyDefaultValue( 0.0 );
      subRegion.registerField< fields::flow::netToGross >( getName() );
    } );

    elemManager.forElementSubRegionsComplete< SurfaceElementSubRegion >( [&]( localIndex const,
                                                                              localIndex const,
                                                                              ElementRegionBase & region,
                                                                              SurfaceElementSubRegion & subRegion )
    {
      SurfaceElementRegion & faceRegion = dynamicCast< SurfaceElementRegion & >( region );

      subRegion.registerField< fields::flow::gravityCoefficient >( getName() );

      subRegion.registerField< fields::flow::aperture0 >( getName() ).
        setDefaultValue( faceRegion.getDefaultAperture() );

      subRegion.registerField< fields::flow::hydraulicAperture >( getName() ).
        setDefaultValue( faceRegion.getDefaultAperture() );

      subRegion.registerField< fields::flow::minimumHydraulicAperture >( getName() ).
        setDefaultValue( faceRegion.getDefaultAperture() );

    } );

    FaceManager & faceManager = mesh.getFaceManager();
    faceManager.registerField< fields::flow::gravityCoefficient >( getName() ).
      setApplyDefaultValue( 0.0 );
    faceManager.registerField< fields::flow::transMultiplier >( getName() );

  } );

  DomainPartition & domain = this->getGroupByPath< DomainPartition >( "/Problem/domain" );

  // fill stencil targetRegions
  NumericalMethodsManager & numericalMethodManager = domain.getNumericalMethodManager();
  FiniteVolumeManager & fvManager = numericalMethodManager.getFiniteVolumeManager();

  if( fvManager.hasGroup< FluxApproximationBase >( m_discretizationName ) )
  {

    FluxApproximationBase & fluxApprox = fvManager.getFluxApproximation( m_discretizationName );
    fluxApprox.setFieldName( fields::flow::pressure::key() );
    fluxApprox.setCoeffName( fields::permeability::permeability::key() );
  }
}

void FlowSolverBase::saveConvergedState( ElementSubRegionBase & subRegion ) const
{
  arrayView1d< real64 const > const pres = subRegion.template getField< fields::flow::pressure >();
  arrayView1d< real64 > const pres_n = subRegion.template getField< fields::flow::pressure_n >();
  pres_n.setValues< parallelDevicePolicy<> >( pres );

  if( subRegion.hasField< fields::flow::temperature >() &&
      subRegion.hasField< fields::flow::temperature_n >() )
  {
    arrayView1d< real64 const > const temp = subRegion.template getField< fields::flow::temperature >();
    arrayView1d< real64 > const temp_n = subRegion.template getField< fields::flow::temperature_n >();
    temp_n.setValues< parallelDevicePolicy<> >( temp );
  }
}

void FlowSolverBase::setConstitutiveNamesCallSuper( ElementSubRegionBase & subRegion ) const
{
  SolverBase::setConstitutiveNamesCallSuper( subRegion );

  subRegion.registerWrapper< string >( viewKeyStruct::fluidNamesString() ).
    setPlotLevel( PlotLevel::NOPLOT ).
    setRestartFlags( RestartFlags::NO_WRITE ).
    setSizedFromParent( 0 );

  subRegion.registerWrapper< string >( viewKeyStruct::solidNamesString() ).
    setPlotLevel( PlotLevel::NOPLOT ).
    setRestartFlags( RestartFlags::NO_WRITE ).
    setSizedFromParent( 0 );

  string & solidName = subRegion.getReference< string >( viewKeyStruct::solidNamesString() );
  solidName = getConstitutiveName< CoupledSolidBase >( subRegion );
  GEOS_ERROR_IF( solidName.empty(), GEOS_FMT( "Solid model not found on subregion {}", subRegion.getName() ) );

  subRegion.registerWrapper< string >( viewKeyStruct::permeabilityNamesString() ).
    setPlotLevel( PlotLevel::NOPLOT ).
    setRestartFlags( RestartFlags::NO_WRITE ).
    setSizedFromParent( 0 );

  string & permName = subRegion.getReference< string >( viewKeyStruct::permeabilityNamesString() );
  permName = getConstitutiveName< PermeabilityBase >( subRegion );
  GEOS_ERROR_IF( permName.empty(), GEOS_FMT( "Permeability model not found on subregion {}", subRegion.getName() ) );

  if( m_isThermal )
  {
    string & solidInternalEnergyName = subRegion.registerWrapper< string >( viewKeyStruct::solidInternalEnergyNamesString() ).
                                         setPlotLevel( PlotLevel::NOPLOT ).
                                         setRestartFlags( RestartFlags::NO_WRITE ).
                                         setSizedFromParent( 0 ).
                                         setDescription( "Name of the solid internal energy constitutive model to use" ).
                                         reference();

    solidInternalEnergyName = getConstitutiveName< SolidInternalEnergy >( subRegion );
    GEOS_THROW_IF( solidInternalEnergyName.empty(),
                   GEOS_FMT( "Solid internal energy model not found on subregion {}", subRegion.getName() ),
                   InputError );
  }
}

void FlowSolverBase::setConstitutiveNames( ElementSubRegionBase & subRegion ) const
{
  GEOS_UNUSED_VAR( subRegion );
}

void FlowSolverBase::initializePreSubGroups()
{
  SolverBase::initializePreSubGroups();

  DomainPartition & domain = this->getGroupByPath< DomainPartition >( "/Problem/domain" );

  // fill stencil targetRegions
  NumericalMethodsManager & numericalMethodManager = domain.getNumericalMethodManager();
  FiniteVolumeManager & fvManager = numericalMethodManager.getFiniteVolumeManager();

  if( fvManager.hasGroup< FluxApproximationBase >( m_discretizationName ) )
  {
    FluxApproximationBase & fluxApprox = fvManager.getFluxApproximation( m_discretizationName );

    forDiscretizationOnMeshTargets( domain.getMeshBodies(), [&] ( string const & meshBodyName,
                                                                  MeshLevel &,
                                                                  arrayView1d< string const > const & regionNames )
    {
      array1d< string > & stencilTargetRegions = fluxApprox.targetRegions( meshBodyName );
      std::set< string > stencilTargetRegionsSet( stencilTargetRegions.begin(), stencilTargetRegions.end() );
      stencilTargetRegionsSet.insert( regionNames.begin(), regionNames.end() );
      stencilTargetRegions.clear();
      for( auto const & targetRegion: stencilTargetRegionsSet )
      {
        stencilTargetRegions.emplace_back( targetRegion );
      }
    } );
  }
}

void FlowSolverBase::validatePoreVolumes( DomainPartition const & domain ) const
{
  real64 minPoreVolume = 0.0;
  globalIndex numElemsBelowThreshold = 0;

  forDiscretizationOnMeshTargets( domain.getMeshBodies(), [&] ( string const &,
                                                                MeshLevel const & mesh,
                                                                arrayView1d< string const > const & regionNames )
  {
    mesh.getElemManager().forElementSubRegions< CellElementSubRegion >( regionNames, [&]( localIndex const,
                                                                                          CellElementSubRegion const & subRegion )
    {

      string const & solidName = subRegion.template getReference< string >( viewKeyStruct::solidNamesString() );
      CoupledSolidBase const & porousMaterial = getConstitutiveModel< CoupledSolidBase >( subRegion, solidName );

      arrayView2d< real64 const > const porosity = porousMaterial.getPorosity();
      arrayView1d< real64 const > const volume = subRegion.getElementVolume();

      real64 minPoreVolumeInSubRegion = 0.0;
      localIndex numElemsBelowThresholdInSubRegion = 0;

      flowSolverBaseKernels::MinimumPoreVolumeKernel::
        computeMinimumPoreVolume( subRegion.size(),
                                  porosity,
                                  volume,
                                  minPoreVolumeInSubRegion,
                                  numElemsBelowThresholdInSubRegion );

      if( minPoreVolumeInSubRegion < minPoreVolume )
      {
        minPoreVolume = minPoreVolumeInSubRegion;
      }
      numElemsBelowThreshold += numElemsBelowThresholdInSubRegion;
    } );
  } );

  minPoreVolume = MpiWrapper::min( minPoreVolume );
  numElemsBelowThreshold = MpiWrapper::sum( numElemsBelowThreshold );

  GEOSX_LOG_RANK_0_IF( numElemsBelowThreshold > 0,
                       GEOSX_FMT( "\nWarning! The mesh contains {} elements with a pore volume below {} m^3."
                                  "\nThe minimum pore volume is {} m^3."
                                  "\nOur recommendation is to check the validity of mesh and/or increase the porosity in these elements.\n",
                                  numElemsBelowThreshold, flowSolverBaseKernels::MinimumPoreVolumeKernel::poreVolumeThreshold, minPoreVolume ) );
}

void FlowSolverBase::initializePostInitialConditionsPreSubGroups()
{
  SolverBase::initializePostInitialConditionsPreSubGroups();

  DomainPartition & domain = this->getGroupByPath< DomainPartition >( "/Problem/domain" );

  forDiscretizationOnMeshTargets( domain.getMeshBodies(), [&] ( string const &,
                                                                MeshLevel & mesh,
                                                                arrayView1d< string const > const & regionNames )
  {
    precomputeData( mesh, regionNames );
  } );
}

void FlowSolverBase::precomputeData( MeshLevel & mesh,
                                     arrayView1d< string const > const & regionNames )
{
  FaceManager & faceManager = mesh.getFaceManager();
  real64 const gravVector[3] = LVARRAY_TENSOROPS_INIT_LOCAL_3( gravityVector() );

  mesh.getElemManager().forElementSubRegions< ElementSubRegionBase >( regionNames, [&]( localIndex const,
                                                                                        ElementSubRegionBase & subRegion )
  {
    arrayView2d< real64 const > const elemCenter = subRegion.getElementCenter();

    arrayView1d< real64 > const gravityCoef =
      subRegion.getField< fields::flow::gravityCoefficient >();

    forAll< parallelHostPolicy >( subRegion.size(), [=] ( localIndex const ei )
    {
      gravityCoef[ ei ] = LvArray::tensorOps::AiBi< 3 >( elemCenter[ ei ], gravVector );
    } );
  } );

  {
    arrayView2d< real64 const > const faceCenter = faceManager.faceCenter();

    arrayView1d< real64 > const gravityCoef =
      faceManager.getField< fields::flow::gravityCoefficient >();

    forAll< parallelHostPolicy >( faceManager.size(), [=] ( localIndex const kf )
    {
      gravityCoef[ kf ] = LvArray::tensorOps::AiBi< 3 >( faceCenter[ kf ], gravVector );
    } );
  }
}

void FlowSolverBase::updatePorosityAndPermeability( CellElementSubRegion & subRegion ) const
{
  GEOS_MARK_FUNCTION;

  arrayView1d< real64 const > const & pressure = subRegion.getField< fields::flow::pressure >();
  arrayView1d< real64 const > const & pressure_n = subRegion.getField< fields::flow::pressure_n >();

  arrayView1d< real64 const > const & temperature = subRegion.getField< fields::flow::temperature >();
  arrayView1d< real64 const > const & temperature_n = subRegion.getField< fields::flow::temperature_n >();

  string const & solidName = subRegion.getReference< string >( viewKeyStruct::solidNamesString() );
  CoupledSolidBase & porousSolid = subRegion.template getConstitutiveModel< CoupledSolidBase >( solidName );

  constitutive::ConstitutivePassThru< CoupledSolidBase >::execute( porousSolid, [=, &subRegion] ( auto & castedPorousSolid )
  {
    typename TYPEOFREF( castedPorousSolid ) ::KernelWrapper porousWrapper = castedPorousSolid.createKernelUpdates();

    updatePorosityAndPermeabilityFromPressureAndTemperature( porousWrapper, subRegion, pressure, pressure_n, temperature, temperature_n );

  } );
}

void FlowSolverBase::updatePorosityAndPermeability( SurfaceElementSubRegion & subRegion ) const
{
  GEOS_MARK_FUNCTION;

  arrayView1d< real64 const > const & pressure = subRegion.getField< fields::flow::pressure >();

  arrayView1d< real64 const > const newHydraulicAperture = subRegion.getField< fields::flow::hydraulicAperture >();
  arrayView1d< real64 const > const oldHydraulicAperture = subRegion.getField< fields::flow::aperture0 >();

  string const & solidName = subRegion.getReference< string >( viewKeyStruct::solidNamesString() );
  CoupledSolidBase & porousSolid = subRegion.getConstitutiveModel< CoupledSolidBase >( solidName );

  constitutive::ConstitutivePassThru< CompressibleSolidBase >::execute( porousSolid, [=, &subRegion] ( auto & castedPorousSolid )
  {
    typename TYPEOFREF( castedPorousSolid ) ::KernelWrapper porousWrapper = castedPorousSolid.createKernelUpdates();

    updatePorosityAndPermeabilityFromPressureAndAperture( porousWrapper, subRegion, pressure, oldHydraulicAperture, newHydraulicAperture );

  } );
}


void FlowSolverBase::findMinMaxElevationInEquilibriumTarget( DomainPartition & domain, // cannot be const...
                                                             std::map< string, localIndex > const & equilNameToEquilId,
                                                             arrayView1d< real64 > const & maxElevation,
                                                             arrayView1d< real64 > const & minElevation ) const
{
  array1d< real64 > localMaxElevation( equilNameToEquilId.size() );
  array1d< real64 > localMinElevation( equilNameToEquilId.size() );
  localMaxElevation.setValues< parallelHostPolicy >( -1e99 );
  localMinElevation.setValues< parallelHostPolicy >( 1e99 );

  FieldSpecificationManager & fsManager = FieldSpecificationManager::getInstance();

  fsManager.apply< ElementSubRegionBase,
                   EquilibriumInitialCondition >( 0.0,
                                                  domain.getMeshBody( 0 ).getMeshLevel( m_discretizationName ),
                                                  EquilibriumInitialCondition::catalogName(),
                                                  [&] ( EquilibriumInitialCondition const & fs,
                                                        string const &,
                                                        SortedArrayView< localIndex const > const & targetSet,
                                                        ElementSubRegionBase & subRegion,
                                                        string const & )
  {
    RAJA::ReduceMax< parallelDeviceReduce, real64 > targetSetMaxElevation( -1e99 );
    RAJA::ReduceMin< parallelDeviceReduce, real64 > targetSetMinElevation( 1e99 );

    arrayView2d< real64 const > const elemCenter = subRegion.getElementCenter();

<<<<<<< HEAD
    // TODO: move to FlowSolverBaseKernels to make this function "protected"
    forAll< parallelDevicePolicy<> >( targetSet.size(), [=] GEOSX_HOST_DEVICE ( localIndex const i )
=======
    forAll< parallelDevicePolicy<> >( targetSet.size(), [=] GEOS_HOST_DEVICE ( localIndex const i )
>>>>>>> 5ed6e62e
    {
      localIndex const k = targetSet[i];
      targetSetMaxElevation.max( elemCenter[k][2] );
      targetSetMinElevation.min( elemCenter[k][2] );
    } );

    localIndex const equilIndex = equilNameToEquilId.at( fs.getName() );
    localMaxElevation[equilIndex] = LvArray::math::max( targetSetMaxElevation.get(), localMaxElevation[equilIndex] );
    localMinElevation[equilIndex] = LvArray::math::min( targetSetMinElevation.get(), localMinElevation[equilIndex] );

  } );

  MpiWrapper::allReduce( localMaxElevation.data(),
                         maxElevation.data(),
                         localMaxElevation.size(),
                         MpiWrapper::getMpiOp( MpiWrapper::Reduction::Max ),
                         MPI_COMM_GEOSX );
  MpiWrapper::allReduce( localMinElevation.data(),
                         minElevation.data(),
                         localMinElevation.size(),
                         MpiWrapper::getMpiOp( MpiWrapper::Reduction::Min ),
                         MPI_COMM_GEOSX );
}

void FlowSolverBase::computeSourceFluxSizeScalingFactor( real64 const & time,
                                                         real64 const & dt,
                                                         DomainPartition & domain, // cannot be const...
                                                         std::map< string, localIndex > const & bcNameToBcId,
                                                         arrayView1d< globalIndex > const & bcAllSetsSize ) const
{
  FieldSpecificationManager & fsManager = FieldSpecificationManager::getInstance();

  forDiscretizationOnMeshTargets( domain.getMeshBodies(), [&]( string const &,
                                                               MeshLevel & mesh,
                                                               arrayView1d< string const > const & )
  {
    fsManager.apply< ElementSubRegionBase,
                     SourceFluxBoundaryCondition >( time + dt,
                                                    mesh,
                                                    SourceFluxBoundaryCondition::catalogName(),
                                                    [&]( SourceFluxBoundaryCondition const & fs,
                                                         string const &,
                                                         SortedArrayView< localIndex const > const & targetSet,
                                                         ElementSubRegionBase & subRegion,
                                                         string const & )
    {
      arrayView1d< integer const > const ghostRank = subRegion.ghostRank();

      // TODO: move to FlowSolverBaseKernels to make this function "protected"
      // loop over all the elements of this target set
      RAJA::ReduceSum< ReducePolicy< parallelDevicePolicy<> >, localIndex > localSetSize( 0 );
      forAll< parallelDevicePolicy<> >( targetSet.size(),
                                        [targetSet, ghostRank, localSetSize] GEOS_HOST_DEVICE ( localIndex const k )
      {
        localIndex const ei = targetSet[k];
        if( ghostRank[ei] < 0 )
        {
          localSetSize += 1;
        }
      } );

      // increment the set size for this source flux boundary conditions
      bcAllSetsSize[bcNameToBcId.at( fs.getName())] += localSetSize.get();
    } );
  } );

  // synchronize the set size over all the MPI ranks
  MpiWrapper::allReduce( bcAllSetsSize.data(),
                         bcAllSetsSize.data(),
                         bcAllSetsSize.size(),
                         MpiWrapper::getMpiOp( MpiWrapper::Reduction::Sum ),
                         MPI_COMM_GEOSX );
}

void FlowSolverBase::saveAquiferConvergedState( real64 const & time,
                                                real64 const & dt,
                                                DomainPartition & domain )
{
  GEOS_MARK_FUNCTION;

  FieldSpecificationManager & fsManager = FieldSpecificationManager::getInstance();
  MeshLevel & mesh = domain.getMeshBody( 0 ).getBaseDiscretization();

  NumericalMethodsManager const & numericalMethodManager = domain.getNumericalMethodManager();
  FiniteVolumeManager const & fvManager = numericalMethodManager.getFiniteVolumeManager();
  FluxApproximationBase const & fluxApprox = fvManager.getFluxApproximation( m_discretizationName );
  ElementRegionManager const & elemManager = mesh.getElemManager();

  // This step requires three passes:
  //    - First we count the number of individual aquifers
  //    - Second we loop over all the stencil entries to compute the sum of aquifer influxes
  //    - Third we loop over the aquifers to save the sums of each individual aquifer

  // Step 1: count individual aquifers

  std::map< string, localIndex > aquiferNameToAquiferId;
  localIndex aquiferCounter = 0;

  fsManager.forSubGroups< AquiferBoundaryCondition >( [&] ( AquiferBoundaryCondition const & bc )
  {
    aquiferNameToAquiferId[bc.getName()] = aquiferCounter;
    aquiferCounter++;
  } );

  // Step 2: sum the aquifer fluxes for each individual aquifer

  array1d< real64 > globalSumFluxes( aquiferNameToAquiferId.size() );
  array1d< real64 > localSumFluxes( aquiferNameToAquiferId.size() );

  fsManager.apply< FaceManager, AquiferBoundaryCondition >( time + dt,
                                                            mesh,
                                                            AquiferBoundaryCondition::catalogName(),
                                                            [&] ( AquiferBoundaryCondition const & bc,
                                                                  string const & setName,
                                                                  SortedArrayView< localIndex const > const &,
                                                                  FaceManager &,
                                                                  string const & )
  {
    BoundaryStencil const & stencil = fluxApprox.getStencil< BoundaryStencil >( mesh, setName );
    if( stencil.size() == 0 )
    {
      return;
    }

    AquiferBoundaryCondition::KernelWrapper aquiferBCWrapper = bc.createKernelWrapper();

    ElementRegionManager::ElementViewAccessor< arrayView1d< real64 const > > pressure =
      elemManager.constructFieldAccessor< fields::flow::pressure >();
    pressure.setName( getName() + "/accessors/" + fields::flow::pressure::key() );

    ElementRegionManager::ElementViewAccessor< arrayView1d< real64 const > > pressure_n =
      elemManager.constructFieldAccessor< fields::flow::pressure_n >();
    pressure_n.setName( getName() + "/accessors/" + fields::flow::pressure_n::key() );

    ElementRegionManager::ElementViewAccessor< arrayView1d< real64 const > > gravCoef =
      elemManager.constructFieldAccessor< fields::flow::gravityCoefficient >();
    gravCoef.setName( getName() + "/accessors/" + fields::flow::gravityCoefficient::key() );

    real64 const targetSetSumFluxes =
      fluxKernelsHelper::AquiferBCKernel::sumFluxes( stencil,
                                                     aquiferBCWrapper,
                                                     pressure.toNestedViewConst(),
                                                     pressure_n.toNestedViewConst(),
                                                     gravCoef.toNestedViewConst(),
                                                     time,
                                                     dt );

    localIndex const aquiferIndex = aquiferNameToAquiferId.at( bc.getName() );
    localSumFluxes[aquiferIndex] += targetSetSumFluxes;
  } );

  MpiWrapper::allReduce( localSumFluxes.data(),
                         globalSumFluxes.data(),
                         localSumFluxes.size(),
                         MpiWrapper::getMpiOp( MpiWrapper::Reduction::Sum ),
                         MPI_COMM_GEOSX );

  // Step 3: we are ready to save the summed fluxes for each individual aquifer

  fsManager.forSubGroups< AquiferBoundaryCondition >( [&] ( AquiferBoundaryCondition & bc )
  {
    localIndex const aquiferIndex = aquiferNameToAquiferId.at( bc.getName() );

    if( bc.getLogLevel() >= 1 )
    {
      GEOS_LOG_RANK_0( GEOS_FMT( string( "FlowSolverBase {}: at time {}s, " )
                                 + string( "the <{}> boundary condition '{}' produces a flux of {} kg (or moles if useMass=0). " ),
                                 getName(), time+dt, AquiferBoundaryCondition::catalogName(), bc.getName(), dt * globalSumFluxes[aquiferIndex] ) );
    }
    bc.saveConvergedState( dt * globalSumFluxes[aquiferIndex] );
  } );
}


} // namespace geos<|MERGE_RESOLUTION|>--- conflicted
+++ resolved
@@ -290,11 +290,11 @@
   minPoreVolume = MpiWrapper::min( minPoreVolume );
   numElemsBelowThreshold = MpiWrapper::sum( numElemsBelowThreshold );
 
-  GEOSX_LOG_RANK_0_IF( numElemsBelowThreshold > 0,
-                       GEOSX_FMT( "\nWarning! The mesh contains {} elements with a pore volume below {} m^3."
-                                  "\nThe minimum pore volume is {} m^3."
-                                  "\nOur recommendation is to check the validity of mesh and/or increase the porosity in these elements.\n",
-                                  numElemsBelowThreshold, flowSolverBaseKernels::MinimumPoreVolumeKernel::poreVolumeThreshold, minPoreVolume ) );
+  GEOS_LOG_RANK_0_IF( numElemsBelowThreshold > 0,
+                      GEOS_FMT( "\nWarning! The mesh contains {} elements with a pore volume below {} m^3."
+                                "\nThe minimum pore volume is {} m^3."
+                                "\nOur recommendation is to check the validity of mesh and/or increase the porosity in these elements.\n",
+                                numElemsBelowThreshold, flowSolverBaseKernels::MinimumPoreVolumeKernel::poreVolumeThreshold, minPoreVolume ) );
 }
 
 void FlowSolverBase::initializePostInitialConditionsPreSubGroups()
@@ -415,12 +415,8 @@
 
     arrayView2d< real64 const > const elemCenter = subRegion.getElementCenter();
 
-<<<<<<< HEAD
     // TODO: move to FlowSolverBaseKernels to make this function "protected"
-    forAll< parallelDevicePolicy<> >( targetSet.size(), [=] GEOSX_HOST_DEVICE ( localIndex const i )
-=======
     forAll< parallelDevicePolicy<> >( targetSet.size(), [=] GEOS_HOST_DEVICE ( localIndex const i )
->>>>>>> 5ed6e62e
     {
       localIndex const k = targetSet[i];
       targetSetMaxElevation.max( elemCenter[k][2] );
