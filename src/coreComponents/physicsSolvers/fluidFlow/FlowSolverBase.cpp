--- conflicted
+++ resolved
@@ -197,39 +197,6 @@
 
   if( fvManager.hasGroup< FluxApproximationBase >( m_discretizationName ) )
   {
-<<<<<<< HEAD
-
-    FluxApproximationBase & fluxApprox = fvManager.getFluxApproximation( m_discretizationName );
-
-    forMeshTargets( domain.getMeshBodies(), [&] ( string const & meshBodyName,
-                                                  MeshLevel & mesh,
-                                                  arrayView1d< string const > const & regionNames )
-    {
-      array1d< string > & stencilTargetRegions = fluxApprox.targetRegions( meshBodyName );
-      array1d< string > & stencilCoeffModelNames = fluxApprox.coefficientModelNames( meshBodyName );
-
-      std::set< string > stencilTargetRegionsSet( stencilTargetRegions.begin(), stencilTargetRegions.end() );
-      map< string, string > coeffModelNames;
-
-      mesh.getElemManager().forElementSubRegionsComplete< ElementSubRegionBase >( regionNames,
-                                                                                  [&]( localIndex const,
-                                                                                       localIndex const,
-                                                                                       localIndex const,
-                                                                                       ElementRegionBase const & region,
-                                                                                       ElementSubRegionBase const & )
-      {
-//        string const & permName = subRegion.getReference<string>( viewKeyStruct::permeabilityNamesString() );
-        coeffModelNames[region.getName()] = viewKeyStruct::permeabilityNamesString();//permName;
-        stencilTargetRegionsSet.insert( region.getName() );
-      } );
-
-      stencilTargetRegions.clear();
-      stencilCoeffModelNames.clear();
-      for( auto const & targetRegion: stencilTargetRegionsSet )
-      {
-        stencilTargetRegions.emplace_back( targetRegion );
-        stencilCoeffModelNames.emplace_back( coeffModelNames[targetRegion] );
-=======
     FluxApproximationBase & fluxApprox = fvManager.getFluxApproximation( m_discretizationName );
 
     forMeshTargets( domain.getMeshBodies(), [&] ( string const & meshBodyName,
@@ -243,11 +210,9 @@
       for( auto const & targetRegion: stencilTargetRegionsSet )
       {
         stencilTargetRegions.emplace_back( targetRegion );
->>>>>>> bb16d72e
       }
     } );
   }
-
 }
 
 void FlowSolverBase::initializePostInitialConditionsPreSubGroups()
