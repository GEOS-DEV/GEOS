--- conflicted
+++ resolved
@@ -89,13 +89,9 @@
   SolverBase( name, parent ),
   m_numDofPerCell( 0 ),
   m_isThermal( 0 ),
-<<<<<<< HEAD
   m_keepFlowVariablesConstantDuringInitStep( 0 ),
-  m_isFixedStressPoromechanicsUpdate( false )
-=======
   m_isFixedStressPoromechanicsUpdate( false ),
   m_isJumpStabilized( false )
->>>>>>> d84a7e19
 {
   this->registerWrapper( viewKeyStruct::isThermalString(), &m_isThermal ).
     setApplyDefaultValue( 0 ).
