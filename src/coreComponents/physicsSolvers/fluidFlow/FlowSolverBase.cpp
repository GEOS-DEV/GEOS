/*
 * ------------------------------------------------------------------------------------------------------------
 * SPDX-License-Identifier: LGPL-2.1-only
 *
 * Copyright (c) 2018-2020 Lawrence Livermore National Security LLC
 * Copyright (c) 2018-2020 The Board of Trustees of the Leland Stanford Junior University
 * Copyright (c) 2018-2020 Total, S.A
 * Copyright (c) 2019-     GEOSX Contributors
 * All rights reserved
 *
 * See top level LICENSE, COPYRIGHT, CONTRIBUTORS, NOTICE, and ACKNOWLEDGEMENTS files for details.
 * ------------------------------------------------------------------------------------------------------------
 */

/**
 * @file FlowSolverBase.cpp
 */

#include "FlowSolverBase.hpp"

#include "finiteVolume/FiniteVolumeManager.hpp"
#include "finiteVolume/FluxApproximationBase.hpp"
#include "managers/DomainPartition.hpp"
#include "managers/NumericalMethodsManager.hpp"

namespace geosx
{

using namespace dataRepository;
using namespace constitutive;

FlowSolverBase::FlowSolverBase( std::string const & name,
                                Group * const parent ):
  SolverBase( name, parent ),
  m_fluidModelNames(),
  m_solidModelNames(),
  m_poroElasticFlag( 0 ),
  m_coupledWellsFlag( 0 ),
  m_numDofPerCell( 0 ),
  m_derivativeFluxResidual_dAperture(),
  m_fluxEstimate(),
  m_elemGhostRank(),
  m_volume(),
  m_gravCoef(),
  m_porosityRef(),
  m_elementArea(),
  m_elementAperture0(),
  m_elementAperture()
{
  this->registerWrapper( viewKeyStruct::discretizationString, &m_discretizationName )->
    setInputFlag( InputFlags::REQUIRED )->
    setDescription( "Name of discretization object to use for this solver." );

  this->registerWrapper( viewKeyStruct::fluidNamesString, &m_fluidModelNames )->
    setInputFlag( InputFlags::REQUIRED )->
    setSizedFromParent( 0 )->
    setDescription( "Names of fluid constitutive models for each region." );

  this->registerWrapper( viewKeyStruct::solidNamesString, &m_solidModelNames )->
    setInputFlag( InputFlags::REQUIRED )->
    setSizedFromParent( 0 )->
    setDescription( "Names of solid constitutive models for each region." );

  this->registerWrapper( viewKeyStruct::inputFluxEstimateString, &m_fluxEstimate )->
    setApplyDefaultValue( 1.0 )->
    setInputFlag( InputFlags::OPTIONAL )->
    setDescription( "Initial estimate of the input flux used only for residual scaling. This should be "
                    "essentially equivalent to the input flux * dt." );

  this->registerWrapper( viewKeyStruct::meanPermCoeffString, &m_meanPermCoeff )->
    setApplyDefaultValue( 1.0 )->
    setInputFlag( InputFlags::OPTIONAL )->
    setDescription( "Coefficient to move between harmonic mean (1.0) and arithmetic mean (0.0) for the "
                    "calculation of permeability between elements." );

}

void FlowSolverBase::RegisterDataOnMesh( Group * const MeshBodies )
{
  SolverBase::RegisterDataOnMesh( MeshBodies );

  for( auto & subgroup : MeshBodies->GetSubGroups() )
  {
    MeshBody & meshBody = *subgroup.second->group_cast< MeshBody * >();
    MeshLevel & mesh = *meshBody.getMeshLevel( 0 );

    forTargetSubRegions( mesh, [&]( localIndex const,
                                    ElementSubRegionBase & subRegion )
    {
      subRegion.registerWrapper< array1d< real64 > >( viewKeyStruct::referencePorosityString )->
        setPlotLevel( PlotLevel::LEVEL_0 );
      subRegion.registerWrapper< array2d< real64 > >( viewKeyStruct::permeabilityString )->
        setPlotLevel( PlotLevel::LEVEL_0 )->
        reference().resizeDimension< 1 >( 3 );
      subRegion.registerWrapper< array1d< real64 > >( viewKeyStruct::gravityCoefString )->
        setApplyDefaultValue( 0.0 );
    } );

    ElementRegionManager * const elemManager = mesh.getElemManager();

    elemManager->forElementSubRegionsComplete< SurfaceElementSubRegion >( [&]( localIndex const,
                                                                               localIndex const,
                                                                               ElementRegionBase & region,
                                                                               SurfaceElementSubRegion & subRegion )
    {
      SurfaceElementRegion & faceRegion = dynamicCast< SurfaceElementRegion & >( region );

      subRegion.registerWrapper< array1d< real64 > >( viewKeyStruct::referencePorosityString )->
        setApplyDefaultValue( 1.0 );

      subRegion.registerWrapper< array2d< real64 > >( viewKeyStruct::permeabilityString )->
        setPlotLevel( PlotLevel::LEVEL_0 )->
        reference().resizeDimension< 1 >( 3 );
      subRegion.registerWrapper< array1d< real64 > >( viewKeyStruct::gravityCoefString )->
        setApplyDefaultValue( 0.0 );
      subRegion.registerWrapper< array1d< real64 > >( viewKeyStruct::aperture0String )->
        setDefaultValue( faceRegion.getDefaultAperture() );
      subRegion.registerWrapper< array1d< real64 > >( viewKeyStruct::effectiveApertureString )->
<<<<<<< HEAD
        setApplyDefaultValue( subRegion.getWrapper< array1d< real64 > >( FaceElementSubRegion::
                                                                           viewKeyStruct::
                                                                           elementApertureString )->getDefaultValue() )->
        setPlotLevel( PlotLevel::LEVEL_0 );
    } );

    //TODO: I think these 2 subregions should be treated in the same way. Need to unify the region
    elemManager->forElementSubRegionsComplete< EmbeddedSurfaceSubRegion >( [&]( localIndex const,
                                                                                localIndex const,
                                                                                ElementRegionBase & region,
                                                                                EmbeddedSurfaceSubRegion & subRegion )
    {
      EmbeddedSurfaceRegion & embSurfRegion = dynamicCast< EmbeddedSurfaceRegion & >( region );

      subRegion.registerWrapper< array1d< real64 > >( viewKeyStruct::referencePorosityString )->
        setApplyDefaultValue( 1.0 );

      subRegion.registerWrapper< array2d< real64 > >( viewKeyStruct::permeabilityString )->setPlotLevel( PlotLevel::LEVEL_0 );
      subRegion.registerWrapper< array1d< real64 > >( viewKeyStruct::gravityCoefString )->setApplyDefaultValue( 0.0 );
      subRegion.registerWrapper< array1d< real64 > >( viewKeyStruct::aperture0String )->
        setDefaultValue( embSurfRegion.getDefaultAperture() );
      subRegion.registerWrapper< array1d< real64 > >( viewKeyStruct::effectiveApertureString )->
        setApplyDefaultValue( subRegion.getWrapper< array1d< real64 > >( EmbeddedSurfaceSubRegion::
=======
        setApplyDefaultValue( subRegion.getWrapper< array1d< real64 > >( SurfaceElementSubRegion::
>>>>>>> 266dc657
                                                                           viewKeyStruct::
                                                                           elementApertureString )->getDefaultValue() )->
        setPlotLevel( PlotLevel::LEVEL_0 );
    } );

    FaceManager * const faceManager = mesh.getFaceManager();
    faceManager->registerWrapper< array1d< real64 > >( viewKeyStruct::gravityCoefString )->setApplyDefaultValue( 0.0 );
  }
}

void FlowSolverBase::PostProcessInput()
{
  SolverBase::PostProcessInput();
  CheckModelNames( m_fluidModelNames, viewKeyStruct::fluidNamesString );
  CheckModelNames( m_solidModelNames, viewKeyStruct::solidNamesString );
}

void FlowSolverBase::InitializePreSubGroups( Group * const rootGroup )
{
  SolverBase::InitializePreSubGroups( rootGroup );

  DomainPartition * const domain = rootGroup->GetGroup< DomainPartition >( keys::domain );

  // Validate solid models in regions (fluid models are validated by derived classes)
  for( auto & mesh : domain->getMeshBodies()->GetSubGroups() )
  {
    MeshLevel & meshLevel = *Group::group_cast< MeshBody * >( mesh.second )->getMeshLevel( 0 );
    ValidateModelMapping( *meshLevel.getElemManager(), m_solidModelNames );
  }

  // fill stencil targetRegions
  NumericalMethodsManager & numericalMethodManager = domain->getNumericalMethodManager();

  FiniteVolumeManager & fvManager = numericalMethodManager.getFiniteVolumeManager();

  FluxApproximationBase & fluxApprox = fvManager.getFluxApproximation( m_discretizationName );
  array1d< string > & stencilTargetRegions = fluxApprox.targetRegions();
  std::set< string > stencilTargetRegionsSet( stencilTargetRegions.begin(), stencilTargetRegions.end() );
  for( auto const & targetRegion : targetRegionNames() )
  {
    stencilTargetRegionsSet.insert( targetRegion );
  }

  stencilTargetRegions.clear();
  for( auto const & targetRegion : stencilTargetRegionsSet )
  {
    stencilTargetRegions.emplace_back( targetRegion );
  }
}

void FlowSolverBase::InitializePostInitialConditions_PreSubGroups( Group * const rootGroup )
{
  SolverBase::InitializePostInitialConditions_PreSubGroups( rootGroup );

  DomainPartition & domain = *rootGroup->GetGroup< DomainPartition >( keys::domain );
  MeshLevel & mesh = *domain.getMeshBody( 0 )->getMeshLevel( 0 );

  ResetViews( mesh );

  // Precompute solver-specific constant data (e.g. gravity-depth)
  PrecomputeData( mesh );
}

void FlowSolverBase::PrecomputeData( MeshLevel & mesh )
{
  FaceManager & faceManager = *mesh.getFaceManager();
  real64 const gravVector[3] = LVARRAY_TENSOROPS_INIT_LOCAL_3( gravityVector() );

  forTargetSubRegions( mesh, [&]( localIndex const,
                                  ElementSubRegionBase & subRegion )
  {
    arrayView2d< real64 const > const elemCenter = subRegion.getElementCenter().toViewConst();

    arrayView1d< real64 > const gravityCoef =
      subRegion.getReference< array1d< real64 > >( viewKeyStruct::gravityCoefString );

    forAll< parallelHostPolicy >( subRegion.size(), [=] ( localIndex const ei )
    {
      gravityCoef[ ei ] = LvArray::tensorOps::AiBi< 3 >( elemCenter[ ei ], gravVector );
    } );
  } );

  {
    arrayView2d< real64 const > const faceCenter = faceManager.faceCenter();

    arrayView1d< real64 > const gravityCoef =
      faceManager.getReference< array1d< real64 > >( viewKeyStruct::gravityCoefString );

    forAll< parallelHostPolicy >( faceManager.size(), [=] ( localIndex const kf )
    {
      gravityCoef[ kf ] = LvArray::tensorOps::AiBi< 3 >( faceCenter[ kf ], gravVector );
    } );
  }
}

FlowSolverBase::~FlowSolverBase() = default;

void FlowSolverBase::ResetViews( MeshLevel & mesh )
{
  ElementRegionManager const & elemManager = *mesh.getElemManager();

  m_elemGhostRank.clear();
  m_elemGhostRank = elemManager.ConstructArrayViewAccessor< integer, 1 >( ObjectManagerBase::viewKeyStruct::ghostRankString );
  m_elemGhostRank.setName( getName() + "/accessors/" + ObjectManagerBase::viewKeyStruct::ghostRankString );

  m_volume.clear();
  m_volume = elemManager.ConstructArrayViewAccessor< real64, 1 >( ElementSubRegionBase::viewKeyStruct::elementVolumeString );
  m_volume.setName( getName() + "/accessors/" + ElementSubRegionBase::viewKeyStruct::elementVolumeString );

  m_gravCoef.clear();
  m_gravCoef = elemManager.ConstructArrayViewAccessor< real64, 1 >( viewKeyStruct::gravityCoefString );
  m_gravCoef.setName( getName() + "/accessors/" + viewKeyStruct::gravityCoefString );

  m_porosityRef.clear();
  m_porosityRef = elemManager.ConstructArrayViewAccessor< real64, 1 >( viewKeyStruct::referencePorosityString );
  m_porosityRef.setName( getName() + "/accessors/" + viewKeyStruct::referencePorosityString );

  m_elementArea.clear();
  m_elementArea = elemManager.ConstructArrayViewAccessor< real64, 1 >( FaceElementSubRegion::viewKeyStruct::elementAreaString );
  m_elementArea.setName( getName() + "/accessors/" + FaceElementSubRegion::viewKeyStruct::elementAreaString );

  m_elementAperture.clear();
  m_elementAperture = elemManager.ConstructArrayViewAccessor< real64, 1 >( FaceElementSubRegion::viewKeyStruct::elementApertureString );
  m_elementAperture.setName( getName() + "/accessors/" + FaceElementSubRegion::viewKeyStruct::elementApertureString );

  m_elementAperture0.clear();
  m_elementAperture0 = elemManager.ConstructArrayViewAccessor< real64, 1 >( viewKeyStruct::aperture0String );
  m_elementAperture0.setName( getName() + "/accessors/" + viewKeyStruct::aperture0String );

  m_effectiveAperture.clear();
  m_effectiveAperture = elemManager.ConstructArrayViewAccessor< real64, 1 >( viewKeyStruct::effectiveApertureString );
  m_effectiveAperture.setName( getName() + "/accessors/" + viewKeyStruct::effectiveApertureString );

#ifdef GEOSX_USE_SEPARATION_COEFFICIENT
  m_elementSeparationCoefficient.clear();
  m_elementSeparationCoefficient = elemManager.ConstructArrayViewAccessor< real64, 1 >( FaceElementSubRegion::viewKeyStruct::separationCoeffString );
  m_elementSeparationCoefficient.setName( getName() + "/accessors/" + FaceElementSubRegion::viewKeyStruct::separationCoeffString );

  m_element_dSeparationCoefficient_dAperture.clear();
  m_element_dSeparationCoefficient_dAperture = elemManager.ConstructArrayViewAccessor< real64, 1 >(
    FaceElementSubRegion::viewKeyStruct::dSeparationCoeffdAperString );
  m_element_dSeparationCoefficient_dAperture.setName( getName() + "/accessors/" + FaceElementSubRegion::viewKeyStruct::dSeparationCoeffdAperString );
#endif
}

std::vector< string > FlowSolverBase::getConstitutiveRelations( string const & regionName ) const
{

  localIndex const regionIndex = this->targetRegionIndex( regionName );

  std::vector< string > rval{ m_solidModelNames[regionIndex], m_fluidModelNames[regionIndex] };

  return rval;
}


} // namespace geosx<|MERGE_RESOLUTION|>--- conflicted
+++ resolved
@@ -116,33 +116,7 @@
       subRegion.registerWrapper< array1d< real64 > >( viewKeyStruct::aperture0String )->
         setDefaultValue( faceRegion.getDefaultAperture() );
       subRegion.registerWrapper< array1d< real64 > >( viewKeyStruct::effectiveApertureString )->
-<<<<<<< HEAD
-        setApplyDefaultValue( subRegion.getWrapper< array1d< real64 > >( FaceElementSubRegion::
-                                                                           viewKeyStruct::
-                                                                           elementApertureString )->getDefaultValue() )->
-        setPlotLevel( PlotLevel::LEVEL_0 );
-    } );
-
-    //TODO: I think these 2 subregions should be treated in the same way. Need to unify the region
-    elemManager->forElementSubRegionsComplete< EmbeddedSurfaceSubRegion >( [&]( localIndex const,
-                                                                                localIndex const,
-                                                                                ElementRegionBase & region,
-                                                                                EmbeddedSurfaceSubRegion & subRegion )
-    {
-      EmbeddedSurfaceRegion & embSurfRegion = dynamicCast< EmbeddedSurfaceRegion & >( region );
-
-      subRegion.registerWrapper< array1d< real64 > >( viewKeyStruct::referencePorosityString )->
-        setApplyDefaultValue( 1.0 );
-
-      subRegion.registerWrapper< array2d< real64 > >( viewKeyStruct::permeabilityString )->setPlotLevel( PlotLevel::LEVEL_0 );
-      subRegion.registerWrapper< array1d< real64 > >( viewKeyStruct::gravityCoefString )->setApplyDefaultValue( 0.0 );
-      subRegion.registerWrapper< array1d< real64 > >( viewKeyStruct::aperture0String )->
-        setDefaultValue( embSurfRegion.getDefaultAperture() );
-      subRegion.registerWrapper< array1d< real64 > >( viewKeyStruct::effectiveApertureString )->
-        setApplyDefaultValue( subRegion.getWrapper< array1d< real64 > >( EmbeddedSurfaceSubRegion::
-=======
         setApplyDefaultValue( subRegion.getWrapper< array1d< real64 > >( SurfaceElementSubRegion::
->>>>>>> 266dc657
                                                                            viewKeyStruct::
                                                                            elementApertureString )->getDefaultValue() )->
         setPlotLevel( PlotLevel::LEVEL_0 );
