--- conflicted
+++ resolved
@@ -42,8 +42,7 @@
  * @brief Define the interface for the property kernel in charge of computing the phase mobilities
  */
 template< integer NUM_COMP, integer NUM_PHASE >
-class PhaseMobilityKernel
-  : public isothermalCompositionalMultiphaseFVMKernels::PhaseMobilityKernel< NUM_COMP, NUM_PHASE >
+class PhaseMobilityKernel : public isothermalCompositionalMultiphaseFVMKernels::PhaseMobilityKernel< NUM_COMP, NUM_PHASE >
 {
 public:
 
@@ -66,7 +65,8 @@
   PhaseMobilityKernel( ObjectManagerBase & subRegion,
                        MultiFluidBase const & fluid,
                        RelativePermeabilityBase const & relperm )
-    : Base( subRegion, fluid, relperm ) {}
+    : Base( subRegion, fluid, relperm )
+  {}
 
   /**
    * @brief Compute the phase mobilities in an element
@@ -82,13 +82,13 @@
     arraySlice2d< real64 const, multifluid::USD_PHASE_DC - 2 > const dPhaseDens = m_dPhaseDens[ei][0];
     arraySlice1d< real64 const, multifluid::USD_PHASE - 2 > const phaseVisc = m_phaseVisc[ei][0];
     arraySlice2d< real64 const, multifluid::USD_PHASE_DC - 2 > const dPhaseVisc = m_dPhaseVisc[ei][0];
-    arraySlice2d< real64 const, relperm::USD_RELPERM_DS -
-                  2 > const dPhaseRelPerm_dPhaseVolFrac = m_dPhaseRelPerm_dPhaseVolFrac[ei][0];
+    arraySlice2d< real64 const, relperm::USD_RELPERM_DS - 2 > const dPhaseRelPerm_dPhaseVolFrac = m_dPhaseRelPerm_dPhaseVolFrac[ei][0];
     arraySlice2d< real64 const, compflow::USD_PHASE_DC - 1 > const dPhaseVolFrac = m_dPhaseVolFrac[ei];
 
-    Base::compute( ei, [&]( localIndex const ip,
-                            real64 const & phaseMob,
-                            arraySlice1d< real64, compflow::USD_PHASE_DC - 2 > const & dPhaseMob ) {
+    Base::compute( ei, [&] ( localIndex const ip,
+                             real64 const & phaseMob,
+                             arraySlice1d< real64, compflow::USD_PHASE_DC - 2 > const & dPhaseMob )
+    {
       // Step 1: compute the derivative of relPerm[ip] wrt temperature
       real64 dRelPerm_dT = 0.0;
       for( integer jp = 0; jp < numPhase; ++jp )
@@ -98,8 +98,7 @@
 
       // Step 2: compute the derivative of phaseMob[ip] wrt temperature
       dPhaseMob[Deriv::dT] = dRelPerm_dT * phaseDens[ip] / phaseVisc[ip]
-                             + phaseMob * (dPhaseDens[ip][Deriv::dT] / phaseDens[ip] -
-                                           dPhaseVisc[ip][Deriv::dT] / phaseVisc[ip]);
+                             + phaseMob * (dPhaseDens[ip][Deriv::dT] / phaseDens[ip] - dPhaseVisc[ip][Deriv::dT] / phaseVisc[ip] );
     } );
   }
 
@@ -132,7 +131,8 @@
     if( numPhase == 2 )
     {
       isothermalCompositionalMultiphaseBaseKernels::
-        internal::kernelLaunchSelectorCompSwitch( numComp, [&]( auto NC ) {
+        internal::kernelLaunchSelectorCompSwitch( numComp, [&] ( auto NC )
+      {
         integer constexpr NUM_COMP = NC();
         PhaseMobilityKernel< NUM_COMP, 2 > kernel( subRegion, fluid, relperm );
         PhaseMobilityKernel< NUM_COMP, 2 >::template launch< POLICY >( subRegion.size(), kernel );
@@ -141,7 +141,8 @@
     else if( numPhase == 3 )
     {
       isothermalCompositionalMultiphaseBaseKernels::
-        internal::kernelLaunchSelectorCompSwitch( numComp, [&]( auto NC ) {
+        internal::kernelLaunchSelectorCompSwitch( numComp, [&] ( auto NC )
+      {
         integer constexpr NUM_COMP = NC();
         PhaseMobilityKernel< NUM_COMP, 3 > kernel( subRegion, fluid, relperm );
         PhaseMobilityKernel< NUM_COMP, 3 >::template launch< POLICY >( subRegion.size(), kernel );
@@ -161,8 +162,7 @@
  * @brief Define the interface for the assembly kernel in charge of flux terms
  */
 template< integer NUM_COMP, integer NUM_DOF, typename STENCILWRAPPER >
-class FaceBasedAssemblyKernel
-  : public isothermalCompositionalMultiphaseFVMKernels::FaceBasedAssemblyKernel< NUM_COMP, NUM_DOF, STENCILWRAPPER >
+class FaceBasedAssemblyKernel : public isothermalCompositionalMultiphaseFVMKernels::FaceBasedAssemblyKernel< NUM_COMP, NUM_DOF, STENCILWRAPPER >
 {
 public:
 
@@ -270,11 +270,11 @@
             localMatrix,
             localRhs,
             kernelFlags ),
-    m_temp( thermalCompFlowAccessors.get( fields::flow::temperature {} )),
-    m_phaseEnthalpy( thermalMultiFluidAccessors.get( fields::multifluid::phaseEnthalpy {} )),
-    m_dPhaseEnthalpy( thermalMultiFluidAccessors.get( fields::multifluid::dPhaseEnthalpy {} )),
-    m_thermalConductivity(
-      thermalConductivityAccessors.get( fields::thermalconductivity::effectiveConductivity {} )) {}
+    m_temp( thermalCompFlowAccessors.get( fields::flow::temperature {} ) ),
+    m_phaseEnthalpy( thermalMultiFluidAccessors.get( fields::multifluid::phaseEnthalpy {} ) ),
+    m_dPhaseEnthalpy( thermalMultiFluidAccessors.get( fields::multifluid::dPhaseEnthalpy {} ) ),
+    m_thermalConductivity( thermalConductivityAccessors.get( fields::thermalconductivity::effectiveConductivity {} ) )
+  {}
 
   struct StackVariables : public Base::StackVariables
   {
@@ -282,7 +282,8 @@
 
     GEOS_HOST_DEVICE
     StackVariables( localIndex const size, localIndex numElems )
-      : Base::StackVariables( size, numElems ) {}
+      : Base::StackVariables( size, numElems )
+    {}
 
     using Base::StackVariables::stencilSize;
     using Base::StackVariables::numConnectedElems;
@@ -317,28 +318,29 @@
     // Computing dCompFlux_dT and the enthalpy flux requires quantities already computed in the base computeFlux,
     // such as potGrad, phaseFlux, and the indices of the upwind cell
     // We use the lambda below (called **inside** the phase loop of the base computeFlux) to access these variables
-    Base::computeFlux( iconn, stack, [&]( integer const ip,
-                                          localIndex const (&k)[2],
-                                          localIndex const (&seri)[2],
-                                          localIndex const (&sesri)[2],
-                                          localIndex const (&sei)[2],
-                                          localIndex const connectionIndex,
-                                          localIndex const k_up,
-                                          localIndex const er_up,
-                                          localIndex const esr_up,
-                                          localIndex const ei_up,
-                                          real64 const potGrad,
-                                          real64 const phaseFlux,
-                                          real64 const (&dPhaseFlux_dP)[2],
-                                          real64 const (&dPhaseFlux_dC)[2][numComp] ) {
+    Base::computeFlux( iconn, stack, [&] ( integer const ip,
+                                           localIndex const (&k)[2],
+                                           localIndex const (&seri)[2],
+                                           localIndex const (&sesri)[2],
+                                           localIndex const (&sei)[2],
+                                           localIndex const connectionIndex,
+                                           localIndex const k_up,
+                                           localIndex const er_up,
+                                           localIndex const esr_up,
+                                           localIndex const ei_up,
+                                           real64 const potGrad,
+                                           real64 const phaseFlux,
+                                           real64 const (&dPhaseFlux_dP)[2],
+                                           real64 const (&dPhaseFlux_dC)[2][numComp] )
+    {
       // We are in the loop over phases, ip provides the current phase index.
 
       // Step 1: compute the derivatives of the mean density at the interface wrt temperature
 
       real64 dDensMean_dT[numFluxSupportPoints]{};
 
-      real64 const trans[numFluxSupportPoints] = {stack.transmissibility[connectionIndex][0],
-                                                  stack.transmissibility[connectionIndex][1]};
+      real64 const trans[numFluxSupportPoints] = { stack.transmissibility[connectionIndex][0],
+                                                   stack.transmissibility[connectionIndex][1] };
 
       real64 convectiveEnergyFlux = 0.0;
       real64 dConvectiveEnergyFlux_dP[numFluxSupportPoints]{};
@@ -348,9 +350,9 @@
 
       for( integer i = 0; i < numFluxSupportPoints; ++i )
       {
-        localIndex const er = seri[i];
+        localIndex const er  = seri[i];
         localIndex const esr = sesri[i];
-        localIndex const ei = sei[i];
+        localIndex const ei  = sei[i];
 
         real64 const dDens_dT = m_dPhaseMassDens[er][esr][ei][0][ip][Deriv::dT];
         dDensMean_dT[i] = 0.5 * dDens_dT;
@@ -365,14 +367,13 @@
       // compute potential difference MPFA-style
       for( integer i = 0; i < numFluxSupportPoints; ++i )
       {
-        localIndex const er = seri[i];
+        localIndex const er  = seri[i];
         localIndex const esr = sesri[i];
-        localIndex const ei = sei[i];
+        localIndex const ei  = sei[i];
 
         // Step 2.1: compute derivative of capillary pressure wrt temperature
         real64 dCapPressure_dT = 0.0;
-        if( AbstractBase::m_kernelFlags.isSet(
-              isothermalCompositionalMultiphaseFVMKernels::FaceBasedAssemblyKernelFlags::CapPressure ))
+        if( AbstractBase::m_kernelFlags.isSet( isothermalCompositionalMultiphaseFVMKernels::FaceBasedAssemblyKernelFlags::CapPressure ) )
         {
           for( integer jp = 0; jp < m_numPhases; ++jp )
           {
@@ -436,8 +437,8 @@
       // Step 4: add dCompFlux_dTemp to localFluxJacobian
       for( integer ic = 0; ic < numComp; ++ic )
       {
-        integer const eqIndex0 = k[0] * numEqn + ic;
-        integer const eqIndex1 = k[1] * numEqn + ic;
+        integer const eqIndex0 = k[0]* numEqn + ic;
+        integer const eqIndex1 = k[1]* numEqn + ic;
         for( integer ke = 0; ke < numFluxSupportPoints; ++ke )
         {
           integer const localDofIndexTemp = k[ke] * numDof + numDof - 1;
@@ -461,10 +462,8 @@
         }
       }
 
-      dConvectiveEnergyFlux_dP[k_up] +=
-        phaseFlux * m_dPhaseEnthalpy[er_up][esr_up][ei_up][0][ip][Deriv::dP];
-      dConvectiveEnergyFlux_dT[k_up] +=
-        phaseFlux * m_dPhaseEnthalpy[er_up][esr_up][ei_up][0][ip][Deriv::dT];
+      dConvectiveEnergyFlux_dP[k_up] += phaseFlux * m_dPhaseEnthalpy[er_up][esr_up][ei_up][0][ip][Deriv::dP];
+      dConvectiveEnergyFlux_dT[k_up] += phaseFlux * m_dPhaseEnthalpy[er_up][esr_up][ei_up][0][ip][Deriv::dT];
 
       real64 dProp_dC[numComp]{};
       applyChainRule( numComp,
@@ -480,29 +479,23 @@
       // Step 6: add convectiveFlux and its derivatives to localFlux and localFluxJacobian
       integer const localRowIndexEnergy0 = k[0] * numEqn + numEqn - 1;
       integer const localRowIndexEnergy1 = k[1] * numEqn + numEqn - 1;
-      stack.localFlux[localRowIndexEnergy0] += m_dt * convectiveEnergyFlux;
-      stack.localFlux[localRowIndexEnergy1] -= m_dt * convectiveEnergyFlux;
+      stack.localFlux[localRowIndexEnergy0] +=  m_dt * convectiveEnergyFlux;
+      stack.localFlux[localRowIndexEnergy1] -=  m_dt * convectiveEnergyFlux;
 
       for( integer ke = 0; ke < numFluxSupportPoints; ++ke )
       {
         integer const localDofIndexPres = k[ke] * numDof;
-        stack.localFluxJacobian[localRowIndexEnergy0][localDofIndexPres] +=
-          m_dt * dConvectiveEnergyFlux_dP[ke];
-        stack.localFluxJacobian[localRowIndexEnergy1][localDofIndexPres] -=
-          m_dt * dConvectiveEnergyFlux_dP[ke];
+        stack.localFluxJacobian[localRowIndexEnergy0][localDofIndexPres] += m_dt * dConvectiveEnergyFlux_dP[ke];
+        stack.localFluxJacobian[localRowIndexEnergy1][localDofIndexPres] -= m_dt * dConvectiveEnergyFlux_dP[ke];
         integer const localDofIndexTemp = localDofIndexPres + numDof - 1;
-        stack.localFluxJacobian[localRowIndexEnergy0][localDofIndexTemp] +=
-          m_dt * dConvectiveEnergyFlux_dT[ke];
-        stack.localFluxJacobian[localRowIndexEnergy1][localDofIndexTemp] -=
-          m_dt * dConvectiveEnergyFlux_dT[ke];
+        stack.localFluxJacobian[localRowIndexEnergy0][localDofIndexTemp] +=  m_dt * dConvectiveEnergyFlux_dT[ke];
+        stack.localFluxJacobian[localRowIndexEnergy1][localDofIndexTemp] -=  m_dt * dConvectiveEnergyFlux_dT[ke];
 
         for( integer jc = 0; jc < numComp; ++jc )
         {
           integer const localDofIndexComp = localDofIndexPres + jc + 1;
-          stack.localFluxJacobian[localRowIndexEnergy0][localDofIndexComp] +=
-            m_dt * dConvectiveEnergyFlux_dC[ke][jc];
-          stack.localFluxJacobian[localRowIndexEnergy1][localDofIndexComp] -=
-            m_dt * dConvectiveEnergyFlux_dC[ke][jc];
+          stack.localFluxJacobian[localRowIndexEnergy0][localDofIndexComp] += m_dt * dConvectiveEnergyFlux_dC[ke][jc];
+          stack.localFluxJacobian[localRowIndexEnergy1][localDofIndexComp] -= m_dt * dConvectiveEnergyFlux_dC[ke][jc];
         }
       }
     } );
@@ -515,12 +508,12 @@
     // Step 1: compute the thermal transmissibilities at this face
     // Below, the thermal conductivity used to compute (explicitly) the thermal conducivity
     // To avoid modifying the signature of the "computeWeights" function for now, we pass m_thermalConductivity twice
+    // TODO: modify computeWeights to accomodate explicit coefficients
     m_stencilWrapper.computeWeights( iconn,
                                      m_thermalConductivity,
-                                     m_thermalConductivity,            // we have to pass something here, so we just use thermal
-                                                                       // conductivity
+                                     m_thermalConductivity, // we have to pass something here, so we just use thermal conductivity
                                      stack.thermalTransmissibility,
-                                     stack.dTrans_dPres );           // again, we have to pass something here, but this is unused for now
+                                     stack.dTrans_dPres ); // again, we have to pass something here, but this is unused for now
 
 
 
@@ -531,11 +524,10 @@
     {
       for( k[1] = k[0] + 1; k[1] < stack.numConnectedElems; ++k[1] )
       {
-        real64 const thermalTrans[2] = {stack.thermalTransmissibility[connectionIndex][0],
-                                        stack.thermalTransmissibility[connectionIndex][1]};
-        localIndex const seri[2] = {m_seri( iconn, k[0] ), m_seri( iconn, k[1] )};
+        real64 const thermalTrans[2] = { stack.thermalTransmissibility[connectionIndex][0], stack.thermalTransmissibility[connectionIndex][1] };
+        localIndex const seri[2]  = {m_seri( iconn, k[0] ), m_seri( iconn, k[1] )};
         localIndex const sesri[2] = {m_sesri( iconn, k[0] ), m_sesri( iconn, k[1] )};
-        localIndex const sei[2] = {m_sei( iconn, k[0] ), m_sei( iconn, k[1] )};
+        localIndex const sei[2]   = {m_sei( iconn, k[0] ), m_sei( iconn, k[1] )};
 
         real64 conductiveEnergyFlux = 0.0;
         real64 dConductiveEnergyFlux_dT[numFluxSupportPoints]{};
@@ -543,9 +535,9 @@
         // Step 2: compute temperature difference at the interface
         for( integer ke = 0; ke < numFluxSupportPoints; ++ke )
         {
-          localIndex const er = seri[ke];
+          localIndex const er  = seri[ke];
           localIndex const esr = sesri[ke];
-          localIndex const ei = sei[ke];
+          localIndex const ei  = sei[ke];
 
           conductiveEnergyFlux += thermalTrans[ke] * m_temp[er][esr][ei];
           dConductiveEnergyFlux_dT[ke] += thermalTrans[ke];
@@ -554,16 +546,14 @@
         // Step 3: add conductiveFlux and its derivatives to localFlux and localFluxJacobian
         integer const localRowIndexEnergy0 = k[0] * numEqn + numEqn - 1;
         integer const localRowIndexEnergy1 = k[1] * numEqn + numEqn - 1;
-        stack.localFlux[localRowIndexEnergy0] += m_dt * conductiveEnergyFlux;
-        stack.localFlux[localRowIndexEnergy1] -= m_dt * conductiveEnergyFlux;
+        stack.localFlux[localRowIndexEnergy0] +=  m_dt * conductiveEnergyFlux;
+        stack.localFlux[localRowIndexEnergy1] -=  m_dt * conductiveEnergyFlux;
 
         for( integer ke = 0; ke < numFluxSupportPoints; ++ke )
         {
           integer const localDofIndexTemp = k[ke] * numDof + numDof - 1;
-          stack.localFluxJacobian[localRowIndexEnergy0][localDofIndexTemp] +=
-            m_dt * dConductiveEnergyFlux_dT[ke];
-          stack.localFluxJacobian[localRowIndexEnergy1][localDofIndexTemp] -=
-            m_dt * dConductiveEnergyFlux_dT[ke];
+          stack.localFluxJacobian[localRowIndexEnergy0][localDofIndexTemp] +=  m_dt * dConductiveEnergyFlux_dT[ke];
+          stack.localFluxJacobian[localRowIndexEnergy1][localDofIndexTemp] -=  m_dt * dConductiveEnergyFlux_dT[ke];
         }
       }
     }
@@ -581,15 +571,15 @@
   {
     // Call Case::complete to assemble the component mass balance equations (i = 0 to i = numDof-2)
     // In the lambda, add contribution to residual and jacobian into the energy balance equation
-    Base::complete( iconn, stack, [&]( integer const i,
-                                       localIndex const localRow ) {
+    Base::complete( iconn, stack, [&] ( integer const i,
+                                        localIndex const localRow )
+    {
       // beware, there is  volume balance eqn in m_localRhs and m_localMatrix!
-      RAJA::atomicAdd( parallelDeviceAtomic{}, &AbstractBase::m_localRhs[localRow + numEqn],
-                       stack.localFlux[i * numEqn + numEqn - 1] );
+      RAJA::atomicAdd( parallelDeviceAtomic{}, &AbstractBase::m_localRhs[localRow + numEqn], stack.localFlux[i * numEqn + numEqn-1] );
       AbstractBase::m_localMatrix.addToRowBinarySearchUnsorted< parallelDeviceAtomic >
         ( localRow + numEqn,
         stack.dofColIndices.data(),
-        stack.localFluxJacobian[i * numEqn + numEqn - 1].dataIfContiguous(),
+        stack.localFluxJacobian[i * numEqn + numEqn-1].dataIfContiguous(),
         stack.stencilSize * numDof );
 
     } );
@@ -640,7 +630,6 @@
                    globalIndex const rankOffset,
                    string const & dofKey,
                    integer const hasCapPressure,
-                   integer const hasVelocityCompute,
                    integer const useTotalMassEquation,
                    string const & solverName,
                    ElementRegionManager const & elemManager,
@@ -649,9 +638,9 @@
                    CRSMatrixView< real64, globalIndex const > const & localMatrix,
                    arrayView1d< real64 > const & localRhs )
   {
-
     isothermalCompositionalMultiphaseBaseKernels::
-      internal::kernelLaunchSelectorCompSwitch( numComps, [&]( auto NC ) {
+      internal::kernelLaunchSelectorCompSwitch( numComps, [&]( auto NC )
+    {
       integer constexpr NUM_COMP = NC();
       integer constexpr NUM_DOF = NC() + 2;
 
@@ -666,15 +655,9 @@
 
       BitFlags< isothermalCompositionalMultiphaseFVMKernels::FaceBasedAssemblyKernelFlags > kernelFlags;
       if( hasCapPressure )
-        kernelFlags.set(
-          isothermalCompositionalMultiphaseFVMKernels::FaceBasedAssemblyKernelFlags::CapPressure );
+        kernelFlags.set( isothermalCompositionalMultiphaseFVMKernels::FaceBasedAssemblyKernelFlags::CapPressure );
       if( useTotalMassEquation )
-        kernelFlags.set(
-          isothermalCompositionalMultiphaseFVMKernels::FaceBasedAssemblyKernelFlags::TotalMassEquation );
-      if( hasVelocityCompute )
-        kernelFlags.set(
-          isothermalCompositionalMultiphaseFVMKernels::FaceBasedAssemblyKernelFlags::computeVelocity );
-
+        kernelFlags.set( isothermalCompositionalMultiphaseFVMKernels::FaceBasedAssemblyKernelFlags::TotalMassEquation );
 
       using KernelType = FaceBasedAssemblyKernel< NUM_COMP, NUM_DOF, STENCILWRAPPER >;
       typename KernelType::CompFlowAccessors compFlowAccessors( elemManager, solverName );
@@ -683,12 +666,10 @@
       typename KernelType::ThermalMultiFluidAccessors thermalMultiFluidAccessors( elemManager, solverName );
       typename KernelType::CapPressureAccessors capPressureAccessors( elemManager, solverName );
       typename KernelType::PermeabilityAccessors permeabilityAccessors( elemManager, solverName );
-      typename KernelType::ThermalConductivityAccessors thermalConductivityAccessors( elemManager,
-                                                                                      solverName );
-
-      KernelType kernel( numPhases, rankOffset, stencilWrapper, dofNumberAccessor, cellCartDimAccessor,
-                         compFlowAccessors, thermalCompFlowAccessors, multiFluidAccessors,
-                         thermalMultiFluidAccessors,
+      typename KernelType::ThermalConductivityAccessors thermalConductivityAccessors( elemManager, solverName );
+
+      KernelType kernel( numPhases, rankOffset, stencilWrapper, dofNumberAccessor,
+                         compFlowAccessors, thermalCompFlowAccessors, multiFluidAccessors, thermalMultiFluidAccessors,
                          capPressureAccessors, permeabilityAccessors, thermalConductivityAccessors,
                          dt, localMatrix, localRhs, kernelFlags );
       KernelType::template launch< POLICY >( stencilWrapper.size(), kernel );
@@ -786,7 +767,8 @@
             dt,
             localMatrix,
             localRhs,
-            kernelFlags ) {}
+            kernelFlags )
+  {}
 
   struct StackVariables : public Base::StackVariables
   {
@@ -794,7 +776,8 @@
 
     GEOS_HOST_DEVICE
     StackVariables( localIndex const size, localIndex numElems )
-      : Base::StackVariables( size, numElems ) {}
+      : Base::StackVariables( size, numElems )
+    {}
 
     using Base::StackVariables::transmissibility;
     using Base::StackVariables::localFlux;
@@ -818,81 +801,7 @@
     // First, we call the base computeFlux to compute the diffusionFlux and its derivatives (including derivatives wrt temperature),
     //
     // We use the lambda below (called **inside** the phase loop of the base computeFlux) to access these variables
-    Base::computeDiffusionFlux( iconn, stack, [&]( integer const ip,
-                                                   integer const ic,
-                                                   localIndex const (&k)[2],
-                                                   localIndex const (&seri)[2],
-                                                   localIndex const (&sesri)[2],
-                                                   localIndex const (&sei)[2],
-                                                   localIndex const connectionIndex,
-                                                   localIndex const k_up,
-                                                   localIndex const er_up,
-                                                   localIndex const esr_up,
-                                                   localIndex const ei_up,
-                                                   real64 const compFracGrad,
-                                                   real64 const upwindCoefficient ) {
-      // We are in the loop over phases and components, ip provides the current phase index.
-
-      real64 dCompFracGrad_dT[numFluxSupportPoints]{};
-      real64 dDiffusionFlux_dT[numFluxSupportPoints]{};
-
-      /// compute the TPFA component difference
-      for( integer i = 0; i < numFluxSupportPoints; i++ )
-      {
-        localIndex const er = seri[i];
-        localIndex const esr = sesri[i];
-        localIndex const ei = sei[i];
-
-        dCompFracGrad_dT[i] += stack.transmissibility[connectionIndex][i] *
-                               m_dPhaseCompFrac[er][esr][ei][0][ip][ic][Deriv::dT];
-      }
-
-      // add contributions of the derivatives of component fractions wrt pressure/component fractions
-      for( integer ke = 0; ke < numFluxSupportPoints; ++ke )
-      {
-        dDiffusionFlux_dT[ke] += upwindCoefficient * dCompFracGrad_dT[ke];
-      }
-
-      // add contributions of the derivatives of upwind coefficient wrt temperature
-      real64 const dUpwindCoefficient_dT =
-        m_referencePorosity[er_up][esr_up][ei_up] *
-        m_phaseDiffusivityMultiplier[er_up][esr_up][ei_up][0][ip] *
-        (m_dPhaseDens[er_up][esr_up][ei_up][0][ip][Deriv::dT] *
-         m_phaseVolFrac[er_up][esr_up][ei_up][ip]
-         + m_phaseDens[er_up][esr_up][ei_up][0][ip] *
-         m_dPhaseVolFrac[er_up][esr_up][ei_up][ip][Deriv::dT]);
-      dDiffusionFlux_dT[k_up] += dUpwindCoefficient_dT * compFracGrad;
-
-      // finally, increment local flux and local Jacobian
-      integer const eqIndex0 = k[0] * numEqn + ic;
-      integer const eqIndex1 = k[1] * numEqn + ic;
-
-      for( integer ke = 0; ke < numFluxSupportPoints; ++ke )
-      {
-        localIndex const localDofIndexTemp = k[ke] * numDof + numComp + 1;
-        stack.localFluxJacobian[eqIndex0][localDofIndexTemp] += m_dt * dDiffusionFlux_dT[ke];
-        stack.localFluxJacobian[eqIndex1][localDofIndexTemp] -= m_dt * dDiffusionFlux_dT[ke];
-      }
-    } );
-  }
-
-  /**
-   * @brief Compute the local dispersion flux contributions to the residual and Jacobian
-   * @param[in] iconn the connection index
-   * @param[inout] stack the stack variables
-   */
-  GEOS_HOST_DEVICE
-  inline
-  void computeDispersionFlux( localIndex const iconn,
-                              StackVariables & stack ) const
-  {
-    using Deriv = multifluid::DerivativeOffset;
-
-    // ***********************************************
-    // First, we call the base computeFlux to compute the dispersionFlux and its derivatives (including derivatives wrt temperature),
-    //
-    // We use the lambda below (called **inside** the phase loop of the base computeFlux) to access these variables
-    Base::computeDispersionFlux( iconn, stack, [&]( integer const ip,
+    Base::computeDiffusionFlux( iconn, stack, [&] ( integer const ip,
                                                     integer const ic,
                                                     localIndex const (&k)[2],
                                                     localIndex const (&seri)[2],
@@ -903,7 +812,80 @@
                                                     localIndex const er_up,
                                                     localIndex const esr_up,
                                                     localIndex const ei_up,
-                                                    real64 const compFracGrad ) {
+                                                    real64 const compFracGrad,
+                                                    real64 const upwindCoefficient )
+    {
+      // We are in the loop over phases and components, ip provides the current phase index.
+
+      real64 dCompFracGrad_dT[numFluxSupportPoints]{};
+      real64 dDiffusionFlux_dT[numFluxSupportPoints]{};
+
+      /// compute the TPFA component difference
+      for( integer i = 0; i < numFluxSupportPoints; i++ )
+      {
+        localIndex const er  = seri[i];
+        localIndex const esr = sesri[i];
+        localIndex const ei  = sei[i];
+
+        dCompFracGrad_dT[i] += stack.transmissibility[connectionIndex][i] * m_dPhaseCompFrac[er][esr][ei][0][ip][ic][Deriv::dT];
+      }
+
+      // add contributions of the derivatives of component fractions wrt pressure/component fractions
+      for( integer ke = 0; ke < numFluxSupportPoints; ++ke )
+      {
+        dDiffusionFlux_dT[ke] += upwindCoefficient * dCompFracGrad_dT[ke];
+      }
+
+      // add contributions of the derivatives of upwind coefficient wrt temperature
+      real64 const dUpwindCoefficient_dT =
+        m_referencePorosity[er_up][esr_up][ei_up] *
+        m_phaseDiffusivityMultiplier[er_up][esr_up][ei_up][0][ip] *
+        ( m_dPhaseDens[er_up][esr_up][ei_up][0][ip][Deriv::dT] * m_phaseVolFrac[er_up][esr_up][ei_up][ip]
+          + m_phaseDens[er_up][esr_up][ei_up][0][ip] * m_dPhaseVolFrac[er_up][esr_up][ei_up][ip][Deriv::dT] );
+      dDiffusionFlux_dT[k_up] += dUpwindCoefficient_dT * compFracGrad;
+
+      // finally, increment local flux and local Jacobian
+      integer const eqIndex0 = k[0] * numEqn + ic;
+      integer const eqIndex1 = k[1] * numEqn + ic;
+
+      for( integer ke = 0; ke < numFluxSupportPoints; ++ke )
+      {
+        localIndex const localDofIndexTemp = k[ke] * numDof + numComp + 1;
+        stack.localFluxJacobian[eqIndex0][localDofIndexTemp] += m_dt * dDiffusionFlux_dT[ke];
+        stack.localFluxJacobian[eqIndex1][localDofIndexTemp] -= m_dt * dDiffusionFlux_dT[ke];
+      }
+    } );
+  }
+
+  /**
+   * @brief Compute the local dispersion flux contributions to the residual and Jacobian
+   * @param[in] iconn the connection index
+   * @param[inout] stack the stack variables
+   */
+  GEOS_HOST_DEVICE
+  inline
+  void computeDispersionFlux( localIndex const iconn,
+                              StackVariables & stack ) const
+  {
+    using Deriv = multifluid::DerivativeOffset;
+
+    // ***********************************************
+    // First, we call the base computeFlux to compute the dispersionFlux and its derivatives (including derivatives wrt temperature),
+    //
+    // We use the lambda below (called **inside** the phase loop of the base computeFlux) to access these variables
+    Base::computeDispersionFlux( iconn, stack, [&] ( integer const ip,
+                                                     integer const ic,
+                                                     localIndex const (&k)[2],
+                                                     localIndex const (&seri)[2],
+                                                     localIndex const (&sesri)[2],
+                                                     localIndex const (&sei)[2],
+                                                     localIndex const connectionIndex,
+                                                     localIndex const k_up,
+                                                     localIndex const er_up,
+                                                     localIndex const esr_up,
+                                                     localIndex const ei_up,
+                                                     real64 const compFracGrad )
+    {
       // We are in the loop over phases and components, ip provides the current phase index.
 
       real64 dCompFracGrad_dT[numFluxSupportPoints]{};
@@ -912,12 +894,11 @@
       /// compute the TPFA component difference
       for( integer i = 0; i < numFluxSupportPoints; i++ )
       {
-        localIndex const er = seri[i];
+        localIndex const er  = seri[i];
         localIndex const esr = sesri[i];
-        localIndex const ei = sei[i];
-
-        dCompFracGrad_dT[i] += stack.transmissibility[connectionIndex][i] *
-                               m_dPhaseCompFrac[er][esr][ei][0][ip][ic][Deriv::dT];
+        localIndex const ei  = sei[i];
+
+        dCompFracGrad_dT[i] += stack.transmissibility[connectionIndex][i] * m_dPhaseCompFrac[er][esr][ei][0][ip][ic][Deriv::dT];
       }
 
       // add contributions of the derivatives of component fractions wrt pressure/component fractions
@@ -984,7 +965,8 @@
                    arrayView1d< real64 > const & localRhs )
   {
     isothermalCompositionalMultiphaseBaseKernels::
-      internal::kernelLaunchSelectorCompSwitch( numComps, [&]( auto NC ) {
+      internal::kernelLaunchSelectorCompSwitch( numComps, [&]( auto NC )
+    {
       integer constexpr NUM_COMP = NC();
       integer constexpr NUM_DOF = NC() + 2;
 
@@ -994,12 +976,7 @@
 
       BitFlags< isothermalCompositionalMultiphaseFVMKernels::FaceBasedAssemblyKernelFlags > kernelFlags;
       if( useTotalMassEquation )
-        kernelFlags.set(
-          isothermalCompositionalMultiphaseFVMKernels::FaceBasedAssemblyKernelFlags::TotalMassEquation );
-
-      ElementRegionManager::ElementViewAccessor< arrayView2d< real64 const > > const cellCartDimAccessor =
-        elemManager.constructArrayViewAccessor< real64, 2 >(
-          CellElementSubRegion::viewKeyStruct::cellCartesianDimString());
+        kernelFlags.set( isothermalCompositionalMultiphaseFVMKernels::FaceBasedAssemblyKernelFlags::TotalMassEquation );
 
       using kernelType = DiffusionDispersionFaceBasedAssemblyKernel< NUM_COMP, NUM_DOF, STENCILWRAPPER >;
       typename kernelType::CompFlowAccessors compFlowAccessors( elemManager, solverName );
@@ -1030,10 +1007,9 @@
  * @brief Define the interface for the assembly kernel in charge of Dirichlet face flux terms
  */
 template< integer NUM_COMP, integer NUM_DOF, typename FLUIDWRAPPER >
-class DirichletFaceBasedAssemblyKernel
-  : public isothermalCompositionalMultiphaseFVMKernels::DirichletFaceBasedAssemblyKernel< NUM_COMP,
-                                                                                          NUM_DOF,
-                                                                                          FLUIDWRAPPER >
+class DirichletFaceBasedAssemblyKernel : public isothermalCompositionalMultiphaseFVMKernels::DirichletFaceBasedAssemblyKernel< NUM_COMP,
+                                                                                                                               NUM_DOF,
+                                                                                                                               FLUIDWRAPPER >
 {
 public:
 
@@ -1145,11 +1121,11 @@
             localMatrix,
             localRhs,
             kernelFlags ),
-    m_temp( thermalCompFlowAccessors.get( fields::flow::temperature {} )),
-    m_phaseEnthalpy( thermalMultiFluidAccessors.get( fields::multifluid::phaseEnthalpy {} )),
-    m_dPhaseEnthalpy( thermalMultiFluidAccessors.get( fields::multifluid::dPhaseEnthalpy {} )),
-    m_thermalConductivity(
-      thermalConductivityAccessors.get( fields::thermalconductivity::effectiveConductivity {} )) {}
+    m_temp( thermalCompFlowAccessors.get( fields::flow::temperature {} ) ),
+    m_phaseEnthalpy( thermalMultiFluidAccessors.get( fields::multifluid::phaseEnthalpy {} ) ),
+    m_dPhaseEnthalpy( thermalMultiFluidAccessors.get( fields::multifluid::dPhaseEnthalpy {} ) ),
+    m_thermalConductivity( thermalConductivityAccessors.get( fields::thermalconductivity::effectiveConductivity {} ) )
+  {}
 
   struct StackVariables : public Base::StackVariables
   {
@@ -1162,7 +1138,8 @@
      */
     GEOS_HOST_DEVICE
     StackVariables( localIndex const size, localIndex numElems )
-      : Base::StackVariables( size, numElems ) {}
+      : Base::StackVariables( size, numElems )
+    {}
 
     using Base::StackVariables::transmissibility;
     using Base::StackVariables::dofColIndices;
@@ -1208,20 +1185,19 @@
     // Computing dCompFlux_dT and the enthalpy flux requires quantities already computed in the base computeFlux,
     // such as potGrad, phaseFlux, and the indices of the upwind cell
     // We use the lambda below (called **inside** the phase loop of the base computeFlux) to access these variables
-    Base::computeFlux( iconn, stack, [&]( integer const ip,
-                                          localIndex const er,
-                                          localIndex const esr,
-                                          localIndex const ei,
-                                          localIndex const kf,
-                                          real64 const f,           // potGrad times trans
-                                          real64 const facePhaseMob,
-                                          arraySlice1d< const real64,
-                                                        multifluid::USD_PHASE - 2 > const & facePhaseEnthalpy,
-                                          arraySlice2d< const real64,
-                                                        multifluid::USD_PHASE_COMP - 2 > const & facePhaseCompFrac,
-                                          real64 const phaseFlux,
-                                          real64 const dPhaseFlux_dP,
-                                          real64 const (&dPhaseFlux_dC)[numComp] ) {
+    Base::computeFlux( iconn, stack, [&] ( integer const ip,
+                                           localIndex const er,
+                                           localIndex const esr,
+                                           localIndex const ei,
+                                           localIndex const kf,
+                                           real64 const f, // potGrad times trans
+                                           real64 const facePhaseMob,
+                                           arraySlice1d< const real64, multifluid::USD_PHASE - 2 > const & facePhaseEnthalpy,
+                                           arraySlice2d< const real64, multifluid::USD_PHASE_COMP-2 > const & facePhaseCompFrac,
+                                           real64 const phaseFlux,
+                                           real64 const dPhaseFlux_dP,
+                                           real64 const (&dPhaseFlux_dC)[numComp] )
+    {
       // We are in the loop over phases, ip provides the current phase index.
 
       // Step 1: compute the derivatives of the mean density at the interface wrt temperature
@@ -1231,8 +1207,7 @@
       // Step 2: compute the derivatives of the phase potential difference wrt temperature
       //***** calculation of flux *****
 
-      real64 const dF_dT =
-        -stack.transmissibility * dDensMean_dT * (m_gravCoef[er][esr][ei] - m_faceGravCoef[kf]);
+      real64 const dF_dT = -stack.transmissibility * dDensMean_dT * ( m_gravCoef[er][esr][ei] - m_faceGravCoef[kf] );
 
       // Step 3: compute the derivatives of the (upwinded) compFlux wrt temperature
       // *** upwinding ***
@@ -1242,12 +1217,11 @@
       // It is easier to hard-code the if/else because it is difficult to address elem and face variables in a uniform way
 
 
-      if( f >= 0 )              // the element is upstream
+      if( f >= 0 ) // the element is upstream
       {
 
         // Step 3.1.a: compute the derivative of phase flux wrt temperature
-        real64 const dPhaseFlux_dT =
-          m_phaseMob[er][esr][ei][ip] * dF_dT + m_dPhaseMob[er][esr][ei][ip][Deriv::dT] * f;
+        real64 const dPhaseFlux_dT = m_phaseMob[er][esr][ei][ip] * dF_dT + m_dPhaseMob[er][esr][ei][ip][Deriv::dT] * f;
 
         // Step 3.2.a: compute the derivative of component flux wrt temperature
 
@@ -1260,18 +1234,15 @@
         for( integer ic = 0; ic < numComp; ++ic )
         {
           real64 const ycp = phaseCompFracSub[ic];
-          stack.dCompFlux_dT[ic] +=
-            dPhaseFlux_dT * ycp + phaseFlux * dPhaseCompFracSub[ic][Deriv::dT];
+          stack.dCompFlux_dT[ic] += dPhaseFlux_dT * ycp + phaseFlux * dPhaseCompFracSub[ic][Deriv::dT];
         }
 
         // Step 3.3.a: compute the enthalpy flux
 
         real64 const enthalpy = m_phaseEnthalpy[er][esr][ei][0][ip];
         stack.energyFlux += phaseFlux * enthalpy;
-        stack.dEnergyFlux_dP +=
-          dPhaseFlux_dP * enthalpy + phaseFlux * m_dPhaseEnthalpy[er][esr][ei][0][ip][Deriv::dP];
-        stack.dEnergyFlux_dT +=
-          dPhaseFlux_dT * enthalpy + phaseFlux * m_dPhaseEnthalpy[er][esr][ei][0][ip][Deriv::dT];
+        stack.dEnergyFlux_dP += dPhaseFlux_dP * enthalpy + phaseFlux * m_dPhaseEnthalpy[er][esr][ei][0][ip][Deriv::dP];
+        stack.dEnergyFlux_dT += dPhaseFlux_dT * enthalpy + phaseFlux * m_dPhaseEnthalpy[er][esr][ei][0][ip][Deriv::dT];
 
         real64 dProp_dC[numComp]{};
         applyChainRule( numComp,
@@ -1285,7 +1256,7 @@
         }
 
       }
-      else                 // the face is upstream
+      else // the face is upstream
       {
 
         // Step 3.1.b: compute the derivative of phase flux wrt temperature
@@ -1324,7 +1295,7 @@
     // To avoid modifying the signature of the "computeWeights" function for now, we pass m_thermalConductivity twice
     // TODO: modify computeWeights to accomodate explicit coefficients
     real64 thermalTrans = 0.0;
-    real64 dThermalTrans_dPerm[3]{};             // not used
+    real64 dThermalTrans_dPerm[3]{}; // not used
     m_stencilWrapper.computeWeights( iconn,
                                      m_thermalConductivity,
                                      thermalTrans,
@@ -1332,9 +1303,7 @@
 
     // Step 2: compute temperature difference at the interface
     stack.energyFlux += thermalTrans
-                        * (m_temp[m_seri( iconn, Order::ELEM )][m_sesri( iconn, Order::ELEM )][m_sei( iconn,
-                                                                                                      Order::ELEM )] -
-                           m_faceTemp[m_sei( iconn, Order::FACE )]);
+                        * ( m_temp[m_seri( iconn, Order::ELEM )][m_sesri( iconn, Order::ELEM )][m_sei( iconn, Order::ELEM )] - m_faceTemp[m_sei( iconn, Order::FACE )] );
     stack.dEnergyFlux_dT += thermalTrans;
 
 
@@ -1347,18 +1316,18 @@
     // Step 1: add dCompFlux_dTemp to localFluxJacobian
     for( integer ic = 0; ic < numComp; ++ic )
     {
-      stack.localFluxJacobian[ic][numDof - 1] = m_dt * stack.dCompFlux_dT[ic];
+      stack.localFluxJacobian[ic][numDof-1] =  m_dt * stack.dCompFlux_dT[ic];
     }
 
     // Step 2: add energyFlux and its derivatives to localFlux and localFluxJacobian
-    integer const localRowIndexEnergy = numEqn - 1;
-    stack.localFlux[localRowIndexEnergy] = m_dt * stack.energyFlux;
-
-    stack.localFluxJacobian[localRowIndexEnergy][0] = m_dt * stack.dEnergyFlux_dP;
-    stack.localFluxJacobian[localRowIndexEnergy][numDof - 1] = m_dt * stack.dEnergyFlux_dT;
+    integer const localRowIndexEnergy = numEqn-1;
+    stack.localFlux[localRowIndexEnergy] =  m_dt * stack.energyFlux;
+
+    stack.localFluxJacobian[localRowIndexEnergy][0] =  m_dt * stack.dEnergyFlux_dP;
+    stack.localFluxJacobian[localRowIndexEnergy][numDof-1] =  m_dt * stack.dEnergyFlux_dT;
     for( integer jc = 0; jc < numComp; ++jc )
     {
-      stack.localFluxJacobian[localRowIndexEnergy][jc + 1] = m_dt * stack.dEnergyFlux_dC[jc];
+      stack.localFluxJacobian[localRowIndexEnergy][jc+1] =  m_dt * stack.dEnergyFlux_dC[jc];
     }
   }
 
@@ -1373,14 +1342,14 @@
   {
     // Call Case::complete to assemble the component mass balance equations (i = 0 to i = numDof-2)
     // In the lambda, add contribution to residual and jacobian into the energy balance equation
-    Base::complete( iconn, stack, [&]( localIndex const localRow ) {
+    Base::complete( iconn, stack, [&] ( localIndex const localRow )
+    {
       // beware, there is  volume balance eqn in m_localRhs and m_localMatrix!
-      RAJA::atomicAdd( parallelDeviceAtomic{}, &AbstractBase::m_localRhs[localRow + numEqn],
-                       stack.localFlux[numEqn - 1] );
+      RAJA::atomicAdd( parallelDeviceAtomic{}, &AbstractBase::m_localRhs[localRow + numEqn], stack.localFlux[numEqn-1] );
       AbstractBase::m_localMatrix.addToRowBinarySearchUnsorted< parallelDeviceAtomic >
         ( localRow + numEqn,
         stack.dofColIndices,
-        stack.localFluxJacobian[numEqn - 1],
+        stack.localFluxJacobian[numEqn-1],
         numDof );
 
     } );
@@ -1441,21 +1410,18 @@
                    CRSMatrixView< real64, globalIndex const > const & localMatrix,
                    arrayView1d< real64 > const & localRhs )
   {
-<<<<<<< HEAD
-    constitutive::constitutiveUpdatePassThru( fluidBase, [&]( auto & fluid ) {
+    constitutive::constitutiveComponentUpdatePassThru< true >( fluidBase, numComps, [&]( auto & fluid, auto NC ) {
       using FluidType = TYPEOFREF( fluid );
       typename FluidType::KernelWrapper const fluidWrapper = fluid.createKernelWrapper();
 
-      isothermalCompositionalMultiphaseBaseKernels::
-        internal::kernelLaunchSelectorCompSwitch( numComps, [&]( auto NC ) {
-        integer constexpr NUM_COMP = NC();
-        integer constexpr NUM_DOF = NC() + 2;
-
-        ElementRegionManager::ElementViewAccessor< arrayView1d< globalIndex const > > dofNumberAccessor =
-          elemManager.constructArrayViewAccessor< globalIndex, 1 >( dofKey );
-        dofNumberAccessor.setName( solverName + "/accessors/" + dofKey );
-
-        ElementRegionManager::ElementViewAccessor< arrayView2d< real64 const > > const cellCartDimAccessor =
+      integer constexpr NUM_COMP = NC();
+      integer constexpr NUM_DOF = NC() + 2;
+
+      ElementRegionManager::ElementViewAccessor< arrayView1d< globalIndex const > > dofNumberAccessor =
+        elemManager.constructArrayViewAccessor< globalIndex, 1 >( dofKey );
+      dofNumberAccessor.setName( solverName + "/accessors/" + dofKey );
+
+      ElementRegionManager::ElementViewAccessor< arrayView2d< real64 const > > const cellCartDimAccessor =
           elemManager.constructArrayViewAccessor< real64, 2 >(
             CellElementSubRegion::viewKeyStruct::cellCartesianDimString());
 
@@ -1466,64 +1432,31 @@
           kernelFlags.set(
             isothermalCompositionalMultiphaseFVMKernels::FaceBasedAssemblyKernelFlags::TotalMassEquation );
 
-        using KernelType = DirichletFaceBasedAssemblyKernel< NUM_COMP, NUM_DOF, typename FluidType::KernelWrapper >;
-        typename KernelType::CompFlowAccessors compFlowAccessors( elemManager, solverName );
-        typename KernelType::ThermalCompFlowAccessors thermalCompFlowAccessors( elemManager, solverName );
-        typename KernelType::MultiFluidAccessors multiFluidAccessors( elemManager, solverName );
-        typename KernelType::ThermalMultiFluidAccessors thermalMultiFluidAccessors( elemManager,
-                                                                                    solverName );
-        typename KernelType::CapPressureAccessors capPressureAccessors( elemManager, solverName );
-        typename KernelType::PermeabilityAccessors permeabilityAccessors( elemManager, solverName );
-        typename KernelType::ThermalConductivityAccessors thermalConductivityAccessors( elemManager,
-                                                                                        solverName );
-
-        // for now, we neglect capillary pressure in the kernel
-        KernelType kernel( numPhases, rankOffset, faceManager, stencilWrapper, fluidWrapper,
-                           dofNumberAccessor, cellCartDimAccessor, compFlowAccessors,
-                           thermalCompFlowAccessors, multiFluidAccessors,
-                           thermalMultiFluidAccessors, capPressureAccessors, permeabilityAccessors, thermalConductivityAccessors,
-                           dt, localMatrix, localRhs, kernelFlags );
-        KernelType::template launch< POLICY >( stencilWrapper.size(), kernel );
-      } );
-=======
-    constitutive::constitutiveComponentUpdatePassThru< true >( fluidBase, numComps, [&]( auto & fluid, auto NC )
-    {
-      using FluidType = TYPEOFREF( fluid );
-      typename FluidType::KernelWrapper const fluidWrapper = fluid.createKernelWrapper();
-
-      integer constexpr NUM_COMP = NC();
-      integer constexpr NUM_DOF = NC() + 2;
-
-      ElementRegionManager::ElementViewAccessor< arrayView1d< globalIndex const > > dofNumberAccessor =
-        elemManager.constructArrayViewAccessor< globalIndex, 1 >( dofKey );
-      dofNumberAccessor.setName( solverName + "/accessors/" + dofKey );
-
-      // for now, we neglect capillary pressure in the kernel
-      BitFlags< isothermalCompositionalMultiphaseFVMKernels::FaceBasedAssemblyKernelFlags > kernelFlags;
-      if( useTotalMassEquation )
-        kernelFlags.set( isothermalCompositionalMultiphaseFVMKernels::FaceBasedAssemblyKernelFlags::TotalMassEquation );
-
       using KernelType = DirichletFaceBasedAssemblyKernel< NUM_COMP, NUM_DOF, typename FluidType::KernelWrapper >;
       typename KernelType::CompFlowAccessors compFlowAccessors( elemManager, solverName );
       typename KernelType::ThermalCompFlowAccessors thermalCompFlowAccessors( elemManager, solverName );
       typename KernelType::MultiFluidAccessors multiFluidAccessors( elemManager, solverName );
-      typename KernelType::ThermalMultiFluidAccessors thermalMultiFluidAccessors( elemManager, solverName );
+      typename KernelType::ThermalMultiFluidAccessors thermalMultiFluidAccessors( elemManager,
+                                                                                    solverName );
       typename KernelType::CapPressureAccessors capPressureAccessors( elemManager, solverName );
       typename KernelType::PermeabilityAccessors permeabilityAccessors( elemManager, solverName );
-      typename KernelType::ThermalConductivityAccessors thermalConductivityAccessors( elemManager, solverName );
-
-      KernelType kernel( numPhases, rankOffset, faceManager, stencilWrapper, fluidWrapper,
-                         dofNumberAccessor, compFlowAccessors, thermalCompFlowAccessors, multiFluidAccessors, thermalMultiFluidAccessors,
-                         capPressureAccessors, permeabilityAccessors, thermalConductivityAccessors,
-                         dt, localMatrix, localRhs, kernelFlags );
-      KernelType::template launch< POLICY >( stencilWrapper.size(), kernel );
->>>>>>> 7cce9a0f
+      typename KernelType::ThermalConductivityAccessors thermalConductivityAccessors( elemManager,
+                                                                                        solverName );
+
+      // for now, we neglect capillary pressure in the kernel
+        KernelType kernel( numPhases, rankOffset, faceManager, stencilWrapper, fluidWrapper,
+                           dofNumberAccessor, cellCartDimAccessor, compFlowAccessors,
+                           thermalCompFlowAccessors, multiFluidAccessors,
+                         thermalMultiFluidAccessors, capPressureAccessors, permeabilityAccessors, thermalConductivityAccessors,
+                           dt, localMatrix, localRhs, kernelFlags );
+        KernelType::template launch< POLICY >( stencilWrapper.size(), kernel );
+
     } );
   }
 };
 
 
-}     // namespace thermalCompositionalMultiphaseFVMKernels
+} // namespace thermalCompositionalMultiphaseFVMKernels
 
 } // namespace geos
 
