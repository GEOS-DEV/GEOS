--- conflicted
+++ resolved
@@ -696,19 +696,13 @@
 
   using Base = typename isothermalCompositionalMultiphaseFVMKernels::DiffusionDispersionFaceBasedAssemblyKernel< NUM_COMP, NUM_DOF, STENCILWRAPPER >;
   using DiffusionAccessors = typename Base::DiffusionAccessors;
-<<<<<<< HEAD
-=======
   using DispersionAccessors = typename Base::DispersionAccessors;
   using PorosityAccessors = typename Base::PorosityAccessors;
->>>>>>> 2801afa9
   using Base::numFluxSupportPoints;
   using Base::numEqn;
   using Base::numComp;
   using Base::numDof;
-<<<<<<< HEAD
-=======
   using Base::m_referencePorosity;
->>>>>>> 2801afa9
   using Base::m_phaseVolFrac;
   using Base::m_phaseDens;
   using Base::m_dPhaseDens;
@@ -723,11 +717,8 @@
    * @param[in] compFlowAccessors
    * @param[in] multiFluidAccessors
    * @param[in] diffusionAccessors
-<<<<<<< HEAD
-=======
    * @param[in] dispersionAccessors
    * @param[in] porosityAccessors
->>>>>>> 2801afa9
    * @param[in] dt time step size
    * @param[inout] localMatrix the local CRS matrix
    * @param[inout] localRhs the local right-hand side vector
@@ -739,11 +730,8 @@
                                               CompFlowAccessors const & compFlowAccessors,
                                               MultiFluidAccessors const & multiFluidAccessors,
                                               DiffusionAccessors const & diffusionAccessors,
-<<<<<<< HEAD
-=======
                                               DispersionAccessors const & dispersionAccessors,
                                               PorosityAccessors const & porosityAccessors,
->>>>>>> 2801afa9
                                               real64 const & dt,
                                               CRSMatrixView< real64, globalIndex const > const & localMatrix,
                                               arrayView1d< real64 > const & localRhs )
@@ -754,11 +742,8 @@
             compFlowAccessors,
             multiFluidAccessors,
             diffusionAccessors,
-<<<<<<< HEAD
-=======
             dispersionAccessors,
             porosityAccessors,
->>>>>>> 2801afa9
             dt,
             localMatrix,
             localRhs )
@@ -780,23 +765,14 @@
   };
 
   /**
-<<<<<<< HEAD
-   * @brief Compute the local flux contributions to the residual and Jacobian
-=======
    * @brief Compute the local diffusion flux contributions to the residual and Jacobian
->>>>>>> 2801afa9
    * @param[in] iconn the connection index
    * @param[inout] stack the stack variables
    */
   GEOS_HOST_DEVICE
   inline
-<<<<<<< HEAD
-  void computeFlux( localIndex const iconn,
-                    StackVariables & stack ) const
-=======
   void computeDiffusionFlux( localIndex const iconn,
                              StackVariables & stack ) const
->>>>>>> 2801afa9
   {
     using Deriv = multifluid::DerivativeOffset;
 
@@ -804,21 +780,6 @@
     // First, we call the base computeFlux to compute the diffusionFlux and its derivatives (including derivatives wrt temperature),
     //
     // We use the lambda below (called **inside** the phase loop of the base computeFlux) to access these variables
-<<<<<<< HEAD
-    Base::computeFlux( iconn, stack, [&] ( integer const ip,
-                                           integer const ic,
-                                           localIndex const (&k)[2],
-                                           localIndex const (&seri)[2],
-                                           localIndex const (&sesri)[2],
-                                           localIndex const (&sei)[2],
-                                           localIndex const connectionIndex,
-                                           localIndex const k_up,
-                                           localIndex const er_up,
-                                           localIndex const esr_up,
-                                           localIndex const ei_up,
-                                           real64 const & compFracGrad,
-                                           real64 const & upwindCoefficient )
-=======
     Base::computeDiffusionFlux( iconn, stack, [&] ( integer const ip,
                                                     integer const ic,
                                                     localIndex const (&k)[2],
@@ -832,7 +793,6 @@
                                                     localIndex const ei_up,
                                                     real64 const & compFracGrad,
                                                     real64 const & upwindCoefficient )
->>>>>>> 2801afa9
     {
       // We are in the loop over phases and components, ip provides the current phase index.
 
@@ -857,10 +817,7 @@
 
       // add contributions of the derivatives of upwind coefficient wrt temperature
       real64 const dUpwindCoefficient_dT =
-<<<<<<< HEAD
-=======
         m_referencePorosity[er_up][esr_up][ei_up] *
->>>>>>> 2801afa9
         m_phaseDiffusivityMultiplier[er_up][esr_up][ei_up][0][ip] *
         ( m_dPhaseDens[er_up][esr_up][ei_up][0][ip][Deriv::dT] * m_phaseVolFrac[er_up][esr_up][ei_up][ip]
           + m_phaseDens[er_up][esr_up][ei_up][0][ip] * m_dPhaseVolFrac[er_up][esr_up][ei_up][ip][Deriv::dT] );
@@ -879,10 +836,6 @@
     } );
   }
 
-<<<<<<< HEAD
-protected:
-
-=======
   /**
    * @brief Compute the local dispersion flux contributions to the residual and Jacobian
    * @param[in] iconn the connection index
@@ -948,7 +901,6 @@
       }
     } );
   }
->>>>>>> 2801afa9
 };
 
 /**
@@ -966,12 +918,9 @@
    * @param[in] numPhases the number of fluid phases
    * @param[in] rankOffset the offset of my MPI rank
    * @param[in] dofKey string to get the element degrees of freedom numbers
-<<<<<<< HEAD
-=======
    * @param[in] hasDiffusion flag specifying whether diffusion is used or not
    * @param[in] hasDispersion flag specifying whether dispersion is used or not
    * @param[in] solverName the name of the solver
->>>>>>> 2801afa9
    * @param[in] elemManager reference to the element region manager
    * @param[in] stencilWrapper reference to the stencil wrapper
    * @param[in] dt time step size
@@ -984,11 +933,8 @@
                    integer const numPhases,
                    globalIndex const rankOffset,
                    string const & dofKey,
-<<<<<<< HEAD
-=======
                    integer const & hasDiffusion,
                    integer const & hasDispersion,
->>>>>>> 2801afa9
                    string const & solverName,
                    ElementRegionManager const & elemManager,
                    STENCILWRAPPER const & stencilWrapper,
@@ -1010,13 +956,6 @@
       typename kernelType::CompFlowAccessors compFlowAccessors( elemManager, solverName );
       typename kernelType::MultiFluidAccessors multiFluidAccessors( elemManager, solverName );
       typename kernelType::DiffusionAccessors diffusionAccessors( elemManager, solverName );
-<<<<<<< HEAD
-
-      kernelType kernel( numPhases, rankOffset, stencilWrapper, dofNumberAccessor,
-                         compFlowAccessors, multiFluidAccessors, diffusionAccessors,
-                         dt, localMatrix, localRhs );
-      kernelType::template launch< POLICY >( stencilWrapper.size(), kernel );
-=======
       typename kernelType::DispersionAccessors dispersionAccessors( elemManager, solverName );
       typename kernelType::PorosityAccessors porosityAccessors( elemManager, solverName );
 
@@ -1027,7 +966,6 @@
       kernelType::template launch< POLICY >( stencilWrapper.size(),
                                              hasDiffusion, hasDispersion,
                                              kernel );
->>>>>>> 2801afa9
     } );
   }
 };
