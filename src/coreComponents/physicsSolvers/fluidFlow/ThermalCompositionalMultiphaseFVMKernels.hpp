--- conflicted
+++ resolved
@@ -199,10 +199,6 @@
   using Base::maxNumConns;
   using Base::maxStencilSize;
   using Base::numFluxSupportPoints;
-<<<<<<< HEAD
-  using Base::m_hasCapPressure;
-=======
->>>>>>> 39e75de5
   using Base::m_phaseMob;
   using Base::m_dPhaseMob;
   using Base::m_dPhaseMassDens;
@@ -260,10 +256,6 @@
                            BitFlags< isothermalCompositionalMultiphaseFVMKernels::FaceBasedAssemblyKernelFlags > kernelFlags )
     : Base( numPhases,
             rankOffset,
-<<<<<<< HEAD
-            hasCapPressure,
-=======
->>>>>>> 39e75de5
             stencilWrapper,
             dofNumberAccessor,
             compFlowAccessors,
@@ -710,19 +702,13 @@
 
   using Base = typename isothermalCompositionalMultiphaseFVMKernels::DiffusionDispersionFaceBasedAssemblyKernel< NUM_COMP, NUM_DOF, STENCILWRAPPER >;
   using DiffusionAccessors = typename Base::DiffusionAccessors;
-<<<<<<< HEAD
-=======
   using DispersionAccessors = typename Base::DispersionAccessors;
   using PorosityAccessors = typename Base::PorosityAccessors;
->>>>>>> 39e75de5
   using Base::numFluxSupportPoints;
   using Base::numEqn;
   using Base::numComp;
   using Base::numDof;
-<<<<<<< HEAD
-=======
   using Base::m_referencePorosity;
->>>>>>> 39e75de5
   using Base::m_phaseVolFrac;
   using Base::m_phaseDens;
   using Base::m_dPhaseDens;
@@ -737,18 +723,12 @@
    * @param[in] compFlowAccessors
    * @param[in] multiFluidAccessors
    * @param[in] diffusionAccessors
-<<<<<<< HEAD
-   * @param[in] dt time step size
-   * @param[inout] localMatrix the local CRS matrix
-   * @param[inout] localRhs the local right-hand side vector
-=======
    * @param[in] dispersionAccessors
    * @param[in] porosityAccessors
    * @param[in] dt time step size
    * @param[inout] localMatrix the local CRS matrix
    * @param[inout] localRhs the local right-hand side vector
    * @param[in] kernelFlags flags packed together
->>>>>>> 39e75de5
    */
   DiffusionDispersionFaceBasedAssemblyKernel( integer const numPhases,
                                               globalIndex const rankOffset,
@@ -757,18 +737,12 @@
                                               CompFlowAccessors const & compFlowAccessors,
                                               MultiFluidAccessors const & multiFluidAccessors,
                                               DiffusionAccessors const & diffusionAccessors,
-<<<<<<< HEAD
-                                              real64 const & dt,
-                                              CRSMatrixView< real64, globalIndex const > const & localMatrix,
-                                              arrayView1d< real64 > const & localRhs )
-=======
                                               DispersionAccessors const & dispersionAccessors,
                                               PorosityAccessors const & porosityAccessors,
                                               real64 const dt,
                                               CRSMatrixView< real64, globalIndex const > const & localMatrix,
                                               arrayView1d< real64 > const & localRhs,
                                               BitFlags< isothermalCompositionalMultiphaseFVMKernels::FaceBasedAssemblyKernelFlags > kernelFlags )
->>>>>>> 39e75de5
     : Base( numPhases,
             rankOffset,
             stencilWrapper,
@@ -776,18 +750,12 @@
             compFlowAccessors,
             multiFluidAccessors,
             diffusionAccessors,
-<<<<<<< HEAD
-            dt,
-            localMatrix,
-            localRhs )
-=======
             dispersionAccessors,
             porosityAccessors,
             dt,
             localMatrix,
             localRhs,
             kernelFlags )
->>>>>>> 39e75de5
   {}
 
   struct StackVariables : public Base::StackVariables
@@ -806,23 +774,14 @@
   };
 
   /**
-<<<<<<< HEAD
-   * @brief Compute the local flux contributions to the residual and Jacobian
-=======
    * @brief Compute the local diffusion flux contributions to the residual and Jacobian
->>>>>>> 39e75de5
    * @param[in] iconn the connection index
    * @param[inout] stack the stack variables
    */
   GEOS_HOST_DEVICE
   inline
-<<<<<<< HEAD
-  void computeFlux( localIndex const iconn,
-                    StackVariables & stack ) const
-=======
   void computeDiffusionFlux( localIndex const iconn,
                              StackVariables & stack ) const
->>>>>>> 39e75de5
   {
     using Deriv = multifluid::DerivativeOffset;
 
@@ -830,21 +789,6 @@
     // First, we call the base computeFlux to compute the diffusionFlux and its derivatives (including derivatives wrt temperature),
     //
     // We use the lambda below (called **inside** the phase loop of the base computeFlux) to access these variables
-<<<<<<< HEAD
-    Base::computeFlux( iconn, stack, [&] ( integer const ip,
-                                           integer const ic,
-                                           localIndex const (&k)[2],
-                                           localIndex const (&seri)[2],
-                                           localIndex const (&sesri)[2],
-                                           localIndex const (&sei)[2],
-                                           localIndex const connectionIndex,
-                                           localIndex const k_up,
-                                           localIndex const er_up,
-                                           localIndex const esr_up,
-                                           localIndex const ei_up,
-                                           real64 const & compFracGrad,
-                                           real64 const & upwindCoefficient )
-=======
     Base::computeDiffusionFlux( iconn, stack, [&] ( integer const ip,
                                                     integer const ic,
                                                     localIndex const (&k)[2],
@@ -858,7 +802,6 @@
                                                     localIndex const ei_up,
                                                     real64 const compFracGrad,
                                                     real64 const upwindCoefficient )
->>>>>>> 39e75de5
     {
       // We are in the loop over phases and components, ip provides the current phase index.
 
@@ -883,10 +826,7 @@
 
       // add contributions of the derivatives of upwind coefficient wrt temperature
       real64 const dUpwindCoefficient_dT =
-<<<<<<< HEAD
-=======
         m_referencePorosity[er_up][esr_up][ei_up] *
->>>>>>> 39e75de5
         m_phaseDiffusivityMultiplier[er_up][esr_up][ei_up][0][ip] *
         ( m_dPhaseDens[er_up][esr_up][ei_up][0][ip][Deriv::dT] * m_phaseVolFrac[er_up][esr_up][ei_up][ip]
           + m_phaseDens[er_up][esr_up][ei_up][0][ip] * m_dPhaseVolFrac[er_up][esr_up][ei_up][ip][Deriv::dT] );
@@ -905,10 +845,6 @@
     } );
   }
 
-<<<<<<< HEAD
-protected:
-
-=======
   /**
    * @brief Compute the local dispersion flux contributions to the residual and Jacobian
    * @param[in] iconn the connection index
@@ -974,7 +910,6 @@
       }
     } );
   }
->>>>>>> 39e75de5
 };
 
 /**
@@ -992,12 +927,9 @@
    * @param[in] numPhases the number of fluid phases
    * @param[in] rankOffset the offset of my MPI rank
    * @param[in] dofKey string to get the element degrees of freedom numbers
-<<<<<<< HEAD
-=======
    * @param[in] hasDiffusion flag specifying whether diffusion is used or not
    * @param[in] hasDispersion flag specifying whether dispersion is used or not
    * @param[in] solverName the name of the solver
->>>>>>> 39e75de5
    * @param[in] elemManager reference to the element region manager
    * @param[in] stencilWrapper reference to the stencil wrapper
    * @param[in] dt time step size
@@ -1010,12 +942,6 @@
                    integer const numPhases,
                    globalIndex const rankOffset,
                    string const & dofKey,
-<<<<<<< HEAD
-                   string const & solverName,
-                   ElementRegionManager const & elemManager,
-                   STENCILWRAPPER const & stencilWrapper,
-                   real64 const & dt,
-=======
                    integer const hasDiffusion,
                    integer const hasDispersion,
                    integer const useTotalMassEquation,
@@ -1023,7 +949,6 @@
                    ElementRegionManager const & elemManager,
                    STENCILWRAPPER const & stencilWrapper,
                    real64 const dt,
->>>>>>> 39e75de5
                    CRSMatrixView< real64, globalIndex const > const & localMatrix,
                    arrayView1d< real64 > const & localRhs )
   {
@@ -1037,24 +962,14 @@
         elemManager.constructArrayViewAccessor< globalIndex, 1 >( dofKey );
       dofNumberAccessor.setName( solverName + "/accessors/" + dofKey );
 
-<<<<<<< HEAD
-=======
       BitFlags< isothermalCompositionalMultiphaseFVMKernels::FaceBasedAssemblyKernelFlags > kernelFlags;
       if( useTotalMassEquation )
         kernelFlags.set( isothermalCompositionalMultiphaseFVMKernels::FaceBasedAssemblyKernelFlags::TotalMassEquation );
 
->>>>>>> 39e75de5
       using kernelType = DiffusionDispersionFaceBasedAssemblyKernel< NUM_COMP, NUM_DOF, STENCILWRAPPER >;
       typename kernelType::CompFlowAccessors compFlowAccessors( elemManager, solverName );
       typename kernelType::MultiFluidAccessors multiFluidAccessors( elemManager, solverName );
       typename kernelType::DiffusionAccessors diffusionAccessors( elemManager, solverName );
-<<<<<<< HEAD
-
-      kernelType kernel( numPhases, rankOffset, stencilWrapper, dofNumberAccessor,
-                         compFlowAccessors, multiFluidAccessors, diffusionAccessors,
-                         dt, localMatrix, localRhs );
-      kernelType::template launch< POLICY >( stencilWrapper.size(), kernel );
-=======
       typename kernelType::DispersionAccessors dispersionAccessors( elemManager, solverName );
       typename kernelType::PorosityAccessors porosityAccessors( elemManager, solverName );
 
@@ -1065,7 +980,6 @@
       kernelType::template launch< POLICY >( stencilWrapper.size(),
                                              hasDiffusion, hasDispersion,
                                              kernel );
->>>>>>> 39e75de5
     } );
   }
 };
@@ -1115,10 +1029,6 @@
   using Base::numComp;
   using Base::numDof;
   using Base::numEqn;
-<<<<<<< HEAD
-  using Base::m_hasCapPressure;
-=======
->>>>>>> 39e75de5
   using Base::m_phaseMob;
   using Base::m_dPhaseMob;
   using Base::m_dPhaseMassDens;
