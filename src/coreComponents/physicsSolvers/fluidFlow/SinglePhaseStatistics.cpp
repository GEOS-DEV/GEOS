--- conflicted
+++ resolved
@@ -234,16 +234,6 @@
     regionStatistics.totalPoreVolume = MpiWrapper::sum( regionStatistics.totalPoreVolume );
     regionStatistics.totalMass = MpiWrapper::sum( regionStatistics.totalMass );
 
-<<<<<<< HEAD
-    GEOS_LOG_LEVEL_RANK_0( 1, getName(), ", ", regionNames[i],
-                           ": Pressure (min, average, max): ",
-                           regionStatistics.minPressure, ", ", regionStatistics.averagePressure, ", ", regionStatistics.maxPressure, " Pa" );
-    GEOS_LOG_LEVEL_RANK_0( 1, getName(), ", ", regionNames[i],
-                           ": Delta pressure (min, max): ",
-                           regionStatistics.minDeltaPressure, ", ", regionStatistics.maxDeltaPressure, " Pa" );
-    GEOS_LOG_LEVEL_RANK_0( 1, getName(), ", ", regionNames[i],
-                           ": Total dynamic pore volume: ", regionStatistics.totalPoreVolume, " rm^3" );
-=======
     if( regionStatistics.totalUncompactedPoreVolume > 0 )
     {
       float invTotalUncompactedPoreVolume = 1.0 / regionStatistics.totalUncompactedPoreVolume;
@@ -256,7 +246,6 @@
       regionStatistics.averageTemperature = 0.0;
       GEOS_WARNING( GEOS_FMT( "{}, {}: Cannot compute average pressure & temperature because region pore volume is zero.", getName(), regionNames[i] ) );
     }
->>>>>>> fcc3389c
 
     GEOS_LOG_LEVEL_RANK_0( 1, GEOS_FMT( "{}, {} (time {} s): Pressure (min, average, max): {}, {}, {} Pa",
                                         getName(), regionNames[i], time, regionStatistics.minPressure, regionStatistics.averagePressure, regionStatistics.maxPressure ) );
