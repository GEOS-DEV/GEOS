/*
 * ------------------------------------------------------------------------------------------------------------
 * SPDX-License-Identifier: LGPL-2.1-only
 *
 * Copyright (c) 2018-2020 Lawrence Livermore National Security LLC
 * Copyright (c) 2018-2020 The Board of Trustees of the Leland Stanford Junior University
 * Copyright (c) 2018-2020 TotalEnergies
 * Copyright (c) 2019-     GEOSX Contributors
 * All rights reserved
 *
 * See top level LICENSE, COPYRIGHT, CONTRIBUTORS, NOTICE, and ACKNOWLEDGEMENTS files for details.
 * ------------------------------------------------------------------------------------------------------------
 */

/**
 * @file CompositionalMultiphaseBase.cpp
 */

#include "CompositionalMultiphaseBase.hpp"

#include "constitutive/ConstitutiveManager.hpp"
#include "constitutive/capillaryPressure/CapillaryPressureFields.hpp"
#include "constitutive/capillaryPressure/capillaryPressureSelector.hpp"
#include "constitutive/ConstitutivePassThru.hpp"
#include "constitutive/diffusion/DiffusionFields.hpp"
#include "constitutive/diffusion/DiffusionSelector.hpp"
#include "constitutive/dispersion/DispersionFields.hpp"
#include "constitutive/dispersion/DispersionSelector.hpp"
#include "constitutive/fluid/multifluid/MultiFluidFields.hpp"
#include "constitutive/fluid/multifluid/MultiFluidSelector.hpp"
#include "constitutive/relativePermeability/RelativePermeabilityFields.hpp"
#include "constitutive/relativePermeability/RelativePermeabilitySelector.hpp"
#include "constitutive/solid/SolidInternalEnergy.hpp"
#include "constitutive/thermalConductivity/MultiPhaseThermalConductivitySelector.hpp"
#include "fieldSpecification/AquiferBoundaryCondition.hpp"
#include "fieldSpecification/EquilibriumInitialCondition.hpp"
#include "fieldSpecification/SourceFluxBoundaryCondition.hpp"
#include "mesh/DomainPartition.hpp"
#include "mesh/mpiCommunications/CommunicationTools.hpp"
#include "physicsSolvers/fluidFlow/CompositionalMultiphaseBaseFields.hpp"
#include "physicsSolvers/fluidFlow/FlowSolverBaseFields.hpp"
#include "physicsSolvers/fluidFlow/IsothermalCompositionalMultiphaseBaseKernels.hpp"
#include "physicsSolvers/fluidFlow/IsothermalCompositionalMultiphaseFVMKernels.hpp"
#include "physicsSolvers/fluidFlow/ThermalCompositionalMultiphaseBaseKernels.hpp"

#if defined( __INTEL_COMPILER )
#pragma GCC optimize "O0"
#endif

namespace geos
{

using namespace dataRepository;
using namespace constitutive;

CompositionalMultiphaseBase::CompositionalMultiphaseBase( const string & name,
                                                          Group * const parent )
  :
  FlowSolverBase( name, parent ),
  m_numPhases( 0 ),
  m_numComponents( 0 ),
  m_hasCapPressure( 0 ),
  m_hasDiffusion( 0 ),
  m_hasDispersion( 0 ),
  m_minScalingFactor( 0.01 ),
  m_allowCompDensChopping( 1 ),
  m_useTotalMassEquation( 1 ),
  m_useSimpleAccumulation( 1 ),
  m_minCompDens( isothermalCompositionalMultiphaseBaseKernels::minDensForDivision )
{
//START_SPHINX_INCLUDE_00
  this->registerWrapper( viewKeyStruct::inputTemperatureString(), &m_inputTemperature ).
    setInputFlag( InputFlags::REQUIRED ).
    setDescription( "Temperature" );
//END_SPHINX_INCLUDE_00
  this->registerWrapper( viewKeyStruct::useMassFlagString(), &m_useMass ).
    setApplyDefaultValue( 0 ).
    setInputFlag( InputFlags::OPTIONAL ).
    setDescription( "Use mass formulation instead of molar" );

  this->registerWrapper( viewKeyStruct::solutionChangeScalingFactorString(), &m_solutionChangeScalingFactor ).
    setSizedFromParent( 0 ).
    setInputFlag( InputFlags::OPTIONAL ).
    setApplyDefaultValue( 0.5 ).
    setDescription( "Damping factor for solution change targets" );
  this->registerWrapper( viewKeyStruct::targetRelativePresChangeString(), &m_targetRelativePresChange ).
    setSizedFromParent( 0 ).
    setInputFlag( InputFlags::OPTIONAL ).
    setApplyDefaultValue( 0.2 ).
    setDescription( "Target (relative) change in pressure in a time step (expected value between 0 and 1)" );
  this->registerWrapper( viewKeyStruct::targetRelativeTempChangeString(), &m_targetRelativeTempChange ).
    setSizedFromParent( 0 ).
    setInputFlag( InputFlags::OPTIONAL ).
    setApplyDefaultValue( 0.2 ).
    setDescription( "Target (relative) change in temperature in a time step (expected value between 0 and 1)" );
  this->registerWrapper( viewKeyStruct::targetPhaseVolFracChangeString(), &m_targetPhaseVolFracChange ).
    setSizedFromParent( 0 ).
    setInputFlag( InputFlags::OPTIONAL ).
    setApplyDefaultValue( 0.2 ).
    setDescription( "Target (absolute) change in phase volume fraction in a time step" );

  this->registerWrapper( viewKeyStruct::maxCompFracChangeString(), &m_maxCompFracChange ).
    setSizedFromParent( 0 ).
    setInputFlag( InputFlags::OPTIONAL ).
    setApplyDefaultValue( 0.5 ).
    setDescription( "Maximum (absolute) change in a component fraction in a Newton iteration" );
  this->registerWrapper( viewKeyStruct::maxRelativePresChangeString(), &m_maxRelativePresChange ).
    setSizedFromParent( 0 ).
    setInputFlag( InputFlags::OPTIONAL ).
    setApplyDefaultValue( 0.5 ).
    setDescription( "Maximum (relative) change in pressure in a Newton iteration" );
  this->registerWrapper( viewKeyStruct::maxRelativeTempChangeString(), &m_maxRelativeTempChange ).
    setSizedFromParent( 0 ).
    setInputFlag( InputFlags::OPTIONAL ).
    setApplyDefaultValue( 0.5 ).
    setDescription( "Maximum (relative) change in temperature in a Newton iteration" );

  this->registerWrapper( viewKeyStruct::allowLocalCompDensChoppingString(), &m_allowCompDensChopping ).
    setSizedFromParent( 0 ).
    setInputFlag( InputFlags::OPTIONAL ).
    setApplyDefaultValue( 1 ).
    setDescription( "Flag indicating whether local (cell-wise) chopping of negative compositions is allowed" );

  this->registerWrapper( viewKeyStruct::targetFlowCFLString(), &m_targetFlowCFL ).
    setApplyDefaultValue( -1. ).
    setInputFlag( InputFlags::OPTIONAL ).
    setDescription( "Target CFL condition `CFL condition <http://en.wikipedia.org/wiki/Courant-Friedrichs-Lewy_condition>`_"
                    "when computing the next timestep." );

  this->registerWrapper( viewKeyStruct::useTotalMassEquationString(), &m_useTotalMassEquation ).
    setSizedFromParent( 0 ).
    setInputFlag( InputFlags::OPTIONAL ).
    setApplyDefaultValue( 1 ).
    setDescription( "Flag indicating whether total mass equation is used" );

  this->registerWrapper( viewKeyStruct::useSimpleAccumulationString(), &m_useSimpleAccumulation ).
    setSizedFromParent( 0 ).
    setInputFlag( InputFlags::OPTIONAL ).
    setApplyDefaultValue( 1 ).
    setDescription( "Flag indicating whether simple accumulation form is used" );

  this->registerWrapper( viewKeyStruct::minCompDensString(), &m_minCompDens ).
    setSizedFromParent( 0 ).
    setInputFlag( InputFlags::OPTIONAL ).
    setApplyDefaultValue( isothermalCompositionalMultiphaseBaseKernels::minDensForDivision ).
    setDescription( "Minimum allowed global component density" );

  this->registerWrapper( viewKeyStruct::maxSequentialCompDensChangeString(), &m_maxSequentialCompDensChange ).
    setSizedFromParent( 0 ).
    setInputFlag( InputFlags::OPTIONAL ).
    setApplyDefaultValue( 1.0 ).
    setDescription( "Maximum (absolute) component density change in a sequential iteration, used for outer loop convergence check" );
}

void CompositionalMultiphaseBase::postProcessInput()
{
  FlowSolverBase::postProcessInput();

  GEOS_ERROR_IF_GT_MSG( m_maxCompFracChange, 1.0,
                        getWrapperDataContext( viewKeyStruct::maxCompFracChangeString() ) <<
                        ": The maximum absolute change in component fraction in a Newton iteration must be smaller or equal to 1.0" );
  GEOS_ERROR_IF_LE_MSG( m_maxCompFracChange, 0.0,
                        getWrapperDataContext( viewKeyStruct::maxCompFracChangeString() ) <<
                        ": The maximum absolute change in component fraction in a Newton iteration must be larger than 0.0" );
  GEOS_ERROR_IF_LE_MSG( m_maxRelativePresChange, 0.0,
                        getWrapperDataContext( viewKeyStruct::maxRelativePresChangeString() ) <<
                        ": The maximum relative change in pressure in a Newton iteration must be larger than 0.0" );
  GEOS_ERROR_IF_LE_MSG( m_maxRelativeTempChange, 0.0,
                        getWrapperDataContext( viewKeyStruct::maxRelativeTempChangeString() ) <<
                        ": The maximum relative change in temperature in a Newton iteration must be larger than 0.0" );
  GEOS_ERROR_IF_LE_MSG( m_targetRelativePresChange, 0.0,
                        getWrapperDataContext( viewKeyStruct::targetRelativePresChangeString() ) <<
                        ": The target relative change in pressure in a time step must be larger than 0.0" );
  GEOS_ERROR_IF_LE_MSG( m_targetRelativeTempChange, 0.0,
                        getWrapperDataContext( viewKeyStruct::targetRelativeTempChangeString() ) <<
                        ": The target relative change in temperature in a time step must be larger than to 0.0" );
  GEOS_ERROR_IF_LE_MSG( m_targetPhaseVolFracChange, 0.0,
                        getWrapperDataContext( viewKeyStruct::targetPhaseVolFracChangeString() ) <<
                        ": The target change in phase volume fraction in a time step must be larger than to 0.0" );

  GEOS_ERROR_IF_LT_MSG( m_solutionChangeScalingFactor, 0.0,
                        getWrapperDataContext( viewKeyStruct::solutionChangeScalingFactorString() ) <<
                        ": The solution change scaling factor must be larger or equal to 0.0" );
  GEOS_ERROR_IF_GT_MSG( m_solutionChangeScalingFactor, 1.0,
                        getWrapperDataContext( viewKeyStruct::solutionChangeScalingFactorString() ) <<
                        ": The solution change scaling factor must be smaller or equal to 1.0" );

  if( m_isThermal && m_useSimpleAccumulation == 1 ) // useSimpleAccumulation is not yet compatible with thermal
  {
    GEOS_LOG_RANK_0( "'useSimpleAccumulation' is not yet implemented for thermal simulation. Switched to phase sum accumulation." );
    m_useSimpleAccumulation = 0;
  }
}

void CompositionalMultiphaseBase::registerDataOnMesh( Group & meshBodies )
{
  using namespace fields::flow;

  FlowSolverBase::registerDataOnMesh( meshBodies );

  DomainPartition const & domain = this->getGroupByPath< DomainPartition >( "/Problem/domain" );
  ConstitutiveManager const & cm = domain.getConstitutiveManager();

  // 0. Find a "reference" fluid model name (at this point, models are already attached to subregions)
  forDiscretizationOnMeshTargets( meshBodies, [&]( string const &,
                                                   MeshLevel & mesh,
                                                   arrayView1d< string const > const & regionNames )
  {
    mesh.getElemManager().forElementSubRegions( regionNames,
                                                [&]( localIndex const,
                                                     ElementSubRegionBase & subRegion )
    {
      if( m_referenceFluidModelName.empty() )
      {
        m_referenceFluidModelName = getConstitutiveName< MultiFluidBase >( subRegion );
      }

      // If at least one region has a capillary pressure model, consider it enabled for all
      string const capPresName = getConstitutiveName< CapillaryPressureBase >( subRegion );
      if( !capPresName.empty() )
      {
        m_hasCapPressure = true;
      }

      // If at least one region has a diffusion model, consider it enabled for all
      string const diffusionName = getConstitutiveName< DiffusionBase >( subRegion );
      if( !diffusionName.empty() )
      {
        m_hasDiffusion = true;
      }

      // If at least one region has a dispersion model, consider it enabled for all
      string const dispersionName = getConstitutiveName< DispersionBase >( subRegion );
      if( !dispersionName.empty() )
      {
//        GEOS_ERROR( "Dispersion is not supported yet, please remove this model from this XML file" );
        m_hasDispersion = true;
      }

    } );
  } );

  // 1. Set key dimensions of the problem
  // Check needed to avoid errors when running in schema generation mode.
  if( !m_referenceFluidModelName.empty() )
  {
    MultiFluidBase const & referenceFluid = cm.getConstitutiveRelation< MultiFluidBase >( m_referenceFluidModelName );
    m_numPhases = referenceFluid.numFluidPhases();
    m_numComponents = referenceFluid.numFluidComponents();
  }

  // n_c components + one pressure ( + one temperature if needed )
  m_numDofPerCell = m_isThermal ? m_numComponents + 2 : m_numComponents + 1;

  // 2. Register and resize all fields as necessary
  forDiscretizationOnMeshTargets( meshBodies, [&]( string const &,
                                                   MeshLevel & mesh,
                                                   arrayView1d< string const > const & regionNames )
  {
    mesh.getElemManager().forElementSubRegions( regionNames,
                                                [&]( localIndex const,
                                                     ElementSubRegionBase & subRegion )
    {
<<<<<<< HEAD
      string const & fluidName = subRegion.getReference< string >( viewKeyStruct::fluidNamesString() );
      MultiFluidBase const & fluid = getConstitutiveModel< MultiFluidBase >( subRegion, fluidName );
      {

        if( m_hasCapPressure )
        {

          subRegion.registerWrapper< string >( viewKeyStruct::capPressureNamesString() ).
            setPlotLevel( PlotLevel::NOPLOT ).
            setRestartFlags( RestartFlags::NO_WRITE ).
            setSizedFromParent( 0 ).
            setDescription( "Name of the capillary pressure constitutive model to use" ).
            reference();

          string & capPresName = subRegion.getReference< string >( viewKeyStruct::capPressureNamesString() );
          capPresName = getConstitutiveName< CapillaryPressureBase >( subRegion );
          GEOS_THROW_IF( capPresName.empty(),
                         GEOS_FMT( "{}: Capillary pressure model not found on subregion {}",
                                   getDataContext(), subRegion.getDataContext() ),
                         InputError );
        }
        if( m_hasDiffusion )
        {
          subRegion.registerWrapper< string >( viewKeyStruct::diffusionNamesString() ).
            setPlotLevel( PlotLevel::NOPLOT ).
            setRestartFlags( RestartFlags::NO_WRITE ).
            setSizedFromParent( 0 ).
            setDescription( "Name of the diffusion constitutive model to use" );

          string & diffusionName = subRegion.getReference< string >( viewKeyStruct::diffusionNamesString() );
          diffusionName = getConstitutiveName< DiffusionBase >( subRegion );
          GEOS_THROW_IF( diffusionName.empty(),
                         GEOS_FMT( "Diffusion model not found on subregion {}", subRegion.getName() ),
                         InputError );
        }
        if( m_hasDispersion )
        {
          subRegion.registerWrapper< string >( viewKeyStruct::dispersionNamesString() ).
            setPlotLevel( PlotLevel::NOPLOT ).
            setRestartFlags( RestartFlags::NO_WRITE ).
            setSizedFromParent( 0 ).
            setDescription( "Name of the dispersion constitutive model to use" );

          string & dispersionName = subRegion.getReference< string >( viewKeyStruct::dispersionNamesString() );
          dispersionName = getConstitutiveName< DispersionBase >( subRegion );
          GEOS_THROW_IF( dispersionName.empty(),
                         GEOS_FMT( "Dispersion model not found on subregion {}", subRegion.getName() ),
                         InputError );

          array1d< std::string > directions( 3 );
          directions[0] = "x"; directions[1] = "y"; directions[2] = "z";
          subRegion.registerField< phaseVelocity >( getName()).
            setDimLabels( 1, fluid.phaseNames() ).
            setDimLabels( 2, directions ).
            reference().resizeDimension< 1, 2 >( m_numPhases, directions.size() );

        }


        if( m_targetFlowCFL > 0 )
        {

          subRegion.registerField< fields::flow::phaseOutflux >( getName() ).
            reference().resizeDimension< 1 >( m_numPhases );

          subRegion.registerField< fields::flow::componentOutflux >( getName() ).
            reference().resizeDimension< 1 >( m_numComponents );
          subRegion.registerField< fields::flow::phaseCFLNumber >( getName() );
          subRegion.registerField< fields::flow::componentCFLNumber >( getName() );
        }

      }


=======
      if( m_hasCapPressure )
      {
        subRegion.registerWrapper< string >( viewKeyStruct::capPressureNamesString() ).
          setPlotLevel( PlotLevel::NOPLOT ).
          setRestartFlags( RestartFlags::NO_WRITE ).
          setSizedFromParent( 0 ).
          setDescription( "Name of the capillary pressure constitutive model to use" ).
          reference();

        string & capPresName = subRegion.getReference< string >( viewKeyStruct::capPressureNamesString() );
        capPresName = getConstitutiveName< CapillaryPressureBase >( subRegion );
        GEOS_THROW_IF( capPresName.empty(),
                       GEOS_FMT( "{}: Capillary pressure model not found on subregion {}",
                                 getDataContext(), subRegion.getDataContext() ),
                       InputError );
      }

      if( m_hasDiffusion )
      {
        subRegion.registerWrapper< string >( viewKeyStruct::diffusionNamesString() ).
          setPlotLevel( PlotLevel::NOPLOT ).
          setRestartFlags( RestartFlags::NO_WRITE ).
          setSizedFromParent( 0 ).
          setDescription( "Name of the diffusion constitutive model to use" );

        string & diffusionName = subRegion.getReference< string >( viewKeyStruct::diffusionNamesString() );
        diffusionName = getConstitutiveName< DiffusionBase >( subRegion );
        GEOS_THROW_IF( diffusionName.empty(),
                       GEOS_FMT( "Diffusion model not found on subregion {}", subRegion.getName() ),
                       InputError );
      }
>>>>>>> 16bf8b5a

      if( m_hasDispersion )
      {
        subRegion.registerWrapper< string >( viewKeyStruct::dispersionNamesString() ).
          setPlotLevel( PlotLevel::NOPLOT ).
          setRestartFlags( RestartFlags::NO_WRITE ).
          setSizedFromParent( 0 ).
          setDescription( "Name of the dispersion constitutive model to use" );

        string & dispersionName = subRegion.getReference< string >( viewKeyStruct::dispersionNamesString() );
        dispersionName = getConstitutiveName< DispersionBase >( subRegion );
        GEOS_THROW_IF( dispersionName.empty(),
                       GEOS_FMT( "Dispersion model not found on subregion {}", subRegion.getName() ),
                       InputError );
      }

      if( m_targetFlowCFL > 0 )
      {
        subRegion.registerField< fields::flow::phaseOutflux >( getName() ).
          reference().resizeDimension< 1 >( m_numPhases );
        subRegion.registerField< fields::flow::componentOutflux >( getName() ).
          reference().resizeDimension< 1 >( m_numComponents );
        subRegion.registerField< fields::flow::phaseCFLNumber >( getName() );
        subRegion.registerField< fields::flow::componentCFLNumber >( getName() );
      }

      string const & fluidName = subRegion.getReference< string >( viewKeyStruct::fluidNamesString() );
      MultiFluidBase const & fluid = getConstitutiveModel< MultiFluidBase >( subRegion, fluidName );

      subRegion.registerField< pressureScalingFactor >( getName() );
      subRegion.registerField< temperatureScalingFactor >( getName() );
      subRegion.registerField< globalCompDensityScalingFactor >( getName() );

      // The resizing of the arrays needs to happen here, before the call to initializePreSubGroups,
      // to make sure that the dimensions are properly set before the timeHistoryOutput starts its initialization.

      subRegion.registerField< globalCompDensity >( getName() ).
        setDimLabels( 1, fluid.componentNames() ).
        reference().resizeDimension< 1 >( m_numComponents );
      subRegion.registerField< globalCompDensity_n >( getName() ).
        reference().resizeDimension< 1 >( m_numComponents );
      if( m_isFixedStressPoromechanicsUpdate )
      {
        subRegion.registerField< globalCompDensity_k >( getName() ).
          setDimLabels( 1, fluid.componentNames() ).
          reference().resizeDimension< 1 >( m_numComponents );
      }

      subRegion.registerField< globalCompFraction >( getName() ).
        setDimLabels( 1, fluid.componentNames() ).
        reference().resizeDimension< 1 >( m_numComponents );
      subRegion.registerField< dGlobalCompFraction_dGlobalCompDensity >( getName() ).
        reference().resizeDimension< 1, 2 >( m_numComponents, m_numComponents );

      subRegion.registerField< phaseVolumeFraction >( getName() ).
        setDimLabels( 1, fluid.phaseNames() ).
        reference().resizeDimension< 1 >( m_numPhases );
      subRegion.registerField< dPhaseVolumeFraction >( getName() ).
        reference().resizeDimension< 1, 2 >( m_numPhases, m_numComponents + 2 ); // dP, dT, dC

      subRegion.registerField< phaseMobility >( getName() ).
        setDimLabels( 1, fluid.phaseNames() ).
        reference().resizeDimension< 1 >( m_numPhases );
      subRegion.registerField< dPhaseMobility >( getName() ).
        reference().resizeDimension< 1, 2 >( m_numPhases, m_numComponents + 2 ); // dP, dT, dC

      // needed for time step selector
      subRegion.registerField< phaseVolumeFraction_n >( getName() ).
        reference().resizeDimension< 1 >( m_numPhases );

      subRegion.registerField< compAmount >( getName() ).
        setDimLabels( 1, fluid.componentNames() ).
        reference().resizeDimension< 1 >( m_numComponents );
      subRegion.registerField< compAmount_n >( getName() ).
        setDimLabels( 1, fluid.componentNames() ).
        reference().resizeDimension< 1 >( m_numComponents );

    } );

    FaceManager & faceManager = mesh.getFaceManager();
    {
      // We make the assumption that component names are uniform across the fluid models used in the simulation
      MultiFluidBase const & fluid0 = cm.getConstitutiveRelation< MultiFluidBase >( m_referenceFluidModelName );

      // TODO: add conditional registration later, this is only needed when there is a face-based Dirichlet BC
      faceManager.registerField< facePressure >( getName() );
      faceManager.registerField< faceTemperature >( getName() );
      faceManager.registerField< faceGlobalCompFraction >( getName() ).
        setDimLabels( 1, fluid0.componentNames() ).
        reference().resizeDimension< 1 >( m_numComponents );
    }
  } );
}

void CompositionalMultiphaseBase::setConstitutiveNames( ElementSubRegionBase & subRegion ) const
{
  string & fluidName = subRegion.getReference< string >( viewKeyStruct::fluidNamesString() );
  fluidName = getConstitutiveName< MultiFluidBase >( subRegion );
  GEOS_THROW_IF( fluidName.empty(),
                 GEOS_FMT( "{}: Fluid model not found on subregion {}",
                           getDataContext(), subRegion.getDataContext() ),
                 InputError );

  string & relPermName = subRegion.registerWrapper< string >( viewKeyStruct::relPermNamesString() ).
                           setPlotLevel( PlotLevel::NOPLOT ).
                           setRestartFlags( RestartFlags::NO_WRITE ).
                           setSizedFromParent( 0 ).
                           setDescription( "Name of the relative permeability constitutive model to use" ).
                           reference();

  relPermName = getConstitutiveName< RelativePermeabilityBase >( subRegion );

  GEOS_THROW_IF( relPermName.empty(),
                 GEOS_FMT( "{}: Relative permeability model not found on subregion {}",
                           getDataContext(), subRegion.getDataContext() ),
                 InputError );

  if( m_isThermal )
  {
    string & thermalConductivityName = subRegion.registerWrapper< string >( viewKeyStruct::thermalConductivityNamesString() ).
                                         setPlotLevel( PlotLevel::NOPLOT ).
                                         setRestartFlags( RestartFlags::NO_WRITE ).
                                         setSizedFromParent( 0 ).
                                         setDescription( "Name of the thermal conductivity constitutive model to use" ).
                                         reference();

    thermalConductivityName = getConstitutiveName< MultiPhaseThermalConductivityBase >( subRegion );
    GEOS_THROW_IF( thermalConductivityName.empty(),
                   GEOS_FMT( "{}: Thermal conductivity model not found on subregion {}",
                             getDataContext(), subRegion.getDataContext() ),
                   InputError );
  }
}


namespace
{

template< typename MODEL1_TYPE, typename MODEL2_TYPE >
void compareMultiphaseModels( MODEL1_TYPE const & lhs, MODEL2_TYPE const & rhs )
{
  GEOS_THROW_IF_NE_MSG( lhs.numFluidPhases(), rhs.numFluidPhases(),
                        GEOS_FMT( "Mismatch in number of phases between constitutive models {} and {}",
                                  lhs.getDataContext(), rhs.getDataContext() ),
                        InputError );

  for( integer ip = 0; ip < lhs.numFluidPhases(); ++ip )
  {
    GEOS_THROW_IF_NE_MSG( lhs.phaseNames()[ip], rhs.phaseNames()[ip],
                          GEOS_FMT( "Mismatch in phase names between constitutive models {} and {}",
                                    lhs.getDataContext(), rhs.getDataContext() ),
                          InputError );
  }
}

template< typename MODEL1_TYPE, typename MODEL2_TYPE >
void compareMulticomponentModels( MODEL1_TYPE const & lhs, MODEL2_TYPE const & rhs )
{
  GEOS_THROW_IF_NE_MSG( lhs.numFluidComponents(), rhs.numFluidComponents(),
                        GEOS_FMT( "Mismatch in number of components between constitutive models {} and {}",
                                  lhs.getDataContext(), rhs.getDataContext() ),
                        InputError );

  for( integer ic = 0; ic < lhs.numFluidComponents(); ++ic )
  {
    GEOS_THROW_IF_NE_MSG( lhs.componentNames()[ic], rhs.componentNames()[ic],
                          GEOS_FMT( "Mismatch in component names between constitutive models {} and {}",
                                    lhs.getDataContext(), rhs.getDataContext() ),
                          InputError );
  }
}

}

void CompositionalMultiphaseBase::initializeAquiferBC( ConstitutiveManager const & cm ) const
{
  FieldSpecificationManager & fsManager = FieldSpecificationManager::getInstance();

  fsManager.forSubGroups< AquiferBoundaryCondition >( [&] ( AquiferBoundaryCondition & bc )
  {
    MultiFluidBase const & fluid0 = cm.getConstitutiveRelation< MultiFluidBase >( m_referenceFluidModelName );

    // set the gravity vector (needed later for the potential diff calculations)
    bc.setGravityVector( gravityVector() );

    // set the water phase index in the Aquifer boundary condition
    // note: if the water phase is not found, the fluid model is going to throw an error
    integer const waterPhaseIndex = fluid0.getWaterPhaseIndex();
    bc.setWaterPhaseIndex( waterPhaseIndex );

    arrayView1d< real64 const > const & aquiferWaterPhaseCompFrac = bc.getWaterPhaseComponentFraction();
    arrayView1d< string const > const & aquiferWaterPhaseCompNames = bc.getWaterPhaseComponentNames();

    GEOS_ERROR_IF_NE_MSG( fluid0.numFluidComponents(), aquiferWaterPhaseCompFrac.size(),
                          getDataContext() << ": Mismatch in number of components between constitutive model "
                                           << fluid0.getName() << " and the water phase composition in aquifer " << bc.getName() );

    for( integer ic = 0; ic < fluid0.numFluidComponents(); ++ic )
    {
      GEOS_ERROR_IF_NE_MSG( fluid0.componentNames()[ic], aquiferWaterPhaseCompNames[ic],
                            getDataContext() << ": Mismatch in component names between constitutive model "
                                             << fluid0.getName() << " and the water phase components in aquifer " << bc.getName() );
    }
  } );
}


void CompositionalMultiphaseBase::initializePreSubGroups()
{
  FlowSolverBase::initializePreSubGroups();

  DomainPartition & domain = this->getGroupByPath< DomainPartition >( "/Problem/domain" );
  ConstitutiveManager const & cm = domain.getConstitutiveManager();

  // 1. Validate various models against each other (must have same phases and components)
  validateConstitutiveModels( domain );

  // 2. Set the value of temperature
  forDiscretizationOnMeshTargets( domain.getMeshBodies(), [&]( string const &,
                                                               MeshLevel & mesh,
                                                               arrayView1d< string const > const & regionNames )

  {
    mesh.getElemManager().forElementSubRegions( regionNames,
                                                [&]( localIndex const,
                                                     ElementSubRegionBase & subRegion )
    {
      arrayView1d< real64 > const temp = subRegion.getField< fields::flow::temperature >();
      temp.setValues< parallelHostPolicy >( m_inputTemperature );
    } );
  } );

  // 3. Initialize and validate the aquifer boundary condition
  initializeAquiferBC( cm );

}

void CompositionalMultiphaseBase::validateConstitutiveModels( DomainPartition const & domain ) const
{
  GEOS_MARK_FUNCTION;

  ConstitutiveManager const & cm = domain.getConstitutiveManager();
  MultiFluidBase const & referenceFluid = cm.getConstitutiveRelation< MultiFluidBase >( m_referenceFluidModelName );

  forDiscretizationOnMeshTargets( domain.getMeshBodies(), [&]( string const &,
                                                               MeshLevel const & mesh,
                                                               arrayView1d< string const > const & regionNames )

  {
    mesh.getElemManager().forElementSubRegions( regionNames,
                                                [&]( localIndex const,
                                                     ElementSubRegionBase const & subRegion )
    {

      string const & fluidName = subRegion.getReference< string >( viewKeyStruct::fluidNamesString() );
      MultiFluidBase const & fluid = getConstitutiveModel< MultiFluidBase >( subRegion, fluidName );
      compareMultiphaseModels( fluid, referenceFluid );
      compareMulticomponentModels( fluid, referenceFluid );

      constitutiveUpdatePassThru( fluid, [&] ( auto & castedFluid )
      {
        bool const isFluidModelThermal = castedFluid.isThermal();
        GEOS_THROW_IF( m_isThermal && !isFluidModelThermal,
                       GEOS_FMT( "CompositionalMultiphaseBase {}: the thermal option is enabled in the solver, but the fluid model {} is incompatible with the thermal option",
                                 getDataContext(), fluid.getDataContext() ),
                       InputError );
        GEOS_THROW_IF( !m_isThermal && isFluidModelThermal,
                       GEOS_FMT( "CompositionalMultiphaseBase {}: the thermal option is enabled in fluid model {}, but the solver options are incompatible with the thermal option",
                                 getDataContext(), fluid.getDataContext() ),
                       InputError );
      } );

      string const & relpermName = subRegion.getReference< string >( viewKeyStruct::relPermNamesString() );
      RelativePermeabilityBase const & relPerm = getConstitutiveModel< RelativePermeabilityBase >( subRegion, relpermName );
      compareMultiphaseModels( relPerm, referenceFluid );

      if( m_hasCapPressure )
      {
        string const & capPressureName = subRegion.getReference< string >( viewKeyStruct::capPressureNamesString() );
        CapillaryPressureBase const & capPressure = getConstitutiveModel< CapillaryPressureBase >( subRegion, capPressureName );
        compareMultiphaseModels( capPressure, referenceFluid );
      }

      if( m_hasDiffusion )
      {
        string const & diffusionName = subRegion.getReference< string >( viewKeyStruct::diffusionNamesString() );
        DiffusionBase const & diffusion = getConstitutiveModel< DiffusionBase >( subRegion, diffusionName );
        compareMultiphaseModels( diffusion, referenceFluid );
      }

      if( m_isThermal )
      {
        string const & thermalConductivityName = subRegion.getReference< string >( viewKeyStruct::thermalConductivityNamesString() );
        MultiPhaseThermalConductivityBase const & conductivity = getConstitutiveModel< MultiPhaseThermalConductivityBase >( subRegion, thermalConductivityName );
        compareMultiphaseModels( conductivity, referenceFluid );
      }
    } );
  } );
}

void CompositionalMultiphaseBase::updateGlobalComponentFraction( ObjectManagerBase & dataGroup ) const
{
  GEOS_MARK_FUNCTION;

  isothermalCompositionalMultiphaseBaseKernels::
    GlobalComponentFractionKernelFactory::
    createAndLaunch< parallelDevicePolicy<> >( m_numComponents,
                                               dataGroup );

}

real64 CompositionalMultiphaseBase::updatePhaseVolumeFraction( ObjectManagerBase & dataGroup ) const
{
  GEOS_MARK_FUNCTION;

  string const & fluidName = dataGroup.getReference< string >( viewKeyStruct::fluidNamesString() );
  MultiFluidBase const & fluid = getConstitutiveModel< MultiFluidBase >( dataGroup, fluidName );

  real64 maxDeltaPhaseVolFrac  =
    m_isThermal ?
    thermalCompositionalMultiphaseBaseKernels::
      PhaseVolumeFractionKernelFactory::
      createAndLaunch< parallelDevicePolicy<> >( m_numComponents,
                                                 m_numPhases,
                                                 dataGroup,
                                                 fluid )
:    isothermalCompositionalMultiphaseBaseKernels::
      PhaseVolumeFractionKernelFactory::
      createAndLaunch< parallelDevicePolicy<> >( m_numComponents,
                                                 m_numPhases,
                                                 dataGroup,
                                                 fluid );

  return maxDeltaPhaseVolFrac;
}

void CompositionalMultiphaseBase::updateFluidModel( ObjectManagerBase & dataGroup ) const
{
  GEOS_MARK_FUNCTION;

  arrayView1d< real64 const > const pres = dataGroup.getField< fields::flow::pressure >();
  arrayView1d< real64 const > const temp = dataGroup.getField< fields::flow::temperature >();
  arrayView2d< real64 const, compflow::USD_COMP > const compFrac =
    dataGroup.getField< fields::flow::globalCompFraction >();

  string const & fluidName = dataGroup.getReference< string >( viewKeyStruct::fluidNamesString() );
  MultiFluidBase & fluid = getConstitutiveModel< MultiFluidBase >( dataGroup, fluidName );

  constitutiveUpdatePassThru( fluid, [&] ( auto & castedFluid )
  {
    using FluidType = TYPEOFREF( castedFluid );
    using ExecPolicy = typename FluidType::exec_policy;
    typename FluidType::KernelWrapper fluidWrapper = castedFluid.createKernelWrapper();

    thermalCompositionalMultiphaseBaseKernels::
      FluidUpdateKernel::
      launch< ExecPolicy >( dataGroup.size(),
                            fluidWrapper,
                            pres,
                            temp,
                            compFrac );
  } );
}

void CompositionalMultiphaseBase::updateRelPermModel( ObjectManagerBase & dataGroup ) const
{
  GEOS_MARK_FUNCTION;

  arrayView2d< real64 const, compflow::USD_PHASE > const phaseVolFrac =
    dataGroup.getField< fields::flow::phaseVolumeFraction >();

  string const & relPermName = dataGroup.getReference< string >( viewKeyStruct::relPermNamesString() );
  RelativePermeabilityBase & relPerm = getConstitutiveModel< RelativePermeabilityBase >( dataGroup, relPermName );

  constitutive::constitutiveUpdatePassThru( relPerm, [&] ( auto & castedRelPerm )
  {
    typename TYPEOFREF( castedRelPerm ) ::KernelWrapper relPermWrapper = castedRelPerm.createKernelWrapper();

    isothermalCompositionalMultiphaseBaseKernels::
      RelativePermeabilityUpdateKernel::
      launch< parallelDevicePolicy<> >( dataGroup.size(),
                                        relPermWrapper,
                                        phaseVolFrac );
  } );
}

void CompositionalMultiphaseBase::updateCapPressureModel( ObjectManagerBase & dataGroup ) const
{
  GEOS_MARK_FUNCTION;

  if( m_hasCapPressure )
  {
    arrayView2d< real64 const, compflow::USD_PHASE > const phaseVolFrac =
      dataGroup.getField< fields::flow::phaseVolumeFraction >();

    string const & cappresName = dataGroup.getReference< string >( viewKeyStruct::capPressureNamesString() );
    CapillaryPressureBase & capPressure = getConstitutiveModel< CapillaryPressureBase >( dataGroup, cappresName );

    constitutive::constitutiveUpdatePassThru( capPressure, [&] ( auto & castedCapPres )
    {
      typename TYPEOFREF( castedCapPres ) ::KernelWrapper capPresWrapper = castedCapPres.createKernelWrapper();

      isothermalCompositionalMultiphaseBaseKernels::
        CapillaryPressureUpdateKernel::
        launch< parallelDevicePolicy<> >( dataGroup.size(),
                                          capPresWrapper,
                                          phaseVolFrac );
    } );
  }
}

void CompositionalMultiphaseBase::updateCompAmount( ElementSubRegionBase & subRegion ) const
{
  GEOS_MARK_FUNCTION;

  string const & solidName = subRegion.template getReference< string >( viewKeyStruct::solidNamesString() );
  CoupledSolidBase const & porousMaterial = getConstitutiveModel< CoupledSolidBase >( subRegion, solidName );
  arrayView2d< real64 const > const porosity = porousMaterial.getPorosity();
  arrayView1d< real64 const > const volume = subRegion.getElementVolume();
  arrayView2d< real64 const, compflow::USD_COMP > const compDens = subRegion.getField< fields::flow::globalCompDensity >();
  arrayView2d< real64, compflow::USD_COMP > const compAmount = subRegion.getField< fields::flow::compAmount >();

  integer const numComp = m_numComponents;

  forAll< parallelDevicePolicy<> >( subRegion.size(), [=] GEOS_HOST_DEVICE ( localIndex const ei )
  {
    for( integer ic = 0; ic < numComp; ++ic )
    {
      compAmount[ei][ic] = porosity[ei][0] * volume[ei] * compDens[ei][ic];
    }
  } );
}

void CompositionalMultiphaseBase::updateEnergy( ElementSubRegionBase & subRegion ) const
{
  GEOS_MARK_FUNCTION;

  string const & solidName = subRegion.template getReference< string >( viewKeyStruct::solidNamesString() );
  CoupledSolidBase const & porousMaterial = getConstitutiveModel< CoupledSolidBase >( subRegion, solidName );
  arrayView2d< real64 const > const porosity = porousMaterial.getPorosity();
  arrayView2d< real64 const > rockInternalEnergy = porousMaterial.getInternalEnergy();
  arrayView1d< real64 const > const volume = subRegion.getElementVolume();
  arrayView2d< real64 const, compflow::USD_PHASE > const phaseVolFrac = subRegion.getField< fields::flow::phaseVolumeFraction >();
  string const & fluidName = getConstitutiveName< MultiFluidBase >( subRegion );
  MultiFluidBase & fluid = subRegion.getConstitutiveModel< MultiFluidBase >( fluidName );
  arrayView3d< real64 const, multifluid::USD_PHASE > const phaseDens = fluid.phaseDensity();
  arrayView3d< real64 const, multifluid::USD_PHASE > const phaseInternalEnergy = fluid.phaseInternalEnergy();

  arrayView1d< real64 > const energy = subRegion.getField< fields::flow::energy >();

  integer const numPhases = m_numPhases;

  forAll< parallelDevicePolicy<> >( subRegion.size(), [=] GEOS_HOST_DEVICE ( localIndex const ei )
  {
    energy[ei] = volume[ei] * (1.0 - porosity[ei][0]) * rockInternalEnergy[ei][0];
    for( integer ip = 0; ip < numPhases; ++ip )
    {
      energy[ei] += volume[ei] * porosity[ei][0] * phaseVolFrac[ei][ip] * phaseDens[ei][0][ip] * phaseInternalEnergy[ei][0][ip];
    }
  } );
}

void CompositionalMultiphaseBase::updateSolidInternalEnergyModel( ObjectManagerBase & dataGroup ) const
{
  arrayView1d< real64 const > const temp = dataGroup.getField< fields::flow::temperature >();

  string const & solidInternalEnergyName = dataGroup.getReference< string >( viewKeyStruct::solidInternalEnergyNamesString() );
  SolidInternalEnergy & solidInternalEnergy = getConstitutiveModel< SolidInternalEnergy >( dataGroup, solidInternalEnergyName );

  SolidInternalEnergy::KernelWrapper solidInternalEnergyWrapper = solidInternalEnergy.createKernelUpdates();

  // TODO: this should go somewhere, handle the case of flow in fracture, etc

  thermalCompositionalMultiphaseBaseKernels::
    SolidInternalEnergyUpdateKernel::
    launch< parallelDevicePolicy<> >( dataGroup.size(),
                                      solidInternalEnergyWrapper,
                                      temp );
}

real64 CompositionalMultiphaseBase::updateFluidState( ElementSubRegionBase & subRegion ) const
{
  GEOS_MARK_FUNCTION;

  updateGlobalComponentFraction( subRegion );
  updateFluidModel( subRegion );
  updateCompAmount( subRegion );
  real64 const maxDeltaPhaseVolFrac = updatePhaseVolumeFraction( subRegion );
  updateRelPermModel( subRegion );
  updatePhaseMobility( subRegion );
  updateCapPressureModel( subRegion );

  // note1: for now, thermal conductivity is treated explicitly, so no update here
  // note2: for now, diffusion and dispersion are also treated explicitly
  return maxDeltaPhaseVolFrac;
}

void CompositionalMultiphaseBase::initializeFluidState( MeshLevel & mesh,
                                                        DomainPartition & domain,
                                                        arrayView1d< string const > const & regionNames )
{
  GEOS_MARK_FUNCTION;

  integer const numComp = m_numComponents;

  // 1. Compute hydrostatic equilibrium in the regions for which corresponding field specification tag has been specified
  computeHydrostaticEquilibrium();

  mesh.getElemManager().forElementSubRegions( regionNames,
                                              [&]( localIndex const,
                                                   ElementSubRegionBase & subRegion )
  {
    // 2. Assume global component fractions have been prescribed.
    // Initialize constitutive state to get fluid density.
    updateFluidModel( subRegion );

    // 3. Back-calculate global component densities from fractions and total fluid density
    // in order to initialize the primary solution variables
    string const & fluidName = subRegion.getReference< string >( viewKeyStruct::fluidNamesString() );
    MultiFluidBase const & fluid = getConstitutiveModel< MultiFluidBase >( subRegion, fluidName );
    arrayView2d< real64 const, multifluid::USD_FLUID > const totalDens = fluid.totalDensity();

    arrayView2d< real64 const, compflow::USD_COMP > const compFrac =
      subRegion.getField< fields::flow::globalCompFraction >();
    arrayView2d< real64, compflow::USD_COMP > const compDens =
      subRegion.getField< fields::flow::globalCompDensity >();

    forAll< parallelDevicePolicy<> >( subRegion.size(), [=] GEOS_HOST_DEVICE ( localIndex const ei )
    {
      for( integer ic = 0; ic < numComp; ++ic )
      {
        compDens[ei][ic] = totalDens[ei][0] * compFrac[ei][ic];
      }
    } );
  } );

  // with initial component densities defined - check if they need to be corrected to avoid zero diags etc
  chopNegativeDensities( domain );

  // for some reason CUDA does not want the host_device lambda to be defined inside the generic lambda
  // I need the exact type of the subRegion for updateSolidflowProperties to work well.
  mesh.getElemManager().forElementSubRegions< CellElementSubRegion,
                                              SurfaceElementSubRegion >( regionNames, [&]( localIndex const,
                                                                                           auto & subRegion )
  {
    // 4. Initialize/update dependent state quantities

    // 4.1 Update the constitutive models that only depend on
    //      - the primary variables
    //      - the fluid constitutive quantities (as they have already been updated)
    // We postpone the other constitutive models for now
    // In addition, to avoid multiplying permeability/porosity bay netToGross in the assembly kernel, we do it once and for all here
    arrayView1d< real64 const > const netToGross = subRegion.template getField< fields::flow::netToGross >();
    CoupledSolidBase const & porousSolid =
      getConstitutiveModel< CoupledSolidBase >( subRegion, subRegion.template getReference< string >( viewKeyStruct::solidNamesString() ) );
    PermeabilityBase const & permeabilityModel =
      getConstitutiveModel< PermeabilityBase >( subRegion, subRegion.template getReference< string >( viewKeyStruct::permeabilityNamesString() ) );
    permeabilityModel.scaleHorizontalPermeability( netToGross );
    porousSolid.scaleReferencePorosity( netToGross );
    saveConvergedState( subRegion ); // necessary for a meaningful porosity update in sequential schemes
    updatePorosityAndPermeability( subRegion );
    updateCompAmount( subRegion );
    updatePhaseVolumeFraction( subRegion );

    // Now, we initialize and update each constitutive model one by one

    // 4.2 Save the computed porosity into the old porosity
    //
    // Note:
    // - This must be called after updatePorosityAndPermeability
    // - This step depends on porosity
    string const & solidName = subRegion.template getReference< string >( viewKeyStruct::solidNamesString() );
    CoupledSolidBase const & porousMaterial = getConstitutiveModel< CoupledSolidBase >( subRegion, solidName );
    porousMaterial.initializeState();

    // 4.3 Initialize/update the relative permeability model using the initial phase volume fraction
    //     This is needed to handle relative permeability hysteresis
    //     Also, initialize the fluid model
    //
    // Note:
    // - This must be called after updatePhaseVolumeFraction
    // - This step depends on phaseVolFraction

    // initialized phase volume fraction
    arrayView2d< real64 const, compflow::USD_PHASE > const phaseVolFrac =
      subRegion.template getField< fields::flow::phaseVolumeFraction >();

    string const & relpermName = subRegion.template getReference< string >( viewKeyStruct::relPermNamesString() );
    RelativePermeabilityBase & relPermMaterial =
      getConstitutiveModel< RelativePermeabilityBase >( subRegion, relpermName );
    relPermMaterial.saveConvergedPhaseVolFractionState( phaseVolFrac ); // this needs to happen before calling updateRelPermModel
    updateRelPermModel( subRegion );
    relPermMaterial.saveConvergedState(); // this needs to happen after calling updateRelPermModel

    string const & fluidName = subRegion.template getReference< string >( viewKeyStruct::fluidNamesString() );
    MultiFluidBase & fluidMaterial = getConstitutiveModel< MultiFluidBase >( subRegion, fluidName );
    fluidMaterial.initializeState();

    // 4.4 Then, we initialize/update the capillary pressure model
    //
    // Note:
    // - This must be called after updatePorosityAndPermeability
    // - This step depends on porosity and permeability
    if( m_hasCapPressure )
    {
      // initialized porosity
      arrayView2d< real64 const > const porosity = porousMaterial.getPorosity();

      string const & permName = subRegion.template getReference< string >( viewKeyStruct::permeabilityNamesString() );
      PermeabilityBase const & permeabilityMaterial =
        getConstitutiveModel< PermeabilityBase >( subRegion, permName );
      // initialized permeability
      arrayView3d< real64 const > const permeability = permeabilityMaterial.permeability();

      string const & capPressureName = subRegion.template getReference< string >( viewKeyStruct::capPressureNamesString() );
      CapillaryPressureBase const & capPressureMaterial =
        getConstitutiveModel< CapillaryPressureBase >( subRegion, capPressureName );
      capPressureMaterial.initializeRockState( porosity, permeability ); // this needs to happen before calling updateCapPressureModel
      updateCapPressureModel( subRegion );
    }

    // 4.5 Update the phase mobility
    //
    // Note:
    // - This must be called after updateRelPermModel
    // - This step depends phaseRelPerm
    updatePhaseMobility( subRegion );

    // 4.6 We initialize the rock thermal quantities: conductivity and solid internal energy
    //
    // Note:
    // - This must be called after updatePorosityAndPermeability and updatePhaseVolumeFraction
    // - This step depends on porosity and phaseVolFraction
    if( m_isThermal )
    {
      // initialized porosity
      arrayView2d< real64 const > const porosity = porousMaterial.getPorosity();

      string const & thermalConductivityName = subRegion.template getReference< string >( viewKeyStruct::thermalConductivityNamesString() );
      MultiPhaseThermalConductivityBase const & conductivityMaterial =
        getConstitutiveModel< MultiPhaseThermalConductivityBase >( subRegion, thermalConductivityName );
      conductivityMaterial.initializeRockFluidState( porosity, phaseVolFrac );
      // note that there is nothing to update here because thermal conductivity is explicit for now

      updateSolidInternalEnergyModel( subRegion );
      string const & solidInternalEnergyName = subRegion.template getReference< string >( viewKeyStruct::solidInternalEnergyNamesString() );
      SolidInternalEnergy const & solidInternalEnergyMaterial =
        getConstitutiveModel< SolidInternalEnergy >( subRegion, solidInternalEnergyName );
      solidInternalEnergyMaterial.saveConvergedState();

      updateEnergy( subRegion );
    }

    // Step 4.7: if the diffusion and/or dispersion is/are supported, initialize the two models
    if( m_hasDiffusion )
    {
      string const & diffusionName = subRegion.template getReference< string >( viewKeyStruct::diffusionNamesString() );
      DiffusionBase const & diffusionMaterial = getConstitutiveModel< DiffusionBase >( subRegion, diffusionName );
      arrayView1d< real64 const > const temperature = subRegion.template getField< fields::flow::temperature >();
      diffusionMaterial.initializeTemperatureState( temperature );
    }
    if( m_hasDispersion )
    {
      string const & dispersionName = subRegion.template getReference< string >( viewKeyStruct::dispersionNamesString() );
      DispersionBase const & dispersionMaterial = getConstitutiveModel< DispersionBase >( subRegion, dispersionName );
      arrayView3d< real64 const > const phaseVelocity = subRegion.template getField< fields::flow::phaseVelocity >();
      if( m_useMass )
        dispersionMaterial.initializeVelocityState( phaseVelocity, fluidMaterial.phaseMassDensity());
      else
        dispersionMaterial.initializeVelocityState( phaseVelocity, fluidMaterial.phaseDensity());
    }

  } );

  // 5. Save initial pressure
  mesh.getElemManager().forElementSubRegions( regionNames, [&]( localIndex const,
                                                                ElementSubRegionBase & subRegion )
  {
    arrayView1d< real64 const > const pres = subRegion.getField< fields::flow::pressure >();
    arrayView1d< real64 > const initPres = subRegion.getField< fields::flow::initialPressure >();
    arrayView1d< real64 const > const temp = subRegion.getField< fields::flow::temperature >();
    arrayView1d< real64 > const initTemp = subRegion.template getField< fields::flow::initialTemperature >();
    initPres.setValues< parallelDevicePolicy<> >( pres );
    initTemp.setValues< parallelDevicePolicy<> >( temp );
  } );
}

void CompositionalMultiphaseBase::computeHydrostaticEquilibrium()
{
  FieldSpecificationManager & fsManager = FieldSpecificationManager::getInstance();
  DomainPartition & domain = this->getGroupByPath< DomainPartition >( "/Problem/domain" );

  integer const numComps = m_numComponents;
  integer const numPhases = m_numPhases;

  real64 const gravVector[3] = LVARRAY_TENSOROPS_INIT_LOCAL_3( gravityVector() );

  // Step 1: count individual equilibriums (there may be multiple ones)

  std::map< string, localIndex > equilNameToEquilId;
  localIndex equilCounter = 0;

  fsManager.forSubGroups< EquilibriumInitialCondition >( [&] ( EquilibriumInitialCondition const & bc )
  {

    // collect all the equilibrium names to idx
    equilNameToEquilId[bc.getName()] = equilCounter;
    equilCounter++;

    // check that the gravity vector is aligned with the z-axis
    GEOS_THROW_IF( !isZero( gravVector[0] ) || !isZero( gravVector[1] ),
                   getCatalogName() << " " << getDataContext() <<
                   ": the gravity vector specified in this simulation (" << gravVector[0] << " " << gravVector[1] << " " << gravVector[2] <<
                   ") is not aligned with the z-axis. \n"
                   "This is incompatible with the " << bc.getCatalogName() << " " << bc.getDataContext() <<
                   "used in this simulation. To proceed, you can either: \n" <<
                   "   - Use a gravityVector aligned with the z-axis, such as (0.0,0.0,-9.81)\n" <<
                   "   - Remove the hydrostatic equilibrium initial condition from the XML file",
                   InputError );

  } );

  if( equilCounter == 0 )
  {
    return;
  }

  // Step 2: find the min elevation and the max elevation in the targetSets

  array1d< real64 > globalMaxElevation( equilNameToEquilId.size() );
  array1d< real64 > globalMinElevation( equilNameToEquilId.size() );
  findMinMaxElevationInEquilibriumTarget( domain,
                                          equilNameToEquilId,
                                          globalMaxElevation,
                                          globalMinElevation );

  // Step 3: for each equil, compute a fine table with hydrostatic pressure vs elevation if the region is a target region

  // first compute the region filter
  std::set< string > regionFilter;
  forDiscretizationOnMeshTargets( domain.getMeshBodies(), [&] ( string const &,
                                                                MeshLevel & mesh,
                                                                arrayView1d< string const > const & regionNames )
  {
    for( string const & regionName : regionNames )
    {
      regionFilter.insert( regionName );
    }

    fsManager.apply< ElementSubRegionBase,
                     EquilibriumInitialCondition >( 0.0,
                                                    mesh,
                                                    EquilibriumInitialCondition::catalogName(),
                                                    [&] ( EquilibriumInitialCondition const & fs,
                                                          string const &,
                                                          SortedArrayView< localIndex const > const & targetSet,
                                                          ElementSubRegionBase & subRegion,
                                                          string const & )
    {
      // Step 3.1: retrieve the data necessary to construct the pressure table in this subregion

      integer const maxNumEquilIterations = fs.getMaxNumEquilibrationIterations();
      real64 const equilTolerance = fs.getEquilibrationTolerance();
      real64 const datumElevation = fs.getDatumElevation();
      real64 const datumPressure = fs.getDatumPressure();
      string const initPhaseName = fs.getInitPhaseName(); // will go away when GOC/WOC are implemented

      localIndex const equilIndex = equilNameToEquilId.at( fs.getName() );
      real64 const minElevation = LvArray::math::min( globalMinElevation[equilIndex], datumElevation );
      real64 const maxElevation = LvArray::math::max( globalMaxElevation[equilIndex], datumElevation );
      real64 const elevationIncrement = LvArray::math::min( fs.getElevationIncrement(), maxElevation - minElevation );
      localIndex const numPointsInTable = ( elevationIncrement > 0 ) ? std::ceil( (maxElevation - minElevation) / elevationIncrement ) + 1 : 1;

      real64 const eps = 0.1 * (maxElevation - minElevation); // we add a small buffer to only log in the pathological cases
      GEOS_LOG_RANK_0_IF( ( (datumElevation > globalMaxElevation[equilIndex]+eps)  || (datumElevation < globalMinElevation[equilIndex]-eps) ),
                          getCatalogName() << " " << getDataContext() <<
                          ": By looking at the elevation of the cell centers in this model, GEOS found that " <<
                          "the min elevation is " << globalMinElevation[equilIndex] << " and the max elevation is " <<
                          globalMaxElevation[equilIndex] << "\nBut, a datum elevation of " << datumElevation <<
                          " was specified in the input file to equilibrate the model.\n " <<
                          "The simulation is going to proceed with this out-of-bound datum elevation," <<
                          " but the initial condition may be inaccurate." );

      array1d< array1d< real64 > > elevationValues;
      array1d< real64 > pressureValues;
      elevationValues.resize( 1 );
      elevationValues[0].resize( numPointsInTable );
      pressureValues.resize( numPointsInTable );

      // Step 3.2: retrieve the user-defined tables (temperature and comp fraction)

      FunctionManager & functionManager = FunctionManager::getInstance();

      array1d< TableFunction::KernelWrapper > compFracTableWrappers;
      arrayView1d< string const > compFracTableNames = fs.getComponentFractionVsElevationTableNames();
      for( integer ic = 0; ic < numComps; ++ic )
      {
        TableFunction const & compFracTable = functionManager.getGroup< TableFunction >( compFracTableNames[ic] );
        compFracTableWrappers.emplace_back( compFracTable.createKernelWrapper() );
      }

      string const tempTableName = fs.getTemperatureVsElevationTableName();
      TableFunction const & tempTable = functionManager.getGroup< TableFunction >( tempTableName );
      TableFunction::KernelWrapper tempTableWrapper = tempTable.createKernelWrapper();

      // Step 3.3: retrieve the fluid model to compute densities
      // we end up with the same issue as in applyDirichletBC: there is not a clean way to retrieve the fluid info

      Group const & region = subRegion.getParent().getParent();
      auto itRegionFilter = regionFilter.find( region.getName() );
      if( itRegionFilter == regionFilter.end() )
      {
        return; // the region is not in target, there is nothing to do
      }
      string const & fluidName = subRegion.getReference< string >( viewKeyStruct::fluidNamesString() );
      MultiFluidBase & fluid = getConstitutiveModel< MultiFluidBase >( subRegion, fluidName );

      arrayView1d< string const > componentNames = fs.getComponentNames();
      GEOS_THROW_IF( fluid.componentNames().size() != componentNames.size(),
                     "Mismatch in number of components between constitutive model "
                     << fluid.getDataContext() << " and the Equilibrium initial condition " << fs.getDataContext(),
                     InputError );
      for( integer ic = 0; ic < fluid.numFluidComponents(); ++ic )
      {
        GEOS_THROW_IF( fluid.componentNames()[ic] != componentNames[ic],
                       "Mismatch in component names between constitutive model "
                       << fluid.getDataContext() << " and the Equilibrium initial condition " << fs.getDataContext(),
                       InputError );
      }

      // Note: for now, we assume that the reservoir is in a single-phase state at initialization
      arrayView1d< string const > phaseNames = fluid.phaseNames();
      auto const itPhaseNames = std::find( std::begin( phaseNames ), std::end( phaseNames ), initPhaseName );
      GEOS_THROW_IF( itPhaseNames == std::end( phaseNames ),
                     getCatalogName() << " " << getDataContext() << ": phase name " <<
                     initPhaseName << " not found in the phases of " << fluid.getDataContext(),
                     InputError );
      integer const ipInit = std::distance( std::begin( phaseNames ), itPhaseNames );

      // Step 3.4: compute the hydrostatic pressure values

      constitutiveUpdatePassThru( fluid, [&] ( auto & castedFluid )
      {
        using FluidType = TYPEOFREF( castedFluid );
        typename FluidType::KernelWrapper fluidWrapper = castedFluid.createKernelWrapper();

        // note: inside this kernel, serialPolicy is used, and elevation/pressure values don't go to the GPU
        isothermalCompositionalMultiphaseBaseKernels::
          HydrostaticPressureKernel::ReturnType const returnValue =
          isothermalCompositionalMultiphaseBaseKernels::
            HydrostaticPressureKernel::launch( numPointsInTable,
                                               numComps,
                                               numPhases,
                                               ipInit,
                                               maxNumEquilIterations,
                                               equilTolerance,
                                               gravVector,
                                               minElevation,
                                               elevationIncrement,
                                               datumElevation,
                                               datumPressure,
                                               fluidWrapper,
                                               compFracTableWrappers.toViewConst(),
                                               tempTableWrapper,
                                               elevationValues.toNestedView(),
                                               pressureValues.toView() );

        GEOS_THROW_IF( returnValue ==  isothermalCompositionalMultiphaseBaseKernels::HydrostaticPressureKernel::ReturnType::FAILED_TO_CONVERGE,
                       getCatalogName() << " " << getDataContext() <<
                       ": hydrostatic pressure initialization failed to converge in region " << region.getName() << "! \n" <<
                       "Try to loosen the equilibration tolerance, or increase the number of equilibration iterations. \n" <<
                       "If nothing works, something may be wrong in the fluid model, see <Constitutive> ",
                       std::runtime_error );

        GEOS_LOG_RANK_0_IF( returnValue == isothermalCompositionalMultiphaseBaseKernels::HydrostaticPressureKernel::ReturnType::DETECTED_MULTIPHASE_FLOW,
                            getCatalogName() << " " << getDataContext() <<
                            ": currently, GEOS assumes that there is only one mobile phase when computing the hydrostatic pressure. \n" <<
                            "We detected multiple phases using the provided datum pressure, temperature, and component fractions. \n" <<
                            "Please make sure that only one phase is mobile at the beginning of the simulation. \n" <<
                            "If this is not the case, the problem will not be at equilibrium when the simulation starts" );

      } );

      // Step 3.5: create hydrostatic pressure table

      string const tableName = fs.getName() + "_" + subRegion.getName() + "_" + phaseNames[ipInit] + "_table";
      TableFunction * const presTable = dynamicCast< TableFunction * >( functionManager.createChild( TableFunction::catalogName(), tableName ) );
      presTable->setTableCoordinates( elevationValues, { units::Distance } );
      presTable->setTableValues( pressureValues, units::Pressure );
      presTable->setInterpolationMethod( TableFunction::InterpolationType::Linear );
      TableFunction::KernelWrapper presTableWrapper = presTable->createKernelWrapper();

      // Step 4: assign pressure, temperature, and component fraction as a function of elevation
      // TODO: this last step should probably be delayed to wait for the creation of FaceElements
      // TODO: this last step should be modified to account for GOC and WOC
      arrayView2d< real64 const > const elemCenter =
        subRegion.getReference< array2d< real64 > >( ElementSubRegionBase::viewKeyStruct::elementCenterString() );

      arrayView1d< real64 > const pres = subRegion.getReference< array1d< real64 > >( fields::flow::pressure::key() );
      arrayView1d< real64 > const temp = subRegion.getReference< array1d< real64 > >( fields::flow::temperature::key() );
      arrayView2d< real64, compflow::USD_COMP > const compFrac =
        subRegion.getReference< array2d< real64, compflow::LAYOUT_COMP > >( fields::flow::globalCompFraction::key() );
      arrayView1d< TableFunction::KernelWrapper const > compFracTableWrappersViewConst =
        compFracTableWrappers.toViewConst();

      RAJA::ReduceMin< parallelDeviceReduce, real64 > minPressure( LvArray::NumericLimits< real64 >::max );

      forAll< parallelDevicePolicy<> >( targetSet.size(), [targetSet,
                                                           elemCenter,
                                                           presTableWrapper,
                                                           tempTableWrapper,
                                                           compFracTableWrappersViewConst,
                                                           numComps,
                                                           minPressure,
                                                           pres,
                                                           temp,
                                                           compFrac] GEOS_HOST_DEVICE ( localIndex const i )
      {
        localIndex const k = targetSet[i];
        real64 const elevation = elemCenter[k][2];

        pres[k] = presTableWrapper.compute( &elevation );
        minPressure.min( pres[k] );
        temp[k] = tempTableWrapper.compute( &elevation );
        for( integer ic = 0; ic < numComps; ++ic )
        {
          compFrac[k][ic] = compFracTableWrappersViewConst[ic].compute( &elevation );
        }
      } );

      GEOS_ERROR_IF( minPressure.get() < 0.0,
                     GEOS_FMT( "{}: A negative pressure of {} Pa was found during hydrostatic initialization in region/subRegion {}/{}",
                               getDataContext(), minPressure.get(), region.getName(), subRegion.getName() ) );
    } );
  } );
}

void CompositionalMultiphaseBase::initializePostInitialConditionsPreSubGroups()
{
  GEOS_MARK_FUNCTION;

  FlowSolverBase::initializePostInitialConditionsPreSubGroups();

  DomainPartition & domain = this->getGroupByPath< DomainPartition >( "/Problem/domain" );

  forDiscretizationOnMeshTargets( domain.getMeshBodies(), [&]( string const &,
                                                               MeshLevel & mesh,
                                                               arrayView1d< string const > const & regionNames )
  {
    FieldIdentifiers fieldsToBeSync;
    fieldsToBeSync.addElementFields( { fields::flow::pressure::key(),
                                       fields::flow::globalCompDensity::key() },
                                     regionNames );

    CommunicationTools::getInstance().synchronizeFields( fieldsToBeSync, mesh, domain.getNeighbors(), false );

    mesh.getElemManager().forElementSubRegions< CellElementSubRegion, SurfaceElementSubRegion >( regionNames,
                                                                                                 [&]( localIndex const,
                                                                                                      auto & subRegion )
    {
      // set mass fraction flag on fluid models
      string const & fluidName = subRegion.template getReference< string >( viewKeyStruct::fluidNamesString() );
      MultiFluidBase & fluid = getConstitutiveModel< MultiFluidBase >( subRegion, fluidName );
      fluid.setMassFlag( m_useMass );

      saveConvergedState( subRegion ); // necessary for a meaningful porosity update in sequential schemes
      updatePorosityAndPermeability( subRegion );

      CoupledSolidBase const & porousSolid =
        getConstitutiveModel< CoupledSolidBase >( subRegion,
                                                  subRegion.template getReference< string >( viewKeyStruct::solidNamesString() ) );
      porousSolid.initializeState();
    } );

    // Initialize primary variables from applied initial conditions
    initializeFluidState( mesh, domain, regionNames );

    mesh.getElemManager().forElementRegions< SurfaceElementRegion >( regionNames,
                                                                     [&]( localIndex const,
                                                                          SurfaceElementRegion & region )
    {
      region.forElementSubRegions< FaceElementSubRegion >( [&]( FaceElementSubRegion & subRegion )
      {
        subRegion.getWrapper< real64_array >( fields::flow::hydraulicAperture::key() ).
          setApplyDefaultValue( region.getDefaultAperture() );
      } );
    } );

  } );

  // report to the user if some pore volumes are very small
  // note: this function is here because: 1) porosity has been initialized and 2) NTG has been applied
  validatePoreVolumes( domain );
}

void
CompositionalMultiphaseBase::implicitStepSetup( real64 const & GEOS_UNUSED_PARAM( time_n ),
                                                real64 const & GEOS_UNUSED_PARAM( dt ),
                                                DomainPartition & domain )
{
  forDiscretizationOnMeshTargets( domain.getMeshBodies(), [&]( string const &,
                                                               MeshLevel & mesh,
                                                               arrayView1d< string const > const & regionNames )
  {
    mesh.getElemManager().forElementSubRegions< CellElementSubRegion,
                                                SurfaceElementSubRegion >( regionNames,
                                                                           [&]( localIndex const,
                                                                                auto & subRegion )
    {
      saveConvergedState( subRegion );

      // update porosity, permeability
      updatePorosityAndPermeability( subRegion );
      // update all fluid properties
      updateFluidState( subRegion );
      // for thermal simulations, update solid internal energy
      if( m_isThermal )
      {
        updateSolidInternalEnergyModel( subRegion );
      }

      // after the update, save the new saturation
      arrayView2d< real64 const, compflow::USD_PHASE > const phaseVolFrac =
        subRegion.template getField< fields::flow::phaseVolumeFraction >();
      arrayView2d< real64, compflow::USD_PHASE > const phaseVolFrac_n =
        subRegion.template getField< fields::flow::phaseVolumeFraction_n >();
      phaseVolFrac_n.setValues< parallelDevicePolicy<> >( phaseVolFrac );

    } );
  } );
}

void CompositionalMultiphaseBase::assembleSystem( real64 const GEOS_UNUSED_PARAM( time_n ),
                                                  real64 const dt,
                                                  DomainPartition & domain,
                                                  DofManager const & dofManager,
                                                  CRSMatrixView< real64, globalIndex const > const & localMatrix,
                                                  arrayView1d< real64 > const & localRhs )
{
  GEOS_MARK_FUNCTION;

  assembleAccumulationAndVolumeBalanceTerms( domain,
                                             dofManager,
                                             localMatrix,
                                             localRhs );

  if( m_isJumpStabilized )
  {
    assembleStabilizedFluxTerms( dt,
                                 domain,
                                 dofManager,
                                 localMatrix,
                                 localRhs );
  }
  else
  {
    assembleFluxTerms( dt,
                       domain,
                       dofManager,
                       localMatrix,
                       localRhs );
  }
}

void CompositionalMultiphaseBase::assembleAccumulationAndVolumeBalanceTerms( DomainPartition & domain,
                                                                             DofManager const & dofManager,
                                                                             CRSMatrixView< real64, globalIndex const > const & localMatrix,
                                                                             arrayView1d< real64 > const & localRhs ) const
{
  GEOS_MARK_FUNCTION;

  forDiscretizationOnMeshTargets( domain.getMeshBodies(), [&]( string const &,
                                                               MeshLevel const & mesh,
                                                               arrayView1d< string const > const & regionNames )
  {
    mesh.getElemManager().forElementSubRegions( regionNames,
                                                [&]( localIndex const,
                                                     ElementSubRegionBase const & subRegion )
    {
      string const dofKey = dofManager.getKey( viewKeyStruct::elemDofFieldString() );
      string const & fluidName = subRegion.getReference< string >( viewKeyStruct::fluidNamesString() );
      string const & solidName = subRegion.getReference< string >( viewKeyStruct::solidNamesString() );

      MultiFluidBase const & fluid = getConstitutiveModel< MultiFluidBase >( subRegion, fluidName );
      CoupledSolidBase const & solid = getConstitutiveModel< CoupledSolidBase >( subRegion, solidName );

      if( m_isThermal )
      {
        thermalCompositionalMultiphaseBaseKernels::
          ElementBasedAssemblyKernelFactory::
          createAndLaunch< parallelDevicePolicy<> >( m_numComponents,
                                                     m_numPhases,
                                                     dofManager.rankOffset(),
                                                     m_useTotalMassEquation,
                                                     dofKey,
                                                     subRegion,
                                                     fluid,
                                                     solid,
                                                     localMatrix,
                                                     localRhs );
      }
      else
      {
        isothermalCompositionalMultiphaseBaseKernels::
          ElementBasedAssemblyKernelFactory::
          createAndLaunch< parallelDevicePolicy<> >( m_numComponents,
                                                     m_numPhases,
                                                     dofManager.rankOffset(),
                                                     m_useTotalMassEquation,
                                                     m_useSimpleAccumulation,
                                                     dofKey,
                                                     subRegion,
                                                     fluid,
                                                     solid,
                                                     localMatrix,
                                                     localRhs );
      }
    } );
  } );
}

void CompositionalMultiphaseBase::applyBoundaryConditions( real64 const time_n,
                                                           real64 const dt,
                                                           DomainPartition & domain,
                                                           DofManager const & dofManager,
                                                           CRSMatrixView< real64, globalIndex const > const & localMatrix,
                                                           arrayView1d< real64 > const & localRhs )
{
  GEOS_MARK_FUNCTION;

  if( m_keepFlowVariablesConstantDuringInitStep )
  {
    // this function is going to force the current flow state to be constant during the time step
    // this is used when the poromechanics solver is performing the stress initialization
    // TODO: in the future, a dedicated poromechanics kernel should eliminate the flow vars to construct a reduced system
    //       which will remove the need for this brittle passing aroung of flag
    keepFlowVariablesConstantDuringInitStep( time_n, dt, dofManager, domain, localMatrix.toViewConstSizes(), localRhs.toView() );
  }
  else
  {
    // apply pressure boundary conditions.
    applyDirichletBC( time_n, dt, dofManager, domain, localMatrix.toViewConstSizes(), localRhs.toView() );

    // apply flux boundary conditions
    applySourceFluxBC( time_n, dt, dofManager, domain, localMatrix.toViewConstSizes(), localRhs.toView() );

    // apply aquifer boundary conditions
    applyAquiferBC( time_n, dt, dofManager, domain, localMatrix.toViewConstSizes(), localRhs.toView() );
  }
}

namespace
{
char const bcLogMessage[] =
  "CompositionalMultiphaseBase {}: at time {}s, "
  "the <{}> boundary condition '{}' is applied to the element set '{}' in subRegion '{}'. "
  "\nThe scale of this boundary condition is {} and multiplies the value of the provided function (if any). "
  "\nThe total number of target elements (including ghost elements) is {}. "
  "\nNote that if this number is equal to zero for all subRegions, the boundary condition will not be applied on this element set.";
}

void CompositionalMultiphaseBase::applySourceFluxBC( real64 const time,
                                                     real64 const dt,
                                                     DofManager const & dofManager,
                                                     DomainPartition & domain,
                                                     CRSMatrixView< real64, globalIndex const > const & localMatrix,
                                                     arrayView1d< real64 > const & localRhs ) const
{
  GEOS_MARK_FUNCTION;

  FieldSpecificationManager & fsManager = FieldSpecificationManager::getInstance();

  string const dofKey = dofManager.getKey( viewKeyStruct::elemDofFieldString() );

  // Step 1: count individual source flux boundary conditions

  std::map< string, localIndex > bcNameToBcId;
  localIndex bcCounter = 0;

  fsManager.forSubGroups< SourceFluxBoundaryCondition >( [&] ( SourceFluxBoundaryCondition const & bc )
  {
    // collect all the bc names to idx
    bcNameToBcId[bc.getName()] = bcCounter;
    bcCounter++;
  } );

  if( bcCounter == 0 )
  {
    return;
  }

  // Step 2: count the set size for each source flux (each source flux may have multiple target sets)

  array1d< globalIndex > bcAllSetsSize( bcNameToBcId.size() );

  computeSourceFluxSizeScalingFactor( time,
                                      dt,
                                      domain,
                                      bcNameToBcId,
                                      bcAllSetsSize.toView() );

  // Step 3: we are ready to impose the boundary condition, normalized by the set size

  forDiscretizationOnMeshTargets( domain.getMeshBodies(), [&]( string const &,
                                                               MeshLevel & mesh,
                                                               arrayView1d< string const > const & )
  {
    fsManager.apply< ElementSubRegionBase,
                     SourceFluxBoundaryCondition >( time + dt,
                                                    mesh,
                                                    SourceFluxBoundaryCondition::catalogName(),
                                                    [&]( SourceFluxBoundaryCondition const & fs,
                                                         string const & setName,
                                                         SortedArrayView< localIndex const > const & targetSet,
                                                         ElementSubRegionBase & subRegion,
                                                         string const & )
    {
      if( fs.getLogLevel() >= 1 && m_nonlinearSolverParameters.m_numNewtonIterations == 0 )
      {
        globalIndex const numTargetElems = MpiWrapper::sum< globalIndex >( targetSet.size() );
        GEOS_LOG_RANK_0( GEOS_FMT( bcLogMessage,
                                   getName(), time+dt, fs.getCatalogName(), fs.getName(),
                                   setName, subRegion.getName(), fs.getScale(), numTargetElems ) );
      }

      if( targetSet.size() == 0 )
      {
        return;
      }
      if( !subRegion.hasWrapper( dofKey ) )
      {
        if( fs.getLogLevel() >= 1 )
        {
          GEOS_LOG_RANK( GEOS_FMT( "{}: trying to apply SourceFlux, but its targetSet named '{}' intersects with non-simulated region named '{}'.",
                                   getDataContext(), setName, subRegion.getName() ) );
        }
        return;
      }

      arrayView1d< globalIndex const > const dofNumber = subRegion.getReference< array1d< globalIndex > >( dofKey );
      arrayView1d< integer const > const ghostRank = subRegion.ghostRank();

      // Step 3.1: get the values of the source boundary condition that need to be added to the rhs
      // We don't use FieldSpecificationBase::applyConditionToSystem here because we want to account for the row permutation used in the
      // compositional solvers

      array1d< globalIndex > dofArray( targetSet.size() );
      array1d< real64 > rhsContributionArray( targetSet.size() );
      arrayView1d< real64 > rhsContributionArrayView = rhsContributionArray.toView();
      localIndex const rankOffset = dofManager.rankOffset();

      // note that the dofArray will not be used after this step (simpler to use dofNumber instead)
      fs.computeRhsContribution< FieldSpecificationAdd,
                                 parallelDevicePolicy<> >( targetSet.toViewConst(),
                                                           time + dt,
                                                           dt,
                                                           subRegion,
                                                           dofNumber,
                                                           rankOffset,
                                                           localMatrix,
                                                           dofArray.toView(),
                                                           rhsContributionArrayView,
                                                           [] GEOS_HOST_DEVICE ( localIndex const )
      {
        return 0.0;
      } );

      // Step 3.2: we are ready to add the right-hand side contributions, taking into account our equation layout

      // get the normalizer
      real64 const sizeScalingFactor = bcAllSetsSize[bcNameToBcId.at( fs.getName())];

      integer const fluidComponentId = fs.getComponent();
      integer const numFluidComponents = m_numComponents;
      integer const useTotalMassEquation = m_useTotalMassEquation;
      forAll< parallelDevicePolicy<> >( targetSet.size(), [sizeScalingFactor,
                                                           targetSet,
                                                           rankOffset,
                                                           ghostRank,
                                                           fluidComponentId,
                                                           numFluidComponents,
                                                           useTotalMassEquation,
                                                           dofNumber,
                                                           rhsContributionArrayView,
                                                           localRhs] GEOS_HOST_DEVICE ( localIndex const a )
      {
        // we need to filter out ghosts here, because targetSet may contain them
        localIndex const ei = targetSet[a];
        if( ghostRank[ei] >= 0 )
        {
          return;
        }

        if( useTotalMassEquation > 0 )
        {
          // for all "fluid components", we add the value to the total mass balance equation
          globalIndex const totalMassBalanceRow = dofNumber[ei] - rankOffset;
          localRhs[totalMassBalanceRow] += rhsContributionArrayView[a] / sizeScalingFactor; // scale the contribution by the
                                                                                            // sizeScalingFactor
                                                                                            // here
          if( fluidComponentId < numFluidComponents - 1 )
          {
            globalIndex const compMassBalanceRow = totalMassBalanceRow + fluidComponentId + 1; // component mass bal equations are shifted
            localRhs[compMassBalanceRow] += rhsContributionArrayView[a] / sizeScalingFactor; // scale the contribution by the
                                                                                             // sizeScalingFactor here
          }
        }
        else
        {
          globalIndex const compMassBalanceRow = dofNumber[ei] - rankOffset + fluidComponentId;
          localRhs[compMassBalanceRow] += rhsContributionArrayView[a] / sizeScalingFactor; // scale the contribution by the
                                                                                           // sizeScalingFactor here
        }
      } );
    } );
  } );
}

bool CompositionalMultiphaseBase::validateDirichletBC( DomainPartition & domain,
                                                       real64 const time ) const
{
  constexpr integer MAX_NC = MultiFluidBase::MAX_NUM_COMPONENTS;
  FieldSpecificationManager & fsManager = FieldSpecificationManager::getInstance();

  bool bcConsistent = true;

  forDiscretizationOnMeshTargets( domain.getMeshBodies(), [&]( string const &,
                                                               MeshLevel & mesh,
                                                               arrayView1d< string const > const & )
  {
    // map: regionName -> subRegionName -> setName -> numComps to check pressure/comp are present consistent
    map< string, map< string, map< string, ComponentMask< MAX_NC > > > > bcPresCompStatusMap;
    // map: regionName -> subRegionName -> setName check to that temperature is present/consistent
    map< string, map< string, set< string > > > bcTempStatusMap;

    // 1. Check pressure Dirichlet BCs
    fsManager.apply< ElementSubRegionBase >( time,
                                             mesh,
                                             fields::flow::pressure::key(),
                                             [&]( FieldSpecificationBase const &,
                                                  string const & setName,
                                                  SortedArrayView< localIndex const > const &,
                                                  ElementSubRegionBase & subRegion,
                                                  string const & )
    {
      // Check whether pressure has already been applied to this set
      string const & subRegionName = subRegion.getName();
      string const & regionName = subRegion.getParent().getParent().getName();

      auto & subRegionSetMap = bcPresCompStatusMap[regionName][subRegionName];
      if( subRegionSetMap.count( setName ) > 0 )
      {
        bcConsistent = false;
        GEOS_WARNING( GEOS_FMT( "Conflicting pressure boundary conditions on set {}/{}/{}", regionName, subRegionName, setName ) );
      }
      subRegionSetMap[setName].setNumComp( m_numComponents );
    } );

    // 2. Check temperature Dirichlet BCs
    if( m_isThermal )
    {
      fsManager.apply< ElementSubRegionBase >( time,
                                               mesh,
                                               fields::flow::temperature::key(),
                                               [&]( FieldSpecificationBase const &,
                                                    string const & setName,
                                                    SortedArrayView< localIndex const > const &,
                                                    ElementSubRegionBase & subRegion,
                                                    string const & )
      {
        // Check whether temperature has already been applied to this set
        string const & subRegionName = subRegion.getName();
        string const & regionName = subRegion.getParent().getParent().getName();

        auto & tempSubRegionSetMap = bcTempStatusMap[regionName][subRegionName];
        if( tempSubRegionSetMap.count( setName ) > 0 )
        {
          bcConsistent = false;
          GEOS_WARNING( GEOS_FMT( "Conflicting temperature boundary conditions on set {}/{}/{}", regionName, subRegionName, setName ) );
        }
        tempSubRegionSetMap.insert( setName );
      } );
    }

    // 3. Check composition BC (global component fraction)
    fsManager.apply< ElementSubRegionBase >( time,
                                             mesh,
                                             fields::flow::globalCompFraction::key(),
                                             [&] ( FieldSpecificationBase const & fs,
                                                   string const & setName,
                                                   SortedArrayView< localIndex const > const &,
                                                   ElementSubRegionBase & subRegion,
                                                   string const & )
    {
      // 3.1 Check pressure, temperature, and record composition bc application
      string const & subRegionName = subRegion.getName();
      string const & regionName = subRegion.getParent().getParent().getName();
      integer const comp = fs.getComponent();

      auto & subRegionSetMap = bcPresCompStatusMap[regionName][subRegionName];
      if( subRegionSetMap.count( setName ) == 0 )
      {
        bcConsistent = false;
        GEOS_WARNING( GEOS_FMT( "Pressure boundary condition not prescribed on set {}/{}/{}", regionName, subRegionName, setName ) );
      }
      if( m_isThermal )
      {
        auto & tempSubRegionSetMap = bcTempStatusMap[regionName][subRegionName];
        if( tempSubRegionSetMap.count( setName ) == 0 )
        {
          bcConsistent = false;
          GEOS_WARNING( GEOS_FMT( "Temperature boundary condition not prescribed on set {}/{}/{}", regionName, subRegionName, setName ) );
        }
      }
      if( comp < 0 || comp >= m_numComponents )
      {
        bcConsistent = false;
        GEOS_WARNING( GEOS_FMT( "Invalid component index [{}] in composition boundary condition {}", comp, fs.getName() ) );
        return; // can't check next part with invalid component id
      }

      ComponentMask< MAX_NC > & compMask = subRegionSetMap[setName];
      if( compMask[comp] )
      {
        bcConsistent = false;
        GEOS_WARNING( GEOS_FMT( "Conflicting composition[{}] boundary conditions on set {}/{}/{}", comp, regionName, subRegionName, setName ) );
      }
      compMask.set( comp );
    } );

    // 3.2 Check consistency between composition BC applied to sets
    // Note: for a temperature-only boundary condition, this loop does not do anything
    for( auto const & regionEntry : bcPresCompStatusMap )
    {
      for( auto const & subRegionEntry : regionEntry.second )
      {
        for( auto const & setEntry : subRegionEntry.second )
        {
          ComponentMask< MAX_NC > const & compMask = setEntry.second;
          for( integer ic = 0; ic < m_numComponents; ++ic )
          {
            if( !compMask[ic] )
            {
              bcConsistent = false;
              GEOS_WARNING( GEOS_FMT( "Boundary condition not applied to composition[{}] on set {}/{}/{}",
                                      ic, regionEntry.first, subRegionEntry.first, setEntry.first ) );
            }
          }
        }
      }
    }
  } );

  return bcConsistent;
}

void CompositionalMultiphaseBase::applyDirichletBC( real64 const time_n,
                                                    real64 const dt,
                                                    DofManager const & dofManager,
                                                    DomainPartition & domain,
                                                    CRSMatrixView< real64, globalIndex const > const & localMatrix,
                                                    arrayView1d< real64 > const & localRhs ) const
{
  GEOS_MARK_FUNCTION;

  // Only validate BC at the beginning of Newton loop
  if( m_nonlinearSolverParameters.m_numNewtonIterations == 0 )
  {
    bool const bcConsistent = validateDirichletBC( domain, time_n + dt );
    GEOS_ERROR_IF( !bcConsistent, GEOS_FMT( "CompositionalMultiphaseBase {}: inconsistent boundary conditions", getDataContext() ) );
  }

  FieldSpecificationManager & fsManager = FieldSpecificationManager::getInstance();

  forDiscretizationOnMeshTargets( domain.getMeshBodies(), [&]( string const &,
                                                               MeshLevel & mesh,
                                                               arrayView1d< string const > const & )
  {

    // 1. Apply pressure Dirichlet BCs, store in a separate field
    applyFieldValue< ElementSubRegionBase >( time_n, dt, mesh, bcLogMessage,
                                             fields::flow::pressure::key(), fields::flow::bcPressure::key() );
    // 2. Apply composition BC (global component fraction) and store them for constitutive call
    applyFieldValue< ElementSubRegionBase >( time_n, dt, mesh, bcLogMessage,
                                             fields::flow::globalCompFraction::key(), fields::flow::globalCompFraction::key() );
    // 3. Apply temperature Dirichlet BCs, store in a separate field
    if( m_isThermal )
    {
      applyFieldValue< ElementSubRegionBase >( time_n, dt, mesh, bcLogMessage,
                                               fields::flow::temperature::key(), fields::flow::bcTemperature::key() );
    }

    globalIndex const rankOffset = dofManager.rankOffset();
    string const dofKey = dofManager.getKey( viewKeyStruct::elemDofFieldString() );

    // 4. Call constitutive update, back-calculate target global component densities and apply to the system
    fsManager.apply< ElementSubRegionBase >( time_n + dt,
                                             mesh,
                                             fields::flow::pressure::key(),
                                             [&] ( FieldSpecificationBase const &,
                                                   string const &,
                                                   SortedArrayView< localIndex const > const & targetSet,
                                                   ElementSubRegionBase & subRegion,
                                                   string const & )
    {
      string const & fluidName = subRegion.getReference< string >( viewKeyStruct::fluidNamesString() );
      MultiFluidBase & fluid = getConstitutiveModel< MultiFluidBase >( subRegion, fluidName );

      // in the isothermal case, we use the reservoir temperature to enforce the boundary condition
      // in the thermal case, the validation function guarantees that temperature has been provided
      string const temperatureKey = m_isThermal ? fields::flow::bcTemperature::key() : fields::flow::temperature::key();

      arrayView1d< real64 const > const bcPres =
        subRegion.getReference< array1d< real64 > >( fields::flow::bcPressure::key() );
      arrayView1d< real64 const > const bcTemp =
        subRegion.getReference< array1d< real64 > >( temperatureKey );
      arrayView2d< real64 const, compflow::USD_COMP > const compFrac =
        subRegion.getReference< array2d< real64, compflow::LAYOUT_COMP > >( fields::flow::globalCompFraction::key() );

      constitutiveUpdatePassThru( fluid, [&] ( auto & castedFluid )
      {
        using FluidType = TYPEOFREF( castedFluid );
        using ExecPolicy = typename FluidType::exec_policy;
        typename FluidType::KernelWrapper fluidWrapper = castedFluid.createKernelWrapper();

        thermalCompositionalMultiphaseBaseKernels::
          FluidUpdateKernel::
          launch< ExecPolicy >( targetSet,
                                fluidWrapper,
                                bcPres,
                                bcTemp,
                                compFrac );
      } );

      arrayView1d< integer const > const ghostRank =
        subRegion.getReference< array1d< integer > >( ObjectManagerBase::viewKeyStruct::ghostRankString() );
      arrayView1d< globalIndex const > const dofNumber =
        subRegion.getReference< array1d< globalIndex > >( dofKey );
      arrayView1d< real64 const > const pres =
        subRegion.getReference< array1d< real64 > >( fields::flow::pressure::key() );
      arrayView2d< real64 const, compflow::USD_COMP > const compDens =
        subRegion.getReference< array2d< real64, compflow::LAYOUT_COMP > >( fields::flow::globalCompDensity::key() );
      arrayView2d< real64 const, multifluid::USD_FLUID > const totalDens = fluid.totalDensity();

      integer const numComp = m_numComponents;
      forAll< parallelDevicePolicy<> >( targetSet.size(), [=] GEOS_HOST_DEVICE ( localIndex const a )
      {
        localIndex const ei = targetSet[a];
        if( ghostRank[ei] >= 0 )
        {
          return;
        }

        globalIndex const dofIndex = dofNumber[ei];
        localIndex const localRow = dofIndex - rankOffset;
        real64 rhsValue;

        // 4.1. Apply pressure value to the matrix/rhs
        FieldSpecificationEqual::SpecifyFieldValue( dofIndex,
                                                    rankOffset,
                                                    localMatrix,
                                                    rhsValue,
                                                    bcPres[ei],
                                                    pres[ei] );
        localRhs[localRow] = rhsValue;

        // 4.2. For each component, apply target global density value
        for( integer ic = 0; ic < numComp; ++ic )
        {
          FieldSpecificationEqual::SpecifyFieldValue( dofIndex + ic + 1,
                                                      rankOffset,
                                                      localMatrix,
                                                      rhsValue,
                                                      totalDens[ei][0] * compFrac[ei][ic],
                                                      compDens[ei][ic] );
          localRhs[localRow + ic + 1] = rhsValue;
        }
      } );
    } );

    // 5. Apply temperature to the system
    if( m_isThermal )
    {
      fsManager.apply< ElementSubRegionBase >( time_n + dt,
                                               mesh,
                                               fields::flow::temperature::key(),
                                               [&] ( FieldSpecificationBase const &,
                                                     string const &,
                                                     SortedArrayView< localIndex const > const & targetSet,
                                                     ElementSubRegionBase & subRegion,
                                                     string const & )
      {
        arrayView1d< integer const > const ghostRank =
          subRegion.getReference< array1d< integer > >( ObjectManagerBase::viewKeyStruct::ghostRankString() );
        arrayView1d< globalIndex const > const dofNumber =
          subRegion.getReference< array1d< globalIndex > >( dofKey );
        arrayView1d< real64 const > const bcTemp =
          subRegion.getReference< array1d< real64 > >( fields::flow::bcTemperature::key() );
        arrayView1d< real64 const > const temp =
          subRegion.getReference< array1d< real64 > >( fields::flow::temperature::key() );

        integer const numComp = m_numComponents;
        forAll< parallelDevicePolicy<> >( targetSet.size(), [=] GEOS_HOST_DEVICE ( localIndex const a )
        {
          localIndex const ei = targetSet[a];
          if( ghostRank[ei] >= 0 )
          {
            return;
          }

          globalIndex const dofIndex = dofNumber[ei];
          localIndex const localRow = dofIndex - rankOffset;
          real64 rhsValue;

          // 4.2. Apply temperature value to the matrix/rhs
          FieldSpecificationEqual::SpecifyFieldValue( dofIndex + numComp + 1,
                                                      rankOffset,
                                                      localMatrix,
                                                      rhsValue,
                                                      bcTemp[ei],
                                                      temp[ei] );
          localRhs[localRow + numComp + 1] = rhsValue;
        } );
      } );
    }
  } );
}

void CompositionalMultiphaseBase::keepFlowVariablesConstantDuringInitStep( real64 const time,
                                                                           real64 const dt,
                                                                           DofManager const & dofManager,
                                                                           DomainPartition & domain,
                                                                           CRSMatrixView< real64, globalIndex const > const & localMatrix,
                                                                           arrayView1d< real64 > const & localRhs ) const
{
  GEOS_MARK_FUNCTION;

  GEOS_UNUSED_VAR( time, dt );

  forDiscretizationOnMeshTargets( domain.getMeshBodies(), [&]( string const &,
                                                               MeshLevel const & mesh,
                                                               arrayView1d< string const > const & regionNames )
  {
    mesh.getElemManager().forElementSubRegions( regionNames,
                                                [&]( localIndex const,
                                                     ElementSubRegionBase const & subRegion )
    {
      globalIndex const rankOffset = dofManager.rankOffset();
      string const dofKey = dofManager.getKey( viewKeyStruct::elemDofFieldString() );

      arrayView1d< integer const > const ghostRank = subRegion.ghostRank();
      arrayView1d< globalIndex const > const dofNumber = subRegion.getReference< array1d< globalIndex > >( dofKey );

      arrayView1d< real64 const > const pres = subRegion.getField< fields::flow::pressure >();
      arrayView1d< real64 const > const temp = subRegion.getField< fields::flow::temperature >();
      arrayView2d< real64 const, compflow::USD_COMP > const compDens = subRegion.getField< fields::flow::globalCompDensity >();

      integer const numComp = m_numComponents;
      integer const isThermal = m_isThermal;
      forAll< parallelDevicePolicy<> >( subRegion.size(), [=] GEOS_HOST_DEVICE ( localIndex const ei )
      {
        if( ghostRank[ei] >= 0 )
        {
          return;
        }

        globalIndex const dofIndex = dofNumber[ei];
        localIndex const localRow = dofIndex - rankOffset;
        real64 rhsValue;

        // 4.1. Apply pressure value to the matrix/rhs
        FieldSpecificationEqual::SpecifyFieldValue( dofIndex,
                                                    rankOffset,
                                                    localMatrix,
                                                    rhsValue,
                                                    pres[ei], // freeze the current pressure value
                                                    pres[ei] );
        localRhs[localRow] = rhsValue;

        // 4.2. Apply temperature value to the matrix/rhs
        if( isThermal )
        {
          FieldSpecificationEqual::SpecifyFieldValue( dofIndex + numComp + 1,
                                                      rankOffset,
                                                      localMatrix,
                                                      rhsValue,
                                                      temp[ei], // freeze the current temperature value
                                                      temp[ei] );
          localRhs[localRow + numComp + 1] = rhsValue;
        }

        // 4.3. For each component, apply target global density value
        for( integer ic = 0; ic < numComp; ++ic )
        {
          FieldSpecificationEqual::SpecifyFieldValue( dofIndex + ic + 1,
                                                      rankOffset,
                                                      localMatrix,
                                                      rhsValue,
                                                      compDens[ei][ic], // freeze the current component density values
                                                      compDens[ei][ic] );
          localRhs[localRow + ic + 1] = rhsValue;
        }
      } );
    } );
  } );
}

void CompositionalMultiphaseBase::chopNegativeDensities( DomainPartition & domain )
{
  GEOS_MARK_FUNCTION;

  using namespace isothermalCompositionalMultiphaseBaseKernels;

  integer const numComp = m_numComponents;
  real64 const minCompDens = m_minCompDens;

  forDiscretizationOnMeshTargets( domain.getMeshBodies(), [&]( string const &,
                                                               MeshLevel & mesh,
                                                               arrayView1d< string const > const & regionNames )
  {
    mesh.getElemManager().forElementSubRegions( regionNames,
                                                [&]( localIndex const,
                                                     ElementSubRegionBase & subRegion )
    {
      arrayView1d< integer const > const ghostRank = subRegion.ghostRank();

      arrayView2d< real64, compflow::USD_COMP > const compDens =
        subRegion.getField< fields::flow::globalCompDensity >();

      forAll< parallelDevicePolicy<> >( subRegion.size(), [=] GEOS_HOST_DEVICE ( localIndex const ei )
      {
        if( ghostRank[ei] < 0 )
        {
          for( integer ic = 0; ic < numComp; ++ic )
          {
            if( compDens[ei][ic] < minCompDens )
            {
              compDens[ei][ic] = minCompDens;
            }
          }
        }
      } );
    } );
  } );
}

real64 CompositionalMultiphaseBase::setNextDtBasedOnStateChange( real64 const & currentDt,
                                                                 DomainPartition & domain )
{
  if( m_targetRelativePresChange >= 1.0 &&
      m_targetPhaseVolFracChange >= 1.0 &&
      ( !m_isThermal || m_targetRelativeTempChange >= 1.0 ) )
  {
    return LvArray::NumericLimits< real64 >::max;
  }

  real64 maxRelativePresChange = 0.0;
  real64 maxRelativeTempChange = 0.0;
  real64 maxAbsolutePhaseVolFracChange = 0.0;

  real64 const numPhase = m_numPhases;

  forDiscretizationOnMeshTargets( domain.getMeshBodies(), [&]( string const &,
                                                               MeshLevel & mesh,
                                                               arrayView1d< string const > const & regionNames )
  {
    mesh.getElemManager().forElementSubRegions( regionNames,
                                                [&]( localIndex const,
                                                     ElementSubRegionBase & subRegion )
    {
      arrayView1d< integer const > const ghostRank = subRegion.ghostRank();

      arrayView1d< real64 const > const pres = subRegion.getField< fields::flow::pressure >();
      arrayView1d< real64 const > const pres_n = subRegion.getField< fields::flow::pressure_n >();
      arrayView1d< real64 const > const temp = subRegion.getField< fields::flow::temperature >();
      arrayView1d< real64 const > const temp_n = subRegion.getField< fields::flow::temperature_n >();
      arrayView2d< real64 const, compflow::USD_PHASE > const phaseVolFrac =
        subRegion.getField< fields::flow::phaseVolumeFraction >();
      arrayView2d< real64 const, compflow::USD_PHASE > const phaseVolFrac_n =
        subRegion.getField< fields::flow::phaseVolumeFraction_n >();

      RAJA::ReduceMax< parallelDeviceReduce, real64 > subRegionMaxPresChange( 0.0 );
      RAJA::ReduceMax< parallelDeviceReduce, real64 > subRegionMaxTempChange( 0.0 );
      RAJA::ReduceMax< parallelDeviceReduce, real64 > subRegionMaxPhaseVolFracChange( 0.0 );

      forAll< parallelDevicePolicy<> >( subRegion.size(), [=] GEOS_HOST_DEVICE ( localIndex const ei )
      {
        if( ghostRank[ei] < 0 )
        {
          // switch from relative to absolute when pressure less than 1
          subRegionMaxPresChange.max( LvArray::math::abs( pres[ei] - pres_n[ei] ) / LvArray::math::max( LvArray::math::abs( pres_n[ei] ), 1.0 ) );
          subRegionMaxTempChange.max( LvArray::math::abs( temp[ei] - temp_n[ei] ) / LvArray::math::max( LvArray::math::abs( temp_n[ei] ), 1.0 ) );
          for( integer ip = 0; ip < numPhase; ++ip )
          {
            subRegionMaxPhaseVolFracChange.max( LvArray::math::abs( phaseVolFrac[ei][ip] - phaseVolFrac_n[ei][ip] ) );
          }
        }
      } );

      maxRelativePresChange = LvArray::math::max( maxRelativePresChange, subRegionMaxPresChange.get() );
      maxRelativeTempChange = LvArray::math::max( maxRelativeTempChange, subRegionMaxTempChange.get() );
      maxAbsolutePhaseVolFracChange = LvArray::math::max( maxAbsolutePhaseVolFracChange, subRegionMaxPhaseVolFracChange.get() );

    } );
  } );

  maxRelativePresChange = MpiWrapper::max( maxRelativePresChange );
  maxAbsolutePhaseVolFracChange = MpiWrapper::max( maxAbsolutePhaseVolFracChange );

  GEOS_LOG_LEVEL_RANK_0( 1, GEOS_FMT( "{}: Max relative pressure change during time step: {} %",
                                      getName(), GEOS_FMT( "{:.{}f}", 100*maxRelativePresChange, 3 ) ) );
  GEOS_LOG_LEVEL_RANK_0( 1, GEOS_FMT( "{}: Max absolute phase volume fraction change during time step: {}",
                                      getName(), GEOS_FMT( "{:.{}f}", maxAbsolutePhaseVolFracChange, 3 ) ) );

  if( m_isThermal )
  {
    maxRelativeTempChange = MpiWrapper::max( maxRelativeTempChange );
    GEOS_LOG_LEVEL_RANK_0( 1, GEOS_FMT( "{}: Max relative temperature change during time step: {} %",
                                        getName(), GEOS_FMT( "{:.{}f}", 100*maxRelativeTempChange, 3 ) ) );
  }

  real64 const eps = LvArray::NumericLimits< real64 >::epsilon;

  real64 const nextDtPressure = currentDt *  ( 1.0 + m_solutionChangeScalingFactor ) * m_targetRelativePresChange
                                / std::max( eps, maxRelativePresChange + m_solutionChangeScalingFactor * m_targetRelativePresChange );
  real64 const nextDtPhaseVolFrac = currentDt *  ( 1.0 + m_solutionChangeScalingFactor ) * m_targetPhaseVolFracChange
                                    / std::max( eps, maxAbsolutePhaseVolFracChange + m_solutionChangeScalingFactor * m_targetPhaseVolFracChange );
  real64 const nextDtTemperature = m_isThermal
    ? currentDt * ( 1.0 + m_solutionChangeScalingFactor ) * m_targetRelativeTempChange
                                   / std::max( eps, maxRelativeTempChange + m_solutionChangeScalingFactor * m_targetRelativeTempChange )
    : LvArray::NumericLimits< real64 >::max;

  return std::min( std::min( nextDtPressure, nextDtPhaseVolFrac ), nextDtTemperature );
}

real64 CompositionalMultiphaseBase::setNextDtBasedOnCFL( const geos::real64 & currentDt, geos::DomainPartition & domain )
{

  real64 maxPhaseCFL, maxCompCFL;

  computeCFLNumbers( domain, currentDt, maxPhaseCFL, maxCompCFL );

  GEOS_LOG_LEVEL_RANK_0( 1, getName() << ": Max phase CFL number: " << maxPhaseCFL );
  GEOS_LOG_LEVEL_RANK_0( 1, getName() << ": Max component CFL number: " << maxCompCFL );

  return std::min( m_targetFlowCFL*currentDt/maxCompCFL, m_targetFlowCFL*currentDt/maxPhaseCFL );

}

void CompositionalMultiphaseBase::computeCFLNumbers( geos::DomainPartition & domain, const geos::real64 & dt,
                                                     geos::real64 & maxPhaseCFL, geos::real64 & maxCompCFL )
{
  GEOS_MARK_FUNCTION;

  integer const numPhases = numFluidPhases();
  integer const numComps = numFluidComponents();

  // Step 1: reset the arrays involved in the computation of CFL numbers
  forDiscretizationOnMeshTargets( domain.getMeshBodies(), [&]( string const &,
                                                               MeshLevel & mesh,
                                                               arrayView1d< string const > const & regionNames )
  {
    mesh.getElemManager().forElementSubRegions( regionNames,
                                                [&]( localIndex const,
                                                     ElementSubRegionBase & subRegion )
    {
      arrayView2d< real64, compflow::USD_PHASE > const & phaseOutflux =
        subRegion.getField< fields::flow::phaseOutflux >();
      arrayView2d< real64, compflow::USD_COMP > const & compOutflux =
        subRegion.getField< fields::flow::componentOutflux >();
      phaseOutflux.zero();
      compOutflux.zero();
    } );

    // Step 2: compute the total volumetric outflux for each reservoir cell by looping over faces
    NumericalMethodsManager & numericalMethodManager = domain.getNumericalMethodManager();
    FiniteVolumeManager & fvManager = numericalMethodManager.getFiniteVolumeManager();
    FluxApproximationBase & fluxApprox = fvManager.getFluxApproximation( getDiscretizationName() );

    isothermalCompositionalMultiphaseFVMKernels::
      CFLFluxKernel::CompFlowAccessors compFlowAccessors( mesh.getElemManager(), getName() );
    isothermalCompositionalMultiphaseFVMKernels::
      CFLFluxKernel::MultiFluidAccessors multiFluidAccessors( mesh.getElemManager(), getName() );
    isothermalCompositionalMultiphaseFVMKernels::
      CFLFluxKernel::PermeabilityAccessors permeabilityAccessors( mesh.getElemManager(), getName() );
    isothermalCompositionalMultiphaseFVMKernels::
      CFLFluxKernel::RelPermAccessors relPermAccessors( mesh.getElemManager(), getName() );

    // TODO: find a way to compile with this modifiable accessors in CompFlowAccessors, and remove them from here
    ElementRegionManager::ElementViewAccessor< arrayView2d< real64, compflow::USD_PHASE > > const phaseOutfluxAccessor =
      mesh.getElemManager().constructViewAccessor< array2d< real64, compflow::LAYOUT_PHASE >,
                                                   arrayView2d< real64, compflow::USD_PHASE > >( fields::flow::phaseOutflux::key() );

    ElementRegionManager::ElementViewAccessor< arrayView2d< real64, compflow::USD_COMP > > const compOutfluxAccessor =
      mesh.getElemManager().constructViewAccessor< array2d< real64, compflow::LAYOUT_COMP >,
                                                   arrayView2d< real64, compflow::USD_COMP > >( fields::flow::componentOutflux::key() );


    fluxApprox.forAllStencils( mesh, [&] ( auto & stencil )
    {

      typename TYPEOFREF( stencil ) ::KernelWrapper stencilWrapper = stencil.createKernelWrapper();

      // While this kernel is waiting for a factory class, pass all the accessors here
      isothermalCompositionalMultiphaseBaseKernels::KernelLaunchSelector1
      < isothermalCompositionalMultiphaseFVMKernels::CFLFluxKernel >( numComps,
                                                                      numPhases,
                                                                      dt,
                                                                      stencilWrapper,
                                                                      compFlowAccessors.get( fields::flow::pressure{} ),
                                                                      compFlowAccessors.get( fields::flow::gravityCoefficient{} ),
                                                                      compFlowAccessors.get( fields::flow::phaseVolumeFraction{} ),
                                                                      permeabilityAccessors.get( fields::permeability::permeability{} ),
                                                                      permeabilityAccessors.get( fields::permeability::dPerm_dPressure{} ),
                                                                      relPermAccessors.get( fields::relperm::phaseRelPerm{} ),
                                                                      multiFluidAccessors.get( fields::multifluid::phaseViscosity{} ),
                                                                      multiFluidAccessors.get( fields::multifluid::phaseDensity{} ),
                                                                      multiFluidAccessors.get( fields::multifluid::phaseMassDensity{} ),
                                                                      multiFluidAccessors.get( fields::multifluid::phaseCompFraction{} ),
                                                                      phaseOutfluxAccessor.toNestedView(),
                                                                      compOutfluxAccessor.toNestedView() );
    } );
  } );

  // Step 3: finalize the (cell-based) computation of the CFL numbers
  real64 localMaxPhaseCFLNumber = 0.0;
  real64 localMaxCompCFLNumber = 0.0;

  forDiscretizationOnMeshTargets( domain.getMeshBodies(), [&]( string const &,
                                                               MeshLevel & mesh,
                                                               arrayView1d< string const > const & regionNames )
  {
    mesh.getElemManager().forElementSubRegions( regionNames,
                                                [&]( localIndex const,
                                                     ElementSubRegionBase & subRegion )
    {
      arrayView2d< real64 const, compflow::USD_PHASE > const & phaseOutflux =
        subRegion.getField< fields::flow::phaseOutflux >();
      arrayView2d< real64 const, compflow::USD_COMP > const & compOutflux =
        subRegion.getField< fields::flow::componentOutflux >();

      arrayView1d< real64 > const & phaseCFLNumber = subRegion.getField< fields::flow::phaseCFLNumber >();
      arrayView1d< real64 > const & compCFLNumber = subRegion.getField< fields::flow::componentCFLNumber >();

      arrayView1d< real64 const > const & volume = subRegion.getElementVolume();

      arrayView2d< real64 const, compflow::USD_COMP > const & compDens =
        subRegion.getField< fields::flow::globalCompDensity >();
      arrayView2d< real64 const, compflow::USD_COMP > const compFrac =
        subRegion.getField< fields::flow::globalCompFraction >();
      arrayView2d< real64, compflow::USD_PHASE > const phaseVolFrac =
        subRegion.getField< fields::flow::phaseVolumeFraction >();

      Group const & constitutiveModels = subRegion.getGroup( ElementSubRegionBase::groupKeyStruct::constitutiveModelsString() );

      string const & fluidName = subRegion.getReference< string >( CompositionalMultiphaseBase::viewKeyStruct::fluidNamesString() );
      MultiFluidBase const & fluid = constitutiveModels.getGroup< MultiFluidBase >( fluidName );
      arrayView3d< real64 const, multifluid::USD_PHASE > const & phaseVisc = fluid.phaseViscosity();

      string const & relpermName = subRegion.getReference< string >( CompositionalMultiphaseBase::viewKeyStruct::relPermNamesString() );
      RelativePermeabilityBase const & relperm = constitutiveModels.getGroup< RelativePermeabilityBase >( relpermName );
      arrayView3d< real64 const, relperm::USD_RELPERM > const & phaseRelPerm = relperm.phaseRelPerm();
      arrayView4d< real64 const, relperm::USD_RELPERM_DS > const & dPhaseRelPerm_dPhaseVolFrac = relperm.dPhaseRelPerm_dPhaseVolFraction();

      string const & solidName = subRegion.getReference< string >( CompositionalMultiphaseBase::viewKeyStruct::solidNamesString() );
      CoupledSolidBase const & solid = constitutiveModels.getGroup< CoupledSolidBase >( solidName );
      arrayView2d< real64 const > const & porosity = solid.getPorosity();

      real64 subRegionMaxPhaseCFLNumber = 0.0;
      real64 subRegionMaxCompCFLNumber = 0.0;

      isothermalCompositionalMultiphaseBaseKernels::KernelLaunchSelector2
      < isothermalCompositionalMultiphaseFVMKernels::CFLKernel >( numComps, numPhases,
                                                                  subRegion.size(),
                                                                  volume,
                                                                  porosity,
                                                                  compDens,
                                                                  compFrac,
                                                                  phaseVolFrac,
                                                                  phaseRelPerm,
                                                                  dPhaseRelPerm_dPhaseVolFrac,
                                                                  phaseVisc,
                                                                  phaseOutflux,
                                                                  compOutflux,
                                                                  phaseCFLNumber,
                                                                  compCFLNumber,
                                                                  subRegionMaxPhaseCFLNumber,
                                                                  subRegionMaxCompCFLNumber );

      localMaxPhaseCFLNumber = LvArray::math::max( localMaxPhaseCFLNumber, subRegionMaxPhaseCFLNumber );
      localMaxCompCFLNumber = LvArray::math::max( localMaxCompCFLNumber, subRegionMaxCompCFLNumber );

    } );
  } );

  maxPhaseCFL = MpiWrapper::max( localMaxPhaseCFLNumber );
  maxCompCFL = MpiWrapper::max( localMaxCompCFLNumber );

}


void CompositionalMultiphaseBase::resetStateToBeginningOfStep( DomainPartition & domain )
{
  GEOS_MARK_FUNCTION;

  forDiscretizationOnMeshTargets( domain.getMeshBodies(), [&]( string const &,
                                                               MeshLevel & mesh,
                                                               arrayView1d< string const > const & regionNames )
  {
    mesh.getElemManager().forElementSubRegions< CellElementSubRegion,
                                                SurfaceElementSubRegion >( regionNames,
                                                                           [&]( localIndex const,
                                                                                auto & subRegion )
    {
      arrayView1d< real64 > const & pres =
        subRegion.template getField< fields::flow::pressure >();
      arrayView1d< real64 const > const & pres_n =
        subRegion.template getField< fields::flow::pressure_n >();
      pres.setValues< parallelDevicePolicy<> >( pres_n );

      arrayView2d< real64, compflow::USD_COMP > const & compDens =
        subRegion.template getField< fields::flow::globalCompDensity >();
      arrayView2d< real64 const, compflow::USD_COMP > const & compDens_n =
        subRegion.template getField< fields::flow::globalCompDensity_n >();
      compDens.setValues< parallelDevicePolicy<> >( compDens_n );

      if( m_isThermal )
      {
        arrayView1d< real64 > const & temp =
          subRegion.template getField< fields::flow::temperature >();
        arrayView1d< real64 const > const & temp_n =
          subRegion.template getField< fields::flow::temperature_n >();
        temp.setValues< parallelDevicePolicy<> >( temp_n );
      }

      // update porosity, permeability
      updatePorosityAndPermeability( subRegion );
      // update all fluid properties
      updateFluidState( subRegion );
      // for thermal simulations, update solid internal energy
      if( m_isThermal )
      {
        updateSolidInternalEnergyModel( subRegion );
      }

    } );
  } );
}

void CompositionalMultiphaseBase::implicitStepComplete( real64 const & time,
                                                        real64 const & dt,
                                                        DomainPartition & domain )
{
  // Step 1: save the converged aquifer state
  // note: we have to save the aquifer state **before** updating the pressure,
  // otherwise the aquifer flux is saved with the wrong pressure time level
  saveAquiferConvergedState( time, dt, domain );

  forDiscretizationOnMeshTargets( domain.getMeshBodies(), [&]( string const &,
                                                               MeshLevel & mesh,
                                                               arrayView1d< string const > const & regionNames )
  {
    mesh.getElemManager().forElementSubRegions( regionNames,
                                                [&]( localIndex const,
                                                     ElementSubRegionBase & subRegion )
    {
      // update deltaPressure
      arrayView1d< real64 const > const pres = subRegion.getField< fields::flow::pressure >();
      arrayView1d< real64 const > const initPres = subRegion.getField< fields::flow::initialPressure >();
      arrayView1d< real64 > const deltaPres = subRegion.getField< fields::flow::deltaPressure >();
      isothermalCompositionalMultiphaseBaseKernels::StatisticsKernel::
        saveDeltaPressure< parallelDevicePolicy<> >( subRegion.size(), pres, initPres, deltaPres );

      // Step 2: save the converged fluid state
      string const & fluidName = subRegion.getReference< string >( viewKeyStruct::fluidNamesString() );
      MultiFluidBase const & fluidMaterial = getConstitutiveModel< MultiFluidBase >( subRegion, fluidName );
      fluidMaterial.saveConvergedState();

      // Step 3: save the converged solid state
      string const & solidName = subRegion.getReference< string >( viewKeyStruct::solidNamesString() );
      CoupledSolidBase const & porousMaterial = getConstitutiveModel< CoupledSolidBase >( subRegion, solidName );
      if( m_keepFlowVariablesConstantDuringInitStep )
      {
        porousMaterial.ignoreConvergedState(); // newPorosity <- porosity_n
      }
      else
      {
        porousMaterial.saveConvergedState(); // porosity_n <- porosity
      }

      // Step 4: save converged state for the relperm model to handle hysteresis
      arrayView2d< real64 const, compflow::USD_PHASE > const phaseVolFrac =
        subRegion.getField< fields::flow::phaseVolumeFraction >();
      string const & relPermName = subRegion.getReference< string >( viewKeyStruct::relPermNamesString() );
      RelativePermeabilityBase const & relPermMaterial =
        getConstitutiveModel< RelativePermeabilityBase >( subRegion, relPermName );
      relPermMaterial.saveConvergedPhaseVolFractionState( phaseVolFrac );

      // Step 5: if capillary pressure is supported, send the converged porosity and permeability to the capillary pressure model
      // note: this is needed when the capillary pressure depends on porosity and permeability (Leverett J-function for instance)
      if( m_hasCapPressure )
      {
        arrayView2d< real64 const > const porosity = porousMaterial.getPorosity();

        string const & permName = subRegion.getReference< string >( viewKeyStruct::permeabilityNamesString() );
        PermeabilityBase const & permeabilityMaterial =
          getConstitutiveModel< PermeabilityBase >( subRegion, permName );
        arrayView3d< real64 const > const permeability = permeabilityMaterial.permeability();

        string const & capPressName = subRegion.getReference< string >( viewKeyStruct::capPressureNamesString() );
        CapillaryPressureBase const & capPressureMaterial =
          getConstitutiveModel< CapillaryPressureBase >( subRegion, capPressName );
        capPressureMaterial.saveConvergedRockState( porosity, permeability );
      }

      // Step 6: if the thermal option is on, send the converged porosity and phase volume fraction to the thermal conductivity model
      // note: this is needed because the phaseVolFrac-weighted thermal conductivity treats phaseVolumeFraction explicitly for now
      if( m_isThermal )
      {
        arrayView2d< real64 const > const porosity = porousMaterial.getPorosity();

        string const & thermName = subRegion.getReference< string >( viewKeyStruct::thermalConductivityNamesString() );
        MultiPhaseThermalConductivityBase const & thermalConductivityMaterial =
          getConstitutiveModel< MultiPhaseThermalConductivityBase >( subRegion, thermName );
        thermalConductivityMaterial.saveConvergedRockFluidState( porosity, phaseVolFrac );
      }

      // Step 7: if the diffusion and/or dispersion is/are supported, update the two models explicity
      if( m_hasDiffusion )
      {
        string const & diffusionName = subRegion.getReference< string >( viewKeyStruct::diffusionNamesString() );
        DiffusionBase const & diffusionMaterial = getConstitutiveModel< DiffusionBase >( subRegion, diffusionName );
        arrayView1d< real64 const > const temperature = subRegion.template getField< fields::flow::temperature >();
        diffusionMaterial.saveConvergedTemperatureState( temperature );
      }
      if( m_hasDispersion )
      {
        string const & dispersionName = subRegion.getReference< string >( viewKeyStruct::dispersionNamesString() );
        DispersionBase const & dispersionMaterial = getConstitutiveModel< DispersionBase >( subRegion, dispersionName );
        arrayView3d< real64 const > const velocity = subRegion.template getField< fields::flow::phaseVelocity >();
        if( m_useMass )
          dispersionMaterial.saveConvergedVelocityState( velocity, fluidMaterial.phaseMassDensity() );
        else
          dispersionMaterial.saveConvergedVelocityState( velocity, fluidMaterial.phaseDensity() );

      }
    } );
  } );
}

void CompositionalMultiphaseBase::saveConvergedState( ElementSubRegionBase & subRegion ) const
{
  FlowSolverBase::saveConvergedState( subRegion );

  arrayView2d< real64 const, compflow::USD_COMP > const & compDens =
    subRegion.template getField< fields::flow::globalCompDensity >();
  arrayView2d< real64, compflow::USD_COMP > const & compDens_n =
    subRegion.template getField< fields::flow::globalCompDensity_n >();
  compDens_n.setValues< parallelDevicePolicy<> >( compDens );

  arrayView2d< real64 const, compflow::USD_COMP > const & compAmount =
    subRegion.template getField< fields::flow::compAmount >();
  arrayView2d< real64, compflow::USD_COMP > const & compAmount_n =
    subRegion.template getField< fields::flow::compAmount_n >();
  compAmount_n.setValues< parallelDevicePolicy<> >( compAmount );

  if( m_isFixedStressPoromechanicsUpdate )
  {
    arrayView2d< real64, compflow::USD_COMP > const & compDens_k =
      subRegion.template getField< fields::flow::globalCompDensity_k >();
    compDens_k.setValues< parallelDevicePolicy<> >( compDens );
  }
}

void CompositionalMultiphaseBase::saveSequentialIterationState( DomainPartition & domain )
{
  FlowSolverBase::saveSequentialIterationState( domain );

  integer const numComp = m_numComponents;

  real64 maxCompDensChange = 0.0;
  forDiscretizationOnMeshTargets( domain.getMeshBodies(), [&]( string const &,
                                                               MeshLevel & mesh,
                                                               arrayView1d< string const > const & regionNames )
  {
    mesh.getElemManager().forElementSubRegions( regionNames,
                                                [&]( localIndex const,
                                                     ElementSubRegionBase & subRegion )
    {
      arrayView1d< integer const > const ghostRank = subRegion.ghostRank();

      arrayView2d< real64 const, compflow::USD_COMP >
      const compDens = subRegion.getField< fields::flow::globalCompDensity >();
      arrayView2d< real64, compflow::USD_COMP >
      const compDens_k = subRegion.getField< fields::flow::globalCompDensity_k >();

      RAJA::ReduceMax< parallelDeviceReduce, real64 > subRegionMaxCompDensChange( 0.0 );

      forAll< parallelDevicePolicy<> >( subRegion.size(), [=]
                                        GEOS_HOST_DEVICE ( localIndex
                                                           const ei )
      {
        if( ghostRank[ei] < 0 )
        {
          for( integer ic = 0; ic < numComp; ++ic )
          {
            subRegionMaxCompDensChange.max( LvArray::math::abs( compDens[ei][ic] - compDens_k[ei][ic] ) );
            compDens_k[ei][ic] = compDens[ei][ic];
          }
        }
      } );

      maxCompDensChange = LvArray::math::max( maxCompDensChange, subRegionMaxCompDensChange.get() );
    } );
  } );

  m_sequentialCompDensChange = MpiWrapper::max( maxCompDensChange ); // store to be later used for convergence check
}

void CompositionalMultiphaseBase::updateState( DomainPartition & domain )
{
  GEOS_MARK_FUNCTION;

  if( m_keepFlowVariablesConstantDuringInitStep )
    return;

  real64 maxDeltaPhaseVolFrac = 0.0;
  forDiscretizationOnMeshTargets( domain.getMeshBodies(), [&]( string const &,
                                                               MeshLevel & mesh,
                                                               arrayView1d< string const > const & regionNames )
  {
    mesh.getElemManager().forElementSubRegions< CellElementSubRegion,
                                                SurfaceElementSubRegion >( regionNames, [&]( localIndex const,
                                                                                             auto & subRegion )
    {
      // update porosity, permeability, and solid internal energy
      updatePorosityAndPermeability( subRegion );
      // update all fluid properties
      real64 const deltaPhaseVolFrac = updateFluidState( subRegion );
      maxDeltaPhaseVolFrac = LvArray::math::max( maxDeltaPhaseVolFrac, deltaPhaseVolFrac );
      // for thermal, update solid internal energy
      if( m_isThermal )
      {
        updateSolidInternalEnergyModel( subRegion );
        updateEnergy( subRegion );
      }
    } );
  } );

  maxDeltaPhaseVolFrac = MpiWrapper::max( maxDeltaPhaseVolFrac );

  GEOS_LOG_LEVEL_RANK_0( 1, GEOS_FMT( "        {}: Max phase volume fraction change = {}", getName(), fmt::format( "{:.{}f}", maxDeltaPhaseVolFrac, 4 ) ) );
}

bool CompositionalMultiphaseBase::checkSequentialSolutionIncrements( DomainPartition & domain ) const
{
  bool isConverged = FlowSolverBase::checkSequentialSolutionIncrements( domain );

  string const unit = m_useMass ? "kg/m3" : "mol/m3";
  GEOS_LOG_LEVEL_RANK_0( 1, GEOS_FMT( "    {}: Max component density change during outer iteration: {} {}",
                                      getName(), fmt::format( "{:.{}f}", m_sequentialCompDensChange, 3 ), unit ) );

  return isConverged && (m_sequentialCompDensChange < m_maxSequentialCompDensChange);
}

real64 CompositionalMultiphaseBase::setNextDt( const geos::real64 & currentDt, geos::DomainPartition & domain )
{

  if( m_targetFlowCFL < 0 )
    return SolverBase::setNextDt( currentDt, domain );
  else
    return setNextDtBasedOnCFL( currentDt, domain );
}

} // namespace geos<|MERGE_RESOLUTION|>--- conflicted
+++ resolved
@@ -261,7 +261,7 @@
                                                 [&]( localIndex const,
                                                      ElementSubRegionBase & subRegion )
     {
-<<<<<<< HEAD
+
       string const & fluidName = subRegion.getReference< string >( viewKeyStruct::fluidNamesString() );
       MultiFluidBase const & fluid = getConstitutiveModel< MultiFluidBase >( subRegion, fluidName );
       {
@@ -336,7 +336,6 @@
       }
 
 
-=======
       if( m_hasCapPressure )
       {
         subRegion.registerWrapper< string >( viewKeyStruct::capPressureNamesString() ).
@@ -368,7 +367,6 @@
                        GEOS_FMT( "Diffusion model not found on subregion {}", subRegion.getName() ),
                        InputError );
       }
->>>>>>> 16bf8b5a
 
       if( m_hasDispersion )
       {
