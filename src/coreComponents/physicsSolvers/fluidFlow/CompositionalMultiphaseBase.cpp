/*
 * ------------------------------------------------------------------------------------------------------------
 * SPDX-License-Identifier: LGPL-2.1-only
 *
 * Copyright (c) 2018-2020 Lawrence Livermore National Security LLC
 * Copyright (c) 2018-2020 The Board of Trustees of the Leland Stanford Junior University
 * Copyright (c) 2018-2020 TotalEnergies
 * Copyright (c) 2019-     GEOSX Contributors
 * All rights reserved
 *
 * See top level LICENSE, COPYRIGHT, CONTRIBUTORS, NOTICE, and ACKNOWLEDGEMENTS files for details.
 * ------------------------------------------------------------------------------------------------------------
 */

/**
 * @file CompositionalMultiphaseBase.cpp
 */

#include "CompositionalMultiphaseBase.hpp"

#include "common/DataTypes.hpp"
#include "common/TimingMacros.hpp"
#include "constitutive/ConstitutiveManager.hpp"
#include "constitutive/capillaryPressure/CapillaryPressureExtrinsicData.hpp"
#include "constitutive/capillaryPressure/capillaryPressureSelector.hpp"
#include "constitutive/ConstitutivePassThru.hpp"
#include "constitutive/fluid/MultiFluidExtrinsicData.hpp"
#include "constitutive/fluid/multiFluidSelector.hpp"
#include "constitutive/relativePermeability/RelativePermeabilityExtrinsicData.hpp"
#include "constitutive/relativePermeability/relativePermeabilitySelector.hpp"
#include "constitutive/solid/SolidBase.hpp"
#include "constitutive/solid/SolidInternalEnergy.hpp"
#include "constitutive/thermalConductivity/thermalConductivitySelector.hpp"
#include "constitutive/permeability/PermeabilityExtrinsicData.hpp"
#include "fieldSpecification/AquiferBoundaryCondition.hpp"
#include "fieldSpecification/EquilibriumInitialCondition.hpp"
#include "fieldSpecification/FieldSpecificationManager.hpp"
#include "fieldSpecification/SourceFluxBoundaryCondition.hpp"
#include "mesh/DomainPartition.hpp"
#include "mesh/mpiCommunications/CommunicationTools.hpp"
#include "physicsSolvers/fluidFlow/CompositionalMultiphaseBaseExtrinsicData.hpp"
#include "physicsSolvers/fluidFlow/FlowSolverBaseExtrinsicData.hpp"
#include "physicsSolvers/fluidFlow/IsothermalCompositionalMultiphaseBaseKernels.hpp"
#include "physicsSolvers/fluidFlow/ThermalCompositionalMultiphaseBaseKernels.hpp"

#if defined( __INTEL_COMPILER )
#pragma GCC optimize "O0"
#endif

namespace geosx
{

using namespace dataRepository;
using namespace constitutive;

CompositionalMultiphaseBase::CompositionalMultiphaseBase( const string & name,
                                                          Group * const parent )
  :
  FlowSolverBase( name, parent ),
  m_numPhases( 0 ),
  m_numComponents( 0 ),
  m_computeCFLNumbers( 0 ),
  m_hasCapPressure( 0 ),
  m_isThermal( 0 ),
  m_maxCompFracChange( 1.0 ),
  m_minScalingFactor( 0.01 ),
  m_allowCompDensChopping( 1 )
{
//START_SPHINX_INCLUDE_00
  this->registerWrapper( viewKeyStruct::inputTemperatureString(), &m_inputTemperature ).
    setInputFlag( InputFlags::REQUIRED ).
    setDescription( "Temperature" );
//END_SPHINX_INCLUDE_00
  this->registerWrapper( viewKeyStruct::useMassFlagString(), &m_useMass ).
    setApplyDefaultValue( 0 ).
    setInputFlag( InputFlags::OPTIONAL ).
    setDescription( "Use mass formulation instead of molar" );

  this->registerWrapper( viewKeyStruct::isThermalString(), &m_isThermal ).
    setApplyDefaultValue( 0 ).
    setInputFlag( InputFlags::OPTIONAL ).
    setDescription( "Flag indicating whether the problem is thermal or not." );

  this->registerWrapper( viewKeyStruct::computeCFLNumbersString(), &m_computeCFLNumbers ).
    setApplyDefaultValue( 0 ).
    setInputFlag( InputFlags::OPTIONAL ).
    setDescription( "Flag indicating whether CFL numbers are computed or not" );

  this->registerWrapper( viewKeyStruct::maxCompFracChangeString(), &m_maxCompFracChange ).
    setSizedFromParent( 0 ).
    setInputFlag( InputFlags::OPTIONAL ).
    setApplyDefaultValue( 1.0 ).
    setDescription( "Maximum (absolute) change in a component fraction between two Newton iterations" );

  this->registerWrapper( viewKeyStruct::allowLocalCompDensChoppingString(), &m_allowCompDensChopping ).
    setSizedFromParent( 0 ).
    setInputFlag( InputFlags::OPTIONAL ).
    setApplyDefaultValue( 1 ).
    setDescription( "Flag indicating whether local (cell-wise) chopping of negative compositions is allowed" );

}

void CompositionalMultiphaseBase::postProcessInput()
{
  FlowSolverBase::postProcessInput();

  GEOSX_ERROR_IF_GT_MSG( m_maxCompFracChange, 1.0,
                         "The maximum absolute change in component fraction must smaller or equal to 1.0" );
  GEOSX_ERROR_IF_LT_MSG( m_maxCompFracChange, 0.0,
                         "The maximum absolute change in component fraction must larger or equal to 0.0" );
}

void CompositionalMultiphaseBase::registerDataOnMesh( Group & meshBodies )
{
  using namespace extrinsicMeshData::flow;

  FlowSolverBase::registerDataOnMesh( meshBodies );

  DomainPartition const & domain = this->getGroupByPath< DomainPartition >( "/Problem/domain" );
  ConstitutiveManager const & cm = domain.getConstitutiveManager();

  // 0. Find a "reference" fluid model name (at this point, models are already attached to subregions)
  forMeshTargets( meshBodies, [&]( string const &,
                                   MeshLevel & mesh,
                                   arrayView1d< string const > const & regionNames )
  {
    mesh.getElemManager().forElementSubRegions( regionNames,
                                                [&]( localIndex const,
                                                     ElementSubRegionBase & subRegion )
    {
      if( m_referenceFluidModelName.empty() )
      {
        m_referenceFluidModelName = getConstitutiveName< MultiFluidBase >( subRegion );
      }

      // If at least one region has a capillary pressure model, consider it enabled for all
      string const capPresName = getConstitutiveName< CapillaryPressureBase >( subRegion );
      if( !capPresName.empty() )
      {
        m_hasCapPressure = true;
      }
    } );
  } );

  // 1. Set key dimensions of the problem
  // Check needed to avoid errors when running in schema generation mode.
  if( !m_referenceFluidModelName.empty() )
  {
    MultiFluidBase const & referenceFluid = cm.getConstitutiveRelation< MultiFluidBase >( m_referenceFluidModelName );
    m_numPhases = referenceFluid.numFluidPhases();
    m_numComponents = referenceFluid.numFluidComponents();
  }
  // n_c components + one pressure ( + one temperature if needed )
  m_numDofPerCell = m_isThermal ? m_numComponents + 2 : m_numComponents + 1;

  // 2. Register and resize all fields as necessary
  forMeshTargets( meshBodies, [&]( string const &,
                                   MeshLevel & mesh,
                                   arrayView1d< string const > const & regionNames )
  {
    mesh.getElemManager().forElementSubRegions( regionNames,
                                                [&]( localIndex const,
                                                     ElementSubRegionBase & subRegion )
    {
      {

        if( m_hasCapPressure )
        {

          subRegion.registerWrapper< string >( viewKeyStruct::capPressureNamesString() ).
            setPlotLevel( PlotLevel::NOPLOT ).
            setRestartFlags( RestartFlags::NO_WRITE ).
            setSizedFromParent( 0 );

          string & capPresName = subRegion.getReference< string >( viewKeyStruct::capPressureNamesString() );
          capPresName = getConstitutiveName< CapillaryPressureBase >( subRegion );
          GEOSX_THROW_IF( capPresName.empty(),
                          GEOSX_FMT( "Capillary pressure model not found on subregion {}", subRegion.getName() ),
                          InputError );
        }
      }

      string const & fluidName = subRegion.getReference< string >( viewKeyStruct::fluidNamesString() );
      MultiFluidBase const & fluid = getConstitutiveModel< MultiFluidBase >( subRegion, fluidName );

      subRegion.registerExtrinsicData< pressure >( getName() );
      subRegion.registerExtrinsicData< initialPressure >( getName() );
      subRegion.registerExtrinsicData< deltaPressure >( getName() );

      subRegion.registerExtrinsicData< bcPressure >( getName() ); // needed for the application of boundary conditions

      // these fields are always registered for the evaluation of the fluid properties
      subRegion.registerExtrinsicData< temperature >( getName() );
      subRegion.registerExtrinsicData< deltaTemperature >( getName() );

      subRegion.registerExtrinsicData< bcTemperature >( getName() ); // needed for the application of boundary conditions

      // The resizing of the arrays needs to happen here, before the call to initializePreSubGroups,
      // to make sure that the dimensions are properly set before the timeHistoryOutput starts its initialization.

      subRegion.registerExtrinsicData< globalCompDensity >( getName() ).
        setDimLabels( 1, fluid.componentNames() ).
        reference().resizeDimension< 1 >( m_numComponents );
      subRegion.registerExtrinsicData< deltaGlobalCompDensity >( getName() ).
        reference().resizeDimension< 1 >( m_numComponents );

      subRegion.registerExtrinsicData< globalCompFraction >( getName() ).
        setDimLabels( 1, fluid.componentNames() ).
        reference().resizeDimension< 1 >( m_numComponents );
      subRegion.registerExtrinsicData< dGlobalCompFraction_dGlobalCompDensity >( getName() ).
        reference().resizeDimension< 1, 2 >( m_numComponents, m_numComponents );

      subRegion.registerExtrinsicData< phaseVolumeFraction >( getName() ).
        setDimLabels( 1, fluid.phaseNames() ).
        reference().resizeDimension< 1 >( m_numPhases );
      subRegion.registerExtrinsicData< dPhaseVolumeFraction_dPressure >( getName() ).
        reference().resizeDimension< 1 >( m_numPhases );
      subRegion.registerExtrinsicData< dPhaseVolumeFraction_dGlobalCompDensity >( getName() ).
        reference().resizeDimension< 1, 2 >( m_numPhases, m_numComponents );

      subRegion.registerExtrinsicData< phaseMobility >( getName() ).
        setDimLabels( 1, fluid.phaseNames() ).
        reference().resizeDimension< 1 >( m_numPhases );
      subRegion.registerExtrinsicData< dPhaseMobility_dPressure >( getName() ).
        reference().resizeDimension< 1 >( m_numPhases );
      subRegion.registerExtrinsicData< dPhaseMobility_dGlobalCompDensity >( getName() ).
        reference().resizeDimension< 1, 2 >( m_numPhases, m_numComponents );

      if( m_isThermal )
      {
        subRegion.registerExtrinsicData< dPhaseVolumeFraction_dTemperature >( getName() ).
          reference().resizeDimension< 1 >( m_numPhases );

        subRegion.registerExtrinsicData< dPhaseMobility_dTemperature >( getName() ).
          reference().resizeDimension< 1 >( m_numPhases );

        subRegion.registerExtrinsicData< phaseInternalEnergyOld >( getName() ).
          reference().resizeDimension< 1 >( m_numPhases );
      }

      if( m_computeCFLNumbers )
      {
        subRegion.registerExtrinsicData< phaseOutflux >( getName() ).
          reference().resizeDimension< 1 >( m_numPhases );
        subRegion.registerExtrinsicData< componentOutflux >( getName() ).
          reference().resizeDimension< 1 >( m_numComponents );
        subRegion.registerExtrinsicData< phaseCFLNumber >( getName() );
        subRegion.registerExtrinsicData< componentCFLNumber >( getName() );
      }

      subRegion.registerExtrinsicData< phaseVolumeFractionOld >( getName() ).
        reference().resizeDimension< 1 >( m_numPhases );
      subRegion.registerExtrinsicData< phaseMobilityOld >( getName() ).
        reference().resizeDimension< 1 >( m_numPhases );

    } );

    FaceManager & faceManager = mesh.getFaceManager();
    {
      faceManager.registerExtrinsicData< facePressure >( getName() );
    }

  } );
}

void CompositionalMultiphaseBase::setConstitutiveNames( ElementSubRegionBase & subRegion ) const
{
  string & fluidName = subRegion.getReference< string >( viewKeyStruct::fluidNamesString() );
  fluidName = getConstitutiveName< MultiFluidBase >( subRegion );
  GEOSX_THROW_IF( fluidName.empty(),
                  GEOSX_FMT( "Fluid model not found on subregion {}", subRegion.getName() ),
                  InputError );

  string & relPermName = subRegion.registerWrapper< string >( viewKeyStruct::relPermNamesString() ).
                           setPlotLevel( PlotLevel::NOPLOT ).
                           setRestartFlags( RestartFlags::NO_WRITE ).
                           setSizedFromParent( 0 ).
                           setDescription( "Name of the relative permeability constitutive model to use" ).
                           reference();

  relPermName = getConstitutiveName< RelativePermeabilityBase >( subRegion );

  GEOSX_THROW_IF( relPermName.empty(),
                  GEOSX_FMT( "Relative permeability model not found on subregion {}", subRegion.getName() ),
                  InputError );


  if( m_hasCapPressure )
  {
    string & capPressureName = subRegion.registerWrapper< string >( viewKeyStruct::capPressureNamesString() ).
                                 setPlotLevel( PlotLevel::NOPLOT ).
                                 setRestartFlags( RestartFlags::NO_WRITE ).
                                 setSizedFromParent( 0 ).
                                 setDescription( "Name of the capillary pressure constitutive model to use" ).
                                 reference();
    capPressureName = getConstitutiveName< CapillaryPressureBase >( subRegion );
    GEOSX_THROW_IF( capPressureName.empty(),
                    GEOSX_FMT( "Capillary pressure model not found on subregion {}", subRegion.getName() ),
                    InputError );
  }

  if( m_isThermal )
  {
    string & solidInternalEnergyName = subRegion.registerWrapper< string >( viewKeyStruct::solidInternalEnergyNamesString() ).
                                         setPlotLevel( PlotLevel::NOPLOT ).
                                         setRestartFlags( RestartFlags::NO_WRITE ).
                                         setSizedFromParent( 0 ).
                                         setDescription( "Name of the solid internal energy constitutive model to use" ).
                                         reference();

    solidInternalEnergyName = getConstitutiveName< SolidInternalEnergy >( subRegion );
    GEOSX_THROW_IF( solidInternalEnergyName.empty(),
                    GEOSX_FMT( "Solid internal energy model not found on subregion {}", subRegion.getName() ),
                    InputError );

    string & thermalConductivityName = subRegion.registerWrapper< string >( viewKeyStruct::thermalConductivityNamesString() ).
                                         setPlotLevel( PlotLevel::NOPLOT ).
                                         setRestartFlags( RestartFlags::NO_WRITE ).
                                         setSizedFromParent( 0 ).
                                         setDescription( "Name of the thermal conductivity constitutive model to use" ).
                                         reference();

    thermalConductivityName = getConstitutiveName< ThermalConductivityBase >( subRegion );
    GEOSX_THROW_IF( thermalConductivityName.empty(),
                    GEOSX_FMT( "Thermal conductivity model not found on subregion {}", subRegion.getName() ),
                    InputError );
  }
}


namespace
{

template< typename MODEL1_TYPE, typename MODEL2_TYPE >
void compareMultiphaseModels( MODEL1_TYPE const & lhs, MODEL2_TYPE const & rhs )
{
  GEOSX_THROW_IF_NE_MSG( lhs.numFluidPhases(), rhs.numFluidPhases(),
                         GEOSX_FMT( "Mismatch in number of phases between constitutive models {} and {}", lhs.getName(), rhs.getName() ),
                         InputError );

  for( integer ip = 0; ip < lhs.numFluidPhases(); ++ip )
  {
    GEOSX_THROW_IF_NE_MSG( lhs.phaseNames()[ip], rhs.phaseNames()[ip],
                           GEOSX_FMT( "Mismatch in phase names between constitutive models {} and {}", lhs.getName(), rhs.getName() ),
                           InputError );
  }
}

template< typename MODEL1_TYPE, typename MODEL2_TYPE >
void compareMulticomponentModels( MODEL1_TYPE const & lhs, MODEL2_TYPE const & rhs )
{
  GEOSX_THROW_IF_NE_MSG( lhs.numFluidComponents(), rhs.numFluidComponents(),
                         GEOSX_FMT( "Mismatch in number of components between constitutive models {} and {}", lhs.getName(), rhs.getName() ),
                         InputError );

  for( integer ic = 0; ic < lhs.numFluidComponents(); ++ic )
  {
    GEOSX_THROW_IF_NE_MSG( lhs.componentNames()[ic], rhs.componentNames()[ic],
                           GEOSX_FMT( "Mismatch in component names between constitutive models {} and {}", lhs.getName(), rhs.getName() ),
                           InputError );
  }
}

}

void CompositionalMultiphaseBase::initializeAquiferBC( ConstitutiveManager const & cm ) const
{
  FieldSpecificationManager & fsManager = FieldSpecificationManager::getInstance();

  fsManager.forSubGroups< AquiferBoundaryCondition >( [&] ( AquiferBoundaryCondition & bc )
  {
    MultiFluidBase const & fluid0 = cm.getConstitutiveRelation< MultiFluidBase >( m_referenceFluidModelName );

    // set the gravity vector (needed later for the potential diff calculations)
    bc.setGravityVector( gravityVector() );

    // set the water phase index in the Aquifer boundary condition
    // note: if the water phase is not found, the fluid model is going to throw an error
    integer const waterPhaseIndex = fluid0.getWaterPhaseIndex();
    bc.setWaterPhaseIndex( waterPhaseIndex );

    arrayView1d< real64 const > const & aquiferWaterPhaseCompFrac = bc.getWaterPhaseComponentFraction();
    arrayView1d< string const > const & aquiferWaterPhaseCompNames = bc.getWaterPhaseComponentNames();

    GEOSX_ERROR_IF_NE_MSG( fluid0.numFluidComponents(), aquiferWaterPhaseCompFrac.size(),
                           "Mismatch in number of components between constitutive model "
                           << fluid0.getName() << " and the water phase composition in aquifer " << bc.getName() );

    for( integer ic = 0; ic < fluid0.numFluidComponents(); ++ic )
    {
      GEOSX_ERROR_IF_NE_MSG( fluid0.componentNames()[ic], aquiferWaterPhaseCompNames[ic],
                             "Mismatch in component names between constitutive model "
                             << fluid0.getName() << " and the water phase components in aquifer " << bc.getName() );
    }
  } );
}


void CompositionalMultiphaseBase::initializePreSubGroups()
{
  FlowSolverBase::initializePreSubGroups();

  DomainPartition & domain = this->getGroupByPath< DomainPartition >( "/Problem/domain" );
  ConstitutiveManager const & cm = domain.getConstitutiveManager();

  // 1. Validate various models against each other (must have same phases and components)
  validateConstitutiveModels( domain );

  // 2. Set the value of temperature
  forMeshTargets( domain.getMeshBodies(), [&]( string const &,
                                               MeshLevel & mesh,
                                               arrayView1d< string const > const & regionNames )

  {
    mesh.getElemManager().forElementSubRegions( regionNames,
                                                [&]( localIndex const,
                                                     ElementSubRegionBase & subRegion )
    {
      arrayView1d< real64 > const temp = subRegion.getExtrinsicData< extrinsicMeshData::flow::temperature >();
      temp.setValues< parallelHostPolicy >( m_inputTemperature );
    } );
  } );

  // 3. Initialize and validate the aquifer boundary condition
  initializeAquiferBC( cm );
}

void CompositionalMultiphaseBase::validateConstitutiveModels( DomainPartition const & domain ) const
{
  GEOSX_MARK_FUNCTION;

  ConstitutiveManager const & cm = domain.getConstitutiveManager();
  MultiFluidBase const & referenceFluid = cm.getConstitutiveRelation< MultiFluidBase >( m_referenceFluidModelName );

  forMeshTargets( domain.getMeshBodies(), [&]( string const &,
                                               MeshLevel const & mesh,
                                               arrayView1d< string const > const & regionNames )

  {
    mesh.getElemManager().forElementSubRegions( regionNames,
                                                [&]( localIndex const,
                                                     ElementSubRegionBase const & subRegion )
    {

      string const & fluidName = subRegion.getReference< string >( viewKeyStruct::fluidNamesString() );
      MultiFluidBase const & fluid = getConstitutiveModel< MultiFluidBase >( subRegion, fluidName );
      compareMultiphaseModels( fluid, referenceFluid );
      compareMulticomponentModels( fluid, referenceFluid );

      constitutiveUpdatePassThru( fluid, [&] ( auto & castedFluid )
      {
        bool const isFluidModelThermal = castedFluid.isThermal();
        GEOSX_THROW_IF( m_isThermal && !isFluidModelThermal,
                        GEOSX_FMT( "CompositionalMultiphaseBase {}: the thermal option is enabled in the solver, but the fluid model `{}` is incompatible with the thermal option",
                                   getName(), fluid.getName() ),
                        InputError );
        GEOSX_THROW_IF( !m_isThermal && isFluidModelThermal,
                        GEOSX_FMT( "CompositionalMultiphaseBase {}: the thermal option is enabled in fluid model `{}`, but the solver options are incompatible with the thermal option",
                                   getName(), fluid.getName() ),
                        InputError );
      } );

      string const & relpermName = subRegion.getReference< string >( viewKeyStruct::relPermNamesString() );
      RelativePermeabilityBase const & relPerm = getConstitutiveModel< RelativePermeabilityBase >( subRegion, relpermName );
      compareMultiphaseModels( relPerm, referenceFluid );

      if( m_hasCapPressure )
      {
        string const & capPressureName = subRegion.getReference< string >( viewKeyStruct::capPressureNamesString() );
        CapillaryPressureBase const & capPressure = getConstitutiveModel< CapillaryPressureBase >( subRegion, capPressureName );
        compareMultiphaseModels( capPressure, referenceFluid );
      }

      if( m_isThermal )
      {
        string const & thermalConductivityName = subRegion.getReference< string >( viewKeyStruct::thermalConductivityNamesString() );
        ThermalConductivityBase const & conductivity = getConstitutiveModel< ThermalConductivityBase >( subRegion, thermalConductivityName );
        compareMultiphaseModels( conductivity, referenceFluid );
      }
    } );
  } );

}

void CompositionalMultiphaseBase::updateComponentFraction( ObjectManagerBase & dataGroup ) const
{
  GEOSX_MARK_FUNCTION;

  isothermalCompositionalMultiphaseBaseKernels::
    ComponentFractionKernelFactory::
    createAndLaunch< parallelDevicePolicy<> >( m_numComponents,
                                               dataGroup );

}

void CompositionalMultiphaseBase::updatePhaseVolumeFraction( ObjectManagerBase & dataGroup ) const
{
  GEOSX_MARK_FUNCTION;

  string const & fluidName = dataGroup.getReference< string >( viewKeyStruct::fluidNamesString() );
  MultiFluidBase const & fluid = getConstitutiveModel< MultiFluidBase >( dataGroup, fluidName );

  if( m_isThermal )
  {
    thermalCompositionalMultiphaseBaseKernels::
      PhaseVolumeFractionKernelFactory::
      createAndLaunch< parallelDevicePolicy<> >( m_numComponents,
                                                 m_numPhases,
                                                 dataGroup,
                                                 fluid );
  }
  else
  {
    isothermalCompositionalMultiphaseBaseKernels::
      PhaseVolumeFractionKernelFactory::
      createAndLaunch< parallelDevicePolicy<> >( m_numComponents,
                                                 m_numPhases,
                                                 dataGroup,
                                                 fluid );
  }
}

void CompositionalMultiphaseBase::updateFluidModel( ObjectManagerBase & dataGroup ) const
{
  GEOSX_MARK_FUNCTION;

  arrayView1d< real64 const > const pres = dataGroup.getExtrinsicData< extrinsicMeshData::flow::pressure >();
  arrayView1d< real64 const > const dPres = dataGroup.getExtrinsicData< extrinsicMeshData::flow::deltaPressure >();
  arrayView1d< real64 const > const temp = dataGroup.getExtrinsicData< extrinsicMeshData::flow::temperature >();
  arrayView1d< real64 const > const dTemp = dataGroup.getExtrinsicData< extrinsicMeshData::flow::deltaTemperature >();
  arrayView2d< real64 const, compflow::USD_COMP > const compFrac =
    dataGroup.getExtrinsicData< extrinsicMeshData::flow::globalCompFraction >();

  string const & fluidName = dataGroup.getReference< string >( viewKeyStruct::fluidNamesString() );
  MultiFluidBase & fluid = getConstitutiveModel< MultiFluidBase >( dataGroup, fluidName );

  constitutiveUpdatePassThru( fluid, [&] ( auto & castedFluid )
  {
    using FluidType = TYPEOFREF( castedFluid );
    using ExecPolicy = typename FluidType::exec_policy;
    typename FluidType::KernelWrapper fluidWrapper = castedFluid.createKernelWrapper();

    thermalCompositionalMultiphaseBaseKernels::
      FluidUpdateKernel::
      launch< ExecPolicy >( dataGroup.size(),
                            fluidWrapper,
                            pres,
                            dPres,
                            temp,
                            dTemp,
                            compFrac );
  } );
}

void CompositionalMultiphaseBase::updateRelPermModel( ObjectManagerBase & dataGroup ) const
{
  GEOSX_MARK_FUNCTION;

  arrayView2d< real64 const, compflow::USD_PHASE > const phaseVolFrac =
    dataGroup.getExtrinsicData< extrinsicMeshData::flow::phaseVolumeFraction >();

  string const & relPermName = dataGroup.getReference< string >( viewKeyStruct::relPermNamesString() );
  RelativePermeabilityBase & relPerm = getConstitutiveModel< RelativePermeabilityBase >( dataGroup, relPermName );

  constitutive::constitutiveUpdatePassThru( relPerm, [&] ( auto & castedRelPerm )
  {
    typename TYPEOFREF( castedRelPerm ) ::KernelWrapper relPermWrapper = castedRelPerm.createKernelWrapper();

    isothermalCompositionalMultiphaseBaseKernels::
      RelativePermeabilityUpdateKernel::
      launch< parallelDevicePolicy<> >( dataGroup.size(),
                                        relPermWrapper,
                                        phaseVolFrac );
  } );
}

void CompositionalMultiphaseBase::updateCapPressureModel( ObjectManagerBase & dataGroup ) const
{
  GEOSX_MARK_FUNCTION;

  if( m_hasCapPressure )
  {
    arrayView2d< real64 const, compflow::USD_PHASE > const phaseVolFrac =
      dataGroup.getExtrinsicData< extrinsicMeshData::flow::phaseVolumeFraction >();

    string const & cappresName = dataGroup.getReference< string >( viewKeyStruct::capPressureNamesString() );
    CapillaryPressureBase & capPressure = getConstitutiveModel< CapillaryPressureBase >( dataGroup, cappresName );

    constitutive::constitutiveUpdatePassThru( capPressure, [&] ( auto & castedCapPres )
    {
      typename TYPEOFREF( castedCapPres ) ::KernelWrapper capPresWrapper = castedCapPres.createKernelWrapper();

      isothermalCompositionalMultiphaseBaseKernels::
        CapillaryPressureUpdateKernel::
        launch< parallelDevicePolicy<> >( dataGroup.size(),
                                          capPresWrapper,
                                          phaseVolFrac );
    } );
  }
}

void CompositionalMultiphaseBase::updateSolidInternalEnergyModel( ObjectManagerBase & dataGroup ) const
{
  arrayView1d< real64 const > const temp = dataGroup.getExtrinsicData< extrinsicMeshData::flow::temperature >();
  arrayView1d< real64 const > const dTemp = dataGroup.getExtrinsicData< extrinsicMeshData::flow::deltaTemperature >();

  string const & solidInternalEnergyName = dataGroup.getReference< string >( viewKeyStruct::solidInternalEnergyNamesString() );
  SolidInternalEnergy & solidInternalEnergy = getConstitutiveModel< SolidInternalEnergy >( dataGroup, solidInternalEnergyName );

  SolidInternalEnergy::KernelWrapper solidInternalEnergyWrapper = solidInternalEnergy.createKernelUpdates();

  // TODO: this should go somewhere, handle the case of flow in fracture, etc

  thermalCompositionalMultiphaseBaseKernels::
    SolidInternalEnergyUpdateKernel::
    launch< parallelDevicePolicy<> >( dataGroup.size(),
                                      solidInternalEnergyWrapper,
                                      temp,
                                      dTemp );
}

void CompositionalMultiphaseBase::updateFluidState( ObjectManagerBase & subRegion ) const
{
  GEOSX_MARK_FUNCTION;

  updateComponentFraction( subRegion );
  updateFluidModel( subRegion );
  updatePhaseVolumeFraction( subRegion );
  updateRelPermModel( subRegion );
  updatePhaseMobility( subRegion );
  updateCapPressureModel( subRegion );
  // note: for now, thermal conductivity is treated explicitly, so no update here
}

void CompositionalMultiphaseBase::initializeFluidState( MeshLevel & mesh,
                                                        arrayView1d< string const > const & regionNames )
{
  GEOSX_MARK_FUNCTION;

  integer const numComp = m_numComponents;

  // 1. Compute hydrostatic equilibrium in the regions for which corresponding field specification tag has been specified
  computeHydrostaticEquilibrium();

  mesh.getElemManager().forElementSubRegions( regionNames,
                                              [&]( localIndex const,
                                                   ElementSubRegionBase & subRegion )
  {
    // 2. Assume global component fractions have been prescribed.
    // Initialize constitutive state to get fluid density.
    updateFluidModel( subRegion );

    // 3. Back-calculate global component densities from fractions and total fluid density
    // in order to initialize the primary solution variables
    string const & fluidName = subRegion.getReference< string >( viewKeyStruct::fluidNamesString() );
    MultiFluidBase const & fluid = getConstitutiveModel< MultiFluidBase >( subRegion, fluidName );
    arrayView2d< real64 const, multifluid::USD_FLUID > const totalDens = fluid.totalDensity();

    arrayView2d< real64 const, compflow::USD_COMP > const compFrac =
      subRegion.getExtrinsicData< extrinsicMeshData::flow::globalCompFraction >();
    arrayView2d< real64, compflow::USD_COMP > const compDens =
      subRegion.getExtrinsicData< extrinsicMeshData::flow::globalCompDensity >();

    forAll< parallelDevicePolicy<> >( subRegion.size(), [=] GEOSX_HOST_DEVICE ( localIndex const ei )
    {
      for( integer ic = 0; ic < numComp; ++ic )
      {
        compDens[ei][ic] = totalDens[ei][0] * compFrac[ei][ic];
      }
    } );

  } );

  // for some reason CUDA does not want the host_device lambda to be defined inside the generic lambda
  // I need the exact type of the subRegion for updateSolidflowProperties to work well.
  mesh.getElemManager().forElementSubRegions< CellElementSubRegion,
                                              SurfaceElementSubRegion >( regionNames, [&]( localIndex const,
                                                                                           auto & subRegion )
  {
    // 4. Initialize/update dependent state quantities

    // 4.1 Update the constitutive models that only depend on
    //      - the primary variables
    //      - the fluid constitutive quantities (as they have already been updated)
    // We postpone the other constitutive models for now
    updatePorosityAndPermeability( subRegion );
    updatePhaseVolumeFraction( subRegion );

    // Now, we initialize and update each constitutive model one by one

    // 4.2 Save the computed porosity into the old porosity
    //
    // Note:
    // - This must be called after updatePorosityAndPermeability
    // - This step depends on porosity
    string const & solidName = subRegion.template getReference< string >( viewKeyStruct::solidNamesString() );
    CoupledSolidBase const & porousMaterial = getConstitutiveModel< CoupledSolidBase >( subRegion, solidName );
    porousMaterial.initializeState();

    // 4.3 Initialize/update the relative permeability model using the initial phase volume fraction
    //     This is needed to handle relative permeability hysteresis
    //     Also, initialize the fluid model (to compute the initial total mass density, needed to compute the body force increment in
    // coupled simulations)
    //
    // Note:
    // - This must be called after updatePhaseVolumeFraction
    // - This step depends on phaseVolFraction

    // initialized phase volume fraction
    arrayView2d< real64 const, compflow::USD_PHASE > const phaseVolFrac =
      subRegion.template getExtrinsicData< extrinsicMeshData::flow::phaseVolumeFraction >();

    string const & relpermName = subRegion.template getReference< string >( viewKeyStruct::relPermNamesString() );
    RelativePermeabilityBase & relPermMaterial =
      getConstitutiveModel< RelativePermeabilityBase >( subRegion, relpermName );
    relPermMaterial.saveConvergedPhaseVolFractionState( phaseVolFrac ); // this needs to happen before calling updateRelPermModel
    updateRelPermModel( subRegion );

    string const & fluidName = subRegion.template getReference< string >( viewKeyStruct::fluidNamesString() );
    MultiFluidBase & fluidMaterial = getConstitutiveModel< MultiFluidBase >( subRegion, fluidName );
    fluidMaterial.initializeState( phaseVolFrac );

    // 4.4 Then, we initialize/update the capillary pressure model
    //
    // Note:
    // - This must be called after updatePorosityAndPermeability
    // - This step depends on porosity and permeability
    if( m_hasCapPressure )
    {
      // initialized porosity
      arrayView2d< real64 const > const porosity = porousMaterial.getPorosity();

      string const & permName = subRegion.template getReference< string >( viewKeyStruct::permeabilityNamesString() );
      PermeabilityBase const & permeabilityMaterial =
        getConstitutiveModel< PermeabilityBase >( subRegion, permName );
      // initialized permeability
      arrayView3d< real64 const > const permeability = permeabilityMaterial.permeability();

      string const & capPressureName = subRegion.template getReference< string >( viewKeyStruct::capPressureNamesString() );
      CapillaryPressureBase const & capPressureMaterial =
        getConstitutiveModel< CapillaryPressureBase >( subRegion, capPressureName );
      capPressureMaterial.initializeRockState( porosity, permeability ); // this needs to happen before calling updateCapPressureModel
      updateCapPressureModel( subRegion );
    }

    // 4.5 Update the phase mobility
    //
    // Note:
    // - This must be called after updateRelPermModel
    // - This step depends phaseRelPerm
    updatePhaseMobility( subRegion );

    // 4.6 Finally, we initialize the rock thermal quantities: conductivity and solid internal energy
    //
    // Note:
    // - This must be called after updatePorosityAndPermeability and updatePhaseVolumeFraction
    // - This step depends on porosity and phaseVolFraction
    if( m_isThermal )
    {
      // initialized porosity
      arrayView2d< real64 const > const porosity = porousMaterial.getPorosity();

      string const & thermalConductivityName = subRegion.template getReference< string >( viewKeyStruct::thermalConductivityNamesString() );
      ThermalConductivityBase const & conductivityMaterial =
        getConstitutiveModel< ThermalConductivityBase >( subRegion, thermalConductivityName );
      conductivityMaterial.initializeRockFluidState( porosity, phaseVolFrac );
      // note that there is nothing to update here because thermal conductivity is explicit for now

      updateSolidInternalEnergyModel( subRegion );
      string const & solidInternalEnergyName = subRegion.template getReference< string >( viewKeyStruct::solidInternalEnergyNamesString() );
      SolidInternalEnergy const & solidInternalEnergyMaterial =
        getConstitutiveModel< SolidInternalEnergy >( subRegion, solidInternalEnergyName );
      solidInternalEnergyMaterial.saveConvergedState();

    }

  } );

  // 5. Save initial pressure (needed by the poromechanics solvers)
  //    Specifically, the initial pressure is used to compute a deltaPressure = currentPres - initPres in the total stress
  mesh.getElemManager().forElementSubRegions( regionNames, [&]( localIndex const,
                                                                ElementSubRegionBase & subRegion )
  {
    arrayView1d< real64 const > const pres = subRegion.getExtrinsicData< extrinsicMeshData::flow::pressure >();
    arrayView1d< real64 > const initPres = subRegion.getExtrinsicData< extrinsicMeshData::flow::initialPressure >();

    forAll< parallelDevicePolicy<> >( subRegion.size(), [=] GEOSX_HOST_DEVICE ( localIndex const ei )
    {
      initPres[ei] = pres[ei];
    } );
  } );
}

void CompositionalMultiphaseBase::computeHydrostaticEquilibrium()
{
  FieldSpecificationManager & fsManager = FieldSpecificationManager::getInstance();
  DomainPartition & domain = this->getGroupByPath< DomainPartition >( "/Problem/domain" );

  localIndex const numComps = m_numComponents;
  localIndex const numPhases = m_numPhases;

  real64 const gravVector[3] = LVARRAY_TENSOROPS_INIT_LOCAL_3( gravityVector() );

  // Step 1: count individual equilibriums (there may be multiple ones)

  std::map< string, localIndex > equilNameToEquilId;
  localIndex equilCounter = 0;

  fsManager.forSubGroups< EquilibriumInitialCondition >( [&] ( EquilibriumInitialCondition const & bc )
  {

    // collect all the equilibrium names to idx
    equilNameToEquilId[bc.getName()] = equilCounter;
    equilCounter++;

    // check that the gravity vector is aligned with the z-axis
    GEOSX_THROW_IF( !isZero( gravVector[0] ) || !isZero( gravVector[1] ),
                    catalogName() << " " << getName() <<
                    ": the gravity vector specified in this simulation (" << gravVector[0] << " " << gravVector[1] << " " << gravVector[2] <<
                    ") is not aligned with the z-axis. \n"
                    "This is incompatible with the " << EquilibriumInitialCondition::catalogName() << " called " << bc.getName() <<
                    "used in this simulation. To proceed, you can either: \n" <<
                    "   - Use a gravityVector aligned with the z-axis, such as (0.0,0.0,-9.81)\n" <<
                    "   - Remove the hydrostatic equilibrium initial condition from the XML file",
                    InputError );

  } );

  if( equilCounter == 0 )
  {
    return;
  }

  // Step 2: find the min elevation and the max elevation in the targetSets

  array1d< real64 > globalMaxElevation( equilNameToEquilId.size() );
  array1d< real64 > globalMinElevation( equilNameToEquilId.size() );
  findMinMaxElevationInEquilibriumTarget( domain,
                                          equilNameToEquilId,
                                          globalMaxElevation,
                                          globalMinElevation );

  // Step 3: for each equil, compute a fine table with hydrostatic pressure vs elevation if the region is a target region

  // first compute the region filter
  std::set< string > regionFilter;
  forMeshTargets( domain.getMeshBodies(), [&] ( string const &,
                                                MeshLevel &,
                                                arrayView1d< string const > const & regionNames )
  {
    for( string const & regionName : regionNames )
    {
      regionFilter.insert( regionName );
    }
  } );


  fsManager.apply< EquilibriumInitialCondition >( 0.0,
                                                  domain,
                                                  "ElementRegions",
                                                  EquilibriumInitialCondition::catalogName(),
                                                  [&] ( EquilibriumInitialCondition const & fs,
                                                        string const &,
                                                        SortedArrayView< localIndex const > const & targetSet,
                                                        Group & subRegion,
                                                        string const & )
  {
    // Step 3.1: retrieve the data necessary to construct the pressure table in this subregion

    integer const maxNumEquilIterations = fs.getMaxNumEquilibrationIterations();
    real64 const equilTolerance = fs.getEquilibrationTolerance();
    real64 const datumElevation = fs.getDatumElevation();
    real64 const datumPressure = fs.getDatumPressure();
    string const initPhaseName = fs.getInitPhaseName(); // will go away when GOC/WOC are implemented

    localIndex const equilIndex = equilNameToEquilId.at( fs.getName() );
    real64 const minElevation = LvArray::math::min( globalMinElevation[equilIndex], datumElevation );
    real64 const maxElevation = LvArray::math::max( globalMaxElevation[equilIndex], datumElevation );
    real64 const elevationIncrement = LvArray::math::min( fs.getElevationIncrement(), maxElevation - minElevation );
    localIndex const numPointsInTable = std::ceil( (maxElevation - minElevation) / elevationIncrement ) + 1;

    real64 const eps = 0.1 * (maxElevation - minElevation); // we add a small buffer to only log in the pathological cases
    GEOSX_LOG_RANK_0_IF( ( (datumElevation > globalMaxElevation[equilIndex]+eps)  || (datumElevation < globalMinElevation[equilIndex]-eps) ),
                         CompositionalMultiphaseBase::catalogName() << " " << getName()
                                                                    << ": By looking at the elevation of the cell centers in this model, GEOSX found that "
                                                                    << "the min elevation is " << globalMinElevation[equilIndex] << " and the max elevation is " << globalMaxElevation[equilIndex] <<
                         "\n"
                                                                    << "But, a datum elevation of " << datumElevation << " was specified in the input file to equilibrate the model.\n "
                                                                    << "The simulation is going to proceed with this out-of-bound datum elevation, but the initial condition may be inaccurate." );

    array1d< array1d< real64 > > elevationValues;
    array1d< real64 > pressureValues;
    elevationValues.resize( 1 );
    elevationValues[0].resize( numPointsInTable );
    pressureValues.resize( numPointsInTable );

    // Step 3.2: retrieve the user-defined tables (temperature and comp fraction)

    FunctionManager & functionManager = FunctionManager::getInstance();

    array1d< TableFunction::KernelWrapper > compFracTableWrappers;
    arrayView1d< string const > compFracTableNames = fs.getComponentFractionVsElevationTableNames();
    for( integer ic = 0; ic < numComps; ++ic )
    {
      TableFunction const & compFracTable = functionManager.getGroup< TableFunction >( compFracTableNames[ic] );
      compFracTableWrappers.emplace_back( compFracTable.createKernelWrapper() );
    }

    string const tempTableName = fs.getTemperatureVsElevationTableName();
    TableFunction const & tempTable = functionManager.getGroup< TableFunction >( tempTableName );
    TableFunction::KernelWrapper tempTableWrapper = tempTable.createKernelWrapper();

    // Step 3.3: retrieve the fluid model to compute densities
    // we end up with the same issue as in applyDirichletBC: there is not a clean way to retrieve the fluid info

    Group const & region = subRegion.getParent().getParent();
    auto itRegionFilter = regionFilter.find( region.getName() );
    if( itRegionFilter == regionFilter.end() )
    {
      return; // the region is not in target, there is nothing to do
    }
    string const & fluidName = subRegion.getReference< string >( viewKeyStruct::fluidNamesString() );
    MultiFluidBase & fluid = getConstitutiveModel< MultiFluidBase >( subRegion, fluidName );

    arrayView1d< string const > componentNames = fs.getComponentNames();
    GEOSX_THROW_IF( fluid.componentNames().size() != componentNames.size(),
                    "Mismatch in number of components between constitutive model "
                    << fluid.getName() << " and the Equilibrium initial condition " << fs.getName(),
                    InputError );
    for( integer ic = 0; ic < fluid.numFluidComponents(); ++ic )
    {
      GEOSX_THROW_IF( fluid.componentNames()[ic] != componentNames[ic],
                      "Mismatch in component names between constitutive model "
                      << fluid.getName() << " and the Equilibrium initial condition " << fs.getName(),
                      InputError );
    }

    // Note: for now, we assume that the reservoir is in a single-phase state at initialization
    arrayView1d< string const > phaseNames = fluid.phaseNames();
    auto const itPhaseNames = std::find( std::begin( phaseNames ), std::end( phaseNames ), initPhaseName );
    GEOSX_THROW_IF( itPhaseNames == std::end( phaseNames ),
                    CompositionalMultiphaseBase::catalogName() << " " << getName() << ": phase name " << initPhaseName
                                                               << " not found in the phases of " << fluid.getName(),
                    InputError );
    integer const ipInit = std::distance( std::begin( phaseNames ), itPhaseNames );

    // Step 3.4: compute the hydrostatic pressure values

    constitutiveUpdatePassThru( fluid, [&] ( auto & castedFluid )
    {
      using FluidType = TYPEOFREF( castedFluid );
      typename FluidType::KernelWrapper fluidWrapper = castedFluid.createKernelWrapper();

      // note: inside this kernel, serialPolicy is used, and elevation/pressure values don't go to the GPU
      isothermalCompositionalMultiphaseBaseKernels::
        HydrostaticPressureKernel::ReturnType const returnValue =
        isothermalCompositionalMultiphaseBaseKernels::
          HydrostaticPressureKernel::launch( numPointsInTable,
                                             numComps,
                                             numPhases,
                                             ipInit,
                                             maxNumEquilIterations,
                                             equilTolerance,
                                             gravVector,
                                             minElevation,
                                             elevationIncrement,
                                             datumElevation,
                                             datumPressure,
                                             fluidWrapper,
                                             compFracTableWrappers.toViewConst(),
                                             tempTableWrapper,
                                             elevationValues.toNestedView(),
                                             pressureValues.toView() );

      GEOSX_THROW_IF( returnValue == isothermalCompositionalMultiphaseBaseKernels::
                        HydrostaticPressureKernel::ReturnType::FAILED_TO_CONVERGE,
                      CompositionalMultiphaseBase::catalogName() << " " << getName()
                                                                 << ": hydrostatic pressure initialization failed to converge in region " << region.getName() << "! \n"
                                                                 << "Try to loosen the equilibration tolerance, or increase the number of equilibration iterations. \n"
                                                                 << "If nothing works, something may be wrong in the fluid model, see <Constitutive> ",
                      std::runtime_error );

      GEOSX_LOG_RANK_0_IF( returnValue == isothermalCompositionalMultiphaseBaseKernels::
                             HydrostaticPressureKernel::ReturnType::DETECTED_MULTIPHASE_FLOW,
                           CompositionalMultiphaseBase::catalogName() << " " << getName()
                                                                      << ": currently, GEOSX assumes that there is only one mobile phase when computing the hydrostatic pressure. \n"
                                                                      << "We detected multiple phases using the provided datum pressure, temperature, and component fractions. \n"
                                                                      << "Please make sure that only one phase is mobile at the beginning of the simulation. \n"
                                                                      << "If this is not the case, the problem will not be at equilibrium when the simulation starts" );

    } );

    // Step 3.5: create hydrostatic pressure table

    string const tableName = fs.getName() + "_" + subRegion.getName() + "_" + phaseNames[ipInit] + "_table";
    TableFunction * const presTable = dynamicCast< TableFunction * >( functionManager.createChild( TableFunction::catalogName(), tableName ) );
    presTable->setTableCoordinates( elevationValues );
    presTable->setTableValues( pressureValues );
    presTable->setInterpolationMethod( TableFunction::InterpolationType::Linear );
    TableFunction::KernelWrapper presTableWrapper = presTable->createKernelWrapper();

    // Step 4: assign pressure, temperature, and component fraction as a function of elevation
    // TODO: this last step should probably be delayed to wait for the creation of FaceElements
    // TODO: this last step should be modified to account for GOC and WOC
    arrayView2d< real64 const > const elemCenter =
      subRegion.getReference< array2d< real64 > >( ElementSubRegionBase::viewKeyStruct::elementCenterString() );

    arrayView1d< real64 > const pres = subRegion.getReference< array1d< real64 > >( extrinsicMeshData::flow::pressure::key() );
    arrayView1d< real64 > const temp = subRegion.getReference< array1d< real64 > >( extrinsicMeshData::flow::temperature::key() );
    arrayView2d< real64, compflow::USD_COMP > const compFrac =
      subRegion.getReference< array2d< real64, compflow::LAYOUT_COMP > >( extrinsicMeshData::flow::globalCompFraction::key() );
    arrayView1d< TableFunction::KernelWrapper const > compFracTableWrappersViewConst =
      compFracTableWrappers.toViewConst();

    forAll< parallelDevicePolicy<> >( targetSet.size(), [targetSet,
                                                         elemCenter,
                                                         presTableWrapper,
                                                         tempTableWrapper,
                                                         compFracTableWrappersViewConst,
                                                         numComps,
                                                         pres,
                                                         temp,
                                                         compFrac] GEOSX_HOST_DEVICE ( localIndex const i )
    {
      localIndex const k = targetSet[i];
      real64 const elevation = elemCenter[k][2];

      pres[k] = presTableWrapper.compute( &elevation );
      temp[k] = tempTableWrapper.compute( &elevation );
      for( integer ic = 0; ic < numComps; ++ic )
      {
        compFrac[k][ic] = compFracTableWrappersViewConst[ic].compute( &elevation );
      }
    } );
  } );
}

void CompositionalMultiphaseBase::initializePostInitialConditionsPreSubGroups()
{
  GEOSX_MARK_FUNCTION;

  FlowSolverBase::initializePostInitialConditionsPreSubGroups();

  DomainPartition & domain = this->getGroupByPath< DomainPartition >( "/Problem/domain" );

  std::map< string, string_array > fieldNames;
  fieldNames["elems"].emplace_back( extrinsicMeshData::flow::pressure::key() );
  fieldNames["elems"].emplace_back( extrinsicMeshData::flow::globalCompDensity::key() );

  // set mass fraction flag on fluid models
  forMeshTargets( domain.getMeshBodies(), [&]( string const &,
                                               MeshLevel & mesh,
                                               arrayView1d< string const > const & regionNames )
  {
    CommunicationTools::getInstance().synchronizeFields( fieldNames, mesh, domain.getNeighbors(), false );

    mesh.getElemManager().forElementSubRegions( regionNames, [&]( localIndex const,
                                                                  ElementSubRegionBase & subRegion )
    {
      string const & fluidName = subRegion.getReference< string >( viewKeyStruct::fluidNamesString() );
      MultiFluidBase & fluid = getConstitutiveModel< MultiFluidBase >( subRegion, fluidName );
      fluid.setMassFlag( m_useMass );
    } );

    // Initialize primary variables from applied initial conditions
    initializeFluidState( mesh, regionNames );
  } );
}

real64 CompositionalMultiphaseBase::solverStep( real64 const & time_n,
                                                real64 const & dt,
                                                integer const cycleNumber,
                                                DomainPartition & domain )
{
  GEOSX_MARK_FUNCTION;

  // Only build the sparsity pattern once
  // TODO: this should be triggered by a topology change indicator
  static bool systemSetupDone = false;
  if( !systemSetupDone )
  {
    setupSystem( domain, m_dofManager, m_localMatrix, m_rhs, m_solution );
    systemSetupDone = true;
  }

  implicitStepSetup( time_n, dt, domain );

  // currently the only method is implicit time integration
  real64 const dt_return = nonlinearImplicitStep( time_n, dt, cycleNumber, domain );

  // final step for completion of timestep. typically secondary variable updates and cleanup.
  implicitStepComplete( time_n, dt_return, domain );

  return dt_return;
}

void CompositionalMultiphaseBase::backupFields( MeshLevel & mesh,
                                                arrayView1d< string const > const & regionNames ) const
{
  GEOSX_MARK_FUNCTION;

  integer const numPhase = m_numPhases;

  // backup some fields used in time derivative approximation
  mesh.getElemManager().forElementSubRegions( regionNames,
                                              [&]( localIndex const,
                                                   ElementSubRegionBase & subRegion )
  {
    arrayView1d< integer const > const elemGhostRank = subRegion.ghostRank();

    arrayView2d< real64 const, compflow::USD_PHASE > const phaseVolFrac =
      subRegion.getExtrinsicData< extrinsicMeshData::flow::phaseVolumeFraction >();
    arrayView2d< real64 const, compflow::USD_PHASE > const phaseMob =
      subRegion.getExtrinsicData< extrinsicMeshData::flow::phaseMobility >();

    arrayView2d< real64, compflow::USD_PHASE > const phaseVolFracOld =
      subRegion.getExtrinsicData< extrinsicMeshData::flow::phaseVolumeFractionOld >();
    arrayView2d< real64, compflow::USD_PHASE > const phaseMobOld =
      subRegion.getExtrinsicData< extrinsicMeshData::flow::phaseMobilityOld >();

    forAll< parallelDevicePolicy<> >( subRegion.size(), [=] GEOSX_HOST_DEVICE ( localIndex const ei )
    {
      if( elemGhostRank[ei] >= 0 )
      {
        return;
      }

      for( integer ip = 0; ip < numPhase; ++ip )
      {
        phaseVolFracOld[ei][ip] = phaseVolFrac[ei][ip];
        phaseMobOld[ei][ip] = phaseMob[ei][ip];
      }
    } );

    if( m_isThermal )
    {
      arrayView3d< real64 const, multifluid::USD_PHASE > const phaseInternalEnergy = fluid.phaseInternalEnergy();

      arrayView2d< real64, compflow::USD_PHASE > const phaseInternalEnergyOld =
        subRegion.getReference< array2d< real64, compflow::LAYOUT_PHASE > >( extrinsicMeshData::flow::phaseInternalEnergyOld::key() );

      forAll< parallelDevicePolicy<> >( subRegion.size(), [=] GEOSX_HOST_DEVICE ( localIndex const ei )
      {
        if( elemGhostRank[ei] >= 0 )
        {
          return;
        }

        for( integer ip = 0; ip < numPhase; ++ip )
        {
          phaseInternalEnergyOld[ei][ip] = phaseInternalEnergy[ei][0][ip];
        }
      } );
    }
  } );
}

void
CompositionalMultiphaseBase::implicitStepSetup( real64 const & GEOSX_UNUSED_PARAM( time_n ),
                                                real64 const & GEOSX_UNUSED_PARAM( dt ),
                                                DomainPartition & domain )
{
  forMeshTargets( domain.getMeshBodies(), [&]( string const &,
                                               MeshLevel & mesh,
                                               arrayView1d< string const > const & regionNames )
  {

    // set deltas to zero and recompute dependent quantities
    resetStateToBeginningOfStep( domain );

    // backup fields used in time derivative approximation
    backupFields( mesh, regionNames );
  } );
}

void CompositionalMultiphaseBase::assembleSystem( real64 const GEOSX_UNUSED_PARAM( time_n ),
                                                  real64 const dt,
                                                  DomainPartition & domain,
                                                  DofManager const & dofManager,
                                                  CRSMatrixView< real64, globalIndex const > const & localMatrix,
                                                  arrayView1d< real64 > const & localRhs )
{
  GEOSX_MARK_FUNCTION;

  assembleAccumulationAndVolumeBalanceTerms( domain,
                                             dofManager,
                                             localMatrix,
                                             localRhs );

  assembleFluxTerms( dt,
                     domain,
                     dofManager,
                     localMatrix,
                     localRhs );
}

void CompositionalMultiphaseBase::assembleAccumulationAndVolumeBalanceTerms( DomainPartition & domain,
                                                                             DofManager const & dofManager,
                                                                             CRSMatrixView< real64, globalIndex const > const & localMatrix,
                                                                             arrayView1d< real64 > const & localRhs ) const
{
  GEOSX_MARK_FUNCTION;

  forMeshTargets( domain.getMeshBodies(), [&]( string const &,
                                               MeshLevel const & mesh,
                                               arrayView1d< string const > const & regionNames )
  {
    mesh.getElemManager().forElementSubRegions( regionNames,
                                                [&]( localIndex const,
                                                     ElementSubRegionBase const & subRegion )
    {
      string const dofKey = dofManager.getKey( viewKeyStruct::elemDofFieldString() );
      string const & fluidName = subRegion.getReference< string >( viewKeyStruct::fluidNamesString() );
      string const & solidName = subRegion.getReference< string >( viewKeyStruct::solidNamesString() );

      MultiFluidBase const & fluid = getConstitutiveModel< MultiFluidBase >( subRegion, fluidName );
      CoupledSolidBase const & solid = getConstitutiveModel< CoupledSolidBase >( subRegion, solidName );

      if( m_isThermal )
      {
        thermalCompositionalMultiphaseBaseKernels::
          ElementBasedAssemblyKernelFactory::
          createAndLaunch< parallelDevicePolicy<> >( m_numComponents,
                                                     m_numPhases,
                                                     dofManager.rankOffset(),
                                                     dofKey,
                                                     subRegion,
                                                     fluid,
                                                     solid,
                                                     localMatrix,
                                                     localRhs );
      }
      else
      {
        isothermalCompositionalMultiphaseBaseKernels::
          ElementBasedAssemblyKernelFactory::
          createAndLaunch< parallelDevicePolicy<> >( m_numComponents,
                                                     m_numPhases,
                                                     dofManager.rankOffset(),
                                                     dofKey,
                                                     subRegion,
                                                     fluid,
                                                     solid,
                                                     localMatrix,
                                                     localRhs );
      }
    } );
  } );
}

void CompositionalMultiphaseBase::applyBoundaryConditions( real64 const time_n,
                                                           real64 const dt,
                                                           DomainPartition & domain,
                                                           DofManager const & dofManager,
                                                           CRSMatrixView< real64, globalIndex const > const & localMatrix,
                                                           arrayView1d< real64 > const & localRhs )
{
  GEOSX_MARK_FUNCTION;

  // apply pressure boundary conditions.
  applyDirichletBC( time_n, dt, dofManager, domain, localMatrix.toViewConstSizes(), localRhs.toView() );

  // apply flux boundary conditions
  applySourceFluxBC( time_n, dt, dofManager, domain, localMatrix.toViewConstSizes(), localRhs.toView() );

  // apply aquifer boundary conditions
  applyAquiferBC( time_n, dt, dofManager, domain, localMatrix.toViewConstSizes(), localRhs.toView() );
}

namespace internal
{
string const bcLogMessage = string( "CompositionalMultiphaseBase {}: at time {}s, " )
                            + string( "the <{}> boundary condition '{}' is applied to the element set '{}' in subRegion '{}'. " )
                            + string( "\nThe scale of this boundary condition is {} and multiplies the value of the provided function (if any). " )
                            + string( "\nThe total number of target elements (including ghost elements) is {}. " )
                            + string( "\nNote that if this number is equal to zero for all subRegions, the boundary condition will not be applied on this element set." );
}

void CompositionalMultiphaseBase::applySourceFluxBC( real64 const time,
                                                     real64 const dt,
                                                     DofManager const & dofManager,
                                                     DomainPartition & domain,
                                                     CRSMatrixView< real64, globalIndex const > const & localMatrix,
                                                     arrayView1d< real64 > const & localRhs ) const
{
  GEOSX_MARK_FUNCTION;

  FieldSpecificationManager & fsManager = FieldSpecificationManager::getInstance();

  string const dofKey = dofManager.getKey( viewKeyStruct::elemDofFieldString() );

  fsManager.apply( time + dt,
                   domain,
                   "ElementRegions",
                   FieldSpecificationBase::viewKeyStruct::fluxBoundaryConditionString(),
                   [&]( FieldSpecificationBase const & fs,
                        string const & setName,
                        SortedArrayView< localIndex const > const & targetSet,
                        Group & subRegion,
                        string const & )
  {
    if( fs.getLogLevel() >= 1 && m_nonlinearSolverParameters.m_numNewtonIterations == 0 )
    {
      globalIndex const numTargetElems = MpiWrapper::sum< globalIndex >( targetSet.size() );
      GEOSX_LOG_RANK_0( GEOSX_FMT( geosx::internal::bcLogMessage,
                                   getName(), time+dt, SourceFluxBoundaryCondition::catalogName(),
                                   fs.getName(), setName, subRegion.getName(), fs.getScale(), numTargetElems ) );
    }

    arrayView1d< globalIndex const > const dofNumber = subRegion.getReference< array1d< globalIndex > >( dofKey );
    arrayView1d< integer const > const ghostRank =
      subRegion.getReference< array1d< integer > >( ObjectManagerBase::viewKeyStruct::ghostRankString() );

    // Step 1: get the values of the source boundary condition that need to be added to the rhs
    // We don't use FieldSpecificationBase::applyConditionToSystem here because we want to account for the row permutation used in the
    // compositional solvers

    array1d< globalIndex > dofArray( targetSet.size() );
    array1d< real64 > rhsContributionArray( targetSet.size() );
    arrayView1d< real64 > rhsContributionArrayView = rhsContributionArray.toView();
    localIndex const rankOffset = dofManager.rankOffset();

    // note that the dofArray will not be used after this step (simpler to use dofNumber instead)
    fs.computeRhsContribution< FieldSpecificationAdd,
                               parallelDevicePolicy<> >( targetSet.toViewConst(),
                                                         time + dt,
                                                         dt,
                                                         subRegion,
                                                         dofNumber,
                                                         rankOffset,
                                                         localMatrix,
                                                         dofArray.toView(),
                                                         rhsContributionArrayView,
                                                         [] GEOSX_HOST_DEVICE ( localIndex const )
    {
      return 0.0;
    } );

    // Step 2: we are ready to add the right-hand side contributions, taking into account our equation layout

    integer const fluidComponentId = fs.getComponent();
    integer const numFluidComponents = m_numComponents;
    forAll< parallelDevicePolicy<> >( targetSet.size(), [targetSet,
                                                         rankOffset,
                                                         ghostRank,
                                                         fluidComponentId,
                                                         numFluidComponents,
                                                         dofNumber,
                                                         rhsContributionArrayView,
                                                         localRhs] GEOSX_HOST_DEVICE ( localIndex const a )
    {
      // we need to filter out ghosts here, because targetSet may contain them
      localIndex const ei = targetSet[a];
      if( ghostRank[ei] >= 0 )
      {
        return;
      }

      // for all "fluid components", we add the value to the total mass balance equation
      globalIndex const totalMassBalanceRow = dofNumber[ei] - rankOffset;
      localRhs[totalMassBalanceRow] += rhsContributionArrayView[a];

      // for all "fluid components" except the last one, we add the value to the component mass balance equation (shifted appropriately)
      if( fluidComponentId < numFluidComponents - 1 )
      {
        globalIndex const compMassBalanceRow = totalMassBalanceRow + fluidComponentId + 1; // component mass bal equations are shifted
        localRhs[compMassBalanceRow] += rhsContributionArrayView[a];
      }
    } );

  } );
}

namespace
{

bool validateDirichletBC( DomainPartition & domain,
                          integer const isThermal,
                          integer const numComp,
                          real64 const time )
{
  constexpr integer MAX_NC = MultiFluidBase::MAX_NUM_COMPONENTS;
  FieldSpecificationManager & fsManager = FieldSpecificationManager::getInstance();

  // maps to check consistent application of BC
  map< string, map< string, map< string, ComponentMask< MAX_NC > > > > bcStatusMap;
  map< string, map< string, set< string > > > bcTempStatusMap;
  bool bcConsistent = true;

  // 1. Check pressure Dirichlet BCs
  fsManager.apply( time,
                   domain,
                   "ElementRegions",
                   extrinsicMeshData::flow::pressure::key(),
                   [&]( FieldSpecificationBase const &,
                        string const & setName,
                        SortedArrayView< localIndex const > const &,
                        Group & subRegion,
                        string const & )
  {
    // Check whether pressure has already been applied to this set
    string const & subRegionName = subRegion.getName();
    string const & regionName = subRegion.getParent().getParent().getName();

    auto & subRegionSetMap = bcStatusMap[regionName][subRegionName];
    if( subRegionSetMap.count( setName ) > 0 )
    {
      bcConsistent = false;
      GEOSX_WARNING( GEOSX_FMT( "Conflicting pressure boundary conditions on set {}/{}/{}", regionName, subRegionName, setName ) );
    }
    subRegionSetMap[setName].setNumComp( numComp );
  } );

  // 2. Check temperature Dirichlet BCs
  if( isThermal )
  {
    fsManager.apply( time,
                     domain,
                     "ElementRegions",
                     extrinsicMeshData::flow::temperature::key(),
                     [&]( FieldSpecificationBase const &,
                          string const & setName,
                          SortedArrayView< localIndex const > const &,
                          Group & subRegion,
                          string const & )
    {
      string const & subRegionName = subRegion.getName();
      string const & regionName = subRegion.getParent().getParent().getName();

      // 2.1 Check whether temperature has already been applied to this set
      auto & tempSubRegionSetMap = bcTempStatusMap[regionName][subRegionName];
      if( tempSubRegionSetMap.count( setName ) > 0 )
      {
        bcConsistent = false;
        GEOSX_WARNING( GEOSX_FMT( "Conflicting pressure boundary conditions on set {}/{}/{}", regionName, subRegionName, setName ) );
      }
      tempSubRegionSetMap.insert( setName );

      // 2.2 Check that there is pressure bc applied to this set
      auto & presSubRegionSetMap = bcStatusMap[regionName][subRegionName];
      if( presSubRegionSetMap.count( setName ) == 0 )
      {
        bcConsistent = false;
        GEOSX_WARNING( GEOSX_FMT( "Pressure boundary condition not prescribed on set {}/{}/{}", regionName, subRegionName, setName ) );
      }

      // no need to set the number of components here, it was done while checking pressure
    } );
  }

  // 3. Check composition BC (global component fraction)
  fsManager.apply( time,
                   domain,
                   "ElementRegions",
                   extrinsicMeshData::flow::globalCompFraction::key(),
                   [&] ( FieldSpecificationBase const & fs,
                         string const & setName,
                         SortedArrayView< localIndex const > const &,
                         Group & subRegion,
                         string const & )
  {
    // 3.1 Check pressure, temperature, and record composition bc application
    string const & subRegionName = subRegion.getName();
    string const & regionName = subRegion.getParent().getParent().getName();
    integer const comp = fs.getComponent();

    auto & subRegionSetMap = bcStatusMap[regionName][subRegionName];
    if( subRegionSetMap.count( setName ) == 0 )
    {
      bcConsistent = false;
      GEOSX_WARNING( GEOSX_FMT( "Pressure boundary condition not prescribed on set {}/{}/{}", regionName, subRegionName, setName ) );
    }
    if( isThermal )
    {
      auto & tempSubRegionSetMap = bcTempStatusMap[regionName][subRegionName];
      if( tempSubRegionSetMap.count( setName ) == 0 )
      {
        bcConsistent = false;
        GEOSX_WARNING( GEOSX_FMT( "Temperature boundary condition not prescribed on set {}/{}/{}", regionName, subRegionName, setName ) );
      }
    }
    if( comp < 0 || comp >= numComp )
    {
      bcConsistent = false;
      GEOSX_WARNING( GEOSX_FMT( "Invalid component index [{}] in composition boundary condition {}", comp, fs.getName() ) );
      return; // can't check next part with invalid component id
    }

    ComponentMask< MAX_NC > & compMask = subRegionSetMap[setName];
    if( compMask[comp] )
    {
      bcConsistent = false;
      GEOSX_WARNING( GEOSX_FMT( "Conflicting composition[{}] boundary conditions on set {}/{}/{}", comp, regionName, subRegionName, setName ) );
    }
    compMask.set( comp );
  } );

  // 3.2 Check consistency between composition BC applied to sets
  for( auto const & regionEntry : bcStatusMap )
  {
    for( auto const & subRegionEntry : regionEntry.second )
    {
      for( auto const & setEntry : subRegionEntry.second )
      {
        ComponentMask< MAX_NC > const & compMask = setEntry.second;
        for( integer ic = 0; ic < numComp; ++ic )
        {
          if( !compMask[ic] )
          {
            bcConsistent = false;
            GEOSX_WARNING( GEOSX_FMT( "Boundary condition not applied to composition[{}] on set {}/{}/{}",
                                      ic, regionEntry.first, subRegionEntry.first, setEntry.first ) );
          }
        }
      }
    }
  }

  return bcConsistent;
}

}


void CompositionalMultiphaseBase::applyDirichletBC( real64 const time,
                                                    real64 const dt,
                                                    DofManager const & dofManager,
                                                    DomainPartition & domain,
                                                    CRSMatrixView< real64, globalIndex const > const & localMatrix,
                                                    arrayView1d< real64 > const & localRhs ) const
{
  GEOSX_MARK_FUNCTION;

  // Only validate BC at the beginning of Newton loop
  if( m_nonlinearSolverParameters.m_numNewtonIterations == 0 )
  {
    bool const bcConsistent = validateDirichletBC( domain, m_isThermal, m_numComponents, time + dt );
    GEOSX_ERROR_IF( !bcConsistent, GEOSX_FMT( "CompositionalMultiphaseBase {}: inconsistent boundary conditions", getName() ) );
  }

  FieldSpecificationManager & fsManager = FieldSpecificationManager::getInstance();

  // 1. Apply pressure Dirichlet BCs, store in a separate field
  fsManager.apply( time + dt,
                   domain,
                   "ElementRegions",
                   extrinsicMeshData::flow::pressure::key(),
                   [&]( FieldSpecificationBase const & fs,
                        string const & setName,
                        SortedArrayView< localIndex const > const & targetSet,
                        Group & subRegion,
                        string const & )
  {
    if( fs.getLogLevel() >= 1 && m_nonlinearSolverParameters.m_numNewtonIterations == 0 )
    {
      globalIndex const numTargetElems = MpiWrapper::sum< globalIndex >( targetSet.size() );
      GEOSX_LOG_RANK_0( GEOSX_FMT( geosx::internal::bcLogMessage,
                                   getName(), time+dt, FieldSpecificationBase::catalogName(),
                                   fs.getName(), setName, subRegion.getName(), fs.getScale(), numTargetElems ) );
    }

    fs.applyFieldValue< FieldSpecificationEqual, parallelDevicePolicy<> >( targetSet,
                                                                           time + dt,
                                                                           subRegion,
                                                                           extrinsicMeshData::flow::bcPressure::key() );
  } );

  // 2. Apply temperature Dirichlet BCs, store in a separate field
  if( m_isThermal )
  {
    fsManager.apply( time + dt,
                     domain,
                     "ElementRegions",
                     extrinsicMeshData::flow::temperature::key(),
                     [&]( FieldSpecificationBase const & fs,
                          string const &,
                          SortedArrayView< localIndex const > const & targetSet,
                          Group & subRegion,
                          string const & )
    {
      fs.applyFieldValue< FieldSpecificationEqual, parallelDevicePolicy<> >( targetSet,
                                                                             time + dt,
                                                                             subRegion,
                                                                             extrinsicMeshData::flow::bcTemperature::key() );
    } );
  }

  // 3. Apply composition BC (global component fraction) and store them for constitutive call
  fsManager.apply( time + dt,
                   domain,
                   "ElementRegions",
                   extrinsicMeshData::flow::globalCompFraction::key(),
                   [&] ( FieldSpecificationBase const & fs,
                         string const &,
                         SortedArrayView< localIndex const > const & targetSet,
                         Group & subRegion,
                         string const & )
  {
    fs.applyFieldValue< FieldSpecificationEqual, parallelDevicePolicy<> >( targetSet,
                                                                           time + dt,
                                                                           subRegion,
                                                                           extrinsicMeshData::flow::globalCompFraction::key() );
  } );

  globalIndex const rankOffset = dofManager.rankOffset();
  string const dofKey = dofManager.getKey( viewKeyStruct::elemDofFieldString() );

  // 4. Call constitutive update, back-calculate target global component densities and apply to the system
  fsManager.apply( time + dt,
                   domain,
                   "ElementRegions",
                   extrinsicMeshData::flow::pressure::key(),
                   [&] ( FieldSpecificationBase const &,
                         string const &,
                         SortedArrayView< localIndex const > const & targetSet,
                         Group & subRegion,
                         string const & )
  {
    string const & fluidName = subRegion.getReference< string >( viewKeyStruct::fluidNamesString() );
    MultiFluidBase & fluid = getConstitutiveModel< MultiFluidBase >( subRegion, fluidName );

    // in the isothermal case, we use the reservoir temperature to enforce the boundary condition
    string const temperatureKey = m_isThermal ? extrinsicMeshData::flow::bcTemperature::key() : extrinsicMeshData::flow::temperature::key();

    arrayView1d< real64 const > const bcPres =
      subRegion.getReference< array1d< real64 > >( extrinsicMeshData::flow::bcPressure::key() );
    arrayView1d< real64 const > const bcTemp =
      subRegion.getReference< array1d< real64 > >( temperatureKey );
    arrayView2d< real64 const, compflow::USD_COMP > const compFrac =
      subRegion.getReference< array2d< real64, compflow::LAYOUT_COMP > >( extrinsicMeshData::flow::globalCompFraction::key() );

    constitutiveUpdatePassThru( fluid, [&] ( auto & castedFluid )
    {
      using FluidType = TYPEOFREF( castedFluid );
      using ExecPolicy = typename FluidType::exec_policy;
      typename FluidType::KernelWrapper fluidWrapper = castedFluid.createKernelWrapper();

      thermalCompositionalMultiphaseBaseKernels::
        FluidUpdateKernel::
        launch< ExecPolicy >( targetSet,
                              fluidWrapper,
                              bcPres,
                              bcTemp,
                              compFrac );
    } );

    arrayView1d< integer const > const ghostRank =
      subRegion.getReference< array1d< integer > >( ObjectManagerBase::viewKeyStruct::ghostRankString() );
    arrayView1d< globalIndex const > const dofNumber =
      subRegion.getReference< array1d< globalIndex > >( dofKey );
    arrayView1d< real64 const > const pres =
      subRegion.getReference< array1d< real64 > >( extrinsicMeshData::flow::pressure::key() );
    arrayView1d< real64 const > const dPres =
      subRegion.getReference< array1d< real64 > >( extrinsicMeshData::flow::deltaPressure::key() );
    arrayView1d< real64 const > const temp =
      subRegion.getReference< array1d< real64 > >( extrinsicMeshData::flow::temperature::key() );
    arrayView1d< real64 const > const dTemp =
      subRegion.getReference< array1d< real64 > >( extrinsicMeshData::flow::deltaTemperature::key() );
    arrayView2d< real64 const, compflow::USD_COMP > const compDens =
      subRegion.getReference< array2d< real64, compflow::LAYOUT_COMP > >( extrinsicMeshData::flow::globalCompDensity::key() );
    arrayView2d< real64 const, compflow::USD_COMP > const dCompDens =
      subRegion.getReference< array2d< real64, compflow::LAYOUT_COMP > >( extrinsicMeshData::flow::deltaGlobalCompDensity::key() );
    arrayView2d< real64 const, multifluid::USD_FLUID > const totalDens = fluid.totalDensity();

    integer const numComp = m_numComponents;
    integer const isThermal = m_isThermal;
    forAll< parallelDevicePolicy<> >( targetSet.size(), [=] GEOSX_HOST_DEVICE ( localIndex const a )
    {
      localIndex const ei = targetSet[a];
      if( ghostRank[ei] >= 0 )
      {
        return;
      }

      globalIndex const dofIndex = dofNumber[ei];
      localIndex const localRow = dofIndex - rankOffset;
      real64 rhsValue;

      // 4.1. Apply pressure value to the matrix/rhs
      FieldSpecificationEqual::SpecifyFieldValue( dofIndex,
                                                  rankOffset,
                                                  localMatrix,
                                                  rhsValue,
                                                  bcPres[ei],
                                                  pres[ei] + dPres[ei] );
      localRhs[localRow] = rhsValue;

      // 4.2. Apply temperature value to the matrix/rhs
      if( isThermal )
      {
        FieldSpecificationEqual::SpecifyFieldValue( dofIndex + numComp + 1,
                                                    rankOffset,
                                                    localMatrix,
                                                    rhsValue,
                                                    bcTemp[ei],
                                                    temp[ei] + dTemp[ei] );
        localRhs[localRow + numComp + 1] = rhsValue;
      }

      // 4.3. For each component, apply target global density value
      for( integer ic = 0; ic < numComp; ++ic )
      {
        FieldSpecificationEqual::SpecifyFieldValue( dofIndex + ic + 1,
                                                    rankOffset,
                                                    localMatrix,
                                                    rhsValue,
                                                    totalDens[ei][0] * compFrac[ei][ic],
                                                    compDens[ei][ic] + dCompDens[ei][ic] );
        localRhs[localRow + ic + 1] = rhsValue;
      }
    } );
  } );

}

void CompositionalMultiphaseBase::solveLinearSystem( DofManager const & dofManager,
                                                     ParallelMatrix & matrix,
                                                     ParallelVector & rhs,
                                                     ParallelVector & solution )
{
  GEOSX_MARK_FUNCTION;

  rhs.scale( -1.0 );
  solution.zero();

  SolverBase::solveLinearSystem( dofManager, matrix, rhs, solution );
}

void CompositionalMultiphaseBase::chopNegativeDensities( DomainPartition & domain )
{
  GEOSX_MARK_FUNCTION;

  using namespace isothermalCompositionalMultiphaseBaseKernels;

  integer const numComp = m_numComponents;

  forMeshTargets( domain.getMeshBodies(), [&]( string const &,
                                               MeshLevel & mesh,
                                               arrayView1d< string const > const & regionNames )
  {
    mesh.getElemManager().forElementSubRegions( regionNames,
                                                [&]( localIndex const,
                                                     ElementSubRegionBase & subRegion )
    {
      arrayView1d< integer const > const ghostRank = subRegion.ghostRank();

      arrayView2d< real64 const, compflow::USD_COMP > const compDens =
        subRegion.getExtrinsicData< extrinsicMeshData::flow::globalCompDensity >();
      arrayView2d< real64, compflow::USD_COMP > const dCompDens =
        subRegion.getExtrinsicData< extrinsicMeshData::flow::deltaGlobalCompDensity >();

      forAll< parallelDevicePolicy<> >( subRegion.size(), [=] GEOSX_HOST_DEVICE ( localIndex const ei )
      {
        if( ghostRank[ei] < 0 )
        {
          for( integer ic = 0; ic < numComp; ++ic )
          {
            real64 const newDens = compDens[ei][ic] + dCompDens[ei][ic];
            if( newDens < minDensForDivision )
            {
              dCompDens[ei][ic] = -compDens[ei][ic] + minDensForDivision;
            }
          }
        }
      } );
    } );
  } );
}

void CompositionalMultiphaseBase::resetStateToBeginningOfStep( DomainPartition & domain )
{
  GEOSX_MARK_FUNCTION;

  forMeshTargets( domain.getMeshBodies(), [&]( string const &,
                                               MeshLevel & mesh,
                                               arrayView1d< string const > const & regionNames )
  {
    mesh.getElemManager().forElementSubRegions< CellElementSubRegion,
                                                SurfaceElementSubRegion >( regionNames,
                                                                           [&]( localIndex const,
                                                                                auto & subRegion )
    {
      arrayView1d< real64 > const & dPres =
        subRegion.template getReference< array1d< real64 > >( extrinsicMeshData::flow::deltaPressure::key() );
      arrayView2d< real64, compflow::USD_COMP > const & dCompDens =
        subRegion.template getExtrinsicData< extrinsicMeshData::flow::deltaGlobalCompDensity >();

      dPres.zero();
      dCompDens.zero();

      if( m_isThermal )
      {
        arrayView1d< real64 > const & dTemp =
          subRegion.template getExtrinsicData< extrinsicMeshData::flow::deltaTemperature >();
        dTemp.zero();
      }

      // update porosity, permeability
      updatePorosityAndPermeability( subRegion );
      // update all fluid properties
      updateFluidState( subRegion );
      // for thermal simulations, update solid internal energy
      if( m_isThermal )
      {
        updateSolidInternalEnergyModel( subRegion );
      }

    } );
  } );
}

void CompositionalMultiphaseBase::implicitStepComplete( real64 const & time,
                                                        real64 const & dt,
                                                        DomainPartition & domain )
{
  integer const numComp = m_numComponents;

  // Step 1: save the converged aquifer state
  // note: we have to save the aquifer state **before** updating the pressure,
  // otherwise the aquifer flux is saved with the wrong pressure time level
  saveAquiferConvergedState( time, dt, domain );

  forMeshTargets( domain.getMeshBodies(), [&]( string const &,
                                               MeshLevel & mesh,
                                               arrayView1d< string const > const & regionNames )
  {
    mesh.getElemManager().forElementSubRegions( regionNames,
                                                [&]( localIndex const,
                                                     ElementSubRegionBase & subRegion )
    {

      arrayView1d< real64 > const pres =
        subRegion.getExtrinsicData< extrinsicMeshData::flow::pressure >();
      arrayView2d< real64, compflow::USD_COMP > const compDens =
        subRegion.getExtrinsicData< extrinsicMeshData::flow::globalCompDensity >();

      arrayView1d< real64 const > const dPres =
        subRegion.getExtrinsicData< extrinsicMeshData::flow::deltaPressure >();
      arrayView2d< real64 const, compflow::USD_COMP > const dCompDens =
        subRegion.getExtrinsicData< extrinsicMeshData::flow::deltaGlobalCompDensity >();

      // Step 2: increment the primary variables with the accumulated Newton updates
      forAll< parallelDevicePolicy<> >( subRegion.size(), [=] GEOSX_HOST_DEVICE ( localIndex const ei )
      {
        pres[ei] += dPres[ei];
        for( integer ic = 0; ic < numComp; ++ic )
        {
          compDens[ei][ic] += dCompDens[ei][ic];
        }
      } );

<<<<<<< HEAD
      if( m_isThermal )
      {
        arrayView1d< real64 const > const dTemp =
          subRegion.getExtrinsicData< extrinsicMeshData::flow::deltaTemperature >();
        arrayView1d< real64 > const temp =
          subRegion.getExtrinsicData< extrinsicMeshData::flow::temperature >();

        forAll< parallelDevicePolicy<> >( subRegion.size(), [=] GEOSX_HOST_DEVICE ( localIndex const ei )
        {
          temp[ei] += dTemp[ei];
        } );
      }

      // Step 3: save the converged solid state
=======
      // Step 3: save the converged fluid state
      string const & fluidName = subRegion.getReference< string >( viewKeyStruct::fluidNamesString() );
      MultiFluidBase const & fluidMaterial = getConstitutiveModel< MultiFluidBase >( subRegion, fluidName );
      fluidMaterial.saveConvergedState();

      // Step 4: save the converged solid state
>>>>>>> 877758e6
      string const & solidName = subRegion.getReference< string >( viewKeyStruct::solidNamesString() );
      CoupledSolidBase const & porousMaterial = getConstitutiveModel< CoupledSolidBase >( subRegion, solidName );
      porousMaterial.saveConvergedState();

      // Step 5: save converged state for the relperm model to handle hysteresis
      arrayView2d< real64 const, compflow::USD_PHASE > const phaseVolFrac =
        subRegion.getExtrinsicData< extrinsicMeshData::flow::phaseVolumeFraction >();
      string const & relPermName = subRegion.getReference< string >( viewKeyStruct::relPermNamesString() );
      RelativePermeabilityBase const & relPermMaterial =
        getConstitutiveModel< RelativePermeabilityBase >( subRegion, relPermName );
      relPermMaterial.saveConvergedPhaseVolFractionState( phaseVolFrac );

      // Step 6: if capillary pressure is supported, send the converged porosity and permeability to the capillary pressure model
      // note: this is needed when the capillary pressure depends on porosity and permeability (Leverett J-function for instance)
      if( m_hasCapPressure )
      {
        arrayView2d< real64 const > const porosity = porousMaterial.getPorosity();

        string const & permName = subRegion.getReference< string >( viewKeyStruct::permeabilityNamesString() );
        PermeabilityBase const & permeabilityMaterial =
          getConstitutiveModel< PermeabilityBase >( subRegion, permName );
        arrayView3d< real64 const > const permeability = permeabilityMaterial.permeability();

        string const & capPressName = subRegion.getReference< string >( viewKeyStruct::capPressureNamesString() );
        CapillaryPressureBase const & capPressureMaterial =
          getConstitutiveModel< CapillaryPressureBase >( subRegion, capPressName );
        capPressureMaterial.saveConvergedRockState( porosity, permeability );
      }

      // Step 7: if the thermal option is on, send the converged porosity and phase volume fraction to the thermal conductivity model
      // note: this is needed because the phaseVolFrac-weighted thermal conductivity treats phaseVolumeFraction explicitly for now
      if( m_isThermal )
      {
        arrayView2d< real64 const > const porosity = porousMaterial.getPorosity();

        string const & thermName = subRegion.getReference< string >( viewKeyStruct::thermalConductivityNamesString() );
        ThermalConductivityBase const & thermalConductivityMaterial =
          getConstitutiveModel< ThermalConductivityBase >( subRegion, thermName );
        thermalConductivityMaterial.saveConvergedRockFluidState( porosity, phaseVolFrac );
      }
    } );
  } );
}

void CompositionalMultiphaseBase::updateState( DomainPartition & domain )
{
  forMeshTargets( domain.getMeshBodies(), [&]( string const &,
                                               MeshLevel & mesh,
                                               arrayView1d< string const > const & regionNames )
  {
    mesh.getElemManager().forElementSubRegions< CellElementSubRegion,
                                                SurfaceElementSubRegion >( regionNames, [&]( localIndex const,
                                                                                             auto & subRegion )
    {
      // update porosity, permeability, and solid internal energy
      updatePorosityAndPermeability( subRegion );
      // update all fluid properties
      updateFluidState( subRegion );
      // for thermal, update solid internal energy
      if( m_isThermal )
      {
        updateSolidInternalEnergyModel( subRegion );
      }
    } );
  } );
}

} // namespace geosx<|MERGE_RESOLUTION|>--- conflicted
+++ resolved
@@ -233,9 +233,6 @@
 
         subRegion.registerExtrinsicData< dPhaseMobility_dTemperature >( getName() ).
           reference().resizeDimension< 1 >( m_numPhases );
-
-        subRegion.registerExtrinsicData< phaseInternalEnergyOld >( getName() ).
-          reference().resizeDimension< 1 >( m_numPhases );
       }
 
       if( m_computeCFLNumbers )
@@ -1132,26 +1129,6 @@
       }
     } );
 
-    if( m_isThermal )
-    {
-      arrayView3d< real64 const, multifluid::USD_PHASE > const phaseInternalEnergy = fluid.phaseInternalEnergy();
-
-      arrayView2d< real64, compflow::USD_PHASE > const phaseInternalEnergyOld =
-        subRegion.getReference< array2d< real64, compflow::LAYOUT_PHASE > >( extrinsicMeshData::flow::phaseInternalEnergyOld::key() );
-
-      forAll< parallelDevicePolicy<> >( subRegion.size(), [=] GEOSX_HOST_DEVICE ( localIndex const ei )
-      {
-        if( elemGhostRank[ei] >= 0 )
-        {
-          return;
-        }
-
-        for( integer ip = 0; ip < numPhase; ++ip )
-        {
-          phaseInternalEnergyOld[ei][ip] = phaseInternalEnergy[ei][0][ip];
-        }
-      } );
-    }
   } );
 }
 
@@ -1849,7 +1826,6 @@
         }
       } );
 
-<<<<<<< HEAD
       if( m_isThermal )
       {
         arrayView1d< real64 const > const dTemp =
@@ -1863,15 +1839,12 @@
         } );
       }
 
-      // Step 3: save the converged solid state
-=======
       // Step 3: save the converged fluid state
       string const & fluidName = subRegion.getReference< string >( viewKeyStruct::fluidNamesString() );
       MultiFluidBase const & fluidMaterial = getConstitutiveModel< MultiFluidBase >( subRegion, fluidName );
       fluidMaterial.saveConvergedState();
 
       // Step 4: save the converged solid state
->>>>>>> 877758e6
       string const & solidName = subRegion.getReference< string >( viewKeyStruct::solidNamesString() );
       CoupledSolidBase const & porousMaterial = getConstitutiveModel< CoupledSolidBase >( subRegion, solidName );
       porousMaterial.saveConvergedState();
