--- conflicted
+++ resolved
@@ -394,10 +394,8 @@
       // needed for time step selector
       subRegion.registerField< phaseVolumeFraction_n >( getName() ).
         reference().resizeDimension< 1 >( m_numPhases );
-<<<<<<< HEAD
       subRegion.registerField< phaseMobility_n >( getName() ).
         reference().resizeDimension< 1, 2 >( m_numPhases, numDir );
-=======
 
       subRegion.registerField< compAmount >( getName() ).
         setDimLabels( 1, fluid.componentNames() ).
@@ -406,7 +404,6 @@
         setDimLabels( 1, fluid.componentNames() ).
         reference().resizeDimension< 1 >( m_numComponents );
 
->>>>>>> 5fe43d6a
     } );
 
     FaceManager & faceManager = mesh.getFaceManager();
@@ -1353,15 +1350,12 @@
         subRegion.template getField< fields::flow::phaseVolumeFraction_n >();
       phaseVolFrac_n.setValues< parallelDevicePolicy<> >( phaseVolFrac );
 
-<<<<<<< HEAD
       arrayView3d< real64 const, constitutive::relperm::USD_MOB > const phaseMob =
         subRegion.template getField< fields::flow::phaseMobility >();
       arrayView3d< real64, constitutive::relperm::USD_MOB > const phaseMob_n =
         subRegion.template getField< fields::flow::phaseMobility_n >();
       phaseMob_n.setValues< parallelDevicePolicy<> >( phaseMob );
 
-=======
->>>>>>> 5fe43d6a
     } );
   } );
 }
