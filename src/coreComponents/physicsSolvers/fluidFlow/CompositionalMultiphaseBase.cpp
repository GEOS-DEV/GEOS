/*
 * ------------------------------------------------------------------------------------------------------------
 * SPDX-License-Identifier: LGPL-2.1-only
 *
 * Copyright (c) 2018-2020 Lawrence Livermore National Security LLC
 * Copyright (c) 2018-2020 The Board of Trustees of the Leland Stanford Junior University
 * Copyright (c) 2018-2020 TotalEnergies
 * Copyright (c) 2019-     GEOSX Contributors
 * All rights reserved
 *
 * See top level LICENSE, COPYRIGHT, CONTRIBUTORS, NOTICE, and ACKNOWLEDGEMENTS files for details.
 * ------------------------------------------------------------------------------------------------------------
 */

/**
 * @file CompositionalMultiphaseBase.cpp
 */

#include "CompositionalMultiphaseBase.hpp"

#include "common/DataTypes.hpp"
#include "common/TimingMacros.hpp"
#include "constitutive/ConstitutiveManager.hpp"
#include "constitutive/capillaryPressure/CapillaryPressureFields.hpp"
#include "constitutive/capillaryPressure/capillaryPressureSelector.hpp"
#include "constitutive/ConstitutivePassThru.hpp"
#include "constitutive/diffusion/DiffusionFields.hpp"
#include "constitutive/diffusion/DiffusionSelector.hpp"
#include "constitutive/dispersion/DispersionFields.hpp"
#include "constitutive/dispersion/DispersionSelector.hpp"
#include "constitutive/fluid/multifluid/MultiFluidFields.hpp"
#include "constitutive/fluid/multifluid/MultiFluidSelector.hpp"
#include "constitutive/relativePermeability/RelativePermeabilityFields.hpp"
#include "constitutive/relativePermeability/RelativePermeabilitySelector.hpp"
#include "constitutive/solid/SolidBase.hpp"
#include "constitutive/solid/SolidInternalEnergy.hpp"
#include "constitutive/thermalConductivity/MultiPhaseThermalConductivitySelector.hpp"
#include "constitutive/permeability/PermeabilityFields.hpp"
#include "fieldSpecification/AquiferBoundaryCondition.hpp"
#include "fieldSpecification/EquilibriumInitialCondition.hpp"
#include "fieldSpecification/SourceFluxBoundaryCondition.hpp"
#include "mesh/DomainPartition.hpp"
#include "mesh/mpiCommunications/CommunicationTools.hpp"
#include "physicsSolvers/fluidFlow/CompositionalMultiphaseBaseFields.hpp"
#include "physicsSolvers/fluidFlow/FlowSolverBaseFields.hpp"
#include "physicsSolvers/fluidFlow/IsothermalCompositionalMultiphaseBaseKernels.hpp"
#include "physicsSolvers/fluidFlow/ThermalCompositionalMultiphaseBaseKernels.hpp"

#if defined( __INTEL_COMPILER )
#pragma GCC optimize "O0"
#endif

namespace geos
{

using namespace dataRepository;
using namespace constitutive;

CompositionalMultiphaseBase::CompositionalMultiphaseBase( const string & name,
                                                          Group * const parent )
  :
  FlowSolverBase( name, parent ),
  m_numPhases( 0 ),
  m_numComponents( 0 ),
  m_hasCapPressure( 0 ),
  m_hasDiffusion( 0 ),
  m_hasDispersion( 0 ),
  m_keepFlowVariablesConstantDuringInitStep( 0 ),
  m_minScalingFactor( 0.01 ),
  m_allowCompDensChopping( 1 ),
  m_useTotalMassEquation( 1 ),
  m_useSimpleAccumulation( 0 ),
  m_minCompDens( isothermalCompositionalMultiphaseBaseKernels::minDensForDivision )
{
//START_SPHINX_INCLUDE_00
  this->registerWrapper( viewKeyStruct::inputTemperatureString(), &m_inputTemperature ).
    setInputFlag( InputFlags::REQUIRED ).
    setDescription( "Temperature" );
//END_SPHINX_INCLUDE_00
  this->registerWrapper( viewKeyStruct::useMassFlagString(), &m_useMass ).
    setApplyDefaultValue( 0 ).
    setInputFlag( InputFlags::OPTIONAL ).
    setDescription( "Use mass formulation instead of molar" );

  this->registerWrapper( viewKeyStruct::solutionChangeScalingFactorString(), &m_solutionChangeScalingFactor ).
    setSizedFromParent( 0 ).
    setInputFlag( InputFlags::OPTIONAL ).
    setApplyDefaultValue( 0.5 ).
    setDescription( "Damping factor for solution change targets" );
  this->registerWrapper( viewKeyStruct::targetRelativePresChangeString(), &m_targetRelativePresChange ).
    setSizedFromParent( 0 ).
    setInputFlag( InputFlags::OPTIONAL ).
    setApplyDefaultValue( 0.2 ).
    setDescription( "Target (relative) change in pressure in a time step (expected value between 0 and 1)" );
  this->registerWrapper( viewKeyStruct::targetRelativeTempChangeString(), &m_targetRelativeTempChange ).
    setSizedFromParent( 0 ).
    setInputFlag( InputFlags::OPTIONAL ).
    setApplyDefaultValue( 0.2 ).
    setDescription( "Target (relative) change in temperature in a time step (expected value between 0 and 1)" );
  this->registerWrapper( viewKeyStruct::targetPhaseVolFracChangeString(), &m_targetPhaseVolFracChange ).
    setSizedFromParent( 0 ).
    setInputFlag( InputFlags::OPTIONAL ).
    setApplyDefaultValue( 0.2 ).
    setDescription( "Target (absolute) change in phase volume fraction in a time step" );

  this->registerWrapper( viewKeyStruct::maxCompFracChangeString(), &m_maxCompFracChange ).
    setSizedFromParent( 0 ).
    setInputFlag( InputFlags::OPTIONAL ).
    setApplyDefaultValue( 0.5 ).
    setDescription( "Maximum (absolute) change in a component fraction in a Newton iteration" );
  this->registerWrapper( viewKeyStruct::maxRelativePresChangeString(), &m_maxRelativePresChange ).
    setSizedFromParent( 0 ).
    setInputFlag( InputFlags::OPTIONAL ).
    setApplyDefaultValue( 0.5 ).
    setDescription( "Maximum (relative) change in pressure in a Newton iteration" );
  this->registerWrapper( viewKeyStruct::maxRelativeTempChangeString(), &m_maxRelativeTempChange ).
    setSizedFromParent( 0 ).
    setInputFlag( InputFlags::OPTIONAL ).
    setApplyDefaultValue( 0.5 ).
    setDescription( "Maximum (relative) change in temperature in a Newton iteration" );

  this->registerWrapper( viewKeyStruct::allowLocalCompDensChoppingString(), &m_allowCompDensChopping ).
    setSizedFromParent( 0 ).
    setInputFlag( InputFlags::OPTIONAL ).
    setApplyDefaultValue( 1 ).
    setDescription( "Flag indicating whether local (cell-wise) chopping of negative compositions is allowed" );

  this->registerWrapper( viewKeyStruct::useTotalMassEquationString(), &m_useTotalMassEquation ).
    setSizedFromParent( 0 ).
    setInputFlag( InputFlags::OPTIONAL ).
    setApplyDefaultValue( 1 ).
    setDescription( "Flag indicating whether total mass equation is used" );

  this->registerWrapper( viewKeyStruct::useSimpleAccumulationString(), &m_useSimpleAccumulation ).
    setSizedFromParent( 0 ).
    setInputFlag( InputFlags::OPTIONAL ).
    setApplyDefaultValue( 0 ).
    setDescription( "Flag indicating whether simple accumulation form is used" );

  this->registerWrapper( viewKeyStruct::minCompDensString(), &m_minCompDens ).
    setSizedFromParent( 0 ).
    setInputFlag( InputFlags::OPTIONAL ).
    setApplyDefaultValue( isothermalCompositionalMultiphaseBaseKernels::minDensForDivision ).
    setDescription( "Minimum allowed global component density" );

}

void CompositionalMultiphaseBase::postProcessInput()
{
  FlowSolverBase::postProcessInput();

  GEOS_ERROR_IF_GT_MSG( m_maxCompFracChange, 1.0,
                        getWrapperDataContext( viewKeyStruct::maxCompFracChangeString() ) <<
                        ": The maximum absolute change in component fraction in a Newton iteration must be smaller or equal to 1.0" );
  GEOS_ERROR_IF_LE_MSG( m_maxCompFracChange, 0.0,
                        getWrapperDataContext( viewKeyStruct::maxCompFracChangeString() ) <<
                        ": The maximum absolute change in component fraction in a Newton iteration must be larger than 0.0" );
  GEOS_ERROR_IF_LE_MSG( m_maxRelativePresChange, 0.0,
                        getWrapperDataContext( viewKeyStruct::maxRelativePresChangeString() ) <<
                        ": The maximum relative change in pressure in a Newton iteration must be larger than 0.0" );
  GEOS_ERROR_IF_LE_MSG( m_maxRelativeTempChange, 0.0,
                        getWrapperDataContext( viewKeyStruct::maxRelativeTempChangeString() ) <<
                        ": The maximum relative change in temperature in a Newton iteration must be larger than 0.0" );
  GEOS_ERROR_IF_LE_MSG( m_targetRelativePresChange, 0.0,
                        getWrapperDataContext( viewKeyStruct::targetRelativePresChangeString() ) <<
                        ": The target relative change in pressure in a time step must be larger than 0.0" );
  GEOS_ERROR_IF_LE_MSG( m_targetRelativeTempChange, 0.0,
                        getWrapperDataContext( viewKeyStruct::targetRelativeTempChangeString() ) <<
                        ": The target relative change in temperature in a time step must be larger than to 0.0" );
  GEOS_ERROR_IF_LE_MSG( m_targetPhaseVolFracChange, 0.0,
                        getWrapperDataContext( viewKeyStruct::targetPhaseVolFracChangeString() ) <<
                        ": The target change in phase volume fraction in a time step must be larger than to 0.0" );

  GEOS_ERROR_IF_LT_MSG( m_solutionChangeScalingFactor, 0.0,
                        getWrapperDataContext( viewKeyStruct::solutionChangeScalingFactorString() ) <<
                        ": The solution change scaling factor must be larger or equal to 0.0" );
  GEOS_ERROR_IF_GT_MSG( m_solutionChangeScalingFactor, 1.0,
                        getWrapperDataContext( viewKeyStruct::solutionChangeScalingFactorString() ) <<
                        ": The solution change scaling factor must be smaller or equal to 1.0" );

}

void CompositionalMultiphaseBase::registerDataOnMesh( Group & meshBodies )
{
  using namespace fields::flow;

  FlowSolverBase::registerDataOnMesh( meshBodies );

  DomainPartition const & domain = this->getGroupByPath< DomainPartition >( "/Problem/domain" );
  ConstitutiveManager const & cm = domain.getConstitutiveManager();

  // 0. Find a "reference" fluid model name (at this point, models are already attached to subregions)
  forDiscretizationOnMeshTargets( meshBodies, [&]( string const &,
                                                   MeshLevel & mesh,
                                                   arrayView1d< string const > const & regionNames )
  {
    mesh.getElemManager().forElementSubRegions( regionNames,
                                                [&]( localIndex const,
                                                     ElementSubRegionBase & subRegion )
    {
      if( m_referenceFluidModelName.empty() )
      {
        m_referenceFluidModelName = getConstitutiveName< MultiFluidBase >( subRegion );
      }

      // If at least one region has a capillary pressure model, consider it enabled for all
      string const capPresName = getConstitutiveName< CapillaryPressureBase >( subRegion );
      if( !capPresName.empty() )
      {
        m_hasCapPressure = true;
      }

      // If at least one region has a diffusion model, consider it enabled for all
      string const diffusionName = getConstitutiveName< DiffusionBase >( subRegion );
      if( !diffusionName.empty() )
      {
        m_hasDiffusion = true;
      }

      // If at least one region has a dispersion model, consider it enabled for all
      string const dispersionName = getConstitutiveName< DispersionBase >( subRegion );
      if( !dispersionName.empty() )
      {
        GEOS_ERROR( "Dispersion is not supported yet, please remove this model from this XML file" );
        m_hasDispersion = true;
      }

    } );
  } );

  // 1. Set key dimensions of the problem
  // Check needed to avoid errors when running in schema generation mode.
  if( !m_referenceFluidModelName.empty() )
  {
    MultiFluidBase const & referenceFluid = cm.getConstitutiveRelation< MultiFluidBase >( m_referenceFluidModelName );
    m_numPhases = referenceFluid.numFluidPhases();
    m_numComponents = referenceFluid.numFluidComponents();
  }

  // n_c components + one pressure ( + one temperature if needed )
  m_numDofPerCell = m_isThermal ? m_numComponents + 2 : m_numComponents + 1;

  // 2. Register and resize all fields as necessary
  forDiscretizationOnMeshTargets( meshBodies, [&]( string const &,
                                                   MeshLevel & mesh,
                                                   arrayView1d< string const > const & regionNames )
  {
    mesh.getElemManager().forElementSubRegions( regionNames,
                                                [&]( localIndex const,
                                                     ElementSubRegionBase & subRegion )
    {
      {
        if( m_hasCapPressure )
        {
          subRegion.registerWrapper< string >( viewKeyStruct::capPressureNamesString() ).
            setPlotLevel( PlotLevel::NOPLOT ).
            setRestartFlags( RestartFlags::NO_WRITE ).
            setSizedFromParent( 0 ).
            setDescription( "Name of the capillary pressure constitutive model to use" ).
            reference();

          string & capPresName = subRegion.getReference< string >( viewKeyStruct::capPressureNamesString() );
          capPresName = getConstitutiveName< CapillaryPressureBase >( subRegion );
          GEOS_THROW_IF( capPresName.empty(),
                         GEOS_FMT( "{}: Capillary pressure model not found on subregion {}",
                                   getDataContext(), subRegion.getDataContext() ),
                         InputError );
        }
        if( m_hasDiffusion )
        {
          subRegion.registerWrapper< string >( viewKeyStruct::diffusionNamesString() ).
            setPlotLevel( PlotLevel::NOPLOT ).
            setRestartFlags( RestartFlags::NO_WRITE ).
            setSizedFromParent( 0 ).
            setDescription( "Name of the diffusion constitutive model to use" );

          string & diffusionName = subRegion.getReference< string >( viewKeyStruct::diffusionNamesString() );
          diffusionName = getConstitutiveName< DiffusionBase >( subRegion );
          GEOS_THROW_IF( diffusionName.empty(),
                         GEOS_FMT( "Diffusion model not found on subregion {}", subRegion.getName() ),
                         InputError );
        }
        if( m_hasDispersion )
        {
          subRegion.registerWrapper< string >( viewKeyStruct::dispersionNamesString() ).
            setPlotLevel( PlotLevel::NOPLOT ).
            setRestartFlags( RestartFlags::NO_WRITE ).
            setSizedFromParent( 0 ).
            setDescription( "Name of the dispersion constitutive model to use" );

          string & dispersionName = subRegion.getReference< string >( viewKeyStruct::dispersionNamesString() );
          dispersionName = getConstitutiveName< DispersionBase >( subRegion );
          GEOS_THROW_IF( dispersionName.empty(),
                         GEOS_FMT( "Dispersion model not found on subregion {}", subRegion.getName() ),
                         InputError );
        }
      }

      string const & fluidName = subRegion.getReference< string >( viewKeyStruct::fluidNamesString() );
      MultiFluidBase const & fluid = getConstitutiveModel< MultiFluidBase >( subRegion, fluidName );

      subRegion.registerField< pressure >( getName() );
      subRegion.registerField< pressure_n >( getName() );
      subRegion.registerField< initialPressure >( getName() );
      subRegion.registerField< deltaPressure >( getName() ); // for reporting/stats purposes
      subRegion.registerField< bcPressure >( getName() ); // needed for the application of boundary conditions
      if( m_isFixedStressPoromechanicsUpdate )
      {
        subRegion.registerField< pressure_k >( getName() ); // needed for the fixed-stress porosity update
      }

      // these fields are always registered for the evaluation of the fluid properties
      subRegion.registerField< temperature >( getName() );
      subRegion.registerField< temperature_n >( getName() );
      subRegion.registerField< initialTemperature >( getName() );
      subRegion.registerField< bcTemperature >( getName() ); // needed for the application of boundary conditions
      if( m_isFixedStressPoromechanicsUpdate )
      {
        subRegion.registerField< temperature_k >( getName() ); // needed for the fixed-stress porosity update
      }

      subRegion.registerField< pressureScalingFactor >( getName() );
      subRegion.registerField< temperatureScalingFactor >( getName() );
      subRegion.registerField< globalCompDensityScalingFactor >( getName() );

      // The resizing of the arrays needs to happen here, before the call to initializePreSubGroups,
      // to make sure that the dimensions are properly set before the timeHistoryOutput starts its initialization.

      subRegion.registerField< globalCompDensity >( getName() ).
        setDimLabels( 1, fluid.componentNames() ).
        reference().resizeDimension< 1 >( m_numComponents );
      subRegion.registerField< globalCompDensity_n >( getName() ).
        reference().resizeDimension< 1 >( m_numComponents );

      subRegion.registerField< globalCompFraction >( getName() ).
        setDimLabels( 1, fluid.componentNames() ).
        reference().resizeDimension< 1 >( m_numComponents );
      subRegion.registerField< dGlobalCompFraction_dGlobalCompDensity >( getName() ).
        reference().resizeDimension< 1, 2 >( m_numComponents, m_numComponents );

      subRegion.registerField< phaseVolumeFraction >( getName() ).
        setDimLabels( 1, fluid.phaseNames() ).
        reference().resizeDimension< 1 >( m_numPhases );
      subRegion.registerField< dPhaseVolumeFraction >( getName() ).
        reference().resizeDimension< 1, 2 >( m_numPhases, m_numComponents + 2 ); // dP, dT, dC

      subRegion.registerField< phaseMobility >( getName() ).
        setDimLabels( 1, fluid.phaseNames() ).
        reference().resizeDimension< 1 >( m_numPhases );
      subRegion.registerField< dPhaseMobility >( getName() ).
        reference().resizeDimension< 1, 2 >( m_numPhases, m_numComponents + 2 ); // dP, dT, dC

      subRegion.registerField< phaseVolumeFraction_n >( getName() ).
        reference().resizeDimension< 1 >( m_numPhases );
      subRegion.registerField< phaseMobility_n >( getName() ).
        reference().resizeDimension< 1 >( m_numPhases );
    } );

    FaceManager & faceManager = mesh.getFaceManager();
    {
      // We make the assumption that component names are uniform across the fluid models used in the simulation
      MultiFluidBase const & fluid0 = cm.getConstitutiveRelation< MultiFluidBase >( m_referenceFluidModelName );

      // TODO: add conditional registration later, this is only needed when there is a face-based Dirichlet BC
      faceManager.registerField< facePressure >( getName() );
      faceManager.registerField< faceTemperature >( getName() );
      faceManager.registerField< faceGlobalCompFraction >( getName() ).
        setDimLabels( 1, fluid0.componentNames() ).
        reference().resizeDimension< 1 >( m_numComponents );
    }
  } );
}

void CompositionalMultiphaseBase::setConstitutiveNames( ElementSubRegionBase & subRegion ) const
{
  string & fluidName = subRegion.getReference< string >( viewKeyStruct::fluidNamesString() );
  fluidName = getConstitutiveName< MultiFluidBase >( subRegion );
  GEOS_THROW_IF( fluidName.empty(),
                 GEOS_FMT( "{}: Fluid model not found on subregion {}",
                           getDataContext(), subRegion.getDataContext() ),
                 InputError );

  string & relPermName = subRegion.registerWrapper< string >( viewKeyStruct::relPermNamesString() ).
                           setPlotLevel( PlotLevel::NOPLOT ).
                           setRestartFlags( RestartFlags::NO_WRITE ).
                           setSizedFromParent( 0 ).
                           setDescription( "Name of the relative permeability constitutive model to use" ).
                           reference();

  relPermName = getConstitutiveName< RelativePermeabilityBase >( subRegion );

  GEOS_THROW_IF( relPermName.empty(),
                 GEOS_FMT( "{}: Relative permeability model not found on subregion {}",
                           getDataContext(), subRegion.getDataContext() ),
                 InputError );

  if( m_isThermal )
  {
    string & thermalConductivityName = subRegion.registerWrapper< string >( viewKeyStruct::thermalConductivityNamesString() ).
                                         setPlotLevel( PlotLevel::NOPLOT ).
                                         setRestartFlags( RestartFlags::NO_WRITE ).
                                         setSizedFromParent( 0 ).
                                         setDescription( "Name of the thermal conductivity constitutive model to use" ).
                                         reference();

    thermalConductivityName = getConstitutiveName< MultiPhaseThermalConductivityBase >( subRegion );
    GEOS_THROW_IF( thermalConductivityName.empty(),
                   GEOS_FMT( "{}: Thermal conductivity model not found on subregion {}",
                             getDataContext(), subRegion.getDataContext() ),
                   InputError );
  }
}


namespace
{

template< typename MODEL1_TYPE, typename MODEL2_TYPE >
void compareMultiphaseModels( MODEL1_TYPE const & lhs, MODEL2_TYPE const & rhs )
{
  GEOS_THROW_IF_NE_MSG( lhs.numFluidPhases(), rhs.numFluidPhases(),
                        GEOS_FMT( "Mismatch in number of phases between constitutive models {} and {}",
                                  lhs.getDataContext(), rhs.getDataContext() ),
                        InputError );

  for( integer ip = 0; ip < lhs.numFluidPhases(); ++ip )
  {
    GEOS_THROW_IF_NE_MSG( lhs.phaseNames()[ip], rhs.phaseNames()[ip],
                          GEOS_FMT( "Mismatch in phase names between constitutive models {} and {}",
                                    lhs.getDataContext(), rhs.getDataContext() ),
                          InputError );
  }
}

template< typename MODEL1_TYPE, typename MODEL2_TYPE >
void compareMulticomponentModels( MODEL1_TYPE const & lhs, MODEL2_TYPE const & rhs )
{
  GEOS_THROW_IF_NE_MSG( lhs.numFluidComponents(), rhs.numFluidComponents(),
                        GEOS_FMT( "Mismatch in number of components between constitutive models {} and {}",
                                  lhs.getDataContext(), rhs.getDataContext() ),
                        InputError );

  for( integer ic = 0; ic < lhs.numFluidComponents(); ++ic )
  {
    GEOS_THROW_IF_NE_MSG( lhs.componentNames()[ic], rhs.componentNames()[ic],
                          GEOS_FMT( "Mismatch in component names between constitutive models {} and {}",
                                    lhs.getDataContext(), rhs.getDataContext() ),
                          InputError );
  }
}

}

void CompositionalMultiphaseBase::initializeAquiferBC( ConstitutiveManager const & cm ) const
{
  FieldSpecificationManager & fsManager = FieldSpecificationManager::getInstance();

  fsManager.forSubGroups< AquiferBoundaryCondition >( [&] ( AquiferBoundaryCondition & bc )
  {
    MultiFluidBase const & fluid0 = cm.getConstitutiveRelation< MultiFluidBase >( m_referenceFluidModelName );

    // set the gravity vector (needed later for the potential diff calculations)
    bc.setGravityVector( gravityVector() );

    // set the water phase index in the Aquifer boundary condition
    // note: if the water phase is not found, the fluid model is going to throw an error
    integer const waterPhaseIndex = fluid0.getWaterPhaseIndex();
    bc.setWaterPhaseIndex( waterPhaseIndex );

    arrayView1d< real64 const > const & aquiferWaterPhaseCompFrac = bc.getWaterPhaseComponentFraction();
    arrayView1d< string const > const & aquiferWaterPhaseCompNames = bc.getWaterPhaseComponentNames();

    GEOS_ERROR_IF_NE_MSG( fluid0.numFluidComponents(), aquiferWaterPhaseCompFrac.size(),
                          getDataContext() << ": Mismatch in number of components between constitutive model "
                                           << fluid0.getName() << " and the water phase composition in aquifer " << bc.getName() );

    for( integer ic = 0; ic < fluid0.numFluidComponents(); ++ic )
    {
      GEOS_ERROR_IF_NE_MSG( fluid0.componentNames()[ic], aquiferWaterPhaseCompNames[ic],
                            getDataContext() << ": Mismatch in component names between constitutive model "
                                             << fluid0.getName() << " and the water phase components in aquifer " << bc.getName() );
    }
  } );
}


void CompositionalMultiphaseBase::initializePreSubGroups()
{
  FlowSolverBase::initializePreSubGroups();

  DomainPartition & domain = this->getGroupByPath< DomainPartition >( "/Problem/domain" );
  ConstitutiveManager const & cm = domain.getConstitutiveManager();

  // 1. Validate various models against each other (must have same phases and components)
  validateConstitutiveModels( domain );

  // 2. Set the value of temperature
  forDiscretizationOnMeshTargets( domain.getMeshBodies(), [&]( string const &,
                                                               MeshLevel & mesh,
                                                               arrayView1d< string const > const & regionNames )

  {
    mesh.getElemManager().forElementSubRegions( regionNames,
                                                [&]( localIndex const,
                                                     ElementSubRegionBase & subRegion )
    {
      arrayView1d< real64 > const temp = subRegion.getField< fields::flow::temperature >();
      temp.setValues< parallelHostPolicy >( m_inputTemperature );
    } );
  } );

  // 3. Initialize and validate the aquifer boundary condition
  initializeAquiferBC( cm );

}

void CompositionalMultiphaseBase::validateConstitutiveModels( DomainPartition const & domain ) const
{
  GEOS_MARK_FUNCTION;

  ConstitutiveManager const & cm = domain.getConstitutiveManager();
  MultiFluidBase const & referenceFluid = cm.getConstitutiveRelation< MultiFluidBase >( m_referenceFluidModelName );

  forDiscretizationOnMeshTargets( domain.getMeshBodies(), [&]( string const &,
                                                               MeshLevel const & mesh,
                                                               arrayView1d< string const > const & regionNames )

  {
    mesh.getElemManager().forElementSubRegions( regionNames,
                                                [&]( localIndex const,
                                                     ElementSubRegionBase const & subRegion )
    {

      string const & fluidName = subRegion.getReference< string >( viewKeyStruct::fluidNamesString() );
      MultiFluidBase const & fluid = getConstitutiveModel< MultiFluidBase >( subRegion, fluidName );
      compareMultiphaseModels( fluid, referenceFluid );
      compareMulticomponentModels( fluid, referenceFluid );

      constitutiveUpdatePassThru( fluid, [&] ( auto & castedFluid )
      {
        bool const isFluidModelThermal = castedFluid.isThermal();
        GEOS_THROW_IF( m_isThermal && !isFluidModelThermal,
                       GEOS_FMT( "CompositionalMultiphaseBase {}: the thermal option is enabled in the solver, but the fluid model {} is incompatible with the thermal option",
                                 getDataContext(), fluid.getDataContext() ),
                       InputError );
        GEOS_THROW_IF( !m_isThermal && isFluidModelThermal,
                       GEOS_FMT( "CompositionalMultiphaseBase {}: the thermal option is enabled in fluid model {}, but the solver options are incompatible with the thermal option",
                                 getDataContext(), fluid.getDataContext() ),
                       InputError );
      } );

      string const & relpermName = subRegion.getReference< string >( viewKeyStruct::relPermNamesString() );
      RelativePermeabilityBase const & relPerm = getConstitutiveModel< RelativePermeabilityBase >( subRegion, relpermName );
      compareMultiphaseModels( relPerm, referenceFluid );

      if( m_hasCapPressure )
      {
        string const & capPressureName = subRegion.getReference< string >( viewKeyStruct::capPressureNamesString() );
        CapillaryPressureBase const & capPressure = getConstitutiveModel< CapillaryPressureBase >( subRegion, capPressureName );
        compareMultiphaseModels( capPressure, referenceFluid );
      }

      if( m_hasDiffusion )
      {
        string const & diffusionName = subRegion.getReference< string >( viewKeyStruct::diffusionNamesString() );
        DiffusionBase const & diffusion = getConstitutiveModel< DiffusionBase >( subRegion, diffusionName );
        compareMultiphaseModels( diffusion, referenceFluid );
      }

      if( m_isThermal )
      {
        string const & thermalConductivityName = subRegion.getReference< string >( viewKeyStruct::thermalConductivityNamesString() );
        MultiPhaseThermalConductivityBase const & conductivity = getConstitutiveModel< MultiPhaseThermalConductivityBase >( subRegion, thermalConductivityName );
        compareMultiphaseModels( conductivity, referenceFluid );
      }
    } );
  } );
}

void CompositionalMultiphaseBase::updateComponentFraction( ObjectManagerBase & dataGroup ) const
{
  GEOS_MARK_FUNCTION;

  isothermalCompositionalMultiphaseBaseKernels::
    ComponentFractionKernelFactory::
    createAndLaunch< parallelDevicePolicy<> >( m_numComponents,
                                               dataGroup );

}

real64 CompositionalMultiphaseBase::updatePhaseVolumeFraction( ObjectManagerBase & dataGroup ) const
{
  GEOS_MARK_FUNCTION;

  string const & fluidName = dataGroup.getReference< string >( viewKeyStruct::fluidNamesString() );
  MultiFluidBase const & fluid = getConstitutiveModel< MultiFluidBase >( dataGroup, fluidName );

  real64 maxDeltaPhaseVolFrac  =
    m_isThermal ?
    thermalCompositionalMultiphaseBaseKernels::
      PhaseVolumeFractionKernelFactory::
      createAndLaunch< parallelDevicePolicy<> >( m_numComponents,
                                                 m_numPhases,
                                                 dataGroup,
                                                 fluid )
:    isothermalCompositionalMultiphaseBaseKernels::
      PhaseVolumeFractionKernelFactory::
      createAndLaunch< parallelDevicePolicy<> >( m_numComponents,
                                                 m_numPhases,
                                                 dataGroup,
                                                 fluid );

  maxDeltaPhaseVolFrac = MpiWrapper::max( maxDeltaPhaseVolFrac );

  return maxDeltaPhaseVolFrac;
}

void CompositionalMultiphaseBase::updateFluidModel( ObjectManagerBase & dataGroup ) const
{
  GEOS_MARK_FUNCTION;

  arrayView1d< real64 const > const pres = dataGroup.getField< fields::flow::pressure >();
  arrayView1d< real64 const > const temp = dataGroup.getField< fields::flow::temperature >();
  arrayView2d< real64 const, compflow::USD_COMP > const compFrac =
    dataGroup.getField< fields::flow::globalCompFraction >();

  string const & fluidName = dataGroup.getReference< string >( viewKeyStruct::fluidNamesString() );
  MultiFluidBase & fluid = getConstitutiveModel< MultiFluidBase >( dataGroup, fluidName );

  constitutiveUpdatePassThru( fluid, [&] ( auto & castedFluid )
  {
    using FluidType = TYPEOFREF( castedFluid );
    using ExecPolicy = typename FluidType::exec_policy;
    typename FluidType::KernelWrapper fluidWrapper = castedFluid.createKernelWrapper();

    thermalCompositionalMultiphaseBaseKernels::
      FluidUpdateKernel::
      launch< ExecPolicy >( dataGroup.size(),
                            fluidWrapper,
                            pres,
                            temp,
                            compFrac );
  } );
}

void CompositionalMultiphaseBase::updateRelPermModel( ObjectManagerBase & dataGroup ) const
{
  GEOS_MARK_FUNCTION;

  arrayView2d< real64 const, compflow::USD_PHASE > const phaseVolFrac =
    dataGroup.getField< fields::flow::phaseVolumeFraction >();

  string const & relPermName = dataGroup.getReference< string >( viewKeyStruct::relPermNamesString() );
  RelativePermeabilityBase & relPerm = getConstitutiveModel< RelativePermeabilityBase >( dataGroup, relPermName );

  constitutive::constitutiveUpdatePassThru( relPerm, [&] ( auto & castedRelPerm )
  {
    typename TYPEOFREF( castedRelPerm ) ::KernelWrapper relPermWrapper = castedRelPerm.createKernelWrapper();

    isothermalCompositionalMultiphaseBaseKernels::
      RelativePermeabilityUpdateKernel::
      launch< parallelDevicePolicy<> >( dataGroup.size(),
                                        relPermWrapper,
                                        phaseVolFrac );
  } );
}

void CompositionalMultiphaseBase::updateCapPressureModel( ObjectManagerBase & dataGroup ) const
{
  GEOS_MARK_FUNCTION;

  if( m_hasCapPressure )
  {
    arrayView2d< real64 const, compflow::USD_PHASE > const phaseVolFrac =
      dataGroup.getField< fields::flow::phaseVolumeFraction >();

    string const & cappresName = dataGroup.getReference< string >( viewKeyStruct::capPressureNamesString() );
    CapillaryPressureBase & capPressure = getConstitutiveModel< CapillaryPressureBase >( dataGroup, cappresName );

    constitutive::constitutiveUpdatePassThru( capPressure, [&] ( auto & castedCapPres )
    {
      typename TYPEOFREF( castedCapPres ) ::KernelWrapper capPresWrapper = castedCapPres.createKernelWrapper();

      isothermalCompositionalMultiphaseBaseKernels::
        CapillaryPressureUpdateKernel::
        launch< parallelDevicePolicy<> >( dataGroup.size(),
                                          capPresWrapper,
                                          phaseVolFrac );
    } );
  }
}

void CompositionalMultiphaseBase::updateSolidInternalEnergyModel( ObjectManagerBase & dataGroup ) const
{
  arrayView1d< real64 const > const temp = dataGroup.getField< fields::flow::temperature >();

  string const & solidInternalEnergyName = dataGroup.getReference< string >( viewKeyStruct::solidInternalEnergyNamesString() );
  SolidInternalEnergy & solidInternalEnergy = getConstitutiveModel< SolidInternalEnergy >( dataGroup, solidInternalEnergyName );

  SolidInternalEnergy::KernelWrapper solidInternalEnergyWrapper = solidInternalEnergy.createKernelUpdates();

  // TODO: this should go somewhere, handle the case of flow in fracture, etc

  thermalCompositionalMultiphaseBaseKernels::
    SolidInternalEnergyUpdateKernel::
    launch< parallelDevicePolicy<> >( dataGroup.size(),
                                      solidInternalEnergyWrapper,
                                      temp );
}

real64 CompositionalMultiphaseBase::updateFluidState( ObjectManagerBase & subRegion ) const
{
  GEOS_MARK_FUNCTION;

  updateComponentFraction( subRegion );
  updateFluidModel( subRegion );
  real64 const maxDeltaPhaseVolFrac = updatePhaseVolumeFraction( subRegion );
  updateRelPermModel( subRegion );
  updatePhaseMobility( subRegion );
  updateCapPressureModel( subRegion );

  // note1: for now, thermal conductivity is treated explicitly, so no update here
  // note2: for now, diffusion and dispersion are also treated explicitly
  return maxDeltaPhaseVolFrac;
}

void CompositionalMultiphaseBase::initializeFluidState( MeshLevel & mesh,
                                                        arrayView1d< string const > const & regionNames )
{
  GEOS_MARK_FUNCTION;

  integer const numComp = m_numComponents;

  // 1. Compute hydrostatic equilibrium in the regions for which corresponding field specification tag has been specified
  computeHydrostaticEquilibrium();

  mesh.getElemManager().forElementSubRegions( regionNames,
                                              [&]( localIndex const,
                                                   ElementSubRegionBase & subRegion )
  {
    // 2. Assume global component fractions have been prescribed.
    // Initialize constitutive state to get fluid density.
    updateFluidModel( subRegion );

    // 3. Back-calculate global component densities from fractions and total fluid density
    // in order to initialize the primary solution variables
    string const & fluidName = subRegion.getReference< string >( viewKeyStruct::fluidNamesString() );
    MultiFluidBase const & fluid = getConstitutiveModel< MultiFluidBase >( subRegion, fluidName );
    arrayView2d< real64 const, multifluid::USD_FLUID > const totalDens = fluid.totalDensity();

    arrayView2d< real64 const, compflow::USD_COMP > const compFrac =
      subRegion.getField< fields::flow::globalCompFraction >();
    arrayView2d< real64, compflow::USD_COMP > const compDens =
      subRegion.getField< fields::flow::globalCompDensity >();

    forAll< parallelDevicePolicy<> >( subRegion.size(), [=] GEOS_HOST_DEVICE ( localIndex const ei )
    {
      for( integer ic = 0; ic < numComp; ++ic )
      {
        compDens[ei][ic] = totalDens[ei][0] * compFrac[ei][ic];
      }
    } );

  } );

  // for some reason CUDA does not want the host_device lambda to be defined inside the generic lambda
  // I need the exact type of the subRegion for updateSolidflowProperties to work well.
  mesh.getElemManager().forElementSubRegions< CellElementSubRegion,
                                              SurfaceElementSubRegion >( regionNames, [&]( localIndex const,
                                                                                           auto & subRegion )
  {
    // 4. Initialize/update dependent state quantities

    // 4.1 Update the constitutive models that only depend on
    //      - the primary variables
    //      - the fluid constitutive quantities (as they have already been updated)
    // We postpone the other constitutive models for now
    // In addition, to avoid multiplying permeability/porosity bay netToGross in the assembly kernel, we do it once and for all here
    arrayView1d< real64 const > const netToGross = subRegion.template getField< fields::flow::netToGross >();
    CoupledSolidBase const & porousSolid =
      getConstitutiveModel< CoupledSolidBase >( subRegion, subRegion.template getReference< string >( viewKeyStruct::solidNamesString() ) );
    PermeabilityBase const & permeabilityModel =
      getConstitutiveModel< PermeabilityBase >( subRegion, subRegion.template getReference< string >( viewKeyStruct::permeabilityNamesString() ) );
    permeabilityModel.scaleHorizontalPermeability( netToGross );
    porousSolid.scaleReferencePorosity( netToGross );
    saveConvergedState( subRegion ); // necessary for a meaningful porosity update in sequential schemes
    updatePorosityAndPermeability( subRegion );
    updatePhaseVolumeFraction( subRegion );

    // Now, we initialize and update each constitutive model one by one

    // 4.2 Save the computed porosity into the old porosity
    //
    // Note:
    // - This must be called after updatePorosityAndPermeability
    // - This step depends on porosity
    string const & solidName = subRegion.template getReference< string >( viewKeyStruct::solidNamesString() );
    CoupledSolidBase const & porousMaterial = getConstitutiveModel< CoupledSolidBase >( subRegion, solidName );
    porousMaterial.initializeState();

    // 4.3 Initialize/update the relative permeability model using the initial phase volume fraction
    //     This is needed to handle relative permeability hysteresis
    //     Also, initialize the fluid model
    //
    // Note:
    // - This must be called after updatePhaseVolumeFraction
    // - This step depends on phaseVolFraction

    // initialized phase volume fraction
    arrayView2d< real64 const, compflow::USD_PHASE > const phaseVolFrac =
      subRegion.template getField< fields::flow::phaseVolumeFraction >();

    string const & relpermName = subRegion.template getReference< string >( viewKeyStruct::relPermNamesString() );
    RelativePermeabilityBase & relPermMaterial =
      getConstitutiveModel< RelativePermeabilityBase >( subRegion, relpermName );
    relPermMaterial.saveConvergedPhaseVolFractionState( phaseVolFrac ); // this needs to happen before calling updateRelPermModel
    updateRelPermModel( subRegion );
    relPermMaterial.saveConvergedState(); // this needs to happen after calling updateRelPermModel

    string const & fluidName = subRegion.template getReference< string >( viewKeyStruct::fluidNamesString() );
    MultiFluidBase & fluidMaterial = getConstitutiveModel< MultiFluidBase >( subRegion, fluidName );
    fluidMaterial.initializeState();

    // 4.4 Then, we initialize/update the capillary pressure model
    //
    // Note:
    // - This must be called after updatePorosityAndPermeability
    // - This step depends on porosity and permeability
    if( m_hasCapPressure )
    {
      // initialized porosity
      arrayView2d< real64 const > const porosity = porousMaterial.getPorosity();

      string const & permName = subRegion.template getReference< string >( viewKeyStruct::permeabilityNamesString() );
      PermeabilityBase const & permeabilityMaterial =
        getConstitutiveModel< PermeabilityBase >( subRegion, permName );
      // initialized permeability
      arrayView3d< real64 const > const permeability = permeabilityMaterial.permeability();

      string const & capPressureName = subRegion.template getReference< string >( viewKeyStruct::capPressureNamesString() );
      CapillaryPressureBase const & capPressureMaterial =
        getConstitutiveModel< CapillaryPressureBase >( subRegion, capPressureName );
      capPressureMaterial.initializeRockState( porosity, permeability ); // this needs to happen before calling updateCapPressureModel
      updateCapPressureModel( subRegion );
    }

    // 4.5 Update the phase mobility
    //
    // Note:
    // - This must be called after updateRelPermModel
    // - This step depends phaseRelPerm
    updatePhaseMobility( subRegion );

    // 4.6 We initialize the rock thermal quantities: conductivity and solid internal energy
    //
    // Note:
    // - This must be called after updatePorosityAndPermeability and updatePhaseVolumeFraction
    // - This step depends on porosity and phaseVolFraction
    if( m_isThermal )
    {
      // initialized porosity
      arrayView2d< real64 const > const porosity = porousMaterial.getPorosity();

      string const & thermalConductivityName = subRegion.template getReference< string >( viewKeyStruct::thermalConductivityNamesString() );
      MultiPhaseThermalConductivityBase const & conductivityMaterial =
        getConstitutiveModel< MultiPhaseThermalConductivityBase >( subRegion, thermalConductivityName );
      conductivityMaterial.initializeRockFluidState( porosity, phaseVolFrac );
      // note that there is nothing to update here because thermal conductivity is explicit for now

      updateSolidInternalEnergyModel( subRegion );
      string const & solidInternalEnergyName = subRegion.template getReference< string >( viewKeyStruct::solidInternalEnergyNamesString() );
      SolidInternalEnergy const & solidInternalEnergyMaterial =
        getConstitutiveModel< SolidInternalEnergy >( subRegion, solidInternalEnergyName );
      solidInternalEnergyMaterial.saveConvergedState();
    }

    // Step 4.7: if the diffusion and/or dispersion is/are supported, initialize the two models
    if( m_hasDiffusion )
    {
      string const & diffusionName = subRegion.template getReference< string >( viewKeyStruct::diffusionNamesString() );
      DiffusionBase const & diffusionMaterial = getConstitutiveModel< DiffusionBase >( subRegion, diffusionName );
      arrayView1d< real64 const > const temperature = subRegion.template getField< fields::flow::temperature >();
      diffusionMaterial.initializeTemperatureState( temperature );
    }
    if( m_hasDispersion )
    {
      string const & dispersionName = subRegion.template getReference< string >( viewKeyStruct::dispersionNamesString() );
      DispersionBase const & dispersionMaterial = getConstitutiveModel< DispersionBase >( subRegion, dispersionName );
      GEOS_UNUSED_VAR( dispersionMaterial );
      // TODO: compute the phase velocities here
      //dispersionMaterial.saveConvergedVelocitySate( phaseVelovity );
    }

  } );

  // 5. Save initial pressure
  mesh.getElemManager().forElementSubRegions( regionNames, [&]( localIndex const,
                                                                ElementSubRegionBase & subRegion )
  {
    arrayView1d< real64 const > const pres = subRegion.getField< fields::flow::pressure >();
    arrayView1d< real64 > const initPres = subRegion.getField< fields::flow::initialPressure >();
    arrayView1d< real64 const > const temp = subRegion.getField< fields::flow::temperature >();
    arrayView1d< real64 > const initTemp = subRegion.template getField< fields::flow::initialTemperature >();
    initPres.setValues< parallelDevicePolicy<> >( pres );
    initTemp.setValues< parallelDevicePolicy<> >( temp );
  } );
}

void CompositionalMultiphaseBase::computeHydrostaticEquilibrium()
{
  FieldSpecificationManager & fsManager = FieldSpecificationManager::getInstance();
  DomainPartition & domain = this->getGroupByPath< DomainPartition >( "/Problem/domain" );

  integer const numComps = m_numComponents;
  integer const numPhases = m_numPhases;

  real64 const gravVector[3] = LVARRAY_TENSOROPS_INIT_LOCAL_3( gravityVector() );

  // Step 1: count individual equilibriums (there may be multiple ones)

  std::map< string, localIndex > equilNameToEquilId;
  localIndex equilCounter = 0;

  fsManager.forSubGroups< EquilibriumInitialCondition >( [&] ( EquilibriumInitialCondition const & bc )
  {

    // collect all the equilibrium names to idx
    equilNameToEquilId[bc.getName()] = equilCounter;
    equilCounter++;

    // check that the gravity vector is aligned with the z-axis
    GEOS_THROW_IF( !isZero( gravVector[0] ) || !isZero( gravVector[1] ),
                   getCatalogName() << " " << getDataContext() <<
                   ": the gravity vector specified in this simulation (" << gravVector[0] << " " << gravVector[1] << " " << gravVector[2] <<
                   ") is not aligned with the z-axis. \n"
                   "This is incompatible with the " << EquilibriumInitialCondition::catalogName() << " " << bc.getDataContext() <<
                   "used in this simulation. To proceed, you can either: \n" <<
                   "   - Use a gravityVector aligned with the z-axis, such as (0.0,0.0,-9.81)\n" <<
                   "   - Remove the hydrostatic equilibrium initial condition from the XML file",
                   InputError );

  } );

  if( equilCounter == 0 )
  {
    return;
  }

  // Step 2: find the min elevation and the max elevation in the targetSets

  array1d< real64 > globalMaxElevation( equilNameToEquilId.size() );
  array1d< real64 > globalMinElevation( equilNameToEquilId.size() );
  findMinMaxElevationInEquilibriumTarget( domain,
                                          equilNameToEquilId,
                                          globalMaxElevation,
                                          globalMinElevation );

  // Step 3: for each equil, compute a fine table with hydrostatic pressure vs elevation if the region is a target region

  // first compute the region filter
  std::set< string > regionFilter;
  forDiscretizationOnMeshTargets( domain.getMeshBodies(), [&] ( string const &,
                                                                MeshLevel & mesh,
                                                                arrayView1d< string const > const & regionNames )
  {
    for( string const & regionName : regionNames )
    {
      regionFilter.insert( regionName );
    }

    fsManager.apply< ElementSubRegionBase,
                     EquilibriumInitialCondition >( 0.0,
                                                    mesh,
                                                    EquilibriumInitialCondition::catalogName(),
                                                    [&] ( EquilibriumInitialCondition const & fs,
                                                          string const &,
                                                          SortedArrayView< localIndex const > const & targetSet,
                                                          ElementSubRegionBase & subRegion,
                                                          string const & )
    {
      // Step 3.1: retrieve the data necessary to construct the pressure table in this subregion

      integer const maxNumEquilIterations = fs.getMaxNumEquilibrationIterations();
      real64 const equilTolerance = fs.getEquilibrationTolerance();
      real64 const datumElevation = fs.getDatumElevation();
      real64 const datumPressure = fs.getDatumPressure();
      string const initPhaseName = fs.getInitPhaseName(); // will go away when GOC/WOC are implemented

      localIndex const equilIndex = equilNameToEquilId.at( fs.getName() );
      real64 const minElevation = LvArray::math::min( globalMinElevation[equilIndex], datumElevation );
      real64 const maxElevation = LvArray::math::max( globalMaxElevation[equilIndex], datumElevation );
      real64 const elevationIncrement = LvArray::math::min( fs.getElevationIncrement(), maxElevation - minElevation );
      localIndex const numPointsInTable = ( elevationIncrement > 0 ) ? std::ceil( (maxElevation - minElevation) / elevationIncrement ) + 1 : 1;

      real64 const eps = 0.1 * (maxElevation - minElevation); // we add a small buffer to only log in the pathological cases
      GEOS_LOG_RANK_0_IF( ( (datumElevation > globalMaxElevation[equilIndex]+eps)  || (datumElevation < globalMinElevation[equilIndex]-eps) ),
                          getCatalogName() << " " << getDataContext() <<
                          ": By looking at the elevation of the cell centers in this model, GEOS found that " <<
                          "the min elevation is " << globalMinElevation[equilIndex] << " and the max elevation is " <<
                          globalMaxElevation[equilIndex] << "\nBut, a datum elevation of " << datumElevation <<
                          " was specified in the input file to equilibrate the model.\n " <<
                          "The simulation is going to proceed with this out-of-bound datum elevation," <<
                          " but the initial condition may be inaccurate." );

      array1d< array1d< real64 > > elevationValues;
      array1d< real64 > pressureValues;
      elevationValues.resize( 1 );
      elevationValues[0].resize( numPointsInTable );
      pressureValues.resize( numPointsInTable );

      // Step 3.2: retrieve the user-defined tables (temperature and comp fraction)

      FunctionManager & functionManager = FunctionManager::getInstance();

      array1d< TableFunction::KernelWrapper > compFracTableWrappers;
      arrayView1d< string const > compFracTableNames = fs.getComponentFractionVsElevationTableNames();
      for( integer ic = 0; ic < numComps; ++ic )
      {
        TableFunction const & compFracTable = functionManager.getGroup< TableFunction >( compFracTableNames[ic] );
        compFracTableWrappers.emplace_back( compFracTable.createKernelWrapper() );
      }

      string const tempTableName = fs.getTemperatureVsElevationTableName();
      TableFunction const & tempTable = functionManager.getGroup< TableFunction >( tempTableName );
      TableFunction::KernelWrapper tempTableWrapper = tempTable.createKernelWrapper();

      // Step 3.3: retrieve the fluid model to compute densities
      // we end up with the same issue as in applyDirichletBC: there is not a clean way to retrieve the fluid info

      Group const & region = subRegion.getParent().getParent();
      auto itRegionFilter = regionFilter.find( region.getName() );
      if( itRegionFilter == regionFilter.end() )
      {
        return; // the region is not in target, there is nothing to do
      }
      string const & fluidName = subRegion.getReference< string >( viewKeyStruct::fluidNamesString() );
      MultiFluidBase & fluid = getConstitutiveModel< MultiFluidBase >( subRegion, fluidName );

      arrayView1d< string const > componentNames = fs.getComponentNames();
      GEOS_THROW_IF( fluid.componentNames().size() != componentNames.size(),
                     "Mismatch in number of components between constitutive model "
                     << fluid.getDataContext() << " and the Equilibrium initial condition " << fs.getDataContext(),
                     InputError );
      for( integer ic = 0; ic < fluid.numFluidComponents(); ++ic )
      {
        GEOS_THROW_IF( fluid.componentNames()[ic] != componentNames[ic],
                       "Mismatch in component names between constitutive model "
                       << fluid.getDataContext() << " and the Equilibrium initial condition " << fs.getDataContext(),
                       InputError );
      }

      // Note: for now, we assume that the reservoir is in a single-phase state at initialization
      arrayView1d< string const > phaseNames = fluid.phaseNames();
      auto const itPhaseNames = std::find( std::begin( phaseNames ), std::end( phaseNames ), initPhaseName );
      GEOS_THROW_IF( itPhaseNames == std::end( phaseNames ),
                     getCatalogName() << " " << getDataContext() << ": phase name " <<
                     initPhaseName << " not found in the phases of " << fluid.getDataContext(),
                     InputError );
      integer const ipInit = std::distance( std::begin( phaseNames ), itPhaseNames );

      // Step 3.4: compute the hydrostatic pressure values

      constitutiveUpdatePassThru( fluid, [&] ( auto & castedFluid )
      {
        using FluidType = TYPEOFREF( castedFluid );
        typename FluidType::KernelWrapper fluidWrapper = castedFluid.createKernelWrapper();

        // note: inside this kernel, serialPolicy is used, and elevation/pressure values don't go to the GPU
        isothermalCompositionalMultiphaseBaseKernels::
          HydrostaticPressureKernel::ReturnType const returnValue =
          isothermalCompositionalMultiphaseBaseKernels::
            HydrostaticPressureKernel::launch( numPointsInTable,
                                               numComps,
                                               numPhases,
                                               ipInit,
                                               maxNumEquilIterations,
                                               equilTolerance,
                                               gravVector,
                                               minElevation,
                                               elevationIncrement,
                                               datumElevation,
                                               datumPressure,
                                               fluidWrapper,
                                               compFracTableWrappers.toViewConst(),
                                               tempTableWrapper,
                                               elevationValues.toNestedView(),
                                               pressureValues.toView() );

        GEOS_THROW_IF( returnValue ==  isothermalCompositionalMultiphaseBaseKernels::HydrostaticPressureKernel::ReturnType::FAILED_TO_CONVERGE,
                       getCatalogName() << " " << getDataContext() <<
                       ": hydrostatic pressure initialization failed to converge in region " << region.getName() << "! \n" <<
                       "Try to loosen the equilibration tolerance, or increase the number of equilibration iterations. \n" <<
                       "If nothing works, something may be wrong in the fluid model, see <Constitutive> ",
                       std::runtime_error );

        GEOS_LOG_RANK_0_IF( returnValue == isothermalCompositionalMultiphaseBaseKernels::HydrostaticPressureKernel::ReturnType::DETECTED_MULTIPHASE_FLOW,
                            getCatalogName() << " " << getDataContext() <<
                            ": currently, GEOS assumes that there is only one mobile phase when computing the hydrostatic pressure. \n" <<
                            "We detected multiple phases using the provided datum pressure, temperature, and component fractions. \n" <<
                            "Please make sure that only one phase is mobile at the beginning of the simulation. \n" <<
                            "If this is not the case, the problem will not be at equilibrium when the simulation starts" );

      } );

      // Step 3.5: create hydrostatic pressure table

      string const tableName = fs.getName() + "_" + subRegion.getName() + "_" + phaseNames[ipInit] + "_table";
      TableFunction * const presTable = dynamicCast< TableFunction * >( functionManager.createChild( TableFunction::catalogName(), tableName ) );
      presTable->setTableCoordinates( elevationValues, { units::Distance } );
      presTable->setTableValues( pressureValues, units::Pressure );
      presTable->setInterpolationMethod( TableFunction::InterpolationType::Linear );
      TableFunction::KernelWrapper presTableWrapper = presTable->createKernelWrapper();

      // Step 4: assign pressure, temperature, and component fraction as a function of elevation
      // TODO: this last step should probably be delayed to wait for the creation of FaceElements
      // TODO: this last step should be modified to account for GOC and WOC
      arrayView2d< real64 const > const elemCenter =
        subRegion.getReference< array2d< real64 > >( ElementSubRegionBase::viewKeyStruct::elementCenterString() );

      arrayView1d< real64 > const pres = subRegion.getReference< array1d< real64 > >( fields::flow::pressure::key() );
      arrayView1d< real64 > const temp = subRegion.getReference< array1d< real64 > >( fields::flow::temperature::key() );
      arrayView2d< real64, compflow::USD_COMP > const compFrac =
        subRegion.getReference< array2d< real64, compflow::LAYOUT_COMP > >( fields::flow::globalCompFraction::key() );
      arrayView1d< TableFunction::KernelWrapper const > compFracTableWrappersViewConst =
        compFracTableWrappers.toViewConst();

      RAJA::ReduceMin< parallelDeviceReduce, real64 > minPressure( LvArray::NumericLimits< real64 >::max );

      forAll< parallelDevicePolicy<> >( targetSet.size(), [targetSet,
                                                           elemCenter,
                                                           presTableWrapper,
                                                           tempTableWrapper,
                                                           compFracTableWrappersViewConst,
                                                           numComps,
                                                           minPressure,
                                                           pres,
                                                           temp,
                                                           compFrac] GEOS_HOST_DEVICE ( localIndex const i )
      {
        localIndex const k = targetSet[i];
        real64 const elevation = elemCenter[k][2];

        pres[k] = presTableWrapper.compute( &elevation );
        minPressure.min( pres[k] );
        temp[k] = tempTableWrapper.compute( &elevation );
        for( integer ic = 0; ic < numComps; ++ic )
        {
          compFrac[k][ic] = compFracTableWrappersViewConst[ic].compute( &elevation );
        }
      } );

      GEOS_ERROR_IF( minPressure.get() < 0.0,
                     GEOS_FMT( "{}: A negative pressure of {} Pa was found during hydrostatic initialization in region/subRegion {}/{}",
                               getDataContext(), minPressure.get(), region.getName(), subRegion.getName() ) );
    } );
  } );
}

void CompositionalMultiphaseBase::initializePostInitialConditionsPreSubGroups()
{
  GEOS_MARK_FUNCTION;

  FlowSolverBase::initializePostInitialConditionsPreSubGroups();

  DomainPartition & domain = this->getGroupByPath< DomainPartition >( "/Problem/domain" );

  // set mass fraction flag on fluid models
  forDiscretizationOnMeshTargets( domain.getMeshBodies(), [&]( string const &,
                                                               MeshLevel & mesh,
                                                               arrayView1d< string const > const & regionNames )
  {
    FieldIdentifiers fieldsToBeSync;
    fieldsToBeSync.addElementFields( { fields::flow::pressure::key(),
                                       fields::flow::globalCompDensity::key() },
                                     regionNames );

    CommunicationTools::getInstance().synchronizeFields( fieldsToBeSync, mesh, domain.getNeighbors(), false );

    mesh.getElemManager().forElementSubRegions< CellElementSubRegion, SurfaceElementSubRegion >( regionNames,
                                                                                                 [&]( localIndex const,
                                                                                                      auto & subRegion )
    {
      string const & fluidName = subRegion.template getReference< string >( viewKeyStruct::fluidNamesString() );
      MultiFluidBase & fluid = getConstitutiveModel< MultiFluidBase >( subRegion, fluidName );
      fluid.setMassFlag( m_useMass );

      CoupledSolidBase const & porousSolid =
        getConstitutiveModel< CoupledSolidBase >( subRegion,
                                                  subRegion.template getReference< string >( viewKeyStruct::solidNamesString() ) );
      saveConvergedState( subRegion ); // necessary for a meaningful porosity update in sequential schemes
      updatePorosityAndPermeability( subRegion );

      porousSolid.initializeState();
    } );

    // Initialize primary variables from applied initial conditions
    initializeFluidState( mesh, regionNames );

    mesh.getElemManager().forElementRegions< SurfaceElementRegion >( regionNames,
                                                                     [&]( localIndex const,
                                                                          SurfaceElementRegion & region )
    {
      region.forElementSubRegions< FaceElementSubRegion >( [&]( FaceElementSubRegion & subRegion )
      {
        subRegion.getWrapper< real64_array >( fields::flow::hydraulicAperture::key() ).
          setApplyDefaultValue( region.getDefaultAperture() );
      } );
    } );

  } );

  // report to the user if some pore volumes are very small
  // note: this function is here because: 1) porosity has been initialized and 2) NTG has been applied
  validatePoreVolumes( domain );
}

void
CompositionalMultiphaseBase::implicitStepSetup( real64 const & GEOS_UNUSED_PARAM( time_n ),
                                                real64 const & GEOS_UNUSED_PARAM( dt ),
                                                DomainPartition & domain )
{
  forDiscretizationOnMeshTargets( domain.getMeshBodies(), [&]( string const &,
                                                               MeshLevel & mesh,
                                                               arrayView1d< string const > const & regionNames )
  {
    mesh.getElemManager().forElementSubRegions< CellElementSubRegion,
                                                SurfaceElementSubRegion >( regionNames,
                                                                           [&]( localIndex const,
                                                                                auto & subRegion )
    {
      arrayView1d< real64 const > const & pres =
        subRegion.template getField< fields::flow::pressure >();
      arrayView1d< real64 const > const & initPres =
        subRegion.template getField< fields::flow::initialPressure >();
      arrayView1d< real64 > const & deltaPres =
        subRegion.template getField< fields::flow::deltaPressure >();
      isothermalCompositionalMultiphaseBaseKernels::StatisticsKernel::
        saveDeltaPressure< parallelDevicePolicy<> >( subRegion.size(), pres, initPres, deltaPres );
      saveConvergedState( subRegion );

      // update porosity, permeability
      updatePorosityAndPermeability( subRegion );
      // update all fluid properties
      updateFluidState( subRegion );
      // for thermal simulations, update solid internal energy
      if( m_isThermal )
      {
        updateSolidInternalEnergyModel( subRegion );
      }

      // after the update, save the new saturation and phase mobilities
      arrayView2d< real64 const, compflow::USD_PHASE > const phaseVolFrac =
        subRegion.template getField< fields::flow::phaseVolumeFraction >();
      arrayView2d< real64, compflow::USD_PHASE > const phaseVolFrac_n =
        subRegion.template getField< fields::flow::phaseVolumeFraction_n >();
      phaseVolFrac_n.setValues< parallelDevicePolicy<> >( phaseVolFrac );

      arrayView2d< real64 const, compflow::USD_PHASE > const phaseMob =
        subRegion.template getField< fields::flow::phaseMobility >();
      arrayView2d< real64, compflow::USD_PHASE > const phaseMob_n =
        subRegion.template getField< fields::flow::phaseMobility_n >();
      phaseMob_n.setValues< parallelDevicePolicy<> >( phaseMob );

    } );
  } );
}

void CompositionalMultiphaseBase::assembleSystem( real64 const GEOS_UNUSED_PARAM( time_n ),
                                                  real64 const dt,
                                                  DomainPartition & domain,
                                                  DofManager const & dofManager,
                                                  CRSMatrixView< real64, globalIndex const > const & localMatrix,
                                                  arrayView1d< real64 > const & localRhs )
{
  GEOS_MARK_FUNCTION;

  assembleAccumulationAndVolumeBalanceTerms( domain,
                                             dofManager,
                                             localMatrix,
                                             localRhs );

  assembleFluxTerms( dt,
                     domain,
                     dofManager,
                     localMatrix,
                     localRhs );
}

void CompositionalMultiphaseBase::assembleAccumulationAndVolumeBalanceTerms( DomainPartition & domain,
                                                                             DofManager const & dofManager,
                                                                             CRSMatrixView< real64, globalIndex const > const & localMatrix,
                                                                             arrayView1d< real64 > const & localRhs ) const
{
  GEOS_MARK_FUNCTION;

  forDiscretizationOnMeshTargets( domain.getMeshBodies(), [&]( string const &,
                                                               MeshLevel const & mesh,
                                                               arrayView1d< string const > const & regionNames )
  {
    mesh.getElemManager().forElementSubRegions( regionNames,
                                                [&]( localIndex const,
                                                     ElementSubRegionBase const & subRegion )
    {
      string const dofKey = dofManager.getKey( viewKeyStruct::elemDofFieldString() );
      string const & fluidName = subRegion.getReference< string >( viewKeyStruct::fluidNamesString() );
      string const & solidName = subRegion.getReference< string >( viewKeyStruct::solidNamesString() );

      MultiFluidBase const & fluid = getConstitutiveModel< MultiFluidBase >( subRegion, fluidName );
      CoupledSolidBase const & solid = getConstitutiveModel< CoupledSolidBase >( subRegion, solidName );

      if( m_isThermal )
      {
        thermalCompositionalMultiphaseBaseKernels::
          ElementBasedAssemblyKernelFactory::
          createAndLaunch< parallelDevicePolicy<> >( m_numComponents,
                                                     m_numPhases,
                                                     dofManager.rankOffset(),
                                                     m_useTotalMassEquation,
                                                     m_useSimpleAccumulation,
                                                     dofKey,
                                                     subRegion,
                                                     fluid,
                                                     solid,
                                                     localMatrix,
                                                     localRhs );
      }
      else
      {
        isothermalCompositionalMultiphaseBaseKernels::
          ElementBasedAssemblyKernelFactory::
          createAndLaunch< parallelDevicePolicy<> >( m_numComponents,
                                                     m_numPhases,
                                                     dofManager.rankOffset(),
                                                     m_useTotalMassEquation,
                                                     m_useSimpleAccumulation,
                                                     dofKey,
                                                     subRegion,
                                                     fluid,
                                                     solid,
                                                     localMatrix,
                                                     localRhs );
      }
    } );
  } );
}

void CompositionalMultiphaseBase::applyBoundaryConditions( real64 const time_n,
                                                           real64 const dt,
                                                           DomainPartition & domain,
                                                           DofManager const & dofManager,
                                                           CRSMatrixView< real64, globalIndex const > const & localMatrix,
                                                           arrayView1d< real64 > const & localRhs )
{
  GEOS_MARK_FUNCTION;

  if( m_keepFlowVariablesConstantDuringInitStep )
  {
    // this function is going to force the current flow state to be constant during the time step
    // this is used when the poromechanics solver is performing the stress initialization
    // TODO: in the future, a dedicated poromechanics kernel should eliminate the flow vars to construct a reduced system
    //       which will remove the need for this brittle passing aroung of flag
    keepFlowVariablesConstantDuringInitStep( time_n, dt, dofManager, domain, localMatrix.toViewConstSizes(), localRhs.toView() );
  }
  else
  {
    // apply pressure boundary conditions.
    applyDirichletBC( time_n, dt, dofManager, domain, localMatrix.toViewConstSizes(), localRhs.toView() );

    // apply flux boundary conditions
    applySourceFluxBC( time_n, dt, dofManager, domain, localMatrix.toViewConstSizes(), localRhs.toView() );

    // apply aquifer boundary conditions
    applyAquiferBC( time_n, dt, dofManager, domain, localMatrix.toViewConstSizes(), localRhs.toView() );
  }
}

namespace
{
char const bcLogMessage[] =
  "CompositionalMultiphaseBase {}: at time {}s, "
  "the <{}> boundary condition '{}' is applied to the element set '{}' in subRegion '{}'. "
  "\nThe scale of this boundary condition is {} and multiplies the value of the provided function (if any). "
  "\nThe total number of target elements (including ghost elements) is {}. "
  "\nNote that if this number is equal to zero for all subRegions, the boundary condition will not be applied on this element set.";
}

void CompositionalMultiphaseBase::applySourceFluxBC( real64 const time,
                                                     real64 const dt,
                                                     DofManager const & dofManager,
                                                     DomainPartition & domain,
                                                     CRSMatrixView< real64, globalIndex const > const & localMatrix,
                                                     arrayView1d< real64 > const & localRhs ) const
{
  GEOS_MARK_FUNCTION;

  FieldSpecificationManager & fsManager = FieldSpecificationManager::getInstance();

  string const dofKey = dofManager.getKey( viewKeyStruct::elemDofFieldString() );

  // Step 1: count individual source flux boundary conditions

  std::map< string, localIndex > bcNameToBcId;
  localIndex bcCounter = 0;

  fsManager.forSubGroups< SourceFluxBoundaryCondition >( [&] ( SourceFluxBoundaryCondition const & bc )
  {
    // collect all the bc names to idx
    bcNameToBcId[bc.getName()] = bcCounter;
    bcCounter++;
  } );

  if( bcCounter == 0 )
  {
    return;
  }

  // Step 2: count the set size for each source flux (each source flux may have multiple target sets)

  array1d< globalIndex > bcAllSetsSize( bcNameToBcId.size() );

  computeSourceFluxSizeScalingFactor( time,
                                      dt,
                                      domain,
                                      bcNameToBcId,
                                      bcAllSetsSize.toView() );

  // Step 3: we are ready to impose the boundary condition, normalized by the set size

  forDiscretizationOnMeshTargets( domain.getMeshBodies(), [&]( string const &,
                                                               MeshLevel & mesh,
                                                               arrayView1d< string const > const & )
  {
    fsManager.apply< ElementSubRegionBase,
                     SourceFluxBoundaryCondition >( time + dt,
                                                    mesh,
                                                    SourceFluxBoundaryCondition::catalogName(),
                                                    [&]( SourceFluxBoundaryCondition const & fs,
                                                         string const & setName,
                                                         SortedArrayView< localIndex const > const & targetSet,
                                                         ElementSubRegionBase & subRegion,
                                                         string const & )
    {
      if( fs.getLogLevel() >= 1 && m_nonlinearSolverParameters.m_numNewtonIterations == 0 )
      {
        globalIndex const numTargetElems = MpiWrapper::sum< globalIndex >( targetSet.size() );
        GEOS_LOG_RANK_0( GEOS_FMT( bcLogMessage,
                                   getName(), time+dt, SourceFluxBoundaryCondition::catalogName(),
                                   fs.getName(), setName, subRegion.getName(), fs.getScale(), numTargetElems ) );
      }

      if( targetSet.size() == 0 )
      {
        return;
      }

      arrayView1d< globalIndex const > const dofNumber = subRegion.getReference< array1d< globalIndex > >( dofKey );
      arrayView1d< integer const > const ghostRank = subRegion.ghostRank();

      // Step 3.1: get the values of the source boundary condition that need to be added to the rhs
      // We don't use FieldSpecificationBase::applyConditionToSystem here because we want to account for the row permutation used in the
      // compositional solvers

      array1d< globalIndex > dofArray( targetSet.size() );
      array1d< real64 > rhsContributionArray( targetSet.size() );
      arrayView1d< real64 > rhsContributionArrayView = rhsContributionArray.toView();
      localIndex const rankOffset = dofManager.rankOffset();

      // note that the dofArray will not be used after this step (simpler to use dofNumber instead)
      fs.computeRhsContribution< FieldSpecificationAdd,
                                 parallelDevicePolicy<> >( targetSet.toViewConst(),
                                                           time + dt,
                                                           dt,
                                                           subRegion,
                                                           dofNumber,
                                                           rankOffset,
                                                           localMatrix,
                                                           dofArray.toView(),
                                                           rhsContributionArrayView,
                                                           [] GEOS_HOST_DEVICE ( localIndex const )
      {
        return 0.0;
      } );

      // Step 3.2: we are ready to add the right-hand side contributions, taking into account our equation layout

      // get the normalizer
      real64 const sizeScalingFactor = bcAllSetsSize[bcNameToBcId.at( fs.getName())];

      integer const fluidComponentId = fs.getComponent();
      integer const numFluidComponents = m_numComponents;
      integer const useTotalMassEquation = m_useTotalMassEquation;
      forAll< parallelDevicePolicy<> >( targetSet.size(), [sizeScalingFactor,
                                                           targetSet,
                                                           rankOffset,
                                                           ghostRank,
                                                           fluidComponentId,
                                                           numFluidComponents,
                                                           useTotalMassEquation,
                                                           dofNumber,
                                                           rhsContributionArrayView,
                                                           localRhs] GEOS_HOST_DEVICE ( localIndex const a )
      {
        // we need to filter out ghosts here, because targetSet may contain them
        localIndex const ei = targetSet[a];
        if( ghostRank[ei] >= 0 )
        {
          return;
        }

        if( useTotalMassEquation > 0 )
        {
          // for all "fluid components", we add the value to the total mass balance equation
          globalIndex const totalMassBalanceRow = dofNumber[ei] - rankOffset;
          localRhs[totalMassBalanceRow] += rhsContributionArrayView[a] / sizeScalingFactor; // scale the contribution by the
                                                                                            // sizeScalingFactor
                                                                                            // here
          if( fluidComponentId < numFluidComponents - 1 )
          {
            globalIndex const compMassBalanceRow = totalMassBalanceRow + fluidComponentId + 1; // component mass bal equations are shifted
            localRhs[compMassBalanceRow] += rhsContributionArrayView[a] / sizeScalingFactor; // scale the contribution by the
                                                                                             // sizeScalingFactor here
          }
        }
        else
        {
          globalIndex const compMassBalanceRow = dofNumber[ei] - rankOffset + fluidComponentId;
          localRhs[compMassBalanceRow] += rhsContributionArrayView[a] / sizeScalingFactor; // scale the contribution by the
                                                                                           // sizeScalingFactor here
        }
      } );
    } );
  } );
}

bool CompositionalMultiphaseBase::validateDirichletBC( DomainPartition & domain,
                                                       real64 const time ) const
{
  constexpr integer MAX_NC = MultiFluidBase::MAX_NUM_COMPONENTS;
  FieldSpecificationManager & fsManager = FieldSpecificationManager::getInstance();

  bool bcConsistent = true;

  forDiscretizationOnMeshTargets( domain.getMeshBodies(), [&]( string const &,
                                                               MeshLevel & mesh,
                                                               arrayView1d< string const > const & )
  {
    // map: regionName -> subRegionName -> setName -> numComps to check pressure/comp are present consistent
    map< string, map< string, map< string, ComponentMask< MAX_NC > > > > bcPresCompStatusMap;
    // map: regionName -> subRegionName -> setName check to that temperature is present/consistent
    map< string, map< string, set< string > > > bcTempStatusMap;

    // 1. Check pressure Dirichlet BCs
    fsManager.apply< ElementSubRegionBase >( time,
                                             mesh,
                                             fields::flow::pressure::key(),
                                             [&]( FieldSpecificationBase const &,
                                                  string const & setName,
                                                  SortedArrayView< localIndex const > const &,
                                                  ElementSubRegionBase & subRegion,
                                                  string const & )
    {
      // Check whether pressure has already been applied to this set
      string const & subRegionName = subRegion.getName();
      string const & regionName = subRegion.getParent().getParent().getName();

      auto & subRegionSetMap = bcPresCompStatusMap[regionName][subRegionName];
      if( subRegionSetMap.count( setName ) > 0 )
      {
        bcConsistent = false;
        GEOS_WARNING( GEOS_FMT( "Conflicting pressure boundary conditions on set {}/{}/{}", regionName, subRegionName, setName ) );
      }
      subRegionSetMap[setName].setNumComp( m_numComponents );
    } );

    // 2. Check temperature Dirichlet BCs
    if( m_isThermal )
    {
      fsManager.apply< ElementSubRegionBase >( time,
                                               mesh,
                                               fields::flow::temperature::key(),
                                               [&]( FieldSpecificationBase const &,
                                                    string const & setName,
                                                    SortedArrayView< localIndex const > const &,
                                                    ElementSubRegionBase & subRegion,
                                                    string const & )
      {
        // Check whether temperature has already been applied to this set
        string const & subRegionName = subRegion.getName();
        string const & regionName = subRegion.getParent().getParent().getName();

        auto & tempSubRegionSetMap = bcTempStatusMap[regionName][subRegionName];
        if( tempSubRegionSetMap.count( setName ) > 0 )
        {
          bcConsistent = false;
          GEOS_WARNING( GEOS_FMT( "Conflicting temperature boundary conditions on set {}/{}/{}", regionName, subRegionName, setName ) );
        }
        tempSubRegionSetMap.insert( setName );
      } );
    }

    // 3. Check composition BC (global component fraction)
    fsManager.apply< ElementSubRegionBase >( time,
                                             mesh,
                                             fields::flow::globalCompFraction::key(),
                                             [&] ( FieldSpecificationBase const & fs,
                                                   string const & setName,
                                                   SortedArrayView< localIndex const > const &,
                                                   ElementSubRegionBase & subRegion,
                                                   string const & )
    {
      // 3.1 Check pressure, temperature, and record composition bc application
      string const & subRegionName = subRegion.getName();
      string const & regionName = subRegion.getParent().getParent().getName();
      integer const comp = fs.getComponent();

      auto & subRegionSetMap = bcPresCompStatusMap[regionName][subRegionName];
      if( subRegionSetMap.count( setName ) == 0 )
      {
        bcConsistent = false;
        GEOS_WARNING( GEOS_FMT( "Pressure boundary condition not prescribed on set {}/{}/{}", regionName, subRegionName, setName ) );
      }
      if( m_isThermal )
      {
        auto & tempSubRegionSetMap = bcTempStatusMap[regionName][subRegionName];
        if( tempSubRegionSetMap.count( setName ) == 0 )
        {
          bcConsistent = false;
          GEOS_WARNING( GEOS_FMT( "Temperature boundary condition not prescribed on set {}/{}/{}", regionName, subRegionName, setName ) );
        }
      }
      if( comp < 0 || comp >= m_numComponents )
      {
        bcConsistent = false;
        GEOS_WARNING( GEOS_FMT( "Invalid component index [{}] in composition boundary condition {}", comp, fs.getName() ) );
        return; // can't check next part with invalid component id
      }

      ComponentMask< MAX_NC > & compMask = subRegionSetMap[setName];
      if( compMask[comp] )
      {
        bcConsistent = false;
        GEOS_WARNING( GEOS_FMT( "Conflicting composition[{}] boundary conditions on set {}/{}/{}", comp, regionName, subRegionName, setName ) );
      }
      compMask.set( comp );
    } );

    // 3.2 Check consistency between composition BC applied to sets
    // Note: for a temperature-only boundary condition, this loop does not do anything
    for( auto const & regionEntry : bcPresCompStatusMap )
    {
      for( auto const & subRegionEntry : regionEntry.second )
      {
        for( auto const & setEntry : subRegionEntry.second )
        {
          ComponentMask< MAX_NC > const & compMask = setEntry.second;
          for( integer ic = 0; ic < m_numComponents; ++ic )
          {
            if( !compMask[ic] )
            {
              bcConsistent = false;
              GEOS_WARNING( GEOS_FMT( "Boundary condition not applied to composition[{}] on set {}/{}/{}",
                                      ic, regionEntry.first, subRegionEntry.first, setEntry.first ) );
            }
          }
        }
      }
    }
  } );

  return bcConsistent;
}

void CompositionalMultiphaseBase::applyDirichletBC( real64 const time_n,
                                                    real64 const dt,
                                                    DofManager const & dofManager,
                                                    DomainPartition & domain,
                                                    CRSMatrixView< real64, globalIndex const > const & localMatrix,
                                                    arrayView1d< real64 > const & localRhs ) const
{
  GEOS_MARK_FUNCTION;

  // Only validate BC at the beginning of Newton loop
  if( m_nonlinearSolverParameters.m_numNewtonIterations == 0 )
  {
    bool const bcConsistent = validateDirichletBC( domain, time_n + dt );
    GEOS_ERROR_IF( !bcConsistent, GEOS_FMT( "CompositionalMultiphaseBase {}: inconsistent boundary conditions", getDataContext() ) );
  }

  FieldSpecificationManager & fsManager = FieldSpecificationManager::getInstance();

  forDiscretizationOnMeshTargets( domain.getMeshBodies(), [&]( string const &,
                                                               MeshLevel & mesh,
                                                               arrayView1d< string const > const & )
  {

    // 1. Apply pressure Dirichlet BCs, store in a separate field
    applyFieldValue< ElementSubRegionBase >( time_n, dt, mesh, bcLogMessage,
                                             fields::flow::pressure::key(), fields::flow::bcPressure::key() );
    // 2. Apply composition BC (global component fraction) and store them for constitutive call
    applyFieldValue< ElementSubRegionBase >( time_n, dt, mesh, bcLogMessage,
                                             fields::flow::globalCompFraction::key(), fields::flow::globalCompFraction::key() );
    // 3. Apply temperature Dirichlet BCs, store in a separate field
    if( m_isThermal )
    {
      applyFieldValue< ElementSubRegionBase >( time_n, dt, mesh, bcLogMessage,
                                               fields::flow::temperature::key(), fields::flow::bcTemperature::key() );
    }

    globalIndex const rankOffset = dofManager.rankOffset();
    string const dofKey = dofManager.getKey( viewKeyStruct::elemDofFieldString() );

    // 4. Call constitutive update, back-calculate target global component densities and apply to the system
    fsManager.apply< ElementSubRegionBase >( time_n + dt,
                                             mesh,
                                             fields::flow::pressure::key(),
                                             [&] ( FieldSpecificationBase const &,
                                                   string const &,
                                                   SortedArrayView< localIndex const > const & targetSet,
                                                   ElementSubRegionBase & subRegion,
                                                   string const & )
    {
      string const & fluidName = subRegion.getReference< string >( viewKeyStruct::fluidNamesString() );
      MultiFluidBase & fluid = getConstitutiveModel< MultiFluidBase >( subRegion, fluidName );

      // in the isothermal case, we use the reservoir temperature to enforce the boundary condition
      // in the thermal case, the validation function guarantees that temperature has been provided
      string const temperatureKey = m_isThermal ? fields::flow::bcTemperature::key() : fields::flow::temperature::key();

      arrayView1d< real64 const > const bcPres =
        subRegion.getReference< array1d< real64 > >( fields::flow::bcPressure::key() );
      arrayView1d< real64 const > const bcTemp =
        subRegion.getReference< array1d< real64 > >( temperatureKey );
      arrayView2d< real64 const, compflow::USD_COMP > const compFrac =
        subRegion.getReference< array2d< real64, compflow::LAYOUT_COMP > >( fields::flow::globalCompFraction::key() );

      constitutiveUpdatePassThru( fluid, [&] ( auto & castedFluid )
      {
        using FluidType = TYPEOFREF( castedFluid );
        using ExecPolicy = typename FluidType::exec_policy;
        typename FluidType::KernelWrapper fluidWrapper = castedFluid.createKernelWrapper();

        thermalCompositionalMultiphaseBaseKernels::
          FluidUpdateKernel::
          launch< ExecPolicy >( targetSet,
                                fluidWrapper,
                                bcPres,
                                bcTemp,
                                compFrac );
      } );

      arrayView1d< integer const > const ghostRank =
        subRegion.getReference< array1d< integer > >( ObjectManagerBase::viewKeyStruct::ghostRankString() );
      arrayView1d< globalIndex const > const dofNumber =
        subRegion.getReference< array1d< globalIndex > >( dofKey );
      arrayView1d< real64 const > const pres =
        subRegion.getReference< array1d< real64 > >( fields::flow::pressure::key() );
      arrayView2d< real64 const, compflow::USD_COMP > const compDens =
        subRegion.getReference< array2d< real64, compflow::LAYOUT_COMP > >( fields::flow::globalCompDensity::key() );
      arrayView2d< real64 const, multifluid::USD_FLUID > const totalDens = fluid.totalDensity();

      integer const numComp = m_numComponents;
      forAll< parallelDevicePolicy<> >( targetSet.size(), [=] GEOS_HOST_DEVICE ( localIndex const a )
      {
        localIndex const ei = targetSet[a];
        if( ghostRank[ei] >= 0 )
        {
          return;
        }

        globalIndex const dofIndex = dofNumber[ei];
        localIndex const localRow = dofIndex - rankOffset;
        real64 rhsValue;

        // 4.1. Apply pressure value to the matrix/rhs
        FieldSpecificationEqual::SpecifyFieldValue( dofIndex,
                                                    rankOffset,
                                                    localMatrix,
                                                    rhsValue,
                                                    bcPres[ei],
                                                    pres[ei] );
        localRhs[localRow] = rhsValue;

        // 4.2. For each component, apply target global density value
        for( integer ic = 0; ic < numComp; ++ic )
        {
          FieldSpecificationEqual::SpecifyFieldValue( dofIndex + ic + 1,
                                                      rankOffset,
                                                      localMatrix,
                                                      rhsValue,
                                                      totalDens[ei][0] * compFrac[ei][ic],
                                                      compDens[ei][ic] );
          localRhs[localRow + ic + 1] = rhsValue;
        }
      } );
    } );

    // 5. Apply temperature to the system
    if( m_isThermal )
    {
      fsManager.apply< ElementSubRegionBase >( time_n + dt,
                                               mesh,
                                               fields::flow::temperature::key(),
                                               [&] ( FieldSpecificationBase const &,
                                                     string const &,
                                                     SortedArrayView< localIndex const > const & targetSet,
                                                     ElementSubRegionBase & subRegion,
                                                     string const & )
      {
        arrayView1d< integer const > const ghostRank =
          subRegion.getReference< array1d< integer > >( ObjectManagerBase::viewKeyStruct::ghostRankString() );
        arrayView1d< globalIndex const > const dofNumber =
          subRegion.getReference< array1d< globalIndex > >( dofKey );
        arrayView1d< real64 const > const bcTemp =
          subRegion.getReference< array1d< real64 > >( fields::flow::bcTemperature::key() );
        arrayView1d< real64 const > const temp =
          subRegion.getReference< array1d< real64 > >( fields::flow::temperature::key() );

        integer const numComp = m_numComponents;
        forAll< parallelDevicePolicy<> >( targetSet.size(), [=] GEOS_HOST_DEVICE ( localIndex const a )
        {
          localIndex const ei = targetSet[a];
          if( ghostRank[ei] >= 0 )
          {
            return;
          }

          globalIndex const dofIndex = dofNumber[ei];
          localIndex const localRow = dofIndex - rankOffset;
          real64 rhsValue;

          // 4.2. Apply temperature value to the matrix/rhs
          FieldSpecificationEqual::SpecifyFieldValue( dofIndex + numComp + 1,
                                                      rankOffset,
                                                      localMatrix,
                                                      rhsValue,
                                                      bcTemp[ei],
                                                      temp[ei] );
          localRhs[localRow + numComp + 1] = rhsValue;
        } );
      } );
    }
  } );
}

void CompositionalMultiphaseBase::keepFlowVariablesConstantDuringInitStep( real64 const time,
                                                                           real64 const dt,
                                                                           DofManager const & dofManager,
                                                                           DomainPartition & domain,
                                                                           CRSMatrixView< real64, globalIndex const > const & localMatrix,
                                                                           arrayView1d< real64 > const & localRhs ) const
{
  GEOS_MARK_FUNCTION;

  GEOS_UNUSED_VAR( time, dt );

  forDiscretizationOnMeshTargets( domain.getMeshBodies(), [&]( string const &,
                                                               MeshLevel const & mesh,
                                                               arrayView1d< string const > const & regionNames )
  {
    mesh.getElemManager().forElementSubRegions( regionNames,
                                                [&]( localIndex const,
                                                     ElementSubRegionBase const & subRegion )
    {
      globalIndex const rankOffset = dofManager.rankOffset();
      string const dofKey = dofManager.getKey( viewKeyStruct::elemDofFieldString() );

      arrayView1d< integer const > const ghostRank = subRegion.ghostRank();
      arrayView1d< globalIndex const > const dofNumber = subRegion.getReference< array1d< globalIndex > >( dofKey );

      arrayView1d< real64 const > const pres = subRegion.getField< fields::flow::pressure >();
      arrayView1d< real64 const > const temp = subRegion.getField< fields::flow::temperature >();
      arrayView2d< real64 const, compflow::USD_COMP > const compDens = subRegion.getField< fields::flow::globalCompDensity >();

      integer const numComp = m_numComponents;
      integer const isThermal = m_isThermal;
      forAll< parallelDevicePolicy<> >( subRegion.size(), [=] GEOS_HOST_DEVICE ( localIndex const ei )
      {
        if( ghostRank[ei] >= 0 )
        {
          return;
        }

        globalIndex const dofIndex = dofNumber[ei];
        localIndex const localRow = dofIndex - rankOffset;
        real64 rhsValue;

        // 4.1. Apply pressure value to the matrix/rhs
        FieldSpecificationEqual::SpecifyFieldValue( dofIndex,
                                                    rankOffset,
                                                    localMatrix,
                                                    rhsValue,
                                                    pres[ei], // freeze the current pressure value
                                                    pres[ei] );
        localRhs[localRow] = rhsValue;

        // 4.2. Apply temperature value to the matrix/rhs
        if( isThermal )
        {
          FieldSpecificationEqual::SpecifyFieldValue( dofIndex + numComp + 1,
                                                      rankOffset,
                                                      localMatrix,
                                                      rhsValue,
                                                      temp[ei], // freeze the current temperature value
                                                      temp[ei] );
          localRhs[localRow + numComp + 1] = rhsValue;
        }

        // 4.3. For each component, apply target global density value
        for( integer ic = 0; ic < numComp; ++ic )
        {
          FieldSpecificationEqual::SpecifyFieldValue( dofIndex + ic + 1,
                                                      rankOffset,
                                                      localMatrix,
                                                      rhsValue,
                                                      compDens[ei][ic], // freeze the current component density values
                                                      compDens[ei][ic] );
          localRhs[localRow + ic + 1] = rhsValue;
        }
      } );
    } );
  } );
}

void CompositionalMultiphaseBase::chopNegativeDensities( DomainPartition & domain )
{
  GEOS_MARK_FUNCTION;

  using namespace isothermalCompositionalMultiphaseBaseKernels;

  integer const numComp = m_numComponents;

  forDiscretizationOnMeshTargets( domain.getMeshBodies(), [&]( string const &,
                                                               MeshLevel & mesh,
                                                               arrayView1d< string const > const & regionNames )
  {
    mesh.getElemManager().forElementSubRegions( regionNames,
                                                [&]( localIndex const,
                                                     ElementSubRegionBase & subRegion )
    {
      arrayView1d< integer const > const ghostRank = subRegion.ghostRank();

      arrayView2d< real64, compflow::USD_COMP > const compDens =
        subRegion.getField< fields::flow::globalCompDensity >();

      forAll< parallelDevicePolicy<> >( subRegion.size(), [=] GEOS_HOST_DEVICE ( localIndex const ei )
      {
        if( ghostRank[ei] < 0 )
        {
          for( integer ic = 0; ic < numComp; ++ic )
          {
            if( compDens[ei][ic] < m_minCompDens )
            {
              compDens[ei][ic] = m_minCompDens;
            }
          }
        }
      } );
    } );
  } );
}

real64 CompositionalMultiphaseBase::setNextDtBasedOnStateChange( real64 const & currentDt,
                                                                 DomainPartition & domain )
{
  if( m_targetRelativePresChange >= 1.0 &&
      m_targetPhaseVolFracChange >= 1.0 &&
      ( !m_isThermal || m_targetRelativeTempChange >= 1.0 ) )
  {
    return LvArray::NumericLimits< real64 >::max;
  }

  real64 maxRelativePresChange = 0.0;
  real64 maxRelativeTempChange = 0.0;
  real64 maxAbsolutePhaseVolFracChange = 0.0;

  real64 const numPhase = m_numPhases;

  forDiscretizationOnMeshTargets( domain.getMeshBodies(), [&]( string const &,
                                                               MeshLevel & mesh,
                                                               arrayView1d< string const > const & regionNames )
  {
    mesh.getElemManager().forElementSubRegions( regionNames,
                                                [&]( localIndex const,
                                                     ElementSubRegionBase & subRegion )
    {
      arrayView1d< integer const > const ghostRank = subRegion.ghostRank();

      arrayView1d< real64 const > const pres = subRegion.getField< fields::flow::pressure >();
      arrayView1d< real64 const > const pres_n = subRegion.getField< fields::flow::pressure_n >();
      arrayView1d< real64 const > const temp = subRegion.getField< fields::flow::temperature >();
      arrayView1d< real64 const > const temp_n = subRegion.getField< fields::flow::temperature_n >();
      arrayView2d< real64 const, compflow::USD_PHASE > const phaseVolFrac =
        subRegion.getField< fields::flow::phaseVolumeFraction >();
      arrayView2d< real64 const, compflow::USD_PHASE > const phaseVolFrac_n =
        subRegion.getField< fields::flow::phaseVolumeFraction_n >();

      RAJA::ReduceMax< parallelDeviceReduce, real64 > subRegionMaxPresChange( 0.0 );
      RAJA::ReduceMax< parallelDeviceReduce, real64 > subRegionMaxTempChange( 0.0 );
      RAJA::ReduceMax< parallelDeviceReduce, real64 > subRegionMaxPhaseVolFracChange( 0.0 );

      forAll< parallelDevicePolicy<> >( subRegion.size(), [=] GEOS_HOST_DEVICE ( localIndex const ei )
      {
        if( ghostRank[ei] < 0 )
        {
          // switch from relative to absolute when pressure less than 1
          subRegionMaxPresChange.max( LvArray::math::abs( pres[ei] - pres_n[ei] ) / LvArray::math::max( LvArray::math::abs( pres_n[ei] ), 1.0 ) );
          subRegionMaxTempChange.max( LvArray::math::abs( temp[ei] - temp_n[ei] ) / LvArray::math::max( LvArray::math::abs( temp_n[ei] ), 1.0 ) );
          for( integer ip = 0; ip < numPhase; ++ip )
          {
            subRegionMaxPhaseVolFracChange.max( LvArray::math::abs( phaseVolFrac[ei][ip] - phaseVolFrac_n[ei][ip] ) );
          }
        }
      } );

      maxRelativePresChange = LvArray::math::max( maxRelativePresChange, subRegionMaxPresChange.get() );
      maxRelativeTempChange = LvArray::math::max( maxRelativeTempChange, subRegionMaxTempChange.get() );
      maxAbsolutePhaseVolFracChange = LvArray::math::max( maxAbsolutePhaseVolFracChange, subRegionMaxPhaseVolFracChange.get() );

    } );
  } );

  maxRelativePresChange = MpiWrapper::max( maxRelativePresChange );
  maxAbsolutePhaseVolFracChange = MpiWrapper::max( maxAbsolutePhaseVolFracChange );

  GEOS_LOG_LEVEL_RANK_0( 1, GEOS_FMT( "{}: Max relative pressure change during time step: {} %",
                                      getName(), GEOS_FMT( "{:.{}f}", 100*maxRelativePresChange, 3 ) ) );
  GEOS_LOG_LEVEL_RANK_0( 1, GEOS_FMT( "{}: Max absolute phase volume fraction change during time step: {}",
                                      getName(), GEOS_FMT( "{:.{}f}", maxAbsolutePhaseVolFracChange, 3 ) ) );

  if( m_isThermal )
  {
    maxRelativeTempChange = MpiWrapper::max( maxRelativeTempChange );
    GEOS_LOG_LEVEL_RANK_0( 1, GEOS_FMT( "{}: Max relative temperature change during time step: {} %",
                                        getName(), GEOS_FMT( "{:.{}f}", 100*maxRelativeTempChange, 3 ) ) );
  }

  real64 const eps = LvArray::NumericLimits< real64 >::epsilon;

  real64 const nextDtPressure = currentDt *  ( 1.0 + m_solutionChangeScalingFactor ) * m_targetRelativePresChange
                                / std::max( eps, maxRelativePresChange + m_solutionChangeScalingFactor * m_targetRelativePresChange );
  real64 const nextDtPhaseVolFrac = currentDt *  ( 1.0 + m_solutionChangeScalingFactor ) * m_targetPhaseVolFracChange
                                    / std::max( eps, maxAbsolutePhaseVolFracChange + m_solutionChangeScalingFactor * m_targetPhaseVolFracChange );
  real64 const nextDtTemperature = m_isThermal
    ? currentDt * ( 1.0 + m_solutionChangeScalingFactor ) * m_targetRelativeTempChange
                                   / std::max( eps, maxRelativeTempChange + m_solutionChangeScalingFactor * m_targetRelativeTempChange )
    : LvArray::NumericLimits< real64 >::max;

  return std::min( std::min( nextDtPressure, nextDtPhaseVolFrac ), nextDtTemperature );
}

void CompositionalMultiphaseBase::resetStateToBeginningOfStep( DomainPartition & domain )
{
  GEOS_MARK_FUNCTION;

  forDiscretizationOnMeshTargets( domain.getMeshBodies(), [&]( string const &,
                                                               MeshLevel & mesh,
                                                               arrayView1d< string const > const & regionNames )
  {
    mesh.getElemManager().forElementSubRegions< CellElementSubRegion,
                                                SurfaceElementSubRegion >( regionNames,
                                                                           [&]( localIndex const,
                                                                                auto & subRegion )
    {
      arrayView1d< real64 > const & pres =
        subRegion.template getField< fields::flow::pressure >();
      arrayView1d< real64 const > const & pres_n =
        subRegion.template getField< fields::flow::pressure_n >();
      pres.setValues< parallelDevicePolicy<> >( pres_n );

      arrayView2d< real64, compflow::USD_COMP > const & compDens =
        subRegion.template getField< fields::flow::globalCompDensity >();
      arrayView2d< real64 const, compflow::USD_COMP > const & compDens_n =
        subRegion.template getField< fields::flow::globalCompDensity_n >();
      compDens.setValues< parallelDevicePolicy<> >( compDens_n );

      if( m_isThermal )
      {
        arrayView1d< real64 > const & temp =
          subRegion.template getField< fields::flow::temperature >();
        arrayView1d< real64 const > const & temp_n =
          subRegion.template getField< fields::flow::temperature_n >();
        temp.setValues< parallelDevicePolicy<> >( temp_n );
      }

      // update porosity, permeability
      updatePorosityAndPermeability( subRegion );
      // update all fluid properties
      updateFluidState( subRegion );
      // for thermal simulations, update solid internal energy
      if( m_isThermal )
      {
        updateSolidInternalEnergyModel( subRegion );
      }

    } );
  } );
}

void CompositionalMultiphaseBase::implicitStepComplete( real64 const & time,
                                                        real64 const & dt,
                                                        DomainPartition & domain )
{
  // Step 1: save the converged aquifer state
  // note: we have to save the aquifer state **before** updating the pressure,
  // otherwise the aquifer flux is saved with the wrong pressure time level
  saveAquiferConvergedState( time, dt, domain );

  forDiscretizationOnMeshTargets( domain.getMeshBodies(), [&]( string const &,
                                                               MeshLevel & mesh,
                                                               arrayView1d< string const > const & regionNames )
  {
    mesh.getElemManager().forElementSubRegions( regionNames,
                                                [&]( localIndex const,
                                                     ElementSubRegionBase & subRegion )
    {

      // Step 2: save the converged fluid state
      string const & fluidName = subRegion.getReference< string >( viewKeyStruct::fluidNamesString() );
      MultiFluidBase const & fluidMaterial = getConstitutiveModel< MultiFluidBase >( subRegion, fluidName );
      fluidMaterial.saveConvergedState();

      // Step 3: save the converged solid state
      string const & solidName = subRegion.getReference< string >( viewKeyStruct::solidNamesString() );
      CoupledSolidBase const & porousMaterial = getConstitutiveModel< CoupledSolidBase >( subRegion, solidName );
      if( m_keepFlowVariablesConstantDuringInitStep )
      {
        porousMaterial.ignoreConvergedState(); // newPorosity <- porosity_n
      }
      else
      {
        porousMaterial.saveConvergedState(); // porosity_n <- porosity
      }

      // Step 4: save converged state for the relperm model to handle hysteresis
      arrayView2d< real64 const, compflow::USD_PHASE > const phaseVolFrac =
        subRegion.getField< fields::flow::phaseVolumeFraction >();
      string const & relPermName = subRegion.getReference< string >( viewKeyStruct::relPermNamesString() );
      RelativePermeabilityBase const & relPermMaterial =
        getConstitutiveModel< RelativePermeabilityBase >( subRegion, relPermName );
      relPermMaterial.saveConvergedPhaseVolFractionState( phaseVolFrac );

      // Step 5: if capillary pressure is supported, send the converged porosity and permeability to the capillary pressure model
      // note: this is needed when the capillary pressure depends on porosity and permeability (Leverett J-function for instance)
      if( m_hasCapPressure )
      {
        arrayView2d< real64 const > const porosity = porousMaterial.getPorosity();

        string const & permName = subRegion.getReference< string >( viewKeyStruct::permeabilityNamesString() );
        PermeabilityBase const & permeabilityMaterial =
          getConstitutiveModel< PermeabilityBase >( subRegion, permName );
        arrayView3d< real64 const > const permeability = permeabilityMaterial.permeability();

        string const & capPressName = subRegion.getReference< string >( viewKeyStruct::capPressureNamesString() );
        CapillaryPressureBase const & capPressureMaterial =
          getConstitutiveModel< CapillaryPressureBase >( subRegion, capPressName );
        capPressureMaterial.saveConvergedRockState( porosity, permeability );
      }

      // Step 6: if the thermal option is on, send the converged porosity and phase volume fraction to the thermal conductivity model
      // note: this is needed because the phaseVolFrac-weighted thermal conductivity treats phaseVolumeFraction explicitly for now
      if( m_isThermal )
      {
        arrayView2d< real64 const > const porosity = porousMaterial.getPorosity();

        string const & thermName = subRegion.getReference< string >( viewKeyStruct::thermalConductivityNamesString() );
        MultiPhaseThermalConductivityBase const & thermalConductivityMaterial =
          getConstitutiveModel< MultiPhaseThermalConductivityBase >( subRegion, thermName );
        thermalConductivityMaterial.saveConvergedRockFluidState( porosity, phaseVolFrac );
      }

      // Step 7: if the diffusion and/or dispersion is/are supported, update the two models explicity
      if( m_hasDiffusion )
      {
        string const & diffusionName = subRegion.getReference< string >( viewKeyStruct::diffusionNamesString() );
        DiffusionBase const & diffusionMaterial = getConstitutiveModel< DiffusionBase >( subRegion, diffusionName );
        arrayView1d< real64 const > const temperature = subRegion.template getField< fields::flow::temperature >();
        diffusionMaterial.saveConvergedTemperatureState( temperature );
      }
      if( m_hasDispersion )
      {
        string const & dispersionName = subRegion.getReference< string >( viewKeyStruct::dispersionNamesString() );
        DispersionBase const & dispersionMaterial = getConstitutiveModel< DispersionBase >( subRegion, dispersionName );
        GEOS_UNUSED_VAR( dispersionMaterial );
        // TODO: compute the total velocity here
        //dispersionMaterial.saveConvergedVelocitySate( totalVelovity );
      }
    } );
  } );
}

void CompositionalMultiphaseBase::saveConvergedState( ElementSubRegionBase & subRegion ) const
{
  FlowSolverBase::saveConvergedState( subRegion );

  arrayView2d< real64 const, compflow::USD_COMP > const & compDens =
    subRegion.template getField< fields::flow::globalCompDensity >();
  arrayView2d< real64, compflow::USD_COMP > const & compDens_n =
    subRegion.template getField< fields::flow::globalCompDensity_n >();
  compDens_n.setValues< parallelDevicePolicy<> >( compDens );
}

void CompositionalMultiphaseBase::saveIterationState( DomainPartition & domain ) const
{
  FlowSolverBase::saveIterationState( domain );
}

void CompositionalMultiphaseBase::saveIterationState( ElementSubRegionBase & subRegion ) const
{
  FlowSolverBase::saveIterationState( subRegion );

  if( !subRegion.hasField< fields::flow::globalCompDensity_k >() )
  {
    return;
  }

  arrayView2d< real64 const, compflow::USD_COMP > const compDens = subRegion.template getField< fields::flow::globalCompDensity >();
  arrayView2d< real64, compflow::USD_COMP > const compDens_k = subRegion.template getField< fields::flow::globalCompDensity_k >();
  compDens_k.setValues< parallelDevicePolicy<> >( compDens );
}


void CompositionalMultiphaseBase::updateState( DomainPartition & domain )
{
  real64 maxDeltaPhaseVolFrac = 0.0;
  forDiscretizationOnMeshTargets( domain.getMeshBodies(), [&]( string const &,
                                                               MeshLevel & mesh,
                                                               arrayView1d< string const > const & regionNames )
  {
    mesh.getElemManager().forElementSubRegions< CellElementSubRegion,
                                                SurfaceElementSubRegion >( regionNames, [&]( localIndex const,
                                                                                             auto & subRegion )
    {
      // update porosity, permeability, and solid internal energy
      updatePorosityAndPermeability( subRegion );
      // update all fluid properties
      real64 const deltaPhaseVolFrac = updateFluidState( subRegion );
      maxDeltaPhaseVolFrac = LvArray::math::max( maxDeltaPhaseVolFrac, deltaPhaseVolFrac );
      // for thermal, update solid internal energy
      if( m_isThermal )
      {
        updateSolidInternalEnergyModel( subRegion );
      }
    } );
  } );

<<<<<<< HEAD
  GEOS_LOG_LEVEL_RANK_0( 1, GEOS_FMT( "        {}: Max phase volume fraction change: {}", getName(), fmt::format( "{:.{}f}", maxDeltaPhaseVolFrac, 4 ) ) );
=======
  GEOS_LOG_LEVEL_RANK_0( 1, GEOS_FMT( "        {}: Max phase volume fraction change = {}", getName(), fmt::format( "{:.{}f}", maxDeltaPhaseVolFrac, 4 ) ) );
>>>>>>> 8eab6ef2
}

} // namespace geos<|MERGE_RESOLUTION|>--- conflicted
+++ resolved
@@ -2243,11 +2243,7 @@
     } );
   } );
 
-<<<<<<< HEAD
-  GEOS_LOG_LEVEL_RANK_0( 1, GEOS_FMT( "        {}: Max phase volume fraction change: {}", getName(), fmt::format( "{:.{}f}", maxDeltaPhaseVolFrac, 4 ) ) );
-=======
   GEOS_LOG_LEVEL_RANK_0( 1, GEOS_FMT( "        {}: Max phase volume fraction change = {}", getName(), fmt::format( "{:.{}f}", maxDeltaPhaseVolFrac, 4 ) ) );
->>>>>>> 8eab6ef2
 }
 
 } // namespace geos