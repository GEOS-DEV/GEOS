--- conflicted
+++ resolved
@@ -2430,7 +2430,6 @@
   GEOS_LOG_LEVEL_RANK_0( 1, GEOS_FMT( "        {}: Max phase volume fraction change = {}", getName(), fmt::format( "{:.{}f}", maxDeltaPhaseVolFrac, 4 ) ) );
 }
 
-<<<<<<< HEAD
 bool CompositionalMultiphaseBase::checkSequentialSolutionIncrements( DomainPartition & domain ) const
 {
   bool isConverged = FlowSolverBase::checkSequentialSolutionIncrements( domain );
@@ -2479,15 +2478,15 @@
                                       getName(), fmt::format( "{:.{}f}", maxCompDensChange, 3 ), unit ) );
 
   return isConverged && (maxCompDensChange < m_maxSequentialCompDensChange);
-=======
+}
+
 real64 CompositionalMultiphaseBase::setNextDt( const geos::real64 & currentDt, geos::DomainPartition & domain )
 {
 
-  if( m_targetFlowCFL<0 )
+  if( m_targetFlowCFL < 0 )
     return SolverBase::setNextDt( currentDt, domain );
   else
     return setNextDtBasedOnCFL( currentDt, domain );
->>>>>>> 96e7c4df
 }
 
 } // namespace geos