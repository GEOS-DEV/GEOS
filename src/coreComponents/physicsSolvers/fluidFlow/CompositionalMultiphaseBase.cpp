--- conflicted
+++ resolved
@@ -168,16 +168,9 @@
 
       elementSubRegion.registerWrapper< array2d< real64, compflow::LAYOUT_PHASE > >( viewKeyStruct::phaseVolumeFractionOldString() );
       elementSubRegion.registerWrapper< array1d< real64 > >( viewKeyStruct::totalDensityOldString() );
-<<<<<<< HEAD
-      elementSubRegion.registerWrapper< array2d< real64 > >( viewKeyStruct::phaseDensityOldString() );
-      elementSubRegion.registerWrapper< array2d< real64 > >( viewKeyStruct::phaseMobilityOldString() );
-      elementSubRegion.registerWrapper< array3d< real64 > >( viewKeyStruct::phaseComponentFractionOldString() );
-=======
       elementSubRegion.registerWrapper< array2d< real64, compflow::LAYOUT_PHASE > >( viewKeyStruct::phaseDensityOldString() );
       elementSubRegion.registerWrapper< array2d< real64, compflow::LAYOUT_PHASE > >( viewKeyStruct::phaseMobilityOldString() );
       elementSubRegion.registerWrapper< array3d< real64, compflow::LAYOUT_PHASE_COMP > >( viewKeyStruct::phaseComponentFractionOldString() );
-      elementSubRegion.registerWrapper< array1d< real64 > >( viewKeyStruct::porosityOldString() );
->>>>>>> 04ef9445
     } );
 
     FaceManager & faceManager = mesh.getFaceManager();
@@ -357,14 +350,8 @@
     dataGroup.getReference< array3d< real64, compflow::LAYOUT_COMP_DC > >( viewKeyStruct::dGlobalCompFraction_dGlobalCompDensityString() );
 
   // inputs
-<<<<<<< HEAD
-  arrayView2d< real64 const > const compDens =
-    dataGroup.getReference< array2d< real64 > >( viewKeyStruct::globalCompDensityString() );
-=======
-
   arrayView2d< real64 const, compflow::USD_COMP > const compDens =
     dataGroup.getReference< array2d< real64, compflow::LAYOUT_COMP > >( viewKeyStruct::globalCompDensityString() );
->>>>>>> 04ef9445
 
   arrayView2d< real64 const, compflow::USD_COMP > const dCompDens =
     dataGroup.getReference< array2d< real64, compflow::LAYOUT_COMP > >( viewKeyStruct::deltaGlobalCompDensityString() );
@@ -528,17 +515,10 @@
     MultiFluidBase const & fluid = getConstitutiveModel< MultiFluidBase >( subRegion, fluidModelNames()[targetIndex] );
     arrayView2d< real64 const, multifluid::USD_FLUID > const totalDens = fluid.totalDensity();
 
-<<<<<<< HEAD
-    arrayView2d< real64 const > const compFrac =
-      subRegion.template getReference< array2d< real64 > >( viewKeyStruct::globalCompFractionString() );
-    arrayView2d< real64 > const
-    compDens = subRegion.template getReference< array2d< real64 > >( viewKeyStruct::globalCompDensityString() );
-=======
     arrayView2d< real64 const, compflow::USD_COMP > const compFrac =
       subRegion.getReference< array2d< real64, compflow::LAYOUT_COMP > >( viewKeyStruct::globalCompFractionString() );
     arrayView2d< real64, compflow::USD_COMP > const compDens =
       subRegion.getReference< array2d< real64, compflow::LAYOUT_COMP > >( viewKeyStruct::globalCompDensityString() );
->>>>>>> 04ef9445
 
     forAll< parallelDevicePolicy<> >( subRegion.size(), [=] GEOSX_HOST_DEVICE ( localIndex const ei )
     {
@@ -629,19 +609,14 @@
   forTargetSubRegions( mesh, [&]( localIndex const targetIndex, ElementSubRegionBase & subRegion )
   {
     arrayView1d< integer const > const elemGhostRank = subRegion.ghostRank();
-<<<<<<< HEAD
-    arrayView2d< real64 const > const phaseVolFrac =
-      subRegion.getReference< array2d< real64 > >( viewKeyStruct::phaseVolumeFractionString() );
-    arrayView2d< real64 const > const & phaseMob =
-      subRegion.getReference< array2d< real64 > >( viewKeyStruct::phaseMobilityString() );
-=======
+
     arrayView1d< real64 const > const poroRef =
       subRegion.getReference< array1d< real64 > >( viewKeyStruct::referencePorosityString() );
     arrayView2d< real64 const, compflow::USD_PHASE > const phaseVolFrac =
       subRegion.getReference< array2d< real64, compflow::LAYOUT_PHASE > >( viewKeyStruct::phaseVolumeFractionString() );
     arrayView2d< real64 const, compflow::USD_PHASE > const & phaseMob =
       subRegion.getReference< array2d< real64, compflow::LAYOUT_PHASE > >( viewKeyStruct::phaseMobilityString() );
->>>>>>> 04ef9445
+
 
     MultiFluidBase const & fluid = getConstitutiveModel< MultiFluidBase >( subRegion, fluidModelNames()[targetIndex] );
     arrayView2d< real64 const, multifluid::USD_FLUID > const totalDens = fluid.totalDensity();
@@ -654,16 +629,7 @@
 
     arrayView1d< real64 > const totalDensOld =
       subRegion.getReference< array1d< real64 > >( viewKeyStruct::totalDensityOldString() );
-<<<<<<< HEAD
-    arrayView2d< real64 > const phaseDensOld =
-      subRegion.getReference< array2d< real64 > >( viewKeyStruct::phaseDensityOldString() );
-    arrayView2d< real64 > const phaseVolFracOld =
-      subRegion.getReference< array2d< real64 > >( viewKeyStruct::phaseVolumeFractionOldString() );
-    arrayView2d< real64 > const phaseMobOld =
-      subRegion.getReference< array2d< real64 > >( viewKeyStruct::phaseMobilityOldString() );
-    arrayView3d< real64 > const phaseCompFracOld =
-      subRegion.getReference< array3d< real64 > >( viewKeyStruct::phaseComponentFractionOldString() );
-=======
+
     arrayView2d< real64, compflow::USD_PHASE > const phaseDensOld =
       subRegion.getReference< array2d< real64, compflow::LAYOUT_PHASE > >( viewKeyStruct::phaseDensityOldString() );
     arrayView2d< real64, compflow::USD_PHASE > const phaseVolFracOld =
@@ -672,9 +638,6 @@
       subRegion.getReference< array2d< real64, compflow::LAYOUT_PHASE > >( viewKeyStruct::phaseMobilityOldString() );
     arrayView3d< real64, compflow::USD_PHASE_COMP > const phaseCompFracOld =
       subRegion.getReference< array3d< real64, compflow::LAYOUT_PHASE_COMP > >( viewKeyStruct::phaseComponentFractionOldString() );
-    arrayView1d< real64 > const poroOld =
-      subRegion.getReference< array1d< real64 > >( viewKeyStruct::porosityOldString() );
->>>>>>> 04ef9445
 
     forAll< parallelDevicePolicy<> >( subRegion.size(), [=] GEOSX_HOST_DEVICE ( localIndex const ei )
     {
@@ -775,24 +738,12 @@
       subRegion.getReference< array3d< real64, compflow::LAYOUT_PHASE_DC > >( viewKeyStruct::dPhaseVolumeFraction_dGlobalCompDensityString() );
     arrayView3d< real64 const, compflow::USD_COMP_DC > const & dCompFrac_dCompDens =
       subRegion.getReference< array3d< real64, compflow::LAYOUT_COMP_DC > >( viewKeyStruct::dGlobalCompFraction_dGlobalCompDensityString() );
-
-<<<<<<< HEAD
-    arrayView2d< real64 const > const & phaseVolFracOld =
-      subRegion.getReference< array2d< real64 > >( viewKeyStruct::phaseVolumeFractionOldString() );
-    arrayView2d< real64 const > const & phaseDensOld =
-      subRegion.getReference< array2d< real64 > >( viewKeyStruct::phaseDensityOldString() );
-    arrayView3d< real64 const > const & phaseCompFracOld =
-      subRegion.getReference< array3d< real64 > >( viewKeyStruct::phaseComponentFractionOldString() );
-=======
-    arrayView1d< real64 const > const & porosityOld =
-      subRegion.getReference< array1d< real64 > >( viewKeyStruct::porosityOldString() );
     arrayView2d< real64 const, compflow::USD_PHASE > const & phaseVolFracOld =
       subRegion.getReference< array2d< real64, compflow::LAYOUT_PHASE > >( viewKeyStruct::phaseVolumeFractionOldString() );
     arrayView2d< real64 const, compflow::USD_PHASE > const & phaseDensOld =
       subRegion.getReference< array2d< real64, compflow::LAYOUT_PHASE > >( viewKeyStruct::phaseDensityOldString() );
     arrayView3d< real64 const, compflow::USD_PHASE_COMP > const & phaseCompFracOld =
       subRegion.getReference< array3d< real64, compflow::LAYOUT_PHASE_COMP > >( viewKeyStruct::phaseComponentFractionOldString() );
->>>>>>> 04ef9445
 
     RockBase const & solidModel = getConstitutiveModel< RockBase >( subRegion, m_solidModelNames[targetIndex] );
 
@@ -853,23 +804,13 @@
     arrayView1d< integer const > const & elemGhostRank = subRegion.ghostRank();
 
     arrayView1d< real64 const > const & volume = subRegion.getElementVolume();
-<<<<<<< HEAD
-    arrayView2d< real64 const > const & phaseVolFrac =
-      subRegion.getReference< array2d< real64 > >( viewKeyStruct::phaseVolumeFractionString() );
-    arrayView2d< real64 const > const & dPhaseVolFrac_dPres =
-      subRegion.getReference< array2d< real64 > >( viewKeyStruct::dPhaseVolumeFraction_dPressureString() );
-    arrayView3d< real64 const > const & dPhaseVolFrac_dCompDens =
-      subRegion.getReference< array3d< real64 > >( viewKeyStruct::dPhaseVolumeFraction_dGlobalCompDensityString() );
-=======
-    arrayView1d< real64 const > const & porosityRef =
-      subRegion.getReference< array1d< real64 > >( FlowSolverBase::viewKeyStruct::referencePorosityString() );
     arrayView2d< real64 const, compflow::USD_PHASE > const & phaseVolFrac =
       subRegion.getReference< array2d< real64, compflow::LAYOUT_PHASE > >( viewKeyStruct::phaseVolumeFractionString() );
     arrayView2d< real64 const, compflow::USD_PHASE > const & dPhaseVolFrac_dPres =
       subRegion.getReference< array2d< real64, compflow::LAYOUT_PHASE > >( viewKeyStruct::dPhaseVolumeFraction_dPressureString() );
     arrayView3d< real64 const, compflow::USD_PHASE_DC > const & dPhaseVolFrac_dCompDens =
       subRegion.getReference< array3d< real64, compflow::LAYOUT_PHASE_DC > >( viewKeyStruct::dPhaseVolumeFraction_dGlobalCompDensityString() );
->>>>>>> 04ef9445
+
 
     RockBase const & solidModel = getConstitutiveModel< RockBase >( subRegion, m_solidModelNames[targetIndex] );
     arrayView2d< real64 const > const & porosity =
@@ -1192,15 +1133,9 @@
   forTargetSubRegions< CellElementSubRegion, SurfaceElementSubRegion >( mesh, [&]( localIndex const targetIndex, auto & subRegion )
   {
     arrayView1d< real64 > const & dPres =
-<<<<<<< HEAD
-      subRegion.template getReference< array1d< real64 > >( viewKeyStruct::deltaPressureString() );
-    arrayView2d< real64 > const & dCompDens =
-      subRegion.template getReference< array2d< real64 > >( viewKeyStruct::deltaGlobalCompDensityString() );
-=======
       subRegion.getReference< array1d< real64 > >( viewKeyStruct::deltaPressureString() );
     arrayView2d< real64, compflow::USD_COMP > const & dCompDens =
       subRegion.getReference< array2d< real64, compflow::LAYOUT_COMP > >( viewKeyStruct::deltaGlobalCompDensityString() );
->>>>>>> 04ef9445
 
     dPres.zero();
     dCompDens.zero();
