/*
 * ------------------------------------------------------------------------------------------------------------
 * SPDX-License-Identifier: LGPL-2.1-only
 *
 * Copyright (c) 2018-2020 Lawrence Livermore National Security LLC
 * Copyright (c) 2018-2020 The Board of Trustees of the Leland Stanford Junior University
 * Copyright (c) 2018-2020 TotalEnergies
 * Copyright (c) 2019-     GEOSX Contributors
 * All rights reserved
 *
 * See top level LICENSE, COPYRIGHT, CONTRIBUTORS, NOTICE, and ACKNOWLEDGEMENTS files for details.
 * ------------------------------------------------------------------------------------------------------------
 */

/**
 * @file CompositionalMultiphaseBase.cpp
 */

#include "CompositionalMultiphaseBase.hpp"

#include "constitutive/ConstitutiveManager.hpp"
#include "constitutive/capillaryPressure/CapillaryPressureFields.hpp"
#include "constitutive/capillaryPressure/capillaryPressureSelector.hpp"
#include "constitutive/ConstitutivePassThru.hpp"
#include "constitutive/diffusion/DiffusionFields.hpp"
#include "constitutive/diffusion/DiffusionSelector.hpp"
#include "constitutive/dispersion/DispersionFields.hpp"
#include "constitutive/dispersion/DispersionSelector.hpp"
#include "constitutive/fluid/multifluid/MultiFluidFields.hpp"
#include "constitutive/fluid/multifluid/MultiFluidSelector.hpp"
#include "constitutive/relativePermeability/RelativePermeabilityFields.hpp"
#include "constitutive/relativePermeability/RelativePermeabilitySelector.hpp"
#include "constitutive/solid/SolidInternalEnergy.hpp"
#include "constitutive/thermalConductivity/MultiPhaseThermalConductivitySelector.hpp"
#include "fieldSpecification/AquiferBoundaryCondition.hpp"
#include "fieldSpecification/EquilibriumInitialCondition.hpp"
#include "fieldSpecification/SourceFluxBoundaryCondition.hpp"
#include "mesh/DomainPartition.hpp"
#include "mesh/mpiCommunications/CommunicationTools.hpp"
#include "physicsSolvers/fluidFlow/CompositionalMultiphaseBaseFields.hpp"
#include "physicsSolvers/fluidFlow/FlowSolverBaseFields.hpp"
#include "physicsSolvers/fluidFlow/IsothermalCompositionalMultiphaseBaseKernels.hpp"
#include "physicsSolvers/fluidFlow/IsothermalCompositionalMultiphaseFVMKernels.hpp"
#include "physicsSolvers/fluidFlow/ThermalCompositionalMultiphaseBaseKernels.hpp"

#if defined( __INTEL_COMPILER )
#pragma GCC optimize "O0"
#endif

namespace geos
{

using namespace dataRepository;
using namespace constitutive;

CompositionalMultiphaseBase::CompositionalMultiphaseBase( const string & name,
                                                          Group * const parent )
  :
  FlowSolverBase( name, parent ),
  m_numPhases( 0 ),
  m_numComponents( 0 ),
  m_hasCapPressure( 0 ),
  m_hasDiffusion( 0 ),
  m_hasDispersion( 0 ),
  m_minScalingFactor( 0.01 ),
  m_allowCompDensChopping( 1 ),
  m_useTotalMassEquation( 1 ),
  m_useSimpleAccumulation( 1 ),
  m_minCompDens( isothermalCompositionalMultiphaseBaseKernels::minDensForDivision )
{
//START_SPHINX_INCLUDE_00
  this->registerWrapper( viewKeyStruct::inputTemperatureString(), &m_inputTemperature ).
    setInputFlag( InputFlags::REQUIRED ).
    setDescription( "Temperature" );
//END_SPHINX_INCLUDE_00
  this->registerWrapper( viewKeyStruct::useMassFlagString(), &m_useMass ).
    setApplyDefaultValue( 0 ).
    setInputFlag( InputFlags::OPTIONAL ).
    setDescription( "Use mass formulation instead of molar" );

  this->registerWrapper( viewKeyStruct::solutionChangeScalingFactorString(), &m_solutionChangeScalingFactor ).
    setSizedFromParent( 0 ).
    setInputFlag( InputFlags::OPTIONAL ).
    setApplyDefaultValue( 0.5 ).
    setDescription( "Damping factor for solution change targets" );
  this->registerWrapper( viewKeyStruct::targetRelativePresChangeString(), &m_targetRelativePresChange ).
    setSizedFromParent( 0 ).
    setInputFlag( InputFlags::OPTIONAL ).
    setApplyDefaultValue( 0.2 ).
    setDescription( "Target (relative) change in pressure in a time step (expected value between 0 and 1)" );
  this->registerWrapper( viewKeyStruct::targetRelativeTempChangeString(), &m_targetRelativeTempChange ).
    setSizedFromParent( 0 ).
    setInputFlag( InputFlags::OPTIONAL ).
    setApplyDefaultValue( 0.2 ).
    setDescription( "Target (relative) change in temperature in a time step (expected value between 0 and 1)" );
  this->registerWrapper( viewKeyStruct::targetPhaseVolFracChangeString(), &m_targetPhaseVolFracChange ).
    setSizedFromParent( 0 ).
    setInputFlag( InputFlags::OPTIONAL ).
    setApplyDefaultValue( 0.2 ).
    setDescription( "Target (absolute) change in phase volume fraction in a time step" );
  this->registerWrapper( viewKeyStruct::targetRelativeCompDensChangeString(), &m_targetRelativeCompDensChange ).
    setSizedFromParent( 0 ).
    setInputFlag( InputFlags::OPTIONAL ).
    setApplyDefaultValue( LvArray::NumericLimits< real64 >::max ). // disabled by default
    setDescription( "Target (relative) change in component density in a time step" );

  this->registerWrapper( viewKeyStruct::maxCompFracChangeString(), &m_maxCompFracChange ).
    setSizedFromParent( 0 ).
    setInputFlag( InputFlags::OPTIONAL ).
    setApplyDefaultValue( 0.5 ).
    setDescription( "Maximum (absolute) change in a component fraction in a Newton iteration" );
  this->registerWrapper( viewKeyStruct::maxRelativePresChangeString(), &m_maxRelativePresChange ).
    setSizedFromParent( 0 ).
    setInputFlag( InputFlags::OPTIONAL ).
    setApplyDefaultValue( 0.5 ).
    setDescription( "Maximum (relative) change in pressure in a Newton iteration" );
  this->registerWrapper( viewKeyStruct::maxRelativeTempChangeString(), &m_maxRelativeTempChange ).
    setSizedFromParent( 0 ).
    setInputFlag( InputFlags::OPTIONAL ).
    setApplyDefaultValue( 0.5 ).
    setDescription( "Maximum (relative) change in temperature in a Newton iteration" );
  this->registerWrapper( viewKeyStruct::maxRelativeCompDensChangeString(), &m_maxRelativeCompDensChange ).
    setSizedFromParent( 0 ).
    setInputFlag( InputFlags::OPTIONAL ).
    setApplyDefaultValue( LvArray::NumericLimits< real64 >::max ). // disabled by default
    setDescription( "Maximum (relative) change in a component density in a Newton iteration" );

  this->registerWrapper( viewKeyStruct::allowLocalCompDensChoppingString(), &m_allowCompDensChopping ).
    setSizedFromParent( 0 ).
    setInputFlag( InputFlags::OPTIONAL ).
    setApplyDefaultValue( 1 ).
    setDescription( "Flag indicating whether local (cell-wise) chopping of negative compositions is allowed" );

  this->registerWrapper( viewKeyStruct::targetFlowCFLString(), &m_targetFlowCFL ).
    setApplyDefaultValue( -1. ).
    setInputFlag( InputFlags::OPTIONAL ).
    setDescription( "Target CFL condition `CFL condition <http://en.wikipedia.org/wiki/Courant-Friedrichs-Lewy_condition>`_"
                    "when computing the next timestep." );

  this->registerWrapper( viewKeyStruct::useTotalMassEquationString(), &m_useTotalMassEquation ).
    setSizedFromParent( 0 ).
    setInputFlag( InputFlags::OPTIONAL ).
    setApplyDefaultValue( 1 ).
    setDescription( "Flag indicating whether total mass equation is used" );

  this->registerWrapper( viewKeyStruct::useSimpleAccumulationString(), &m_useSimpleAccumulation ).
    setSizedFromParent( 0 ).
    setInputFlag( InputFlags::OPTIONAL ).
    setApplyDefaultValue( 1 ).
    setDescription( "Flag indicating whether simple accumulation form is used" );

  this->registerWrapper( viewKeyStruct::minCompDensString(), &m_minCompDens ).
    setSizedFromParent( 0 ).
    setInputFlag( InputFlags::OPTIONAL ).
    setApplyDefaultValue( isothermalCompositionalMultiphaseBaseKernels::minDensForDivision ).
    setDescription( "Minimum allowed global component density" );

  this->registerWrapper( viewKeyStruct::maxSequentialCompDensChangeString(), &m_maxSequentialCompDensChange ).
    setSizedFromParent( 0 ).
    setInputFlag( InputFlags::OPTIONAL ).
    setApplyDefaultValue( 1.0 ).
    setDescription( "Maximum (absolute) component density change in a sequential iteration, used for outer loop convergence check" );

  this->registerWrapper( viewKeyStruct::minScalingFactorString(), &m_minScalingFactor ).
    setSizedFromParent( 0 ).
    setInputFlag( InputFlags::OPTIONAL ).
    setApplyDefaultValue( 0.01 ).
    setDescription( "Minimum value for solution scaling factor" );
}

void CompositionalMultiphaseBase::postProcessInput()
{
  FlowSolverBase::postProcessInput();

  GEOS_ERROR_IF_GT_MSG( m_maxCompFracChange, 1.0,
                        getWrapperDataContext( viewKeyStruct::maxCompFracChangeString() ) <<
                        ": The maximum absolute change in component fraction in a Newton iteration must be smaller or equal to 1.0" );
  GEOS_ERROR_IF_LE_MSG( m_maxCompFracChange, 0.0,
                        getWrapperDataContext( viewKeyStruct::maxCompFracChangeString() ) <<
                        ": The maximum absolute change in component fraction in a Newton iteration must be larger than 0.0" );
  GEOS_ERROR_IF_LE_MSG( m_maxRelativePresChange, 0.0,
                        getWrapperDataContext( viewKeyStruct::maxRelativePresChangeString() ) <<
                        ": The maximum relative change in pressure in a Newton iteration must be larger than 0.0" );
  GEOS_ERROR_IF_LE_MSG( m_maxRelativeTempChange, 0.0,
                        getWrapperDataContext( viewKeyStruct::maxRelativeTempChangeString() ) <<
                        ": The maximum relative change in temperature in a Newton iteration must be larger than 0.0" );
  GEOS_ERROR_IF_LE_MSG( m_maxRelativeCompDensChange, 0.0,
                        getWrapperDataContext( viewKeyStruct::maxRelativeCompDensChangeString() ) <<
                        ": The maximum relative change in component density in a Newton iteration must be larger than 0.0" );
  GEOS_ERROR_IF_LE_MSG( m_targetRelativePresChange, 0.0,
                        getWrapperDataContext( viewKeyStruct::targetRelativePresChangeString() ) <<
                        ": The target relative change in pressure in a time step must be larger than 0.0" );
  GEOS_ERROR_IF_LE_MSG( m_targetRelativeTempChange, 0.0,
                        getWrapperDataContext( viewKeyStruct::targetRelativeTempChangeString() ) <<
                        ": The target relative change in temperature in a time step must be larger than 0.0" );
  GEOS_ERROR_IF_LE_MSG( m_targetPhaseVolFracChange, 0.0,
                        getWrapperDataContext( viewKeyStruct::targetPhaseVolFracChangeString() ) <<
<<<<<<< HEAD
                        ": The target change in phase volume fraction in a time step must be larger than 0.0" );
  GEOS_ERROR_IF_LE_MSG( m_targetRelativeCompDensChange, 0.0,
                        getWrapperDataContext( viewKeyStruct::targetPhaseVolFracChangeString() ) <<
                        ": The target change in component density in a time step must be larger than 0.0" );

=======
                        ": The target change in phase volume fraction in a time step must be larger than to 0.0" );
>>>>>>> 91fc32b8
  GEOS_ERROR_IF_LT_MSG( m_solutionChangeScalingFactor, 0.0,
                        getWrapperDataContext( viewKeyStruct::solutionChangeScalingFactorString() ) <<
                        ": The solution change scaling factor must be larger or equal to 0.0" );
  GEOS_ERROR_IF_GT_MSG( m_solutionChangeScalingFactor, 1.0,
                        getWrapperDataContext( viewKeyStruct::solutionChangeScalingFactorString() ) <<
                        ": The solution change scaling factor must be smaller or equal to 1.0" );
  GEOS_ERROR_IF_LE_MSG( m_minScalingFactor, 0.0,
                        getWrapperDataContext( viewKeyStruct::minScalingFactorString() ) <<
                        ": The minumum scaling factor must be larger than 0.0" );
  GEOS_ERROR_IF_GT_MSG( m_minScalingFactor, 1.0,
                        getWrapperDataContext( viewKeyStruct::minScalingFactorString() ) <<
                        ": The minumum scaling factor must be smaller or equal to 1.0" );

  if( m_isThermal && m_useSimpleAccumulation == 1 ) // useSimpleAccumulation is not yet compatible with thermal
  {
    GEOS_LOG_RANK_0( "'useSimpleAccumulation' is not yet implemented for thermal simulation. Switched to phase sum accumulation." );
    m_useSimpleAccumulation = 0;
  }
}

void CompositionalMultiphaseBase::registerDataOnMesh( Group & meshBodies )
{
  using namespace fields::flow;

  FlowSolverBase::registerDataOnMesh( meshBodies );

  DomainPartition const & domain = this->getGroupByPath< DomainPartition >( "/Problem/domain" );
  ConstitutiveManager const & cm = domain.getConstitutiveManager();

  // 0. Find a "reference" fluid model name (at this point, models are already attached to subregions)
  forDiscretizationOnMeshTargets( meshBodies, [&]( string const &,
                                                   MeshLevel & mesh,
                                                   arrayView1d< string const > const & regionNames )
  {
    mesh.getElemManager().forElementSubRegions( regionNames,
                                                [&]( localIndex const,
                                                     ElementSubRegionBase & subRegion )
    {
      if( m_referenceFluidModelName.empty() )
      {
        m_referenceFluidModelName = getConstitutiveName< MultiFluidBase >( subRegion );
      }

      // If at least one region has a capillary pressure model, consider it enabled for all
      string const capPresName = getConstitutiveName< CapillaryPressureBase >( subRegion );
      if( !capPresName.empty() )
      {
        m_hasCapPressure = true;
      }

      // If at least one region has a diffusion model, consider it enabled for all
      string const diffusionName = getConstitutiveName< DiffusionBase >( subRegion );
      if( !diffusionName.empty() )
      {
        m_hasDiffusion = true;
      }

      // If at least one region has a dispersion model, consider it enabled for all
      string const dispersionName = getConstitutiveName< DispersionBase >( subRegion );
      if( !dispersionName.empty() )
      {
        GEOS_ERROR( "Dispersion is not supported yet, please remove this model from this XML file" );
        m_hasDispersion = true;
      }

    } );
  } );

  // 1. Set key dimensions of the problem
  // Check needed to avoid errors when running in schema generation mode.
  if( !m_referenceFluidModelName.empty() )
  {
    MultiFluidBase const & referenceFluid = cm.getConstitutiveRelation< MultiFluidBase >( m_referenceFluidModelName );
    m_numPhases = referenceFluid.numFluidPhases();
    m_numComponents = referenceFluid.numFluidComponents();
  }

  // n_c components + one pressure ( + one temperature if needed )
  m_numDofPerCell = m_isThermal ? m_numComponents + 2 : m_numComponents + 1;

  // 2. Register and resize all fields as necessary
  forDiscretizationOnMeshTargets( meshBodies, [&]( string const &,
                                                   MeshLevel & mesh,
                                                   arrayView1d< string const > const & regionNames )
  {
    mesh.getElemManager().forElementSubRegions( regionNames,
                                                [&]( localIndex const,
                                                     ElementSubRegionBase & subRegion )
    {
      if( m_hasCapPressure )
      {
        subRegion.registerWrapper< string >( viewKeyStruct::capPressureNamesString() ).
          setPlotLevel( PlotLevel::NOPLOT ).
          setRestartFlags( RestartFlags::NO_WRITE ).
          setSizedFromParent( 0 ).
          setDescription( "Name of the capillary pressure constitutive model to use" ).
          reference();

        string & capPresName = subRegion.getReference< string >( viewKeyStruct::capPressureNamesString() );
        capPresName = getConstitutiveName< CapillaryPressureBase >( subRegion );
        GEOS_THROW_IF( capPresName.empty(),
                       GEOS_FMT( "{}: Capillary pressure model not found on subregion {}",
                                 getDataContext(), subRegion.getDataContext() ),
                       InputError );
      }

      if( m_hasDiffusion )
      {
        subRegion.registerWrapper< string >( viewKeyStruct::diffusionNamesString() ).
          setPlotLevel( PlotLevel::NOPLOT ).
          setRestartFlags( RestartFlags::NO_WRITE ).
          setSizedFromParent( 0 ).
          setDescription( "Name of the diffusion constitutive model to use" );

        string & diffusionName = subRegion.getReference< string >( viewKeyStruct::diffusionNamesString() );
        diffusionName = getConstitutiveName< DiffusionBase >( subRegion );
        GEOS_THROW_IF( diffusionName.empty(),
                       GEOS_FMT( "Diffusion model not found on subregion {}", subRegion.getName() ),
                       InputError );
      }

      if( m_hasDispersion )
      {
        subRegion.registerWrapper< string >( viewKeyStruct::dispersionNamesString() ).
          setPlotLevel( PlotLevel::NOPLOT ).
          setRestartFlags( RestartFlags::NO_WRITE ).
          setSizedFromParent( 0 ).
          setDescription( "Name of the dispersion constitutive model to use" );

        string & dispersionName = subRegion.getReference< string >( viewKeyStruct::dispersionNamesString() );
        dispersionName = getConstitutiveName< DispersionBase >( subRegion );
        GEOS_THROW_IF( dispersionName.empty(),
                       GEOS_FMT( "Dispersion model not found on subregion {}", subRegion.getName() ),
                       InputError );
      }

      if( m_targetFlowCFL > 0 )
      {
        subRegion.registerField< fields::flow::phaseOutflux >( getName() ).
          reference().resizeDimension< 1 >( m_numPhases );
        subRegion.registerField< fields::flow::componentOutflux >( getName() ).
          reference().resizeDimension< 1 >( m_numComponents );
        subRegion.registerField< fields::flow::phaseCFLNumber >( getName() );
        subRegion.registerField< fields::flow::componentCFLNumber >( getName() );
      }

      string const & fluidName = subRegion.getReference< string >( viewKeyStruct::fluidNamesString() );
      MultiFluidBase const & fluid = getConstitutiveModel< MultiFluidBase >( subRegion, fluidName );

      subRegion.registerField< pressureScalingFactor >( getName() );
      subRegion.registerField< temperatureScalingFactor >( getName() );
      subRegion.registerField< globalCompDensityScalingFactor >( getName() );

      // The resizing of the arrays needs to happen here, before the call to initializePreSubGroups,
      // to make sure that the dimensions are properly set before the timeHistoryOutput starts its initialization.

      subRegion.registerField< globalCompDensity >( getName() ).
        setDimLabels( 1, fluid.componentNames() ).
        reference().resizeDimension< 1 >( m_numComponents );
      subRegion.registerField< globalCompDensity_n >( getName() ).
        reference().resizeDimension< 1 >( m_numComponents );
      if( m_isFixedStressPoromechanicsUpdate )
      {
        subRegion.registerField< globalCompDensity_k >( getName() ).
          setDimLabels( 1, fluid.componentNames() ).
          reference().resizeDimension< 1 >( m_numComponents );
      }

      subRegion.registerField< globalCompFraction >( getName() ).
        setDimLabels( 1, fluid.componentNames() ).
        reference().resizeDimension< 1 >( m_numComponents );
      subRegion.registerField< dGlobalCompFraction_dGlobalCompDensity >( getName() ).
        reference().resizeDimension< 1, 2 >( m_numComponents, m_numComponents );

      subRegion.registerField< phaseVolumeFraction >( getName() ).
        setDimLabels( 1, fluid.phaseNames() ).
        reference().resizeDimension< 1 >( m_numPhases );
      subRegion.registerField< dPhaseVolumeFraction >( getName() ).
        reference().resizeDimension< 1, 2 >( m_numPhases, m_numComponents + 2 ); // dP, dT, dC

      subRegion.registerField< phaseMobility >( getName() ).
        setDimLabels( 1, fluid.phaseNames() ).
        reference().resizeDimension< 1 >( m_numPhases );
      subRegion.registerField< dPhaseMobility >( getName() ).
        reference().resizeDimension< 1, 2 >( m_numPhases, m_numComponents + 2 ); // dP, dT, dC

      // needed for time step selector
      subRegion.registerField< phaseVolumeFraction_n >( getName() ).
        reference().resizeDimension< 1 >( m_numPhases );

      subRegion.registerField< compAmount >( getName() ).
        setDimLabels( 1, fluid.componentNames() ).
        reference().resizeDimension< 1 >( m_numComponents );
      subRegion.registerField< compAmount_n >( getName() ).
        setDimLabels( 1, fluid.componentNames() ).
        reference().resizeDimension< 1 >( m_numComponents );

    } );

    FaceManager & faceManager = mesh.getFaceManager();
    {
      // We make the assumption that component names are uniform across the fluid models used in the simulation
      MultiFluidBase const & fluid0 = cm.getConstitutiveRelation< MultiFluidBase >( m_referenceFluidModelName );

      // TODO: add conditional registration later, this is only needed when there is a face-based Dirichlet BC
      faceManager.registerField< facePressure >( getName() );
      faceManager.registerField< faceTemperature >( getName() );
      faceManager.registerField< faceGlobalCompFraction >( getName() ).
        setDimLabels( 1, fluid0.componentNames() ).
        reference().resizeDimension< 1 >( m_numComponents );
    }
  } );
}

void CompositionalMultiphaseBase::setConstitutiveNames( ElementSubRegionBase & subRegion ) const
{
  string & fluidName = subRegion.getReference< string >( viewKeyStruct::fluidNamesString() );
  fluidName = getConstitutiveName< MultiFluidBase >( subRegion );
  GEOS_THROW_IF( fluidName.empty(),
                 GEOS_FMT( "{}: Fluid model not found on subregion {}",
                           getDataContext(), subRegion.getDataContext() ),
                 InputError );

  string & relPermName = subRegion.registerWrapper< string >( viewKeyStruct::relPermNamesString() ).
                           setPlotLevel( PlotLevel::NOPLOT ).
                           setRestartFlags( RestartFlags::NO_WRITE ).
                           setSizedFromParent( 0 ).
                           setDescription( "Name of the relative permeability constitutive model to use" ).
                           reference();

  relPermName = getConstitutiveName< RelativePermeabilityBase >( subRegion );

  GEOS_THROW_IF( relPermName.empty(),
                 GEOS_FMT( "{}: Relative permeability model not found on subregion {}",
                           getDataContext(), subRegion.getDataContext() ),
                 InputError );

  if( m_isThermal )
  {
    string & thermalConductivityName = subRegion.registerWrapper< string >( viewKeyStruct::thermalConductivityNamesString() ).
                                         setPlotLevel( PlotLevel::NOPLOT ).
                                         setRestartFlags( RestartFlags::NO_WRITE ).
                                         setSizedFromParent( 0 ).
                                         setDescription( "Name of the thermal conductivity constitutive model to use" ).
                                         reference();

    thermalConductivityName = getConstitutiveName< MultiPhaseThermalConductivityBase >( subRegion );
    GEOS_THROW_IF( thermalConductivityName.empty(),
                   GEOS_FMT( "{}: Thermal conductivity model not found on subregion {}",
                             getDataContext(), subRegion.getDataContext() ),
                   InputError );
  }
}


namespace
{

template< typename MODEL1_TYPE, typename MODEL2_TYPE >
void compareMultiphaseModels( MODEL1_TYPE const & lhs, MODEL2_TYPE const & rhs )
{
  GEOS_THROW_IF_NE_MSG( lhs.numFluidPhases(), rhs.numFluidPhases(),
                        GEOS_FMT( "Mismatch in number of phases between constitutive models {} and {}",
                                  lhs.getDataContext(), rhs.getDataContext() ),
                        InputError );

  for( integer ip = 0; ip < lhs.numFluidPhases(); ++ip )
  {
    GEOS_THROW_IF_NE_MSG( lhs.phaseNames()[ip], rhs.phaseNames()[ip],
                          GEOS_FMT( "Mismatch in phase names between constitutive models {} and {}",
                                    lhs.getDataContext(), rhs.getDataContext() ),
                          InputError );
  }
}

template< typename MODEL1_TYPE, typename MODEL2_TYPE >
void compareMulticomponentModels( MODEL1_TYPE const & lhs, MODEL2_TYPE const & rhs )
{
  GEOS_THROW_IF_NE_MSG( lhs.numFluidComponents(), rhs.numFluidComponents(),
                        GEOS_FMT( "Mismatch in number of components between constitutive models {} and {}",
                                  lhs.getDataContext(), rhs.getDataContext() ),
                        InputError );

  for( integer ic = 0; ic < lhs.numFluidComponents(); ++ic )
  {
    GEOS_THROW_IF_NE_MSG( lhs.componentNames()[ic], rhs.componentNames()[ic],
                          GEOS_FMT( "Mismatch in component names between constitutive models {} and {}",
                                    lhs.getDataContext(), rhs.getDataContext() ),
                          InputError );
  }
}

}

void CompositionalMultiphaseBase::initializeAquiferBC( ConstitutiveManager const & cm ) const
{
  FieldSpecificationManager & fsManager = FieldSpecificationManager::getInstance();

  fsManager.forSubGroups< AquiferBoundaryCondition >( [&] ( AquiferBoundaryCondition & bc )
  {
    MultiFluidBase const & fluid0 = cm.getConstitutiveRelation< MultiFluidBase >( m_referenceFluidModelName );

    // set the gravity vector (needed later for the potential diff calculations)
    bc.setGravityVector( gravityVector() );

    // set the water phase index in the Aquifer boundary condition
    // note: if the water phase is not found, the fluid model is going to throw an error
    integer const waterPhaseIndex = fluid0.getWaterPhaseIndex();
    bc.setWaterPhaseIndex( waterPhaseIndex );

    arrayView1d< real64 const > const & aquiferWaterPhaseCompFrac = bc.getWaterPhaseComponentFraction();
    arrayView1d< string const > const & aquiferWaterPhaseCompNames = bc.getWaterPhaseComponentNames();

    GEOS_ERROR_IF_NE_MSG( fluid0.numFluidComponents(), aquiferWaterPhaseCompFrac.size(),
                          getDataContext() << ": Mismatch in number of components between constitutive model "
                                           << fluid0.getName() << " and the water phase composition in aquifer " << bc.getName() );

    for( integer ic = 0; ic < fluid0.numFluidComponents(); ++ic )
    {
      GEOS_ERROR_IF_NE_MSG( fluid0.componentNames()[ic], aquiferWaterPhaseCompNames[ic],
                            getDataContext() << ": Mismatch in component names between constitutive model "
                                             << fluid0.getName() << " and the water phase components in aquifer " << bc.getName() );
    }
  } );
}


void CompositionalMultiphaseBase::initializePreSubGroups()
{
  FlowSolverBase::initializePreSubGroups();

  DomainPartition & domain = this->getGroupByPath< DomainPartition >( "/Problem/domain" );
  ConstitutiveManager const & cm = domain.getConstitutiveManager();

  // 1. Validate various models against each other (must have same phases and components)
  validateConstitutiveModels( domain );

  // 2. Set the value of temperature
  forDiscretizationOnMeshTargets( domain.getMeshBodies(), [&]( string const &,
                                                               MeshLevel & mesh,
                                                               arrayView1d< string const > const & regionNames )

  {
    mesh.getElemManager().forElementSubRegions( regionNames,
                                                [&]( localIndex const,
                                                     ElementSubRegionBase & subRegion )
    {
      arrayView1d< real64 > const temp = subRegion.getField< fields::flow::temperature >();
      temp.setValues< parallelHostPolicy >( m_inputTemperature );
    } );
  } );

  // 3. Initialize and validate the aquifer boundary condition
  initializeAquiferBC( cm );

}

void CompositionalMultiphaseBase::validateConstitutiveModels( DomainPartition const & domain ) const
{
  GEOS_MARK_FUNCTION;

  ConstitutiveManager const & cm = domain.getConstitutiveManager();
  MultiFluidBase const & referenceFluid = cm.getConstitutiveRelation< MultiFluidBase >( m_referenceFluidModelName );

  forDiscretizationOnMeshTargets( domain.getMeshBodies(), [&]( string const &,
                                                               MeshLevel const & mesh,
                                                               arrayView1d< string const > const & regionNames )

  {
    mesh.getElemManager().forElementSubRegions( regionNames,
                                                [&]( localIndex const,
                                                     ElementSubRegionBase const & subRegion )
    {

      string const & fluidName = subRegion.getReference< string >( viewKeyStruct::fluidNamesString() );
      MultiFluidBase const & fluid = getConstitutiveModel< MultiFluidBase >( subRegion, fluidName );
      compareMultiphaseModels( fluid, referenceFluid );
      compareMulticomponentModels( fluid, referenceFluid );

      constitutiveUpdatePassThru( fluid, [&] ( auto & castedFluid )
      {
        bool const isFluidModelThermal = castedFluid.isThermal();
        GEOS_THROW_IF( m_isThermal && !isFluidModelThermal,
                       GEOS_FMT( "CompositionalMultiphaseBase {}: the thermal option is enabled in the solver, but the fluid model {} is incompatible with the thermal option",
                                 getDataContext(), fluid.getDataContext() ),
                       InputError );
        GEOS_THROW_IF( !m_isThermal && isFluidModelThermal,
                       GEOS_FMT( "CompositionalMultiphaseBase {}: the thermal option is enabled in fluid model {}, but the solver options are incompatible with the thermal option",
                                 getDataContext(), fluid.getDataContext() ),
                       InputError );
      } );

      string const & relpermName = subRegion.getReference< string >( viewKeyStruct::relPermNamesString() );
      RelativePermeabilityBase const & relPerm = getConstitutiveModel< RelativePermeabilityBase >( subRegion, relpermName );
      compareMultiphaseModels( relPerm, referenceFluid );

      if( m_hasCapPressure )
      {
        string const & capPressureName = subRegion.getReference< string >( viewKeyStruct::capPressureNamesString() );
        CapillaryPressureBase const & capPressure = getConstitutiveModel< CapillaryPressureBase >( subRegion, capPressureName );
        compareMultiphaseModels( capPressure, referenceFluid );
      }

      if( m_hasDiffusion )
      {
        string const & diffusionName = subRegion.getReference< string >( viewKeyStruct::diffusionNamesString() );
        DiffusionBase const & diffusion = getConstitutiveModel< DiffusionBase >( subRegion, diffusionName );
        compareMultiphaseModels( diffusion, referenceFluid );
      }

      if( m_isThermal )
      {
        string const & thermalConductivityName = subRegion.getReference< string >( viewKeyStruct::thermalConductivityNamesString() );
        MultiPhaseThermalConductivityBase const & conductivity = getConstitutiveModel< MultiPhaseThermalConductivityBase >( subRegion, thermalConductivityName );
        compareMultiphaseModels( conductivity, referenceFluid );
      }
    } );
  } );
}

void CompositionalMultiphaseBase::updateGlobalComponentFraction( ObjectManagerBase & dataGroup ) const
{
  GEOS_MARK_FUNCTION;

  isothermalCompositionalMultiphaseBaseKernels::
    GlobalComponentFractionKernelFactory::
    createAndLaunch< parallelDevicePolicy<> >( m_numComponents,
                                               dataGroup );

}

real64 CompositionalMultiphaseBase::updatePhaseVolumeFraction( ObjectManagerBase & dataGroup ) const
{
  GEOS_MARK_FUNCTION;

  string const & fluidName = dataGroup.getReference< string >( viewKeyStruct::fluidNamesString() );
  MultiFluidBase const & fluid = getConstitutiveModel< MultiFluidBase >( dataGroup, fluidName );

  real64 maxDeltaPhaseVolFrac  =
    m_isThermal ?
    thermalCompositionalMultiphaseBaseKernels::
      PhaseVolumeFractionKernelFactory::
      createAndLaunch< parallelDevicePolicy<> >( m_numComponents,
                                                 m_numPhases,
                                                 dataGroup,
                                                 fluid )
:    isothermalCompositionalMultiphaseBaseKernels::
      PhaseVolumeFractionKernelFactory::
      createAndLaunch< parallelDevicePolicy<> >( m_numComponents,
                                                 m_numPhases,
                                                 dataGroup,
                                                 fluid );

  return maxDeltaPhaseVolFrac;
}

void CompositionalMultiphaseBase::updateFluidModel( ObjectManagerBase & dataGroup ) const
{
  GEOS_MARK_FUNCTION;

  arrayView1d< real64 const > const pres = dataGroup.getField< fields::flow::pressure >();
  arrayView1d< real64 const > const temp = dataGroup.getField< fields::flow::temperature >();
  arrayView2d< real64 const, compflow::USD_COMP > const compFrac =
    dataGroup.getField< fields::flow::globalCompFraction >();

  string const & fluidName = dataGroup.getReference< string >( viewKeyStruct::fluidNamesString() );
  MultiFluidBase & fluid = getConstitutiveModel< MultiFluidBase >( dataGroup, fluidName );

  constitutiveUpdatePassThru( fluid, [&] ( auto & castedFluid )
  {
    using FluidType = TYPEOFREF( castedFluid );
    using ExecPolicy = typename FluidType::exec_policy;
    typename FluidType::KernelWrapper fluidWrapper = castedFluid.createKernelWrapper();

    thermalCompositionalMultiphaseBaseKernels::
      FluidUpdateKernel::
      launch< ExecPolicy >( dataGroup.size(),
                            fluidWrapper,
                            pres,
                            temp,
                            compFrac );
  } );
}

void CompositionalMultiphaseBase::updateRelPermModel( ObjectManagerBase & dataGroup ) const
{
  GEOS_MARK_FUNCTION;

  arrayView2d< real64 const, compflow::USD_PHASE > const phaseVolFrac =
    dataGroup.getField< fields::flow::phaseVolumeFraction >();

  string const & relPermName = dataGroup.getReference< string >( viewKeyStruct::relPermNamesString() );
  RelativePermeabilityBase & relPerm = getConstitutiveModel< RelativePermeabilityBase >( dataGroup, relPermName );

  constitutive::constitutiveUpdatePassThru( relPerm, [&] ( auto & castedRelPerm )
  {
    typename TYPEOFREF( castedRelPerm ) ::KernelWrapper relPermWrapper = castedRelPerm.createKernelWrapper();

    isothermalCompositionalMultiphaseBaseKernels::
      RelativePermeabilityUpdateKernel::
      launch< parallelDevicePolicy<> >( dataGroup.size(),
                                        relPermWrapper,
                                        phaseVolFrac );
  } );
}

void CompositionalMultiphaseBase::updateCapPressureModel( ObjectManagerBase & dataGroup ) const
{
  GEOS_MARK_FUNCTION;

  if( m_hasCapPressure )
  {
    arrayView2d< real64 const, compflow::USD_PHASE > const phaseVolFrac =
      dataGroup.getField< fields::flow::phaseVolumeFraction >();

    string const & cappresName = dataGroup.getReference< string >( viewKeyStruct::capPressureNamesString() );
    CapillaryPressureBase & capPressure = getConstitutiveModel< CapillaryPressureBase >( dataGroup, cappresName );

    constitutive::constitutiveUpdatePassThru( capPressure, [&] ( auto & castedCapPres )
    {
      typename TYPEOFREF( castedCapPres ) ::KernelWrapper capPresWrapper = castedCapPres.createKernelWrapper();

      isothermalCompositionalMultiphaseBaseKernels::
        CapillaryPressureUpdateKernel::
        launch< parallelDevicePolicy<> >( dataGroup.size(),
                                          capPresWrapper,
                                          phaseVolFrac );
    } );
  }
}

void CompositionalMultiphaseBase::updateCompAmount( ElementSubRegionBase & subRegion ) const
{
  GEOS_MARK_FUNCTION;

  string const & solidName = subRegion.template getReference< string >( viewKeyStruct::solidNamesString() );
  CoupledSolidBase const & porousMaterial = getConstitutiveModel< CoupledSolidBase >( subRegion, solidName );
  arrayView2d< real64 const > const porosity = porousMaterial.getPorosity();
  arrayView1d< real64 const > const volume = subRegion.getElementVolume();
  arrayView2d< real64 const, compflow::USD_COMP > const compDens = subRegion.getField< fields::flow::globalCompDensity >();
  arrayView2d< real64, compflow::USD_COMP > const compAmount = subRegion.getField< fields::flow::compAmount >();

  integer const numComp = m_numComponents;

  forAll< parallelDevicePolicy<> >( subRegion.size(), [=] GEOS_HOST_DEVICE ( localIndex const ei )
  {
    for( integer ic = 0; ic < numComp; ++ic )
    {
      compAmount[ei][ic] = porosity[ei][0] * volume[ei] * compDens[ei][ic];
    }
  } );
}

void CompositionalMultiphaseBase::updateEnergy( ElementSubRegionBase & subRegion ) const
{
  GEOS_MARK_FUNCTION;

  string const & solidName = subRegion.template getReference< string >( viewKeyStruct::solidNamesString() );
  CoupledSolidBase const & porousMaterial = getConstitutiveModel< CoupledSolidBase >( subRegion, solidName );
  arrayView2d< real64 const > const porosity = porousMaterial.getPorosity();
  arrayView2d< real64 const > rockInternalEnergy = porousMaterial.getInternalEnergy();
  arrayView1d< real64 const > const volume = subRegion.getElementVolume();
  arrayView2d< real64 const, compflow::USD_PHASE > const phaseVolFrac = subRegion.getField< fields::flow::phaseVolumeFraction >();
  string const & fluidName = getConstitutiveName< MultiFluidBase >( subRegion );
  MultiFluidBase & fluid = subRegion.getConstitutiveModel< MultiFluidBase >( fluidName );
  arrayView3d< real64 const, multifluid::USD_PHASE > const phaseDens = fluid.phaseDensity();
  arrayView3d< real64 const, multifluid::USD_PHASE > const phaseInternalEnergy = fluid.phaseInternalEnergy();

  arrayView1d< real64 > const energy = subRegion.getField< fields::flow::energy >();

  integer const numPhases = m_numPhases;

  forAll< parallelDevicePolicy<> >( subRegion.size(), [=] GEOS_HOST_DEVICE ( localIndex const ei )
  {
    energy[ei] = volume[ei] * (1.0 - porosity[ei][0]) * rockInternalEnergy[ei][0];
    for( integer ip = 0; ip < numPhases; ++ip )
    {
      energy[ei] += volume[ei] * porosity[ei][0] * phaseVolFrac[ei][ip] * phaseDens[ei][0][ip] * phaseInternalEnergy[ei][0][ip];
    }
  } );
}

void CompositionalMultiphaseBase::updateSolidInternalEnergyModel( ObjectManagerBase & dataGroup ) const
{
  arrayView1d< real64 const > const temp = dataGroup.getField< fields::flow::temperature >();

  string const & solidInternalEnergyName = dataGroup.getReference< string >( viewKeyStruct::solidInternalEnergyNamesString() );
  SolidInternalEnergy & solidInternalEnergy = getConstitutiveModel< SolidInternalEnergy >( dataGroup, solidInternalEnergyName );

  SolidInternalEnergy::KernelWrapper solidInternalEnergyWrapper = solidInternalEnergy.createKernelUpdates();

  // TODO: this should go somewhere, handle the case of flow in fracture, etc

  thermalCompositionalMultiphaseBaseKernels::
    SolidInternalEnergyUpdateKernel::
    launch< parallelDevicePolicy<> >( dataGroup.size(),
                                      solidInternalEnergyWrapper,
                                      temp );
}

real64 CompositionalMultiphaseBase::updateFluidState( ElementSubRegionBase & subRegion ) const
{
  GEOS_MARK_FUNCTION;

  updateGlobalComponentFraction( subRegion );
  updateFluidModel( subRegion );
  updateCompAmount( subRegion );
  real64 const maxDeltaPhaseVolFrac = updatePhaseVolumeFraction( subRegion );
  updateRelPermModel( subRegion );
  updatePhaseMobility( subRegion );
  updateCapPressureModel( subRegion );

  // note1: for now, thermal conductivity is treated explicitly, so no update here
  // note2: for now, diffusion and dispersion are also treated explicitly
  return maxDeltaPhaseVolFrac;
}

void CompositionalMultiphaseBase::initializeFluidState( MeshLevel & mesh,
                                                        DomainPartition & domain,
                                                        arrayView1d< string const > const & regionNames )
{
  GEOS_MARK_FUNCTION;

  integer const numComp = m_numComponents;

  // 1. Compute hydrostatic equilibrium in the regions for which corresponding field specification tag has been specified
  computeHydrostaticEquilibrium();

  mesh.getElemManager().forElementSubRegions( regionNames,
                                              [&]( localIndex const,
                                                   ElementSubRegionBase & subRegion )
  {
    // 2. Assume global component fractions have been prescribed.
    // Initialize constitutive state to get fluid density.
    updateFluidModel( subRegion );

    // 3. Back-calculate global component densities from fractions and total fluid density
    // in order to initialize the primary solution variables
    string const & fluidName = subRegion.getReference< string >( viewKeyStruct::fluidNamesString() );
    MultiFluidBase const & fluid = getConstitutiveModel< MultiFluidBase >( subRegion, fluidName );
    arrayView2d< real64 const, multifluid::USD_FLUID > const totalDens = fluid.totalDensity();

    arrayView2d< real64 const, compflow::USD_COMP > const compFrac =
      subRegion.getField< fields::flow::globalCompFraction >();
    arrayView2d< real64, compflow::USD_COMP > const compDens =
      subRegion.getField< fields::flow::globalCompDensity >();

    forAll< parallelDevicePolicy<> >( subRegion.size(), [=] GEOS_HOST_DEVICE ( localIndex const ei )
    {
      for( integer ic = 0; ic < numComp; ++ic )
      {
        compDens[ei][ic] = totalDens[ei][0] * compFrac[ei][ic];
      }
    } );
  } );

  // with initial component densities defined - check if they need to be corrected to avoid zero diags etc
  chopNegativeDensities( domain );

  // for some reason CUDA does not want the host_device lambda to be defined inside the generic lambda
  // I need the exact type of the subRegion for updateSolidflowProperties to work well.
  mesh.getElemManager().forElementSubRegions< CellElementSubRegion,
                                              SurfaceElementSubRegion >( regionNames, [&]( localIndex const,
                                                                                           auto & subRegion )
  {
    // 4. Initialize/update dependent state quantities

    // 4.1 Update the constitutive models that only depend on
    //      - the primary variables
    //      - the fluid constitutive quantities (as they have already been updated)
    // We postpone the other constitutive models for now
    // In addition, to avoid multiplying permeability/porosity bay netToGross in the assembly kernel, we do it once and for all here
    arrayView1d< real64 const > const netToGross = subRegion.template getField< fields::flow::netToGross >();
    CoupledSolidBase const & porousSolid =
      getConstitutiveModel< CoupledSolidBase >( subRegion, subRegion.template getReference< string >( viewKeyStruct::solidNamesString() ) );
    PermeabilityBase const & permeabilityModel =
      getConstitutiveModel< PermeabilityBase >( subRegion, subRegion.template getReference< string >( viewKeyStruct::permeabilityNamesString() ) );
    permeabilityModel.scaleHorizontalPermeability( netToGross );
    porousSolid.scaleReferencePorosity( netToGross );
    saveConvergedState( subRegion ); // necessary for a meaningful porosity update in sequential schemes
    updatePorosityAndPermeability( subRegion );
    updateCompAmount( subRegion );
    updatePhaseVolumeFraction( subRegion );

    // Now, we initialize and update each constitutive model one by one

    // 4.2 Save the computed porosity into the old porosity
    //
    // Note:
    // - This must be called after updatePorosityAndPermeability
    // - This step depends on porosity
    string const & solidName = subRegion.template getReference< string >( viewKeyStruct::solidNamesString() );
    CoupledSolidBase const & porousMaterial = getConstitutiveModel< CoupledSolidBase >( subRegion, solidName );
    porousMaterial.initializeState();

    // 4.3 Initialize/update the relative permeability model using the initial phase volume fraction
    //     This is needed to handle relative permeability hysteresis
    //     Also, initialize the fluid model
    //
    // Note:
    // - This must be called after updatePhaseVolumeFraction
    // - This step depends on phaseVolFraction

    // initialized phase volume fraction
    arrayView2d< real64 const, compflow::USD_PHASE > const phaseVolFrac =
      subRegion.template getField< fields::flow::phaseVolumeFraction >();

    string const & relpermName = subRegion.template getReference< string >( viewKeyStruct::relPermNamesString() );
    RelativePermeabilityBase & relPermMaterial =
      getConstitutiveModel< RelativePermeabilityBase >( subRegion, relpermName );
    relPermMaterial.saveConvergedPhaseVolFractionState( phaseVolFrac ); // this needs to happen before calling updateRelPermModel
    updateRelPermModel( subRegion );
    relPermMaterial.saveConvergedState(); // this needs to happen after calling updateRelPermModel

    string const & fluidName = subRegion.template getReference< string >( viewKeyStruct::fluidNamesString() );
    MultiFluidBase & fluidMaterial = getConstitutiveModel< MultiFluidBase >( subRegion, fluidName );
    fluidMaterial.initializeState();

    // 4.4 Then, we initialize/update the capillary pressure model
    //
    // Note:
    // - This must be called after updatePorosityAndPermeability
    // - This step depends on porosity and permeability
    if( m_hasCapPressure )
    {
      // initialized porosity
      arrayView2d< real64 const > const porosity = porousMaterial.getPorosity();

      string const & permName = subRegion.template getReference< string >( viewKeyStruct::permeabilityNamesString() );
      PermeabilityBase const & permeabilityMaterial =
        getConstitutiveModel< PermeabilityBase >( subRegion, permName );
      // initialized permeability
      arrayView3d< real64 const > const permeability = permeabilityMaterial.permeability();

      string const & capPressureName = subRegion.template getReference< string >( viewKeyStruct::capPressureNamesString() );
      CapillaryPressureBase const & capPressureMaterial =
        getConstitutiveModel< CapillaryPressureBase >( subRegion, capPressureName );
      capPressureMaterial.initializeRockState( porosity, permeability ); // this needs to happen before calling updateCapPressureModel
      updateCapPressureModel( subRegion );
    }

    // 4.5 Update the phase mobility
    //
    // Note:
    // - This must be called after updateRelPermModel
    // - This step depends phaseRelPerm
    updatePhaseMobility( subRegion );

    // 4.6 We initialize the rock thermal quantities: conductivity and solid internal energy
    //
    // Note:
    // - This must be called after updatePorosityAndPermeability and updatePhaseVolumeFraction
    // - This step depends on porosity and phaseVolFraction
    if( m_isThermal )
    {
      // initialized porosity
      arrayView2d< real64 const > const porosity = porousMaterial.getPorosity();

      string const & thermalConductivityName = subRegion.template getReference< string >( viewKeyStruct::thermalConductivityNamesString() );
      MultiPhaseThermalConductivityBase const & conductivityMaterial =
        getConstitutiveModel< MultiPhaseThermalConductivityBase >( subRegion, thermalConductivityName );
      conductivityMaterial.initializeRockFluidState( porosity, phaseVolFrac );
      // note that there is nothing to update here because thermal conductivity is explicit for now

      updateSolidInternalEnergyModel( subRegion );
      string const & solidInternalEnergyName = subRegion.template getReference< string >( viewKeyStruct::solidInternalEnergyNamesString() );
      SolidInternalEnergy const & solidInternalEnergyMaterial =
        getConstitutiveModel< SolidInternalEnergy >( subRegion, solidInternalEnergyName );
      solidInternalEnergyMaterial.saveConvergedState();

      updateEnergy( subRegion );
    }

    // Step 4.7: if the diffusion and/or dispersion is/are supported, initialize the two models
    if( m_hasDiffusion )
    {
      string const & diffusionName = subRegion.template getReference< string >( viewKeyStruct::diffusionNamesString() );
      DiffusionBase const & diffusionMaterial = getConstitutiveModel< DiffusionBase >( subRegion, diffusionName );
      arrayView1d< real64 const > const temperature = subRegion.template getField< fields::flow::temperature >();
      diffusionMaterial.initializeTemperatureState( temperature );
    }
    if( m_hasDispersion )
    {
      string const & dispersionName = subRegion.template getReference< string >( viewKeyStruct::dispersionNamesString() );
      DispersionBase const & dispersionMaterial = getConstitutiveModel< DispersionBase >( subRegion, dispersionName );
      GEOS_UNUSED_VAR( dispersionMaterial );
      // TODO: compute the phase velocities here
      //dispersionMaterial.saveConvergedVelocitySate( phaseVelovity );
    }

  } );

  // 5. Save initial pressure
  mesh.getElemManager().forElementSubRegions( regionNames, [&]( localIndex const,
                                                                ElementSubRegionBase & subRegion )
  {
    arrayView1d< real64 const > const pres = subRegion.getField< fields::flow::pressure >();
    arrayView1d< real64 > const initPres = subRegion.getField< fields::flow::initialPressure >();
    arrayView1d< real64 const > const temp = subRegion.getField< fields::flow::temperature >();
    arrayView1d< real64 > const initTemp = subRegion.template getField< fields::flow::initialTemperature >();
    initPres.setValues< parallelDevicePolicy<> >( pres );
    initTemp.setValues< parallelDevicePolicy<> >( temp );
  } );
}

void CompositionalMultiphaseBase::computeHydrostaticEquilibrium()
{
  FieldSpecificationManager & fsManager = FieldSpecificationManager::getInstance();
  DomainPartition & domain = this->getGroupByPath< DomainPartition >( "/Problem/domain" );

  integer const numComps = m_numComponents;
  integer const numPhases = m_numPhases;

  real64 const gravVector[3] = LVARRAY_TENSOROPS_INIT_LOCAL_3( gravityVector() );

  // Step 1: count individual equilibriums (there may be multiple ones)

  std::map< string, localIndex > equilNameToEquilId;
  localIndex equilCounter = 0;

  fsManager.forSubGroups< EquilibriumInitialCondition >( [&] ( EquilibriumInitialCondition const & bc )
  {

    // collect all the equilibrium names to idx
    equilNameToEquilId[bc.getName()] = equilCounter;
    equilCounter++;

    // check that the gravity vector is aligned with the z-axis
    GEOS_THROW_IF( !isZero( gravVector[0] ) || !isZero( gravVector[1] ),
                   getCatalogName() << " " << getDataContext() <<
                   ": the gravity vector specified in this simulation (" << gravVector[0] << " " << gravVector[1] << " " << gravVector[2] <<
                   ") is not aligned with the z-axis. \n"
                   "This is incompatible with the " << bc.getCatalogName() << " " << bc.getDataContext() <<
                   "used in this simulation. To proceed, you can either: \n" <<
                   "   - Use a gravityVector aligned with the z-axis, such as (0.0,0.0,-9.81)\n" <<
                   "   - Remove the hydrostatic equilibrium initial condition from the XML file",
                   InputError );

  } );

  if( equilCounter == 0 )
  {
    return;
  }

  // Step 2: find the min elevation and the max elevation in the targetSets

  array1d< real64 > globalMaxElevation( equilNameToEquilId.size() );
  array1d< real64 > globalMinElevation( equilNameToEquilId.size() );
  findMinMaxElevationInEquilibriumTarget( domain,
                                          equilNameToEquilId,
                                          globalMaxElevation,
                                          globalMinElevation );

  // Step 3: for each equil, compute a fine table with hydrostatic pressure vs elevation if the region is a target region

  // first compute the region filter
  std::set< string > regionFilter;
  forDiscretizationOnMeshTargets( domain.getMeshBodies(), [&] ( string const &,
                                                                MeshLevel & mesh,
                                                                arrayView1d< string const > const & regionNames )
  {
    for( string const & regionName : regionNames )
    {
      regionFilter.insert( regionName );
    }

    fsManager.apply< ElementSubRegionBase,
                     EquilibriumInitialCondition >( 0.0,
                                                    mesh,
                                                    EquilibriumInitialCondition::catalogName(),
                                                    [&] ( EquilibriumInitialCondition const & fs,
                                                          string const &,
                                                          SortedArrayView< localIndex const > const & targetSet,
                                                          ElementSubRegionBase & subRegion,
                                                          string const & )
    {
      // Step 3.1: retrieve the data necessary to construct the pressure table in this subregion

      integer const maxNumEquilIterations = fs.getMaxNumEquilibrationIterations();
      real64 const equilTolerance = fs.getEquilibrationTolerance();
      real64 const datumElevation = fs.getDatumElevation();
      real64 const datumPressure = fs.getDatumPressure();
      string const initPhaseName = fs.getInitPhaseName(); // will go away when GOC/WOC are implemented

      localIndex const equilIndex = equilNameToEquilId.at( fs.getName() );
      real64 const minElevation = LvArray::math::min( globalMinElevation[equilIndex], datumElevation );
      real64 const maxElevation = LvArray::math::max( globalMaxElevation[equilIndex], datumElevation );
      real64 const elevationIncrement = LvArray::math::min( fs.getElevationIncrement(), maxElevation - minElevation );
      localIndex const numPointsInTable = ( elevationIncrement > 0 ) ? std::ceil( (maxElevation - minElevation) / elevationIncrement ) + 1 : 1;

      real64 const eps = 0.1 * (maxElevation - minElevation); // we add a small buffer to only log in the pathological cases
      GEOS_LOG_RANK_0_IF( ( (datumElevation > globalMaxElevation[equilIndex]+eps)  || (datumElevation < globalMinElevation[equilIndex]-eps) ),
                          getCatalogName() << " " << getDataContext() <<
                          ": By looking at the elevation of the cell centers in this model, GEOS found that " <<
                          "the min elevation is " << globalMinElevation[equilIndex] << " and the max elevation is " <<
                          globalMaxElevation[equilIndex] << "\nBut, a datum elevation of " << datumElevation <<
                          " was specified in the input file to equilibrate the model.\n " <<
                          "The simulation is going to proceed with this out-of-bound datum elevation," <<
                          " but the initial condition may be inaccurate." );

      array1d< array1d< real64 > > elevationValues;
      array1d< real64 > pressureValues;
      elevationValues.resize( 1 );
      elevationValues[0].resize( numPointsInTable );
      pressureValues.resize( numPointsInTable );

      // Step 3.2: retrieve the user-defined tables (temperature and comp fraction)

      FunctionManager & functionManager = FunctionManager::getInstance();

      array1d< TableFunction::KernelWrapper > compFracTableWrappers;
      arrayView1d< string const > compFracTableNames = fs.getComponentFractionVsElevationTableNames();
      for( integer ic = 0; ic < numComps; ++ic )
      {
        TableFunction const & compFracTable = functionManager.getGroup< TableFunction >( compFracTableNames[ic] );
        compFracTableWrappers.emplace_back( compFracTable.createKernelWrapper() );
      }

      string const tempTableName = fs.getTemperatureVsElevationTableName();
      TableFunction const & tempTable = functionManager.getGroup< TableFunction >( tempTableName );
      TableFunction::KernelWrapper tempTableWrapper = tempTable.createKernelWrapper();

      // Step 3.3: retrieve the fluid model to compute densities
      // we end up with the same issue as in applyDirichletBC: there is not a clean way to retrieve the fluid info

      Group const & region = subRegion.getParent().getParent();
      auto itRegionFilter = regionFilter.find( region.getName() );
      if( itRegionFilter == regionFilter.end() )
      {
        return; // the region is not in target, there is nothing to do
      }
      string const & fluidName = subRegion.getReference< string >( viewKeyStruct::fluidNamesString() );
      MultiFluidBase & fluid = getConstitutiveModel< MultiFluidBase >( subRegion, fluidName );

      arrayView1d< string const > componentNames = fs.getComponentNames();
      GEOS_THROW_IF( fluid.componentNames().size() != componentNames.size(),
                     "Mismatch in number of components between constitutive model "
                     << fluid.getDataContext() << " and the Equilibrium initial condition " << fs.getDataContext(),
                     InputError );
      for( integer ic = 0; ic < fluid.numFluidComponents(); ++ic )
      {
        GEOS_THROW_IF( fluid.componentNames()[ic] != componentNames[ic],
                       "Mismatch in component names between constitutive model "
                       << fluid.getDataContext() << " and the Equilibrium initial condition " << fs.getDataContext(),
                       InputError );
      }

      // Note: for now, we assume that the reservoir is in a single-phase state at initialization
      arrayView1d< string const > phaseNames = fluid.phaseNames();
      auto const itPhaseNames = std::find( std::begin( phaseNames ), std::end( phaseNames ), initPhaseName );
      GEOS_THROW_IF( itPhaseNames == std::end( phaseNames ),
                     getCatalogName() << " " << getDataContext() << ": phase name " <<
                     initPhaseName << " not found in the phases of " << fluid.getDataContext(),
                     InputError );
      integer const ipInit = std::distance( std::begin( phaseNames ), itPhaseNames );

      // Step 3.4: compute the hydrostatic pressure values

      constitutiveUpdatePassThru( fluid, [&] ( auto & castedFluid )
      {
        using FluidType = TYPEOFREF( castedFluid );
        typename FluidType::KernelWrapper fluidWrapper = castedFluid.createKernelWrapper();

        // note: inside this kernel, serialPolicy is used, and elevation/pressure values don't go to the GPU
        isothermalCompositionalMultiphaseBaseKernels::
          HydrostaticPressureKernel::ReturnType const returnValue =
          isothermalCompositionalMultiphaseBaseKernels::
            HydrostaticPressureKernel::launch( numPointsInTable,
                                               numComps,
                                               numPhases,
                                               ipInit,
                                               maxNumEquilIterations,
                                               equilTolerance,
                                               gravVector,
                                               minElevation,
                                               elevationIncrement,
                                               datumElevation,
                                               datumPressure,
                                               fluidWrapper,
                                               compFracTableWrappers.toViewConst(),
                                               tempTableWrapper,
                                               elevationValues.toNestedView(),
                                               pressureValues.toView() );

        GEOS_THROW_IF( returnValue ==  isothermalCompositionalMultiphaseBaseKernels::HydrostaticPressureKernel::ReturnType::FAILED_TO_CONVERGE,
                       getCatalogName() << " " << getDataContext() <<
                       ": hydrostatic pressure initialization failed to converge in region " << region.getName() << "! \n" <<
                       "Try to loosen the equilibration tolerance, or increase the number of equilibration iterations. \n" <<
                       "If nothing works, something may be wrong in the fluid model, see <Constitutive> ",
                       std::runtime_error );

        GEOS_LOG_RANK_0_IF( returnValue == isothermalCompositionalMultiphaseBaseKernels::HydrostaticPressureKernel::ReturnType::DETECTED_MULTIPHASE_FLOW,
                            getCatalogName() << " " << getDataContext() <<
                            ": currently, GEOS assumes that there is only one mobile phase when computing the hydrostatic pressure. \n" <<
                            "We detected multiple phases using the provided datum pressure, temperature, and component fractions. \n" <<
                            "Please make sure that only one phase is mobile at the beginning of the simulation. \n" <<
                            "If this is not the case, the problem will not be at equilibrium when the simulation starts" );

      } );

      // Step 3.5: create hydrostatic pressure table

      string const tableName = fs.getName() + "_" + subRegion.getName() + "_" + phaseNames[ipInit] + "_table";
      TableFunction * const presTable = dynamicCast< TableFunction * >( functionManager.createChild( TableFunction::catalogName(), tableName ) );
      presTable->setTableCoordinates( elevationValues, { units::Distance } );
      presTable->setTableValues( pressureValues, units::Pressure );
      presTable->setInterpolationMethod( TableFunction::InterpolationType::Linear );
      TableFunction::KernelWrapper presTableWrapper = presTable->createKernelWrapper();

      // Step 4: assign pressure, temperature, and component fraction as a function of elevation
      // TODO: this last step should probably be delayed to wait for the creation of FaceElements
      // TODO: this last step should be modified to account for GOC and WOC
      arrayView2d< real64 const > const elemCenter =
        subRegion.getReference< array2d< real64 > >( ElementSubRegionBase::viewKeyStruct::elementCenterString() );

      arrayView1d< real64 > const pres = subRegion.getReference< array1d< real64 > >( fields::flow::pressure::key() );
      arrayView1d< real64 > const temp = subRegion.getReference< array1d< real64 > >( fields::flow::temperature::key() );
      arrayView2d< real64, compflow::USD_COMP > const compFrac =
        subRegion.getReference< array2d< real64, compflow::LAYOUT_COMP > >( fields::flow::globalCompFraction::key() );
      arrayView1d< TableFunction::KernelWrapper const > compFracTableWrappersViewConst =
        compFracTableWrappers.toViewConst();

      RAJA::ReduceMin< parallelDeviceReduce, real64 > minPressure( LvArray::NumericLimits< real64 >::max );

      forAll< parallelDevicePolicy<> >( targetSet.size(), [targetSet,
                                                           elemCenter,
                                                           presTableWrapper,
                                                           tempTableWrapper,
                                                           compFracTableWrappersViewConst,
                                                           numComps,
                                                           minPressure,
                                                           pres,
                                                           temp,
                                                           compFrac] GEOS_HOST_DEVICE ( localIndex const i )
      {
        localIndex const k = targetSet[i];
        real64 const elevation = elemCenter[k][2];

        pres[k] = presTableWrapper.compute( &elevation );
        minPressure.min( pres[k] );
        temp[k] = tempTableWrapper.compute( &elevation );
        for( integer ic = 0; ic < numComps; ++ic )
        {
          compFrac[k][ic] = compFracTableWrappersViewConst[ic].compute( &elevation );
        }
      } );

      GEOS_ERROR_IF( minPressure.get() < 0.0,
                     GEOS_FMT( "{}: A negative pressure of {} Pa was found during hydrostatic initialization in region/subRegion {}/{}",
                               getDataContext(), minPressure.get(), region.getName(), subRegion.getName() ) );
    } );
  } );
}

void CompositionalMultiphaseBase::initializePostInitialConditionsPreSubGroups()
{
  GEOS_MARK_FUNCTION;

  FlowSolverBase::initializePostInitialConditionsPreSubGroups();

  DomainPartition & domain = this->getGroupByPath< DomainPartition >( "/Problem/domain" );

  forDiscretizationOnMeshTargets( domain.getMeshBodies(), [&]( string const &,
                                                               MeshLevel & mesh,
                                                               arrayView1d< string const > const & regionNames )
  {
    FieldIdentifiers fieldsToBeSync;
    fieldsToBeSync.addElementFields( { fields::flow::pressure::key(),
                                       fields::flow::globalCompDensity::key() },
                                     regionNames );

    CommunicationTools::getInstance().synchronizeFields( fieldsToBeSync, mesh, domain.getNeighbors(), false );

    mesh.getElemManager().forElementSubRegions< CellElementSubRegion, SurfaceElementSubRegion >( regionNames,
                                                                                                 [&]( localIndex const,
                                                                                                      auto & subRegion )
    {
      // set mass fraction flag on fluid models
      string const & fluidName = subRegion.template getReference< string >( viewKeyStruct::fluidNamesString() );
      MultiFluidBase & fluid = getConstitutiveModel< MultiFluidBase >( subRegion, fluidName );
      fluid.setMassFlag( m_useMass );

      saveConvergedState( subRegion ); // necessary for a meaningful porosity update in sequential schemes
      updatePorosityAndPermeability( subRegion );

      CoupledSolidBase const & porousSolid =
        getConstitutiveModel< CoupledSolidBase >( subRegion,
                                                  subRegion.template getReference< string >( viewKeyStruct::solidNamesString() ) );
      porousSolid.initializeState();
    } );

    // Initialize primary variables from applied initial conditions
    initializeFluidState( mesh, domain, regionNames );

    mesh.getElemManager().forElementRegions< SurfaceElementRegion >( regionNames,
                                                                     [&]( localIndex const,
                                                                          SurfaceElementRegion & region )
    {
      region.forElementSubRegions< FaceElementSubRegion >( [&]( FaceElementSubRegion & subRegion )
      {
        subRegion.getWrapper< real64_array >( fields::flow::hydraulicAperture::key() ).
          setApplyDefaultValue( region.getDefaultAperture() );
      } );
    } );

  } );

  // report to the user if some pore volumes are very small
  // note: this function is here because: 1) porosity has been initialized and 2) NTG has been applied
  validatePoreVolumes( domain );
}

void
CompositionalMultiphaseBase::implicitStepSetup( real64 const & GEOS_UNUSED_PARAM( time_n ),
                                                real64 const & GEOS_UNUSED_PARAM( dt ),
                                                DomainPartition & domain )
{
  forDiscretizationOnMeshTargets( domain.getMeshBodies(), [&]( string const &,
                                                               MeshLevel & mesh,
                                                               arrayView1d< string const > const & regionNames )
  {
    mesh.getElemManager().forElementSubRegions< CellElementSubRegion,
                                                SurfaceElementSubRegion >( regionNames,
                                                                           [&]( localIndex const,
                                                                                auto & subRegion )
    {
      saveConvergedState( subRegion );

      // update porosity, permeability
      updatePorosityAndPermeability( subRegion );
      // update all fluid properties
      updateFluidState( subRegion );
      // for thermal simulations, update solid internal energy
      if( m_isThermal )
      {
        updateSolidInternalEnergyModel( subRegion );
      }

      // after the update, save the new saturation
      arrayView2d< real64 const, compflow::USD_PHASE > const phaseVolFrac =
        subRegion.template getField< fields::flow::phaseVolumeFraction >();
      arrayView2d< real64, compflow::USD_PHASE > const phaseVolFrac_n =
        subRegion.template getField< fields::flow::phaseVolumeFraction_n >();
      phaseVolFrac_n.setValues< parallelDevicePolicy<> >( phaseVolFrac );

    } );
  } );
}

void CompositionalMultiphaseBase::assembleSystem( real64 const GEOS_UNUSED_PARAM( time_n ),
                                                  real64 const dt,
                                                  DomainPartition & domain,
                                                  DofManager const & dofManager,
                                                  CRSMatrixView< real64, globalIndex const > const & localMatrix,
                                                  arrayView1d< real64 > const & localRhs )
{
  GEOS_MARK_FUNCTION;

  assembleAccumulationAndVolumeBalanceTerms( domain,
                                             dofManager,
                                             localMatrix,
                                             localRhs );

  if( m_isJumpStabilized )
  {
    assembleStabilizedFluxTerms( dt,
                                 domain,
                                 dofManager,
                                 localMatrix,
                                 localRhs );
  }
  else
  {
    assembleFluxTerms( dt,
                       domain,
                       dofManager,
                       localMatrix,
                       localRhs );
  }
}

void CompositionalMultiphaseBase::assembleAccumulationAndVolumeBalanceTerms( DomainPartition & domain,
                                                                             DofManager const & dofManager,
                                                                             CRSMatrixView< real64, globalIndex const > const & localMatrix,
                                                                             arrayView1d< real64 > const & localRhs ) const
{
  GEOS_MARK_FUNCTION;

  forDiscretizationOnMeshTargets( domain.getMeshBodies(), [&]( string const &,
                                                               MeshLevel const & mesh,
                                                               arrayView1d< string const > const & regionNames )
  {
    mesh.getElemManager().forElementSubRegions( regionNames,
                                                [&]( localIndex const,
                                                     ElementSubRegionBase const & subRegion )
    {
      string const dofKey = dofManager.getKey( viewKeyStruct::elemDofFieldString() );
      string const & fluidName = subRegion.getReference< string >( viewKeyStruct::fluidNamesString() );
      string const & solidName = subRegion.getReference< string >( viewKeyStruct::solidNamesString() );

      MultiFluidBase const & fluid = getConstitutiveModel< MultiFluidBase >( subRegion, fluidName );
      CoupledSolidBase const & solid = getConstitutiveModel< CoupledSolidBase >( subRegion, solidName );

      if( m_isThermal )
      {
        thermalCompositionalMultiphaseBaseKernels::
          ElementBasedAssemblyKernelFactory::
          createAndLaunch< parallelDevicePolicy<> >( m_numComponents,
                                                     m_numPhases,
                                                     dofManager.rankOffset(),
                                                     m_useTotalMassEquation,
                                                     dofKey,
                                                     subRegion,
                                                     fluid,
                                                     solid,
                                                     localMatrix,
                                                     localRhs );
      }
      else
      {
        isothermalCompositionalMultiphaseBaseKernels::
          ElementBasedAssemblyKernelFactory::
          createAndLaunch< parallelDevicePolicy<> >( m_numComponents,
                                                     m_numPhases,
                                                     dofManager.rankOffset(),
                                                     m_useTotalMassEquation,
                                                     m_useSimpleAccumulation,
                                                     dofKey,
                                                     subRegion,
                                                     fluid,
                                                     solid,
                                                     localMatrix,
                                                     localRhs );
      }
    } );
  } );
}

void CompositionalMultiphaseBase::applyBoundaryConditions( real64 const time_n,
                                                           real64 const dt,
                                                           DomainPartition & domain,
                                                           DofManager const & dofManager,
                                                           CRSMatrixView< real64, globalIndex const > const & localMatrix,
                                                           arrayView1d< real64 > const & localRhs )
{
  GEOS_MARK_FUNCTION;

  if( m_keepFlowVariablesConstantDuringInitStep )
  {
    // this function is going to force the current flow state to be constant during the time step
    // this is used when the poromechanics solver is performing the stress initialization
    // TODO: in the future, a dedicated poromechanics kernel should eliminate the flow vars to construct a reduced system
    //       which will remove the need for this brittle passing aroung of flag
    keepFlowVariablesConstantDuringInitStep( time_n, dt, dofManager, domain, localMatrix.toViewConstSizes(), localRhs.toView() );
  }
  else
  {
    // apply pressure boundary conditions.
    applyDirichletBC( time_n, dt, dofManager, domain, localMatrix.toViewConstSizes(), localRhs.toView() );

    // apply flux boundary conditions
    applySourceFluxBC( time_n, dt, dofManager, domain, localMatrix.toViewConstSizes(), localRhs.toView() );

    // apply aquifer boundary conditions
    applyAquiferBC( time_n, dt, dofManager, domain, localMatrix.toViewConstSizes(), localRhs.toView() );
  }
}

namespace
{
char const bcLogMessage[] =
  "CompositionalMultiphaseBase {}: at time {}s, "
  "the <{}> boundary condition '{}' is applied to the element set '{}' in subRegion '{}'. "
  "\nThe scale of this boundary condition is {} and multiplies the value of the provided function (if any). "
  "\nThe total number of target elements (including ghost elements) is {}. "
  "\nNote that if this number is equal to zero for all subRegions, the boundary condition will not be applied on this element set.";
}

void CompositionalMultiphaseBase::applySourceFluxBC( real64 const time,
                                                     real64 const dt,
                                                     DofManager const & dofManager,
                                                     DomainPartition & domain,
                                                     CRSMatrixView< real64, globalIndex const > const & localMatrix,
                                                     arrayView1d< real64 > const & localRhs ) const
{
  GEOS_MARK_FUNCTION;

  FieldSpecificationManager & fsManager = FieldSpecificationManager::getInstance();

  string const dofKey = dofManager.getKey( viewKeyStruct::elemDofFieldString() );

  // Step 1: count individual source flux boundary conditions

  std::map< string, localIndex > bcNameToBcId;
  localIndex bcCounter = 0;

  fsManager.forSubGroups< SourceFluxBoundaryCondition >( [&] ( SourceFluxBoundaryCondition const & bc )
  {
    // collect all the bc names to idx
    bcNameToBcId[bc.getName()] = bcCounter;
    bcCounter++;
  } );

  if( bcCounter == 0 )
  {
    return;
  }

  // Step 2: count the set size for each source flux (each source flux may have multiple target sets)

  array1d< globalIndex > bcAllSetsSize( bcNameToBcId.size() );

  computeSourceFluxSizeScalingFactor( time,
                                      dt,
                                      domain,
                                      bcNameToBcId,
                                      bcAllSetsSize.toView() );

  // Step 3: we are ready to impose the boundary condition, normalized by the set size

  forDiscretizationOnMeshTargets( domain.getMeshBodies(), [&]( string const &,
                                                               MeshLevel & mesh,
                                                               arrayView1d< string const > const & )
  {
    fsManager.apply< ElementSubRegionBase,
                     SourceFluxBoundaryCondition >( time + dt,
                                                    mesh,
                                                    SourceFluxBoundaryCondition::catalogName(),
                                                    [&]( SourceFluxBoundaryCondition const & fs,
                                                         string const & setName,
                                                         SortedArrayView< localIndex const > const & targetSet,
                                                         ElementSubRegionBase & subRegion,
                                                         string const & )
    {
      if( fs.getLogLevel() >= 1 && m_nonlinearSolverParameters.m_numNewtonIterations == 0 )
      {
        globalIndex const numTargetElems = MpiWrapper::sum< globalIndex >( targetSet.size() );
        GEOS_LOG_RANK_0( GEOS_FMT( bcLogMessage,
                                   getName(), time+dt, fs.getCatalogName(), fs.getName(),
                                   setName, subRegion.getName(), fs.getScale(), numTargetElems ) );
      }

      if( targetSet.size() == 0 )
      {
        return;
      }
      if( !subRegion.hasWrapper( dofKey ) )
      {
        if( fs.getLogLevel() >= 1 )
        {
          GEOS_LOG_RANK( GEOS_FMT( "{}: trying to apply SourceFlux, but its targetSet named '{}' intersects with non-simulated region named '{}'.",
                                   getDataContext(), setName, subRegion.getName() ) );
        }
        return;
      }

      arrayView1d< globalIndex const > const dofNumber = subRegion.getReference< array1d< globalIndex > >( dofKey );
      arrayView1d< integer const > const ghostRank = subRegion.ghostRank();

      // Step 3.1: get the values of the source boundary condition that need to be added to the rhs
      // We don't use FieldSpecificationBase::applyConditionToSystem here because we want to account for the row permutation used in the
      // compositional solvers

      array1d< globalIndex > dofArray( targetSet.size() );
      array1d< real64 > rhsContributionArray( targetSet.size() );
      arrayView1d< real64 > rhsContributionArrayView = rhsContributionArray.toView();
      localIndex const rankOffset = dofManager.rankOffset();

      // note that the dofArray will not be used after this step (simpler to use dofNumber instead)
      fs.computeRhsContribution< FieldSpecificationAdd,
                                 parallelDevicePolicy<> >( targetSet.toViewConst(),
                                                           time + dt,
                                                           dt,
                                                           subRegion,
                                                           dofNumber,
                                                           rankOffset,
                                                           localMatrix,
                                                           dofArray.toView(),
                                                           rhsContributionArrayView,
                                                           [] GEOS_HOST_DEVICE ( localIndex const )
      {
        return 0.0;
      } );

      // Step 3.2: we are ready to add the right-hand side contributions, taking into account our equation layout

      // get the normalizer
      real64 const sizeScalingFactor = bcAllSetsSize[bcNameToBcId.at( fs.getName())];

      integer const fluidComponentId = fs.getComponent();
      integer const numFluidComponents = m_numComponents;
      integer const useTotalMassEquation = m_useTotalMassEquation;
      forAll< parallelDevicePolicy<> >( targetSet.size(), [sizeScalingFactor,
                                                           targetSet,
                                                           rankOffset,
                                                           ghostRank,
                                                           fluidComponentId,
                                                           numFluidComponents,
                                                           useTotalMassEquation,
                                                           dofNumber,
                                                           rhsContributionArrayView,
                                                           localRhs] GEOS_HOST_DEVICE ( localIndex const a )
      {
        // we need to filter out ghosts here, because targetSet may contain them
        localIndex const ei = targetSet[a];
        if( ghostRank[ei] >= 0 )
        {
          return;
        }

        if( useTotalMassEquation > 0 )
        {
          // for all "fluid components", we add the value to the total mass balance equation
          globalIndex const totalMassBalanceRow = dofNumber[ei] - rankOffset;
          localRhs[totalMassBalanceRow] += rhsContributionArrayView[a] / sizeScalingFactor; // scale the contribution by the
                                                                                            // sizeScalingFactor
                                                                                            // here
          if( fluidComponentId < numFluidComponents - 1 )
          {
            globalIndex const compMassBalanceRow = totalMassBalanceRow + fluidComponentId + 1; // component mass bal equations are shifted
            localRhs[compMassBalanceRow] += rhsContributionArrayView[a] / sizeScalingFactor; // scale the contribution by the
                                                                                             // sizeScalingFactor here
          }
        }
        else
        {
          globalIndex const compMassBalanceRow = dofNumber[ei] - rankOffset + fluidComponentId;
          localRhs[compMassBalanceRow] += rhsContributionArrayView[a] / sizeScalingFactor; // scale the contribution by the
                                                                                           // sizeScalingFactor here
        }
      } );
    } );
  } );
}

bool CompositionalMultiphaseBase::validateDirichletBC( DomainPartition & domain,
                                                       real64 const time ) const
{
  constexpr integer MAX_NC = MultiFluidBase::MAX_NUM_COMPONENTS;
  FieldSpecificationManager & fsManager = FieldSpecificationManager::getInstance();

  bool bcConsistent = true;

  forDiscretizationOnMeshTargets( domain.getMeshBodies(), [&]( string const &,
                                                               MeshLevel & mesh,
                                                               arrayView1d< string const > const & )
  {
    // map: regionName -> subRegionName -> setName -> numComps to check pressure/comp are present consistent
    map< string, map< string, map< string, ComponentMask< MAX_NC > > > > bcPresCompStatusMap;
    // map: regionName -> subRegionName -> setName check to that temperature is present/consistent
    map< string, map< string, set< string > > > bcTempStatusMap;

    // 1. Check pressure Dirichlet BCs
    fsManager.apply< ElementSubRegionBase >( time,
                                             mesh,
                                             fields::flow::pressure::key(),
                                             [&]( FieldSpecificationBase const &,
                                                  string const & setName,
                                                  SortedArrayView< localIndex const > const &,
                                                  ElementSubRegionBase & subRegion,
                                                  string const & )
    {
      // Check whether pressure has already been applied to this set
      string const & subRegionName = subRegion.getName();
      string const & regionName = subRegion.getParent().getParent().getName();

      auto & subRegionSetMap = bcPresCompStatusMap[regionName][subRegionName];
      if( subRegionSetMap.count( setName ) > 0 )
      {
        bcConsistent = false;
        GEOS_WARNING( GEOS_FMT( "Conflicting pressure boundary conditions on set {}/{}/{}", regionName, subRegionName, setName ) );
      }
      subRegionSetMap[setName].setNumComp( m_numComponents );
    } );

    // 2. Check temperature Dirichlet BCs
    if( m_isThermal )
    {
      fsManager.apply< ElementSubRegionBase >( time,
                                               mesh,
                                               fields::flow::temperature::key(),
                                               [&]( FieldSpecificationBase const &,
                                                    string const & setName,
                                                    SortedArrayView< localIndex const > const &,
                                                    ElementSubRegionBase & subRegion,
                                                    string const & )
      {
        // Check whether temperature has already been applied to this set
        string const & subRegionName = subRegion.getName();
        string const & regionName = subRegion.getParent().getParent().getName();

        auto & tempSubRegionSetMap = bcTempStatusMap[regionName][subRegionName];
        if( tempSubRegionSetMap.count( setName ) > 0 )
        {
          bcConsistent = false;
          GEOS_WARNING( GEOS_FMT( "Conflicting temperature boundary conditions on set {}/{}/{}", regionName, subRegionName, setName ) );
        }
        tempSubRegionSetMap.insert( setName );
      } );
    }

    // 3. Check composition BC (global component fraction)
    fsManager.apply< ElementSubRegionBase >( time,
                                             mesh,
                                             fields::flow::globalCompFraction::key(),
                                             [&] ( FieldSpecificationBase const & fs,
                                                   string const & setName,
                                                   SortedArrayView< localIndex const > const &,
                                                   ElementSubRegionBase & subRegion,
                                                   string const & )
    {
      // 3.1 Check pressure, temperature, and record composition bc application
      string const & subRegionName = subRegion.getName();
      string const & regionName = subRegion.getParent().getParent().getName();
      integer const comp = fs.getComponent();

      auto & subRegionSetMap = bcPresCompStatusMap[regionName][subRegionName];
      if( subRegionSetMap.count( setName ) == 0 )
      {
        bcConsistent = false;
        GEOS_WARNING( GEOS_FMT( "Pressure boundary condition not prescribed on set {}/{}/{}", regionName, subRegionName, setName ) );
      }
      if( m_isThermal )
      {
        auto & tempSubRegionSetMap = bcTempStatusMap[regionName][subRegionName];
        if( tempSubRegionSetMap.count( setName ) == 0 )
        {
          bcConsistent = false;
          GEOS_WARNING( GEOS_FMT( "Temperature boundary condition not prescribed on set {}/{}/{}", regionName, subRegionName, setName ) );
        }
      }
      if( comp < 0 || comp >= m_numComponents )
      {
        bcConsistent = false;
        GEOS_WARNING( GEOS_FMT( "Invalid component index [{}] in composition boundary condition {}", comp, fs.getName() ) );
        return; // can't check next part with invalid component id
      }

      ComponentMask< MAX_NC > & compMask = subRegionSetMap[setName];
      if( compMask[comp] )
      {
        bcConsistent = false;
        GEOS_WARNING( GEOS_FMT( "Conflicting composition[{}] boundary conditions on set {}/{}/{}", comp, regionName, subRegionName, setName ) );
      }
      compMask.set( comp );
    } );

    // 3.2 Check consistency between composition BC applied to sets
    // Note: for a temperature-only boundary condition, this loop does not do anything
    for( auto const & regionEntry : bcPresCompStatusMap )
    {
      for( auto const & subRegionEntry : regionEntry.second )
      {
        for( auto const & setEntry : subRegionEntry.second )
        {
          ComponentMask< MAX_NC > const & compMask = setEntry.second;
          for( integer ic = 0; ic < m_numComponents; ++ic )
          {
            if( !compMask[ic] )
            {
              bcConsistent = false;
              GEOS_WARNING( GEOS_FMT( "Boundary condition not applied to composition[{}] on set {}/{}/{}",
                                      ic, regionEntry.first, subRegionEntry.first, setEntry.first ) );
            }
          }
        }
      }
    }
  } );

  return bcConsistent;
}

void CompositionalMultiphaseBase::applyDirichletBC( real64 const time_n,
                                                    real64 const dt,
                                                    DofManager const & dofManager,
                                                    DomainPartition & domain,
                                                    CRSMatrixView< real64, globalIndex const > const & localMatrix,
                                                    arrayView1d< real64 > const & localRhs ) const
{
  GEOS_MARK_FUNCTION;

  // Only validate BC at the beginning of Newton loop
  if( m_nonlinearSolverParameters.m_numNewtonIterations == 0 )
  {
    bool const bcConsistent = validateDirichletBC( domain, time_n + dt );
    GEOS_ERROR_IF( !bcConsistent, GEOS_FMT( "CompositionalMultiphaseBase {}: inconsistent boundary conditions", getDataContext() ) );
  }

  FieldSpecificationManager & fsManager = FieldSpecificationManager::getInstance();

  forDiscretizationOnMeshTargets( domain.getMeshBodies(), [&]( string const &,
                                                               MeshLevel & mesh,
                                                               arrayView1d< string const > const & )
  {

    // 1. Apply pressure Dirichlet BCs, store in a separate field
    applyFieldValue< ElementSubRegionBase >( time_n, dt, mesh, bcLogMessage,
                                             fields::flow::pressure::key(), fields::flow::bcPressure::key() );
    // 2. Apply composition BC (global component fraction) and store them for constitutive call
    applyFieldValue< ElementSubRegionBase >( time_n, dt, mesh, bcLogMessage,
                                             fields::flow::globalCompFraction::key(), fields::flow::globalCompFraction::key() );
    // 3. Apply temperature Dirichlet BCs, store in a separate field
    if( m_isThermal )
    {
      applyFieldValue< ElementSubRegionBase >( time_n, dt, mesh, bcLogMessage,
                                               fields::flow::temperature::key(), fields::flow::bcTemperature::key() );
    }

    globalIndex const rankOffset = dofManager.rankOffset();
    string const dofKey = dofManager.getKey( viewKeyStruct::elemDofFieldString() );

    // 4. Call constitutive update, back-calculate target global component densities and apply to the system
    fsManager.apply< ElementSubRegionBase >( time_n + dt,
                                             mesh,
                                             fields::flow::pressure::key(),
                                             [&] ( FieldSpecificationBase const &,
                                                   string const &,
                                                   SortedArrayView< localIndex const > const & targetSet,
                                                   ElementSubRegionBase & subRegion,
                                                   string const & )
    {
      string const & fluidName = subRegion.getReference< string >( viewKeyStruct::fluidNamesString() );
      MultiFluidBase & fluid = getConstitutiveModel< MultiFluidBase >( subRegion, fluidName );

      // in the isothermal case, we use the reservoir temperature to enforce the boundary condition
      // in the thermal case, the validation function guarantees that temperature has been provided
      string const temperatureKey = m_isThermal ? fields::flow::bcTemperature::key() : fields::flow::temperature::key();

      arrayView1d< real64 const > const bcPres =
        subRegion.getReference< array1d< real64 > >( fields::flow::bcPressure::key() );
      arrayView1d< real64 const > const bcTemp =
        subRegion.getReference< array1d< real64 > >( temperatureKey );
      arrayView2d< real64 const, compflow::USD_COMP > const compFrac =
        subRegion.getReference< array2d< real64, compflow::LAYOUT_COMP > >( fields::flow::globalCompFraction::key() );

      constitutiveUpdatePassThru( fluid, [&] ( auto & castedFluid )
      {
        using FluidType = TYPEOFREF( castedFluid );
        using ExecPolicy = typename FluidType::exec_policy;
        typename FluidType::KernelWrapper fluidWrapper = castedFluid.createKernelWrapper();

        thermalCompositionalMultiphaseBaseKernels::
          FluidUpdateKernel::
          launch< ExecPolicy >( targetSet,
                                fluidWrapper,
                                bcPres,
                                bcTemp,
                                compFrac );
      } );

      arrayView1d< integer const > const ghostRank =
        subRegion.getReference< array1d< integer > >( ObjectManagerBase::viewKeyStruct::ghostRankString() );
      arrayView1d< globalIndex const > const dofNumber =
        subRegion.getReference< array1d< globalIndex > >( dofKey );
      arrayView1d< real64 const > const pres =
        subRegion.getReference< array1d< real64 > >( fields::flow::pressure::key() );
      arrayView2d< real64 const, compflow::USD_COMP > const compDens =
        subRegion.getReference< array2d< real64, compflow::LAYOUT_COMP > >( fields::flow::globalCompDensity::key() );
      arrayView2d< real64 const, multifluid::USD_FLUID > const totalDens = fluid.totalDensity();

      integer const numComp = m_numComponents;
      forAll< parallelDevicePolicy<> >( targetSet.size(), [=] GEOS_HOST_DEVICE ( localIndex const a )
      {
        localIndex const ei = targetSet[a];
        if( ghostRank[ei] >= 0 )
        {
          return;
        }

        globalIndex const dofIndex = dofNumber[ei];
        localIndex const localRow = dofIndex - rankOffset;
        real64 rhsValue;

        // 4.1. Apply pressure value to the matrix/rhs
        FieldSpecificationEqual::SpecifyFieldValue( dofIndex,
                                                    rankOffset,
                                                    localMatrix,
                                                    rhsValue,
                                                    bcPres[ei],
                                                    pres[ei] );
        localRhs[localRow] = rhsValue;

        // 4.2. For each component, apply target global density value
        for( integer ic = 0; ic < numComp; ++ic )
        {
          FieldSpecificationEqual::SpecifyFieldValue( dofIndex + ic + 1,
                                                      rankOffset,
                                                      localMatrix,
                                                      rhsValue,
                                                      totalDens[ei][0] * compFrac[ei][ic],
                                                      compDens[ei][ic] );
          localRhs[localRow + ic + 1] = rhsValue;
        }
      } );
    } );

    // 5. Apply temperature to the system
    if( m_isThermal )
    {
      fsManager.apply< ElementSubRegionBase >( time_n + dt,
                                               mesh,
                                               fields::flow::temperature::key(),
                                               [&] ( FieldSpecificationBase const &,
                                                     string const &,
                                                     SortedArrayView< localIndex const > const & targetSet,
                                                     ElementSubRegionBase & subRegion,
                                                     string const & )
      {
        arrayView1d< integer const > const ghostRank =
          subRegion.getReference< array1d< integer > >( ObjectManagerBase::viewKeyStruct::ghostRankString() );
        arrayView1d< globalIndex const > const dofNumber =
          subRegion.getReference< array1d< globalIndex > >( dofKey );
        arrayView1d< real64 const > const bcTemp =
          subRegion.getReference< array1d< real64 > >( fields::flow::bcTemperature::key() );
        arrayView1d< real64 const > const temp =
          subRegion.getReference< array1d< real64 > >( fields::flow::temperature::key() );

        integer const numComp = m_numComponents;
        forAll< parallelDevicePolicy<> >( targetSet.size(), [=] GEOS_HOST_DEVICE ( localIndex const a )
        {
          localIndex const ei = targetSet[a];
          if( ghostRank[ei] >= 0 )
          {
            return;
          }

          globalIndex const dofIndex = dofNumber[ei];
          localIndex const localRow = dofIndex - rankOffset;
          real64 rhsValue;

          // 4.2. Apply temperature value to the matrix/rhs
          FieldSpecificationEqual::SpecifyFieldValue( dofIndex + numComp + 1,
                                                      rankOffset,
                                                      localMatrix,
                                                      rhsValue,
                                                      bcTemp[ei],
                                                      temp[ei] );
          localRhs[localRow + numComp + 1] = rhsValue;
        } );
      } );
    }
  } );
}

void CompositionalMultiphaseBase::keepFlowVariablesConstantDuringInitStep( real64 const time,
                                                                           real64 const dt,
                                                                           DofManager const & dofManager,
                                                                           DomainPartition & domain,
                                                                           CRSMatrixView< real64, globalIndex const > const & localMatrix,
                                                                           arrayView1d< real64 > const & localRhs ) const
{
  GEOS_MARK_FUNCTION;

  GEOS_UNUSED_VAR( time, dt );

  forDiscretizationOnMeshTargets( domain.getMeshBodies(), [&]( string const &,
                                                               MeshLevel const & mesh,
                                                               arrayView1d< string const > const & regionNames )
  {
    mesh.getElemManager().forElementSubRegions( regionNames,
                                                [&]( localIndex const,
                                                     ElementSubRegionBase const & subRegion )
    {
      globalIndex const rankOffset = dofManager.rankOffset();
      string const dofKey = dofManager.getKey( viewKeyStruct::elemDofFieldString() );

      arrayView1d< integer const > const ghostRank = subRegion.ghostRank();
      arrayView1d< globalIndex const > const dofNumber = subRegion.getReference< array1d< globalIndex > >( dofKey );

      arrayView1d< real64 const > const pres = subRegion.getField< fields::flow::pressure >();
      arrayView1d< real64 const > const temp = subRegion.getField< fields::flow::temperature >();
      arrayView2d< real64 const, compflow::USD_COMP > const compDens = subRegion.getField< fields::flow::globalCompDensity >();

      integer const numComp = m_numComponents;
      integer const isThermal = m_isThermal;
      forAll< parallelDevicePolicy<> >( subRegion.size(), [=] GEOS_HOST_DEVICE ( localIndex const ei )
      {
        if( ghostRank[ei] >= 0 )
        {
          return;
        }

        globalIndex const dofIndex = dofNumber[ei];
        localIndex const localRow = dofIndex - rankOffset;
        real64 rhsValue;

        // 4.1. Apply pressure value to the matrix/rhs
        FieldSpecificationEqual::SpecifyFieldValue( dofIndex,
                                                    rankOffset,
                                                    localMatrix,
                                                    rhsValue,
                                                    pres[ei], // freeze the current pressure value
                                                    pres[ei] );
        localRhs[localRow] = rhsValue;

        // 4.2. Apply temperature value to the matrix/rhs
        if( isThermal )
        {
          FieldSpecificationEqual::SpecifyFieldValue( dofIndex + numComp + 1,
                                                      rankOffset,
                                                      localMatrix,
                                                      rhsValue,
                                                      temp[ei], // freeze the current temperature value
                                                      temp[ei] );
          localRhs[localRow + numComp + 1] = rhsValue;
        }

        // 4.3. For each component, apply target global density value
        for( integer ic = 0; ic < numComp; ++ic )
        {
          FieldSpecificationEqual::SpecifyFieldValue( dofIndex + ic + 1,
                                                      rankOffset,
                                                      localMatrix,
                                                      rhsValue,
                                                      compDens[ei][ic], // freeze the current component density values
                                                      compDens[ei][ic] );
          localRhs[localRow + ic + 1] = rhsValue;
        }
      } );
    } );
  } );
}

void CompositionalMultiphaseBase::chopNegativeDensities( DomainPartition & domain )
{
  GEOS_MARK_FUNCTION;

  using namespace isothermalCompositionalMultiphaseBaseKernels;

  integer const numComp = m_numComponents;
  real64 const minCompDens = m_minCompDens;

  forDiscretizationOnMeshTargets( domain.getMeshBodies(), [&]( string const &,
                                                               MeshLevel & mesh,
                                                               arrayView1d< string const > const & regionNames )
  {
    mesh.getElemManager().forElementSubRegions( regionNames,
                                                [&]( localIndex const,
                                                     ElementSubRegionBase & subRegion )
    {
      arrayView1d< integer const > const ghostRank = subRegion.ghostRank();

      arrayView2d< real64, compflow::USD_COMP > const compDens =
        subRegion.getField< fields::flow::globalCompDensity >();

      forAll< parallelDevicePolicy<> >( subRegion.size(), [=] GEOS_HOST_DEVICE ( localIndex const ei )
      {
        if( ghostRank[ei] < 0 )
        {
          for( integer ic = 0; ic < numComp; ++ic )
          {
            if( compDens[ei][ic] < minCompDens )
            {
              compDens[ei][ic] = minCompDens;
            }
          }
        }
      } );
    } );
  } );
}

real64 CompositionalMultiphaseBase::setNextDtBasedOnStateChange( real64 const & currentDt,
                                                                 DomainPartition & domain )
{
  if( m_targetRelativePresChange >= 1.0 &&
      m_targetPhaseVolFracChange >= 1.0 &&
      m_targetRelativeCompDensChange >= 1.0 &&
      ( !m_isThermal || m_targetRelativeTempChange >= 1.0 ) )
  {
    return LvArray::NumericLimits< real64 >::max;
  }

  real64 maxRelativePresChange = 0.0;
  real64 maxRelativeTempChange = 0.0;
  real64 maxAbsolutePhaseVolFracChange = 0.0;
  real64 maxRelativeCompDensChange = 0.0;

  integer const numPhase = m_numPhases;
  integer const numComp = m_numComponents;

  forDiscretizationOnMeshTargets( domain.getMeshBodies(), [&]( string const &,
                                                               MeshLevel & mesh,
                                                               arrayView1d< string const > const & regionNames )
  {
    mesh.getElemManager().forElementSubRegions( regionNames,
                                                [&]( localIndex const,
                                                     ElementSubRegionBase & subRegion )
    {
      arrayView1d< integer const > const ghostRank = subRegion.ghostRank();

      arrayView1d< real64 const > const pres = subRegion.getField< fields::flow::pressure >();
      arrayView1d< real64 const > const pres_n = subRegion.getField< fields::flow::pressure_n >();
      arrayView1d< real64 const > const temp = subRegion.getField< fields::flow::temperature >();
      arrayView1d< real64 const > const temp_n = subRegion.getField< fields::flow::temperature_n >();
      arrayView2d< real64 const, compflow::USD_PHASE > const phaseVolFrac =
        subRegion.getField< fields::flow::phaseVolumeFraction >();
      arrayView2d< real64 const, compflow::USD_PHASE > const phaseVolFrac_n =
        subRegion.getField< fields::flow::phaseVolumeFraction_n >();
      arrayView2d< real64 const, compflow::USD_COMP > const compDens =
        subRegion.getField< fields::flow::globalCompDensity >();
      arrayView2d< real64, compflow::USD_COMP > const compDens_n =
        subRegion.getField< fields::flow::globalCompDensity_n >();

      RAJA::ReduceMax< parallelDeviceReduce, real64 > subRegionMaxPresChange( 0.0 );
      RAJA::ReduceMax< parallelDeviceReduce, real64 > subRegionMaxTempChange( 0.0 );
      RAJA::ReduceMax< parallelDeviceReduce, real64 > subRegionMaxPhaseVolFracChange( 0.0 );
      RAJA::ReduceMax< parallelDeviceReduce, real64 > subRegionMaxCompDensChange( 0.0 );

      forAll< parallelDevicePolicy<> >( subRegion.size(), [=] GEOS_HOST_DEVICE ( localIndex const ei )
      {
        if( ghostRank[ei] < 0 )
        {
          // switch from relative to absolute when values less than 1
          subRegionMaxPresChange.max( LvArray::math::abs( pres[ei] - pres_n[ei] ) / LvArray::math::max( LvArray::math::abs( pres_n[ei] ), 1.0 ) );
          subRegionMaxTempChange.max( LvArray::math::abs( temp[ei] - temp_n[ei] ) / LvArray::math::max( LvArray::math::abs( temp_n[ei] ), 1.0 ) );
          for( integer ip = 0; ip < numPhase; ++ip )
          {
            subRegionMaxPhaseVolFracChange.max( LvArray::math::abs( phaseVolFrac[ei][ip] - phaseVolFrac_n[ei][ip] ) );
          }
          for( integer ic = 0; ic < numComp; ++ic )
          {
            subRegionMaxCompDensChange.max( LvArray::math::abs( compDens[ei][ic] - compDens_n[ei][ic] ) / LvArray::math::max( LvArray::math::abs( compDens_n[ei][ic] ), 1.0 ) );
          }
        }
      } );

      maxRelativePresChange = LvArray::math::max( maxRelativePresChange, subRegionMaxPresChange.get() );
      maxRelativeTempChange = LvArray::math::max( maxRelativeTempChange, subRegionMaxTempChange.get() );
      maxAbsolutePhaseVolFracChange = LvArray::math::max( maxAbsolutePhaseVolFracChange, subRegionMaxPhaseVolFracChange.get() );
      maxRelativeCompDensChange = LvArray::math::max( maxRelativeCompDensChange, subRegionMaxCompDensChange.get() );

    } );
  } );

  maxRelativePresChange = MpiWrapper::max( maxRelativePresChange );
  maxAbsolutePhaseVolFracChange = MpiWrapper::max( maxAbsolutePhaseVolFracChange );

  GEOS_LOG_LEVEL_RANK_0( 1, GEOS_FMT( "{}: max relative pressure change during time step = {} %",
                                      getName(), GEOS_FMT( "{:.{}f}", 100*maxRelativePresChange, 3 ) ) );
  GEOS_LOG_LEVEL_RANK_0( 1, GEOS_FMT( "{}: max absolute phase volume fraction change during time step = {}",
                                      getName(), GEOS_FMT( "{:.{}f}", maxAbsolutePhaseVolFracChange, 3 ) ) );

  if( m_targetRelativeCompDensChange < LvArray::NumericLimits< real64 >::max )
  {
    maxRelativeCompDensChange = MpiWrapper::max( maxRelativeCompDensChange );
    GEOS_LOG_LEVEL_RANK_0( 1, GEOS_FMT( "{}: max relative component density change during time step = {} %",
                                        getName(), GEOS_FMT( "{:.{}f}", 100*maxRelativeCompDensChange, 3 ) ) );
  }

  if( m_isThermal )
  {
    maxRelativeTempChange = MpiWrapper::max( maxRelativeTempChange );
    GEOS_LOG_LEVEL_RANK_0( 1, GEOS_FMT( "{}: max relative temperature change during time step = {} %",
                                        getName(), GEOS_FMT( "{:.{}f}", 100*maxRelativeTempChange, 3 ) ) );
  }

  real64 const eps = LvArray::NumericLimits< real64 >::epsilon;

  real64 const nextDtPressure = currentDt *  ( 1.0 + m_solutionChangeScalingFactor ) * m_targetRelativePresChange
                                / std::max( eps, maxRelativePresChange + m_solutionChangeScalingFactor * m_targetRelativePresChange );
  if( m_nonlinearSolverParameters.getLogLevel() > 0 )
    GEOS_LOG_RANK_0( GEOS_FMT( "{}: next time step based on pressure change = {}", getName(), nextDtPressure ));
  real64 const nextDtPhaseVolFrac = currentDt *  ( 1.0 + m_solutionChangeScalingFactor ) * m_targetPhaseVolFracChange
                                    / std::max( eps, maxAbsolutePhaseVolFracChange + m_solutionChangeScalingFactor * m_targetPhaseVolFracChange );
  if( m_nonlinearSolverParameters.getLogLevel() > 0 )
    GEOS_LOG_RANK_0( GEOS_FMT( "{}: next time step based on phase volume fraction change = {}", getName(), nextDtPhaseVolFrac ));
  real64 nextDtCompDens = LvArray::NumericLimits< real64 >::max;
  if( m_targetRelativeCompDensChange < LvArray::NumericLimits< real64 >::max )
  {
    nextDtCompDens = currentDt *  ( 1.0 + m_solutionChangeScalingFactor ) * m_targetRelativeCompDensChange
                     / std::max( eps, maxRelativeCompDensChange + m_solutionChangeScalingFactor * m_targetRelativeCompDensChange );
    if( m_nonlinearSolverParameters.getLogLevel() > 0 )
      GEOS_LOG_RANK_0( GEOS_FMT( "{}: next time step based on component density change = {}", getName(), nextDtCompDens ));
  }
  real64 nextDtTemperature = LvArray::NumericLimits< real64 >::max;
  if( m_isThermal )
  {
    nextDtTemperature = currentDt * ( 1.0 + m_solutionChangeScalingFactor ) * m_targetRelativeTempChange
                        / std::max( eps, maxRelativeTempChange + m_solutionChangeScalingFactor * m_targetRelativeTempChange );
    if( m_nonlinearSolverParameters.getLogLevel() > 0 )
      GEOS_LOG_RANK_0( GEOS_FMT( "{}: next time step based on temperature change = {}", getName(), nextDtPhaseVolFrac ));
  }

  return std::min( std::min( nextDtPressure, std::min( nextDtPhaseVolFrac, nextDtCompDens ) ), nextDtTemperature );
}

real64 CompositionalMultiphaseBase::setNextDtBasedOnCFL( const geos::real64 & currentDt, geos::DomainPartition & domain )
{

  real64 maxPhaseCFL, maxCompCFL;

  computeCFLNumbers( domain, currentDt, maxPhaseCFL, maxCompCFL );

  GEOS_LOG_LEVEL_RANK_0( 1, GEOS_FMT( "{}: max phase CFL number = {}", getName(), maxPhaseCFL ) );
  GEOS_LOG_LEVEL_RANK_0( 1, GEOS_FMT( "{}: max component CFL number = {} ", getName(), maxCompCFL ) );

  return std::min( m_targetFlowCFL*currentDt/maxCompCFL, m_targetFlowCFL*currentDt/maxPhaseCFL );

}

void CompositionalMultiphaseBase::computeCFLNumbers( geos::DomainPartition & domain, const geos::real64 & dt,
                                                     geos::real64 & maxPhaseCFL, geos::real64 & maxCompCFL )
{
  GEOS_MARK_FUNCTION;

  integer const numPhases = numFluidPhases();
  integer const numComps = numFluidComponents();

  // Step 1: reset the arrays involved in the computation of CFL numbers
  forDiscretizationOnMeshTargets( domain.getMeshBodies(), [&]( string const &,
                                                               MeshLevel & mesh,
                                                               arrayView1d< string const > const & regionNames )
  {
    mesh.getElemManager().forElementSubRegions( regionNames,
                                                [&]( localIndex const,
                                                     ElementSubRegionBase & subRegion )
    {
      arrayView2d< real64, compflow::USD_PHASE > const & phaseOutflux =
        subRegion.getField< fields::flow::phaseOutflux >();
      arrayView2d< real64, compflow::USD_COMP > const & compOutflux =
        subRegion.getField< fields::flow::componentOutflux >();
      phaseOutflux.zero();
      compOutflux.zero();
    } );

    // Step 2: compute the total volumetric outflux for each reservoir cell by looping over faces
    NumericalMethodsManager & numericalMethodManager = domain.getNumericalMethodManager();
    FiniteVolumeManager & fvManager = numericalMethodManager.getFiniteVolumeManager();
    FluxApproximationBase & fluxApprox = fvManager.getFluxApproximation( getDiscretizationName() );

    isothermalCompositionalMultiphaseFVMKernels::
      CFLFluxKernel::CompFlowAccessors compFlowAccessors( mesh.getElemManager(), getName() );
    isothermalCompositionalMultiphaseFVMKernels::
      CFLFluxKernel::MultiFluidAccessors multiFluidAccessors( mesh.getElemManager(), getName() );
    isothermalCompositionalMultiphaseFVMKernels::
      CFLFluxKernel::PermeabilityAccessors permeabilityAccessors( mesh.getElemManager(), getName() );
    isothermalCompositionalMultiphaseFVMKernels::
      CFLFluxKernel::RelPermAccessors relPermAccessors( mesh.getElemManager(), getName() );

    // TODO: find a way to compile with this modifiable accessors in CompFlowAccessors, and remove them from here
    ElementRegionManager::ElementViewAccessor< arrayView2d< real64, compflow::USD_PHASE > > const phaseOutfluxAccessor =
      mesh.getElemManager().constructViewAccessor< array2d< real64, compflow::LAYOUT_PHASE >,
                                                   arrayView2d< real64, compflow::USD_PHASE > >( fields::flow::phaseOutflux::key() );

    ElementRegionManager::ElementViewAccessor< arrayView2d< real64, compflow::USD_COMP > > const compOutfluxAccessor =
      mesh.getElemManager().constructViewAccessor< array2d< real64, compflow::LAYOUT_COMP >,
                                                   arrayView2d< real64, compflow::USD_COMP > >( fields::flow::componentOutflux::key() );


    fluxApprox.forAllStencils( mesh, [&] ( auto & stencil )
    {

      typename TYPEOFREF( stencil ) ::KernelWrapper stencilWrapper = stencil.createKernelWrapper();

      // While this kernel is waiting for a factory class, pass all the accessors here
      isothermalCompositionalMultiphaseBaseKernels::KernelLaunchSelector1
      < isothermalCompositionalMultiphaseFVMKernels::CFLFluxKernel >( numComps,
                                                                      numPhases,
                                                                      dt,
                                                                      stencilWrapper,
                                                                      compFlowAccessors.get( fields::flow::pressure{} ),
                                                                      compFlowAccessors.get( fields::flow::gravityCoefficient{} ),
                                                                      compFlowAccessors.get( fields::flow::phaseVolumeFraction{} ),
                                                                      permeabilityAccessors.get( fields::permeability::permeability{} ),
                                                                      permeabilityAccessors.get( fields::permeability::dPerm_dPressure{} ),
                                                                      relPermAccessors.get( fields::relperm::phaseRelPerm{} ),
                                                                      multiFluidAccessors.get( fields::multifluid::phaseViscosity{} ),
                                                                      multiFluidAccessors.get( fields::multifluid::phaseDensity{} ),
                                                                      multiFluidAccessors.get( fields::multifluid::phaseMassDensity{} ),
                                                                      multiFluidAccessors.get( fields::multifluid::phaseCompFraction{} ),
                                                                      phaseOutfluxAccessor.toNestedView(),
                                                                      compOutfluxAccessor.toNestedView() );
    } );
  } );

  // Step 3: finalize the (cell-based) computation of the CFL numbers
  real64 localMaxPhaseCFLNumber = 0.0;
  real64 localMaxCompCFLNumber = 0.0;

  forDiscretizationOnMeshTargets( domain.getMeshBodies(), [&]( string const &,
                                                               MeshLevel & mesh,
                                                               arrayView1d< string const > const & regionNames )
  {
    mesh.getElemManager().forElementSubRegions( regionNames,
                                                [&]( localIndex const,
                                                     ElementSubRegionBase & subRegion )
    {
      arrayView2d< real64 const, compflow::USD_PHASE > const & phaseOutflux =
        subRegion.getField< fields::flow::phaseOutflux >();
      arrayView2d< real64 const, compflow::USD_COMP > const & compOutflux =
        subRegion.getField< fields::flow::componentOutflux >();

      arrayView1d< real64 > const & phaseCFLNumber = subRegion.getField< fields::flow::phaseCFLNumber >();
      arrayView1d< real64 > const & compCFLNumber = subRegion.getField< fields::flow::componentCFLNumber >();

      arrayView1d< real64 const > const & volume = subRegion.getElementVolume();

      arrayView2d< real64 const, compflow::USD_COMP > const & compDens =
        subRegion.getField< fields::flow::globalCompDensity >();
      arrayView2d< real64 const, compflow::USD_COMP > const compFrac =
        subRegion.getField< fields::flow::globalCompFraction >();
      arrayView2d< real64, compflow::USD_PHASE > const phaseVolFrac =
        subRegion.getField< fields::flow::phaseVolumeFraction >();

      Group const & constitutiveModels = subRegion.getGroup( ElementSubRegionBase::groupKeyStruct::constitutiveModelsString() );

      string const & fluidName = subRegion.getReference< string >( CompositionalMultiphaseBase::viewKeyStruct::fluidNamesString() );
      MultiFluidBase const & fluid = constitutiveModels.getGroup< MultiFluidBase >( fluidName );
      arrayView3d< real64 const, multifluid::USD_PHASE > const & phaseVisc = fluid.phaseViscosity();

      string const & relpermName = subRegion.getReference< string >( CompositionalMultiphaseBase::viewKeyStruct::relPermNamesString() );
      RelativePermeabilityBase const & relperm = constitutiveModels.getGroup< RelativePermeabilityBase >( relpermName );
      arrayView3d< real64 const, relperm::USD_RELPERM > const & phaseRelPerm = relperm.phaseRelPerm();
      arrayView4d< real64 const, relperm::USD_RELPERM_DS > const & dPhaseRelPerm_dPhaseVolFrac = relperm.dPhaseRelPerm_dPhaseVolFraction();

      string const & solidName = subRegion.getReference< string >( CompositionalMultiphaseBase::viewKeyStruct::solidNamesString() );
      CoupledSolidBase const & solid = constitutiveModels.getGroup< CoupledSolidBase >( solidName );
      arrayView2d< real64 const > const & porosity = solid.getPorosity();

      real64 subRegionMaxPhaseCFLNumber = 0.0;
      real64 subRegionMaxCompCFLNumber = 0.0;

      isothermalCompositionalMultiphaseBaseKernels::KernelLaunchSelector2
      < isothermalCompositionalMultiphaseFVMKernels::CFLKernel >( numComps, numPhases,
                                                                  subRegion.size(),
                                                                  volume,
                                                                  porosity,
                                                                  compDens,
                                                                  compFrac,
                                                                  phaseVolFrac,
                                                                  phaseRelPerm,
                                                                  dPhaseRelPerm_dPhaseVolFrac,
                                                                  phaseVisc,
                                                                  phaseOutflux,
                                                                  compOutflux,
                                                                  phaseCFLNumber,
                                                                  compCFLNumber,
                                                                  subRegionMaxPhaseCFLNumber,
                                                                  subRegionMaxCompCFLNumber );

      localMaxPhaseCFLNumber = LvArray::math::max( localMaxPhaseCFLNumber, subRegionMaxPhaseCFLNumber );
      localMaxCompCFLNumber = LvArray::math::max( localMaxCompCFLNumber, subRegionMaxCompCFLNumber );

    } );
  } );

  maxPhaseCFL = MpiWrapper::max( localMaxPhaseCFLNumber );
  maxCompCFL = MpiWrapper::max( localMaxCompCFLNumber );

}


void CompositionalMultiphaseBase::resetStateToBeginningOfStep( DomainPartition & domain )
{
  GEOS_MARK_FUNCTION;

  forDiscretizationOnMeshTargets( domain.getMeshBodies(), [&]( string const &,
                                                               MeshLevel & mesh,
                                                               arrayView1d< string const > const & regionNames )
  {
    mesh.getElemManager().forElementSubRegions< CellElementSubRegion,
                                                SurfaceElementSubRegion >( regionNames,
                                                                           [&]( localIndex const,
                                                                                auto & subRegion )
    {
      arrayView1d< real64 > const & pres =
        subRegion.template getField< fields::flow::pressure >();
      arrayView1d< real64 const > const & pres_n =
        subRegion.template getField< fields::flow::pressure_n >();
      pres.setValues< parallelDevicePolicy<> >( pres_n );

      arrayView2d< real64, compflow::USD_COMP > const & compDens =
        subRegion.template getField< fields::flow::globalCompDensity >();
      arrayView2d< real64 const, compflow::USD_COMP > const & compDens_n =
        subRegion.template getField< fields::flow::globalCompDensity_n >();
      compDens.setValues< parallelDevicePolicy<> >( compDens_n );

      if( m_isThermal )
      {
        arrayView1d< real64 > const & temp =
          subRegion.template getField< fields::flow::temperature >();
        arrayView1d< real64 const > const & temp_n =
          subRegion.template getField< fields::flow::temperature_n >();
        temp.setValues< parallelDevicePolicy<> >( temp_n );
      }

      // update porosity, permeability
      updatePorosityAndPermeability( subRegion );
      // update all fluid properties
      updateFluidState( subRegion );
      // for thermal simulations, update solid internal energy
      if( m_isThermal )
      {
        updateSolidInternalEnergyModel( subRegion );
      }

    } );
  } );
}

void CompositionalMultiphaseBase::implicitStepComplete( real64 const & time,
                                                        real64 const & dt,
                                                        DomainPartition & domain )
{
  // Step 1: save the converged aquifer state
  // note: we have to save the aquifer state **before** updating the pressure,
  // otherwise the aquifer flux is saved with the wrong pressure time level
  saveAquiferConvergedState( time, dt, domain );

  forDiscretizationOnMeshTargets( domain.getMeshBodies(), [&]( string const &,
                                                               MeshLevel & mesh,
                                                               arrayView1d< string const > const & regionNames )
  {
    mesh.getElemManager().forElementSubRegions( regionNames,
                                                [&]( localIndex const,
                                                     ElementSubRegionBase & subRegion )
    {
      // update deltaPressure
      arrayView1d< real64 const > const pres = subRegion.getField< fields::flow::pressure >();
      arrayView1d< real64 const > const initPres = subRegion.getField< fields::flow::initialPressure >();
      arrayView1d< real64 > const deltaPres = subRegion.getField< fields::flow::deltaPressure >();
      isothermalCompositionalMultiphaseBaseKernels::StatisticsKernel::
        saveDeltaPressure< parallelDevicePolicy<> >( subRegion.size(), pres, initPres, deltaPres );

      // Step 2: save the converged fluid state
      string const & fluidName = subRegion.getReference< string >( viewKeyStruct::fluidNamesString() );
      MultiFluidBase const & fluidMaterial = getConstitutiveModel< MultiFluidBase >( subRegion, fluidName );
      fluidMaterial.saveConvergedState();

      // Step 3: save the converged solid state
      string const & solidName = subRegion.getReference< string >( viewKeyStruct::solidNamesString() );
      CoupledSolidBase const & porousMaterial = getConstitutiveModel< CoupledSolidBase >( subRegion, solidName );
      if( m_keepFlowVariablesConstantDuringInitStep )
      {
        porousMaterial.ignoreConvergedState(); // newPorosity <- porosity_n
      }
      else
      {
        porousMaterial.saveConvergedState(); // porosity_n <- porosity
      }

      // Step 4: save converged state for the relperm model to handle hysteresis
      arrayView2d< real64 const, compflow::USD_PHASE > const phaseVolFrac =
        subRegion.getField< fields::flow::phaseVolumeFraction >();
      string const & relPermName = subRegion.getReference< string >( viewKeyStruct::relPermNamesString() );
      RelativePermeabilityBase const & relPermMaterial =
        getConstitutiveModel< RelativePermeabilityBase >( subRegion, relPermName );
      relPermMaterial.saveConvergedPhaseVolFractionState( phaseVolFrac );

      // Step 5: if capillary pressure is supported, send the converged porosity and permeability to the capillary pressure model
      // note: this is needed when the capillary pressure depends on porosity and permeability (Leverett J-function for instance)
      if( m_hasCapPressure )
      {
        arrayView2d< real64 const > const porosity = porousMaterial.getPorosity();

        string const & permName = subRegion.getReference< string >( viewKeyStruct::permeabilityNamesString() );
        PermeabilityBase const & permeabilityMaterial =
          getConstitutiveModel< PermeabilityBase >( subRegion, permName );
        arrayView3d< real64 const > const permeability = permeabilityMaterial.permeability();

        string const & capPressName = subRegion.getReference< string >( viewKeyStruct::capPressureNamesString() );
        CapillaryPressureBase const & capPressureMaterial =
          getConstitutiveModel< CapillaryPressureBase >( subRegion, capPressName );
        capPressureMaterial.saveConvergedRockState( porosity, permeability );
      }

      // Step 6: if the thermal option is on, send the converged porosity and phase volume fraction to the thermal conductivity model
      // note: this is needed because the phaseVolFrac-weighted thermal conductivity treats phaseVolumeFraction explicitly for now
      if( m_isThermal )
      {
        arrayView2d< real64 const > const porosity = porousMaterial.getPorosity();

        string const & thermName = subRegion.getReference< string >( viewKeyStruct::thermalConductivityNamesString() );
        MultiPhaseThermalConductivityBase const & thermalConductivityMaterial =
          getConstitutiveModel< MultiPhaseThermalConductivityBase >( subRegion, thermName );
        thermalConductivityMaterial.saveConvergedRockFluidState( porosity, phaseVolFrac );
      }

      // Step 7: if the diffusion and/or dispersion is/are supported, update the two models explicity
      if( m_hasDiffusion )
      {
        string const & diffusionName = subRegion.getReference< string >( viewKeyStruct::diffusionNamesString() );
        DiffusionBase const & diffusionMaterial = getConstitutiveModel< DiffusionBase >( subRegion, diffusionName );
        arrayView1d< real64 const > const temperature = subRegion.template getField< fields::flow::temperature >();
        diffusionMaterial.saveConvergedTemperatureState( temperature );
      }
      if( m_hasDispersion )
      {
        string const & dispersionName = subRegion.getReference< string >( viewKeyStruct::dispersionNamesString() );
        DispersionBase const & dispersionMaterial = getConstitutiveModel< DispersionBase >( subRegion, dispersionName );
        GEOS_UNUSED_VAR( dispersionMaterial );
        // TODO: compute the total velocity here
        //dispersionMaterial.saveConvergedVelocitySate( totalVelovity );
      }
    } );
  } );
}

void CompositionalMultiphaseBase::saveConvergedState( ElementSubRegionBase & subRegion ) const
{
  FlowSolverBase::saveConvergedState( subRegion );

  arrayView2d< real64 const, compflow::USD_COMP > const & compDens =
    subRegion.template getField< fields::flow::globalCompDensity >();
  arrayView2d< real64, compflow::USD_COMP > const & compDens_n =
    subRegion.template getField< fields::flow::globalCompDensity_n >();
  compDens_n.setValues< parallelDevicePolicy<> >( compDens );

  arrayView2d< real64 const, compflow::USD_COMP > const & compAmount =
    subRegion.template getField< fields::flow::compAmount >();
  arrayView2d< real64, compflow::USD_COMP > const & compAmount_n =
    subRegion.template getField< fields::flow::compAmount_n >();
  compAmount_n.setValues< parallelDevicePolicy<> >( compAmount );

  if( m_isFixedStressPoromechanicsUpdate )
  {
    arrayView2d< real64, compflow::USD_COMP > const & compDens_k =
      subRegion.template getField< fields::flow::globalCompDensity_k >();
    compDens_k.setValues< parallelDevicePolicy<> >( compDens );
  }
}

void CompositionalMultiphaseBase::saveSequentialIterationState( DomainPartition & domain )
{
  FlowSolverBase::saveSequentialIterationState( domain );

  integer const numComp = m_numComponents;

  real64 maxCompDensChange = 0.0;
  forDiscretizationOnMeshTargets( domain.getMeshBodies(), [&]( string const &,
                                                               MeshLevel & mesh,
                                                               arrayView1d< string const > const & regionNames )
  {
    mesh.getElemManager().forElementSubRegions( regionNames,
                                                [&]( localIndex const,
                                                     ElementSubRegionBase & subRegion )
    {
      arrayView1d< integer const > const ghostRank = subRegion.ghostRank();

      arrayView2d< real64 const, compflow::USD_COMP >
      const compDens = subRegion.getField< fields::flow::globalCompDensity >();
      arrayView2d< real64, compflow::USD_COMP >
      const compDens_k = subRegion.getField< fields::flow::globalCompDensity_k >();

      RAJA::ReduceMax< parallelDeviceReduce, real64 > subRegionMaxCompDensChange( 0.0 );

      forAll< parallelDevicePolicy<> >( subRegion.size(), [=]
                                        GEOS_HOST_DEVICE ( localIndex
                                                           const ei )
      {
        if( ghostRank[ei] < 0 )
        {
          for( integer ic = 0; ic < numComp; ++ic )
          {
            subRegionMaxCompDensChange.max( LvArray::math::abs( compDens[ei][ic] - compDens_k[ei][ic] ) );
            compDens_k[ei][ic] = compDens[ei][ic];
          }
        }
      } );

      maxCompDensChange = LvArray::math::max( maxCompDensChange, subRegionMaxCompDensChange.get() );
    } );
  } );

  m_sequentialCompDensChange = MpiWrapper::max( maxCompDensChange ); // store to be later used for convergence check
}

void CompositionalMultiphaseBase::updateState( DomainPartition & domain )
{
  GEOS_MARK_FUNCTION;

  if( m_keepFlowVariablesConstantDuringInitStep )
    return;

  real64 maxDeltaPhaseVolFrac = 0.0;
  forDiscretizationOnMeshTargets( domain.getMeshBodies(), [&]( string const &,
                                                               MeshLevel & mesh,
                                                               arrayView1d< string const > const & regionNames )
  {
    mesh.getElemManager().forElementSubRegions< CellElementSubRegion,
                                                SurfaceElementSubRegion >( regionNames, [&]( localIndex const,
                                                                                             auto & subRegion )
    {
      // update porosity, permeability, and solid internal energy
      updatePorosityAndPermeability( subRegion );
      // update all fluid properties
      real64 const deltaPhaseVolFrac = updateFluidState( subRegion );
      maxDeltaPhaseVolFrac = LvArray::math::max( maxDeltaPhaseVolFrac, deltaPhaseVolFrac );
      // for thermal, update solid internal energy
      if( m_isThermal )
      {
        updateSolidInternalEnergyModel( subRegion );
        updateEnergy( subRegion );
      }
    } );
  } );

  maxDeltaPhaseVolFrac = MpiWrapper::max( maxDeltaPhaseVolFrac );

  GEOS_LOG_LEVEL_RANK_0( 1, GEOS_FMT( "        {}: Max phase volume fraction change = {}", getName(), fmt::format( "{:.{}f}", maxDeltaPhaseVolFrac, 4 ) ) );
}

bool CompositionalMultiphaseBase::checkSequentialSolutionIncrements( DomainPartition & domain ) const
{
  bool isConverged = FlowSolverBase::checkSequentialSolutionIncrements( domain );

  string const unit = m_useMass ? "kg/m3" : "mol/m3";
  GEOS_LOG_LEVEL_RANK_0( 1, GEOS_FMT( "    {}: Max component density change during outer iteration: {} {}",
                                      getName(), fmt::format( "{:.{}f}", m_sequentialCompDensChange, 3 ), unit ) );

  return isConverged && (m_sequentialCompDensChange < m_maxSequentialCompDensChange);
}

real64 CompositionalMultiphaseBase::setNextDt( const geos::real64 & currentDt, geos::DomainPartition & domain )
{

  if( m_targetFlowCFL < 0 )
    return SolverBase::setNextDt( currentDt, domain );
  else
    return setNextDtBasedOnCFL( currentDt, domain );
}

} // namespace geos<|MERGE_RESOLUTION|>--- conflicted
+++ resolved
@@ -195,15 +195,11 @@
                         ": The target relative change in temperature in a time step must be larger than 0.0" );
   GEOS_ERROR_IF_LE_MSG( m_targetPhaseVolFracChange, 0.0,
                         getWrapperDataContext( viewKeyStruct::targetPhaseVolFracChangeString() ) <<
-<<<<<<< HEAD
                         ": The target change in phase volume fraction in a time step must be larger than 0.0" );
   GEOS_ERROR_IF_LE_MSG( m_targetRelativeCompDensChange, 0.0,
                         getWrapperDataContext( viewKeyStruct::targetPhaseVolFracChangeString() ) <<
                         ": The target change in component density in a time step must be larger than 0.0" );
 
-=======
-                        ": The target change in phase volume fraction in a time step must be larger than to 0.0" );
->>>>>>> 91fc32b8
   GEOS_ERROR_IF_LT_MSG( m_solutionChangeScalingFactor, 0.0,
                         getWrapperDataContext( viewKeyStruct::solutionChangeScalingFactorString() ) <<
                         ": The solution change scaling factor must be larger or equal to 0.0" );
