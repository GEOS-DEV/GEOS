/*
 * ------------------------------------------------------------------------------------------------------------
 * SPDX-License-Identifier: LGPL-2.1-only
 *
 * Copyright (c) 2018-2019 Lawrence Livermore National Security LLC
 * Copyright (c) 2018-2019 The Board of Trustees of the Leland Stanford Junior University
 * Copyright (c) 2018-2019 Total, S.A
 * Copyright (c) 2019-     GEOSX Contributors
 * All right reserved
 *
 * See top level LICENSE, COPYRIGHT, CONTRIBUTORS, NOTICE, and ACKNOWLEDGEMENTS files for details.
 * ------------------------------------------------------------------------------------------------------------
 */

/**
 * @file WellSolverBase.hpp
 */

#ifndef GEOSX_PHYSICSSOLVERS_WELLS_WELLSOLVERBASE_HPP_
#define GEOSX_PHYSICSSOLVERS_WELLS_WELLSOLVERBASE_HPP_

#include "physicsSolvers/SolverBase.hpp"
#include "physicsSolvers/fluidFlow/FlowSolverBase.hpp"


namespace geosx
{

namespace dataRepository
{
class Group;
}
class DomainPartition;
class WellControls;
class WellElementSubRegion;

/**
 * @class WellSolverBase
 *
 * Base class for well solvers.
 * Provides some common features
 */
class WellSolverBase : public SolverBase
{
public:

  // tag to access well and reservoir elements in perforation rates computation
  struct SubRegionTag
  {
    static constexpr integer RES  = 0;
    static constexpr integer WELL = 1;
  };

  // tag to access the next and current well elements of a connection
  struct ElemTag
  {
    static constexpr integer CURRENT = 0;
    static constexpr integer NEXT    = 1;
  };

  /**
   * @brief main constructor for Group Objects
   * @param name the name of this instantiation of Group in the repository
   * @param parent the parent group of this instantiation of Group
   */
  WellSolverBase( const std::string & name,
                  Group * const parent );

  /// default destructor
  virtual ~WellSolverBase() override;

  /// deleted default constructor
  WellSolverBase() = delete;

  /// deleted copy constructor
  WellSolverBase( WellSolverBase const & ) = delete;

  /// default move constructor
  WellSolverBase( WellSolverBase && ) = default;

  /// deleted assignment operator
  WellSolverBase & operator=( WellSolverBase const & ) = delete;

  /// deleted move operator
  WellSolverBase & operator=( WellSolverBase && ) = delete;

  virtual Group * CreateChild( string const & childKey, string const & childName ) override;

  /// Expand catalog for schema generation
  virtual void ExpandObjectCatalogs() override;


  /**
   * @brief setter for the name of the flow solver (needed to use the flow kernels like UpdateFluid)
   * @param name the name of the flow solver
   */
  void SetFlowSolverName( string const & name ) { m_flowSolverName = name; }

  /**
   * @brief getter for the name of the flow solver (used in UpdateState)
   * @return a string containing the name of the flow solver
   */
  string const & GetFlowSolverName() const { return m_flowSolverName; }

  /**
   * @brief getter for the number of degrees of freedom per well element
   * @return the number of dofs
   */
  localIndex NumDofPerWellElement() const { return m_numDofPerWellElement; }

  /**
   * @brief getter for the number of degrees of freedom per mesh element
   * @return the number of dofs
   */
  localIndex NumDofPerResElement() const { return m_numDofPerResElement; }

  /**
   * @brief get the name of DOF defined on well elements
   * @return name of the DOF field used by derived solver type
   */
  virtual string WellElementDofName() const = 0;

  /**
   * @brief get the name of DOF defined on well elements
   * @return name of the DOF field used by derived solver type
   */
  virtual string ResElementDofName() const = 0;

  /**
   * @brief const getter for the number of fluid components
   * @return the number of fluid components
   */
  virtual localIndex NumFluidComponents() const = 0;

  /**
   * @brief Get the number of fluid phases
   * @return the number of phases
   */
  virtual localIndex NumFluidPhases() const = 0;

  /**
   * @brief getter for the well controls associated to this well subRegion
   * @param subRegion the well subRegion whose controls are requested
   * @return a pointer to the controls
   */
  WellControls * GetWellControls( WellElementSubRegion const * const subRegion );

  /**
   * @brief const getter for the well controls associated to this well subRegion
   * @param subRegion the well subRegion whose controls are requested
   * @return a pointer to the const controls
   */
  WellControls const * GetWellControls( WellElementSubRegion const * const subRegion ) const;

  /**
   * @defgroup Solver Interface Functions
   *
   * These functions provide the primary interface that is required for derived classes
   */
  /**@{*/

  virtual void RegisterDataOnMesh( Group * const meshBodies ) override;

  virtual void ImplicitStepSetup( real64 const & time_n,
                                  real64 const & dt,
                                  DomainPartition * const domain,
                                  DofManager & dofManager,
                                  ParallelMatrix & matrix,
                                  ParallelVector & rhs,
                                  ParallelVector & solution ) override;

  virtual void ImplicitStepComplete( real64 const & GEOSX_UNUSED_PARAM( time ),
                                     real64 const & GEOSX_UNUSED_PARAM( dt ),
                                     DomainPartition * const GEOSX_UNUSED_PARAM( domain ) ) override {}


  /**@}*/

  /**
   * @brief function to assemble the linear system matrix and rhs
   * @param time the time at the beginning of the step
   * @param dt the desired timestep
   * @param domain the domain partition
   * @param dofManager degree-of-freedom manager associated with the linear system
   * @param matrix the system matrix
   * @param rhs the system right-hand side vector
   */
  virtual void AssembleSystem( real64 const time,
                               real64 const dt,
                               DomainPartition * const domain,
                               DofManager const & dofManager,
                               ParallelMatrix & matrix,
                               ParallelVector & rhs ) override;

  /**
   * @brief assembles the flux terms for all connections between well elements
   * @param time_n previous time value
   * @param dt time step
   * @param domain the physical domain object
   * @param dofManager degree-of-freedom manager associated with the linear system
   * @param matrix the system matrix
   * @param rhs the system right-hand side vector
   */
  virtual void AssembleFluxTerms( real64 const time_n,
                                  real64 const dt,
                                  DomainPartition const * const domain,
                                  DofManager const * const dofManager,
                                  ParallelMatrix * const matrix,
                                  ParallelVector * const rhs ) = 0;

  /**
<<<<<<< HEAD
=======
   * @brief assembles the perforation rate terms
   * @param domain the physical domain object
   * @param jacobian the entire jacobian matrix of the system
   * @param residual the entire residual of the system
   * @param time_n previous time value
   * @param dt time step
   */
  virtual void AssemblePerforationTerms( real64 const time_n,
                                         real64 const dt,
                                         DomainPartition * const domain,
                                         DofManager const * const dofManager,
                                         ParallelMatrix * const matrix,
                                         ParallelVector * const rhs ) = 0;

  /**
>>>>>>> 7144ba31
   * @brief assembles the volume balance terms for all well elements
   * @param time_n previous time value
   * @param dt time step
   * @param domain the physical domain object
   * @param dofManager degree-of-freedom manager associated with the linear system
   * @param matrix the system matrix
   * @param rhs the system right-hand side vector
   */
  virtual void AssembleVolumeBalanceTerms( real64 const time_n,
                                           real64 const dt,
                                           DomainPartition const * const domain,
                                           DofManager const * const dofManager,
                                           ParallelMatrix * const matrix,
                                           ParallelVector * const rhs ) = 0;

  /**
   * @brief assembles the pressure relations at all connections between well elements except at the well head
   * @param domain the physical domain object
   * @param dofManager degree-of-freedom manager associated with the linear system
   * @param matrix the system matrix
   * @param rhs the system right-hand side vector
   */
  virtual void FormPressureRelations( DomainPartition const * const domain,
                                      DofManager const * const dofManager,
                                      ParallelMatrix * const matrix,
                                      ParallelVector * const rhs ) = 0;

  /**
   * @brief assembles the control equation for the first connection
   * @param domain the physical domain object
   * @param dofManager degree-of-freedom manager associated with the linear system
   * @param matrix the system matrix
   * @param rhs the system right-hand side vector
   */
  virtual void FormControlEquation( DomainPartition const * const domain,
                                    DofManager const * const dofManager,
                                    ParallelMatrix * const matrix,
                                    ParallelVector * const rhs ) = 0;

  /**
   * @brief Recompute all dependent quantities from primary variables (including constitutive models)
   * @param domain the domain containing the mesh and fields
   */
  virtual void UpdateStateAll( DomainPartition * const domain );

  /**
   * @brief Recompute all dependent quantities from primary variables (including constitutive models)
   * @param well the well containing all the primary and dependent fields
   */
  virtual void UpdateState( WellElementSubRegion * const subRegion ) = 0;

  struct viewKeyStruct : SolverBase::viewKeyStruct
  {
    // gravity term precomputed values
    static constexpr auto gravityCoefString = FlowSolverBase::viewKeyStruct::gravityCoefString;

    // misc inputs
    static constexpr auto fluidNameString      = "wellFluidName";
    static constexpr auto resFluidIndexString  = "resFluidIndex";

    using ViewKey = dataRepository::ViewKey;

    // gravity term precomputed values
    ViewKey gravityCoef = { gravityCoefString };

    // misc inputs
    ViewKey fluidName  = { fluidNameString };
    ViewKey resFluidIndex  = { resFluidIndexString };

  } viewKeysWellSolverBase;

  struct groupKeyStruct : SolverBase::groupKeyStruct
  {} groupKeysWellSolverBase;

private:

  /**
   * @brief This function generates various discretization information for later use.
   * @param domain the domain parition
   */
  void PrecomputeData( DomainPartition * const domain );

protected:

  virtual void InitializePreSubGroups( Group * const rootGroup ) override;

  virtual void InitializePostInitialConditions_PreSubGroups( Group * const rootGroup ) override;

  /**
   * @brief Setup stored views into domain data for the current step
   */
  virtual void ResetViews( DomainPartition * const domain );

  /**
   * @brief Initialize all the primary and secondary variables in all the wells
   * @param domain the domain containing the well manager to access individual wells
   */
  virtual void InitializeWells( DomainPartition * const domain ) = 0;

  /**
   * @brief Check if the controls are viable; if not, switch the controls
   * @param domain the domain containing the well manager to access individual wells
   */
  virtual void CheckWellControlSwitch( DomainPartition * const domain ) = 0;

  /// name of the flow solver
  string m_flowSolverName;

  /// name of the fluid constitutive model
  string m_fluidName;

  /// index of the fluid constitutive model in the flow solver class
  localIndex m_resFluidIndex;

  /// the number of Degrees of Freedom per well element
  localIndex m_numDofPerWellElement;

  /// the number of Degrees of Freedom per reservoir element
  localIndex m_numDofPerResElement;

  /// views into reservoir constant data fields
  ElementRegionManager::ElementViewAccessor< arrayView1d< real64 > >  m_resGravCoef;
};

}

#endif //GEOSX_PHYSICSSOLVERS_WELLS_WELLSOLVERBASE_HPP_<|MERGE_RESOLUTION|>--- conflicted
+++ resolved
@@ -209,24 +209,6 @@
                                   ParallelVector * const rhs ) = 0;
 
   /**
-<<<<<<< HEAD
-=======
-   * @brief assembles the perforation rate terms
-   * @param domain the physical domain object
-   * @param jacobian the entire jacobian matrix of the system
-   * @param residual the entire residual of the system
-   * @param time_n previous time value
-   * @param dt time step
-   */
-  virtual void AssemblePerforationTerms( real64 const time_n,
-                                         real64 const dt,
-                                         DomainPartition * const domain,
-                                         DofManager const * const dofManager,
-                                         ParallelMatrix * const matrix,
-                                         ParallelVector * const rhs ) = 0;
-
-  /**
->>>>>>> 7144ba31
    * @brief assembles the volume balance terms for all well elements
    * @param time_n previous time value
    * @param dt time step
