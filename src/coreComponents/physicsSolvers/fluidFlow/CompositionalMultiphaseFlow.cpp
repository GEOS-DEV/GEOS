/*
 * ------------------------------------------------------------------------------------------------------------
 * SPDX-License-Identifier: LGPL-2.1-only
 *
 * Copyright (c) 2018-2020 Lawrence Livermore National Security LLC
 * Copyright (c) 2018-2020 The Board of Trustees of the Leland Stanford Junior University
 * Copyright (c) 2018-2020 Total, S.A
 * Copyright (c) 2019-     GEOSX Contributors
 * All rights reserved
 *
 * See top level LICENSE, COPYRIGHT, CONTRIBUTORS, NOTICE, and ACKNOWLEDGEMENTS files for details.
 * ------------------------------------------------------------------------------------------------------------
 */

/**
 * @file CompositionalMultiphaseFlow.cpp
 */

#include "CompositionalMultiphaseFlow.hpp"

#include "common/DataTypes.hpp"
#include "common/TimingMacros.hpp"
#include "constitutive/ConstitutiveManager.hpp"
#include "constitutive/capillaryPressure/capillaryPressureSelector.hpp"
#include "constitutive/fluid/multiFluidSelector.hpp"
#include "constitutive/relativePermeability/relativePermeabilitySelector.hpp"
#include "dataRepository/Group.hpp"
#include "finiteVolume/FiniteVolumeManager.hpp"
#include "finiteVolume/FluxApproximationBase.hpp"
#include "managers/FieldSpecification/FieldSpecificationManager.hpp"
#include "managers/DomainPartition.hpp"
#include "managers/NumericalMethodsManager.hpp"
#include "managers/GeosxState.hpp"
#include "managers/ProblemManager.hpp"
#include "mpiCommunications/CommunicationTools.hpp"
#include "mpiCommunications/MpiWrapper.hpp"
#include "physicsSolvers/fluidFlow/CompositionalMultiphaseFlowKernels.hpp"
#include "physicsSolvers/fluidFlow/IsothermalCompositionalMultiphaseFlowKernels.hpp"
#include "constitutive/solid/SolidBase.hpp"

#if defined( __INTEL_COMPILER )
#pragma GCC optimize "O0"
#endif

namespace geosx
{

using namespace dataRepository;
using namespace constitutive;

static constexpr real64 minDensForDivision = 1e-10;

CompositionalMultiphaseFlow::CompositionalMultiphaseFlow( const string & name,
                                                          Group * const parent )
  :
  FlowSolverBase( name, parent ),
  m_numPhases( 0 ),
  m_numComponents( 0 ),
  m_capPressureFlag( 0 ),
  m_maxCompFracChange( 1.0 ),
  m_minScalingFactor( 0.01 ),
  m_allowCompDensChopping( 1 )
{
//START_SPHINX_INCLUDE_00
<<<<<<< HEAD
  this->registerWrapper( viewKeyStruct::temperatureString, &m_uniformTemperature )->
    setInputFlag( InputFlags::REQUIRED )->
    setDescription( "Uniform temperature for isothermal simulations." );

  this->registerWrapper( viewKeyStruct::isothermalFlagString, &m_isothermalFlag )->
    setApplyDefaultValue( 1 )->
    setInputFlag( InputFlags::OPTIONAL )->
    setDescription( "Flag indicating whether the problem  is isothermal or not." );
=======
  this->registerWrapper( viewKeyStruct::temperatureString(), &m_temperature ).
    setInputFlag( InputFlags::REQUIRED ).
    setDescription( "Temperature" );
>>>>>>> 31787b73

  this->registerWrapper( viewKeyStruct::useMassFlagString(), &m_useMass ).
    setApplyDefaultValue( 0 ).
    setInputFlag( InputFlags::OPTIONAL ).
    setDescription( "Use mass formulation instead of molar" );

  this->registerWrapper( viewKeyStruct::relPermNamesString(), &m_relPermModelNames ).
    setInputFlag( InputFlags::REQUIRED ).
    setSizedFromParent( 0 ).
    setDescription( "Name of the relative permeability constitutive model to use" );

  this->registerWrapper( viewKeyStruct::capPressureNamesString(), &m_capPressureModelNames ).
    setSizedFromParent( 0 ).
    setInputFlag( InputFlags::OPTIONAL ).
    setDescription( "Name of the capillary pressure constitutive model to use" );

  this->registerWrapper( viewKeyStruct::maxCompFracChangeString(), &m_maxCompFracChange ).
    setSizedFromParent( 0 ).
    setInputFlag( InputFlags::OPTIONAL ).
    setApplyDefaultValue( 1.0 ).
    setDescription( "Maximum (absolute) change in a component fraction between two Newton iterations" );

  this->registerWrapper( viewKeyStruct::allowLocalCompDensChoppingString(), &m_allowCompDensChopping ).
    setSizedFromParent( 0 ).
    setInputFlag( InputFlags::OPTIONAL ).
    setApplyDefaultValue( 1 ).
    setDescription( "Flag indicating whether local (cell-wise) chopping of negative compositions is allowed" );

  m_linearSolverParameters.get().mgr.strategy = "CompositionalMultiphaseFlow";

}

void CompositionalMultiphaseFlow::postProcessInput()
{
  FlowSolverBase::postProcessInput();
  checkModelNames( m_relPermModelNames, viewKeyStruct::relPermNamesString() );
  m_capPressureFlag = checkModelNames( m_capPressureModelNames, viewKeyStruct::capPressureNamesString(), true );

  GEOSX_ERROR_IF_GT_MSG( m_maxCompFracChange, 1.0,
                         "The maximum absolute change in component fraction must smaller or equal to 1.0" );
  GEOSX_ERROR_IF_LT_MSG( m_maxCompFracChange, 0.0,
                         "The maximum absolute change in component fraction must larger or equal to 0.0" );
}

void CompositionalMultiphaseFlow::registerDataOnMesh( Group & meshBodies )
{
  FlowSolverBase::registerDataOnMesh( meshBodies );

  meshBodies.forSubGroups< MeshBody >( [&]( MeshBody & meshBody )
  {
    MeshLevel & meshLevel = meshBody.getMeshLevel( 0 );

    forTargetSubRegions( meshLevel, [&]( localIndex const, ElementSubRegionBase & elementSubRegion )
    {

      elementSubRegion.registerWrapper< array1d< real64 > >( viewKeyStruct::pressureString() ).setPlotLevel( PlotLevel::LEVEL_0 );

      elementSubRegion.registerWrapper< array1d< real64 > >( viewKeyStruct::deltaPressureString() ).
        setRestartFlags( RestartFlags::NO_WRITE );

      elementSubRegion.registerWrapper< array1d< real64 > >( viewKeyStruct::bcPressureString() );

      elementSubRegion.registerWrapper< array2d< real64 > >( viewKeyStruct::globalCompDensityString() ).setPlotLevel( PlotLevel::LEVEL_0 );

      elementSubRegion.registerWrapper< array2d< real64 > >( viewKeyStruct::deltaGlobalCompDensityString() ).
        setRestartFlags( RestartFlags::NO_WRITE );

      elementSubRegion.registerWrapper< array2d< real64 > >( viewKeyStruct::globalCompFractionString() ).setPlotLevel( PlotLevel::LEVEL_0 );

      elementSubRegion.registerWrapper< array3d< real64 > >( viewKeyStruct::dGlobalCompFraction_dGlobalCompDensityString() ).
        setRestartFlags( RestartFlags::NO_WRITE );

      elementSubRegion.registerWrapper< array2d< real64 > >( viewKeyStruct::phaseVolumeFractionString() ).setPlotLevel( PlotLevel::LEVEL_0 );

      elementSubRegion.registerWrapper< array2d< real64 > >( viewKeyStruct::dPhaseVolumeFraction_dPressureString() ).
        setRestartFlags( RestartFlags::NO_WRITE );

      elementSubRegion.registerWrapper< array3d< real64 > >( viewKeyStruct::dPhaseVolumeFraction_dGlobalCompDensityString() ).
        setRestartFlags( RestartFlags::NO_WRITE );

      elementSubRegion.registerWrapper< array2d< real64 > >( viewKeyStruct::phaseMobilityString() ).setPlotLevel( PlotLevel::LEVEL_0 );

      elementSubRegion.registerWrapper< array2d< real64 > >( viewKeyStruct::dPhaseMobility_dPressureString() ).
        setRestartFlags( RestartFlags::NO_WRITE );

      elementSubRegion.registerWrapper< array3d< real64 > >( viewKeyStruct::dPhaseMobility_dGlobalCompDensityString() ).
        setRestartFlags( RestartFlags::NO_WRITE );

<<<<<<< HEAD
      elementSubRegion.registerWrapper< array2d< real64 > >( viewKeyStruct::phaseVolumeFractionOldString );
      elementSubRegion.registerWrapper< array2d< real64 > >( viewKeyStruct::phaseDensityOldString );
      elementSubRegion.registerWrapper< array3d< real64 > >( viewKeyStruct::phaseComponentFractionOldString );
      elementSubRegion.registerWrapper< array1d< real64 > >( viewKeyStruct::porosityOldString );

      if( m_isothermalFlag == 0 )
      {
        elementSubRegion.registerWrapper< array1d< real64 > >( viewKeyStruct::temperatureString )->
          setPlotLevel( PlotLevel::LEVEL_0 );

        elementSubRegion.registerWrapper< array1d< real64 > >( viewKeyStruct::deltaTemperatureString )->
          setRestartFlags( RestartFlags::NO_WRITE );

        elementSubRegion.registerWrapper< array2d< real64 > >( viewKeyStruct::dPhaseVolumeFraction_dTemperatureString )->
          setRestartFlags( RestartFlags::NO_WRITE );

        elementSubRegion.registerWrapper< array2d< real64 > >( viewKeyStruct::dPhaseMobility_dTemperatureString )->
          setRestartFlags( RestartFlags::NO_WRITE );

        elementSubRegion.registerWrapper< array2d< real64 > >( viewKeyStruct::phaseInternalEnergyOldString )->
          setRestartFlags( RestartFlags::NO_WRITE );

        elementSubRegion.registerWrapper< array1d< real64 > >( viewKeyStruct::rockInternalEnergyOldString )->
          setRestartFlags( RestartFlags::NO_WRITE );
      }
=======
      elementSubRegion.registerWrapper< array2d< real64 > >( viewKeyStruct::phaseVolumeFractionOldString() );
      elementSubRegion.registerWrapper< array2d< real64 > >( viewKeyStruct::phaseDensityOldString() );
      elementSubRegion.registerWrapper< array3d< real64 > >( viewKeyStruct::phaseComponentFractionOldString() );
      elementSubRegion.registerWrapper< array1d< real64 > >( viewKeyStruct::porosityOldString() );
>>>>>>> 31787b73
    } );
  } );
}

namespace
{

template< typename MODEL1_TYPE, typename MODEL2_TYPE >
void CompareMultiphaseModels( MODEL1_TYPE const & lhs, MODEL2_TYPE const & rhs )
{
  GEOSX_ERROR_IF_NE_MSG( lhs.numFluidPhases(), rhs.numFluidPhases(),
                         "Mismatch in number of phases between constitutive models "
                         << lhs.getName() << " and " << rhs.getName() );

  for( localIndex ip = 0; ip < lhs.numFluidPhases(); ++ip )
  {
    GEOSX_ERROR_IF_NE_MSG( lhs.phaseNames()[ip], rhs.phaseNames()[ip],
                           "Mismatch in phase names between constitutive models "
                           << lhs.getName() << " and " << rhs.getName() );
  }
}

template< typename MODEL1_TYPE, typename MODEL2_TYPE >
void CompareMulticomponentModels( MODEL1_TYPE const & lhs, MODEL2_TYPE const & rhs )
{
  GEOSX_ERROR_IF_NE_MSG( lhs.numFluidComponents(), rhs.numFluidComponents(),
                         "Mismatch in number of components between constitutive models "
                         << lhs.getName() << " and " << rhs.getName() );

  for( localIndex ic = 0; ic < lhs.numFluidComponents(); ++ic )
  {
    GEOSX_ERROR_IF_NE_MSG( lhs.componentNames()[ic], rhs.componentNames()[ic],
                           "Mismatch in component names between constitutive models "
                           << lhs.getName() << " and " << rhs.getName() );
  }
}

}

void CompositionalMultiphaseFlow::validateConstitutiveModels( constitutive::ConstitutiveManager const & cm ) const
{
  MultiFluidBase const & fluid0 = cm.getConstitutiveRelation< MultiFluidBase >( m_fluidModelNames[0] );

  for( localIndex i = 1; i < m_fluidModelNames.size(); ++i )
  {
    MultiFluidBase const & fluid = cm.getConstitutiveRelation< MultiFluidBase >( m_fluidModelNames[i] );
    CompareMultiphaseModels( fluid, fluid0 );
    CompareMulticomponentModels( fluid, fluid0 );
  }

  RelativePermeabilityBase const & relPerm0 = cm.getConstitutiveRelation< RelativePermeabilityBase >( m_relPermModelNames[0] );
  CompareMultiphaseModels( relPerm0, fluid0 );

  for( localIndex i = 1; i < m_relPermModelNames.size(); ++i )
  {
    RelativePermeabilityBase const & relPerm = cm.getConstitutiveRelation< RelativePermeabilityBase >( m_relPermModelNames[i] );
    CompareMultiphaseModels( relPerm, relPerm0 );
  }

  if( m_capPressureFlag )
  {
    CapillaryPressureBase const & capPres0 = cm.getConstitutiveRelation< CapillaryPressureBase >( m_capPressureModelNames[0] );
    CompareMultiphaseModels( capPres0, fluid0 );

    for( localIndex i = 1; i < m_capPressureModelNames.size(); ++i )
    {
      CapillaryPressureBase const & capPres = cm.getConstitutiveRelation< CapillaryPressureBase >( m_capPressureModelNames[i] );
      CompareMultiphaseModels( capPres, capPres0 );
    }
  }
}


void CompositionalMultiphaseFlow::initializePreSubGroups()
{
  FlowSolverBase::initializePreSubGroups();

  DomainPartition & domain = getGlobalState().getProblemManager().getDomainPartition();
  ConstitutiveManager const & cm = domain.getConstitutiveManager();

  // 1. Set key dimensions of the problem
  MultiFluidBase const & fluid0 = cm.getConstitutiveRelation< MultiFluidBase >( m_fluidModelNames[0] );
  m_numPhases     = fluid0.numFluidPhases();
  m_numComponents = fluid0.numFluidComponents();
  if( m_isothermalFlag )
  {
    // Nc + pressure
    m_numDofPerCell = m_numComponents + 1;
  }
  else
  {
    // Nc + pressure + tempertature
    m_numDofPerCell = m_numComponents + 2;
  }

  // 2. Validate various models against each other (must have same phases and components)
  validateConstitutiveModels( cm );

  // 3. Check that the discretization is valid for this solver
  NumericalMethodsManager const & numericalMethodManager = domain.getNumericalMethodManager();
  FiniteVolumeManager const & fvManager = numericalMethodManager.getFiniteVolumeManager();
  if( !fvManager.hasGroup< FluxApproximationBase >( m_discretizationName ) )
  {
    GEOSX_ERROR( "A discretization deriving from FluxApproximationBase must be selected with CompositionalMultiphaseFlow" );
  }

  // 3. Resize all fields as necessary, validate constitutive models in regions
  for( auto & mesh : domain.getMeshBodies().getSubGroups() )
  {
    MeshLevel & meshLevel = dynamicCast< MeshBody * >( mesh.second )->getMeshLevel( 0 );
    resizeFields( meshLevel );

    validateModelMapping< MultiFluidBase >( meshLevel.getElemManager(), m_fluidModelNames );
    validateModelMapping< RelativePermeabilityBase >( meshLevel.getElemManager(), m_relPermModelNames );
    if( m_capPressureFlag )
    {
      validateModelMapping< CapillaryPressureBase >( meshLevel.getElemManager(), m_capPressureModelNames );
    }
  }
}

void CompositionalMultiphaseFlow::resizeFields( MeshLevel & meshLevel ) const
{
  localIndex const NC = m_numComponents;
  localIndex const NP = m_numPhases;

  forTargetSubRegions( meshLevel, [&]( localIndex const, ElementSubRegionBase & subRegion )
  {
    subRegion.getReference< array2d< real64 > >( viewKeyStruct::globalCompDensityString() ).resizeDimension< 1 >( NC );
    subRegion.getReference< array2d< real64 > >( viewKeyStruct::deltaGlobalCompDensityString() ).resizeDimension< 1 >( NC );

    subRegion.getReference< array2d< real64 > >( viewKeyStruct::globalCompFractionString() ).resizeDimension< 1 >( NC );
    subRegion.getReference< array3d< real64 > >( viewKeyStruct::dGlobalCompFraction_dGlobalCompDensityString() ).resizeDimension< 1, 2 >( NC, NC );

    subRegion.getReference< array2d< real64 > >( viewKeyStruct::phaseVolumeFractionString() ).resizeDimension< 1 >( NP );
    subRegion.getReference< array2d< real64 > >( viewKeyStruct::dPhaseVolumeFraction_dPressureString() ).resizeDimension< 1 >( NP );
    subRegion.getReference< array3d< real64 > >( viewKeyStruct::dPhaseVolumeFraction_dGlobalCompDensityString() ).resizeDimension< 1, 2 >( NP, NC );

    subRegion.getReference< array2d< real64 > >( viewKeyStruct::phaseMobilityString() ).resizeDimension< 1 >( NP );
    subRegion.getReference< array2d< real64 > >( viewKeyStruct::dPhaseMobility_dPressureString() ).resizeDimension< 1 >( NP );
    subRegion.getReference< array3d< real64 > >( viewKeyStruct::dPhaseMobility_dGlobalCompDensityString() ).resizeDimension< 1, 2 >( NP, NC );

    subRegion.getReference< array2d< real64 > >( viewKeyStruct::phaseVolumeFractionOldString() ).resizeDimension< 1 >( NP );
    subRegion.getReference< array2d< real64 > >( viewKeyStruct::phaseDensityOldString() ).resizeDimension< 1 >( NP );
    subRegion.getReference< array3d< real64 > >( viewKeyStruct::phaseComponentFractionOldString() ).resizeDimension< 1, 2 >( NP, NC );
  } );

  if( m_isothermalFlag == 0 )
  {
    forTargetSubRegions( meshLevel, [&]( localIndex const, ElementSubRegionBase & subRegion )
    {
      subRegion.getReference< array2d< real64 > >( viewKeyStruct::dPhaseVolumeFraction_dTemperatureString ).resizeDimension< 1 >( NP );
      subRegion.getReference< array2d< real64 > >( viewKeyStruct::dPhaseMobility_dTemperatureString ).resizeDimension< 1 >( NP );
      subRegion.getReference< array2d< real64 > >( viewKeyStruct::phaseInternalEnergyOldString ).resizeDimension< 1 >( NP );
    } );
  }
}

void CompositionalMultiphaseFlow::updateComponentFraction( Group & dataGroup ) const
{
  GEOSX_MARK_FUNCTION;

  // outputs

  arrayView2d< real64 > const & compFrac =
    dataGroup.getReference< array2d< real64 > >( viewKeyStruct::globalCompFractionString() );

  arrayView3d< real64 > const & dCompFrac_dCompDens =
    dataGroup.getReference< array3d< real64 > >( viewKeyStruct::dGlobalCompFraction_dGlobalCompDensityString() );

  // inputs

  arrayView2d< real64 const > const compDens =
    dataGroup.getReference< array2d< real64 > >( viewKeyStruct::globalCompDensityString() );

  arrayView2d< real64 const > const dCompDens =
    dataGroup.getReference< array2d< real64 > >( viewKeyStruct::deltaGlobalCompDensityString() );

  CompositionalMultiphaseFlowKernels::KernelLaunchSelector1
  < CompositionalMultiphaseFlowKernels::ComponentFractionKernel >( m_numComponents,
                                                                   dataGroup.size(),
                                                                   compDens,
                                                                   dCompDens,
                                                                   compFrac,
                                                                   dCompFrac_dCompDens );
}
<<<<<<< HEAD
void CompositionalMultiphaseFlow::UpdatePhaseVolumeFraction( Group & dataGroup,
=======

void CompositionalMultiphaseFlow::updatePhaseVolumeFraction( Group & dataGroup,
>>>>>>> 31787b73
                                                             localIndex const targetIndex ) const
{
  GEOSX_MARK_FUNCTION;

  // outputs

  arrayView2d< real64 > const phaseVolFrac =
    dataGroup.getReference< array2d< real64 > >( viewKeyStruct::phaseVolumeFractionString() );

  arrayView2d< real64 > const dPhaseVolFrac_dPres =
    dataGroup.getReference< array2d< real64 > >( viewKeyStruct::dPhaseVolumeFraction_dPressureString() );

  arrayView3d< real64 > const dPhaseVolFrac_dComp =
    dataGroup.getReference< array3d< real64 > >( viewKeyStruct::dPhaseVolumeFraction_dGlobalCompDensityString() );

  // inputs

  arrayView3d< real64 const > const dCompFrac_dCompDens =
    dataGroup.getReference< array3d< real64 > >( viewKeyStruct::dGlobalCompFraction_dGlobalCompDensityString() );

  arrayView2d< real64 const > const compDens =
    dataGroup.getReference< array2d< real64 > >( viewKeyStruct::globalCompDensityString() );

  arrayView2d< real64 const > const dCompDens =
    dataGroup.getReference< array2d< real64 > >( viewKeyStruct::deltaGlobalCompDensityString() );

  MultiFluidBase const & fluid = getConstitutiveModel< MultiFluidBase >( dataGroup, m_fluidModelNames[targetIndex] );

  arrayView3d< real64 const > const & phaseFrac = fluid.phaseFraction();
  arrayView3d< real64 const > const & dPhaseFrac_dPres = fluid.dPhaseFraction_dPressure();
  arrayView4d< real64 const > const & dPhaseFrac_dComp = fluid.dPhaseFraction_dGlobalCompFraction();

  arrayView3d< real64 const > const & phaseDens = fluid.phaseDensity();
  arrayView3d< real64 const > const & dPhaseDens_dPres = fluid.dPhaseDensity_dPressure();
  arrayView4d< real64 const > const & dPhaseDens_dComp = fluid.dPhaseDensity_dGlobalCompFraction();

  if( m_isothermalFlag )
  {
    IsothermalCompositionalMultiphaseFlowKernels::KernelLaunchSelector2
    < IsothermalCompositionalMultiphaseFlowKernels::PhaseVolumeFractionKernel >( m_numComponents, m_numPhases,
                                                                                 dataGroup.size(),
                                                                                 compDens,
                                                                                 dCompDens,
                                                                                 dCompFrac_dCompDens,
                                                                                 phaseDens,
                                                                                 dPhaseDens_dPres,
                                                                                 dPhaseDens_dComp,
                                                                                 phaseFrac,
                                                                                 dPhaseFrac_dPres,
                                                                                 dPhaseFrac_dComp,
                                                                                 phaseVolFrac,
                                                                                 dPhaseVolFrac_dPres,
                                                                                 dPhaseVolFrac_dComp );
  }
  else
  {
    // Get thermal views
    arrayView3d< real64 const > const & dPhaseFrac_dTemp = fluid.dPhaseFraction_dTemperature();
    arrayView3d< real64 const > const & dPhaseDens_dTemp = fluid.dPhaseDensity_dTemperature();

    arrayView2d< real64 > const dPhaseVolFrac_dTemp =
      dataGroup.getReference< array2d< real64 > >( viewKeyStruct::dPhaseVolumeFraction_dTemperatureString );

    CompositionalMultiphaseFlowKernels::KernelLaunchSelector2
    < CompositionalMultiphaseFlowKernels::PhaseVolumeFractionKernel >( m_numComponents, m_numPhases,
                                                                       dataGroup.size(),
                                                                       compDens,
                                                                       dCompDens,
                                                                       dCompFrac_dCompDens,
                                                                       phaseDens,
                                                                       dPhaseDens_dPres,
                                                                       dPhaseDens_dTemp,
                                                                       dPhaseDens_dComp,
                                                                       phaseFrac,
                                                                       dPhaseFrac_dPres,
                                                                       dPhaseFrac_dTemp,
                                                                       dPhaseFrac_dComp,
                                                                       phaseVolFrac,
                                                                       dPhaseVolFrac_dPres,
                                                                       dPhaseVolFrac_dTemp,
                                                                       dPhaseVolFrac_dComp );

  }
}

void CompositionalMultiphaseFlow::updatePhaseMobility( Group & dataGroup, localIndex const targetIndex ) const
{
  GEOSX_MARK_FUNCTION;

  // outputs

  arrayView2d< real64 > const phaseMob =
    dataGroup.getReference< array2d< real64 > >( viewKeyStruct::phaseMobilityString() );

  arrayView2d< real64 > const dPhaseMob_dPres =
    dataGroup.getReference< array2d< real64 > >( viewKeyStruct::dPhaseMobility_dPressureString() );

  arrayView3d< real64 > const dPhaseMob_dComp =
    dataGroup.getReference< array3d< real64 > >( viewKeyStruct::dPhaseMobility_dGlobalCompDensityString() );

  // inputs

  arrayView2d< real64 const > const dPhaseVolFrac_dPres =
    dataGroup.getReference< array2d< real64 > >( viewKeyStruct::dPhaseVolumeFraction_dPressureString() );

  arrayView3d< real64 const > const dPhaseVolFrac_dComp =
    dataGroup.getReference< array3d< real64 > >( viewKeyStruct::dPhaseVolumeFraction_dGlobalCompDensityString() );

  arrayView3d< real64 const > const dCompFrac_dCompDens =
    dataGroup.getReference< array3d< real64 > >( viewKeyStruct::dGlobalCompFraction_dGlobalCompDensityString() );

  MultiFluidBase const & fluid = getConstitutiveModel< MultiFluidBase >( dataGroup, m_fluidModelNames[targetIndex] );

  arrayView3d< real64 const > const & phaseDens = fluid.phaseDensity();
  arrayView3d< real64 const > const & dPhaseDens_dPres = fluid.dPhaseDensity_dPressure();
  arrayView4d< real64 const > const & dPhaseDens_dComp = fluid.dPhaseDensity_dGlobalCompFraction();

  arrayView3d< real64 const > const & phaseVisc = fluid.phaseViscosity();
  arrayView3d< real64 const > const & dPhaseVisc_dPres = fluid.dPhaseViscosity_dPressure();
  arrayView4d< real64 const > const & dPhaseVisc_dComp = fluid.dPhaseViscosity_dGlobalCompFraction();

  RelativePermeabilityBase const & relperm = getConstitutiveModel< RelativePermeabilityBase >( dataGroup, m_relPermModelNames[targetIndex] );

  arrayView3d< real64 const > const & phaseRelPerm = relperm.phaseRelPerm();
  arrayView4d< real64 const > const & dPhaseRelPerm_dPhaseVolFrac = relperm.dPhaseRelPerm_dPhaseVolFraction();

  if( m_isothermalFlag )
  {
    IsothermalCompositionalMultiphaseFlowKernels::KernelLaunchSelector2
    < IsothermalCompositionalMultiphaseFlowKernels::PhaseMobilityKernel >( m_numComponents, m_numPhases,
                                                                           dataGroup.size(),
                                                                           dCompFrac_dCompDens,
                                                                           phaseDens,
                                                                           dPhaseDens_dPres,
                                                                           dPhaseDens_dComp,
                                                                           phaseVisc,
                                                                           dPhaseVisc_dPres,
                                                                           dPhaseVisc_dComp,
                                                                           phaseRelPerm,
                                                                           dPhaseRelPerm_dPhaseVolFrac,
                                                                           dPhaseVolFrac_dPres,
                                                                           dPhaseVolFrac_dComp,
                                                                           phaseMob,
                                                                           dPhaseMob_dPres,
                                                                           dPhaseMob_dComp );
  }
  else
  {
    // get thermal views
    arrayView3d< real64 const > const & dPhaseDens_dTemp = fluid.dPhaseDensity_dTemperature();
    arrayView3d< real64 const > const & dPhaseVisc_dTemp = fluid.dPhaseViscosity_dTemperature();

    arrayView2d< real64 > const dPhaseMob_dTemp =
      dataGroup.getReference< array2d< real64 > >( viewKeyStruct::dPhaseMobility_dTemperatureString );

    arrayView2d< real64 const > const dPhaseVolFrac_dTemp =
      dataGroup.getReference< array2d< real64 > >( viewKeyStruct::dPhaseVolumeFraction_dTemperatureString );

    CompositionalMultiphaseFlowKernels::KernelLaunchSelector2
    < CompositionalMultiphaseFlowKernels::PhaseMobilityKernel >( m_numComponents, m_numPhases,
                                                                 dataGroup.size(),
                                                                 dCompFrac_dCompDens,
                                                                 phaseDens,
                                                                 dPhaseDens_dPres,
                                                                 dPhaseDens_dTemp,
                                                                 dPhaseDens_dComp,
                                                                 phaseVisc,
                                                                 dPhaseVisc_dPres,
                                                                 dPhaseVisc_dTemp,
                                                                 dPhaseVisc_dComp,
                                                                 phaseRelPerm,
                                                                 dPhaseRelPerm_dPhaseVolFrac,
                                                                 dPhaseVolFrac_dPres,
                                                                 dPhaseVolFrac_dTemp,
                                                                 dPhaseVolFrac_dComp,
                                                                 phaseMob,
                                                                 dPhaseMob_dPres,
                                                                 dPhaseMob_dTemp,
                                                                 dPhaseMob_dComp );
  }

}

void CompositionalMultiphaseFlow::updateFluidModel( Group & dataGroup, localIndex const targetIndex ) const
{
  GEOSX_MARK_FUNCTION;

  arrayView1d< real64 const > const pres = dataGroup.getReference< array1d< real64 > >( viewKeyStruct::pressureString() );
  arrayView1d< real64 const > const dPres = dataGroup.getReference< array1d< real64 > >( viewKeyStruct::deltaPressureString() );
  arrayView2d< real64 const > const compFrac = dataGroup.getReference< array2d< real64 > >( viewKeyStruct::globalCompFractionString() );

  MultiFluidBase & fluid = getConstitutiveModel< MultiFluidBase >( dataGroup, m_fluidModelNames[targetIndex] );

  constitutive::constitutiveUpdatePassThru( fluid, [&] ( auto & castedFluid )
  {
    typename TYPEOFREF( castedFluid ) ::KernelWrapper fluidWrapper = castedFluid.createKernelWrapper();

    // MultiFluid models are not thread-safe or device-capable yet
<<<<<<< HEAD
    if( m_isothermalFlag )
    {
      IsothermalCompositionalMultiphaseFlowKernels::FluidUpdateKernel::Launch< serialPolicy >( dataGroup.size(),
                                                                                               fluidWrapper,
                                                                                               pres,
                                                                                               dPres,
                                                                                               m_uniformTemperature,
                                                                                               compFrac );
    }
    else
    {
      arrayView1d< real64 const > const temperature  = dataGroup.getReference< array1d< real64 > >( viewKeyStruct::temperatureString );
      arrayView1d< real64 const > const dTemperature = dataGroup.getReference< array1d< real64 > >( viewKeyStruct::deltaTemperatureString );

      CompositionalMultiphaseFlowKernels::FluidUpdateKernel::Launch< serialPolicy >( dataGroup.size(),
                                                                                     fluidWrapper,
                                                                                     pres,
                                                                                     dPres,
                                                                                     temperature,
                                                                                     dTemperature,
                                                                                     compFrac );
    }

=======
    FluidUpdateKernel::launch< serialPolicy >( dataGroup.size(),
                                               fluidWrapper,
                                               pres,
                                               dPres,
                                               m_temperature,
                                               compFrac );
>>>>>>> 31787b73
  } );
}

void CompositionalMultiphaseFlow::updateSolidModel( Group & dataGroup, localIndex const targetIndex ) const
{
  GEOSX_MARK_FUNCTION;

  ConstitutiveBase & solid = getConstitutiveModel< ConstitutiveBase >( dataGroup, m_solidModelNames[targetIndex] );

  arrayView1d< real64 const > const pres  = dataGroup.getReference< array1d< real64 > >( viewKeyStruct::pressureString() );
  arrayView1d< real64 const > const dPres = dataGroup.getReference< array1d< real64 > >( viewKeyStruct::deltaPressureString() );

  solid.stateUpdateBatchPressure( pres, dPres );
}

void CompositionalMultiphaseFlow::updateRelPermModel( Group & dataGroup, localIndex const targetIndex ) const
{
  GEOSX_MARK_FUNCTION;

  arrayView2d< real64 const > const phaseVolFrac =
    dataGroup.getReference< array2d< real64 > >( viewKeyStruct::phaseVolumeFractionString() );

  RelativePermeabilityBase & relPerm =
    getConstitutiveModel< RelativePermeabilityBase >( dataGroup, m_relPermModelNames[targetIndex] );

  constitutive::constitutiveUpdatePassThru( relPerm, [&] ( auto & castedRelPerm )
  {
    typename TYPEOFREF( castedRelPerm ) ::KernelWrapper relPermWrapper = castedRelPerm.createKernelWrapper();

<<<<<<< HEAD
    CompositionalMultiphaseFlowKernels::RelativePermeabilityUpdateKernel::Launch< parallelDevicePolicy<> >( dataGroup.size(),
                                                                                                            relPermWrapper,
                                                                                                            phaseVolFrac );
=======
    RelativePermeabilityUpdateKernel::launch< parallelDevicePolicy<> >( dataGroup.size(),
                                                                        relPermWrapper,
                                                                        phaseVolFrac );
>>>>>>> 31787b73
  } );
}

void CompositionalMultiphaseFlow::updateCapPressureModel( Group & dataGroup, localIndex const targetIndex ) const
{
  if( m_capPressureFlag )
  {
    arrayView2d< real64 const > const phaseVolFrac =
      dataGroup.getReference< array2d< real64 > >( viewKeyStruct::phaseVolumeFractionString() );

    CapillaryPressureBase & capPressure =
      getConstitutiveModel< CapillaryPressureBase >( dataGroup, m_capPressureModelNames[targetIndex] );

    constitutive::constitutiveUpdatePassThru( capPressure, [&] ( auto & castedCapPres )
    {
      typename TYPEOFREF( castedCapPres ) ::KernelWrapper capPresWrapper = castedCapPres.createKernelWrapper();

<<<<<<< HEAD
      CompositionalMultiphaseFlowKernels::CapillaryPressureUpdateKernel::Launch< parallelDevicePolicy<> >( dataGroup.size(),
                                                                                                           capPresWrapper,
                                                                                                           phaseVolFrac );
=======
      CapillaryPressureUpdateKernel::launch< parallelDevicePolicy<> >( dataGroup.size(),
                                                                       capPresWrapper,
                                                                       phaseVolFrac );
>>>>>>> 31787b73
    } );
  }
}

void CompositionalMultiphaseFlow::updateState( Group & dataGroup, localIndex const targetIndex ) const
{
  GEOSX_MARK_FUNCTION;

  updateComponentFraction( dataGroup );
  updateFluidModel( dataGroup, targetIndex );
  updatePhaseVolumeFraction( dataGroup, targetIndex );
  updateSolidModel( dataGroup, targetIndex );
  updateRelPermModel( dataGroup, targetIndex );
  updatePhaseMobility( dataGroup, targetIndex );
  updateCapPressureModel( dataGroup, targetIndex );
}

void CompositionalMultiphaseFlow::initializeFluidState( MeshLevel & mesh ) const
{
  GEOSX_MARK_FUNCTION;

  localIndex const NC = m_numComponents;

  forTargetSubRegions( mesh, [&]( localIndex const targetIndex, ElementSubRegionBase & subRegion )
  {
    // 1. Assume global component fractions have been prescribed.
    // Initialize constitutive state to get fluid density.
    updateFluidModel( subRegion, targetIndex );

    // 2. Back-calculate global component densities from fractions and total fluid density
    // in order to initialize the primary solution variables
    MultiFluidBase const & fluid = getConstitutiveModel< MultiFluidBase >( subRegion, fluidModelNames()[targetIndex] );
    arrayView2d< real64 const > const totalDens = fluid.totalDensity();

    arrayView2d< real64 const > const compFrac =
      subRegion.getReference< array2d< real64 > >( viewKeyStruct::globalCompFractionString() );
    arrayView2d< real64 > const
    compDens = subRegion.getReference< array2d< real64 > >( viewKeyStruct::globalCompDensityString() );

    forAll< parallelDevicePolicy<> >( subRegion.size(), [=] GEOSX_HOST_DEVICE ( localIndex const ei )
    {
      for( localIndex ic = 0; ic < NC; ++ic )
      {
        compDens[ei][ic] = totalDens[ei][0] * compFrac[ei][ic];
      }
    } );

    // 3. Update dependent state quantities
    updatePhaseVolumeFraction( subRegion, targetIndex );
    updateSolidModel( subRegion, targetIndex );
    updateRelPermModel( subRegion, targetIndex );
    updatePhaseMobility( subRegion, targetIndex );
    updateCapPressureModel( subRegion, targetIndex );
  } );
}

void CompositionalMultiphaseFlow::initializePostInitialConditionsPreSubGroups()
{
  GEOSX_MARK_FUNCTION;

  FlowSolverBase::initializePostInitialConditionsPreSubGroups();

  DomainPartition & domain = getGlobalState().getProblemManager().getDomainPartition();

  MeshLevel & mesh = domain.getMeshBody( 0 ).getMeshLevel( 0 );

  std::map< string, string_array > fieldNames;
  fieldNames["elems"].emplace_back( string( viewKeyStruct::pressureString() ) );
  fieldNames["elems"].emplace_back( string( viewKeyStruct::globalCompDensityString() ) );

  getGlobalState().getCommunicationTools().synchronizeFields( fieldNames, mesh, domain.getNeighbors() );

  // set mass fraction flag on fluid models
  forTargetSubRegions( mesh, [&]( localIndex const targetIndex, ElementSubRegionBase & subRegion )
  {
    MultiFluidBase & fluid = getConstitutiveModel< MultiFluidBase >( subRegion, m_fluidModelNames[targetIndex] );
    fluid.setMassFlag( m_useMass );
  } );

  // Initialize primary variables from applied initial conditions
  initializeFluidState( mesh );
}

real64 CompositionalMultiphaseFlow::solverStep( real64 const & time_n,
                                                real64 const & dt,
                                                integer const cycleNumber,
                                                DomainPartition & domain )
{
  GEOSX_MARK_FUNCTION;

  real64 dt_return;

  setupSystem( domain, m_dofManager, m_localMatrix, m_localRhs, m_localSolution );

  implicitStepSetup( time_n, dt, domain );

  // currently the only method is implicit time integration
  dt_return = nonlinearImplicitStep( time_n, dt, cycleNumber, domain );

  // final step for completion of timestep. typically secondary variable updates and cleanup.
  implicitStepComplete( time_n, dt_return, domain );

  return dt_return;
}

void CompositionalMultiphaseFlow::backupFields( MeshLevel & mesh ) const
{
  // backup some fields used in time derivative approximation
  forTargetSubRegions( mesh, [&]( localIndex const targetIndex, ElementSubRegionBase & subRegion )
  {
    arrayView1d< integer const > const elemGhostRank = subRegion.ghostRank();
    arrayView1d< real64 const > const poroRef =
      subRegion.getReference< array1d< real64 > >( viewKeyStruct::referencePorosityString() );
    arrayView2d< real64 const > const phaseVolFrac =
      subRegion.getReference< array2d< real64 > >( viewKeyStruct::phaseVolumeFractionString() );

    MultiFluidBase const & fluid = getConstitutiveModel< MultiFluidBase >( subRegion, fluidModelNames()[targetIndex] );
    arrayView3d< real64 const > const phaseDens = fluid.phaseDensity();
    arrayView4d< real64 const > const phaseCompFrac = fluid.phaseCompFraction();

    ConstitutiveBase const & solid = getConstitutiveModel( subRegion, solidModelNames()[targetIndex] );
    arrayView2d< real64 const > const pvMult =
      solid.getReference< array2d< real64 > >( ConstitutiveBase::viewKeyStruct::poreVolumeMultiplierString() );

    arrayView2d< real64 > const phaseDensOld =
      subRegion.getReference< array2d< real64 > >( viewKeyStruct::phaseDensityOldString() );
    arrayView2d< real64 > const phaseVolFracOld =
      subRegion.getReference< array2d< real64 > >( viewKeyStruct::phaseVolumeFractionOldString() );
    arrayView3d< real64 > const phaseCompFracOld =
      subRegion.getReference< array3d< real64 > >( viewKeyStruct::phaseComponentFractionOldString() );
    arrayView1d< real64 > const poroOld =
      subRegion.getReference< array1d< real64 > >( viewKeyStruct::porosityOldString() );

    localIndex const NC = m_numComponents;
    localIndex const NP = m_numPhases;

    forAll< parallelDevicePolicy<> >( subRegion.size(), [=] GEOSX_HOST_DEVICE ( localIndex const ei )
    {
      if( elemGhostRank[ei] >= 0 )
        return;

      for( localIndex ip = 0; ip < NP; ++ip )
      {
        phaseDensOld[ei][ip] = phaseDens[ei][0][ip];
        phaseVolFracOld[ei][ip] = phaseVolFrac[ei][ip];

        for( localIndex ic = 0; ic < NC; ++ic )
        {
          phaseCompFracOld[ei][ip][ic] = phaseCompFrac[ei][0][ip][ic];
        }
      }
      poroOld[ei] = poroRef[ei] * pvMult[ei][0];
    } );
  } );

  //  backup thermal fields
  if( m_isothermalFlag == 0 )
  {
    forTargetSubRegions( mesh, [&]( localIndex const targetIndex, ElementSubRegionBase & subRegion )
    {
      MultiFluidBase const & fluid = GetConstitutiveModel< MultiFluidBase >( subRegion, fluidModelNames()[targetIndex] );
      SolidBase const & solid = GetConstitutiveModel< SolidBase >( subRegion, solidModelNames()[targetIndex] );

      arrayView1d< integer const > const elemGhostRank = subRegion.ghostRank();

      arrayView3d< real64 const > const phaseInternalEnergy = fluid.phaseInternalEnergy();
      arrayView2d< real64 const > const rockInternalEnergy = solid.internalEnergy();

      arrayView2d< real64 > const phaseInternalEnergyOld =
        subRegion.getReference< array2d< real64 > >( viewKeyStruct::phaseInternalEnergyOldString );
      arrayView1d< real64 > rockInternalEnergyOld =
        subRegion.getReference< array1d< real64 > >( viewKeyStruct::rockInternalEnergyOldString );

      localIndex const NP = m_numPhases;

      forAll< parallelDevicePolicy<> >( subRegion.size(), [=] GEOSX_HOST_DEVICE ( localIndex const ei )
      {
        if( elemGhostRank[ei] >= 0 )
          return;

        for( localIndex ip = 0; ip < NP; ++ip )
        {
          phaseInternalEnergyOld[ei][ip] = phaseInternalEnergy[ei][0][ip];
          rockInternalEnergyOld[ei] = rockInternalEnergy[ei][0];
        }

      } );
    } );
  }
}

void
CompositionalMultiphaseFlow::implicitStepSetup( real64 const & GEOSX_UNUSED_PARAM( time_n ),
                                                real64 const & GEOSX_UNUSED_PARAM( dt ),
                                                DomainPartition & domain )
{
  MeshLevel & mesh = domain.getMeshBody( 0 ).getMeshLevel( 0 );

  // bind the stored views to the current domain
  resetViews( mesh );

  // set deltas to zero and recompute dependent quantities
  resetStateToBeginningOfStep( domain );

  // backup fields used in time derivative approximation
  backupFields( mesh );
}

void CompositionalMultiphaseFlow::setupDofs( DomainPartition const & domain,
                                             DofManager & dofManager ) const
{
  dofManager.addField( viewKeyStruct::dofFieldString(),
                       DofManager::Location::Elem,
                       m_numDofPerCell,
                       targetRegionNames() );

  NumericalMethodsManager const & numericalMethodManager = domain.getNumericalMethodManager();
  FiniteVolumeManager const & fvManager = numericalMethodManager.getFiniteVolumeManager();
  FluxApproximationBase const & fluxApprox = fvManager.getFluxApproximation( m_discretizationName );
  dofManager.addCoupling( viewKeyStruct::dofFieldString(), fluxApprox );
}

void CompositionalMultiphaseFlow::assembleSystem( real64 const GEOSX_UNUSED_PARAM( time_n ),
                                                  real64 const dt,
                                                  DomainPartition & domain,
                                                  DofManager const & dofManager,
                                                  CRSMatrixView< real64, globalIndex const > const & localMatrix,
                                                  arrayView1d< real64 > const & localRhs )
{
  GEOSX_MARK_FUNCTION;

  assembleAccumulationTerms( domain,
                             dofManager,
                             localMatrix,
                             localRhs );

  assembleFluxTerms( dt,
                     domain,
                     dofManager,
                     localMatrix,
                     localRhs );

  assembleVolumeBalanceTerms( domain,
                              dofManager,
                              localMatrix,
                              localRhs );
}

void CompositionalMultiphaseFlow::assembleAccumulationTerms( DomainPartition const & domain,
                                                             DofManager const & dofManager,
                                                             CRSMatrixView< real64, globalIndex const > const & localMatrix,
                                                             arrayView1d< real64 > const & localRhs ) const
{
  GEOSX_MARK_FUNCTION;

  MeshLevel const & mesh = domain.getMeshBody( 0 ).getMeshLevel( 0 );

  string const dofKey = dofManager.getKey( viewKeyStruct::dofFieldString() );

  forTargetSubRegions( mesh, [&]( localIndex const targetIndex, ElementSubRegionBase const & subRegion )
  {
    arrayView1d< globalIndex const > const & dofNumber = subRegion.getReference< array1d< globalIndex > >( dofKey );
    arrayView1d< integer const > const & elemGhostRank = subRegion.ghostRank();

    arrayView1d< real64 const > const & volume = subRegion.getElementVolume();
    arrayView1d< real64 const > const & porosityRef =
      subRegion.getReference< array1d< real64 > >( viewKeyStruct::referencePorosityString() );

    arrayView2d< real64 const > const & phaseVolFrac =
      subRegion.getReference< array2d< real64 > >( viewKeyStruct::phaseVolumeFractionString() );
    arrayView2d< real64 const > const & dPhaseVolFrac_dPres =
      subRegion.getReference< array2d< real64 > >( viewKeyStruct::dPhaseVolumeFraction_dPressureString() );
    arrayView3d< real64 const > const & dPhaseVolFrac_dCompDens =
      subRegion.getReference< array3d< real64 > >( viewKeyStruct::dPhaseVolumeFraction_dGlobalCompDensityString() );
    arrayView3d< real64 const > const & dCompFrac_dCompDens =
      subRegion.getReference< array3d< real64 > >( viewKeyStruct::dGlobalCompFraction_dGlobalCompDensityString() );

    arrayView1d< real64 const > const & porosityOld =
      subRegion.getReference< array1d< real64 > >( viewKeyStruct::porosityOldString() );
    arrayView2d< real64 const > const & phaseVolFracOld =
      subRegion.getReference< array2d< real64 > >( viewKeyStruct::phaseVolumeFractionOldString() );
    arrayView2d< real64 const > const & phaseDensOld =
      subRegion.getReference< array2d< real64 > >( viewKeyStruct::phaseDensityOldString() );
    arrayView3d< real64 const > const & phaseCompFracOld =
      subRegion.getReference< array3d< real64 > >( viewKeyStruct::phaseComponentFractionOldString() );

<<<<<<< HEAD
    SolidBase const & solid = GetConstitutiveModel< SolidBase >( subRegion, solidModelNames()[targetIndex] );
=======
    ConstitutiveBase const & solid = getConstitutiveModel( subRegion, solidModelNames()[targetIndex] );
>>>>>>> 31787b73
    arrayView2d< real64 const > const & pvMult =
      solid.getReference< array2d< real64 > >( ConstitutiveBase::viewKeyStruct::poreVolumeMultiplierString() );
    arrayView2d< real64 const > const & dPvMult_dPres =
      solid.getReference< array2d< real64 > >( ConstitutiveBase::viewKeyStruct::dPVMult_dPresString() );

    MultiFluidBase const & fluid = getConstitutiveModel< MultiFluidBase >( subRegion, fluidModelNames()[targetIndex] );
    arrayView3d< real64 const > const & phaseDens = fluid.phaseDensity();
    arrayView3d< real64 const > const & dPhaseDens_dPres = fluid.dPhaseDensity_dPressure();
    arrayView4d< real64 const > const & dPhaseDens_dComp = fluid.dPhaseDensity_dGlobalCompFraction();
    arrayView4d< real64 const > const & phaseCompFrac = fluid.phaseCompFraction();
    arrayView4d< real64 const > const & dPhaseCompFrac_dPres = fluid.dPhaseCompFraction_dPressure();
    arrayView5d< real64 const > const & dPhaseCompFrac_dComp = fluid.dPhaseCompFraction_dGlobalCompFraction();

    if( m_isothermalFlag )
    {
      IsothermalCompositionalMultiphaseFlowKernels::KernelLaunchSelector1
      < IsothermalCompositionalMultiphaseFlowKernels::AccumulationKernel >( m_numComponents,
                                                                            m_numPhases,
                                                                            subRegion.size(),
                                                                            dofManager.rankOffset(),
                                                                            dofNumber,
                                                                            elemGhostRank,
                                                                            volume,
                                                                            porosityOld,
                                                                            porosityRef,
                                                                            pvMult,
                                                                            dPvMult_dPres,
                                                                            dCompFrac_dCompDens,
                                                                            phaseVolFracOld,
                                                                            phaseVolFrac,
                                                                            dPhaseVolFrac_dPres,
                                                                            dPhaseVolFrac_dCompDens,
                                                                            phaseDensOld,
                                                                            phaseDens,
                                                                            dPhaseDens_dPres,
                                                                            dPhaseDens_dComp,
                                                                            phaseCompFracOld,
                                                                            phaseCompFrac,
                                                                            dPhaseCompFrac_dPres,
                                                                            dPhaseCompFrac_dComp,
                                                                            localMatrix,
                                                                            localRhs );
    }
    else
    {

      arrayView2d< real64 const > const & dPhaseVolFrac_dTemp =
        subRegion.getReference< array2d< real64 > >( viewKeyStruct::dPhaseVolumeFraction_dTemperatureString );

      arrayView3d< real64 const > const & dPhaseDens_dTemp = fluid.dPhaseDensity_dTemperature();
      arrayView4d< real64 const > const & dPhaseCompFrac_dTemp = fluid.dPhaseCompFraction_dTemperature();

      arrayView2d< real64 const > const & phaseInternalEnergyOld =
        subRegion.getReference< array2d< real64 > >( viewKeyStruct::phaseInternalEnergyOldString );
      arrayView3d< real64 const > const & phaseInternalEnergy = fluid.phaseInternalEnergy();
      arrayView3d< real64 const > const & dPhaseInternalEnergy_dPres = fluid.dPhaseInternalEnergy_dPressure();
      arrayView3d< real64 const > const & dPhaseInternalEnergy_dTemp = fluid.dPhaseInternalEnergy_dTemperature();
      arrayView4d< real64 const > const & dPhaseInternalEnergy_dComp = fluid.dPhaseInternalEnergy_dGlobalCompFraction();

      arrayView1d< real64 const > const & rockInternalEnergyOld =
        subRegion.getReference< array1d< real64 > >( viewKeyStruct::rockInternalEnergyOldString );
      arrayView2d< real64 const > const & rockInternalEnergy = solid.internalEnergy();
      arrayView2d< real64 const > const & dRockInternalEnergy_dTemp = solid.dInternalEnergy_dTemperature();
      arrayView2d< real64 const > const & rockDensity = solid.getDensity();

      CompositionalMultiphaseFlowKernels::KernelLaunchSelector1
      < CompositionalMultiphaseFlowKernels::AccumulationKernel >( m_numComponents,
                                                                  m_numPhases,
                                                                  subRegion.size(),
                                                                  dofManager.rankOffset(),
                                                                  dofNumber,
                                                                  elemGhostRank,
                                                                  volume,
                                                                  porosityOld,
                                                                  porosityRef,
                                                                  pvMult,
                                                                  dPvMult_dPres,
                                                                  dCompFrac_dCompDens,
                                                                  phaseVolFracOld,
                                                                  phaseVolFrac,
                                                                  dPhaseVolFrac_dPres,
                                                                  dPhaseVolFrac_dTemp,
                                                                  dPhaseVolFrac_dCompDens,
                                                                  phaseDensOld,
                                                                  phaseDens,
                                                                  dPhaseDens_dPres,
                                                                  dPhaseDens_dTemp,
                                                                  dPhaseDens_dComp,
                                                                  phaseCompFracOld,
                                                                  phaseCompFrac,
                                                                  dPhaseCompFrac_dPres,
                                                                  dPhaseCompFrac_dTemp,
                                                                  dPhaseCompFrac_dComp,
                                                                  phaseInternalEnergyOld,
                                                                  phaseInternalEnergy,
                                                                  dPhaseInternalEnergy_dPres,
                                                                  dPhaseInternalEnergy_dTemp,
                                                                  dPhaseInternalEnergy_dComp,
                                                                  rockInternalEnergyOld,
                                                                  rockInternalEnergy,
                                                                  dRockInternalEnergy_dTemp,
                                                                  rockDensity,
                                                                  localMatrix,
                                                                  localRhs );
    }

  } );
}

void CompositionalMultiphaseFlow::assembleFluxTerms( real64 const dt,
                                                     DomainPartition const & domain,
                                                     DofManager const & dofManager,
                                                     CRSMatrixView< real64, globalIndex const > const & localMatrix,
                                                     arrayView1d< real64 > const & localRhs ) const
{
  GEOSX_MARK_FUNCTION;

  MeshLevel const & mesh = domain.getMeshBody( 0 ).getMeshLevel( 0 );

  /*
   * Force phase compositions to be moved to device.
   *
   * An issue with ElementViewAccessors is that if the outer arrays are already on device,
   * but an inner array gets touched and updated on host, capturing outer arrays in a device kernel
   * DOES NOT call move() on the inner array (see implementation of NewChaiBuffer::moveNested()).
   * Here we force the move by launching a dummy kernel.
   *
   * This is not a problem in normal solver execution, as these arrays get moved by AccumulationKernel.
   * But it fails unit tests, which test flux assembly separately.
   *
   * TODO: See if this can be fixed in NewChaiBuffer (I have not found a way - Sergey).
   *       Alternatively, stop using ElementViewAccessors altogether and just roll with
   *       accessors' outer arrays being moved on every jacobian assembly (maybe disable output).
   *       Or stop testing through the solver interface and test separate kernels instead.
   *       Finally, the problem should go away when fluid updates are executed on device.
   */
  forTargetSubRegions( mesh, [&]( localIndex const targetIndex, ElementSubRegionBase const & subRegion )
  {
    MultiFluidBase const & fluid = getConstitutiveModel< MultiFluidBase >( subRegion, fluidModelNames()[targetIndex] );
    arrayView4d< real64 const > const & phaseCompFrac = fluid.phaseCompFraction();
    arrayView4d< real64 const > const & dPhaseCompFrac_dPres = fluid.dPhaseCompFraction_dPressure();
    arrayView5d< real64 const > const & dPhaseCompFrac_dComp = fluid.dPhaseCompFraction_dGlobalCompFraction();

    arrayView3d< real64 const > const & phaseMassDens = fluid.phaseMassDensity();
    arrayView3d< real64 const > const & dPhaseMassDens_dPres = fluid.dPhaseMassDensity_dPressure();
    arrayView4d< real64 const > const & dPhaseMassDens_dComp = fluid.dPhaseMassDensity_dGlobalCompFraction();

    forAll< parallelDevicePolicy<> >( subRegion.size(),
                                      [phaseCompFrac, dPhaseCompFrac_dPres, dPhaseCompFrac_dComp,
                                       phaseMassDens, dPhaseMassDens_dPres, dPhaseMassDens_dComp]
                                      GEOSX_HOST_DEVICE ( localIndex const )
    {
      GEOSX_UNUSED_VAR( phaseCompFrac )
      GEOSX_UNUSED_VAR( dPhaseCompFrac_dPres )
      GEOSX_UNUSED_VAR( dPhaseCompFrac_dComp )
      GEOSX_UNUSED_VAR( phaseMassDens )
      GEOSX_UNUSED_VAR( dPhaseMassDens_dPres )
      GEOSX_UNUSED_VAR( dPhaseMassDens_dComp )
    } );
  } );

  NumericalMethodsManager const & numericalMethodManager = domain.getNumericalMethodManager();
  FiniteVolumeManager const & fvManager = numericalMethodManager.getFiniteVolumeManager();
  FluxApproximationBase const & fluxApprox = fvManager.getFluxApproximation( m_discretizationName );

  string const & dofKey = dofManager.getKey( viewKeyStruct::dofFieldString() );
  ElementRegionManager::ElementViewAccessor< arrayView1d< globalIndex const > >
  elemDofNumber = mesh.getElemManager().constructArrayViewAccessor< globalIndex, 1 >( dofKey );
  elemDofNumber.setName( getName() + "/accessors/" + dofKey );

  fluxApprox.forAllStencils( mesh, [&] ( auto const & stencil )
  {
    if( m_isothermalFlag )
    {
      IsothermalCompositionalMultiphaseFlowKernels::KernelLaunchSelector1
      < IsothermalCompositionalMultiphaseFlowKernels::FluxKernel >( m_numComponents,
                                                                    m_numPhases,
                                                                    stencil,
                                                                    dofManager.rankOffset(),
                                                                    elemDofNumber.toNestedViewConst(),
                                                                    m_elemGhostRank.toNestedViewConst(),
                                                                    m_pressure.toNestedViewConst(),
                                                                    m_deltaPressure.toNestedViewConst(),
                                                                    m_gravCoef.toNestedViewConst(),
                                                                    m_phaseMob.toNestedViewConst(),
                                                                    m_dPhaseMob_dPres.toNestedViewConst(),
                                                                    m_dPhaseMob_dCompDens.toNestedViewConst(),
                                                                    m_dPhaseVolFrac_dPres.toNestedViewConst(),
                                                                    m_dPhaseVolFrac_dCompDens.toNestedViewConst(),
                                                                    m_dCompFrac_dCompDens.toNestedViewConst(),
                                                                    m_phaseMassDens.toNestedViewConst(),
                                                                    m_dPhaseMassDens_dPres.toNestedViewConst(),
                                                                    m_dPhaseMassDens_dComp.toNestedViewConst(),
                                                                    m_phaseCompFrac.toNestedViewConst(),
                                                                    m_dPhaseCompFrac_dPres.toNestedViewConst(),
                                                                    m_dPhaseCompFrac_dComp.toNestedViewConst(),
                                                                    m_phaseCapPressure.toNestedViewConst(),
                                                                    m_dPhaseCapPressure_dPhaseVolFrac.toNestedViewConst(),
                                                                    m_capPressureFlag,
                                                                    dt,
                                                                    localMatrix.toViewConstSizes(),
                                                                    localRhs.toView()  );
    }
    else
    {
      CompositionalMultiphaseFlowKernels::KernelLaunchSelector1
      < CompositionalMultiphaseFlowKernels::FluxKernel >( m_numComponents,
                                                          m_numPhases,
                                                          stencil,
                                                          dofManager.rankOffset(),
                                                          elemDofNumber.toNestedViewConst(),
                                                          m_elemGhostRank.toNestedViewConst(),
                                                          m_pressure.toNestedViewConst(),
                                                          m_deltaPressure.toNestedViewConst(),
                                                          m_gravCoef.toNestedViewConst(),
                                                          m_phaseMob.toNestedViewConst(),
                                                          m_dPhaseMob_dPres.toNestedViewConst(),
                                                          m_dPhaseMob_dTemp.toNestedViewConst(),
                                                          m_dPhaseMob_dCompDens.toNestedViewConst(),
                                                          m_phaseVolFrac.toNestedViewConst(),
                                                          m_dPhaseVolFrac_dPres.toNestedViewConst(),
                                                          m_dPhaseVolFrac_dTemp.toNestedViewConst(),
                                                          m_dPhaseVolFrac_dCompDens.toNestedViewConst(),
                                                          m_dCompFrac_dCompDens.toNestedViewConst(),
                                                          m_phaseMassDens.toNestedViewConst(),
                                                          m_dPhaseMassDens_dPres.toNestedViewConst(),
                                                          m_dPhaseMassDens_dTemp.toNestedViewConst(),
                                                          m_dPhaseMassDens_dComp.toNestedViewConst(),
                                                          m_phaseCompFrac.toNestedViewConst(),
                                                          m_dPhaseCompFrac_dPres.toNestedViewConst(),
                                                          m_dPhaseCompFrac_dTemp.toNestedViewConst(),
                                                          m_dPhaseCompFrac_dComp.toNestedViewConst(),
                                                          m_phaseCapPressure.toNestedViewConst(),
                                                          m_dPhaseCapPressure_dPhaseVolFrac.toNestedViewConst(),
                                                          m_temperature.toNestedViewConst(),
                                                          m_deltaTemperature.toNestedViewConst(),
                                                          m_phaseEnthalpy.toNestedViewConst(),
                                                          m_dPhaseEnthalpy_dPres.toNestedViewConst(),
                                                          m_dPhaseEnthalpy_dTemp.toNestedViewConst(),
                                                          m_dPhaseEnthalpy_dComp.toNestedViewConst(),
                                                          m_capPressureFlag,
                                                          dt,
                                                          localMatrix.toViewConstSizes(),
                                                          localRhs.toView()  );
    }
  } );
}

void CompositionalMultiphaseFlow::assembleVolumeBalanceTerms( DomainPartition const & domain,
                                                              DofManager const & dofManager,
                                                              CRSMatrixView< real64, globalIndex const > const & localMatrix,
                                                              arrayView1d< real64 > const & localRhs ) const
{
  GEOSX_MARK_FUNCTION;

  MeshLevel const & mesh = domain.getMeshBody( 0 ).getMeshLevel( 0 );

  string const dofKey = dofManager.getKey( viewKeyStruct::dofFieldString() );

  forTargetSubRegions( mesh, [&]( localIndex const targetIndex, ElementSubRegionBase const & subRegion )
  {
    arrayView1d< globalIndex const > const & dofNumber = subRegion.getReference< array1d< globalIndex > >( dofKey );
    arrayView1d< integer const > const & elemGhostRank = subRegion.ghostRank();

    arrayView1d< real64 const > const & volume = subRegion.getElementVolume();
    arrayView1d< real64 const > const & porosityRef =
      subRegion.getReference< array1d< real64 > >( FlowSolverBase::viewKeyStruct::referencePorosityString() );
    arrayView2d< real64 const > const & phaseVolFrac =
      subRegion.getReference< array2d< real64 > >( viewKeyStruct::phaseVolumeFractionString() );
    arrayView2d< real64 const > const & dPhaseVolFrac_dPres =
      subRegion.getReference< array2d< real64 > >( viewKeyStruct::dPhaseVolumeFraction_dPressureString() );
    arrayView3d< real64 const > const & dPhaseVolFrac_dCompDens =
      subRegion.getReference< array3d< real64 > >( viewKeyStruct::dPhaseVolumeFraction_dGlobalCompDensityString() );

    ConstitutiveBase const & solid = getConstitutiveModel( subRegion, m_solidModelNames[targetIndex] );
    arrayView2d< real64 const > const & pvMult =
      solid.getReference< array2d< real64 > >( ConstitutiveBase::viewKeyStruct::poreVolumeMultiplierString() );
    arrayView2d< real64 const > const & dPvMult_dPres =
      solid.getReference< array2d< real64 > >( ConstitutiveBase::viewKeyStruct::dPVMult_dPresString() );

    if( m_isothermalFlag )
    {
      IsothermalCompositionalMultiphaseFlowKernels::KernelLaunchSelector2
      < IsothermalCompositionalMultiphaseFlowKernels::VolumeBalanceKernel >( m_numComponents, m_numPhases,
                                                                             subRegion.size(),
                                                                             dofManager.rankOffset(),
                                                                             dofNumber,
                                                                             elemGhostRank,
                                                                             volume,
                                                                             porosityRef,
                                                                             pvMult,
                                                                             dPvMult_dPres,
                                                                             phaseVolFrac,
                                                                             dPhaseVolFrac_dPres,
                                                                             dPhaseVolFrac_dCompDens,
                                                                             localMatrix.toViewConstSizes(),
                                                                             localRhs.toView() );
    }
    else
    {
      arrayView2d< real64 const > const & dPhaseVolFrac_dTemp =
        subRegion.getReference< array2d< real64 > >( viewKeyStruct::dPhaseVolumeFraction_dTemperatureString );

      CompositionalMultiphaseFlowKernels::KernelLaunchSelector2
      < CompositionalMultiphaseFlowKernels::VolumeBalanceKernel >( m_numComponents, m_numPhases,
                                                                   subRegion.size(),
                                                                   dofManager.rankOffset(),
                                                                   dofNumber,
                                                                   elemGhostRank,
                                                                   volume,
                                                                   porosityRef,
                                                                   pvMult,
                                                                   dPvMult_dPres,
                                                                   phaseVolFrac,
                                                                   dPhaseVolFrac_dPres,
                                                                   dPhaseVolFrac_dTemp,
                                                                   dPhaseVolFrac_dCompDens,
                                                                   localMatrix.toViewConstSizes(),
                                                                   localRhs.toView() );
    }
  } );
}

void CompositionalMultiphaseFlow::applyBoundaryConditions( real64 const time_n,
                                                           real64 const dt,
                                                           DomainPartition & domain,
                                                           DofManager const & dofManager,
                                                           CRSMatrixView< real64, globalIndex const > const & localMatrix,
                                                           arrayView1d< real64 > const & localRhs )
{
  GEOSX_MARK_FUNCTION;

  // apply pressure boundary conditions.
  applyDirichletBC( time_n, dt, dofManager, domain, localMatrix.toViewConstSizes(), localRhs.toView() );

  // apply flux boundary conditions
  applySourceFluxBC( time_n, dt, dofManager, domain, localMatrix.toViewConstSizes(), localRhs.toView() );
}

void CompositionalMultiphaseFlow::applySourceFluxBC( real64 const time,
                                                     real64 const dt,
                                                     DofManager const & dofManager,
                                                     DomainPartition & domain,
                                                     CRSMatrixView< real64, globalIndex const > const & localMatrix,
                                                     arrayView1d< real64 > const & localRhs ) const
{

  FieldSpecificationManager & fsManager = getGlobalState().getFieldSpecificationManager();

  string const dofKey = dofManager.getKey( viewKeyStruct::dofFieldString() );

  fsManager.apply( time + dt,
                   domain,
                   "ElementRegions",
                   FieldSpecificationBase::viewKeyStruct::fluxBoundaryConditionString(),
                   [&]( FieldSpecificationBase const & fs,
                        string const &,
                        SortedArrayView< localIndex const > const & lset,
                        Group & subRegion,
                        string const & )
  {

    arrayView1d< globalIndex const > const dofNumber = subRegion.getReference< array1d< globalIndex > >( dofKey );
    arrayView1d< integer const > const ghostRank =
      subRegion.getReference< array1d< integer > >( ObjectManagerBase::viewKeyStruct::ghostRankString() );

    SortedArray< localIndex > localSet;
    for( localIndex const a : lset )
    {
      if( ghostRank[a] < 0 )
      {
        localSet.insert( a );
      }
    }

    fs.applyBoundaryConditionToSystem< FieldSpecificationAdd,
                                       parallelDevicePolicy<> >( localSet.toViewConst(),
                                                                 time + dt,
                                                                 dt,
                                                                 subRegion,
                                                                 dofNumber,
                                                                 dofManager.rankOffset(),
                                                                 localMatrix,
                                                                 localRhs,
                                                                 [] GEOSX_HOST_DEVICE ( localIndex const )
    {
      return 0.0;
    } );

  } );
}


void CompositionalMultiphaseFlow::applyDirichletBC( real64 const time,
                                                    real64 const dt,
                                                    DofManager const & dofManager,
                                                    DomainPartition & domain,
                                                    CRSMatrixView< real64, globalIndex const > const & localMatrix,
                                                    arrayView1d< real64 > const & localRhs ) const
{
  localIndex const NC = m_numComponents;

  FieldSpecificationManager & fsManager = getGlobalState().getFieldSpecificationManager();

  map< string, map< string, array1d< bool > > > bcStatusMap; // map to check consistent application of BC

  // 1. apply pressure Dirichlet BCs
  fsManager.apply( time + dt,
                   domain,
                   "ElementRegions",
                   viewKeyStruct::pressureString(),
                   [&]( FieldSpecificationBase const & fs,
                        string const & setName,
                        SortedArrayView< localIndex const > const & targetSet,
                        Group & subRegion,
                        string const & )
  {
    // 1.0. Check whether pressure has already been applied to this set
    string const & subRegionName = subRegion.getName();
    GEOSX_ERROR_IF( bcStatusMap[subRegionName].count( setName ) > 0,
                    "Conflicting pressure boundary conditions on set " << setName );

    bcStatusMap[subRegionName][setName].resize( m_numComponents );
    bcStatusMap[subRegionName][setName].setValues< serialPolicy >( false );

    // 1.1. Apply BC to set the field values
    fs.applyFieldValue< FieldSpecificationEqual, parallelHostPolicy >( targetSet,
                                                                       time + dt,
                                                                       subRegion,
                                                                       viewKeyStruct::bcPressureString() );
  } );

  // 2. Apply composition BC (global component fraction) and store them for constitutive call
  fsManager.apply( time + dt,
                   domain,
                   "ElementRegions",
                   viewKeyStruct::globalCompFractionString(),
                   [&] ( FieldSpecificationBase const & fs,
                         string const & setName,
                         SortedArrayView< localIndex const > const & targetSet,
                         Group & subRegion,
                         string const & )
  {
    // 2.0. Check pressure and record composition bc application
    string const & subRegionName = subRegion.getName();
    localIndex const comp = fs.getComponent();
    GEOSX_ERROR_IF( bcStatusMap[subRegionName].count( setName ) == 0,
                    "Pressure boundary condition not prescribed on set '" << setName << "'" );
    GEOSX_ERROR_IF( bcStatusMap[subRegionName][setName][comp],
                    "Conflicting composition[" << comp << "] boundary conditions on set '" << setName << "'" );
    bcStatusMap[subRegionName][setName][comp] = true;

    // 2.1. Apply BC to set the field values
    fs.applyFieldValue< FieldSpecificationEqual, parallelHostPolicy >( targetSet,
                                                                       time + dt,
                                                                       subRegion,
                                                                       viewKeyStruct::globalCompFractionString() );
  } );

  // 2.3 Check consistency between composition BC applied to sets
  bool bcConsistent = true;
  for( auto const & bcStatusEntryOuter : bcStatusMap )
  {
    for( auto const & bcStatusEntryInner : bcStatusEntryOuter.second )
    {
      for( localIndex ic = 0; ic < m_numComponents; ++ic )
      {
        bcConsistent &= bcStatusEntryInner.second[ic];
        GEOSX_WARNING_IF( !bcConsistent, "Composition boundary condition not applied to component " << ic <<
                          " on region " << bcStatusEntryOuter.first << ", set " << bcStatusEntryInner.first );
      }
    }
  }
  GEOSX_ERROR_IF( !bcConsistent, "Inconsistent composition boundary conditions" );

  globalIndex const rankOffset = dofManager.rankOffset();
  string const dofKey = dofManager.getKey( viewKeyStruct::dofFieldString() );

  // 3. Call constitutive update, back-calculate target global component densities and apply to the system
  fsManager.apply( time + dt,
                   domain,
                   "ElementRegions",
                   viewKeyStruct::pressureString(),
                   [&] ( FieldSpecificationBase const &,
                         string const &,
                         SortedArrayView< localIndex const > const & targetSet,
                         Group & subRegion,
                         string const & )
  {
    // TODO: hack! Find a better way to get the fluid
    Group const & region = subRegion.getParent().getParent();
    string const & fluidName = m_fluidModelNames[ targetRegionIndex( region.getName() ) ];
    MultiFluidBase & fluid = getConstitutiveModel< MultiFluidBase >( subRegion, fluidName );

    arrayView1d< integer const > const ghostRank =
      subRegion.getReference< array1d< integer > >( ObjectManagerBase::viewKeyStruct::ghostRankString() );
    arrayView1d< globalIndex const > const dofNumber = subRegion.getReference< array1d< globalIndex > >( dofKey );

    arrayView1d< real64 const > const pres      = subRegion.getReference< array1d< real64 > >( viewKeyStruct::pressureString() );
    arrayView1d< real64 const > const dPres     = subRegion.getReference< array1d< real64 > >( viewKeyStruct::deltaPressureString() );
    arrayView1d< real64 const > const bcPres    = subRegion.getReference< array1d< real64 > >( viewKeyStruct::bcPressureString() );
    arrayView2d< real64 const > const compFrac  = subRegion.getReference< array2d< real64 > >( viewKeyStruct::globalCompFractionString() );
    arrayView2d< real64 const > const compDens  = subRegion.getReference< array2d< real64 > >( viewKeyStruct::globalCompDensityString() );
    arrayView2d< real64 const > const dCompDens = subRegion.getReference< array2d< real64 > >( viewKeyStruct::deltaGlobalCompDensityString() );
    arrayView2d< real64 const > const totalDens = fluid.totalDensity();

    constitutiveUpdatePassThru( fluid, [&] ( auto & castedFluid )
    {
      typename TYPEOFREF( castedFluid ) ::KernelWrapper fluidWrapper = castedFluid.createKernelWrapper();

      // MultiFluid models are not thread-safe or device-capable yet
<<<<<<< HEAD
      IsothermalCompositionalMultiphaseFlowKernels::FluidUpdateKernel::Launch< serialPolicy >( targetSet,
                                                                                               fluidWrapper,
                                                                                               bcPres,
                                                                                               m_uniformTemperature,
                                                                                               compFrac );
=======
      FluidUpdateKernel::launch< serialPolicy >( targetSet,
                                                 fluidWrapper,
                                                 bcPres,
                                                 m_temperature,
                                                 compFrac );
>>>>>>> 31787b73
    } );

    forAll< parallelDevicePolicy<> >( targetSet.size(), [=] GEOSX_HOST_DEVICE ( localIndex const a )
    {
      localIndex const ei = targetSet[a];
      if( ghostRank[ei] >= 0 )
        return;

      globalIndex const dofIndex = dofNumber[ei];
      localIndex const localRow = dofIndex - rankOffset;
      real64 rhsValue;

      // 3.1. Apply pressure value to the matrix/rhs
      FieldSpecificationEqual::SpecifyFieldValue( dofIndex,
                                                  rankOffset,
                                                  localMatrix,
                                                  rhsValue,
                                                  bcPres[ei],
                                                  pres[ei] + dPres[ei] );
      localRhs[localRow] = rhsValue;

      // 3.2. For each component, apply target global density value
      for( localIndex ic = 0; ic < NC; ++ic )
      {
        FieldSpecificationEqual::SpecifyFieldValue( dofIndex + ic + 1,
                                                    rankOffset,
                                                    localMatrix,
                                                    rhsValue,
                                                    totalDens[ei][0] * compFrac[ei][ic],
                                                    compDens[ei][ic] + dCompDens[ei][ic] );
        localRhs[localRow + ic + 1] = rhsValue;
      }
    } );
  } );

}

real64 CompositionalMultiphaseFlow::calculateResidualNorm( DomainPartition const & domain,
                                                           DofManager const & dofManager,
                                                           arrayView1d< real64 const > const & localRhs )
{
<<<<<<< HEAD
  MeshLevel const & mesh = *domain.getMeshBody( 0 )->getMeshLevel( 0 );
=======
  localIndex const NDOF = m_numComponents + 1;

  MeshLevel const & mesh = domain.getMeshBody( 0 ).getMeshLevel( 0 );
  real64 localResidualNorm = 0.0;
>>>>>>> 31787b73

  globalIndex const rankOffset = dofManager.rankOffset();
  string const dofKey = dofManager.getKey( viewKeyStruct::dofFieldString() );

<<<<<<< HEAD
  real64 residual;

  if( m_isothermalFlag )
  {
    localIndex const NDOF = m_numComponents + 1;
=======
  forTargetSubRegions( mesh, [&]( localIndex const targetIndex, ElementSubRegionBase const & subRegion )
  {
    MultiFluidBase const & fluid = getConstitutiveModel< MultiFluidBase >( subRegion, m_fluidModelNames[targetIndex] );

    arrayView1d< globalIndex const > dofNumber = subRegion.getReference< array1d< globalIndex > >( dofKey );
    arrayView1d< integer const > const & elemGhostRank = subRegion.ghostRank();
    arrayView1d< real64 const > const & volume = subRegion.getElementVolume();
    arrayView1d< real64 const > const & refPoro = subRegion.getReference< array1d< real64 > >( viewKeyStruct::referencePorosityString() );
    arrayView2d< real64 const > const & totalDens = fluid.totalDensity();
>>>>>>> 31787b73

    real64 localResidualNorm = 0.0;

    forTargetSubRegions( mesh, [&]( localIndex const targetIndex, ElementSubRegionBase const & subRegion )
    {
      MultiFluidBase const & fluid = GetConstitutiveModel< MultiFluidBase >( subRegion, m_fluidModelNames[targetIndex] );

      arrayView1d< globalIndex const > dofNumber = subRegion.getReference< array1d< globalIndex > >( dofKey );
      arrayView1d< integer const > const & elemGhostRank = subRegion.ghostRank();
      arrayView1d< real64 const > const & volume = subRegion.getElementVolume();
      arrayView1d< real64 const > const & refPoro = subRegion.getReference< array1d< real64 > >( viewKeyStruct::referencePorosityString );
      arrayView2d< real64 const > const & totalDens = fluid.totalDensity();

      RAJA::ReduceSum< parallelDeviceReduce, real64 > localSum( 0.0 );

      forAll< parallelDevicePolicy<> >( subRegion.size(), [=] GEOSX_HOST_DEVICE ( localIndex const ei )
      {
        if( elemGhostRank[ei] < 0 )
        {
          localIndex const localRow = dofNumber[ei] - rankOffset;
          real64 const normalizer = totalDens[ei][0] * refPoro[ei] * volume[ei];

          for( localIndex idof = 0; idof < NDOF; ++idof )
          {
            real64 const val = localRhs[localRow + idof] / normalizer;
            localSum += val * val;
          }
        }
      } );

      localResidualNorm += localSum.get();
    } );

<<<<<<< HEAD
    // compute global residual norm
    residual = std::sqrt( MpiWrapper::Sum( localResidualNorm ) );
=======
  // compute global residual norm
  real64 const residual = std::sqrt( MpiWrapper::sum( localResidualNorm ) );
>>>>>>> 31787b73

    if( getLogLevel() >= 1 && logger::internal::rank==0 )
    {
      char output[200] = {0};
      sprintf( output, "    ( Rfluid ) = (%4.2e) ; ", residual );
      std::cout<<output;
    }
  }
  else
  {
    localIndex const numFlowDOF = m_numComponents + 1;

    real64 localFlowResidualNorm = 0.0;
    real64 localEnergyResidualNorm = 0.0;

    forTargetSubRegions( mesh, [&]( localIndex const targetIndex, ElementSubRegionBase const & subRegion )
    {
      MultiFluidBase const & fluid = GetConstitutiveModel< MultiFluidBase >( subRegion, m_fluidModelNames[targetIndex] );

      arrayView1d< globalIndex const > dofNumber = subRegion.getReference< array1d< globalIndex > >( dofKey );
      arrayView1d< integer const > const & elemGhostRank = subRegion.ghostRank();
      arrayView1d< real64 const > const & volume = subRegion.getElementVolume();
      arrayView1d< real64 const > const & refPoro = subRegion.getReference< array1d< real64 > >( viewKeyStruct::referencePorosityString );
      arrayView2d< real64 const > const & totalDens = fluid.totalDensity();

      RAJA::ReduceSum< parallelDeviceReduce, real64 > localFlowSum( 0.0 );
      RAJA::ReduceSum< parallelDeviceReduce, real64 > localEnergySum( 0.0 );

      forAll< parallelDevicePolicy<> >( subRegion.size(), [=] GEOSX_HOST_DEVICE ( localIndex const ei )
      {
        if( elemGhostRank[ei] < 0 )
        {
          localIndex const localRow = dofNumber[ei] - rankOffset;
          real64 const normalizer = totalDens[ei][0] * refPoro[ei] * volume[ei];

          for( localIndex idof = 0; idof < numFlowDOF; ++idof )
          {
            real64 const val = localRhs[localRow + idof] / normalizer;
            localFlowSum += val * val;
          }
          real64 const val = localRhs[localRow + numFlowDOF];
          localEnergySum += val*val;
        }
      } );
      localFlowResidualNorm += localFlowSum.get();
      localEnergyResidualNorm += localEnergySum.get();
    } );

    // compute global residual norm
    real64 const flowResidual   = std::sqrt( MpiWrapper::Sum( localFlowResidualNorm ) );
    real64 const energyResidual = std::sqrt( MpiWrapper::Sum( localEnergyResidualNorm ) );

    residual = ( flowResidual + energyResidual ) / 2;
    if( getLogLevel() >= 1 && logger::internal::rank==0 )
    {
      char output[200] = {0};
      sprintf( output, "    ( Rflow ) = (%4.2e) - ( Renergy ) = (%4.2e)  ; ", flowResidual, energyResidual );
      std::cout<<output;
    }
  }

  return residual;
}

void CompositionalMultiphaseFlow::solveSystem( DofManager const & dofManager,
                                               ParallelMatrix & matrix,
                                               ParallelVector & rhs,
                                               ParallelVector & solution )
{
  GEOSX_MARK_FUNCTION;

  rhs.scale( -1.0 );
  solution.zero();

  SolverBase::solveSystem( dofManager, matrix, rhs, solution );
}

real64 CompositionalMultiphaseFlow::scalingForSystemSolution( DomainPartition const & domain,
                                                              DofManager const & dofManager,
                                                              arrayView1d< real64 const > const & localSolution )
{
  GEOSX_MARK_FUNCTION;

  // check if we want to rescale the Newton update
  if( m_maxCompFracChange >= 1.0 )
  {
    // no rescaling wanted, we just return 1.0;
    return 1.0;
  }

  real64 constexpr eps = minDensForDivision;
  real64 const maxCompFracChange = m_maxCompFracChange;

  localIndex const NC = m_numComponents;

  MeshLevel const & mesh = domain.getMeshBody( 0 ).getMeshLevel( 0 );

  globalIndex const rankOffset = dofManager.rankOffset();
  string const dofKey = dofManager.getKey( viewKeyStruct::dofFieldString() );
  real64 scalingFactor = 1.0;

  forTargetSubRegions( mesh, [&]( localIndex const, ElementSubRegionBase const & subRegion )
  {
    arrayView1d< globalIndex const > const & dofNumber = subRegion.getReference< array1d< globalIndex > >( dofKey );
    arrayView1d< integer const > const & elemGhostRank = subRegion.ghostRank();

    arrayView2d< real64 const > const & compDens = subRegion.getReference< array2d< real64 > >( viewKeyStruct::globalCompDensityString() );
    arrayView2d< real64 const > const & dCompDens = subRegion.getReference< array2d< real64 > >( viewKeyStruct::deltaGlobalCompDensityString() );

    RAJA::ReduceMin< parallelDeviceReduce, real64 > minVal( 1.0 );

    forAll< parallelDevicePolicy<> >( dofNumber.size(), [=] GEOSX_HOST_DEVICE ( localIndex const ei )
    {
      if( elemGhostRank[ei] < 0 )
      {
        real64 prevTotalDens = 0;
        for( localIndex ic = 0; ic < NC; ++ic )
        {
          prevTotalDens += compDens[ei][ic] + dCompDens[ei][ic];
        }

        // compute the change in component densities and component fractions
        for( localIndex ic = 0; ic < NC; ++ic )
        {
          localIndex const lid = dofNumber[ei] + ic + 1 - rankOffset;

          // compute scaling factor based on relative change in component densities
          real64 const absCompDensChange = fabs( localSolution[lid] );
          real64 const maxAbsCompDensChange = maxCompFracChange * prevTotalDens;

          // This actually checks the change in component fraction, using a lagged total density
          // Indeed we can rewrite the following check as:
          //    | prevCompDens / prevTotalDens - newCompDens / prevTotalDens | > maxCompFracChange
          // Note that the total density in the second term is lagged (i.e, we use prevTotalDens)
          // because I found it more robust than using directly newTotalDens (which can vary also
          // wildly when the compDens change is large)
          if( absCompDensChange > maxAbsCompDensChange && absCompDensChange > eps )
          {
            minVal.min( maxAbsCompDensChange / absCompDensChange );
          }
        }
      }
    } );

    if( minVal.get() < scalingFactor )
    {
      scalingFactor = minVal.get();
    }
  } );

  return LvArray::math::max( MpiWrapper::min( scalingFactor, MPI_COMM_GEOSX ), m_minScalingFactor );
}


bool CompositionalMultiphaseFlow::checkSystemSolution( DomainPartition const & domain,
                                                       DofManager const & dofManager,
                                                       arrayView1d< real64 const > const & localSolution,
                                                       real64 const scalingFactor )
{
  real64 constexpr eps = minDensForDivision;

  localIndex const NC = m_numComponents;
  integer const allowCompDensChopping = m_allowCompDensChopping;

  MeshLevel const & mesh = domain.getMeshBody( 0 ).getMeshLevel( 0 );

  globalIndex const rankOffset = dofManager.rankOffset();
  string const dofKey = dofManager.getKey( viewKeyStruct::dofFieldString() );
  int localCheck = 1;

  forTargetSubRegions( mesh, [&]( localIndex const, ElementSubRegionBase const & subRegion )
  {
    arrayView1d< globalIndex const > const & dofNumber = subRegion.getReference< array1d< globalIndex > >( dofKey );
    arrayView1d< integer const > const & elemGhostRank = subRegion.ghostRank();

    arrayView1d< real64 const > const & pres = subRegion.getReference< array1d< real64 > >( viewKeyStruct::pressureString() );
    arrayView1d< real64 const > const & dPres = subRegion.getReference< array1d< real64 > >( viewKeyStruct::deltaPressureString() );
    arrayView2d< real64 const > const & compDens = subRegion.getReference< array2d< real64 > >( viewKeyStruct::globalCompDensityString() );
    arrayView2d< real64 const > const & dCompDens = subRegion.getReference< array2d< real64 > >( viewKeyStruct::deltaGlobalCompDensityString() );

    RAJA::ReduceMin< parallelDeviceReduce, integer > check( 1 );

    forAll< parallelDevicePolicy<> >( subRegion.size(), [=] GEOSX_HOST_DEVICE ( localIndex const ei )
    {
      if( elemGhostRank[ei] < 0 )
      {
        localIndex const localRow = dofNumber[ei] - rankOffset;
        {
          real64 const newPres = pres[ei] + dPres[ei] + scalingFactor * localSolution[localRow];
          check.min( newPres >= 0.0 );
        }

        // if component density chopping is not allowed, the time step fails if a component density is negative
        // otherwise, we just check that the total density is positive, and negative component densities
        // will be chopped (i.e., set to zero) in applySystemSolution)
        if( !allowCompDensChopping )
        {
          for( localIndex ic = 0; ic < NC; ++ic )
          {
            real64 const newDens = compDens[ei][ic] + dCompDens[ei][ic] + scalingFactor * localSolution[localRow + ic + 1];
            check.min( newDens >= 0.0 );
          }
        }
        else
        {
          real64 totalDens = 0.0;
          for( localIndex ic = 0; ic < NC; ++ic )
          {
            real64 const newDens = compDens[ei][ic] + dCompDens[ei][ic] + scalingFactor * localSolution[localRow + ic + 1];
            totalDens += (newDens > 0.0) ? newDens : 0.0;
          }
          check.min( totalDens >= eps );
        }
      }
    } );

    localCheck = std::min( localCheck, check.get() );
  } );

  return MpiWrapper::min( localCheck, MPI_COMM_GEOSX );
}

void CompositionalMultiphaseFlow::applySystemSolution( DofManager const & dofManager,
                                                       arrayView1d< real64 const > const & localSolution,
                                                       real64 const scalingFactor,
                                                       DomainPartition & domain )
{
  MeshLevel & mesh = domain.getMeshBody( 0 ).getMeshLevel( 0 );
  dofManager.addVectorToField( localSolution,
                               viewKeyStruct::dofFieldString(),
                               viewKeyStruct::deltaPressureString(),
                               scalingFactor,
                               0, 1 );

  dofManager.addVectorToField( localSolution,
                               viewKeyStruct::dofFieldString(),
                               viewKeyStruct::deltaGlobalCompDensityString(),
                               scalingFactor,
                               1, m_numDofPerCell );

  // if component density chopping is allowed, some component densities may be negative after the update
  // these negative component densities are set to zero in this function
  if( m_allowCompDensChopping )
  {
    chopNegativeDensities( domain );
  }

  std::map< string, string_array > fieldNames;
<<<<<<< HEAD
  fieldNames["elems"].emplace_back( string( viewKeyStruct::deltaPressureString ) );
  fieldNames["elems"].emplace_back( string( viewKeyStruct::deltaGlobalCompDensityString ) );

  if( m_isothermalFlag == 0 )
  {
    fieldNames["elems"].emplace_back( string( viewKeyStruct::deltaTemperatureString ) );
  }

  CommunicationTools::SynchronizeFields( fieldNames, &mesh, domain.getNeighbors(), true );
=======
  fieldNames["elems"].emplace_back( string( viewKeyStruct::deltaPressureString() ) );
  fieldNames["elems"].emplace_back( string( viewKeyStruct::deltaGlobalCompDensityString() ) );
  getGlobalState().getCommunicationTools().synchronizeFields( fieldNames, mesh, domain.getNeighbors(), true );
>>>>>>> 31787b73

  forTargetSubRegions( mesh, [&]( localIndex const targetIndex, ElementSubRegionBase & subRegion )
  {
    updateState( subRegion, targetIndex );
  } );
}

void CompositionalMultiphaseFlow::chopNegativeDensities( DomainPartition & domain )
{
  MeshLevel & mesh = domain.getMeshBody( 0 ).getMeshLevel( 0 );

  localIndex const NC = m_numComponents;
  forTargetSubRegions( mesh, [&]( localIndex const, ElementSubRegionBase & subRegion )
  {
    arrayView1d< integer const > const ghostRank = subRegion.ghostRank();

    arrayView2d< real64 const > const compDens =
      subRegion.getReference< array2d< real64 > >( viewKeyStruct::globalCompDensityString() );
    arrayView2d< real64 > const dCompDens =
      subRegion.getReference< array2d< real64 > >( viewKeyStruct::deltaGlobalCompDensityString() );

    forAll< parallelDevicePolicy<> >( subRegion.size(), [=] GEOSX_HOST_DEVICE ( localIndex const ei )
    {
      if( ghostRank[ei] < 0 )
      {
        for( localIndex ic = 0; ic < NC; ++ic )
        {
          real64 const newDens = compDens[ei][ic] + dCompDens[ei][ic];
          if( newDens < 0 )
          {
            dCompDens[ei][ic] = -compDens[ei][ic];
          }
        }
      }
    } );
  } );
}

void CompositionalMultiphaseFlow::resetStateToBeginningOfStep( DomainPartition & domain )
{
  MeshLevel & mesh = domain.getMeshBody( 0 ).getMeshLevel( 0 );

  if( m_isothermalFlag )
  {
<<<<<<< HEAD
    forTargetSubRegions( mesh, [&]( localIndex const targetIndex, ElementSubRegionBase & subRegion )
    {
      arrayView1d< real64 > const & dPres =
        subRegion.getReference< array1d< real64 > >( viewKeyStruct::deltaPressureString );
      arrayView2d< real64 > const & dCompDens =
        subRegion.getReference< array2d< real64 > >( viewKeyStruct::deltaGlobalCompDensityString );
=======
    arrayView1d< real64 > const & dPres =
      subRegion.getReference< array1d< real64 > >( viewKeyStruct::deltaPressureString() );
    arrayView2d< real64 > const & dCompDens =
      subRegion.getReference< array2d< real64 > >( viewKeyStruct::deltaGlobalCompDensityString() );
>>>>>>> 31787b73

      dPres.setValues< parallelDevicePolicy<> >( 0.0 );
      dCompDens.setValues< parallelDevicePolicy<> >( 0.0 );

<<<<<<< HEAD
      UpdateState( subRegion, targetIndex );
    } );
  }
  else
  {
    forTargetSubRegions( mesh, [&]( localIndex const targetIndex, ElementSubRegionBase & subRegion )
    {
      arrayView1d< real64 > const & dPres =
        subRegion.getReference< array1d< real64 > >( viewKeyStruct::deltaPressureString );
      arrayView2d< real64 > const & dCompDens =
        subRegion.getReference< array2d< real64 > >( viewKeyStruct::deltaGlobalCompDensityString );
      arrayView1d< real64 > const & dTemp =
        subRegion.getReference< array1d< real64 > >( viewKeyStruct::deltaTemperatureString );

      dPres.setValues< parallelDevicePolicy<> >( 0.0 );
      dCompDens.setValues< parallelDevicePolicy<> >( 0.0 );
      dTemp.setValues< parallelDevicePolicy<> >( 0.0 );

      UpdateState( subRegion, targetIndex );
    } );
  }
=======
    updateState( subRegion, targetIndex );
  } );
>>>>>>> 31787b73
}

void CompositionalMultiphaseFlow::implicitStepComplete( real64 const & GEOSX_UNUSED_PARAM( time ),
                                                        real64 const & GEOSX_UNUSED_PARAM( dt ),
                                                        DomainPartition & domain )
{
  localIndex const NC = m_numComponents;

  MeshLevel & mesh = domain.getMeshBody( 0 ).getMeshLevel( 0 );

  forTargetSubRegions( mesh, [&]( localIndex const, ElementSubRegionBase & subRegion )
  {
    arrayView1d< real64 const > const dPres =
      subRegion.getReference< array1d< real64 > >( viewKeyStruct::deltaPressureString() );
    arrayView2d< real64 const > const dCompDens =
      subRegion.getReference< array2d< real64 > >( viewKeyStruct::deltaGlobalCompDensityString() );

    arrayView1d< real64 > const pres =
      subRegion.getReference< array1d< real64 > >( viewKeyStruct::pressureString() );
    arrayView2d< real64 > const compDens =
      subRegion.getReference< array2d< real64 > >( viewKeyStruct::globalCompDensityString() );

    forAll< parallelDevicePolicy<> >( subRegion.size(), [=] GEOSX_HOST_DEVICE ( localIndex const ei )
    {
      pres[ei] += dPres[ei];
      for( localIndex ic = 0; ic < NC; ++ic )
      {
        compDens[ei][ic] += dCompDens[ei][ic];
      }
    } );
  } );

  if( m_isothermalFlag == 0 )
  {
    forTargetSubRegions( mesh, [&]( localIndex const, ElementSubRegionBase & subRegion )
    {
      arrayView1d< real64 const > const dTemp =
        subRegion.getReference< array1d< real64 > >( viewKeyStruct::deltaTemperatureString );
      arrayView1d< real64 > const temp =
        subRegion.getReference< array1d< real64 > >( viewKeyStruct::temperatureString );

      forAll< parallelDevicePolicy<> >( subRegion.size(), [=] GEOSX_HOST_DEVICE ( localIndex const ei )
      {
        temp[ei] += dTemp[ei];
      } );
    } );
  }
}

void CompositionalMultiphaseFlow::resetViews( MeshLevel & mesh )
{
  FlowSolverBase::resetViews( mesh );
  ElementRegionManager const & elemManager = mesh.getElemManager();

  m_pressure.clear();
  m_pressure = elemManager.constructArrayViewAccessor< real64, 1 >( viewKeyStruct::pressureString() );
  m_pressure.setName( getName() + "/accessors/" + viewKeyStruct::pressureString() );

  m_deltaPressure.clear();
  m_deltaPressure = elemManager.constructArrayViewAccessor< real64, 1 >( viewKeyStruct::deltaPressureString() );
  m_deltaPressure.setName( getName() + "/accessors/" + viewKeyStruct::deltaPressureString() );

  m_dCompFrac_dCompDens.clear();
  m_dCompFrac_dCompDens = elemManager.constructArrayViewAccessor< real64, 3 >( viewKeyStruct::dGlobalCompFraction_dGlobalCompDensityString() );
  m_dCompFrac_dCompDens.setName( getName() + "/accessors/" + viewKeyStruct::dGlobalCompFraction_dGlobalCompDensityString() );

  m_phaseVolFrac.clear();
  m_phaseVolFrac = elemManager.ConstructArrayViewAccessor< real64, 2 >( viewKeyStruct::phaseVolumeFractionString );
  m_phaseVolFrac.setName( getName() + "/accessors/" + viewKeyStruct::phaseVolumeFractionString );

  m_dPhaseVolFrac_dPres.clear();
  m_dPhaseVolFrac_dPres = elemManager.constructArrayViewAccessor< real64, 2 >( viewKeyStruct::dPhaseVolumeFraction_dPressureString() );
  m_dPhaseVolFrac_dPres.setName( getName() + "/accessors/" + viewKeyStruct::dPhaseVolumeFraction_dPressureString() );

  m_dPhaseVolFrac_dCompDens.clear();
  m_dPhaseVolFrac_dCompDens = elemManager.constructArrayViewAccessor< real64, 3 >( viewKeyStruct::dPhaseVolumeFraction_dGlobalCompDensityString() );
  m_dPhaseVolFrac_dCompDens.setName( getName() + "/accessors/" + viewKeyStruct::dPhaseVolumeFraction_dGlobalCompDensityString() );

  m_phaseMob.clear();
  m_phaseMob = elemManager.constructArrayViewAccessor< real64, 2 >( viewKeyStruct::phaseMobilityString() );
  m_phaseMob.setName( getName() + "/accessors/" + viewKeyStruct::phaseMobilityString() );

  m_dPhaseMob_dPres.clear();
  m_dPhaseMob_dPres = elemManager.constructArrayViewAccessor< real64, 2 >( viewKeyStruct::dPhaseMobility_dPressureString() );
  m_dPhaseMob_dPres.setName( getName() + "/accessors/" + viewKeyStruct::dPhaseMobility_dPressureString() );

  m_dPhaseMob_dCompDens.clear();
  m_dPhaseMob_dCompDens = elemManager.constructArrayViewAccessor< real64, 3 >( viewKeyStruct::dPhaseMobility_dGlobalCompDensityString() );
  m_dPhaseMob_dCompDens.setName( getName() + "/accessors/" + viewKeyStruct::dPhaseMobility_dGlobalCompDensityString() );

  {
    using keys = MultiFluidBase::viewKeyStruct;

    m_phaseMassDens.clear();
    m_phaseMassDens = elemManager.constructMaterialArrayViewAccessor< real64, 3 >( keys::phaseMassDensityString(),
                                                                                   targetRegionNames(),
                                                                                   fluidModelNames() );
    m_phaseMassDens.setName( getName() + "/accessors/" + keys::phaseMassDensityString() );

    m_dPhaseMassDens_dPres.clear();
    m_dPhaseMassDens_dPres = elemManager.constructMaterialArrayViewAccessor< real64, 3 >( keys::dPhaseMassDensity_dPressureString(),
                                                                                          targetRegionNames(),
                                                                                          fluidModelNames() );
    m_dPhaseMassDens_dPres.setName( getName() + "/accessors/" + keys::dPhaseMassDensity_dPressureString() );

    m_dPhaseMassDens_dComp.clear();
    m_dPhaseMassDens_dComp = elemManager.constructMaterialArrayViewAccessor< real64, 4 >( keys::dPhaseMassDensity_dGlobalCompFractionString(),
                                                                                          targetRegionNames(),
                                                                                          fluidModelNames() );
    m_dPhaseMassDens_dComp.setName( getName() + "/accessors/" + keys::dPhaseMassDensity_dGlobalCompFractionString() );

    m_phaseCompFrac.clear();
    m_phaseCompFrac = elemManager.constructMaterialArrayViewAccessor< real64, 4 >( keys::phaseCompFractionString(),
                                                                                   targetRegionNames(),
                                                                                   fluidModelNames() );
    m_phaseCompFrac.setName( getName() + "/accessors/" + keys::phaseCompFractionString() );

    m_dPhaseCompFrac_dPres.clear();
    m_dPhaseCompFrac_dPres = elemManager.constructMaterialArrayViewAccessor< real64, 4 >( keys::dPhaseCompFraction_dPressureString(),
                                                                                          targetRegionNames(),
                                                                                          fluidModelNames() );
    m_dPhaseCompFrac_dPres.setName( getName() + "/accessors/" + keys::dPhaseCompFraction_dPressureString() );

    m_dPhaseCompFrac_dComp.clear();
    m_dPhaseCompFrac_dComp = elemManager.constructMaterialArrayViewAccessor< real64, 5 >( keys::dPhaseCompFraction_dGlobalCompFractionString(),
                                                                                          targetRegionNames(),
                                                                                          fluidModelNames() );
    m_dPhaseCompFrac_dComp.setName( getName() + "/accessors/" + keys::dPhaseCompFraction_dGlobalCompFractionString() );
  }
  if( m_capPressureFlag )
  {
    using keys = CapillaryPressureBase::viewKeyStruct;

    m_phaseCapPressure.clear();
    m_phaseCapPressure = elemManager.constructMaterialArrayViewAccessor< real64, 3 >( keys::phaseCapPressureString(),
                                                                                      targetRegionNames(),
                                                                                      capPresModelNames() );
    m_phaseCapPressure.setName( getName() + "/accessors/" + keys::phaseCapPressureString() );

    m_dPhaseCapPressure_dPhaseVolFrac.clear();
    m_dPhaseCapPressure_dPhaseVolFrac = elemManager.constructMaterialArrayViewAccessor< real64, 4 >( keys::dPhaseCapPressure_dPhaseVolFractionString(),
                                                                                                     targetRegionNames(),
                                                                                                     capPresModelNames() );
    m_dPhaseCapPressure_dPhaseVolFrac.setName( getName() + "/accessors/" + keys::dPhaseCapPressure_dPhaseVolFractionString() );
  }
  if( m_isothermalFlag == 0 )
  {
    using keys = MultiFluidBase::viewKeyStruct;

    m_temperature.clear();
    m_temperature = elemManager.ConstructArrayViewAccessor< real64, 1 >( viewKeyStruct::temperatureString );
    m_temperature.setName( getName() + "/accessors/" + viewKeyStruct::temperatureString );

    m_deltaTemperature.clear();
    m_deltaTemperature = elemManager.ConstructArrayViewAccessor< real64, 1 >( viewKeyStruct::deltaTemperatureString );
    m_deltaTemperature.setName( getName() + "/accessors/" + viewKeyStruct::deltaTemperatureString );

    m_dPhaseVolFrac_dTemp.clear();
    m_dPhaseVolFrac_dTemp = elemManager.ConstructArrayViewAccessor< real64, 2 >( viewKeyStruct::dPhaseVolumeFraction_dTemperatureString );
    m_dPhaseVolFrac_dTemp.setName( getName() + "/accessors/" + viewKeyStruct::dPhaseVolumeFraction_dTemperatureString );

    m_dPhaseMob_dTemp.clear();
    m_dPhaseMob_dTemp = elemManager.ConstructArrayViewAccessor< real64, 2 >( viewKeyStruct::dPhaseMobility_dTemperatureString );
    m_dPhaseMob_dTemp.setName( getName() + "/accessors/" + viewKeyStruct::dPhaseMobility_dTemperatureString );

    m_dPhaseMassDens_dTemp.clear();
    m_dPhaseMassDens_dTemp = elemManager.ConstructMaterialArrayViewAccessor< real64, 3 >( keys::dPhaseMassDensity_dTemperatureString,
                                                                                          targetRegionNames(),
                                                                                          fluidModelNames() );
    m_dPhaseMassDens_dTemp.setName( getName() + "/accessors/" + keys::dPhaseMassDensity_dTemperatureString );

    m_dPhaseCompFrac_dTemp.clear();
    m_dPhaseCompFrac_dTemp = elemManager.ConstructMaterialArrayViewAccessor< real64, 4 >( keys::dPhaseCompFraction_dTemperatureString,
                                                                                          targetRegionNames(),
                                                                                          fluidModelNames() );
    m_dPhaseCompFrac_dTemp.setName( getName() + "/accessors/" + keys::dPhaseCompFraction_dTemperatureString );

    m_dPhaseMob_dTemp.clear();
    m_dPhaseMob_dTemp = elemManager.ConstructArrayViewAccessor< real64, 2 >( viewKeyStruct::dPhaseMobility_dTemperatureString );
    m_dPhaseMob_dTemp.setName( getName() + "/accessors/" + viewKeyStruct::dPhaseMobility_dTemperatureString );


    m_phaseEnthalpy.clear();
    m_phaseEnthalpy = elemManager.ConstructMaterialArrayViewAccessor< real64, 3 >( keys::phaseEnthalpyString,
                                                                                   targetRegionNames(),
                                                                                   fluidModelNames() );
    m_phaseEnthalpy.setName( getName() + "/accessors/" + keys::phaseEnthalpyString );

    m_dPhaseEnthalpy_dPres.clear();
    m_dPhaseEnthalpy_dPres = elemManager.ConstructMaterialArrayViewAccessor< real64, 3 >( keys::dPhaseEnthalpy_dPressureString,
                                                                                          targetRegionNames(),
                                                                                          fluidModelNames() );
    m_dPhaseEnthalpy_dPres.setName( getName() + "/accessors/" + keys::dPhaseEnthalpy_dPressureString );

    m_dPhaseEnthalpy_dTemp.clear();
    m_dPhaseEnthalpy_dTemp = elemManager.ConstructMaterialArrayViewAccessor< real64, 3 >( keys::dPhaseEnthalpy_dTemperatureString,
                                                                                          targetRegionNames(),
                                                                                          fluidModelNames() );
    m_dPhaseEnthalpy_dTemp.setName( getName() + "/accessors/" + keys::dPhaseEnthalpy_dTemperatureString );

    m_dPhaseEnthalpy_dComp.clear();
    m_dPhaseEnthalpy_dComp = elemManager.ConstructMaterialArrayViewAccessor< real64, 4 >( keys::dPhaseEnthalpy_dGlobalCompFractionString,
                                                                                          targetRegionNames(),
                                                                                          fluidModelNames() );
    m_dPhaseEnthalpy_dComp.setName( getName() + "/accessors/" + keys::dPhaseEnthalpy_dGlobalCompFractionString );



  }
}

//START_SPHINX_INCLUDE_01
REGISTER_CATALOG_ENTRY( SolverBase, CompositionalMultiphaseFlow, string const &, Group * const )

} // namespace geosx<|MERGE_RESOLUTION|>--- conflicted
+++ resolved
@@ -62,20 +62,14 @@
   m_allowCompDensChopping( 1 )
 {
 //START_SPHINX_INCLUDE_00
-<<<<<<< HEAD
-  this->registerWrapper( viewKeyStruct::temperatureString, &m_uniformTemperature )->
+  this->registerWrapper( viewKeyStruct::uniformTemperatureString(), &m_uniformTemperature )->
     setInputFlag( InputFlags::REQUIRED )->
     setDescription( "Uniform temperature for isothermal simulations." );
 
-  this->registerWrapper( viewKeyStruct::isothermalFlagString, &m_isothermalFlag )->
+  this->registerWrapper( viewKeyStruct::isothermalFlagString(), &m_isothermalFlag )->
     setApplyDefaultValue( 1 )->
     setInputFlag( InputFlags::OPTIONAL )->
     setDescription( "Flag indicating whether the problem  is isothermal or not." );
-=======
-  this->registerWrapper( viewKeyStruct::temperatureString(), &m_temperature ).
-    setInputFlag( InputFlags::REQUIRED ).
-    setDescription( "Temperature" );
->>>>>>> 31787b73
 
   this->registerWrapper( viewKeyStruct::useMassFlagString(), &m_useMass ).
     setApplyDefaultValue( 0 ).
@@ -164,38 +158,26 @@
       elementSubRegion.registerWrapper< array3d< real64 > >( viewKeyStruct::dPhaseMobility_dGlobalCompDensityString() ).
         setRestartFlags( RestartFlags::NO_WRITE );
 
-<<<<<<< HEAD
-      elementSubRegion.registerWrapper< array2d< real64 > >( viewKeyStruct::phaseVolumeFractionOldString );
-      elementSubRegion.registerWrapper< array2d< real64 > >( viewKeyStruct::phaseDensityOldString );
-      elementSubRegion.registerWrapper< array3d< real64 > >( viewKeyStruct::phaseComponentFractionOldString );
-      elementSubRegion.registerWrapper< array1d< real64 > >( viewKeyStruct::porosityOldString );
-
       if( m_isothermalFlag == 0 )
       {
-        elementSubRegion.registerWrapper< array1d< real64 > >( viewKeyStruct::temperatureString )->
+        elementSubRegion.registerWrapper< array1d< real64 > >( viewKeyStruct::temperatureString() )->
           setPlotLevel( PlotLevel::LEVEL_0 );
 
-        elementSubRegion.registerWrapper< array1d< real64 > >( viewKeyStruct::deltaTemperatureString )->
+        elementSubRegion.registerWrapper< array1d< real64 > >( viewKeyStruct::deltaTemperatureString() )->
           setRestartFlags( RestartFlags::NO_WRITE );
 
-        elementSubRegion.registerWrapper< array2d< real64 > >( viewKeyStruct::dPhaseVolumeFraction_dTemperatureString )->
+        elementSubRegion.registerWrapper< array2d< real64 > >( viewKeyStruct::dPhaseVolumeFraction_dTemperatureString() )->
           setRestartFlags( RestartFlags::NO_WRITE );
 
-        elementSubRegion.registerWrapper< array2d< real64 > >( viewKeyStruct::dPhaseMobility_dTemperatureString )->
+        elementSubRegion.registerWrapper< array2d< real64 > >( viewKeyStruct::dPhaseMobility_dTemperatureString() )->
           setRestartFlags( RestartFlags::NO_WRITE );
 
-        elementSubRegion.registerWrapper< array2d< real64 > >( viewKeyStruct::phaseInternalEnergyOldString )->
+        elementSubRegion.registerWrapper< array2d< real64 > >( viewKeyStruct::phaseInternalEnergyOldString() )->
           setRestartFlags( RestartFlags::NO_WRITE );
 
-        elementSubRegion.registerWrapper< array1d< real64 > >( viewKeyStruct::rockInternalEnergyOldString )->
+        elementSubRegion.registerWrapper< array1d< real64 > >( viewKeyStruct::rockInternalEnergyOldString() )->
           setRestartFlags( RestartFlags::NO_WRITE );
       }
-=======
-      elementSubRegion.registerWrapper< array2d< real64 > >( viewKeyStruct::phaseVolumeFractionOldString() );
-      elementSubRegion.registerWrapper< array2d< real64 > >( viewKeyStruct::phaseDensityOldString() );
-      elementSubRegion.registerWrapper< array3d< real64 > >( viewKeyStruct::phaseComponentFractionOldString() );
-      elementSubRegion.registerWrapper< array1d< real64 > >( viewKeyStruct::porosityOldString() );
->>>>>>> 31787b73
     } );
   } );
 }
@@ -382,12 +364,8 @@
                                                                    compFrac,
                                                                    dCompFrac_dCompDens );
 }
-<<<<<<< HEAD
-void CompositionalMultiphaseFlow::UpdatePhaseVolumeFraction( Group & dataGroup,
-=======
 
 void CompositionalMultiphaseFlow::updatePhaseVolumeFraction( Group & dataGroup,
->>>>>>> 31787b73
                                                              localIndex const targetIndex ) const
 {
   GEOSX_MARK_FUNCTION;
@@ -586,10 +564,9 @@
     typename TYPEOFREF( castedFluid ) ::KernelWrapper fluidWrapper = castedFluid.createKernelWrapper();
 
     // MultiFluid models are not thread-safe or device-capable yet
-<<<<<<< HEAD
     if( m_isothermalFlag )
     {
-      IsothermalCompositionalMultiphaseFlowKernels::FluidUpdateKernel::Launch< serialPolicy >( dataGroup.size(),
+      IsothermalCompositionalMultiphaseFlowKernels::FluidUpdateKernel::launch< serialPolicy >( dataGroup.size(),
                                                                                                fluidWrapper,
                                                                                                pres,
                                                                                                dPres,
@@ -601,7 +578,7 @@
       arrayView1d< real64 const > const temperature  = dataGroup.getReference< array1d< real64 > >( viewKeyStruct::temperatureString );
       arrayView1d< real64 const > const dTemperature = dataGroup.getReference< array1d< real64 > >( viewKeyStruct::deltaTemperatureString );
 
-      CompositionalMultiphaseFlowKernels::FluidUpdateKernel::Launch< serialPolicy >( dataGroup.size(),
+      CompositionalMultiphaseFlowKernels::FluidUpdateKernel::launch< serialPolicy >( dataGroup.size(),
                                                                                      fluidWrapper,
                                                                                      pres,
                                                                                      dPres,
@@ -610,14 +587,6 @@
                                                                                      compFrac );
     }
 
-=======
-    FluidUpdateKernel::launch< serialPolicy >( dataGroup.size(),
-                                               fluidWrapper,
-                                               pres,
-                                               dPres,
-                                               m_temperature,
-                                               compFrac );
->>>>>>> 31787b73
   } );
 }
 
@@ -647,15 +616,9 @@
   {
     typename TYPEOFREF( castedRelPerm ) ::KernelWrapper relPermWrapper = castedRelPerm.createKernelWrapper();
 
-<<<<<<< HEAD
-    CompositionalMultiphaseFlowKernels::RelativePermeabilityUpdateKernel::Launch< parallelDevicePolicy<> >( dataGroup.size(),
+    CompositionalMultiphaseFlowKernels::RelativePermeabilityUpdateKernel::launch< parallelDevicePolicy<> >( dataGroup.size(),
                                                                                                             relPermWrapper,
                                                                                                             phaseVolFrac );
-=======
-    RelativePermeabilityUpdateKernel::launch< parallelDevicePolicy<> >( dataGroup.size(),
-                                                                        relPermWrapper,
-                                                                        phaseVolFrac );
->>>>>>> 31787b73
   } );
 }
 
@@ -673,15 +636,9 @@
     {
       typename TYPEOFREF( castedCapPres ) ::KernelWrapper capPresWrapper = castedCapPres.createKernelWrapper();
 
-<<<<<<< HEAD
-      CompositionalMultiphaseFlowKernels::CapillaryPressureUpdateKernel::Launch< parallelDevicePolicy<> >( dataGroup.size(),
+      CompositionalMultiphaseFlowKernels::CapillaryPressureUpdateKernel::launch< parallelDevicePolicy<> >( dataGroup.size(),
                                                                                                            capPresWrapper,
                                                                                                            phaseVolFrac );
-=======
-      CapillaryPressureUpdateKernel::launch< parallelDevicePolicy<> >( dataGroup.size(),
-                                                                       capPresWrapper,
-                                                                       phaseVolFrac );
->>>>>>> 31787b73
     } );
   }
 }
@@ -851,9 +808,9 @@
       arrayView2d< real64 const > const rockInternalEnergy = solid.internalEnergy();
 
       arrayView2d< real64 > const phaseInternalEnergyOld =
-        subRegion.getReference< array2d< real64 > >( viewKeyStruct::phaseInternalEnergyOldString );
+        subRegion.getReference< array2d< real64 > >( viewKeyStruct::phaseInternalEnergyOldString() );
       arrayView1d< real64 > rockInternalEnergyOld =
-        subRegion.getReference< array1d< real64 > >( viewKeyStruct::rockInternalEnergyOldString );
+        subRegion.getReference< array1d< real64 > >( viewKeyStruct::rockInternalEnergyOldString() );
 
       localIndex const NP = m_numPhases;
 
@@ -968,11 +925,8 @@
     arrayView3d< real64 const > const & phaseCompFracOld =
       subRegion.getReference< array3d< real64 > >( viewKeyStruct::phaseComponentFractionOldString() );
 
-<<<<<<< HEAD
-    SolidBase const & solid = GetConstitutiveModel< SolidBase >( subRegion, solidModelNames()[targetIndex] );
-=======
-    ConstitutiveBase const & solid = getConstitutiveModel( subRegion, solidModelNames()[targetIndex] );
->>>>>>> 31787b73
+    SolidBase const & solid = getConstitutiveModel< SolidBase >( subRegion, solidModelNames()[targetIndex] );
+
     arrayView2d< real64 const > const & pvMult =
       solid.getReference< array2d< real64 > >( ConstitutiveBase::viewKeyStruct::poreVolumeMultiplierString() );
     arrayView2d< real64 const > const & dPvMult_dPres =
@@ -1484,19 +1438,12 @@
       typename TYPEOFREF( castedFluid ) ::KernelWrapper fluidWrapper = castedFluid.createKernelWrapper();
 
       // MultiFluid models are not thread-safe or device-capable yet
-<<<<<<< HEAD
-      IsothermalCompositionalMultiphaseFlowKernels::FluidUpdateKernel::Launch< serialPolicy >( targetSet,
+
+      IsothermalCompositionalMultiphaseFlowKernels::FluidUpdateKernel::launch< serialPolicy >( targetSet,
                                                                                                fluidWrapper,
                                                                                                bcPres,
                                                                                                m_uniformTemperature,
                                                                                                compFrac );
-=======
-      FluidUpdateKernel::launch< serialPolicy >( targetSet,
-                                                 fluidWrapper,
-                                                 bcPres,
-                                                 m_temperature,
-                                                 compFrac );
->>>>>>> 31787b73
     } );
 
     forAll< parallelDevicePolicy<> >( targetSet.size(), [=] GEOSX_HOST_DEVICE ( localIndex const a )
@@ -1538,35 +1485,17 @@
                                                            DofManager const & dofManager,
                                                            arrayView1d< real64 const > const & localRhs )
 {
-<<<<<<< HEAD
-  MeshLevel const & mesh = *domain.getMeshBody( 0 )->getMeshLevel( 0 );
-=======
-  localIndex const NDOF = m_numComponents + 1;
-
-  MeshLevel const & mesh = domain.getMeshBody( 0 ).getMeshLevel( 0 );
-  real64 localResidualNorm = 0.0;
->>>>>>> 31787b73
+
+  MeshLevel const & mesh = domain.getMeshBody( 0 )->getMeshLevel( 0 );
 
   globalIndex const rankOffset = dofManager.rankOffset();
   string const dofKey = dofManager.getKey( viewKeyStruct::dofFieldString() );
 
-<<<<<<< HEAD
   real64 residual;
 
   if( m_isothermalFlag )
   {
     localIndex const NDOF = m_numComponents + 1;
-=======
-  forTargetSubRegions( mesh, [&]( localIndex const targetIndex, ElementSubRegionBase const & subRegion )
-  {
-    MultiFluidBase const & fluid = getConstitutiveModel< MultiFluidBase >( subRegion, m_fluidModelNames[targetIndex] );
-
-    arrayView1d< globalIndex const > dofNumber = subRegion.getReference< array1d< globalIndex > >( dofKey );
-    arrayView1d< integer const > const & elemGhostRank = subRegion.ghostRank();
-    arrayView1d< real64 const > const & volume = subRegion.getElementVolume();
-    arrayView1d< real64 const > const & refPoro = subRegion.getReference< array1d< real64 > >( viewKeyStruct::referencePorosityString() );
-    arrayView2d< real64 const > const & totalDens = fluid.totalDensity();
->>>>>>> 31787b73
 
     real64 localResidualNorm = 0.0;
 
@@ -1577,7 +1506,7 @@
       arrayView1d< globalIndex const > dofNumber = subRegion.getReference< array1d< globalIndex > >( dofKey );
       arrayView1d< integer const > const & elemGhostRank = subRegion.ghostRank();
       arrayView1d< real64 const > const & volume = subRegion.getElementVolume();
-      arrayView1d< real64 const > const & refPoro = subRegion.getReference< array1d< real64 > >( viewKeyStruct::referencePorosityString );
+      arrayView1d< real64 const > const & refPoro = subRegion.getReference< array1d< real64 > >( viewKeyStruct::referencePorosityString() );
       arrayView2d< real64 const > const & totalDens = fluid.totalDensity();
 
       RAJA::ReduceSum< parallelDeviceReduce, real64 > localSum( 0.0 );
@@ -1600,13 +1529,8 @@
       localResidualNorm += localSum.get();
     } );
 
-<<<<<<< HEAD
     // compute global residual norm
-    residual = std::sqrt( MpiWrapper::Sum( localResidualNorm ) );
-=======
-  // compute global residual norm
-  real64 const residual = std::sqrt( MpiWrapper::sum( localResidualNorm ) );
->>>>>>> 31787b73
+    residual = std::sqrt( MpiWrapper::sum( localResidualNorm ) );
 
     if( getLogLevel() >= 1 && logger::internal::rank==0 )
     {
@@ -1855,21 +1779,16 @@
   }
 
   std::map< string, string_array > fieldNames;
-<<<<<<< HEAD
-  fieldNames["elems"].emplace_back( string( viewKeyStruct::deltaPressureString ) );
-  fieldNames["elems"].emplace_back( string( viewKeyStruct::deltaGlobalCompDensityString ) );
-
-  if( m_isothermalFlag == 0 )
-  {
-    fieldNames["elems"].emplace_back( string( viewKeyStruct::deltaTemperatureString ) );
-  }
-
-  CommunicationTools::SynchronizeFields( fieldNames, &mesh, domain.getNeighbors(), true );
-=======
+
   fieldNames["elems"].emplace_back( string( viewKeyStruct::deltaPressureString() ) );
   fieldNames["elems"].emplace_back( string( viewKeyStruct::deltaGlobalCompDensityString() ) );
-  getGlobalState().getCommunicationTools().synchronizeFields( fieldNames, mesh, domain.getNeighbors(), true );
->>>>>>> 31787b73
+
+  if( m_isothermalFlag == 0 )
+  {
+    fieldNames["elems"].emplace_back( string( viewKeyStruct::deltaTemperatureString ) );
+  }
+
+  getGlobalState().getCommunicationTools().synchronizeFields( fieldNames, &mesh, domain.getNeighbors(), true );
 
   forTargetSubRegions( mesh, [&]( localIndex const targetIndex, ElementSubRegionBase & subRegion )
   {
@@ -1914,25 +1833,16 @@
 
   if( m_isothermalFlag )
   {
-<<<<<<< HEAD
     forTargetSubRegions( mesh, [&]( localIndex const targetIndex, ElementSubRegionBase & subRegion )
     {
       arrayView1d< real64 > const & dPres =
-        subRegion.getReference< array1d< real64 > >( viewKeyStruct::deltaPressureString );
+        subRegion.getReference< array1d< real64 > >( viewKeyStruct::deltaPressureString() );
       arrayView2d< real64 > const & dCompDens =
-        subRegion.getReference< array2d< real64 > >( viewKeyStruct::deltaGlobalCompDensityString );
-=======
-    arrayView1d< real64 > const & dPres =
-      subRegion.getReference< array1d< real64 > >( viewKeyStruct::deltaPressureString() );
-    arrayView2d< real64 > const & dCompDens =
-      subRegion.getReference< array2d< real64 > >( viewKeyStruct::deltaGlobalCompDensityString() );
->>>>>>> 31787b73
-
+        subRegion.getReference< array2d< real64 > >( viewKeyStruct::deltaGlobalCompDensityString() );
       dPres.setValues< parallelDevicePolicy<> >( 0.0 );
       dCompDens.setValues< parallelDevicePolicy<> >( 0.0 );
 
-<<<<<<< HEAD
-      UpdateState( subRegion, targetIndex );
+      updateState( subRegion, targetIndex );
     } );
   }
   else
@@ -1950,13 +1860,9 @@
       dCompDens.setValues< parallelDevicePolicy<> >( 0.0 );
       dTemp.setValues< parallelDevicePolicy<> >( 0.0 );
 
-      UpdateState( subRegion, targetIndex );
+      updateState( subRegion, targetIndex );
     } );
   }
-=======
-    updateState( subRegion, targetIndex );
-  } );
->>>>>>> 31787b73
 }
 
 void CompositionalMultiphaseFlow::implicitStepComplete( real64 const & GEOSX_UNUSED_PARAM( time ),
@@ -2108,60 +2014,60 @@
 
     m_temperature.clear();
     m_temperature = elemManager.ConstructArrayViewAccessor< real64, 1 >( viewKeyStruct::temperatureString );
-    m_temperature.setName( getName() + "/accessors/" + viewKeyStruct::temperatureString );
+    m_temperature.setName( getName() + "/accessors/" + viewKeyStruct::temperatureString() );
 
     m_deltaTemperature.clear();
     m_deltaTemperature = elemManager.ConstructArrayViewAccessor< real64, 1 >( viewKeyStruct::deltaTemperatureString );
-    m_deltaTemperature.setName( getName() + "/accessors/" + viewKeyStruct::deltaTemperatureString );
+    m_deltaTemperature.setName( getName() + "/accessors/" + viewKeyStruct::deltaTemperatureString() );
 
     m_dPhaseVolFrac_dTemp.clear();
     m_dPhaseVolFrac_dTemp = elemManager.ConstructArrayViewAccessor< real64, 2 >( viewKeyStruct::dPhaseVolumeFraction_dTemperatureString );
-    m_dPhaseVolFrac_dTemp.setName( getName() + "/accessors/" + viewKeyStruct::dPhaseVolumeFraction_dTemperatureString );
+    m_dPhaseVolFrac_dTemp.setName( getName() + "/accessors/" + viewKeyStruct::dPhaseVolumeFraction_dTemperatureString() );
 
     m_dPhaseMob_dTemp.clear();
     m_dPhaseMob_dTemp = elemManager.ConstructArrayViewAccessor< real64, 2 >( viewKeyStruct::dPhaseMobility_dTemperatureString );
-    m_dPhaseMob_dTemp.setName( getName() + "/accessors/" + viewKeyStruct::dPhaseMobility_dTemperatureString );
+    m_dPhaseMob_dTemp.setName( getName() + "/accessors/" + viewKeyStruct::dPhaseMobility_dTemperatureString() );
 
     m_dPhaseMassDens_dTemp.clear();
     m_dPhaseMassDens_dTemp = elemManager.ConstructMaterialArrayViewAccessor< real64, 3 >( keys::dPhaseMassDensity_dTemperatureString,
                                                                                           targetRegionNames(),
                                                                                           fluidModelNames() );
-    m_dPhaseMassDens_dTemp.setName( getName() + "/accessors/" + keys::dPhaseMassDensity_dTemperatureString );
+    m_dPhaseMassDens_dTemp.setName( getName() + "/accessors/" + keys::dPhaseMassDensity_dTemperatureString() );
 
     m_dPhaseCompFrac_dTemp.clear();
     m_dPhaseCompFrac_dTemp = elemManager.ConstructMaterialArrayViewAccessor< real64, 4 >( keys::dPhaseCompFraction_dTemperatureString,
                                                                                           targetRegionNames(),
                                                                                           fluidModelNames() );
-    m_dPhaseCompFrac_dTemp.setName( getName() + "/accessors/" + keys::dPhaseCompFraction_dTemperatureString );
+    m_dPhaseCompFrac_dTemp.setName( getName() + "/accessors/" + keys::dPhaseCompFraction_dTemperatureString() );
 
     m_dPhaseMob_dTemp.clear();
     m_dPhaseMob_dTemp = elemManager.ConstructArrayViewAccessor< real64, 2 >( viewKeyStruct::dPhaseMobility_dTemperatureString );
-    m_dPhaseMob_dTemp.setName( getName() + "/accessors/" + viewKeyStruct::dPhaseMobility_dTemperatureString );
+    m_dPhaseMob_dTemp.setName( getName() + "/accessors/" + viewKeyStruct::dPhaseMobility_dTemperatureString() );
 
 
     m_phaseEnthalpy.clear();
-    m_phaseEnthalpy = elemManager.ConstructMaterialArrayViewAccessor< real64, 3 >( keys::phaseEnthalpyString,
+    m_phaseEnthalpy = elemManager.ConstructMaterialArrayViewAccessor< real64, 3 >( keys::phaseEnthalpyString(),
                                                                                    targetRegionNames(),
                                                                                    fluidModelNames() );
-    m_phaseEnthalpy.setName( getName() + "/accessors/" + keys::phaseEnthalpyString );
+    m_phaseEnthalpy.setName( getName() + "/accessors/" + keys::phaseEnthalpyString() );
 
     m_dPhaseEnthalpy_dPres.clear();
-    m_dPhaseEnthalpy_dPres = elemManager.ConstructMaterialArrayViewAccessor< real64, 3 >( keys::dPhaseEnthalpy_dPressureString,
+    m_dPhaseEnthalpy_dPres = elemManager.ConstructMaterialArrayViewAccessor< real64, 3 >( keys::dPhaseEnthalpy_dPressureString(),
                                                                                           targetRegionNames(),
                                                                                           fluidModelNames() );
-    m_dPhaseEnthalpy_dPres.setName( getName() + "/accessors/" + keys::dPhaseEnthalpy_dPressureString );
+    m_dPhaseEnthalpy_dPres.setName( getName() + "/accessors/" + keys::dPhaseEnthalpy_dPressureString() );
 
     m_dPhaseEnthalpy_dTemp.clear();
-    m_dPhaseEnthalpy_dTemp = elemManager.ConstructMaterialArrayViewAccessor< real64, 3 >( keys::dPhaseEnthalpy_dTemperatureString,
+    m_dPhaseEnthalpy_dTemp = elemManager.ConstructMaterialArrayViewAccessor< real64, 3 >( keys::dPhaseEnthalpy_dTemperatureString(),
                                                                                           targetRegionNames(),
                                                                                           fluidModelNames() );
-    m_dPhaseEnthalpy_dTemp.setName( getName() + "/accessors/" + keys::dPhaseEnthalpy_dTemperatureString );
+    m_dPhaseEnthalpy_dTemp.setName( getName() + "/accessors/" + keys::dPhaseEnthalpy_dTemperatureString() );
 
     m_dPhaseEnthalpy_dComp.clear();
-    m_dPhaseEnthalpy_dComp = elemManager.ConstructMaterialArrayViewAccessor< real64, 4 >( keys::dPhaseEnthalpy_dGlobalCompFractionString,
+    m_dPhaseEnthalpy_dComp = elemManager.ConstructMaterialArrayViewAccessor< real64, 4 >( keys::dPhaseEnthalpy_dGlobalCompFractionString(),
                                                                                           targetRegionNames(),
                                                                                           fluidModelNames() );
-    m_dPhaseEnthalpy_dComp.setName( getName() + "/accessors/" + keys::dPhaseEnthalpy_dGlobalCompFractionString );
+    m_dPhaseEnthalpy_dComp.setName( getName() + "/accessors/" + keys::dPhaseEnthalpy_dGlobalCompFractionString() );
 
 
 
