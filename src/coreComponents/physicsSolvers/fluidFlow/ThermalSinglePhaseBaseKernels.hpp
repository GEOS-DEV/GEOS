--- conflicted
+++ resolved
@@ -506,11 +506,7 @@
             localResidual,
             dofNumber,
             ghostRank,
-<<<<<<< HEAD
-            minNormalizer),
-=======
             minNormalizer ),
->>>>>>> 2801afa9
     m_volume( subRegion.getElementVolume() ),
     m_porosity_n( solid.getPorosity_n() ),
     m_density_n( fluid.density_n() ),
