--- conflicted
+++ resolved
@@ -133,11 +133,7 @@
                      arrayView1d< real64 > const & localRhs ) const override;
 
   virtual void
-<<<<<<< HEAD
-  updatePhaseMobility( Group & dataGroup ) const override;
-=======
-  updatePhaseMobility( ObjectManagerBase & dataGroup, localIndex const targetIndex ) const override;
->>>>>>> 0ebaf87e
+  updatePhaseMobility( ObjectManagerBase & dataGroup ) const override;
 
   virtual void
   applyAquiferBC( real64 const time,
