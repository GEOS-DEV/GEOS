/*
 * ------------------------------------------------------------------------------------------------------------
 * SPDX-License-Identifier: LGPL-2.1-only
 *
 * Copyright (c) 2018-2020 Lawrence Livermore National Security LLC
 * Copyright (c) 2018-2020 The Board of Trustees of the Leland Stanford Junior University
 * Copyright (c) 2018-2020 TotalEnergies
 * Copyright (c) 2019-     GEOSX Contributors
 * All rights reserved
 *
 * See top level LICENSE, COPYRIGHT, CONTRIBUTORS, NOTICE, and ACKNOWLEDGEMENTS files for details.
 * ------------------------------------------------------------------------------------------------------------
 */

/**
 * @file CompositionalMultiphaseFVMKernels.hpp
 */

#ifndef GEOSX_PHYSICSSOLVERS_FLUIDFLOW_COMPOSITIONALMULTIPHASEFVMKERNELS_HPP
#define GEOSX_PHYSICSSOLVERS_FLUIDFLOW_COMPOSITIONALMULTIPHASEFVMKERNELS_HPP

#include "common/DataLayouts.hpp"
#include "common/DataTypes.hpp"
#include "common/GEOS_RAJA_Interface.hpp"
<<<<<<< HEAD
#include "constitutive/capillaryPressure/CapillaryPressureExtrinsicData.hpp"
#include "constitutive/fluid/MultiFluidExtrinsicData.hpp"
#include "constitutive/permeability/PermeabilityExtrinsicData.hpp"
#include "constitutive/relativePermeability/RelativePermeabilityExtrinsicData.hpp"
#include "fieldSpecification/AquiferBoundaryCondition.hpp"
#include "finiteVolume/BoundaryStencil.hpp"
#include "mesh/ElementRegionManager.hpp"
#include "mesh/utilities/MeshMapUtilities.hpp"
#include "physicsSolvers/fluidFlow/FlowSolverBaseExtrinsicData.hpp"
#include "physicsSolvers/fluidFlow/CompositionalMultiphaseBaseExtrinsicData.hpp"
#include "physicsSolvers/fluidFlow/CompositionalMultiphaseBaseKernels.hpp"
#include "physicsSolvers/fluidFlow/CompositionalMultiphaseUtilities.hpp"
#include "physicsSolvers/fluidFlow/StencilAccessors.hpp"

=======
#include "constitutive/fluid/MultiFluidBase.hpp"
#include "constitutive/relativePermeability/RelativePermeabilityBase.hpp"
#include "constitutive/capillaryPressure/CapillaryPressureBase.hpp"
#include "fieldSpecification/AquiferBoundaryCondition.hpp"
#include "finiteVolume/BoundaryStencil.hpp"
#include "physicsSolvers/fluidFlow/CompositionalMultiphaseBaseExtrinsicData.hpp"
#include "physicsSolvers/fluidFlow/CompositionalMultiphaseBaseKernels.hpp"
>>>>>>> 1f4067c5

namespace geosx
{

namespace CompositionalMultiphaseFVMKernels
{

using namespace constitutive;

/******************************** PhaseMobilityKernel ********************************/

/**
 * @class PhaseMobilityKernel
 * @tparam NUM_COMP number of fluid components
 * @tparam NUM_PHASE number of fluid phases
 * @brief Define the interface for the property kernel in charge of computing the phase mobilities
 */
template< integer NUM_COMP, integer NUM_PHASE >
class PhaseMobilityKernel : public CompositionalMultiphaseBaseKernels::PropertyKernelBase< NUM_COMP >
{
public:

  using Base = CompositionalMultiphaseBaseKernels::PropertyKernelBase< NUM_COMP >;
  using Base::numComp;

  /// Compile time value for the number of phases
  static constexpr integer numPhase = NUM_PHASE;

  /**
   * @brief Constructor
   * @param[in] subRegion the element subregion
   * @param[in] fluid the fluid model
   * @param[in] relperm the relperm model
   */
  PhaseMobilityKernel( ObjectManagerBase & subRegion,
                       MultiFluidBase const & fluid,
                       RelativePermeabilityBase const & relperm )
    : Base(),
    m_phaseVolFrac( subRegion.getExtrinsicData< extrinsicMeshData::flow::phaseVolumeFraction >() ),
    m_dPhaseVolFrac_dPres( subRegion.getExtrinsicData< extrinsicMeshData::flow::dPhaseVolumeFraction_dPressure >() ),
    m_dPhaseVolFrac_dComp( subRegion.getExtrinsicData< extrinsicMeshData::flow::dPhaseVolumeFraction_dGlobalCompDensity >() ),
    m_dCompFrac_dCompDens( subRegion.getExtrinsicData< extrinsicMeshData::flow::dGlobalCompFraction_dGlobalCompDensity >() ),
    m_phaseDens( fluid.phaseDensity() ),
    m_dPhaseDens_dPres( fluid.dPhaseDensity_dPressure() ),
    m_dPhaseDens_dComp( fluid.dPhaseDensity_dGlobalCompFraction() ),
    m_phaseVisc( fluid.phaseViscosity() ),
    m_dPhaseVisc_dPres( fluid.dPhaseViscosity_dPressure() ),
    m_dPhaseVisc_dComp( fluid.dPhaseViscosity_dGlobalCompFraction() ),
    m_phaseRelPerm( relperm.phaseRelPerm() ),
    m_dPhaseRelPerm_dPhaseVolFrac( relperm.dPhaseRelPerm_dPhaseVolFraction() ),
    m_phaseMob( subRegion.getExtrinsicData< extrinsicMeshData::flow::phaseMobility >() ),
    m_dPhaseMob_dPres( subRegion.getExtrinsicData< extrinsicMeshData::flow::dPhaseMobility_dPressure >() ),
    m_dPhaseMob_dComp( subRegion.getExtrinsicData< extrinsicMeshData::flow::dPhaseMobility_dGlobalCompDensity >() )
  {}

  /**
   * @brief Compute the phase mobilities in an element
   * @tparam FUNC the type of the function that can be used to customize the kernel
   * @param[in] ei the element index
   * @param[in] phaseMobilityKernelOp the function used to customize the kernel
   */
  template< typename FUNC = CompositionalMultiphaseBaseKernels::NoOpFunc >
  GEOSX_HOST_DEVICE
  void compute( localIndex const ei,
                FUNC && phaseMobilityKernelOp = CompositionalMultiphaseBaseKernels::NoOpFunc{} ) const
  {
    arraySlice2d< real64 const, compflow::USD_COMP_DC - 1 > const dCompFrac_dCompDens = m_dCompFrac_dCompDens[ei];
    arraySlice1d< real64 const, multifluid::USD_PHASE - 2 > const phaseDens = m_phaseDens[ei][0];
    arraySlice1d< real64 const, multifluid::USD_PHASE - 2 > const dPhaseDens_dPres = m_dPhaseDens_dPres[ei][0];
    arraySlice2d< real64 const, multifluid::USD_PHASE_DC - 2 > const dPhaseDens_dComp = m_dPhaseDens_dComp[ei][0];
    arraySlice1d< real64 const, multifluid::USD_PHASE - 2 > const phaseVisc = m_phaseVisc[ei][0];
    arraySlice1d< real64 const, multifluid::USD_PHASE - 2 > const dPhaseVisc_dPres = m_dPhaseVisc_dPres[ei][0];
    arraySlice2d< real64 const, multifluid::USD_PHASE_DC - 2 > const dPhaseVisc_dComp = m_dPhaseVisc_dComp[ei][0];
    arraySlice1d< real64 const, relperm::USD_RELPERM - 2 > const phaseRelPerm = m_phaseRelPerm[ei][0];
    arraySlice2d< real64 const, relperm::USD_RELPERM_DS - 2 > const dPhaseRelPerm_dPhaseVolFrac = m_dPhaseRelPerm_dPhaseVolFrac[ei][0];
    arraySlice1d< real64 const, compflow::USD_PHASE - 1 > const phaseVolFrac = m_phaseVolFrac[ei];
    arraySlice1d< real64 const, compflow::USD_PHASE - 1 > const dPhaseVolFrac_dPres = m_dPhaseVolFrac_dPres[ei];
    arraySlice2d< real64 const, compflow::USD_PHASE_DC - 1 > const dPhaseVolFrac_dComp = m_dPhaseVolFrac_dComp[ei];
    arraySlice1d< real64, compflow::USD_PHASE - 1 > const phaseMob = m_phaseMob[ei];
    arraySlice1d< real64, compflow::USD_PHASE - 1 > const dPhaseMob_dPres = m_dPhaseMob_dPres[ei];
    arraySlice2d< real64, compflow::USD_PHASE_DC - 1 > const dPhaseMob_dComp = m_dPhaseMob_dComp[ei];

    real64 dRelPerm_dC[numComp]{};
    real64 dDens_dC[numComp]{};
    real64 dVisc_dC[numComp]{};

    for( integer ip = 0; ip < numPhase; ++ip )
    {

      // compute the phase mobility only if the phase is present
      bool const phaseExists = (phaseVolFrac[ip] > 0);
      if( !phaseExists )
      {
        phaseMob[ip] = 0.0;
        dPhaseMob_dPres[ip] = 0.0;
        for( integer jc = 0; jc < numComp; ++jc )
        {
          dPhaseMob_dComp[ip][jc] = 0.0;
        }
        continue;
      }

      real64 const density = phaseDens[ip];
      real64 const dDens_dP = dPhaseDens_dPres[ip];
      applyChainRule( numComp, dCompFrac_dCompDens, dPhaseDens_dComp[ip], dDens_dC );

      real64 const viscosity = phaseVisc[ip];
      real64 const dVisc_dP = dPhaseVisc_dPres[ip];
      applyChainRule( numComp, dCompFrac_dCompDens, dPhaseVisc_dComp[ip], dVisc_dC );

      real64 const relPerm = phaseRelPerm[ip];
      real64 dRelPerm_dP = 0.0;
      for( integer ic = 0; ic < numComp; ++ic )
      {
        dRelPerm_dC[ic] = 0.0;
      }

      for( integer jp = 0; jp < numPhase; ++jp )
      {
        real64 const dRelPerm_dS = dPhaseRelPerm_dPhaseVolFrac[ip][jp];
        dRelPerm_dP += dRelPerm_dS * dPhaseVolFrac_dPres[jp];

        for( integer jc = 0; jc < numComp; ++jc )
        {
          dRelPerm_dC[jc] += dRelPerm_dS * dPhaseVolFrac_dComp[jp][jc];
        }
      }

      real64 const mobility = relPerm * density / viscosity;

      phaseMob[ip] = mobility;
      dPhaseMob_dPres[ip] = dRelPerm_dP * density / viscosity
                            + mobility * (dDens_dP / density - dVisc_dP / viscosity);

      // compositional derivatives
      for( integer jc = 0; jc < numComp; ++jc )
      {
        dPhaseMob_dComp[ip][jc] = dRelPerm_dC[jc] * density / viscosity
                                  + mobility * (dDens_dC[jc] / density - dVisc_dC[jc] / viscosity);
      }

      // call the lambda in the phase loop to allow the reuse of the relperm, density, viscosity, and mobility
      // possible use: assemble the derivatives wrt temperature
      phaseMobilityKernelOp( ip, phaseMob[ip], dPhaseMob_dPres[ip], dPhaseMob_dComp[ip] );
    }
  }

protected:

  // inputs

  /// Views on the phase volume fractions
  arrayView2d< real64 const, compflow::USD_PHASE > m_phaseVolFrac;
  arrayView2d< real64 const, compflow::USD_PHASE > m_dPhaseVolFrac_dPres;
  arrayView3d< real64 const, compflow::USD_PHASE_DC > m_dPhaseVolFrac_dComp;
  arrayView3d< real64 const, compflow::USD_COMP_DC > m_dCompFrac_dCompDens;

  /// Views on the phase densities
  arrayView3d< real64 const, multifluid::USD_PHASE > m_phaseDens;
  arrayView3d< real64 const, multifluid::USD_PHASE > m_dPhaseDens_dPres;
  arrayView4d< real64 const, multifluid::USD_PHASE_DC > m_dPhaseDens_dComp;

  /// Views on the phase viscosities
  arrayView3d< real64 const, multifluid::USD_PHASE > m_phaseVisc;
  arrayView3d< real64 const, multifluid::USD_PHASE > m_dPhaseVisc_dPres;
  arrayView4d< real64 const, multifluid::USD_PHASE_DC > m_dPhaseVisc_dComp;

  /// Views on the phase relative permeabilities
  arrayView3d< real64 const, relperm::USD_RELPERM > m_phaseRelPerm;
  arrayView4d< real64 const, relperm::USD_RELPERM_DS > m_dPhaseRelPerm_dPhaseVolFrac;

  // outputs

  /// Views on the phase mobilities
  arrayView2d< real64, compflow::USD_PHASE > m_phaseMob;
  arrayView2d< real64, compflow::USD_PHASE > m_dPhaseMob_dPres;
  arrayView3d< real64, compflow::USD_PHASE_DC > m_dPhaseMob_dComp;

};

/**
 * @class PhaseMobilityKernelFactory
 */
class PhaseMobilityKernelFactory
{
public:

  /**
   * @brief Create a new kernel and launch
   * @tparam POLICY the policy used in the RAJA kernel
   * @param[in] numComp the number of fluid components
   * @param[in] numPhase the number of fluid phases
   * @param[in] subRegion the element subregion
   * @param[in] fluid the fluid model
   * @param[in] relperm the relperm model
   */
  template< typename POLICY >
  static void
  createAndLaunch( integer const numComp,
                   integer const numPhase,
                   ObjectManagerBase & subRegion,
                   MultiFluidBase const & fluid,
                   RelativePermeabilityBase const & relperm )
  {
    if( numPhase == 2 )
    {
      CompositionalMultiphaseBaseKernels::internal::kernelLaunchSelectorCompSwitch( numComp, [&] ( auto NC )
      {
        integer constexpr NUM_COMP = NC();
        PhaseMobilityKernel< NUM_COMP, 2 > kernel( subRegion, fluid, relperm );
        PhaseMobilityKernel< NUM_COMP, 2 >::template launch< POLICY >( subRegion.size(), kernel );
      } );
    }
    else if( numPhase == 3 )
    {
      CompositionalMultiphaseBaseKernels::internal::kernelLaunchSelectorCompSwitch( numComp, [&] ( auto NC )
      {
        integer constexpr NUM_COMP = NC();
        PhaseMobilityKernel< NUM_COMP, 3 > kernel( subRegion, fluid, relperm );
        PhaseMobilityKernel< NUM_COMP, 3 >::template launch< POLICY >( subRegion.size(), kernel );
      } );
    }
  }
};

/******************************** FaceBasedAssemblyKernel ********************************/

/**
 * @brief Base class for FaceBasedAssemblyKernel that holds all data not dependent
 *        on template parameters (like stencil type and number of components/dofs).
 */
class FaceBasedAssemblyKernelBase
{
public:

  /**
   * @brief The type for element-based data. Consists entirely of ArrayView's.
   *
   * Can be converted from ElementRegionManager::ElementViewConstAccessor
   * by calling .toView() or .toViewConst() on an accessor instance
   */
  template< typename VIEWTYPE >
  using ElementViewConst = ElementRegionManager::ElementViewConst< VIEWTYPE >;

<<<<<<< HEAD
  using DofNumberAccessor = ElementRegionManager::ElementViewAccessor< arrayView1d< globalIndex const > >;

  using CompFlowAccessors =
    StencilAccessors< extrinsicMeshData::ghostRank,
                      extrinsicMeshData::flow::gravityCoefficient,
                      extrinsicMeshData::flow::pressure,
                      extrinsicMeshData::flow::deltaPressure,
                      extrinsicMeshData::flow::dGlobalCompFraction_dGlobalCompDensity,
                      extrinsicMeshData::flow::dPhaseVolumeFraction_dPressure,
                      extrinsicMeshData::flow::dPhaseVolumeFraction_dGlobalCompDensity,
                      extrinsicMeshData::flow::phaseMobility,
                      extrinsicMeshData::flow::dPhaseMobility_dPressure,
                      extrinsicMeshData::flow::dPhaseMobility_dGlobalCompDensity >;

  using MultiFluidAccessors =
    StencilAccessors< extrinsicMeshData::multifluid::phaseMassDensity,
                      extrinsicMeshData::multifluid::dPhaseMassDensity_dPressure,
                      extrinsicMeshData::multifluid::dPhaseMassDensity_dGlobalCompFraction,
                      extrinsicMeshData::multifluid::phaseCompFraction,
                      extrinsicMeshData::multifluid::dPhaseCompFraction_dPressure,
                      extrinsicMeshData::multifluid::dPhaseCompFraction_dGlobalCompFraction >;

  using CapPressureAccessors =
    StencilAccessors< extrinsicMeshData::cappres::phaseCapPressure,
                      extrinsicMeshData::cappres::dPhaseCapPressure_dPhaseVolFraction >;

  using PermeabilityAccessors =
    StencilAccessors< extrinsicMeshData::permeability::permeability,
                      extrinsicMeshData::permeability::dPerm_dPressure >;

  /**
   * @brief Constructor for the kernel interface
   * @param[in] numPhases the number of fluid phases
   * @param[in] rankOffset the offset of my MPI rank
   * @param[in] capPressureFlag flag specifying whether capillary pressure is used or not
   * @param[in] dofNumberAccessor
   * @param[in] compFlowAccessors
   * @param[in] multiFluidAccessors
   * @param[in] capPressureAccessors
   * @param[in] permeabilityAccessors
   * @param[in] dt time step size
   * @param[inout] localMatrix the local CRS matrix
   * @param[inout] localRhs the local right-hand side vector
   */
  FaceBasedAssemblyKernelBase( integer const numPhases,
                               globalIndex const rankOffset,
                               integer const capPressureFlag,
                               DofNumberAccessor const & dofNumberAccessor,
                               CompFlowAccessors const & compFlowAccessors,
                               MultiFluidAccessors const & multiFluidAccessors,
                               CapPressureAccessors const & capPressureAccessors,
                               PermeabilityAccessors const & permeabilityAccessors,
                               real64 const & dt,
                               CRSMatrixView< real64, globalIndex const > const & localMatrix,
                               arrayView1d< real64 > const & localRhs );

protected:

  /// Number of fluid phases
  localIndex const m_numPhases;

  /// Offset for my MPI rank
  globalIndex const m_rankOffset;

  /// Flag to specify whether capillary pressure is used or not
  integer const m_capPressureFlag;

  /// Time step size
  real64 const m_dt;

  /// Views on dof numbers
  ElementViewConst< arrayView1d< globalIndex const > > const m_dofNumber;

  /// Views on permeability
  ElementViewConst< arrayView3d< real64 const > > m_permeability;
  ElementViewConst< arrayView3d< real64 const > > m_dPerm_dPres;

  /// Views on ghost rank numbers and gravity coefficients
  ElementViewConst< arrayView1d< integer const > > const m_ghostRank;
  ElementViewConst< arrayView1d< real64 const > > const m_gravCoef;

  // Primary and secondary variables

  /// Views on pressure
  ElementViewConst< arrayView1d< real64 const > > const m_pres;
  ElementViewConst< arrayView1d< real64 const > > const m_dPres;

  /// Views on derivatives of phase volume fractions and comp fractions
  ElementViewConst< arrayView3d< real64 const, compflow::USD_COMP_DC > > const m_dCompFrac_dCompDens;
  ElementViewConst< arrayView2d< real64 const, compflow::USD_PHASE > > const m_dPhaseVolFrac_dPres;
  ElementViewConst< arrayView3d< real64 const, compflow::USD_PHASE_DC > > const m_dPhaseVolFrac_dCompDens;

  /// Views on phase mobilities
  ElementViewConst< arrayView2d< real64 const, compflow::USD_PHASE > > const m_phaseMob;
  ElementViewConst< arrayView2d< real64 const, compflow::USD_PHASE > > const m_dPhaseMob_dPres;
  ElementViewConst< arrayView3d< real64 const, compflow::USD_PHASE_DC > > const m_dPhaseMob_dCompDens;

  /// Views on phase mass densities
  ElementViewConst< arrayView3d< real64 const, multifluid::USD_PHASE > > const m_phaseMassDens;
  ElementViewConst< arrayView3d< real64 const, multifluid::USD_PHASE > > const m_dPhaseMassDens_dPres;
  ElementViewConst< arrayView4d< real64 const, multifluid::USD_PHASE_DC > > const m_dPhaseMassDens_dComp;

  /// Views on phase component fractions
  ElementViewConst< arrayView4d< real64 const, multifluid::USD_PHASE_COMP > > const m_phaseCompFrac;
  ElementViewConst< arrayView4d< real64 const, multifluid::USD_PHASE_COMP > > const m_dPhaseCompFrac_dPres;
  ElementViewConst< arrayView5d< real64 const, multifluid::USD_PHASE_COMP_DC > > const m_dPhaseCompFrac_dComp;

  /// Views on phase capillary pressure
  ElementViewConst< arrayView3d< real64 const, cappres::USD_CAPPRES > > const m_phaseCapPressure;
  ElementViewConst< arrayView4d< real64 const, cappres::USD_CAPPRES_DS > > const m_dPhaseCapPressure_dPhaseVolFrac;

  // Residual and jacobian

  /// View on the local CRS matrix
  CRSMatrixView< real64, globalIndex const > const m_localMatrix;
  /// View on the local RHS
  arrayView1d< real64 > const m_localRhs;
};

/**
 * @class FaceBasedAssemblyKernel
 * @tparam NUM_COMP number of fluid components
 * @tparam NUM_DOF number of degrees of freedom
 * @tparam STENCILWRAPPER the type of the stencil wrapper
 * @brief Define the interface for the assembly kernel in charge of flux terms
 */
template< integer NUM_COMP, integer NUM_DOF, typename STENCILWRAPPER >
class FaceBasedAssemblyKernel : public FaceBasedAssemblyKernelBase
{
public:

  /// Compile time value for the number of components
  static constexpr integer numComp = NUM_COMP;

  /// Compute time value for the number of degrees of freedom
  static constexpr integer numDof = NUM_DOF;

  /// Compute time value for the number of equations (all of them, except the volume balance equation)
  static constexpr integer numEqn = NUM_DOF-1;

  /// Maximum number of elements at the face
  static constexpr localIndex maxNumElems = STENCILWRAPPER::NUM_POINT_IN_FLUX;

  /// Maximum number of connections at the face
  static constexpr localIndex maxNumConns = STENCILWRAPPER::MAX_NUM_OF_CONNECTIONS;

  /// Maximum number of points in the stencil
  static constexpr localIndex maxStencilSize = STENCILWRAPPER::MAX_STENCIL_SIZE;

  /**
   * @brief Constructor for the kernel interface
   * @param[in] numPhases the number of fluid phases
   * @param[in] rankOffset the offset of my MPI rank
   * @param[in] capPressureFlag flag specifying whether capillary pressure is used or not
   * @param[in] stencilWrapper reference to the stencil wrapper
   * @param[in] dofNumberAccessor
   * @param[in] compFlowAccessors
   * @param[in] multiFluidAccessors
   * @param[in] capPressureAccessors
   * @param[in] permeabilityAccessors
   * @param[in] dt time step size
   * @param[inout] localMatrix the local CRS matrix
   * @param[inout] localRhs the local right-hand side vector
   */
  FaceBasedAssemblyKernel( integer const numPhases,
                           globalIndex const rankOffset,
                           integer const capPressureFlag,
                           STENCILWRAPPER const & stencilWrapper,
                           DofNumberAccessor const & dofNumberAccessor,
                           CompFlowAccessors const & compFlowAccessors,
                           MultiFluidAccessors const & multiFluidAccessors,
                           CapPressureAccessors const & capPressureAccessors,
                           PermeabilityAccessors const & permeabilityAccessors,
                           real64 const & dt,
                           CRSMatrixView< real64, globalIndex const > const & localMatrix,
                           arrayView1d< real64 > const & localRhs )
    : FaceBasedAssemblyKernelBase( numPhases,
                                   rankOffset,
                                   capPressureFlag,
                                   dofNumberAccessor,
                                   compFlowAccessors,
                                   multiFluidAccessors,
                                   capPressureAccessors,
                                   permeabilityAccessors,
                                   dt,
                                   localMatrix,
                                   localRhs ),
    m_stencilWrapper( stencilWrapper ),
    m_seri( stencilWrapper.getElementRegionIndices() ),
    m_sesri( stencilWrapper.getElementSubRegionIndices() ),
    m_sei( stencilWrapper.getElementIndices() )
  {}

  /**
   * @struct StackVariables
   * @brief Kernel variables (dof numbers, jacobian and residual) located on the stack
   */
  struct StackVariables
  {
public:

    /**
     * @brief Constructor for the stack variables
     * @param[in] size size of the stencil for this connection
     * @param[in] numElems number of elements for this connection
     */
    GEOSX_HOST_DEVICE
    StackVariables( localIndex const size, localIndex numElems )
      : stencilSize( size ),
      numFluxElems( numElems ),
      compFlux( numComp ),
      dCompFlux_dP( size, numComp ),
      dCompFlux_dC( size, numComp, numComp ),
      dofColIndices( size * numDof ),
      localFlux( numElems * numEqn ),
      localFluxJacobian( numElems * numEqn, size * numDof )
    {}

    // Stencil information

    /// Stencil size for a given connection
    localIndex const stencilSize;

    /// Number of elements for a given connection
    localIndex const numFluxElems;

    // Transmissibility and derivatives

    /// Transmissibility
    real64 transmissibility[maxNumConns][2]{};
    /// Derivatives of transmissibility with respect to pressure
    real64 dTrans_dPres[maxNumConns][2]{};

    // Component fluxes and derivatives

    /// Component fluxes
    stackArray1d< real64, numComp > compFlux;
    /// Derivatives of component fluxes wrt pressure
    stackArray2d< real64, maxStencilSize * numComp > dCompFlux_dP;
    /// Derivatives of component fluxes wrt component densities
    stackArray3d< real64, maxStencilSize * numComp * numComp > dCompFlux_dC;

    // Local degrees of freedom and local residual/jacobian

    /// Indices of the matrix rows/columns corresponding to the dofs in this face
    stackArray1d< globalIndex, maxNumElems * numDof > dofColIndices;

    /// Storage for the face local residual vector (all equations except volume balance)
    stackArray1d< real64, maxNumElems * numEqn > localFlux;
    /// Storage for the face local Jacobian matrix
    stackArray2d< real64, maxNumElems * numEqn * maxStencilSize * numDof > localFluxJacobian;

  };


  /**
   * @brief Getter for the stencil size at this connection
   * @param[in] iconn the connection index
   * @return the size of the stencil at this connection
   */
  GEOSX_HOST_DEVICE
  localIndex stencilSize( localIndex const iconn ) const
  { return meshMapUtilities::size1( m_sei, iconn ); }

  /**
   * @brief Getter for the number of elements at this connection
   * @param[in] iconn the connection index
   * @return the number of elements at this connection
   */
  GEOSX_HOST_DEVICE
  localIndex numPointsInFlux( localIndex const iconn ) const
  { return m_stencilWrapper.numPointsInFlux( iconn ); }


  /**
   * @brief Performs the setup phase for the kernel.
   * @param[in] iconn the connection index
   * @param[in] stack the stack variables
   */
  GEOSX_HOST_DEVICE
  void setup( localIndex const iconn,
              StackVariables & stack ) const
  {
    // set degrees of freedom indices for this face
    for( integer i = 0; i < stack.stencilSize; ++i )
    {
      globalIndex const offset = m_dofNumber[m_seri( iconn, i )][m_sesri( iconn, i )][m_sei( iconn, i )];

      for( integer jdof = 0; jdof < numDof; ++jdof )
      {
        stack.dofColIndices[i * numDof + jdof] = offset + jdof;
      }
    }
  }

  /**
   * @brief Compute the local flux contributions to the residual and Jacobian
   * @tparam FUNC1 the type of the function that can be used to customize the computation of the phase fluxes
   * @tparam FUNC2 the type of the function that can be used to customize the assembly into the local Jacobian
   * @param[in] iconn the connection index
   * @param[inout] stack the stack variables
   * @param[in] phaseFluxKernelOp the function used to customize the computation of the phase fluxes
   * @param[in] localFluxJacobianKernelOp the function used to customize the computation of the assembly into the local Jacobian
   */
  template< typename FUNC1 = CompositionalMultiphaseBaseKernels::NoOpFunc,
            typename FUNC2 = CompositionalMultiphaseBaseKernels::NoOpFunc >
  GEOSX_HOST_DEVICE
  void computeFlux( localIndex const iconn,
                    StackVariables & stack,
                    FUNC1 && phaseFluxKernelOp = CompositionalMultiphaseBaseKernels::NoOpFunc{},
                    FUNC2 && localFluxJacobianKernelOp = CompositionalMultiphaseBaseKernels::NoOpFunc{} ) const
  {
    // first, compute the transmissibilities at this face
    m_stencilWrapper.computeWeights( iconn,
                                     m_permeability,
                                     m_dPerm_dPres,
                                     stack.transmissibility,
                                     stack.dTrans_dPres );

    // loop over phases, compute and upwind phase flux and sum contributions to each component's flux
    for( integer ip = 0; ip < m_numPhases; ++ip )
    {
      // clear working arrays
      real64 densMean{};
      stackArray1d< real64, maxNumElems > dDensMean_dP( stack.numFluxElems );
      stackArray2d< real64, maxNumElems * numComp > dDensMean_dC( stack.numFluxElems, numComp );

      // create local work arrays
      real64 phaseFlux{};
      real64 dPhaseFlux_dP[maxStencilSize]{};
      real64 dPhaseFlux_dC[maxStencilSize][numComp]{};

      real64 presGrad{};
      stackArray1d< real64, maxStencilSize > dPresGrad_dP( stack.stencilSize );
      stackArray2d< real64, maxStencilSize *numComp > dPresGrad_dC( stack.stencilSize, numComp );

      real64 gravHead{};
      stackArray1d< real64, maxNumElems > dGravHead_dP( stack.numFluxElems );
      stackArray2d< real64, maxNumElems * numComp > dGravHead_dC( stack.numFluxElems, numComp );

      real64 dCapPressure_dC[numComp]{};

      // Working array
      real64 dProp_dC[numComp]{};

      // calculate quantities on primary connected cells
      for( integer i = 0; i < stack.numFluxElems; ++i )
      {
        localIndex const er  = m_seri( iconn, i );
        localIndex const esr = m_sesri( iconn, i );
        localIndex const ei  = m_sei( iconn, i );

        // density
        real64 const density  = m_phaseMassDens[er][esr][ei][0][ip];
        real64 const dDens_dP = m_dPhaseMassDens_dPres[er][esr][ei][0][ip];

        applyChainRule( numComp,
                        m_dCompFrac_dCompDens[er][esr][ei],
                        m_dPhaseMassDens_dComp[er][esr][ei][0][ip],
                        dProp_dC );

        // average density and derivatives
        densMean += 0.5 * density;
        dDensMean_dP[i] = 0.5 * dDens_dP;
        for( integer jc = 0; jc < numComp; ++jc )
        {
          dDensMean_dC[i][jc] = 0.5 * dProp_dC[jc];
        }
      }

      //***** calculation of flux *****

      // compute potential difference MPFA-style
      for( integer i = 0; i < stack.stencilSize; ++i )
      {
        localIndex const er  = m_seri( iconn, i );
        localIndex const esr = m_sesri( iconn, i );
        localIndex const ei  = m_sei( iconn, i );

        // capillary pressure
        real64 capPressure     = 0.0;
        real64 dCapPressure_dP = 0.0;

        for( integer ic = 0; ic < numComp; ++ic )
        {
          dCapPressure_dC[ic] = 0.0;
        }

        if( m_capPressureFlag )
        {
          capPressure = m_phaseCapPressure[er][esr][ei][0][ip];

          for( integer jp = 0; jp < m_numPhases; ++jp )
          {
            real64 const dCapPressure_dS = m_dPhaseCapPressure_dPhaseVolFrac[er][esr][ei][0][ip][jp];
            dCapPressure_dP += dCapPressure_dS * m_dPhaseVolFrac_dPres[er][esr][ei][jp];

            for( integer jc = 0; jc < numComp; ++jc )
            {
              dCapPressure_dC[jc] += dCapPressure_dS * m_dPhaseVolFrac_dCompDens[er][esr][ei][jp][jc];
            }
          }
        }

        presGrad += stack.transmissibility[0][i] * (m_pres[er][esr][ei] + m_dPres[er][esr][ei] - capPressure);
        dPresGrad_dP[i] += stack.transmissibility[0][i] * (1 - dCapPressure_dP)
                           + stack.dTrans_dPres[0][i] * (m_pres[er][esr][ei] + m_dPres[er][esr][ei] - capPressure);
        for( integer jc = 0; jc < numComp; ++jc )
        {
          dPresGrad_dC[i][jc] += -stack.transmissibility[0][i] * dCapPressure_dC[jc];
        }

        real64 const gravD     = stack.transmissibility[0][i] * m_gravCoef[er][esr][ei];
        real64 const dGravD_dP = stack.dTrans_dPres[0][i] * m_gravCoef[er][esr][ei];

        // the density used in the potential difference is always a mass density
        // unlike the density used in the phase mobility, which is a mass density
        // if useMass == 1 and a molar density otherwise
        gravHead += densMean * gravD;

        // need to add contributions from both cells the mean density depends on
        for( integer j = 0; j < stack.numFluxElems; ++j )
        {
          dGravHead_dP[j] += dDensMean_dP[j] * gravD + dGravD_dP * densMean;
          for( integer jc = 0; jc < numComp; ++jc )
          {
            dGravHead_dC[j][jc] += dDensMean_dC[j][jc] * gravD;
          }
        }
      }

      // *** upwinding ***

      // compute phase potential gradient
      real64 const potGrad = presGrad - gravHead;

      // choose upstream cell
      localIndex const k_up = (potGrad >= 0) ? 0 : 1;

      localIndex const er_up  = m_seri( iconn, k_up );
      localIndex const esr_up = m_sesri( iconn, k_up );
      localIndex const ei_up  = m_sei( iconn, k_up );

      real64 const mobility = m_phaseMob[er_up][esr_up][ei_up][ip];

      // skip the phase flux if phase not present or immobile upstream
      if( LvArray::math::abs( mobility ) < 1e-20 ) // TODO better constant
      {
        continue;
      }

      // pressure gradient depends on all points in the stencil
      for( integer ke = 0; ke < stack.stencilSize; ++ke )
      {
        dPhaseFlux_dP[ke] += dPresGrad_dP[ke];
        for( integer jc = 0; jc < numComp; ++jc )
        {
          dPhaseFlux_dC[ke][jc] += dPresGrad_dC[ke][jc];
        }
      }

      // gravitational head depends only on the two cells connected (same as mean density)
      for( integer ke = 0; ke < stack.numFluxElems; ++ke )
      {
        dPhaseFlux_dP[ke] -= dGravHead_dP[ke];
        for( integer jc = 0; jc < numComp; ++jc )
        {
          dPhaseFlux_dC[ke][jc] -= dGravHead_dC[ke][jc];
        }
      }

      // compute the phase flux and derivatives using upstream cell mobility
      phaseFlux = mobility * potGrad;
      for( integer ke = 0; ke < stack.stencilSize; ++ke )
      {
        dPhaseFlux_dP[ke] *= mobility;
        for( integer jc = 0; jc < numComp; ++jc )
        {
          dPhaseFlux_dC[ke][jc] *= mobility;
        }
      }

      real64 const dMob_dP  = m_dPhaseMob_dPres[er_up][esr_up][ei_up][ip];
      arraySlice1d< real64 const, compflow::USD_PHASE_DC - 2 > dPhaseMob_dCompSub =
        m_dPhaseMob_dCompDens[er_up][esr_up][ei_up][ip];

      // add contribution from upstream cell mobility derivatives
      dPhaseFlux_dP[k_up] += dMob_dP * potGrad;
      for( integer jc = 0; jc < numComp; ++jc )
      {
        dPhaseFlux_dC[k_up][jc] += dPhaseMob_dCompSub[jc] * potGrad;
      }

      // slice some constitutive arrays to avoid too much indexing in component loop
      arraySlice1d< real64 const, multifluid::USD_PHASE_COMP-3 > phaseCompFracSub =
        m_phaseCompFrac[er_up][esr_up][ei_up][0][ip];
      arraySlice1d< real64 const, multifluid::USD_PHASE_COMP-3 > dPhaseCompFrac_dPresSub =
        m_dPhaseCompFrac_dPres[er_up][esr_up][ei_up][0][ip];
      arraySlice2d< real64 const, multifluid::USD_PHASE_COMP_DC-3 > dPhaseCompFrac_dCompSub =
        m_dPhaseCompFrac_dComp[er_up][esr_up][ei_up][0][ip];

      // compute component fluxes and derivatives using upstream cell composition
      for( integer ic = 0; ic < numComp; ++ic )
      {
        real64 const ycp = phaseCompFracSub[ic];
        stack.compFlux[ic] += phaseFlux * ycp;

        // derivatives stemming from phase flux
        for( integer ke = 0; ke < stack.stencilSize; ++ke )
        {
          stack.dCompFlux_dP[ke][ic] += dPhaseFlux_dP[ke] * ycp;
          for( integer jc = 0; jc < numComp; ++jc )
          {
            stack.dCompFlux_dC[ke][ic][jc] += dPhaseFlux_dC[ke][jc] * ycp;
          }
        }

        // additional derivatives stemming from upstream cell phase composition
        stack.dCompFlux_dP[k_up][ic] += phaseFlux * dPhaseCompFrac_dPresSub[ic];

        // convert derivatives of comp fraction w.r.t. comp fractions to derivatives w.r.t. comp densities
        applyChainRule( numComp,
                        m_dCompFrac_dCompDens[er_up][esr_up][ei_up],
                        dPhaseCompFrac_dCompSub[ic],
                        dProp_dC );
        for( integer jc = 0; jc < numComp; ++jc )
        {
          stack.dCompFlux_dC[k_up][ic][jc] += phaseFlux * dProp_dC[jc];
        }
      }

      // call the lambda in the phase loop to allow the reuse of the phase fluxes and their derivatives
      // possible use: assemble the derivatives wrt temperature, and the flux term of the energy equation for this phase
      // note: more variables may need to be passed, but it is hard to tell which ones will be needed for now
      phaseFluxKernelOp( ip, er_up, esr_up, ei_up, phaseFlux, dPhaseFlux_dP, dPhaseFlux_dC );

    }

    // *** end of upwinding

    // populate local flux vector and derivatives
    for( integer ic = 0; ic < numComp; ++ic )
    {
      stack.localFlux[ic]           =  m_dt * stack.compFlux[ic];
      stack.localFlux[numComp + ic] = -m_dt * stack.compFlux[ic];

      for( integer ke = 0; ke < stack.stencilSize; ++ke )
      {
        localIndex const localDofIndexPres = ke * numDof;
        stack.localFluxJacobian[ic][localDofIndexPres]           =  m_dt * stack.dCompFlux_dP[ke][ic];
        stack.localFluxJacobian[numComp + ic][localDofIndexPres] = -m_dt * stack.dCompFlux_dP[ke][ic];

        for( integer jc = 0; jc < numComp; ++jc )
        {
          localIndex const localDofIndexComp = localDofIndexPres + jc + 1;
          stack.localFluxJacobian[ic][localDofIndexComp]           =  m_dt * stack.dCompFlux_dC[ke][ic][jc];
          stack.localFluxJacobian[numComp + ic][localDofIndexComp] = -m_dt * stack.dCompFlux_dC[ke][ic][jc];
        }
      }
    }

    // call the lambda to allow assembly into the localFluxJacobian
    // possible uses: - assemble the derivatives of compFlux wrt temperature into localFluxJacobian;
    //                - assemble energyFlux into localFlux and localFluxJacobian
    // TODO: this second kernelOp becomes unnecessary if we increment the residual/jacobian directly in the phase loop
    localFluxJacobianKernelOp( stack.localFlux, stack.localFluxJacobian );

  }

  /**
   * @brief Performs the complete phase for the kernel.
   * @param[in] iconn the connection index
   * @param[inout] stack the stack variables
   */
=======
  template< integer NC, localIndex MAX_NUM_ELEMS, localIndex MAX_STENCIL_SIZE >
>>>>>>> 1f4067c5
  GEOSX_HOST_DEVICE
  void complete( localIndex const iconn,
                 StackVariables & stack ) const
  {
    using namespace CompositionalMultiphaseUtilities;

    // Apply equation/variable change transformation(s)
    stackArray1d< real64, maxStencilSize * numDof > work( stack.stencilSize * numDof );
    shiftBlockRowsAheadByOneAndReplaceFirstRowWithColumnSum( numComp, numDof*stack.stencilSize, stack.numFluxElems,
                                                             stack.localFluxJacobian, work );
    shiftBlockElementsAheadByOneAndReplaceFirstElementWithSum( numComp, stack.numFluxElems,
                                                               stack.localFlux );

    // Add to residual/jacobian
    for( integer i = 0; i < stack.numFluxElems; ++i )
    {
      if( m_ghostRank[m_seri( iconn, i )][m_sesri( iconn, i )][m_sei( iconn, i )] < 0 )
      {
        globalIndex const globalRow = m_dofNumber[m_seri( iconn, i )][m_sesri( iconn, i )][m_sei( iconn, i )];
        localIndex const localRow = LvArray::integerConversion< localIndex >( globalRow - m_rankOffset );
        GEOSX_ASSERT_GE( localRow, 0 );
        GEOSX_ASSERT_GT( m_localMatrix.numRows(), localRow + numComp );

        for( integer ic = 0; ic < numComp; ++ic )
        {
          RAJA::atomicAdd( parallelDeviceAtomic{}, &m_localRhs[localRow + ic], stack.localFlux[i * numComp + ic] );
          m_localMatrix.addToRowBinarySearchUnsorted< parallelDeviceAtomic >
            ( localRow + ic,
            stack.dofColIndices.data(),
            stack.localFluxJacobian[i * numComp + ic].dataIfContiguous(),
            stack.stencilSize * numDof );
        }
      }
    }
  }

  /**
   * @brief Performs the kernel launch
   * @tparam POLICY the policy used in the RAJA kernels
   * @tparam KERNEL_TYPE the kernel type
   * @param[in] numConnections the number of connections
   * @param[inout] kernelComponent the kernel component providing access to setup/compute/complete functions and stack variables
   */
  template< typename POLICY, typename KERNEL_TYPE >
  static void
<<<<<<< HEAD
  launch( localIndex const numConnections,
          KERNEL_TYPE const & kernelComponent )
  {
    GEOSX_MARK_FUNCTION;

    forAll< POLICY >( numConnections, [=] GEOSX_HOST_DEVICE ( localIndex const iconn )
    {
      typename KERNEL_TYPE::StackVariables stack( kernelComponent.stencilSize( iconn ),
                                                  kernelComponent.numPointsInFlux( iconn ) );

      kernelComponent.setup( iconn, stack );
      kernelComponent.computeFlux( iconn, stack );
      kernelComponent.complete( iconn, stack );
    } );
  }

private:

  // Stencil information

  /// Reference to the stencil wrapper
  STENCILWRAPPER const m_stencilWrapper;

  /// Connection to element maps
  typename STENCILWRAPPER::IndexContainerViewConstType const m_seri;
  typename STENCILWRAPPER::IndexContainerViewConstType const m_sesri;
  typename STENCILWRAPPER::IndexContainerViewConstType const m_sei;
};

/**
 * @class FaceBasedAssemblyKernelFactory
 */
class FaceBasedAssemblyKernelFactory
{
public:

  /**
   * @brief Create a new kernel and launch
   * @tparam POLICY the policy used in the RAJA kernel
   * @tparam STENCILWRAPPER the type of the stencil wrapper
   * @param[in] numComps the number of fluid components
   * @param[in] numPhases the number of fluid phases
   * @param[in] rankOffset the offset of my MPI rank
   * @param[in] dofKey string to get the element degrees of freedom numbers
   * @param[in] capPressureFlag flag specifying whether capillary pressure is used or not
   * @param[in] solverName name of the solver (to name accessors)
   * @param[in] elemManager reference to the element region manager
   * @param[in] stencilWrapper reference to the stencil wrapper
   * @param[in] targetRegionNames names of the target regions
   * @param[in] fluidModelNames names of the fluid models
   * @param[in] capPresModelNames names of the capillary pressure models
   * @param[in] permeabilityModelNames names of the permeability models
   * @param[in] dt time step size
   * @param[inout] localMatrix the local CRS matrix
   * @param[inout] localRhs the local right-hand side vector
   */
  template< typename POLICY, typename STENCILWRAPPER >
  static void
  createAndLaunch( integer const numComps,
                   integer const numPhases,
                   globalIndex const rankOffset,
                   string const & dofKey,
                   integer const capPressureFlag,
                   string const & solverName,
                   ElementRegionManager const & elemManager,
                   STENCILWRAPPER const & stencilWrapper,
                   arrayView1d< string const > const & targetRegionNames,
                   arrayView1d< string const > const & fluidModelNames,
                   arrayView1d< string const > const & capPresModelNames,
                   arrayView1d< string const > const & permeabilityModelNames,
                   real64 const & dt,
                   CRSMatrixView< real64, globalIndex const > const & localMatrix,
                   arrayView1d< real64 > const & localRhs )
  {
    CompositionalMultiphaseBaseKernels::internal::kernelLaunchSelectorCompSwitch( numComps, [&] ( auto NC )
    {
      integer constexpr NUM_COMP = NC();
      integer constexpr NUM_DOF = NC()+1;

      ElementRegionManager::ElementViewAccessor< arrayView1d< globalIndex const > > dofNumberAccessor =
        elemManager.constructArrayViewAccessor< globalIndex, 1 >( dofKey );
      dofNumberAccessor.setName( solverName + "/accessors/" + dofKey );

      using KERNEL_TYPE = FaceBasedAssemblyKernel< NUM_COMP, NUM_DOF, STENCILWRAPPER >;
      typename KERNEL_TYPE::CompFlowAccessors compFlowAccessors( elemManager, solverName );
      typename KERNEL_TYPE::MultiFluidAccessors multiFluidAccessors( elemManager, solverName, targetRegionNames, fluidModelNames );
      typename KERNEL_TYPE::CapPressureAccessors capPressureAccessors( elemManager, solverName, targetRegionNames, capPresModelNames );
      typename KERNEL_TYPE::PermeabilityAccessors permeabilityAccessors( elemManager, solverName, targetRegionNames, permeabilityModelNames );

      KERNEL_TYPE kernel( numPhases, rankOffset, capPressureFlag, stencilWrapper, dofNumberAccessor,
                          compFlowAccessors, multiFluidAccessors, capPressureAccessors, permeabilityAccessors,
                          dt, localMatrix, localRhs );
      KERNEL_TYPE::template launch< POLICY >( stencilWrapper.size(), kernel );
    } );
  }
=======
  compute( integer const numPhases,
           localIndex const stencilSize,
           localIndex const numFluxElems,
           arraySlice1d< localIndex const > const seri,
           arraySlice1d< localIndex const > const sesri,
           arraySlice1d< localIndex const > const sei,
           real64 const (&transmissibility)[2],
           real64 const (&dTrans_dPres)[2],
           ElementViewConst< arrayView1d< real64 const > > const & pres,
           ElementViewConst< arrayView1d< real64 const > > const & dPres,
           ElementViewConst< arrayView1d< real64 const > > const & gravCoef,
           ElementViewConst< arrayView2d< real64 const, compflow::USD_PHASE > > const & phaseMob,
           ElementViewConst< arrayView2d< real64 const, compflow::USD_PHASE > > const & dPhaseMob_dPres,
           ElementViewConst< arrayView3d< real64 const, compflow::USD_PHASE_DC > > const & dPhaseMob_dComp,
           ElementViewConst< arrayView2d< real64 const, compflow::USD_PHASE > > const & dPhaseVolFrac_dPres,
           ElementViewConst< arrayView3d< real64 const, compflow::USD_PHASE_DC > > const & dPhaseVolFrac_dComp,
           ElementViewConst< arrayView3d< real64 const, compflow::USD_COMP_DC > > const & dCompFrac_dCompDens,
           ElementViewConst< arrayView3d< real64 const, multifluid::USD_PHASE > > const & phaseMassDens,
           ElementViewConst< arrayView3d< real64 const, multifluid::USD_PHASE > > const & dPhaseMassDens_dPres,
           ElementViewConst< arrayView4d< real64 const, multifluid::USD_PHASE_DC > > const & dPhaseMassDens_dComp,
           ElementViewConst< arrayView4d< real64 const, multifluid::USD_PHASE_COMP > > const & phaseCompFrac,
           ElementViewConst< arrayView4d< real64 const, multifluid::USD_PHASE_COMP > > const & dPhaseCompFrac_dPres,
           ElementViewConst< arrayView5d< real64 const, multifluid::USD_PHASE_COMP_DC > > const & dPhaseCompFrac_dComp,
           ElementViewConst< arrayView3d< real64 const, cappres::USD_CAPPRES > > const & phaseCapPressure,
           ElementViewConst< arrayView4d< real64 const, cappres::USD_CAPPRES_DS > > const & dPhaseCapPressure_dPhaseVolFrac,
           integer const capPressureFlag,
           real64 const dt,
           arraySlice1d< real64 > const localFlux,
           arraySlice2d< real64 > const localFluxJacobian );

  template< integer NC, typename STENCILWRAPPER_TYPE >
  static void
  launch( integer const numPhases,
          STENCILWRAPPER_TYPE const & stencilWrapper,
          globalIndex const rankOffset,
          ElementViewConst< arrayView1d< globalIndex const > > const & dofNumber,
          ElementViewConst< arrayView1d< integer const > > const & ghostRank,
          ElementViewConst< arrayView1d< real64 const > > const & pres,
          ElementViewConst< arrayView1d< real64 const > > const & dPres,
          ElementViewConst< arrayView3d< real64 const > > const & permeability,
          ElementViewConst< arrayView3d< real64 const > > const & dPerm_dPres,
          ElementViewConst< arrayView1d< real64 const > > const & gravCoef,
          ElementViewConst< arrayView2d< real64 const, compflow::USD_PHASE > > const & phaseMob,
          ElementViewConst< arrayView2d< real64 const, compflow::USD_PHASE > > const & dPhaseMob_dPres,
          ElementViewConst< arrayView3d< real64 const, compflow::USD_PHASE_DC > > const & dPhaseMob_dComp,
          ElementViewConst< arrayView2d< real64 const, compflow::USD_PHASE > > const & dPhaseVolFrac_dPres,
          ElementViewConst< arrayView3d< real64 const, compflow::USD_PHASE_DC > > const & dPhaseVolFrac_dComp,
          ElementViewConst< arrayView3d< real64 const, compflow::USD_COMP_DC > > const & dCompFrac_dCompDens,
          ElementViewConst< arrayView3d< real64 const, multifluid::USD_PHASE > > const & phaseMassDens,
          ElementViewConst< arrayView3d< real64 const, multifluid::USD_PHASE > > const & dPhaseMassDens_dPres,
          ElementViewConst< arrayView4d< real64 const, multifluid::USD_PHASE_DC > > const & dPhaseMassDens_dComp,
          ElementViewConst< arrayView4d< real64 const, multifluid::USD_PHASE_COMP > > const & phaseCompFrac,
          ElementViewConst< arrayView4d< real64 const, multifluid::USD_PHASE_COMP > > const & dPhaseCompFrac_dPres,
          ElementViewConst< arrayView5d< real64 const, multifluid::USD_PHASE_COMP_DC > > const & dPhaseCompFrac_dComp,
          ElementViewConst< arrayView3d< real64 const, cappres::USD_CAPPRES > > const & phaseCapPressure,
          ElementViewConst< arrayView4d< real64 const, cappres::USD_CAPPRES_DS > > const & dPhaseCapPressure_dPhaseVolFrac,
          integer const capPressureFlag,
          real64 const dt,
          CRSMatrixView< real64, globalIndex const > const & localMatrix,
          arrayView1d< real64 > const & localRhs );
>>>>>>> 1f4067c5
};

/******************************** CFLFluxKernel ********************************/

/**
 * @brief Functions to compute the (outflux) total volumetric flux needed in the calculation of CFL numbers
 */
struct CFLFluxKernel
{

  /**
   * @brief The type for element-based data. Consists entirely of ArrayView's.
   *
   * Can be converted from ElementRegionManager::ElementViewConstAccessor
   * by calling .toView() or .toViewConst() on an accessor instance
   */
  template< typename VIEWTYPE >
  using ElementViewConst = ElementRegionManager::ElementViewConst< VIEWTYPE >;

  template< typename VIEWTYPE >
  using ElementView = ElementRegionManager::ElementView< VIEWTYPE >;

<<<<<<< HEAD
  using CompFlowAccessors =
    StencilAccessors< extrinsicMeshData::flow::pressure,
                      extrinsicMeshData::flow::gravityCoefficient,
                      extrinsicMeshData::flow::phaseVolumeFraction,
                      extrinsicMeshData::flow::phaseOutflux,
                      extrinsicMeshData::flow::componentOutflux >;

  using MultiFluidAccessors =
    StencilAccessors< extrinsicMeshData::multifluid::phaseViscosity,
                      extrinsicMeshData::multifluid::phaseDensity,
                      extrinsicMeshData::multifluid::phaseMassDensity,
                      extrinsicMeshData::multifluid::phaseCompFraction >;

  using PermeabilityAccessors =
    StencilAccessors< extrinsicMeshData::permeability::permeability,
                      extrinsicMeshData::permeability::dPerm_dPressure >;


  using RelPermAccessors =
    StencilAccessors< extrinsicMeshData::relperm::phaseRelPerm >;

  template< localIndex NC, localIndex NUM_ELEMS, localIndex MAX_STENCIL_SIZE >
=======
  template< integer NC, localIndex NUM_ELEMS, localIndex MAX_STENCIL_SIZE >
>>>>>>> 1f4067c5
  GEOSX_HOST_DEVICE
  static void
  compute( integer const numPhases,
           localIndex const stencilSize,
           real64 const & dt,
           arraySlice1d< localIndex const > const seri,
           arraySlice1d< localIndex const > const sesri,
           arraySlice1d< localIndex const > const sei,
           real64 const (&transmissibility)[2],
           ElementViewConst< arrayView1d< real64 const > > const & pres,
           ElementViewConst< arrayView1d< real64 const > > const & gravCoef,
           ElementViewConst< arrayView2d< real64 const, compflow::USD_PHASE > > const & phaseVolFrac,
           ElementViewConst< arrayView3d< real64 const, relperm::USD_RELPERM > > const & phaseRelPerm,
           ElementViewConst< arrayView3d< real64 const, multifluid::USD_PHASE > > const & phaseVisc,
           ElementViewConst< arrayView3d< real64 const, multifluid::USD_PHASE > > const & phaseDens,
           ElementViewConst< arrayView3d< real64 const, multifluid::USD_PHASE > > const & phaseMassDens,
           ElementViewConst< arrayView4d< real64 const, multifluid::USD_PHASE_COMP > > const & phaseCompFrac,
           ElementView< arrayView2d< real64, compflow::USD_PHASE > > const & phaseOutflux,
           ElementView< arrayView2d< real64, compflow::USD_COMP > > const & compOutflux );

  template< integer NC, typename STENCILWRAPPER_TYPE >
  static void
  launch( integer const numPhases,
          real64 const & dt,
          STENCILWRAPPER_TYPE const & stencil,
          ElementViewConst< arrayView1d< real64 const > > const & pres,
          ElementViewConst< arrayView1d< real64 const > > const & gravCoef,
          ElementViewConst< arrayView2d< real64 const, compflow::USD_PHASE > > const & phaseVolFrac,
          ElementViewConst< arrayView3d< real64 const > > const & permeability,
          ElementViewConst< arrayView3d< real64 const > > const & dPerm_dPres,
          ElementViewConst< arrayView3d< real64 const, relperm::USD_RELPERM > > const & phaseRelPerm,
          ElementViewConst< arrayView3d< real64 const, multifluid::USD_PHASE > > const & phaseVisc,
          ElementViewConst< arrayView3d< real64 const, multifluid::USD_PHASE > > const & phaseDens,
          ElementViewConst< arrayView3d< real64 const, multifluid::USD_PHASE > > const & phaseMassDens,
          ElementViewConst< arrayView4d< real64 const, multifluid::USD_PHASE_COMP > > const & phaseCompFrac,
          ElementView< arrayView2d< real64, compflow::USD_PHASE > > const & phaseOutflux,
          ElementView< arrayView2d< real64, compflow::USD_COMP > > const & compOutflux );
};

/******************************** CFLKernel ********************************/

/**
 * @brief Functions to compute the CFL number using the phase volumetric outflux and the component mass outflux in each cell
 */
struct CFLKernel
{

  static constexpr real64 minPhaseMobility = 1e-12;
  static constexpr real64 minComponentFraction = 1e-12;

  template< integer NP >
  GEOSX_HOST_DEVICE
  GEOSX_FORCE_INLINE
  static void
  computePhaseCFL( real64 const & poreVol,
                   arraySlice1d< real64 const, compflow::USD_PHASE - 1 > phaseVolFrac,
                   arraySlice1d< real64 const, relperm::USD_RELPERM - 2 > phaseRelPerm,
                   arraySlice2d< real64 const, relperm::USD_RELPERM_DS - 2 > dPhaseRelPerm_dPhaseVolFrac,
                   arraySlice1d< real64 const, multifluid::USD_PHASE - 2 > phaseVisc,
                   arraySlice1d< real64 const, compflow::USD_PHASE- 1 > phaseOutflux,
                   real64 & phaseCFLNumber );

  template< integer NC >
  GEOSX_HOST_DEVICE
  GEOSX_FORCE_INLINE
  static void
  computeCompCFL( real64 const & poreVol,
                  arraySlice1d< real64 const, compflow::USD_COMP - 1 > compDens,
                  arraySlice1d< real64 const, compflow::USD_COMP - 1 > compFrac,
                  arraySlice1d< real64 const, compflow::USD_COMP - 1 > compOutflux,
                  real64 & compCFLNumber );

  template< integer NC, integer NP >
  static void
  launch( localIndex const size,
          arrayView1d< real64 const > const & volume,
          arrayView2d< real64 const > const & porosity,
          arrayView2d< real64 const, compflow::USD_COMP > const & compDens,
          arrayView2d< real64 const, compflow::USD_COMP > const & compFrac,
          arrayView2d< real64 const, compflow::USD_PHASE > const & phaseVolFrac,
          arrayView3d< real64 const, relperm::USD_RELPERM > const & phaseRelPerm,
          arrayView4d< real64 const, relperm::USD_RELPERM_DS > const & dPhaseRelPerm_dPhaseVolFrac,
          arrayView3d< real64 const, multifluid::USD_PHASE > const & phaseVisc,
          arrayView2d< real64 const, compflow::USD_PHASE > const & phaseOutflux,
          arrayView2d< real64 const, compflow::USD_COMP > const & compOutflux,
          arrayView1d< real64 > const & phaseCFLNumber,
          arrayView1d< real64 > const & compCFLNumber,
          real64 & maxPhaseCFLNumber,
          real64 & maxCompCFLNumber );

};

/******************************** AquiferBCKernel ********************************/

/**
 * @brief Functions to assemble aquifer boundary condition contributions to residual and Jacobian
 */
struct AquiferBCKernel
{

  /**
   * @brief The type for element-based data. Consists entirely of ArrayView's.
   *
   * Can be converted from ElementRegionManager::ElementViewConstAccessor
   * by calling .toView() or .toViewConst() on an accessor instance
   */
  template< typename VIEWTYPE >
  using ElementViewConst = ElementRegionManager::ElementViewConst< VIEWTYPE >;

<<<<<<< HEAD
  using CompFlowAccessors =
    StencilAccessors< extrinsicMeshData::ghostRank,
                      extrinsicMeshData::flow::pressure,
                      extrinsicMeshData::flow::deltaPressure,
                      extrinsicMeshData::flow::gravityCoefficient,
                      extrinsicMeshData::flow::phaseVolumeFraction,
                      extrinsicMeshData::flow::dPhaseVolumeFraction_dPressure,
                      extrinsicMeshData::flow::dPhaseVolumeFraction_dGlobalCompDensity,
                      extrinsicMeshData::flow::dGlobalCompFraction_dGlobalCompDensity >;

  using MultiFluidAccessors =
    StencilAccessors< extrinsicMeshData::multifluid::phaseDensity,
                      extrinsicMeshData::multifluid::dPhaseDensity_dPressure,
                      extrinsicMeshData::multifluid::dPhaseDensity_dGlobalCompFraction,
                      extrinsicMeshData::multifluid::phaseCompFraction,
                      extrinsicMeshData::multifluid::dPhaseCompFraction_dPressure,
                      extrinsicMeshData::multifluid::dPhaseCompFraction_dGlobalCompFraction >;

  template< localIndex NC >
=======
  template< integer NC >
>>>>>>> 1f4067c5
  GEOSX_HOST_DEVICE
  static void
    compute( integer const numPhases,
             integer const ipWater,
             bool const allowAllPhasesIntoAquifer,
             real64 const & aquiferVolFlux,
             real64 const & dAquiferVolFlux_dPres,
             real64 const & aquiferWaterPhaseDens,
             arrayView1d< real64 const > const & aquiferWaterPhaseCompFrac,
             arraySlice1d< real64 const, multifluid::USD_PHASE - 2 > phaseDens,
             arraySlice1d< real64 const, multifluid::USD_PHASE - 2 > dPhaseDens_dPres,
             arraySlice2d< real64 const, multifluid::USD_PHASE_DC - 2 > dPhaseDens_dCompFrac,
             arraySlice1d< real64 const, compflow::USD_PHASE - 1 > phaseVolFrac,
             arraySlice1d< real64 const, compflow::USD_PHASE - 1 > dPhaseVolFrac_dPres,
             arraySlice2d< real64 const, compflow::USD_PHASE_DC - 1 > dPhaseVolFrac_dCompDens,
             arraySlice2d< real64 const, multifluid::USD_PHASE_COMP - 2 > phaseCompFrac,
             arraySlice2d< real64 const, multifluid::USD_PHASE_COMP - 2 > dPhaseCompFrac_dPres,
             arraySlice3d< real64 const, multifluid::USD_PHASE_COMP_DC - 2 > dPhaseCompFrac_dCompFrac,
             arraySlice2d< real64 const, compflow::USD_COMP_DC - 1 > dCompFrac_dCompDens,
             real64 const & dt,
             real64 ( &localFlux )[NC],
             real64 ( &localFluxJacobian )[NC][NC+1] );

  template< integer NC >
  static void
  launch( integer const numPhases,
          integer const ipWater,
          bool const allowAllPhasesIntoAquifer,
          BoundaryStencil const & stencil,
          globalIndex const rankOffset,
          ElementViewConst< arrayView1d< globalIndex const > > const & dofNumber,

          AquiferBoundaryCondition::KernelWrapper const & aquiferBCWrapper,
          real64 const & aquiferWaterPhaseDens,
          arrayView1d< real64 const > const & aquiferWaterPhaseCompFrac,
          ElementViewConst< arrayView1d< integer const > > const & ghostRank,
          ElementViewConst< arrayView1d< real64 const > > const & pres,
          ElementViewConst< arrayView1d< real64 const > > const & dPres,
          ElementViewConst< arrayView1d< real64 const > > const & gravCoef,
          ElementViewConst< arrayView2d< real64 const, compflow::USD_PHASE > > const & phaseVolFrac,
          ElementViewConst< arrayView2d< real64 const, compflow::USD_PHASE > > const & dPhaseVolFrac_dPres,
          ElementViewConst< arrayView3d< real64 const, compflow::USD_PHASE_DC > > const & dPhaseVolFrac_dCompDens,
          ElementViewConst< arrayView3d< real64 const, compflow::USD_COMP_DC > > const & dCompFrac_dCompDens,
          ElementViewConst< arrayView3d< real64 const, multifluid::USD_PHASE > > const & phaseDens,
          ElementViewConst< arrayView3d< real64 const, multifluid::USD_PHASE > > const & dPhaseDens_dPres,
          ElementViewConst< arrayView4d< real64 const, multifluid::USD_PHASE_DC > > const & dPhaseDens_dCompFrac,
          ElementViewConst< arrayView4d< real64 const, multifluid::USD_PHASE_COMP > > const & phaseCompFrac,
          ElementViewConst< arrayView4d< real64 const, multifluid::USD_PHASE_COMP > > const & dPhaseCompFrac_dPres,
          ElementViewConst< arrayView5d< real64 const, multifluid::USD_PHASE_COMP_DC > > const & dPhaseCompFrac_dCompFrac,
          real64 const & timeAtBeginningOfStep,
          real64 const & dt,
          CRSMatrixView< real64, globalIndex const > const & localMatrix,
          arrayView1d< real64 > const & localRhs );

};

} // namespace CompositionalMultiphaseFVMKernels

} // namespace geosx


#endif //GEOSX_PHYSICSSOLVERS_FLUIDFLOW_COMPOSITIONALMULTIPHASEFVMKERNELS_HPP<|MERGE_RESOLUTION|>--- conflicted
+++ resolved
@@ -22,10 +22,11 @@
 #include "common/DataLayouts.hpp"
 #include "common/DataTypes.hpp"
 #include "common/GEOS_RAJA_Interface.hpp"
-<<<<<<< HEAD
 #include "constitutive/capillaryPressure/CapillaryPressureExtrinsicData.hpp"
+#include "constitutive/fluid/MultiFluidBase.hpp"
 #include "constitutive/fluid/MultiFluidExtrinsicData.hpp"
 #include "constitutive/permeability/PermeabilityExtrinsicData.hpp"
+#include "constitutive/relativePermeability/RelativePermeabilityBase.hpp"
 #include "constitutive/relativePermeability/RelativePermeabilityExtrinsicData.hpp"
 #include "fieldSpecification/AquiferBoundaryCondition.hpp"
 #include "finiteVolume/BoundaryStencil.hpp"
@@ -36,16 +37,6 @@
 #include "physicsSolvers/fluidFlow/CompositionalMultiphaseBaseKernels.hpp"
 #include "physicsSolvers/fluidFlow/CompositionalMultiphaseUtilities.hpp"
 #include "physicsSolvers/fluidFlow/StencilAccessors.hpp"
-
-=======
-#include "constitutive/fluid/MultiFluidBase.hpp"
-#include "constitutive/relativePermeability/RelativePermeabilityBase.hpp"
-#include "constitutive/capillaryPressure/CapillaryPressureBase.hpp"
-#include "fieldSpecification/AquiferBoundaryCondition.hpp"
-#include "finiteVolume/BoundaryStencil.hpp"
-#include "physicsSolvers/fluidFlow/CompositionalMultiphaseBaseExtrinsicData.hpp"
-#include "physicsSolvers/fluidFlow/CompositionalMultiphaseBaseKernels.hpp"
->>>>>>> 1f4067c5
 
 namespace geosx
 {
@@ -290,7 +281,6 @@
   template< typename VIEWTYPE >
   using ElementViewConst = ElementRegionManager::ElementViewConst< VIEWTYPE >;
 
-<<<<<<< HEAD
   using DofNumberAccessor = ElementRegionManager::ElementViewAccessor< arrayView1d< globalIndex const > >;
 
   using CompFlowAccessors =
@@ -350,7 +340,7 @@
 protected:
 
   /// Number of fluid phases
-  localIndex const m_numPhases;
+  integer const m_numPhases;
 
   /// Offset for my MPI rank
   globalIndex const m_rankOffset;
@@ -865,9 +855,6 @@
    * @param[in] iconn the connection index
    * @param[inout] stack the stack variables
    */
-=======
-  template< integer NC, localIndex MAX_NUM_ELEMS, localIndex MAX_STENCIL_SIZE >
->>>>>>> 1f4067c5
   GEOSX_HOST_DEVICE
   void complete( localIndex const iconn,
                  StackVariables & stack ) const
@@ -913,7 +900,6 @@
    */
   template< typename POLICY, typename KERNEL_TYPE >
   static void
-<<<<<<< HEAD
   launch( localIndex const numConnections,
           KERNEL_TYPE const & kernelComponent )
   {
@@ -1009,68 +995,6 @@
       KERNEL_TYPE::template launch< POLICY >( stencilWrapper.size(), kernel );
     } );
   }
-=======
-  compute( integer const numPhases,
-           localIndex const stencilSize,
-           localIndex const numFluxElems,
-           arraySlice1d< localIndex const > const seri,
-           arraySlice1d< localIndex const > const sesri,
-           arraySlice1d< localIndex const > const sei,
-           real64 const (&transmissibility)[2],
-           real64 const (&dTrans_dPres)[2],
-           ElementViewConst< arrayView1d< real64 const > > const & pres,
-           ElementViewConst< arrayView1d< real64 const > > const & dPres,
-           ElementViewConst< arrayView1d< real64 const > > const & gravCoef,
-           ElementViewConst< arrayView2d< real64 const, compflow::USD_PHASE > > const & phaseMob,
-           ElementViewConst< arrayView2d< real64 const, compflow::USD_PHASE > > const & dPhaseMob_dPres,
-           ElementViewConst< arrayView3d< real64 const, compflow::USD_PHASE_DC > > const & dPhaseMob_dComp,
-           ElementViewConst< arrayView2d< real64 const, compflow::USD_PHASE > > const & dPhaseVolFrac_dPres,
-           ElementViewConst< arrayView3d< real64 const, compflow::USD_PHASE_DC > > const & dPhaseVolFrac_dComp,
-           ElementViewConst< arrayView3d< real64 const, compflow::USD_COMP_DC > > const & dCompFrac_dCompDens,
-           ElementViewConst< arrayView3d< real64 const, multifluid::USD_PHASE > > const & phaseMassDens,
-           ElementViewConst< arrayView3d< real64 const, multifluid::USD_PHASE > > const & dPhaseMassDens_dPres,
-           ElementViewConst< arrayView4d< real64 const, multifluid::USD_PHASE_DC > > const & dPhaseMassDens_dComp,
-           ElementViewConst< arrayView4d< real64 const, multifluid::USD_PHASE_COMP > > const & phaseCompFrac,
-           ElementViewConst< arrayView4d< real64 const, multifluid::USD_PHASE_COMP > > const & dPhaseCompFrac_dPres,
-           ElementViewConst< arrayView5d< real64 const, multifluid::USD_PHASE_COMP_DC > > const & dPhaseCompFrac_dComp,
-           ElementViewConst< arrayView3d< real64 const, cappres::USD_CAPPRES > > const & phaseCapPressure,
-           ElementViewConst< arrayView4d< real64 const, cappres::USD_CAPPRES_DS > > const & dPhaseCapPressure_dPhaseVolFrac,
-           integer const capPressureFlag,
-           real64 const dt,
-           arraySlice1d< real64 > const localFlux,
-           arraySlice2d< real64 > const localFluxJacobian );
-
-  template< integer NC, typename STENCILWRAPPER_TYPE >
-  static void
-  launch( integer const numPhases,
-          STENCILWRAPPER_TYPE const & stencilWrapper,
-          globalIndex const rankOffset,
-          ElementViewConst< arrayView1d< globalIndex const > > const & dofNumber,
-          ElementViewConst< arrayView1d< integer const > > const & ghostRank,
-          ElementViewConst< arrayView1d< real64 const > > const & pres,
-          ElementViewConst< arrayView1d< real64 const > > const & dPres,
-          ElementViewConst< arrayView3d< real64 const > > const & permeability,
-          ElementViewConst< arrayView3d< real64 const > > const & dPerm_dPres,
-          ElementViewConst< arrayView1d< real64 const > > const & gravCoef,
-          ElementViewConst< arrayView2d< real64 const, compflow::USD_PHASE > > const & phaseMob,
-          ElementViewConst< arrayView2d< real64 const, compflow::USD_PHASE > > const & dPhaseMob_dPres,
-          ElementViewConst< arrayView3d< real64 const, compflow::USD_PHASE_DC > > const & dPhaseMob_dComp,
-          ElementViewConst< arrayView2d< real64 const, compflow::USD_PHASE > > const & dPhaseVolFrac_dPres,
-          ElementViewConst< arrayView3d< real64 const, compflow::USD_PHASE_DC > > const & dPhaseVolFrac_dComp,
-          ElementViewConst< arrayView3d< real64 const, compflow::USD_COMP_DC > > const & dCompFrac_dCompDens,
-          ElementViewConst< arrayView3d< real64 const, multifluid::USD_PHASE > > const & phaseMassDens,
-          ElementViewConst< arrayView3d< real64 const, multifluid::USD_PHASE > > const & dPhaseMassDens_dPres,
-          ElementViewConst< arrayView4d< real64 const, multifluid::USD_PHASE_DC > > const & dPhaseMassDens_dComp,
-          ElementViewConst< arrayView4d< real64 const, multifluid::USD_PHASE_COMP > > const & phaseCompFrac,
-          ElementViewConst< arrayView4d< real64 const, multifluid::USD_PHASE_COMP > > const & dPhaseCompFrac_dPres,
-          ElementViewConst< arrayView5d< real64 const, multifluid::USD_PHASE_COMP_DC > > const & dPhaseCompFrac_dComp,
-          ElementViewConst< arrayView3d< real64 const, cappres::USD_CAPPRES > > const & phaseCapPressure,
-          ElementViewConst< arrayView4d< real64 const, cappres::USD_CAPPRES_DS > > const & dPhaseCapPressure_dPhaseVolFrac,
-          integer const capPressureFlag,
-          real64 const dt,
-          CRSMatrixView< real64, globalIndex const > const & localMatrix,
-          arrayView1d< real64 > const & localRhs );
->>>>>>> 1f4067c5
 };
 
 /******************************** CFLFluxKernel ********************************/
@@ -1093,7 +1017,6 @@
   template< typename VIEWTYPE >
   using ElementView = ElementRegionManager::ElementView< VIEWTYPE >;
 
-<<<<<<< HEAD
   using CompFlowAccessors =
     StencilAccessors< extrinsicMeshData::flow::pressure,
                       extrinsicMeshData::flow::gravityCoefficient,
@@ -1115,10 +1038,7 @@
   using RelPermAccessors =
     StencilAccessors< extrinsicMeshData::relperm::phaseRelPerm >;
 
-  template< localIndex NC, localIndex NUM_ELEMS, localIndex MAX_STENCIL_SIZE >
-=======
   template< integer NC, localIndex NUM_ELEMS, localIndex MAX_STENCIL_SIZE >
->>>>>>> 1f4067c5
   GEOSX_HOST_DEVICE
   static void
   compute( integer const numPhases,
@@ -1228,7 +1148,6 @@
   template< typename VIEWTYPE >
   using ElementViewConst = ElementRegionManager::ElementViewConst< VIEWTYPE >;
 
-<<<<<<< HEAD
   using CompFlowAccessors =
     StencilAccessors< extrinsicMeshData::ghostRank,
                       extrinsicMeshData::flow::pressure,
@@ -1247,10 +1166,7 @@
                       extrinsicMeshData::multifluid::dPhaseCompFraction_dPressure,
                       extrinsicMeshData::multifluid::dPhaseCompFraction_dGlobalCompFraction >;
 
-  template< localIndex NC >
-=======
   template< integer NC >
->>>>>>> 1f4067c5
   GEOSX_HOST_DEVICE
   static void
     compute( integer const numPhases,
