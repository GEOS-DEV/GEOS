--- conflicted
+++ resolved
@@ -843,15 +843,9 @@
       if( fs.getLogLevel() >= 1 && m_nonlinearSolverParameters.m_numNewtonIterations == 0 )
       {
         globalIndex const numTargetElems = MpiWrapper::sum< globalIndex >( targetSet.size() );
-<<<<<<< HEAD
-        logger.rank0Log( GEOS_FMT( bcLogMessage,
-                                   getName(), time+dt, SourceFluxBoundaryCondition::catalogName(),
-                                   fs.getName(), setName, subRegion.getName(), fs.getScale(), numTargetElems ) );
-=======
         GEOS_LOG_RANK_0( GEOS_FMT( bcLogMessage,
                                    getName(), time+dt, fs.getCatalogName(), fs.getName(),
                                    setName, subRegion.getName(), fs.getScale(), numTargetElems ) );
->>>>>>> fcc3389c
       }
 
       if( targetSet.size() == 0 )
@@ -1102,15 +1096,9 @@
       if( fs.getLogLevel() >= 1 && m_nonlinearSolverParameters.m_numNewtonIterations == 0 )
       {
         globalIndex const numTargetElems = MpiWrapper::sum< globalIndex >( targetSet.size() );
-<<<<<<< HEAD
-        logger.rank0Log( GEOS_FMT( bcLogMessage,
-                                   getName(), time+dt, FieldSpecificationBase::catalogName(),
-                                   fs.getName(), setName, subRegion.getName(), fs.getScale(), numTargetElems ) );
-=======
         GEOS_LOG_RANK_0( GEOS_FMT( bcLogMessage,
                                    getName(), time+dt, fs.getCatalogName(), fs.getName(),
                                    setName, subRegion.getName(), fs.getScale(), numTargetElems ) );
->>>>>>> fcc3389c
       }
 
       fs.applyFieldValue< FieldSpecificationEqual, parallelDevicePolicy<> >( targetSet,
@@ -1148,15 +1136,9 @@
       if( fs.getLogLevel() >= 1 && m_nonlinearSolverParameters.m_numNewtonIterations == 0 )
       {
         globalIndex const numTargetElems = MpiWrapper::sum< globalIndex >( targetSet.size() );
-<<<<<<< HEAD
-        logger.rank0Log( GEOS_FMT( bcLogMessage,
-                                   getName(), time+dt, FieldSpecificationBase::catalogName(),
-                                   fs.getName(), setName, subRegion.getName(), fs.getScale(), numTargetElems ) );
-=======
         GEOS_LOG_RANK_0( GEOS_FMT( bcLogMessage,
                                    getName(), time+dt, fs.getCatalogName(), fs.getName(),
                                    setName, subRegion.getName(), fs.getScale(), numTargetElems ) );
->>>>>>> fcc3389c
       }
 
       fs.applyFieldValue< FieldSpecificationEqual, parallelDevicePolicy<> >( targetSet,
