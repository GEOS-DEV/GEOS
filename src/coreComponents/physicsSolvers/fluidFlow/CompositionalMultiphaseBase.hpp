/*
 * ------------------------------------------------------------------------------------------------------------
 * SPDX-License-Identifier: LGPL-2.1-only
 *
 * Copyright (c) 2018-2020 Lawrence Livermore National Security LLC
 * Copyright (c) 2018-2020 The Board of Trustees of the Leland Stanford Junior University
 * Copyright (c) 2018-2020 TotalEnergies
 * Copyright (c) 2019-     GEOSX Contributors
 * All rights reserved
 *
 * See top level LICENSE, COPYRIGHT, CONTRIBUTORS, NOTICE, and ACKNOWLEDGEMENTS files for details.
 * ------------------------------------------------------------------------------------------------------------
 */

/**
 * @file CompositionalMultiphaseBase.hpp
 */

#ifndef GEOSX_PHYSICSSOLVERS_FLUIDFLOW_COMPOSITIONALMULTIPHASEBASE_HPP_
#define GEOSX_PHYSICSSOLVERS_FLUIDFLOW_COMPOSITIONALMULTIPHASEBASE_HPP_

#include "common/DataLayouts.hpp"
#include "constitutive/fluid/layouts.hpp"
#include "constitutive/relativePermeability/layouts.hpp"
#include "constitutive/capillaryPressure/layouts.hpp"
#include "physicsSolvers/fluidFlow/FlowSolverBase.hpp"

namespace geosx
{

//START_SPHINX_INCLUDE_00
/**
 * @class CompositionalMultiphaseBase
 *
 * A compositional multiphase solver
 */
class CompositionalMultiphaseBase : public FlowSolverBase
{
public:

  /**
   * @brief main constructor for Group Objects
   * @param name the name of this instantiation of Group in the repository
   * @param parent the parent group of this instantiation of Group
   */
  CompositionalMultiphaseBase( const string & name,
                               Group * const parent );

  /// deleted default constructor
  CompositionalMultiphaseBase() = delete;

  /// deleted copy constructor
  CompositionalMultiphaseBase( CompositionalMultiphaseBase const & ) = delete;

  /// default move constructor
  CompositionalMultiphaseBase( CompositionalMultiphaseBase && ) = default;

  /// deleted assignment operator
  CompositionalMultiphaseBase & operator=( CompositionalMultiphaseBase const & ) = delete;

  /// deleted move operator
  CompositionalMultiphaseBase & operator=( CompositionalMultiphaseBase && ) = delete;

  /**
   * @brief default destructor
   */
  virtual ~CompositionalMultiphaseBase() override = default;

//START_SPHINX_INCLUDE_01

  virtual void registerDataOnMesh( Group & meshBodies ) override;

  /**
   * @defgroup Solver Interface Functions
   *
   * These functions provide the primary interface that is required for derived classes
   */
  /**@{*/

  virtual real64
  solverStep( real64 const & time_n,
              real64 const & dt,
              integer const cycleNumber,
              DomainPartition & domain ) override;

  virtual void
  implicitStepSetup( real64 const & time_n,
                     real64 const & dt,
                     DomainPartition & domain ) override;

  virtual void
  assembleSystem( real64 const time_n,
                  real64 const dt,
                  DomainPartition & domain,
                  DofManager const & dofManager,
                  CRSMatrixView< real64, globalIndex const > const & localMatrix,
                  arrayView1d< real64 > const & localRhs ) override;

  virtual void
  applyBoundaryConditions( real64 const time_n,
                           real64 const dt,
                           DomainPartition & domain,
                           DofManager const & dofManager,
                           CRSMatrixView< real64, globalIndex const > const & localMatrix,
                           arrayView1d< real64 > const & localRhs ) override;

  virtual void
  solveLinearSystem( DofManager const & dofManager,
                     ParallelMatrix & matrix,
                     ParallelVector & rhs,
                     ParallelVector & solution ) override;

  virtual void
  resetStateToBeginningOfStep( DomainPartition & domain ) override;

  virtual void
  implicitStepComplete( real64 const & time,
                        real64 const & dt,
                        DomainPartition & domain ) override;

  /**
   * @brief Recompute component fractions from primary variables (component densities)
   * @param dataGroup the group storing the required fields
   */
  void updateComponentFraction( ObjectManagerBase & dataGroup ) const;

  /**
   * @brief Recompute phase volume fractions (saturations) from constitutive and primary variables
   * @param dataGroup the group storing the required fields
   */
  void updatePhaseVolumeFraction( ObjectManagerBase & dataGroup ) const;

  /**
   * @brief Update all relevant fluid models using current values of pressure and composition
   * @param dataGroup the group storing the required fields
   */
  void updateFluidModel( ObjectManagerBase & dataGroup ) const;

  /**
   * @brief Update all relevant relperm models using current values of phase volume fraction
   * @param dataGroup the group storing the required fields
   */
  void updateRelPermModel( ObjectManagerBase & dataGroup ) const;

  /**
   * @brief Update all relevant capillary pressure models using current values of phase volume fraction
   * @param dataGroup the group storing the required fields
   */
  void updateCapPressureModel( ObjectManagerBase & dataGroup ) const;

  /**
   * @brief Update all relevant solid internal energy models using current values of temperature
   * @param dataGroup the group storing the required fields
   */
  void updateSolidInternalEnergyModel( ObjectManagerBase & dataGroup ) const;

  /**
   * @brief Recompute phase mobility from constitutive and primary variables
   * @param dataGroup the group storing the required field
   */
  virtual void updatePhaseMobility( ObjectManagerBase & dataGroup ) const = 0;

  void updateFluidState( ObjectManagerBase & dataGroup ) const;

  virtual void updateState( DomainPartition & domain ) override final;

  /**
   * @brief Getter for the number of fluid components (species)
   * @return the number of components
   */
  integer numFluidComponents() const { return m_numComponents; }

  /**
   * @brief Getter for the number of fluid phases
   * @return the number of phases
   */
  integer numFluidPhases() const { return m_numPhases; }

  /**
   * @brief Getter for the name of the reference fluid model name
   * @return the name of the reference fluid
   */
  string referenceFluidModelName() const { return m_referenceFluidModelName; }

  /**
   * @brief assembles the accumulation and volume balance terms for all cells
   * @param time_n previous time value
   * @param dt time step
   * @param domain the physical domain object
   * @param dofManager degree-of-freedom manager associated with the linear system
   * @param localMatrix the system matrix
   * @param localRhs the system right-hand side vector
   */
  void assembleAccumulationAndVolumeBalanceTerms( DomainPartition & domain,
                                                  DofManager const & dofManager,
                                                  CRSMatrixView< real64, globalIndex const > const & localMatrix,
                                                  arrayView1d< real64 > const & localRhs ) const;

  /**
   * @brief assembles the flux terms for all cells
   * @param time_n previous time value
   * @param dt time step
   * @param domain the physical domain object
   * @param dofManager degree-of-freedom manager associated with the linear system
   * @param matrix the system matrix
   * @param rhs the system right-hand side vector
   */
  virtual void
  assembleFluxTerms( real64 const dt,
                     DomainPartition const & domain,
                     DofManager const & dofManager,
                     CRSMatrixView< real64, globalIndex const > const & localMatrix,
                     arrayView1d< real64 > const & localRhs ) const = 0;


  /**@}*/

  struct viewKeyStruct : FlowSolverBase::viewKeyStruct
  {
    static constexpr char const * elemDofFieldString() { return "compositionalVariables"; }

    // inputs

    static constexpr char const * inputTemperatureString() { return "temperature"; }
    static constexpr char const * useMassFlagString() { return "useMass"; }
<<<<<<< HEAD
    static constexpr char const * isThermalString()  { return "isThermal"; }
=======

    static constexpr char const * computeCFLNumbersString() { return "computeCFLNumbers"; }

>>>>>>> 7eae4e28
    static constexpr char const * relPermNamesString() { return "relPermNames"; }
    static constexpr char const * capPressureNamesString() { return "capPressureNames"; }
    static constexpr char const * thermalConductivityNamesString() { return "thermalConductivityNames"; }
<<<<<<< HEAD
    static constexpr char const * solidInternalEnergyNamesString() { return "solidInternalEnergyNames"; }
=======

>>>>>>> 7eae4e28
    static constexpr char const * maxCompFracChangeString() { return "maxCompFractionChange"; }
    static constexpr char const * allowLocalCompDensChoppingString() { return "allowLocalCompDensityChopping"; }

  };

  /**
   * @brief Initialize all variables from initial conditions
   * @param domain the domain containing the mesh and fields
   *
   * Initialize all variables from initial conditions. This calculating primary variable values
   * from prescribed intermediate values (i.e. global densities from global fractions)
   * and any applicable hydrostatic equilibration of the domain
   */
  void initializeFluidState( MeshLevel & mesh, arrayView1d< string const > const & regionNames );

  /**
   * @brief Compute the hydrostatic equilibrium using the compositions and temperature input tables
   */
  void computeHydrostaticEquilibrium();

  /**
   * @brief Backup current values of all constitutive fields that participate in the accumulation term
   * @param domain the domain containing the mesh and fields
   */
  void backupFields( MeshLevel & mesh, arrayView1d< string const > const & regionNames ) const;

  /**
   * @brief Function to perform the Application of Dirichlet type BC's
   * @param time current time
   * @param dt time step
   * @param dofManager degree-of-freedom manager associated with the linear system
   * @param domain the domain
   * @param localMatrix local system matrix
   * @param localRhs local system right-hand side vector
   */
  void applyDirichletBC( real64 const time,
                         real64 const dt,
                         DofManager const & dofManager,
                         DomainPartition & domain,
                         CRSMatrixView< real64, globalIndex const > const & localMatrix,
                         arrayView1d< real64 > const & localRhs ) const;

  /**
   * @brief Apply source flux boundary conditions to the system
   * @param time current time
   * @param dt time step
   * @param dofManager degree-of-freedom manager associated with the linear system
   * @param domain the domain
   * @param localMatrix local system matrix
   * @param localRhs local system right-hand side vector
   */
  void applySourceFluxBC( real64 const time,
                          real64 const dt,
                          DofManager const & dofManager,
                          DomainPartition & domain,
                          CRSMatrixView< real64, globalIndex const > const & localMatrix,
                          arrayView1d< real64 > const & localRhs ) const;

  /**
   * @brief Apply aquifer boundary conditions to the system
   * @param time current time
   * @param dt time step
   * @param dofManager degree-of-freedom manager associated with the linear system
   * @param domain the domain
   * @param localMatrix local system matrix
   * @param localRhs local system right-hand side vector
   */
  virtual void applyAquiferBC( real64 const time,
                               real64 const dt,
                               DofManager const & dofManager,
                               DomainPartition & domain,
                               CRSMatrixView< real64, globalIndex const > const & localMatrix,
                               arrayView1d< real64 > const & localRhs ) const = 0;


  /**
   * @brief Sets all the negative component densities (if any) to zero.
   * @param domain the physical domain object
   */
  void chopNegativeDensities( DomainPartition & domain );

  virtual void initializePostInitialConditionsPreSubGroups() override;

protected:

  virtual void postProcessInput() override;

  virtual void initializePreSubGroups() override;

  /**
   * @brief Utility function that checks the consistency of the constitutive models
   * @param[in] domain the domain partition
   * This function will produce an error if one of the constitutive models
   * (fluid, relperm) is incompatible with the reference fluid model.
   */
  void validateConstitutiveModels( DomainPartition const & domain ) const;

  /**
   * @brief Initialize the aquifer boundary condition (gravity vector, water phase index)
   * @param[in] cm reference to the global constitutive model manager
   */
  void initializeAquiferBC( constitutive::ConstitutiveManager const & cm ) const;


  /// flag to specify whether the sparsity pattern needs to be rebuilt
  bool m_systemSetupDone;

  /// the max number of fluid phases
  integer m_numPhases;

  /// the number of fluid components
  integer m_numComponents;

  /// the input temperature
  real64 m_inputTemperature;

  /// flag indicating whether mass or molar formulation should be used
  integer m_useMass;

  /// flag to determine whether or not to apply capillary pressure
  integer m_hasCapPressure;

  /// maximum (absolute) change in a component fraction between two Newton iterations
  real64 m_maxCompFracChange;

  /// minimum value of the scaling factor obtained by enforcing maxCompFracChange
  real64 m_minScalingFactor;

  /// flag indicating whether local (cell-wise) chopping of negative compositions is allowed
  integer m_allowCompDensChopping;

  /// name of the fluid constitutive model used as a reference for component/phase description
  string m_referenceFluidModelName;

private:

  virtual void setConstitutiveNames( ElementSubRegionBase & subRegion ) const override;

};

} // namespace geosx

#endif //GEOSX_PHYSICSSOLVERS_FLUIDFLOW_COMPOSITIONALMULTIPHASEBASE_HPP_<|MERGE_RESOLUTION|>--- conflicted
+++ resolved
@@ -223,21 +223,9 @@
 
     static constexpr char const * inputTemperatureString() { return "temperature"; }
     static constexpr char const * useMassFlagString() { return "useMass"; }
-<<<<<<< HEAD
-    static constexpr char const * isThermalString()  { return "isThermal"; }
-=======
-
-    static constexpr char const * computeCFLNumbersString() { return "computeCFLNumbers"; }
-
->>>>>>> 7eae4e28
     static constexpr char const * relPermNamesString() { return "relPermNames"; }
     static constexpr char const * capPressureNamesString() { return "capPressureNames"; }
     static constexpr char const * thermalConductivityNamesString() { return "thermalConductivityNames"; }
-<<<<<<< HEAD
-    static constexpr char const * solidInternalEnergyNamesString() { return "solidInternalEnergyNames"; }
-=======
-
->>>>>>> 7eae4e28
     static constexpr char const * maxCompFracChangeString() { return "maxCompFractionChange"; }
     static constexpr char const * allowLocalCompDensChoppingString() { return "allowLocalCompDensityChopping"; }
 
