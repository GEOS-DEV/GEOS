--- conflicted
+++ resolved
@@ -443,15 +443,9 @@
   /// flag indicating whether local (cell-wise) chopping of negative compositions is allowed
   integer m_allowCompDensChopping;
 
-<<<<<<< HEAD
-  ElementRegionManager::ElementViewAccessor< arrayView1d< real64 const > > m_pressure;
-  ElementRegionManager::ElementViewAccessor< arrayView1d< real64 const > > m_deltaPressure;
-
   ElementRegionManager::ElementViewAccessor< arrayView1d< real64 const > > m_temperature;
   ElementRegionManager::ElementViewAccessor< arrayView1d< real64 const > > m_deltaTemperature;
 
-=======
->>>>>>> 351aa11a
   ElementRegionManager::ElementViewAccessor< arrayView3d< real64 const, compflow::USD_COMP_DC > > m_dCompFrac_dCompDens;
 
   ElementRegionManager::ElementViewAccessor< arrayView2d< real64 const, compflow::USD_PHASE > > m_phaseVolFrac;
