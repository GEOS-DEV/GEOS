/*
 * ------------------------------------------------------------------------------------------------------------
 * SPDX-License-Identifier: LGPL-2.1-only
 *
 * Copyright (c) 2016-2024 Lawrence Livermore National Security LLC
 * Copyright (c) 2018-2024 Total, S.A
 * Copyright (c) 2018-2024 The Board of Trustees of the Leland Stanford Junior University
 * Copyright (c) 2018-2024 Chevron
 * Copyright (c) 2019-     GEOS/GEOSX Contributors
 * All rights reserved
 *
 * See top level LICENSE, COPYRIGHT, CONTRIBUTORS, NOTICE, and ACKNOWLEDGEMENTS files for details.
 * ------------------------------------------------------------------------------------------------------------
 */

/**
 * @file SinglePhaseFVMKernels.hpp
 */

#ifndef GEOS_PHYSICSSOLVERS_FLUIDFLOW_SINGLEPHASEFVMKERNELS_HPP
#define GEOS_PHYSICSSOLVERS_FLUIDFLOW_SINGLEPHASEFVMKERNELS_HPP

#include "common/DataLayouts.hpp"
#include "common/DataTypes.hpp"
#include "common/GEOS_RAJA_Interface.hpp"
#include "constitutive/fluid/singlefluid/SingleFluidBase.hpp"
#include "constitutive/fluid/singlefluid/SingleFluidFields.hpp"
#include "constitutive/fluid/singlefluid/SlurryFluidBase.hpp"
#include "constitutive/fluid/singlefluid/SlurryFluidFields.hpp"
#include "constitutive/permeability/PermeabilityBase.hpp"
#include "constitutive/permeability/PermeabilityFields.hpp"
#include "fieldSpecification/AquiferBoundaryCondition.hpp"
#include "finiteVolume/BoundaryStencil.hpp"
#include "finiteVolume/FluxApproximationBase.hpp"
#include "linearAlgebra/interfaces/InterfaceTypes.hpp"
#include "physicsSolvers/fluidFlow/FlowSolverBaseFields.hpp"
#include "physicsSolvers/fluidFlow/SinglePhaseBaseFields.hpp"
#include "physicsSolvers/fluidFlow/SinglePhaseBaseKernels.hpp"
#include "physicsSolvers/fluidFlow/StencilAccessors.hpp"
#include "physicsSolvers/fluidFlow/FluxKernelsHelper.hpp"

namespace geos
{

namespace singlePhaseFVMKernels
{
<<<<<<< HEAD
using namespace fluxKernelsHelper;
using namespace constitutive;
=======
>>>>>>> 42966e92

/******************************** FaceBasedAssemblyKernelBase ********************************/

/**
 * @brief Base class for FaceBasedAssemblyKernel that holds all data not dependent
 *        on template parameters (like stencil type and number of dofs).
 */
class FaceBasedAssemblyKernelBase
{
public:

  /**
   * @brief The type for element-based data. Consists entirely of ArrayView's.
   *
   * Can be converted from ElementRegionManager::ElementViewConstAccessor
   * by calling .toView() or .toViewConst() on an accessor instance
   */
  template< typename VIEWTYPE >
  using ElementViewConst = ElementRegionManager::ElementViewConst< VIEWTYPE >;

  using DofNumberAccessor = ElementRegionManager::ElementViewAccessor< arrayView1d< globalIndex const > >;

  using SinglePhaseFlowAccessors =
    StencilAccessors< fields::ghostRank,
                      fields::flow::pressure,
                      fields::flow::pressure_n,
                      fields::flow::gravityCoefficient,
                      fields::flow::mobility,
                      fields::flow::dMobility_dPressure >;

  using SinglePhaseFluidAccessors =
    StencilMaterialAccessors< constitutive::SingleFluidBase,
                              fields::singlefluid::density,
                              fields::singlefluid::dDensity_dPressure >;

  using SlurryFluidAccessors =
    StencilMaterialAccessors< constitutive::SlurryFluidBase,
                              fields::singlefluid::density,
                              fields::singlefluid::dDensity_dPressure >;

  using PermeabilityAccessors =
    StencilMaterialAccessors< constitutive::PermeabilityBase,
                              fields::permeability::permeability,
                              fields::permeability::dPerm_dPressure >;

  using ProppantPermeabilityAccessors =
    StencilMaterialAccessors< constitutive::PermeabilityBase,
                              fields::permeability::permeability,
                              fields::permeability::dPerm_dPressure,
                              fields::permeability::dPerm_dDispJump,
                              fields::permeability::permeabilityMultiplier >;

  /**
   * @brief Constructor for the kernel interface
   * @param[in] rankOffset the offset of my MPI rank
   * @param[in] dofNumberAccessor accessor for the dof numbers
   * @param[in] singleFlowAccessors accessor for wrappers registered by the solver
   * @param[in] singlePhaseFluidAccessors accessor for wrappers registered by the singlefluid model
   * @param[in] permeabilityAccessors accessor for wrappers registered by the permeability model
   * @param[in] dt time step size
   * @param[inout] localMatrix the local CRS matrix
   * @param[inout] localRhs the local right-hand side vector
   */
  FaceBasedAssemblyKernelBase( globalIndex const rankOffset,
                               DofNumberAccessor const & dofNumberAccessor,
                               SinglePhaseFlowAccessors const & singlePhaseFlowAccessors,
                               SinglePhaseFluidAccessors const & singlePhaseFluidAccessors,
                               PermeabilityAccessors const & permeabilityAccessors,
                               real64 const & dt,
                               CRSMatrixView< real64, globalIndex const > const & localMatrix,
                               arrayView1d< real64 > const & localRhs )
    : m_rankOffset( rankOffset ),
    m_dt( dt ),
    m_dofNumber( dofNumberAccessor.toNestedViewConst() ),
    m_permeability( permeabilityAccessors.get( fields::permeability::permeability {} ) ),
    m_dPerm_dPres( permeabilityAccessors.get( fields::permeability::dPerm_dPressure {} ) ),
    m_ghostRank( singlePhaseFlowAccessors.get( fields::ghostRank {} ) ),
    m_gravCoef( singlePhaseFlowAccessors.get( fields::flow::gravityCoefficient {} ) ),
    m_pres( singlePhaseFlowAccessors.get( fields::flow::pressure {} ) ),
    m_mob( singlePhaseFlowAccessors.get( fields::flow::mobility {} ) ),
    m_dMob_dPres( singlePhaseFlowAccessors.get( fields::flow::dMobility_dPressure {} ) ),
    m_dens( singlePhaseFluidAccessors.get( fields::singlefluid::density {} ) ),
    m_dDens_dPres( singlePhaseFluidAccessors.get( fields::singlefluid::dDensity_dPressure {} ) ),
    m_localMatrix( localMatrix ),
    m_localRhs( localRhs )
  {}

protected:

  /// Offset for my MPI rank
  globalIndex const m_rankOffset;

  /// Time step size
  real64 const m_dt;

  /// Views on dof numbers
  ElementViewConst< arrayView1d< globalIndex const > > const m_dofNumber;

  /// Views on permeability
  ElementViewConst< arrayView3d< real64 const > > m_permeability;
  ElementViewConst< arrayView3d< real64 const > > m_dPerm_dPres;

  /// Views on ghost rank numbers and gravity coefficients
  ElementViewConst< arrayView1d< integer const > > const m_ghostRank;
  ElementViewConst< arrayView1d< real64 const > > const m_gravCoef;

  // Primary and secondary variables
  /// Views on pressure
  ElementViewConst< arrayView1d< real64 const > > const m_pres;

  /// Views on fluid mobility
  ElementViewConst< arrayView1d< real64 const > > const m_mob;
  ElementViewConst< arrayView1d< real64 const > > const m_dMob_dPres;

  /// Views on fluid density
  ElementViewConst< arrayView2d< real64 const > > const m_dens;
  ElementViewConst< arrayView2d< real64 const > > const m_dDens_dPres;

  // Residual and jacobian

  /// View on the local CRS matrix
  CRSMatrixView< real64, globalIndex const > const m_localMatrix;
  /// View on the local RHS
  arrayView1d< real64 > const m_localRhs;
};

/**
 * @class FaceBasedAssemblyKernel
 * @tparam NUM_DOF number of degrees of freedom
 * @tparam STENCILWRAPPER the type of the stencil wrapper
 * @brief Define the interface for the assembly kernel in charge of flux terms
 */
template< integer NUM_EQN, integer NUM_DOF, typename STENCILWRAPPER >
class FaceBasedAssemblyKernel : public FaceBasedAssemblyKernelBase
{
public:

  /// Compute time value for the number of degrees of freedom
  static constexpr integer numDof = NUM_DOF;

  /// Compute time value for the number of equations
  static constexpr integer numEqn = NUM_EQN;

  /// Maximum number of elements at the face
  static constexpr localIndex maxNumElems = STENCILWRAPPER::maxNumPointsInFlux;

  /// Maximum number of connections at the face
  static constexpr localIndex maxNumConns = STENCILWRAPPER::maxNumConnections;

  /// Maximum number of points in the stencil
  static constexpr localIndex maxStencilSize = STENCILWRAPPER::maxStencilSize;

  /**
   * @brief Constructor for the kernel interface
   * @param[in] rankOffset the offset of my MPI rank
   * @param[in] stencilWrapper reference to the stencil wrapper
   * @param[in] dofNumberAccessor
   * @param[in] singlePhaseFlowAccessors
   * @param[in] singlePhaseFluidAccessors
   * @param[in] permeabilityAccessors
   * @param[in] dt time step size
   * @param[inout] localMatrix the local CRS matrix
   * @param[inout] localRhs the local right-hand side vector
   */
  FaceBasedAssemblyKernel( globalIndex const rankOffset,
                           STENCILWRAPPER const & stencilWrapper,
                           DofNumberAccessor const & dofNumberAccessor,
                           SinglePhaseFlowAccessors const & singlePhaseFlowAccessors,
                           SinglePhaseFluidAccessors const & singlePhaseFluidAccessors,
                           PermeabilityAccessors const & permeabilityAccessors,
                           real64 const & dt,
                           CRSMatrixView< real64, globalIndex const > const & localMatrix,
                           arrayView1d< real64 > const & localRhs )
    : FaceBasedAssemblyKernelBase( rankOffset,
                                   dofNumberAccessor,
                                   singlePhaseFlowAccessors,
                                   singlePhaseFluidAccessors,
                                   permeabilityAccessors,
                                   dt,
                                   localMatrix,
                                   localRhs ),
    m_stencilWrapper( stencilWrapper ),
    m_seri( stencilWrapper.getElementRegionIndices() ),
    m_sesri( stencilWrapper.getElementSubRegionIndices() ),
    m_sei( stencilWrapper.getElementIndices() )
  {}

  /**
   * @struct StackVariables
   * @brief Kernel variables (dof numbers, jacobian and residual) located on the stack
   */
  struct StackVariables
  {
public:

    /**
     * @brief Constructor for the stack variables
     * @param[in] size size of the stencil for this connection
     * @param[in] numElems number of elements for this connection
     */
    GEOS_HOST_DEVICE
    StackVariables( localIndex const size, localIndex numElems )
      : stencilSize( size ),
      numFluxElems( numElems ),
      dofColIndices( size * numDof ),
      localFlux( numElems * numEqn ),
      localFluxJacobian( numElems * numEqn, size * numDof )
    {}

    // Stencil information

    /// Stencil size for a given connection
    localIndex const stencilSize;

    /// Number of elements for a given connection
    localIndex const numFluxElems;

    // Transmissibility and derivatives

    /// Transmissibility
    real64 transmissibility[maxNumConns][2]{};
    /// Derivatives of transmissibility with respect to pressure
    real64 dTrans_dPres[maxNumConns][2]{};

    // Local degrees of freedom and local residual/jacobian

    /// Indices of the matrix rows/columns corresponding to the dofs in this face
    stackArray1d< globalIndex, maxNumElems * numDof > dofColIndices;

    /// Storage for the face local residual vector (all equations except volume balance)
    stackArray1d< real64, maxNumElems * numEqn > localFlux;
    /// Storage for the face local Jacobian matrix
    stackArray2d< real64, maxNumElems * numEqn * maxStencilSize * numDof > localFluxJacobian;

  };

  /**
   * @brief Getter for the stencil size at this connection
   * @param[in] iconn the connection index
   * @return the size of the stencil at this connection
   */
  GEOS_HOST_DEVICE
  localIndex stencilSize( localIndex const iconn ) const
  { return m_sei[iconn].size(); }

  /**
   * @brief Getter for the number of elements at this connection
   * @param[in] iconn the connection index
   * @return the number of elements at this connection
   */
  GEOS_HOST_DEVICE
  localIndex numPointsInFlux( localIndex const iconn ) const
  { return m_stencilWrapper.numPointsInFlux( iconn ); }

  /**
   * @brief Performs the setup phase for the kernel.
   * @param[in] iconn the connection index
   * @param[in] stack the stack variables
   */
  GEOS_HOST_DEVICE
  void setup( localIndex const iconn,
              StackVariables & stack ) const
  {
    // set degrees of freedom indices for this face
    for( integer i = 0; i < stack.stencilSize; ++i )
    {
      globalIndex const offset = m_dofNumber[m_seri( iconn, i )][m_sesri( iconn, i )][m_sei( iconn, i )];

      for( integer jdof = 0; jdof < numDof; ++jdof )
      {
        stack.dofColIndices[i * numDof + jdof] = offset + jdof;
      }
    }
  }

  /**
   * @brief Compute the local flux contributions to the residual and Jacobian
   * @tparam FUNC the type of the function that can be used to customize the computation of the flux
   * @param[in] iconn the connection index
   * @param[inout] stack the stack variables
   * @param[in] NoOpFunc the function used to customize the computation of the flux
   */
  template< typename FUNC = singlePhaseBaseKernels::NoOpFunc >
  GEOS_HOST_DEVICE
  void computeFlux( localIndex const iconn,
                    StackVariables & stack,
                    FUNC && kernelOp = singlePhaseBaseKernels::NoOpFunc{} ) const
  {
    // first, compute the transmissibilities at this face
    m_stencilWrapper.computeWeights( iconn,
                                     m_permeability,
                                     m_dPerm_dPres,
                                     stack.transmissibility,
                                     stack.dTrans_dPres );

    localIndex k[2];
    localIndex connectionIndex = 0;

    for( k[0] = 0; k[0] < stack.numFluxElems; ++k[0] )
    {
      for( k[1] = k[0] + 1; k[1] < stack.numFluxElems; ++k[1] )
      {
        real64 fluxVal = 0.0;
        real64 dFlux_dTrans = 0.0;
        real64 alpha = 0.0;
        real64 mobility = 0.0;
        real64 potGrad = 0.0;
        real64 trans[2] = { stack.transmissibility[connectionIndex][0], stack.transmissibility[connectionIndex][1] };
        real64 dTrans[2] = { stack.dTrans_dPres[connectionIndex][0], stack.dTrans_dPres[connectionIndex][1] };
        real64 dFlux_dP[2] = {0.0, 0.0};
        localIndex const regionIndex[2]    = {m_seri( iconn, k[0] ), m_seri( iconn, k[1] )};
        localIndex const subRegionIndex[2] = {m_sesri( iconn, k[0] ), m_sesri( iconn, k[1] )};
        localIndex const elementIndex[2]   = {m_sei( iconn, k[0] ), m_sei( iconn, k[1] )};

<<<<<<< HEAD
        computeSinglePhaseFlux( regionIndex, subRegionIndex, elementIndex,
                                trans,
                                dTrans,
                                m_pres,
                                m_gravCoef,
                                m_dens,
                                m_dDens_dPres,
                                m_mob,
                                m_dMob_dPres,
                                alpha,
                                mobility,
                                potGrad,
                                fluxVal,
                                dFlux_dP,
                                dFlux_dTrans );
=======
        fluxKernelsHelper::computeSinglePhaseFlux( regionIndex, subRegionIndex, elementIndex,
                                                   trans,
                                                   dTrans,
                                                   m_pres,
                                                   m_gravCoef,
                                                   m_dens,
                                                   m_dDens_dPres,
                                                   m_mob,
                                                   m_dMob_dPres,
                                                   alpha,
                                                   mobility,
                                                   potGrad,
                                                   fluxVal,
                                                   dFlux_dP,
                                                   dFlux_dTrans );
>>>>>>> 42966e92

        // populate local flux vector and derivatives
        stack.localFlux[k[0]*numEqn] += m_dt * fluxVal;
        stack.localFlux[k[1]*numEqn] -= m_dt * fluxVal;

        for( integer ke = 0; ke < 2; ++ke )
        {
          localIndex const localDofIndexPres = k[ke] * numDof;
          stack.localFluxJacobian[k[0]*numEqn][localDofIndexPres] += m_dt * dFlux_dP[ke];
          stack.localFluxJacobian[k[1]*numEqn][localDofIndexPres] -= m_dt * dFlux_dP[ke];
        }

        // Customize the kernel with this lambda
        kernelOp( k, regionIndex, subRegionIndex, elementIndex, connectionIndex, alpha, mobility, potGrad, fluxVal, dFlux_dP );

        connectionIndex++;
      }
    }
  }

  /**
   * @brief Performs the complete phase for the kernel.
   * @param[in] iconn the connection index
   * @param[inout] stack the stack variables
   */
  template< typename FUNC = singlePhaseBaseKernels::NoOpFunc >
  GEOS_HOST_DEVICE
  void complete( localIndex const iconn,
                 StackVariables & stack,
                 FUNC && kernelOp = singlePhaseBaseKernels::NoOpFunc{} ) const
  {
    // add contribution to residual and jacobian into:
    // - the mass balance equation
    // note that numDof includes derivatives wrt temperature if this class is derived in ThermalKernels
    for( integer i = 0; i < stack.numFluxElems; ++i )
    {
      if( m_ghostRank[m_seri( iconn, i )][m_sesri( iconn, i )][m_sei( iconn, i )] < 0 )
      {
        globalIndex const globalRow = m_dofNumber[m_seri( iconn, i )][m_sesri( iconn, i )][m_sei( iconn, i )];
        localIndex const localRow = LvArray::integerConversion< localIndex >( globalRow - m_rankOffset );
        GEOS_ASSERT_GE( localRow, 0 );
        GEOS_ASSERT_GT( m_localMatrix.numRows(), localRow );

        RAJA::atomicAdd( parallelDeviceAtomic{}, &m_localRhs[localRow], stack.localFlux[i * numEqn] );
        m_localMatrix.addToRowBinarySearchUnsorted< parallelDeviceAtomic >( localRow,
                                                                            stack.dofColIndices.data(),
                                                                            stack.localFluxJacobian[i * numEqn].dataIfContiguous(),
                                                                            stack.stencilSize * numDof );

        // call the lambda to assemble additional terms, such as thermal terms
        kernelOp( i, localRow );
      }
    }
  }

  /**
   * @brief Performs the kernel launch
   * @tparam POLICY the policy used in the RAJA kernels
   * @tparam KERNEL_TYPE the kernel type
   * @param[in] numConnections the number of connections
   * @param[inout] kernelComponent the kernel component providing access to setup/compute/complete functions and stack variables
   */
  template< typename POLICY, typename KERNEL_TYPE >
  static void
  launch( localIndex const numConnections,
          KERNEL_TYPE const & kernelComponent )
  {
    GEOS_MARK_FUNCTION;

    forAll< POLICY >( numConnections, [=] GEOS_HOST_DEVICE ( localIndex const iconn )
    {
      typename KERNEL_TYPE::StackVariables stack( kernelComponent.stencilSize( iconn ),
                                                  kernelComponent.numPointsInFlux( iconn ) );

      kernelComponent.setup( iconn, stack );
      kernelComponent.computeFlux( iconn, stack );
      kernelComponent.complete( iconn, stack );
    } );
  }


protected:

  // Stencil information

  /// Reference to the stencil wrapper
  STENCILWRAPPER const m_stencilWrapper;

  /// Connection to element maps
  typename STENCILWRAPPER::IndexContainerViewConstType const m_seri;
  typename STENCILWRAPPER::IndexContainerViewConstType const m_sesri;
  typename STENCILWRAPPER::IndexContainerViewConstType const m_sei;
};

/**
 * @class FaceBasedAssemblyKernelFactory
 */
class FaceBasedAssemblyKernelFactory
{
public:

  /**
   * @brief Create a new kernel and launch
   * @tparam POLICY the policy used in the RAJA kernel
   * @tparam STENCILWRAPPER the type of the stencil wrapper
   * @param[in] rankOffset the offset of my MPI rank
   * @param[in] dofKey string to get the element degrees of freedom numbers
   * @param[in] solverName name of the solver (to name accessors)
   * @param[in] elemManager reference to the element region manager
   * @param[in] stencilWrapper reference to the stencil wrapper
   * @param[in] dt time step size
   * @param[inout] localMatrix the local CRS matrix
   * @param[inout] localRhs the local right-hand side vector
   */
  template< typename POLICY, typename STENCILWRAPPER >
  static void
  createAndLaunch( globalIndex const rankOffset,
                   string const & dofKey,
                   string const & solverName,
                   ElementRegionManager const & elemManager,
                   STENCILWRAPPER const & stencilWrapper,
                   real64 const & dt,
                   CRSMatrixView< real64, globalIndex const > const & localMatrix,
                   arrayView1d< real64 > const & localRhs )
  {
    integer constexpr NUM_EQN = 1;
    integer constexpr NUM_DOF = 1;

    ElementRegionManager::ElementViewAccessor< arrayView1d< globalIndex const > > dofNumberAccessor =
      elemManager.constructArrayViewAccessor< globalIndex, 1 >( dofKey );
    dofNumberAccessor.setName( solverName + "/accessors/" + dofKey );

    using kernelType = FaceBasedAssemblyKernel< NUM_EQN, NUM_DOF, STENCILWRAPPER >;
    typename kernelType::SinglePhaseFlowAccessors flowAccessors( elemManager, solverName );
    typename kernelType::SinglePhaseFluidAccessors fluidAccessors( elemManager, solverName );
    typename kernelType::PermeabilityAccessors permAccessors( elemManager, solverName );

    kernelType kernel( rankOffset, stencilWrapper, dofNumberAccessor,
                       flowAccessors, fluidAccessors, permAccessors,
                       dt, localMatrix, localRhs );
    kernelType::template launch< POLICY >( stencilWrapper.size(), kernel );
  }
};

/******************************** DirichletFaceBasedAssemblyKernel ********************************/

/**
 * @class DirichFaceBasedAssemblyKernel
 * @tparam FLUIDWRAPPER the type of the fluid wrapper
 * @brief Define the interface for the assembly kernel in charge of Dirichlet face flux terms
 */
template< integer NUM_EQN, integer NUM_DOF, typename FLUIDWRAPPER >
class DirichletFaceBasedAssemblyKernel : public FaceBasedAssemblyKernel< NUM_EQN, NUM_DOF,
                                                                         BoundaryStencilWrapper >
{
public:

  using AbstractBase = singlePhaseFVMKernels::FaceBasedAssemblyKernelBase;
  using DofNumberAccessor = AbstractBase::DofNumberAccessor;
  using PermeabilityAccessors = AbstractBase::PermeabilityAccessors;
  using SinglePhaseFlowAccessors = AbstractBase::SinglePhaseFlowAccessors;
  using SinglePhaseFluidAccessors = AbstractBase::SinglePhaseFluidAccessors;

  using AbstractBase::m_dt;
  using AbstractBase::m_rankOffset;
  using AbstractBase::m_dofNumber;
  using AbstractBase::m_ghostRank;
  using AbstractBase::m_gravCoef;
  using AbstractBase::m_pres;
  using AbstractBase::m_mob;
  using AbstractBase::m_dMob_dPres;
  using AbstractBase::m_dens;
  using AbstractBase::m_dDens_dPres;
  using AbstractBase::m_permeability;
  using AbstractBase::m_dPerm_dPres;

  using AbstractBase::m_localMatrix;
  using AbstractBase::m_localRhs;

  using Base = singlePhaseFVMKernels::FaceBasedAssemblyKernel< NUM_EQN, NUM_DOF,
                                                               BoundaryStencilWrapper >;
  using Base::numDof;
  using Base::numEqn;
  using Base::m_stencilWrapper;
  using Base::m_seri;
  using Base::m_sesri;
  using Base::m_sei;

  /**
   * @brief Constructor for the kernel interface
   * @param[in] rankOffset the offset of my MPI rank
   * @param[in] faceManager the face manager
   * @param[in] stencilWrapper reference to the stencil wrapper
   * @param[in] fluidWrapper reference to the fluid wrapper
   * @param[in] dofNumberAccessor
   * @param[in] singlePhaseFlowAccessors
   * @param[in] singlePhaseFluidAccessors
   * @param[in] permeabilityAccessors
   * @param[in] dt time step size
   * @param[inout] localMatrix the local CRS matrix
   * @param[inout] localRhs the local right-hand side vector
   */
  DirichletFaceBasedAssemblyKernel( globalIndex const rankOffset,
                                    FaceManager const & faceManager,
                                    BoundaryStencilWrapper const & stencilWrapper,
                                    FLUIDWRAPPER const & fluidWrapper,
                                    DofNumberAccessor const & dofNumberAccessor,
                                    SinglePhaseFlowAccessors const & singlePhaseFlowAccessors,
                                    SinglePhaseFluidAccessors const & singlePhaseFluidAccessors,
                                    PermeabilityAccessors const & permeabilityAccessors,
                                    real64 const & dt,
                                    CRSMatrixView< real64, globalIndex const > const & localMatrix,
                                    arrayView1d< real64 > const & localRhs )
    : Base( rankOffset,
            stencilWrapper,
            dofNumberAccessor,
            singlePhaseFlowAccessors,
            singlePhaseFluidAccessors,
            permeabilityAccessors,
            dt,
            localMatrix,
            localRhs ),
    m_facePres( faceManager.getField< fields::flow::facePressure >() ),
    m_faceGravCoef( faceManager.getField< fields::flow::gravityCoefficient >() ),
    m_fluidWrapper( fluidWrapper )
  {}

  /**
   * @struct StackVariables
   * @brief Kernel variables (dof numbers, jacobian and residual) located on the stack
   */
  struct StackVariables
  {
public:

    /**
     * @brief Constructor for the stack variables
     * @param[in] size size of the stencil for this connection
     * @param[in] numElems number of elements for this connection
     */
    GEOS_HOST_DEVICE
    StackVariables( localIndex const GEOS_UNUSED_PARAM( size ),
                    localIndex GEOS_UNUSED_PARAM( numElems ) )
    {}

    /// Transmissibility
    real64 transmissibility = 0.0;

    /// Indices of the matrix rows/columns corresponding to the dofs in this face
    globalIndex dofColIndices[numDof]{};

    /// Storage for the face local residual
    real64 localFlux[numEqn]{};

    /// Storage for the face local Jacobian
    real64 localFluxJacobian[numEqn][numDof]{};

  };


  /**
   * @brief Performs the setup phase for the kernel.
   * @param[in] iconn the connection index
   * @param[in] stack the stack variables
   */
  GEOS_HOST_DEVICE
  void setup( localIndex const iconn,
              StackVariables & stack ) const
  {
    globalIndex const offset =
      m_dofNumber[m_seri( iconn, BoundaryStencil::Order::ELEM )][m_sesri( iconn, BoundaryStencil::Order::ELEM )][m_sei( iconn, BoundaryStencil::Order::ELEM )];

    for( integer jdof = 0; jdof < numDof; ++jdof )
    {
      stack.dofColIndices[jdof] = offset + jdof;
    }
  }

  /**
   * @brief Compute the local Dirichlet face flux contributions to the residual and Jacobian
   * @tparam FUNC the type of the function that can be used to customize the computation of the phase fluxes
   * @param[in] iconn the connection index
   * @param[inout] stack the stack variables
   * @param[in] compFluxKernelOp the function used to customize the computation of the component fluxes
   */
  template< typename FUNC = singlePhaseBaseKernels::NoOpFunc >
  GEOS_HOST_DEVICE
  void computeFlux( localIndex const iconn,
                    StackVariables & stack,
                    FUNC && compFluxKernelOp = singlePhaseBaseKernels::NoOpFunc{} ) const
  {
    using Order = BoundaryStencil::Order;
    localIndex constexpr numElems = BoundaryStencil::maxNumPointsInFlux;

    stackArray1d< real64, numElems > mobility( numElems );
    stackArray1d< real64, numElems > dMobility_dP( numElems );

    localIndex const er  = m_seri( iconn, Order::ELEM );
    localIndex const esr = m_sesri( iconn, Order::ELEM );
    localIndex const ei  = m_sei( iconn, Order::ELEM );
    localIndex const kf  = m_sei( iconn, Order::FACE );

    // Get flow quantities on the elem/face
    real64 faceDens, faceVisc;
    constitutive::SingleFluidBaseUpdate::computeValues( m_fluidWrapper, m_facePres[kf], faceDens, faceVisc );

    mobility[Order::ELEM] = m_mob[er][esr][ei];
    singlePhaseBaseKernels::MobilityKernel::compute( faceDens, faceVisc, mobility[Order::FACE] );

    dMobility_dP[Order::ELEM] = m_dMob_dPres[er][esr][ei];
    dMobility_dP[Order::FACE] = 0.0;

    // Compute average density
    real64 const densMean = 0.5 * ( m_dens[er][esr][ei][0] + faceDens );
    real64 const dDens_dP = 0.5 * m_dDens_dPres[er][esr][ei][0];

    // Evaluate potential difference
    real64 const potDif = (m_pres[er][esr][ei] - m_facePres[kf])
                          - densMean * (m_gravCoef[er][esr][ei] - m_faceGravCoef[kf]);
    real64 const dPotDif_dP = 1.0 - dDens_dP * m_gravCoef[er][esr][ei];

    real64 dTrans_dPerm[3];
    m_stencilWrapper.computeWeights( iconn, m_permeability, stack.transmissibility, dTrans_dPerm );
    real64 const dTrans_dPres = LvArray::tensorOps::AiBi< 3 >( dTrans_dPerm, m_dPerm_dPres[er][esr][ei][0] );

    real64 const f = stack.transmissibility * potDif;
    real64 const dF_dP = stack.transmissibility * dPotDif_dP + dTrans_dPres * potDif;

    // Upwind mobility
    localIndex const k_up = ( potDif >= 0 ) ? Order::ELEM : Order::FACE;
    real64 const mobility_up = mobility[k_up];
    real64 const dMobility_dP_up = dMobility_dP[k_up];

    // call the lambda in the phase loop to allow the reuse of the fluxes and their derivatives
    // possible use: assemble the derivatives wrt temperature, and the flux term of the energy equation for this phase

    compFluxKernelOp( er, esr, ei, kf, f, dF_dP, mobility_up, dMobility_dP_up );

    // *** end of upwinding

    // Populate local flux vector and derivatives

    stack.localFlux[0] = m_dt * mobility[k_up] * f;
    stack.localFluxJacobian[0][0] = m_dt * ( mobility_up * dF_dP + dMobility_dP_up * f );
  }

  /**
   * @brief Performs the complete phase for the kernel.
   * @param[in] iconn the connection index
   * @param[inout] stack the stack variables
   */
  template< typename FUNC = singlePhaseBaseKernels::NoOpFunc >
  GEOS_HOST_DEVICE
  void complete( localIndex const iconn,
                 StackVariables & stack,
                 FUNC && assemblyKernelOp = singlePhaseBaseKernels::NoOpFunc{} ) const
  {
    using Order = BoundaryStencil::Order;

    localIndex const er = m_seri( iconn, Order::ELEM );
    localIndex const esr = m_sesri( iconn, Order::ELEM );
    localIndex const ei = m_sei( iconn, Order::ELEM );

    if( m_ghostRank[er][esr][ei] < 0 )
    {
      // Add to global residual/jacobian
      globalIndex const dofIndex = m_dofNumber[er][esr][ei];
      localIndex const localRow = LvArray::integerConversion< localIndex >( dofIndex - m_rankOffset );

      RAJA::atomicAdd( parallelDeviceAtomic{}, &AbstractBase::m_localRhs[localRow], stack.localFlux[0] );

      AbstractBase::m_localMatrix.addToRowBinarySearchUnsorted< parallelDeviceAtomic >
        ( localRow,
        stack.dofColIndices,
        stack.localFluxJacobian[0],
        numDof );

      assemblyKernelOp( localRow );
    }
  }

protected:

  /// Views on face pressure, temperature, and composition
  arrayView1d< real64 const > const m_facePres;

  /// View on the face gravity coefficient
  arrayView1d< real64 const > const m_faceGravCoef;

  /// Reference to the fluid wrapper
  FLUIDWRAPPER const m_fluidWrapper;

};


/**
 * @class DirichletFaceBasedAssemblyKernelFactory
 */
class DirichletFaceBasedAssemblyKernelFactory
{
public:

  /**
   * @brief Create a new kernel and launch
   * @tparam POLICY the policy used in the RAJA kernel
   * @param[in] rankOffset the offset of my MPI rank
   * @param[in] dofKey string to get the element degrees of freedom numbers
   * @param[in] solverName name of the solver (to name accessors)
   * @param[in] faceManager reference to the face manager
   * @param[in] elemManager reference to the element region manager
   * @param[in] stencilWrapper reference to the boundary stencil wrapper
   * @param[in] fluidBase the single phase fluid constitutive model
   * @param[in] dt time step size
   * @param[inout] localMatrix the local CRS matrix
   * @param[inout] localRhs the local right-hand side vector
   */
  template< typename POLICY >
  static void
  createAndLaunch( globalIndex const rankOffset,
                   string const & dofKey,
                   string const & solverName,
                   FaceManager const & faceManager,
                   ElementRegionManager const & elemManager,
                   BoundaryStencilWrapper const & stencilWrapper,
                   constitutive::SingleFluidBase & fluidBase,
                   real64 const & dt,
                   CRSMatrixView< real64, globalIndex const > const & localMatrix,
                   arrayView1d< real64 > const & localRhs )
  {
    constitutiveUpdatePassThru( fluidBase, [&]( auto & fluid )
    {
      using FluidType = TYPEOFREF( fluid );
      typename FluidType::KernelWrapper fluidWrapper = fluid.createKernelWrapper();

      integer constexpr NUM_DOF = 1;
      integer constexpr NUM_EQN = 1;
      using kernelType = DirichletFaceBasedAssemblyKernel< NUM_EQN, NUM_DOF, typename FluidType::KernelWrapper >;

      ElementRegionManager::ElementViewAccessor< arrayView1d< globalIndex const > > dofNumberAccessor =
        elemManager.constructArrayViewAccessor< globalIndex, 1 >( dofKey );

      dofNumberAccessor.setName( solverName + "/accessors/" + dofKey );

      typename kernelType::SinglePhaseFlowAccessors singlePhaseFlowAccessors( elemManager, solverName );
      typename kernelType::SinglePhaseFluidAccessors singlePhaseFluidAccessors( elemManager, solverName );
      typename kernelType::PermeabilityAccessors permeabilityAccessors( elemManager, solverName );

      kernelType kernel( rankOffset,
                         faceManager,
                         stencilWrapper,
                         fluidWrapper,
                         dofNumberAccessor,
                         singlePhaseFlowAccessors,
                         singlePhaseFluidAccessors,
                         permeabilityAccessors,
                         dt,
                         localMatrix,
                         localRhs );

      kernelType::template launch< POLICY >( stencilWrapper.size(), kernel );
    } );
  }

};


/******************************** AquiferBCKernel ********************************/

/**
 * @brief Functions to assemble aquifer boundary condition contributions to residual and Jacobian
 */
struct AquiferBCKernel
{

  /**
   * @brief The type for element-based data. Consists entirely of ArrayView's.
   *
   * Can be converted from ElementRegionManager::ElementViewConstAccessor
   * by calling .toView() or .toViewConst() on an accessor instance
   */
  template< typename VIEWTYPE >
  using ElementViewConst = ElementRegionManager::ElementViewConst< VIEWTYPE >;

  GEOS_HOST_DEVICE
  static void
  compute( real64 const & aquiferVolFlux,
           real64 const & dAquiferVolFlux_dPres,
           real64 const & aquiferDens,
           real64 const & dens,
           real64 const & dDens_dPres,
           real64 const & dt,
           real64 & localFlux,
           real64 & localFluxJacobian )
  {
    if( aquiferVolFlux > 0 ) // aquifer is upstream
    {
      localFlux -= dt * aquiferVolFlux * aquiferDens;
      localFluxJacobian -= dt * dAquiferVolFlux_dPres * aquiferDens;
    }
    else // reservoir is upstream
    {
      localFlux -= dt * aquiferVolFlux * dens;
      localFluxJacobian -= dt * (dAquiferVolFlux_dPres * dens + aquiferVolFlux * dDens_dPres);
    }
  }

  static void
  launch( BoundaryStencil const & stencil,
          globalIndex const rankOffset,
          ElementViewConst< arrayView1d< globalIndex const > > const & dofNumber,
          ElementViewConst< arrayView1d< integer const > > const & ghostRank,
          AquiferBoundaryCondition::KernelWrapper const & aquiferBCWrapper,
          real64 const & aquiferDens,
          ElementViewConst< arrayView1d< real64 const > > const & pres,
          ElementViewConst< arrayView1d< real64 const > > const & pres_n,
          ElementViewConst< arrayView1d< real64 const > > const & gravCoef,
          ElementViewConst< arrayView2d< real64 const > > const & dens,
          ElementViewConst< arrayView2d< real64 const > > const & dDens_dPres,
          real64 const & timeAtBeginningOfStep,
          real64 const & dt,
          CRSMatrixView< real64, globalIndex const > const & localMatrix,
          arrayView1d< real64 > const & localRhs )
  {
    using Order = BoundaryStencil::Order;

    BoundaryStencil::IndexContainerViewConstType const & seri = stencil.getElementRegionIndices();
    BoundaryStencil::IndexContainerViewConstType const & sesri = stencil.getElementSubRegionIndices();
    BoundaryStencil::IndexContainerViewConstType const & sefi = stencil.getElementIndices();
    BoundaryStencil::WeightContainerViewConstType const & weight = stencil.getWeights();

    forAll< parallelDevicePolicy<> >( stencil.size(), [=] GEOS_HOST_DEVICE ( localIndex const iconn )
    {
      // working variables
      real64 localFlux = 0.0;
      real64 localFluxJacobian = 0.0;

      localIndex const er  = seri( iconn, Order::ELEM );
      localIndex const esr = sesri( iconn, Order::ELEM );
      localIndex const ei  = sefi( iconn, Order::ELEM );
      real64 const areaFraction = weight( iconn, Order::ELEM );

      // compute the aquifer influx rate using the pressure influence function and the aquifer props
      real64 dAquiferVolFlux_dPres = 0.0;
      real64 const aquiferVolFlux = aquiferBCWrapper.compute( timeAtBeginningOfStep,
                                                              dt,
                                                              pres[er][esr][ei],
                                                              pres_n[er][esr][ei],
                                                              gravCoef[er][esr][ei],
                                                              areaFraction,
                                                              dAquiferVolFlux_dPres );

      // compute the phase/component aquifer flux
      AquiferBCKernel::compute( aquiferVolFlux,
                                dAquiferVolFlux_dPres,
                                aquiferDens,
                                dens[er][esr][ei][0],
                                dDens_dPres[er][esr][ei][0],
                                dt,
                                localFlux,
                                localFluxJacobian );

      // Add to residual/jacobian
      if( ghostRank[er][esr][ei] < 0 )
      {
        globalIndex const globalRow = dofNumber[er][esr][ei];
        localIndex const localRow = LvArray::integerConversion< localIndex >( globalRow - rankOffset );
        GEOS_ASSERT_GE( localRow, 0 );
        GEOS_ASSERT_GT( localMatrix.numRows(), localRow );

        RAJA::atomicAdd( parallelDeviceAtomic{}, &localRhs[localRow], localFlux );
        localMatrix.addToRow< parallelDeviceAtomic >( localRow,
                                                      &dofNumber[er][esr][ei],
                                                      &localFluxJacobian,
                                                      1 );
      }
    } );
  }

};


} // namespace singlePhaseFVMKernels

} // namespace geos

#endif //GEOS_PHYSICSSOLVERS_FLUIDFLOW_SINGLEPHASEFVMKERNELS_HPP<|MERGE_RESOLUTION|>--- conflicted
+++ resolved
@@ -44,11 +44,6 @@
 
 namespace singlePhaseFVMKernels
 {
-<<<<<<< HEAD
-using namespace fluxKernelsHelper;
-using namespace constitutive;
-=======
->>>>>>> 42966e92
 
 /******************************** FaceBasedAssemblyKernelBase ********************************/
 
@@ -363,23 +358,6 @@
         localIndex const subRegionIndex[2] = {m_sesri( iconn, k[0] ), m_sesri( iconn, k[1] )};
         localIndex const elementIndex[2]   = {m_sei( iconn, k[0] ), m_sei( iconn, k[1] )};
 
-<<<<<<< HEAD
-        computeSinglePhaseFlux( regionIndex, subRegionIndex, elementIndex,
-                                trans,
-                                dTrans,
-                                m_pres,
-                                m_gravCoef,
-                                m_dens,
-                                m_dDens_dPres,
-                                m_mob,
-                                m_dMob_dPres,
-                                alpha,
-                                mobility,
-                                potGrad,
-                                fluxVal,
-                                dFlux_dP,
-                                dFlux_dTrans );
-=======
         fluxKernelsHelper::computeSinglePhaseFlux( regionIndex, subRegionIndex, elementIndex,
                                                    trans,
                                                    dTrans,
@@ -395,7 +373,6 @@
                                                    fluxVal,
                                                    dFlux_dP,
                                                    dFlux_dTrans );
->>>>>>> 42966e92
 
         // populate local flux vector and derivatives
         stack.localFlux[k[0]*numEqn] += m_dt * fluxVal;
