--- conflicted
+++ resolved
@@ -342,17 +342,6 @@
     localIndex k[2];
     localIndex connectionIndex = 0;
 
-<<<<<<< HEAD
-
-    // if ( iconn == 0 ) 
-    // {
-    //   std::cout << "iconn_FaceBasedAssemblyKernelFactory = " << iconn << std::endl;
-    // }
-    // std::cout << "iconn = " << iconn << ", Trans = { " << stack.transmissibility[connectionIndex][0] << ", " << stack.transmissibility[connectionIndex][1] << " }" << std::endl;
-    
-
-=======
->>>>>>> 1dc1c139
     for( k[0] = 0; k[0] < stack.numFluxElems; ++k[0] )
     {
       for( k[1] = k[0] + 1; k[1] < stack.numFluxElems; ++k[1] )
