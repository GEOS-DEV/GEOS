/*
 * ------------------------------------------------------------------------------------------------------------
 * SPDX-License-Identifier: LGPL-2.1-only
 *
 * Copyright (c) 2018-2020 Lawrence Livermore National Security LLC
 * Copyright (c) 2018-2020 The Board of Trustees of the Leland Stanford Junior University
 * Copyright (c) 2018-2020 Total, S.A
 * Copyright (c) 2019-     GEOSX Contributors
 * All rights reserved
 *
 * See top level LICENSE, COPYRIGHT, CONTRIBUTORS, NOTICE, and ACKNOWLEDGEMENTS files for details.
 * ------------------------------------------------------------------------------------------------------------
 */

/**
 * @file CompositionalMultiphaseFVM.cpp
 */

#include "CompositionalMultiphaseFVM.hpp"

#include "common/DataTypes.hpp"
#include "common/TimingMacros.hpp"
#include "constitutive/ConstitutiveManager.hpp"
#include "constitutive/fluid/MultiFluidBase.hpp"
#include "constitutive/relativePermeability/RelativePermeabilityBase.hpp"
#include "constitutive/solid/CoupledSolidBase.hpp"
#include "dataRepository/Group.hpp"
#include "finiteVolume/FiniteVolumeManager.hpp"
#include "finiteVolume/FluxApproximationBase.hpp"
#include "mesh/DomainPartition.hpp"
#include "discretizationMethods/NumericalMethodsManager.hpp"
#include "mesh/mpiCommunications/CommunicationTools.hpp"
#include "common/MpiWrapper.hpp"
#include "physicsSolvers/fluidFlow/CompositionalMultiphaseBaseKernels.hpp"
#include "physicsSolvers/fluidFlow/CompositionalMultiphaseFVMKernels.hpp"

namespace geosx
{

using namespace dataRepository;
using namespace constitutive;
using namespace CompositionalMultiphaseFVMKernels;
using namespace CompositionalMultiphaseBaseKernels;

CompositionalMultiphaseFVM::CompositionalMultiphaseFVM( const string & name,
                                                        Group * const parent )
  :
  CompositionalMultiphaseBase( name, parent )
{
  m_linearSolverParameters.get().mgr.strategy = LinearSolverParameters::MGR::StrategyType::compositionalMultiphaseFVM;
}

void CompositionalMultiphaseFVM::initializePreSubGroups()
{
  CompositionalMultiphaseBase::initializePreSubGroups();

  DomainPartition & domain = this->getGroupByPath< DomainPartition >( "/Problem/domain" );
  NumericalMethodsManager const & numericalMethodManager = domain.getNumericalMethodManager();
  FiniteVolumeManager const & fvManager = numericalMethodManager.getFiniteVolumeManager();
  if( !fvManager.hasGroup< FluxApproximationBase >( m_discretizationName ) )
  {
    GEOSX_ERROR( "A discretization deriving from FluxApproximationBase must be selected with CompositionalMultiphaseFlow" );
  }

}

void CompositionalMultiphaseFVM::setupDofs( DomainPartition const & domain,
                                            DofManager & dofManager ) const
{
  dofManager.addField( viewKeyStruct::elemDofFieldString(),
                       DofManager::Location::Elem,
                       m_numDofPerCell,
                       targetRegionNames() );

  NumericalMethodsManager const & numericalMethodManager = domain.getNumericalMethodManager();
  FiniteVolumeManager const & fvManager = numericalMethodManager.getFiniteVolumeManager();
  FluxApproximationBase const & fluxApprox = fvManager.getFluxApproximation( m_discretizationName );
  dofManager.addCoupling( viewKeyStruct::elemDofFieldString(), fluxApprox );
}


void CompositionalMultiphaseFVM::assembleFluxTerms( real64 const dt,
                                                    DomainPartition const & domain,
                                                    DofManager const & dofManager,
                                                    CRSMatrixView< real64, globalIndex const > const & localMatrix,
                                                    arrayView1d< real64 > const & localRhs ) const
{
  GEOSX_MARK_FUNCTION;

  MeshLevel const & mesh = domain.getMeshBody( 0 ).getMeshLevel( 0 );

  /*
   * Force phase compositions to be moved to device.
   *
   * An issue with ElementViewAccessors is that if the outer arrays are already on device,
   * but an inner array gets touched and updated on host, capturing outer arrays in a device kernel
   * DOES NOT call move() on the inner array (see implementation of NewChaiBuffer::moveNested()).
   * Here we force the move by launching a dummy kernel.
   *
   * This is not a problem in normal solver execution, as these arrays get moved by AccumulationKernel.
   * But it fails unit tests, which test flux assembly separately.
   *
   * TODO: See if this can be fixed in NewChaiBuffer (I have not found a way - Sergey).
   *       Alternatively, stop using ElementViewAccessors altogether and just roll with
   *       accessors' outer arrays being moved on every jacobian assembly (maybe disable output).
   *       Or stop testing through the solver interface and test separate kernels instead.
   *       Finally, the problem should go away when fluid updates are executed on device.
   */
  forTargetSubRegions( mesh, [&]( localIndex const targetIndex, ElementSubRegionBase const & subRegion )
  {
    MultiFluidBase const & fluid = getConstitutiveModel< MultiFluidBase >( subRegion, fluidModelNames()[targetIndex] );
    arrayView4d< real64 const, multifluid::USD_PHASE_COMP > const & phaseCompFrac = fluid.phaseCompFraction();
    arrayView4d< real64 const, multifluid::USD_PHASE_COMP > const & dPhaseCompFrac_dPres = fluid.dPhaseCompFraction_dPressure();
    arrayView5d< real64 const, multifluid::USD_PHASE_COMP_DC > const & dPhaseCompFrac_dComp = fluid.dPhaseCompFraction_dGlobalCompFraction();

    arrayView3d< real64 const, multifluid::USD_PHASE > const & phaseMassDens = fluid.phaseMassDensity();
    arrayView3d< real64 const, multifluid::USD_PHASE > const & dPhaseMassDens_dPres = fluid.dPhaseMassDensity_dPressure();
    arrayView4d< real64 const, multifluid::USD_PHASE_DC > const & dPhaseMassDens_dComp = fluid.dPhaseMassDensity_dGlobalCompFraction();

    forAll< parallelDevicePolicy<> >( subRegion.size(),
                                      [phaseCompFrac, dPhaseCompFrac_dPres, dPhaseCompFrac_dComp,
                                       phaseMassDens, dPhaseMassDens_dPres, dPhaseMassDens_dComp]
                                      GEOSX_HOST_DEVICE ( localIndex const )
    {
      GEOSX_UNUSED_VAR( phaseCompFrac )
      GEOSX_UNUSED_VAR( dPhaseCompFrac_dPres )
      GEOSX_UNUSED_VAR( dPhaseCompFrac_dComp )
      GEOSX_UNUSED_VAR( phaseMassDens )
      GEOSX_UNUSED_VAR( dPhaseMassDens_dPres )
      GEOSX_UNUSED_VAR( dPhaseMassDens_dComp )
    } );
  } );

  NumericalMethodsManager const & numericalMethodManager = domain.getNumericalMethodManager();
  FiniteVolumeManager const & fvManager = numericalMethodManager.getFiniteVolumeManager();
  FluxApproximationBase const & fluxApprox = fvManager.getFluxApproximation( m_discretizationName );

  string const & elemDofKey = dofManager.getKey( viewKeyStruct::elemDofFieldString() );
  ElementRegionManager::ElementViewAccessor< arrayView1d< globalIndex const > > elemDofNumber =
    mesh.getElemManager().constructArrayViewAccessor< globalIndex, 1 >( elemDofKey );
  elemDofNumber.setName( getName() + "/accessors/" + elemDofKey );

  fluxApprox.forAllStencils( mesh, [&] ( auto & stencil )
  {
    typename TYPEOFREF( stencil ) ::StencilWrapper stencilWrapper = stencil.createStencilWrapper();

    KernelLaunchSelector1< FluxKernel >( m_numComponents,
                                         m_numPhases,
                                         stencilWrapper,
                                         dofManager.rankOffset(),
                                         elemDofNumber.toNestedViewConst(),
                                         m_elemGhostRank.toNestedViewConst(),
                                         m_pressure.toNestedViewConst(),
                                         m_deltaPressure.toNestedViewConst(),
                                         m_permeability.toNestedViewConst(),
                                         m_dPerm_dPressure.toNestedViewConst(),
                                         m_gravCoef.toNestedViewConst(),
                                         m_phaseMob.toNestedViewConst(),
                                         m_dPhaseMob_dPres.toNestedViewConst(),
                                         m_dPhaseMob_dCompDens.toNestedViewConst(),
                                         m_dPhaseVolFrac_dPres.toNestedViewConst(),
                                         m_dPhaseVolFrac_dCompDens.toNestedViewConst(),
                                         m_dCompFrac_dCompDens.toNestedViewConst(),
                                         m_phaseMassDens.toNestedViewConst(),
                                         m_dPhaseMassDens_dPres.toNestedViewConst(),
                                         m_dPhaseMassDens_dComp.toNestedViewConst(),
                                         m_phaseCompFrac.toNestedViewConst(),
                                         m_dPhaseCompFrac_dPres.toNestedViewConst(),
                                         m_dPhaseCompFrac_dComp.toNestedViewConst(),
                                         m_phaseCapPressure.toNestedViewConst(),
                                         m_dPhaseCapPressure_dPhaseVolFrac.toNestedViewConst(),
                                         m_capPressureFlag,
                                         dt,
                                         localMatrix.toViewConstSizes(),
                                         localRhs.toView() );
  } );
}

void CompositionalMultiphaseFVM::implicitStepComplete( real64 const & time,
                                                       real64 const & dt,
                                                       DomainPartition & domain )
{
  CompositionalMultiphaseBase::implicitStepComplete( time, dt, domain );

  if( m_computeCFLNumbers )
  {
    computeCFLNumbers( dt, domain );
  }
}

void CompositionalMultiphaseFVM::computeCFLNumbers( real64 const & dt,
                                                    DomainPartition & domain )
{
  GEOSX_MARK_FUNCTION;

  MeshLevel & mesh = domain.getMeshBody( 0 ).getMeshLevel( 0 );

  // Step 1: reset the arrays involved in the computation of CFL numbers
  forTargetSubRegions( mesh, [&]( localIndex const, ElementSubRegionBase & subRegion )
  {
    arrayView2d< real64, compflow::USD_PHASE > const & phaseOutflux =
      subRegion.getReference< array2d< real64, compflow::LAYOUT_PHASE > >( viewKeyStruct::phaseOutfluxString() );
    arrayView2d< real64, compflow::USD_COMP > const & compOutflux =
      subRegion.getReference< array2d< real64, compflow::LAYOUT_COMP > >( viewKeyStruct::componentOutfluxString() );
    phaseOutflux.zero();
    compOutflux.zero();
  } );

  // Step 2: compute the total volumetric outflux for each reservoir cell by looping over faces
  NumericalMethodsManager & numericalMethodManager = domain.getNumericalMethodManager();
  FiniteVolumeManager & fvManager = numericalMethodManager.getFiniteVolumeManager();
  FluxApproximationBase & fluxApprox = fvManager.getFluxApproximation( m_discretizationName );

  ElementRegionManager::ElementViewAccessor< arrayView2d< real64, compflow::USD_PHASE > > const & phaseOutfluxAccessor =
    mesh.getElemManager().constructViewAccessor< array2d< real64, compflow::LAYOUT_PHASE >, arrayView2d< real64, compflow::USD_PHASE > >( viewKeyStruct::phaseOutfluxString() );

  ElementRegionManager::ElementViewAccessor< arrayView2d< real64, compflow::USD_COMP > > const & compOutfluxAccessor =
    mesh.getElemManager().constructViewAccessor< array2d< real64, compflow::LAYOUT_COMP >, arrayView2d< real64, compflow::USD_COMP > >( viewKeyStruct::componentOutfluxString() );

  fluxApprox.forAllStencils( mesh, [&] ( auto & stencil )
  {

    typename TYPEOFREF( stencil ) ::StencilWrapper stencilWrapper = stencil.createStencilWrapper();

    KernelLaunchSelector1< CFLFluxKernel >( m_numComponents,
                                            m_numPhases,
                                            dt,
                                            stencilWrapper,
                                            m_pressure.toNestedViewConst(),
                                            m_gravCoef.toNestedViewConst(),
<<<<<<< HEAD
                                            m_phaseVolFrac.toNestedViewConst(),
=======
                                            m_permeability.toNestedViewConst(),
                                            m_dPerm_dPressure.toNestedViewConst(),
>>>>>>> a23824a6
                                            m_phaseRelPerm.toNestedViewConst(),
                                            m_phaseVisc.toNestedViewConst(),
                                            m_phaseDens.toNestedViewConst(),
                                            m_phaseMassDens.toNestedViewConst(),
                                            m_phaseCompFrac.toNestedViewConst(),
                                            phaseOutfluxAccessor.toNestedView(),
                                            compOutfluxAccessor.toNestedView() );
  } );

  // Step 3: finalize the (cell-based) computation of the CFL numbers
  real64 localMaxPhaseCFLNumber = 0.0;
  real64 localMaxCompCFLNumber = 0.0;
  forTargetSubRegions( mesh, [&]( localIndex const targetIndex, ElementSubRegionBase & subRegion )
  {

    arrayView2d< real64 const, compflow::USD_PHASE > const & phaseOutflux =
      subRegion.getReference< array2d< real64, compflow::LAYOUT_PHASE > >( viewKeyStruct::phaseOutfluxString() );
    arrayView2d< real64 const, compflow::USD_COMP > const & compOutflux =
      subRegion.getReference< array2d< real64, compflow::LAYOUT_COMP > >( viewKeyStruct::componentOutfluxString() );

    arrayView1d< real64 > const & phaseCFLNumber = subRegion.getReference< array1d< real64 > >( viewKeyStruct::phaseCFLNumberString() );
    arrayView1d< real64 > const & compCFLNumber = subRegion.getReference< array1d< real64 > >( viewKeyStruct::componentCFLNumberString() );

    arrayView1d< real64 const > const & volume = subRegion.getElementVolume();

    arrayView2d< real64 const, compflow::USD_COMP > const & compDens =
      subRegion.getReference< array2d< real64, compflow::LAYOUT_COMP > >( viewKeyStruct::globalCompDensityString() );
    arrayView2d< real64 const, compflow::USD_COMP > const compFrac =
      subRegion.getReference< array2d< real64, compflow::LAYOUT_COMP > >( viewKeyStruct::globalCompFractionString() );
    arrayView2d< real64, compflow::USD_PHASE > const phaseVolFrac =
      subRegion.getReference< array2d< real64, compflow::LAYOUT_PHASE > >( viewKeyStruct::phaseVolumeFractionString() );

    MultiFluidBase const & fluid = getConstitutiveModel< MultiFluidBase >( subRegion, m_fluidModelNames[targetIndex] );
    arrayView3d< real64 const, multifluid::USD_PHASE > const & phaseVisc = fluid.phaseViscosity();

    RelativePermeabilityBase const & relperm = getConstitutiveModel< RelativePermeabilityBase >( subRegion, m_relPermModelNames[targetIndex] );
    arrayView3d< real64 const, relperm::USD_RELPERM > const & phaseRelPerm = relperm.phaseRelPerm();
    arrayView4d< real64 const, relperm::USD_RELPERM_DS > const & dPhaseRelPerm_dPhaseVolFrac = relperm.dPhaseRelPerm_dPhaseVolFraction();

    CoupledSolidBase const & solidModel = getConstitutiveModel< CoupledSolidBase >( subRegion, m_solidModelNames[targetIndex] );

    real64 subRegionMaxPhaseCFLNumber = 0.0;
    real64 subRegionMaxCompCFLNumber = 0.0;

    arrayView2d< real64 const > const & porosity    = solidModel.getPorosity();

    KernelLaunchSelector2< CFLKernel >( m_numComponents, m_numPhases,
                                        subRegion.size(),
                                        volume,
                                        porosity,
                                        compDens,
                                        compFrac,
                                        phaseVolFrac,
                                        phaseRelPerm,
                                        dPhaseRelPerm_dPhaseVolFrac,
                                        phaseVisc,
                                        phaseOutflux,
                                        compOutflux,
                                        phaseCFLNumber,
                                        compCFLNumber,
                                        subRegionMaxPhaseCFLNumber,
                                        subRegionMaxCompCFLNumber );

    localMaxPhaseCFLNumber = LvArray::math::max( localMaxPhaseCFLNumber, subRegionMaxPhaseCFLNumber );
    localMaxCompCFLNumber = LvArray::math::max( localMaxCompCFLNumber, subRegionMaxCompCFLNumber );

  } );

  real64 const globalMaxPhaseCFLNumber = MpiWrapper::max( localMaxPhaseCFLNumber );
  real64 const globalMaxCompCFLNumber = MpiWrapper::max( localMaxCompCFLNumber );

  GEOSX_LOG_LEVEL_RANK_0( 1, getName() << ": Max phase CFL number: " << globalMaxPhaseCFLNumber );
  GEOSX_LOG_LEVEL_RANK_0( 1, getName() << ": Max component CFL number: " << globalMaxCompCFLNumber );
}

real64 CompositionalMultiphaseFVM::calculateResidualNorm( DomainPartition const & domain,
                                                          DofManager const & dofManager,
                                                          arrayView1d< real64 const > const & localRhs )
{
  GEOSX_MARK_FUNCTION;

  MeshLevel const & mesh = domain.getMeshBody( 0 ).getMeshLevel( 0 );
  real64 localResidualNorm = 0.0;

  globalIndex const rankOffset = dofManager.rankOffset();
  string const dofKey = dofManager.getKey( viewKeyStruct::elemDofFieldString() );

  forTargetSubRegions( mesh, [&]( localIndex const targetIndex, ElementSubRegionBase const & subRegion )
  {
    arrayView1d< globalIndex const > dofNumber = subRegion.getReference< array1d< globalIndex > >( dofKey );
    arrayView1d< integer const > const & elemGhostRank = subRegion.ghostRank();
    arrayView1d< real64 const > const & volume = subRegion.getElementVolume();
    arrayView1d< real64 const > const & totalDensOld = subRegion.getReference< array1d< real64 > >( viewKeyStruct::totalDensityOldString() );

    CoupledSolidBase const & solidModel = getConstitutiveModel< CoupledSolidBase >( subRegion, m_solidModelNames[targetIndex] );

    arrayView1d< real64 const > const & referencePorosity = solidModel.getReferencePorosity();

    real64 subRegionResidualNorm = 0.0;
    ResidualNormKernel::launch< parallelDevicePolicy<>,
                                parallelDeviceReduce >( localRhs,
                                                        rankOffset,
                                                        numFluidComponents(),
                                                        dofNumber,
                                                        elemGhostRank,
                                                        referencePorosity,
                                                        volume,
                                                        totalDensOld,
                                                        subRegionResidualNorm );
    localResidualNorm += subRegionResidualNorm;

  } );

  // compute global residual norm
  real64 const residual = std::sqrt( MpiWrapper::sum( localResidualNorm ) );

  if( getLogLevel() >= 1 && logger::internal::rank==0 )
  {
    char output[200] = {0};
    sprintf( output, "    ( Rfluid ) = (%4.2e) ; ", residual );
    std::cout<<output;
  }

  return residual;
}

real64 CompositionalMultiphaseFVM::scalingForSystemSolution( DomainPartition const & domain,
                                                             DofManager const & dofManager,
                                                             arrayView1d< real64 const > const & localSolution )
{
  GEOSX_MARK_FUNCTION;

  // check if we want to rescale the Newton update
  if( m_maxCompFracChange >= 1.0 )
  {
    // no rescaling wanted, we just return 1.0;
    return 1.0;
  }

  real64 constexpr eps = CompositionalMultiphaseBaseKernels::minDensForDivision;
  real64 const maxCompFracChange = m_maxCompFracChange;

  localIndex const NC = m_numComponents;

  MeshLevel const & mesh = domain.getMeshBody( 0 ).getMeshLevel( 0 );

  globalIndex const rankOffset = dofManager.rankOffset();
  string const dofKey = dofManager.getKey( viewKeyStruct::elemDofFieldString() );
  real64 scalingFactor = 1.0;

  forTargetSubRegions( mesh, [&]( localIndex const, ElementSubRegionBase const & subRegion )
  {
    arrayView1d< globalIndex const > const & dofNumber = subRegion.getReference< array1d< globalIndex > >( dofKey );
    arrayView1d< integer const > const & elemGhostRank = subRegion.ghostRank();

    arrayView2d< real64 const, compflow::USD_COMP > const & compDens =
      subRegion.getReference< array2d< real64, compflow::LAYOUT_COMP > >( viewKeyStruct::globalCompDensityString() );
    arrayView2d< real64 const, compflow::USD_COMP > const & dCompDens =
      subRegion.getReference< array2d< real64, compflow::LAYOUT_COMP > >( viewKeyStruct::deltaGlobalCompDensityString() );

    RAJA::ReduceMin< parallelDeviceReduce, real64 > minVal( 1.0 );

    forAll< parallelDevicePolicy<> >( dofNumber.size(), [=] GEOSX_HOST_DEVICE ( localIndex const ei )
    {
      if( elemGhostRank[ei] < 0 )
      {
        real64 prevTotalDens = 0;
        for( localIndex ic = 0; ic < NC; ++ic )
        {
          prevTotalDens += compDens[ei][ic] + dCompDens[ei][ic];
        }

        // compute the change in component densities and component fractions
        for( localIndex ic = 0; ic < NC; ++ic )
        {
          localIndex const lid = dofNumber[ei] + ic + 1 - rankOffset;

          // compute scaling factor based on relative change in component densities
          real64 const absCompDensChange = fabs( localSolution[lid] );
          real64 const maxAbsCompDensChange = maxCompFracChange * prevTotalDens;

          // This actually checks the change in component fraction, using a lagged total density
          // Indeed we can rewrite the following check as:
          //    | prevCompDens / prevTotalDens - newCompDens / prevTotalDens | > maxCompFracChange
          // Note that the total density in the second term is lagged (i.e, we use prevTotalDens)
          // because I found it more robust than using directly newTotalDens (which can vary also
          // wildly when the compDens change is large)
          if( absCompDensChange > maxAbsCompDensChange && absCompDensChange > eps )
          {
            minVal.min( maxAbsCompDensChange / absCompDensChange );
          }
        }
      }
    } );

    if( minVal.get() < scalingFactor )
    {
      scalingFactor = minVal.get();
    }
  } );

  return LvArray::math::max( MpiWrapper::min( scalingFactor, MPI_COMM_GEOSX ), m_minScalingFactor );
}

bool CompositionalMultiphaseFVM::checkSystemSolution( DomainPartition const & domain,
                                                      DofManager const & dofManager,
                                                      arrayView1d< real64 const > const & localSolution,
                                                      real64 const scalingFactor )
{
  GEOSX_MARK_FUNCTION;

  MeshLevel const & mesh = domain.getMeshBody( 0 ).getMeshLevel( 0 );

  string const dofKey = dofManager.getKey( viewKeyStruct::elemDofFieldString() );
  localIndex localCheck = 1;

  forTargetSubRegions( mesh, [&]( localIndex const, ElementSubRegionBase const & subRegion )
  {
    arrayView1d< globalIndex const > const & dofNumber = subRegion.getReference< array1d< globalIndex > >( dofKey );
    arrayView1d< integer const > const & elemGhostRank = subRegion.ghostRank();

    arrayView1d< real64 const > const & pres = subRegion.getReference< array1d< real64 > >( viewKeyStruct::pressureString() );
    arrayView1d< real64 const > const & dPres = subRegion.getReference< array1d< real64 > >( viewKeyStruct::deltaPressureString() );
    arrayView2d< real64 const, compflow::USD_COMP > const & compDens =
      subRegion.getReference< array2d< real64, compflow::LAYOUT_COMP > >( viewKeyStruct::globalCompDensityString() );
    arrayView2d< real64 const, compflow::USD_COMP > const & dCompDens =
      subRegion.getReference< array2d< real64, compflow::LAYOUT_COMP > >( viewKeyStruct::deltaGlobalCompDensityString() );

    localIndex const subRegionSolutionCheck =
      SolutionCheckKernel::launch< parallelDevicePolicy<>,
                                   parallelDeviceReduce >( localSolution,
                                                           dofManager.rankOffset(),
                                                           numFluidComponents(),
                                                           dofNumber,
                                                           elemGhostRank,
                                                           pres,
                                                           dPres,
                                                           compDens,
                                                           dCompDens,
                                                           m_allowCompDensChopping,
                                                           scalingFactor );

    localCheck = std::min( localCheck, subRegionSolutionCheck );
  } );

  return MpiWrapper::min( localCheck, MPI_COMM_GEOSX );
}

void CompositionalMultiphaseFVM::applySystemSolution( DofManager const & dofManager,
                                                      arrayView1d< real64 const > const & localSolution,
                                                      real64 const scalingFactor,
                                                      DomainPartition & domain )
{
  GEOSX_MARK_FUNCTION;

  MeshLevel & mesh = domain.getMeshBody( 0 ).getMeshLevel( 0 );
  DofManager::CompMask pressureMask( m_numDofPerCell, 0, 1 );

  dofManager.addVectorToField( localSolution,
                               viewKeyStruct::elemDofFieldString(),
                               viewKeyStruct::deltaPressureString(),
                               scalingFactor,
                               pressureMask );

  dofManager.addVectorToField( localSolution,
                               viewKeyStruct::elemDofFieldString(),
                               viewKeyStruct::deltaGlobalCompDensityString(),
                               scalingFactor,
                               ~pressureMask );

  // if component density chopping is allowed, some component densities may be negative after the update
  // these negative component densities are set to zero in this function
  if( m_allowCompDensChopping )
  {
    chopNegativeDensities( domain );
  }

  std::map< string, string_array > fieldNames;
  fieldNames["elems"].emplace_back( string( viewKeyStruct::deltaPressureString() ) );
  fieldNames["elems"].emplace_back( string( viewKeyStruct::deltaGlobalCompDensityString() ) );
  CommunicationTools::getInstance().synchronizeFields( fieldNames, mesh, domain.getNeighbors(), true );
}

void CompositionalMultiphaseFVM::updatePhaseMobility( Group & dataGroup, localIndex const targetIndex ) const
{
  GEOSX_MARK_FUNCTION;

  // note that for convenience, the phase mobility computed here also includes phase density

  // outputs

  arrayView2d< real64, compflow::USD_PHASE > const phaseMob =
    dataGroup.getReference< array2d< real64, compflow::LAYOUT_PHASE > >( viewKeyStruct::phaseMobilityString() );

  arrayView2d< real64, compflow::USD_PHASE > const dPhaseMob_dPres =
    dataGroup.getReference< array2d< real64, compflow::LAYOUT_PHASE > >( viewKeyStruct::dPhaseMobility_dPressureString() );

  arrayView3d< real64, compflow::USD_PHASE_DC > const dPhaseMob_dComp =
    dataGroup.getReference< array3d< real64, compflow::LAYOUT_PHASE_DC > >( viewKeyStruct::dPhaseMobility_dGlobalCompDensityString() );

  // inputs

  arrayView2d< real64 const, compflow::USD_PHASE > const phaseVolFrac =
    dataGroup.getReference< array2d< real64, compflow::LAYOUT_PHASE > >( viewKeyStruct::phaseVolumeFractionString() );

  arrayView2d< real64 const, compflow::USD_PHASE > const dPhaseVolFrac_dPres =
    dataGroup.getReference< array2d< real64, compflow::LAYOUT_PHASE > >( viewKeyStruct::dPhaseVolumeFraction_dPressureString() );

  arrayView3d< real64 const, compflow::USD_PHASE_DC > const dPhaseVolFrac_dComp =
    dataGroup.getReference< array3d< real64, compflow::LAYOUT_PHASE_DC > >( viewKeyStruct::dPhaseVolumeFraction_dGlobalCompDensityString() );

  arrayView3d< real64 const, compflow::USD_COMP_DC > const dCompFrac_dCompDens =
    dataGroup.getReference< array3d< real64, compflow::LAYOUT_COMP_DC > >( viewKeyStruct::dGlobalCompFraction_dGlobalCompDensityString() );

  MultiFluidBase const & fluid = getConstitutiveModel< MultiFluidBase >( dataGroup, m_fluidModelNames[targetIndex] );

  arrayView3d< real64 const, multifluid::USD_PHASE > const & phaseDens = fluid.phaseDensity();
  arrayView3d< real64 const, multifluid::USD_PHASE > const & dPhaseDens_dPres = fluid.dPhaseDensity_dPressure();
  arrayView4d< real64 const, multifluid::USD_PHASE_DC > const & dPhaseDens_dComp = fluid.dPhaseDensity_dGlobalCompFraction();

  arrayView3d< real64 const, multifluid::USD_PHASE > const & phaseVisc = fluid.phaseViscosity();
  arrayView3d< real64 const, multifluid::USD_PHASE > const & dPhaseVisc_dPres = fluid.dPhaseViscosity_dPressure();
  arrayView4d< real64 const, multifluid::USD_PHASE_DC > const & dPhaseVisc_dComp = fluid.dPhaseViscosity_dGlobalCompFraction();

  RelativePermeabilityBase const & relperm = getConstitutiveModel< RelativePermeabilityBase >( dataGroup, m_relPermModelNames[targetIndex] );

  arrayView3d< real64 const, relperm::USD_RELPERM > const & phaseRelPerm = relperm.phaseRelPerm();
  arrayView4d< real64 const, relperm::USD_RELPERM_DS > const & dPhaseRelPerm_dPhaseVolFrac = relperm.dPhaseRelPerm_dPhaseVolFraction();

  KernelLaunchSelector2< PhaseMobilityKernel >( m_numComponents, m_numPhases,
                                                dataGroup.size(),
                                                dCompFrac_dCompDens,
                                                phaseDens,
                                                dPhaseDens_dPres,
                                                dPhaseDens_dComp,
                                                phaseVisc,
                                                dPhaseVisc_dPres,
                                                dPhaseVisc_dComp,
                                                phaseRelPerm,
                                                dPhaseRelPerm_dPhaseVolFrac,
                                                phaseVolFrac,
                                                dPhaseVolFrac_dPres,
                                                dPhaseVolFrac_dComp,
                                                phaseMob,
                                                dPhaseMob_dPres,
                                                dPhaseMob_dComp );
}

//START_SPHINX_INCLUDE_01
REGISTER_CATALOG_ENTRY( SolverBase, CompositionalMultiphaseFVM, string const &, Group * const )
//END_SPHINX_INCLUDE_01
}// namespace geosx<|MERGE_RESOLUTION|>--- conflicted
+++ resolved
@@ -228,12 +228,9 @@
                                             stencilWrapper,
                                             m_pressure.toNestedViewConst(),
                                             m_gravCoef.toNestedViewConst(),
-<<<<<<< HEAD
-                                            m_phaseVolFrac.toNestedViewConst(),
-=======
                                             m_permeability.toNestedViewConst(),
                                             m_dPerm_dPressure.toNestedViewConst(),
->>>>>>> a23824a6
+                                            m_phaseVolFrac.toNestedViewConst(),
                                             m_phaseRelPerm.toNestedViewConst(),
                                             m_phaseVisc.toNestedViewConst(),
                                             m_phaseDens.toNestedViewConst(),
