--- conflicted
+++ resolved
@@ -53,7 +53,6 @@
   :
   CompositionalMultiphaseBase( name, parent )
 {
-<<<<<<< HEAD
   registerWrapper( viewKeyStruct::useDBCString(), &m_dbcParams.useDBC ).
     setInputFlag( InputFlags::OPTIONAL ).
     setApplyDefaultValue( 0 ).
@@ -83,7 +82,7 @@
     setApplyDefaultValue( 0.5 ).
     setInputFlag( InputFlags::OPTIONAL ).
     setDescription( "Factor by which continuation parameter is changed every newton when DBC is used" );
-=======
+
   registerWrapper( viewKeyStruct::scalingTypeString(), &m_scalingType ).
     setInputFlag( dataRepository::InputFlags::OPTIONAL ).
     setApplyDefaultValue( ScalingType::Global ).
@@ -99,7 +98,6 @@
   {
     GEOS_ERROR( GEOS_FMT( "{}: line search is not supported for {} = {}", getName(), viewKeyStruct::scalingTypeString(), EnumStrings< ScalingType >::toString( ScalingType::Local )) );
   }
->>>>>>> 24e74d39
 }
 
 void CompositionalMultiphaseFVM::initializePreSubGroups()
