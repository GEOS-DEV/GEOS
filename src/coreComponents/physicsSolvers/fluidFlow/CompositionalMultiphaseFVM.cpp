/*
 * ------------------------------------------------------------------------------------------------------------
 * SPDX-License-Identifier: LGPL-2.1-only
 *
 * Copyright (c) 2018-2020 Lawrence Livermore National Security LLC
 * Copyright (c) 2018-2020 The Board of Trustees of the Leland Stanford Junior University
 * Copyright (c) 2018-2020 TotalEnergies
 * Copyright (c) 2019-     GEOSX Contributors
 * All rights reserved
 *
 * See top level LICENSE, COPYRIGHT, CONTRIBUTORS, NOTICE, and ACKNOWLEDGEMENTS files for details.
 * ------------------------------------------------------------------------------------------------------------
 */

/**
 * @file CompositionalMultiphaseFVM.cpp
 */

#include "CompositionalMultiphaseFVM.hpp"

#include "common/DataTypes.hpp"
#include "common/MpiWrapper.hpp"
#include "common/TimingMacros.hpp"
#include "constitutive/fluid/MultiFluidBase.hpp"
#include "constitutive/relativePermeability/RelativePermeabilityBase.hpp"
#include "constitutive/solid/CoupledSolidBase.hpp"
#include "dataRepository/Group.hpp"
#include "discretizationMethods/NumericalMethodsManager.hpp"
#include "fieldSpecification/FieldSpecificationManager.hpp"
#include "fieldSpecification/AquiferBoundaryCondition.hpp"
#include "finiteVolume/BoundaryStencil.hpp"
#include "finiteVolume/FiniteVolumeManager.hpp"
#include "finiteVolume/FluxApproximationBase.hpp"
#include "mesh/DomainPartition.hpp"
#include "mesh/mpiCommunications/CommunicationTools.hpp"
#include "physicsSolvers/fluidFlow/CompositionalMultiphaseBaseExtrinsicData.hpp"
#include "physicsSolvers/fluidFlow/FlowSolverBaseExtrinsicData.hpp"
#include "physicsSolvers/fluidFlow/IsothermalCompositionalMultiphaseBaseKernels.hpp"
#include "physicsSolvers/fluidFlow/ThermalCompositionalMultiphaseBaseKernels.hpp"
#include "physicsSolvers/fluidFlow/IsothermalCompositionalMultiphaseFVMKernels.hpp"
#include "physicsSolvers/fluidFlow/ThermalCompositionalMultiphaseFVMKernels.hpp"

namespace geosx
{

using namespace dataRepository;
using namespace constitutive;

CompositionalMultiphaseFVM::CompositionalMultiphaseFVM( const string & name,
                                                        Group * const parent )
  :
  CompositionalMultiphaseBase( name, parent )
{
  m_linearSolverParameters.get().mgr.strategy = LinearSolverParameters::MGR::StrategyType::compositionalMultiphaseFVM;
}

void CompositionalMultiphaseFVM::initializePreSubGroups()
{
  CompositionalMultiphaseBase::initializePreSubGroups();

  DomainPartition & domain = this->getGroupByPath< DomainPartition >( "/Problem/domain" );
  NumericalMethodsManager const & numericalMethodManager = domain.getNumericalMethodManager();
  FiniteVolumeManager const & fvManager = numericalMethodManager.getFiniteVolumeManager();
  if( !fvManager.hasGroup< FluxApproximationBase >( m_discretizationName ) )
  {
    GEOSX_ERROR( "A discretization deriving from FluxApproximationBase must be selected with CompositionalMultiphaseFlow" );
  }

}

void CompositionalMultiphaseFVM::setupDofs( DomainPartition const & domain,
                                            DofManager & dofManager ) const
{
  dofManager.addField( viewKeyStruct::elemDofFieldString(),
                       FieldLocation::Elem,
                       m_numDofPerCell,
                       m_meshTargets );

  NumericalMethodsManager const & numericalMethodManager = domain.getNumericalMethodManager();
  FiniteVolumeManager const & fvManager = numericalMethodManager.getFiniteVolumeManager();
  FluxApproximationBase const & fluxApprox = fvManager.getFluxApproximation( m_discretizationName );
  dofManager.addCoupling( viewKeyStruct::elemDofFieldString(), fluxApprox );
}


void CompositionalMultiphaseFVM::assembleFluxTerms( real64 const dt,
                                                    DomainPartition const & domain,
                                                    DofManager const & dofManager,
                                                    CRSMatrixView< real64, globalIndex const > const & localMatrix,
                                                    arrayView1d< real64 > const & localRhs ) const
{
  GEOSX_MARK_FUNCTION;

  forMeshTargets( domain.getMeshBodies(), [&]( string const &,
                                               MeshLevel const & mesh,
                                               arrayView1d< string const > const & )
  {
    NumericalMethodsManager const & numericalMethodManager = domain.getNumericalMethodManager();
    FiniteVolumeManager const & fvManager = numericalMethodManager.getFiniteVolumeManager();
    FluxApproximationBase const & fluxApprox = fvManager.getFluxApproximation( m_discretizationName );

    string const & elemDofKey = dofManager.getKey( viewKeyStruct::elemDofFieldString() );
    ElementRegionManager::ElementViewAccessor< arrayView1d< globalIndex const > > elemDofNumber =
      mesh.getElemManager().constructArrayViewAccessor< globalIndex, 1 >( elemDofKey );
    elemDofNumber.setName( getName() + "/accessors/" + elemDofKey );

    fluxApprox.forAllStencils( mesh, [&] ( auto & stencil )
    {
      typename TYPEOFREF( stencil ) ::KernelWrapper stencilWrapper = stencil.createKernelWrapper();

      if( m_isThermal )
      {
        thermalCompositionalMultiphaseFVMKernels::
          FaceBasedAssemblyKernelFactory::
          createAndLaunch< parallelDevicePolicy<> >( m_numComponents,
                                                     m_numPhases,
                                                     dofManager.rankOffset(),
                                                     elemDofKey,
                                                     m_hasCapPressure,
                                                     getName(),
                                                     mesh.getElemManager(),
                                                     stencilWrapper,
                                                     dt,
                                                     localMatrix.toViewConstSizes(),
                                                     localRhs.toView() );
      }
      else
      {
        isothermalCompositionalMultiphaseFVMKernels::
          FaceBasedAssemblyKernelFactory::
          createAndLaunch< parallelDevicePolicy<> >( m_numComponents,
                                                     m_numPhases,
                                                     dofManager.rankOffset(),
                                                     elemDofKey,
                                                     m_hasCapPressure,
                                                     getName(),
                                                     mesh.getElemManager(),
                                                     stencilWrapper,
                                                     dt,
                                                     localMatrix.toViewConstSizes(),
                                                     localRhs.toView() );
      }
    } );
  } );
}

void CompositionalMultiphaseFVM::implicitStepComplete( real64 const & time,
                                                       real64 const & dt,
                                                       DomainPartition & domain )
{
  CompositionalMultiphaseBase::implicitStepComplete( time, dt, domain );

  if( m_computeCFLNumbers )
  {
    computeCFLNumbers( dt, domain );
  }
}

void CompositionalMultiphaseFVM::computeCFLNumbers( real64 const & dt,
                                                    DomainPartition & domain )
{
  GEOSX_MARK_FUNCTION;

  // Step 1: reset the arrays involved in the computation of CFL numbers
  forMeshTargets( domain.getMeshBodies(), [&]( string const &,
                                               MeshLevel & mesh,
                                               arrayView1d< string const > const & regionNames )
  {
    mesh.getElemManager().forElementSubRegions( regionNames,
                                                [&]( localIndex const,
                                                     ElementSubRegionBase & subRegion )
    {
      arrayView2d< real64, compflow::USD_PHASE > const & phaseOutflux =
        subRegion.getExtrinsicData< extrinsicMeshData::flow::phaseOutflux >();
      arrayView2d< real64, compflow::USD_COMP > const & compOutflux =
        subRegion.getExtrinsicData< extrinsicMeshData::flow::componentOutflux >();
      phaseOutflux.zero();
      compOutflux.zero();
    } );

    // Step 2: compute the total volumetric outflux for each reservoir cell by looping over faces
    NumericalMethodsManager & numericalMethodManager = domain.getNumericalMethodManager();
    FiniteVolumeManager & fvManager = numericalMethodManager.getFiniteVolumeManager();
    FluxApproximationBase & fluxApprox = fvManager.getFluxApproximation( m_discretizationName );

    isothermalCompositionalMultiphaseFVMKernels::
      CFLFluxKernel::CompFlowAccessors compFlowAccessors( mesh.getElemManager(), getName() );
    isothermalCompositionalMultiphaseFVMKernels::
      CFLFluxKernel::MultiFluidAccessors multiFluidAccessors( mesh.getElemManager(), getName() );
    isothermalCompositionalMultiphaseFVMKernels::
      CFLFluxKernel::PermeabilityAccessors permeabilityAccessors( mesh.getElemManager(), getName() );
    isothermalCompositionalMultiphaseFVMKernels::
      CFLFluxKernel::RelPermAccessors relPermAccessors( mesh.getElemManager(), getName() );

    // TODO: find a way to compile with this modifiable accessors in CompFlowAccessors, and remove them from here
    ElementRegionManager::ElementViewAccessor< arrayView2d< real64, compflow::USD_PHASE > > const phaseOutfluxAccessor =
      mesh.getElemManager().constructViewAccessor< array2d< real64, compflow::LAYOUT_PHASE >,
                                                   arrayView2d< real64, compflow::USD_PHASE > >( extrinsicMeshData::flow::phaseOutflux::key() );

    ElementRegionManager::ElementViewAccessor< arrayView2d< real64, compflow::USD_COMP > > const compOutfluxAccessor =
      mesh.getElemManager().constructViewAccessor< array2d< real64, compflow::LAYOUT_COMP >,
                                                   arrayView2d< real64, compflow::USD_COMP > >( extrinsicMeshData::flow::componentOutflux::key() );


    fluxApprox.forAllStencils( mesh, [&] ( auto & stencil )
    {

      typename TYPEOFREF( stencil ) ::KernelWrapper stencilWrapper = stencil.createKernelWrapper();

      // While this kernel is waiting for a factory class, pass all the accessors here
      isothermalCompositionalMultiphaseBaseKernels::KernelLaunchSelector1
      < isothermalCompositionalMultiphaseFVMKernels::CFLFluxKernel >( m_numComponents,
                                                                      m_numPhases,
                                                                      dt,
                                                                      stencilWrapper,
                                                                      compFlowAccessors.get( extrinsicMeshData::flow::pressure{} ),
                                                                      compFlowAccessors.get( extrinsicMeshData::flow::gravityCoefficient{} ),
                                                                      compFlowAccessors.get( extrinsicMeshData::flow::phaseVolumeFraction{} ),
                                                                      permeabilityAccessors.get( extrinsicMeshData::permeability::permeability{} ),
                                                                      permeabilityAccessors.get( extrinsicMeshData::permeability::dPerm_dPressure{} ),
                                                                      relPermAccessors.get( extrinsicMeshData::relperm::phaseRelPerm{} ),
                                                                      multiFluidAccessors.get( extrinsicMeshData::multifluid::phaseViscosity{} ),
                                                                      multiFluidAccessors.get( extrinsicMeshData::multifluid::phaseDensity{} ),
                                                                      multiFluidAccessors.get( extrinsicMeshData::multifluid::phaseMassDensity{} ),
                                                                      multiFluidAccessors.get( extrinsicMeshData::multifluid::phaseCompFraction{} ),
                                                                      phaseOutfluxAccessor.toNestedView(),
                                                                      compOutfluxAccessor.toNestedView() );
    } );
  } );

  // Step 3: finalize the (cell-based) computation of the CFL numbers
  real64 localMaxPhaseCFLNumber = 0.0;
  real64 localMaxCompCFLNumber = 0.0;

  forMeshTargets( domain.getMeshBodies(), [&]( string const &,
                                               MeshLevel & mesh,
                                               arrayView1d< string const > const & regionNames )
  {
    mesh.getElemManager().forElementSubRegions( regionNames,
                                                [&]( localIndex const,
                                                     ElementSubRegionBase & subRegion )
    {
      arrayView2d< real64 const, compflow::USD_PHASE > const & phaseOutflux =
        subRegion.getExtrinsicData< extrinsicMeshData::flow::phaseOutflux >();
      arrayView2d< real64 const, compflow::USD_COMP > const & compOutflux =
        subRegion.getExtrinsicData< extrinsicMeshData::flow::componentOutflux >();

      arrayView1d< real64 > const & phaseCFLNumber = subRegion.getExtrinsicData< extrinsicMeshData::flow::phaseCFLNumber >();
      arrayView1d< real64 > const & compCFLNumber = subRegion.getExtrinsicData< extrinsicMeshData::flow::componentCFLNumber >();

      arrayView1d< real64 const > const & volume = subRegion.getElementVolume();

      arrayView2d< real64 const, compflow::USD_COMP > const & compDens =
        subRegion.getExtrinsicData< extrinsicMeshData::flow::globalCompDensity >();
      arrayView2d< real64 const, compflow::USD_COMP > const compFrac =
        subRegion.getExtrinsicData< extrinsicMeshData::flow::globalCompFraction >();
      arrayView2d< real64, compflow::USD_PHASE > const phaseVolFrac =
        subRegion.getExtrinsicData< extrinsicMeshData::flow::phaseVolumeFraction >();

      string const & fluidName = subRegion.getReference< string >( viewKeyStruct::fluidNamesString() );
      MultiFluidBase const & fluid = getConstitutiveModel< MultiFluidBase >( subRegion, fluidName );
      arrayView3d< real64 const, multifluid::USD_PHASE > const & phaseVisc = fluid.phaseViscosity();

      string const & relpermName = subRegion.getReference< string >( viewKeyStruct::relPermNamesString() );
      RelativePermeabilityBase const & relperm = getConstitutiveModel< RelativePermeabilityBase >( subRegion, relpermName );
      arrayView3d< real64 const, relperm::USD_RELPERM > const & phaseRelPerm = relperm.phaseRelPerm();
      arrayView4d< real64 const, relperm::USD_RELPERM_DS > const & dPhaseRelPerm_dPhaseVolFrac = relperm.dPhaseRelPerm_dPhaseVolFraction();

      string const & solidName = subRegion.getReference< string >( viewKeyStruct::solidNamesString() );
      CoupledSolidBase const & solidModel = getConstitutiveModel< CoupledSolidBase >( subRegion, solidName );

      real64 subRegionMaxPhaseCFLNumber = 0.0;
      real64 subRegionMaxCompCFLNumber = 0.0;

      arrayView2d< real64 const > const & porosity    = solidModel.getPorosity();

      isothermalCompositionalMultiphaseBaseKernels::KernelLaunchSelector2
      < isothermalCompositionalMultiphaseFVMKernels::CFLKernel >( m_numComponents, m_numPhases,
                                                                  subRegion.size(),
                                                                  volume,
                                                                  porosity,
                                                                  compDens,
                                                                  compFrac,
                                                                  phaseVolFrac,
                                                                  phaseRelPerm,
                                                                  dPhaseRelPerm_dPhaseVolFrac,
                                                                  phaseVisc,
                                                                  phaseOutflux,
                                                                  compOutflux,
                                                                  phaseCFLNumber,
                                                                  compCFLNumber,
                                                                  subRegionMaxPhaseCFLNumber,
                                                                  subRegionMaxCompCFLNumber );

      localMaxPhaseCFLNumber = LvArray::math::max( localMaxPhaseCFLNumber, subRegionMaxPhaseCFLNumber );
      localMaxCompCFLNumber = LvArray::math::max( localMaxCompCFLNumber, subRegionMaxCompCFLNumber );

    } );
  } );

  real64 const globalMaxPhaseCFLNumber = MpiWrapper::max( localMaxPhaseCFLNumber );
  real64 const globalMaxCompCFLNumber = MpiWrapper::max( localMaxCompCFLNumber );

  GEOSX_LOG_LEVEL_RANK_0( 1, getName() << ": Max phase CFL number: " << globalMaxPhaseCFLNumber );
  GEOSX_LOG_LEVEL_RANK_0( 1, getName() << ": Max component CFL number: " << globalMaxCompCFLNumber );
}

real64 CompositionalMultiphaseFVM::calculateResidualNorm( DomainPartition const & domain,
                                                          DofManager const & dofManager,
                                                          arrayView1d< real64 const > const & localRhs )
{
  GEOSX_MARK_FUNCTION;

  real64 localFlowResidualNorm = 0.0;
  real64 localEnergyResidualNorm = 0.0;

  globalIndex const rankOffset = dofManager.rankOffset();
  string const dofKey = dofManager.getKey( viewKeyStruct::elemDofFieldString() );

  forMeshTargets( domain.getMeshBodies(), [&]( string const &,
                                               MeshLevel const & mesh,
                                               arrayView1d< string const > const & regionNames )
  {
    mesh.getElemManager().forElementSubRegions( regionNames,
                                                [&]( localIndex const,
                                                     ElementSubRegionBase const & subRegion )
    {

      arrayView1d< globalIndex const > dofNumber = subRegion.getReference< array1d< globalIndex > >( dofKey );
      arrayView1d< integer const > const elemGhostRank = subRegion.ghostRank();
      arrayView1d< real64 const > const volume = subRegion.getElementVolume();

      string const & fluidName = subRegion.getReference< string >( viewKeyStruct::fluidNamesString() );
      MultiFluidBase const & fluid = getConstitutiveModel< MultiFluidBase >( subRegion, fluidName );
      arrayView2d< real64 const, multifluid::USD_FLUID > const totalDens_n = fluid.totalDensity_n();

      string const & solidName = subRegion.getReference< string >( viewKeyStruct::solidNamesString() );
      CoupledSolidBase const & solidModel = getConstitutiveModel< CoupledSolidBase >( subRegion, solidName );
      arrayView1d< real64 const > const referencePorosity = solidModel.getReferencePorosity();

      real64 subRegionFlowResidualNorm = 0.0;
      real64 subRegionEnergyResidualNorm = 0.0;

      if( m_isThermal )
      {
        arrayView2d< real64 const, compflow::USD_PHASE > const phaseVolFrac_n =
          subRegion.getExtrinsicData< extrinsicMeshData::flow::phaseVolumeFraction_n >();
        arrayView3d< real64 const, multifluid::USD_PHASE > const phaseDens_n = fluid.phaseDensity_n();
        arrayView3d< real64 const, multifluid::USD_PHASE > const phaseInternalEnergy_n = fluid.phaseInternalEnergy_n();

        string const & solidInternalEnergyName = subRegion.getReference< string >( viewKeyStruct::solidInternalEnergyNamesString() );
        SolidInternalEnergy const & solidInternalEnergy = getConstitutiveModel< SolidInternalEnergy >( subRegion, solidInternalEnergyName );
        arrayView2d< real64 const > const solidInternalEnergy_n = solidInternalEnergy.getInternalEnergy_n();

        thermalCompositionalMultiphaseBaseKernels::
          ResidualNormKernel::
          launch< parallelDevicePolicy<> >( localRhs,
                                            rankOffset,
                                            numFluidPhases(),
                                            numFluidComponents(),
                                            dofNumber,
                                            elemGhostRank,
                                            referencePorosity,
                                            volume,
                                            solidInternalEnergy_n,
                                            phaseVolFrac_n,
                                            totalDens_n,
                                            phaseDens_n,
                                            phaseInternalEnergy_n,
                                            subRegionFlowResidualNorm,
                                            subRegionEnergyResidualNorm );
      }
      else
      {
        isothermalCompositionalMultiphaseBaseKernels::
          ResidualNormKernel::
          launch< parallelDevicePolicy<> >( localRhs,
                                            rankOffset,
                                            numFluidComponents(),
                                            dofNumber,
                                            elemGhostRank,
                                            referencePorosity,
                                            volume,
                                            totalDens_n,
                                            subRegionFlowResidualNorm );
      }
      localFlowResidualNorm   += subRegionFlowResidualNorm;
      localEnergyResidualNorm += subRegionEnergyResidualNorm;
    } );
  } );

  // compute global residual norms
  real64 residual = 0.0;
  if( m_isThermal )
  {
    real64 const flowResidual = std::sqrt( MpiWrapper::sum( localFlowResidualNorm ) );
    real64 const energyResidual = std::sqrt( MpiWrapper::sum( localEnergyResidualNorm ) );
    residual = std::sqrt( flowResidual*flowResidual + energyResidual*energyResidual );
    if( getLogLevel() >= 1 && logger::internal::rank == 0 )
    {
      std::cout << GEOSX_FMT( "    ( Rfluid ) = ( {:4.2e} ) ; ( Renergy ) = ( {:4.2e} ) ; ", flowResidual, energyResidual );
    }
  }
  else
  {
    residual = std::sqrt( MpiWrapper::sum( localFlowResidualNorm ) );
    if( getLogLevel() >= 1 && logger::internal::rank == 0 )
    {
      std::cout << GEOSX_FMT( "    ( Rfluid ) = ( {:4.2e} ) ; ", residual );
    }
  }
  return residual;
}

real64 CompositionalMultiphaseFVM::scalingForSystemSolution( DomainPartition const & domain,
                                                             DofManager const & dofManager,
                                                             arrayView1d< real64 const > const & localSolution )
{
  GEOSX_MARK_FUNCTION;

  // check if we want to rescale the Newton update
  if( m_maxCompFracChange >= 1.0 )
  {
    // no rescaling wanted, we just return 1.0;
    return 1.0;
  }

  real64 constexpr eps = isothermalCompositionalMultiphaseBaseKernels::minDensForDivision;
  real64 const maxCompFracChange = m_maxCompFracChange;

  localIndex const NC = m_numComponents;

  globalIndex const rankOffset = dofManager.rankOffset();
  string const dofKey = dofManager.getKey( viewKeyStruct::elemDofFieldString() );
  real64 scalingFactor = 1.0;

  forMeshTargets( domain.getMeshBodies(), [&]( string const &,
                                               MeshLevel const & mesh,
                                               arrayView1d< string const > const & regionNames )
  {
    mesh.getElemManager().forElementSubRegions( regionNames,
                                                [&]( localIndex const,
                                                     ElementSubRegionBase const & subRegion )
    {
      arrayView1d< globalIndex const > const & dofNumber = subRegion.getReference< array1d< globalIndex > >( dofKey );
      arrayView1d< integer const > const & elemGhostRank = subRegion.ghostRank();


      arrayView2d< real64 const, compflow::USD_COMP > const & compDens =
        subRegion.getExtrinsicData< extrinsicMeshData::flow::globalCompDensity >();

      RAJA::ReduceMin< parallelDeviceReduce, real64 > minVal( 1.0 );

      forAll< parallelDevicePolicy<> >( dofNumber.size(), [=] GEOSX_HOST_DEVICE ( localIndex const ei )
      {
        if( elemGhostRank[ei] < 0 )
        {
          real64 prevTotalDens = 0;
          for( localIndex ic = 0; ic < NC; ++ic )
          {
            prevTotalDens += compDens[ei][ic];
          }

          // compute the change in component densities and component fractions
          for( localIndex ic = 0; ic < NC; ++ic )
          {
            localIndex const lid = dofNumber[ei] + ic + 1 - rankOffset;

            // compute scaling factor based on relative change in component densities
            real64 const absCompDensChange = fabs( localSolution[lid] );
            real64 const maxAbsCompDensChange = maxCompFracChange * prevTotalDens;

            // This actually checks the change in component fraction, using a lagged total density
            // Indeed we can rewrite the following check as:
            //    | prevCompDens / prevTotalDens - newCompDens / prevTotalDens | > maxCompFracChange
            // Note that the total density in the second term is lagged (i.e, we use prevTotalDens)
            // because I found it more robust than using directly newTotalDens (which can vary also
            // wildly when the compDens change is large)
            if( absCompDensChange > maxAbsCompDensChange && absCompDensChange > eps )
            {
              minVal.min( maxAbsCompDensChange / absCompDensChange );
            }
          }
        }
      } );

      if( minVal.get() < scalingFactor )
      {
        scalingFactor = minVal.get();
      }
    } );
  } );

  return LvArray::math::max( MpiWrapper::min( scalingFactor, MPI_COMM_GEOSX ), m_minScalingFactor );
}

bool CompositionalMultiphaseFVM::checkSystemSolution( DomainPartition const & domain,
                                                      DofManager const & dofManager,
                                                      arrayView1d< real64 const > const & localSolution,
                                                      real64 const scalingFactor )
{
  GEOSX_MARK_FUNCTION;

  string const dofKey = dofManager.getKey( viewKeyStruct::elemDofFieldString() );
  localIndex localCheck = 1;

  forMeshTargets( domain.getMeshBodies(), [&]( string const &,
                                               MeshLevel const & mesh,
                                               arrayView1d< string const > const & regionNames )
  {
    mesh.getElemManager().forElementSubRegions( regionNames,
                                                [&]( localIndex const,
                                                     ElementSubRegionBase const & subRegion )
    {
      arrayView1d< globalIndex const > const & dofNumber = subRegion.getReference< array1d< globalIndex > >( dofKey );
      arrayView1d< integer const > const & elemGhostRank = subRegion.ghostRank();

      arrayView1d< real64 const > const & pres = subRegion.getReference< array1d< real64 > >( extrinsicMeshData::flow::pressure::key() );
      arrayView2d< real64 const, compflow::USD_COMP > const & compDens =
        subRegion.getExtrinsicData< extrinsicMeshData::flow::globalCompDensity >();

      localIndex const subRegionSolutionCheck =
        isothermalCompositionalMultiphaseBaseKernels::
          SolutionCheckKernel::launch< parallelDevicePolicy<> >( localSolution,
                                                                 dofManager.rankOffset(),
                                                                 numFluidComponents(),
                                                                 dofNumber,
                                                                 elemGhostRank,
                                                                 pres,
                                                                 compDens,
                                                                 m_allowCompDensChopping,
                                                                 scalingFactor );

      localCheck = std::min( localCheck, subRegionSolutionCheck );
    } );
  } );

  return MpiWrapper::min( localCheck, MPI_COMM_GEOSX );
}

void CompositionalMultiphaseFVM::applySystemSolution( DofManager const & dofManager,
                                                      arrayView1d< real64 const > const & localSolution,
                                                      real64 const scalingFactor,
                                                      DomainPartition & domain )
{
  GEOSX_MARK_FUNCTION;

  DofManager::CompMask pressureMask( m_numDofPerCell, 0, 1 );
  DofManager::CompMask componentMask( m_numDofPerCell, 1, m_numComponents+1 );

  dofManager.addVectorToField( localSolution,
                               viewKeyStruct::elemDofFieldString(),
                               extrinsicMeshData::flow::pressure::key(),
                               scalingFactor,
                               pressureMask );

  dofManager.addVectorToField( localSolution,
                               viewKeyStruct::elemDofFieldString(),
                               extrinsicMeshData::flow::globalCompDensity::key(),
                               scalingFactor,
                               componentMask );

  if( m_isThermal )
  {
    DofManager::CompMask temperatureMask( m_numDofPerCell, m_numComponents+1, m_numComponents+2 );
    dofManager.addVectorToField( localSolution,
                                 viewKeyStruct::elemDofFieldString(),
                                 extrinsicMeshData::flow::temperature::key(),
                                 scalingFactor,
                                 temperatureMask );
  }

  // if component density chopping is allowed, some component densities may be negative after the update
  // these negative component densities are set to zero in this function
  if( m_allowCompDensChopping )
  {
    chopNegativeDensities( domain );
  }

  forMeshTargets( domain.getMeshBodies(), [&]( string const &,
                                               MeshLevel & mesh,
                                               arrayView1d< string const > const & regionNames )
  {
<<<<<<< HEAD
    std::vector< string > fields{ extrinsicMeshData::flow::deltaPressure::key(), extrinsicMeshData::flow::deltaGlobalCompDensity::key() };
    if( m_isThermal )
    {
      fields.emplace_back( extrinsicMeshData::flow::deltaTemperature::key() );
=======
    std::map< string, string_array > fieldNames;
    fieldNames["elems"].emplace_back( extrinsicMeshData::flow::pressure::key() );
    fieldNames["elems"].emplace_back( extrinsicMeshData::flow::globalCompDensity::key() );

    if( m_isThermal )
    {
      fieldNames["elems"].emplace_back( extrinsicMeshData::flow::temperature::key() );
>>>>>>> d6cd5397
    }
    FieldIdentifiers const fieldsToBeSync{ SyncFieldsID( FieldLocation::Elem, fields, regionNames ) };

    CommunicationTools::getInstance().synchronizeFields( fieldsToBeSync, mesh, domain.getNeighbors(), true );
  } );
}

void CompositionalMultiphaseFVM::updatePhaseMobility( ObjectManagerBase & dataGroup ) const
{
  GEOSX_MARK_FUNCTION;

  // note that the phase mobility computed here also includes phase density
  string const & fluidName = dataGroup.getReference< string >( viewKeyStruct::fluidNamesString() );
  MultiFluidBase const & fluid = getConstitutiveModel< MultiFluidBase >( dataGroup, fluidName );

  string const & relpermName = dataGroup.getReference< string >( viewKeyStruct::relPermNamesString() );
  RelativePermeabilityBase const & relperm = getConstitutiveModel< RelativePermeabilityBase >( dataGroup, relpermName );

  if( m_isThermal )
  {
    thermalCompositionalMultiphaseFVMKernels::
      PhaseMobilityKernelFactory::
      createAndLaunch< parallelDevicePolicy<> >( m_numComponents,
                                                 m_numPhases,
                                                 dataGroup,
                                                 fluid,
                                                 relperm );
  }
  else
  {
    isothermalCompositionalMultiphaseFVMKernels::
      PhaseMobilityKernelFactory::
      createAndLaunch< parallelDevicePolicy<> >( m_numComponents,
                                                 m_numPhases,
                                                 dataGroup,
                                                 fluid,
                                                 relperm );
  }
}

void CompositionalMultiphaseFVM::applyAquiferBC( real64 const time,
                                                 real64 const dt,
                                                 DofManager const & dofManager,
                                                 DomainPartition & domain,
                                                 CRSMatrixView< real64, globalIndex const > const & localMatrix,
                                                 arrayView1d< real64 > const & localRhs ) const
{
  GEOSX_MARK_FUNCTION;

  FieldSpecificationManager & fsManager = FieldSpecificationManager::getInstance();

  forMeshTargets( domain.getMeshBodies(), [&]( string const &,
                                               MeshLevel & mesh,
                                               arrayView1d< string const > const & )
  {
    NumericalMethodsManager const & numericalMethodManager = domain.getNumericalMethodManager();
    FiniteVolumeManager const & fvManager = numericalMethodManager.getFiniteVolumeManager();
    FluxApproximationBase const & fluxApprox = fvManager.getFluxApproximation( m_discretizationName );

    string const & elemDofKey = dofManager.getKey( viewKeyStruct::elemDofFieldString() );
    ElementRegionManager::ElementViewAccessor< arrayView1d< globalIndex const > > elemDofNumber =
      mesh.getElemManager().constructArrayViewAccessor< globalIndex, 1 >( elemDofKey );
    elemDofNumber.setName( getName() + "/accessors/" + elemDofKey );

    isothermalCompositionalMultiphaseFVMKernels::
      AquiferBCKernel::CompFlowAccessors compFlowAccessors( mesh.getElemManager(), getName() );
    isothermalCompositionalMultiphaseFVMKernels::
      AquiferBCKernel::MultiFluidAccessors multiFluidAccessors( mesh.getElemManager(), getName() );

    fsManager.apply< AquiferBoundaryCondition >( time + dt,
                                                 mesh,
                                                 "faceManager",
                                                 AquiferBoundaryCondition::catalogName(),
                                                 [&] ( AquiferBoundaryCondition const & bc,
                                                       string const & setName,
                                                       SortedArrayView< localIndex const > const &,
                                                       Group & subRegion,
                                                       string const & )
    {
      BoundaryStencil const & stencil = fluxApprox.getStencil< BoundaryStencil >( mesh, setName );
      if( bc.getLogLevel() >= 1 && m_nonlinearSolverParameters.m_numNewtonIterations == 0 )
      {
        globalIndex const numTargetFaces = MpiWrapper::sum< globalIndex >( stencil.size() );
        string const logMessage = string( "CompositionalMultiphaseFVM {}: at time {}s, " )
                                  + string( "the <{}> boundary condition '{}' is applied to the face set '{}' in '{}'. " )
                                  + string( "\nThe total number of target faces (including ghost faces) is {}. " )
                                  + string( "\nNote that if this number is equal to zero, the boundary condition will not be applied on this face set." );
        GEOSX_LOG_RANK_0( GEOSX_FMT( logMessage,
                                     getName(), time+dt, AquiferBoundaryCondition::catalogName(),
                                     bc.getName(), setName, subRegion.getName(), numTargetFaces ) );
      }

      if( stencil.size() == 0 )
      {
        return;
      }

      AquiferBoundaryCondition::KernelWrapper aquiferBCWrapper = bc.createKernelWrapper();
      bool const allowAllPhasesIntoAquifer = bc.allowAllPhasesIntoAquifer();
      localIndex const waterPhaseIndex = bc.getWaterPhaseIndex();
      real64 const & aquiferWaterPhaseDens = bc.getWaterPhaseDensity();
      arrayView1d< real64 const > const & aquiferWaterPhaseCompFrac = bc.getWaterPhaseComponentFraction();

      // While this kernel is waiting for a factory class, pass all the accessors here
      isothermalCompositionalMultiphaseBaseKernels::KernelLaunchSelector1
      < isothermalCompositionalMultiphaseFVMKernels::AquiferBCKernel >( m_numComponents,
                                                                        m_numPhases,
                                                                        waterPhaseIndex,
                                                                        allowAllPhasesIntoAquifer,
                                                                        stencil,
                                                                        dofManager.rankOffset(),
                                                                        elemDofNumber.toNestedViewConst(),
                                                                        aquiferBCWrapper,
                                                                        aquiferWaterPhaseDens,
                                                                        aquiferWaterPhaseCompFrac,
                                                                        compFlowAccessors.get( extrinsicMeshData::ghostRank{} ),
                                                                        compFlowAccessors.get( extrinsicMeshData::flow::pressure{} ),
                                                                        compFlowAccessors.get( extrinsicMeshData::flow::pressure_n{} ),
                                                                        compFlowAccessors.get( extrinsicMeshData::flow::gravityCoefficient{} ),
                                                                        compFlowAccessors.get( extrinsicMeshData::flow::phaseVolumeFraction{} ),
                                                                        compFlowAccessors.get( extrinsicMeshData::flow::dPhaseVolumeFraction_dPressure{} ),
                                                                        compFlowAccessors.get( extrinsicMeshData::flow::dPhaseVolumeFraction_dGlobalCompDensity{} ),
                                                                        compFlowAccessors.get( extrinsicMeshData::flow::dGlobalCompFraction_dGlobalCompDensity{} ),
                                                                        multiFluidAccessors.get( extrinsicMeshData::multifluid::phaseDensity{} ),
                                                                        multiFluidAccessors.get( extrinsicMeshData::multifluid::dPhaseDensity{} ),
                                                                        multiFluidAccessors.get( extrinsicMeshData::multifluid::phaseCompFraction{} ),
                                                                        multiFluidAccessors.get( extrinsicMeshData::multifluid::dPhaseCompFraction{} ),
                                                                        time,
                                                                        dt,
                                                                        localMatrix.toViewConstSizes(),
                                                                        localRhs.toView() );
    } );
  } );

}

//START_SPHINX_INCLUDE_01
REGISTER_CATALOG_ENTRY( SolverBase, CompositionalMultiphaseFVM, string const &, Group * const )
//END_SPHINX_INCLUDE_01
}// namespace geosx<|MERGE_RESOLUTION|>--- conflicted
+++ resolved
@@ -581,20 +581,10 @@
                                                MeshLevel & mesh,
                                                arrayView1d< string const > const & regionNames )
   {
-<<<<<<< HEAD
-    std::vector< string > fields{ extrinsicMeshData::flow::deltaPressure::key(), extrinsicMeshData::flow::deltaGlobalCompDensity::key() };
+    std::vector< string > fields{ extrinsicMeshData::flow::pressure::key(), extrinsicMeshData::flow::globalCompDensity::key() };
     if( m_isThermal )
     {
-      fields.emplace_back( extrinsicMeshData::flow::deltaTemperature::key() );
-=======
-    std::map< string, string_array > fieldNames;
-    fieldNames["elems"].emplace_back( extrinsicMeshData::flow::pressure::key() );
-    fieldNames["elems"].emplace_back( extrinsicMeshData::flow::globalCompDensity::key() );
-
-    if( m_isThermal )
-    {
-      fieldNames["elems"].emplace_back( extrinsicMeshData::flow::temperature::key() );
->>>>>>> d6cd5397
+      fields.emplace_back( extrinsicMeshData::flow::temperature::key() );
     }
     FieldIdentifiers const fieldsToBeSync{ SyncFieldsID( FieldLocation::Elem, fields, regionNames ) };
 
