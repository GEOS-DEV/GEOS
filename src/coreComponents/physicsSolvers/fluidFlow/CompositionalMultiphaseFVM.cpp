/*
 * ------------------------------------------------------------------------------------------------------------
 * SPDX-License-Identifier: LGPL-2.1-only
 *
 * Copyright (c) 2018-2020 Lawrence Livermore National Security LLC
 * Copyright (c) 2018-2020 The Board of Trustees of the Leland Stanford Junior University
 * Copyright (c) 2018-2020 TotalEnergies
 * Copyright (c) 2019-     GEOSX Contributors
 * All rights reserved
 *
 * See top level LICENSE, COPYRIGHT, CONTRIBUTORS, NOTICE, and ACKNOWLEDGEMENTS files for details.
 * ------------------------------------------------------------------------------------------------------------
 */

/**
 * @file CompositionalMultiphaseFVM.cpp
 */

#include "CompositionalMultiphaseFVM.hpp"

#include "common/DataTypes.hpp"
#include "common/MpiWrapper.hpp"
#include "common/TimingMacros.hpp"
#include "constitutive/fluid/MultiFluidBase.hpp"
#include "constitutive/relativePermeability/RelativePermeabilityBase.hpp"
#include "constitutive/solid/CoupledSolidBase.hpp"
#include "dataRepository/Group.hpp"
#include "discretizationMethods/NumericalMethodsManager.hpp"
#include "fieldSpecification/FieldSpecificationManager.hpp"
#include "fieldSpecification/AquiferBoundaryCondition.hpp"
#include "finiteVolume/BoundaryStencil.hpp"
#include "finiteVolume/FiniteVolumeManager.hpp"
#include "finiteVolume/FluxApproximationBase.hpp"
#include "mesh/DomainPartition.hpp"
#include "mesh/mpiCommunications/CommunicationTools.hpp"
#include "physicsSolvers/fluidFlow/CompositionalMultiphaseBaseExtrinsicData.hpp"
#include "physicsSolvers/fluidFlow/FlowSolverBaseExtrinsicData.hpp"
#include "physicsSolvers/fluidFlow/IsothermalCompositionalMultiphaseBaseKernels.hpp"
#include "physicsSolvers/fluidFlow/ThermalCompositionalMultiphaseBaseKernels.hpp"
#include "physicsSolvers/fluidFlow/IsothermalCompositionalMultiphaseFVMKernels.hpp"
#include "physicsSolvers/fluidFlow/ThermalCompositionalMultiphaseFVMKernels.hpp"

namespace geosx
{

using namespace dataRepository;
using namespace constitutive;

CompositionalMultiphaseFVM::CompositionalMultiphaseFVM( const string & name,
                                                        Group * const parent )
  :
  CompositionalMultiphaseBase( name, parent )
{
  m_linearSolverParameters.get().mgr.strategy = LinearSolverParameters::MGR::StrategyType::compositionalMultiphaseFVM;
}

void CompositionalMultiphaseFVM::initializePreSubGroups()
{
  CompositionalMultiphaseBase::initializePreSubGroups();

  DomainPartition & domain = this->getGroupByPath< DomainPartition >( "/Problem/domain" );
  NumericalMethodsManager const & numericalMethodManager = domain.getNumericalMethodManager();
  FiniteVolumeManager const & fvManager = numericalMethodManager.getFiniteVolumeManager();
  if( !fvManager.hasGroup< FluxApproximationBase >( m_discretizationName ) )
  {
    GEOSX_ERROR( "A discretization deriving from FluxApproximationBase must be selected with CompositionalMultiphaseFlow" );
  }

}

void CompositionalMultiphaseFVM::setupDofs( DomainPartition const & domain,
                                            DofManager & dofManager ) const
{
  dofManager.addField( viewKeyStruct::elemDofFieldString(),
                       DofManager::Location::Elem,
                       m_numDofPerCell,
                       m_meshTargets );

  NumericalMethodsManager const & numericalMethodManager = domain.getNumericalMethodManager();
  FiniteVolumeManager const & fvManager = numericalMethodManager.getFiniteVolumeManager();
  FluxApproximationBase const & fluxApprox = fvManager.getFluxApproximation( m_discretizationName );
  dofManager.addCoupling( viewKeyStruct::elemDofFieldString(), fluxApprox );
}


void CompositionalMultiphaseFVM::assembleFluxTerms( real64 const dt,
                                                    DomainPartition const & domain,
                                                    DofManager const & dofManager,
                                                    CRSMatrixView< real64, globalIndex const > const & localMatrix,
                                                    arrayView1d< real64 > const & localRhs ) const
{
  GEOSX_MARK_FUNCTION;

  forMeshTargets( domain.getMeshBodies(), [&]( string const &,
                                               MeshLevel const & mesh,
                                               arrayView1d< string const > const & )
  {
    NumericalMethodsManager const & numericalMethodManager = domain.getNumericalMethodManager();
    FiniteVolumeManager const & fvManager = numericalMethodManager.getFiniteVolumeManager();
    FluxApproximationBase const & fluxApprox = fvManager.getFluxApproximation( m_discretizationName );

    string const & elemDofKey = dofManager.getKey( viewKeyStruct::elemDofFieldString() );
    ElementRegionManager::ElementViewAccessor< arrayView1d< globalIndex const > > elemDofNumber =
      mesh.getElemManager().constructArrayViewAccessor< globalIndex, 1 >( elemDofKey );
    elemDofNumber.setName( getName() + "/accessors/" + elemDofKey );

    fluxApprox.forAllStencils( mesh, [&] ( auto & stencil )
    {
      typename TYPEOFREF( stencil ) ::KernelWrapper stencilWrapper = stencil.createKernelWrapper();

      if( m_isThermal )
      {
        thermalCompositionalMultiphaseFVMKernels::
          FaceBasedAssemblyKernelFactory::
          createAndLaunch< parallelDevicePolicy<> >( m_numComponents,
                                                     m_numPhases,
                                                     dofManager.rankOffset(),
                                                     elemDofKey,
                                                     m_hasCapPressure,
                                                     getName(),
                                                     mesh.getElemManager(),
                                                     stencilWrapper,
                                                     dt,
                                                     localMatrix.toViewConstSizes(),
                                                     localRhs.toView() );
      }
      else
      {
        isothermalCompositionalMultiphaseFVMKernels::
          FaceBasedAssemblyKernelFactory::
          createAndLaunch< parallelDevicePolicy<> >( m_numComponents,
                                                     m_numPhases,
                                                     dofManager.rankOffset(),
                                                     elemDofKey,
                                                     m_hasCapPressure,
                                                     getName(),
                                                     mesh.getElemManager(),
                                                     stencilWrapper,
                                                     dt,
                                                     localMatrix.toViewConstSizes(),
                                                     localRhs.toView() );
      }
    } );
  } );
}

void CompositionalMultiphaseFVM::implicitStepComplete( real64 const & time,
                                                       real64 const & dt,
                                                       DomainPartition & domain )
{
  CompositionalMultiphaseBase::implicitStepComplete( time, dt, domain );

  if( m_computeCFLNumbers )
  {
    computeCFLNumbers( dt, domain );
  }
}

void CompositionalMultiphaseFVM::computeCFLNumbers( real64 const & dt,
                                                    DomainPartition & domain )
{
  GEOSX_MARK_FUNCTION;

  // Step 1: reset the arrays involved in the computation of CFL numbers
  forMeshTargets( domain.getMeshBodies(), [&]( string const &,
                                               MeshLevel & mesh,
                                               arrayView1d< string const > const & regionNames )
  {
    mesh.getElemManager().forElementSubRegions( regionNames,
                                                [&]( localIndex const,
                                                     ElementSubRegionBase & subRegion )
    {
      arrayView2d< real64, compflow::USD_PHASE > const & phaseOutflux =
        subRegion.getExtrinsicData< extrinsicMeshData::flow::phaseOutflux >();
      arrayView2d< real64, compflow::USD_COMP > const & compOutflux =
        subRegion.getExtrinsicData< extrinsicMeshData::flow::componentOutflux >();
      phaseOutflux.zero();
      compOutflux.zero();
    } );

    // Step 2: compute the total volumetric outflux for each reservoir cell by looping over faces
    NumericalMethodsManager & numericalMethodManager = domain.getNumericalMethodManager();
    FiniteVolumeManager & fvManager = numericalMethodManager.getFiniteVolumeManager();
    FluxApproximationBase & fluxApprox = fvManager.getFluxApproximation( m_discretizationName );

    isothermalCompositionalMultiphaseFVMKernels::
      CFLFluxKernel::CompFlowAccessors compFlowAccessors( mesh.getElemManager(), getName() );
    isothermalCompositionalMultiphaseFVMKernels::
      CFLFluxKernel::MultiFluidAccessors multiFluidAccessors( mesh.getElemManager(), getName() );
    isothermalCompositionalMultiphaseFVMKernels::
      CFLFluxKernel::PermeabilityAccessors permeabilityAccessors( mesh.getElemManager(), getName() );
    isothermalCompositionalMultiphaseFVMKernels::
      CFLFluxKernel::RelPermAccessors relPermAccessors( mesh.getElemManager(), getName() );

    // TODO: find a way to compile with this modifiable accessors in CompFlowAccessors, and remove them from here
    ElementRegionManager::ElementViewAccessor< arrayView2d< real64, compflow::USD_PHASE > > const phaseOutfluxAccessor =
      mesh.getElemManager().constructViewAccessor< array2d< real64, compflow::LAYOUT_PHASE >,
                                                   arrayView2d< real64, compflow::USD_PHASE > >( extrinsicMeshData::flow::phaseOutflux::key() );

    ElementRegionManager::ElementViewAccessor< arrayView2d< real64, compflow::USD_COMP > > const compOutfluxAccessor =
      mesh.getElemManager().constructViewAccessor< array2d< real64, compflow::LAYOUT_COMP >,
                                                   arrayView2d< real64, compflow::USD_COMP > >( extrinsicMeshData::flow::componentOutflux::key() );


    fluxApprox.forAllStencils( mesh, [&] ( auto & stencil )
    {

      typename TYPEOFREF( stencil ) ::KernelWrapper stencilWrapper = stencil.createKernelWrapper();

      // While this kernel is waiting for a factory class, pass all the accessors here
      isothermalCompositionalMultiphaseBaseKernels::KernelLaunchSelector1
      < isothermalCompositionalMultiphaseFVMKernels::CFLFluxKernel >( m_numComponents,
                                                                      m_numPhases,
                                                                      dt,
                                                                      stencilWrapper,
                                                                      compFlowAccessors.get( extrinsicMeshData::flow::pressure{} ),
                                                                      compFlowAccessors.get( extrinsicMeshData::flow::gravityCoefficient{} ),
                                                                      compFlowAccessors.get( extrinsicMeshData::flow::phaseVolumeFraction{} ),
                                                                      permeabilityAccessors.get( extrinsicMeshData::permeability::permeability{} ),
                                                                      permeabilityAccessors.get( extrinsicMeshData::permeability::dPerm_dPressure{} ),
                                                                      relPermAccessors.get( extrinsicMeshData::relperm::phaseRelPerm{} ),
                                                                      multiFluidAccessors.get( extrinsicMeshData::multifluid::phaseViscosity{} ),
                                                                      multiFluidAccessors.get( extrinsicMeshData::multifluid::phaseDensity{} ),
                                                                      multiFluidAccessors.get( extrinsicMeshData::multifluid::phaseMassDensity{} ),
                                                                      multiFluidAccessors.get( extrinsicMeshData::multifluid::phaseCompFraction{} ),
                                                                      phaseOutfluxAccessor.toNestedView(),
                                                                      compOutfluxAccessor.toNestedView() );
    } );
  } );

  // Step 3: finalize the (cell-based) computation of the CFL numbers
  real64 localMaxPhaseCFLNumber = 0.0;
  real64 localMaxCompCFLNumber = 0.0;

  forMeshTargets( domain.getMeshBodies(), [&]( string const &,
                                               MeshLevel & mesh,
                                               arrayView1d< string const > const & regionNames )
  {
    mesh.getElemManager().forElementSubRegions( regionNames,
                                                [&]( localIndex const,
                                                     ElementSubRegionBase & subRegion )
    {
      arrayView2d< real64 const, compflow::USD_PHASE > const & phaseOutflux =
        subRegion.getExtrinsicData< extrinsicMeshData::flow::phaseOutflux >();
      arrayView2d< real64 const, compflow::USD_COMP > const & compOutflux =
        subRegion.getExtrinsicData< extrinsicMeshData::flow::componentOutflux >();

      arrayView1d< real64 > const & phaseCFLNumber = subRegion.getExtrinsicData< extrinsicMeshData::flow::phaseCFLNumber >();
      arrayView1d< real64 > const & compCFLNumber = subRegion.getExtrinsicData< extrinsicMeshData::flow::componentCFLNumber >();

      arrayView1d< real64 const > const & volume = subRegion.getElementVolume();

      arrayView2d< real64 const, compflow::USD_COMP > const & compDens =
        subRegion.getExtrinsicData< extrinsicMeshData::flow::globalCompDensity >();
      arrayView2d< real64 const, compflow::USD_COMP > const compFrac =
        subRegion.getExtrinsicData< extrinsicMeshData::flow::globalCompFraction >();
      arrayView2d< real64, compflow::USD_PHASE > const phaseVolFrac =
        subRegion.getExtrinsicData< extrinsicMeshData::flow::phaseVolumeFraction >();

      string const & fluidName = subRegion.getReference< string >( viewKeyStruct::fluidNamesString() );
      MultiFluidBase const & fluid = getConstitutiveModel< MultiFluidBase >( subRegion, fluidName );
      arrayView3d< real64 const, multifluid::USD_PHASE > const & phaseVisc = fluid.phaseViscosity();

      string const & relpermName = subRegion.getReference< string >( viewKeyStruct::relPermNamesString() );
      RelativePermeabilityBase const & relperm = getConstitutiveModel< RelativePermeabilityBase >( subRegion, relpermName );
      arrayView3d< real64 const, relperm::USD_RELPERM > const & phaseRelPerm = relperm.phaseRelPerm();
      arrayView4d< real64 const, relperm::USD_RELPERM_DS > const & dPhaseRelPerm_dPhaseVolFrac = relperm.dPhaseRelPerm_dPhaseVolFraction();

      string const & solidName = subRegion.getReference< string >( viewKeyStruct::solidNamesString() );
      CoupledSolidBase const & solidModel = getConstitutiveModel< CoupledSolidBase >( subRegion, solidName );

      real64 subRegionMaxPhaseCFLNumber = 0.0;
      real64 subRegionMaxCompCFLNumber = 0.0;

      arrayView2d< real64 const > const & porosity    = solidModel.getPorosity();

      isothermalCompositionalMultiphaseBaseKernels::KernelLaunchSelector2
      < isothermalCompositionalMultiphaseFVMKernels::CFLKernel >( m_numComponents, m_numPhases,
                                                                  subRegion.size(),
                                                                  volume,
                                                                  porosity,
                                                                  compDens,
                                                                  compFrac,
                                                                  phaseVolFrac,
                                                                  phaseRelPerm,
                                                                  dPhaseRelPerm_dPhaseVolFrac,
                                                                  phaseVisc,
                                                                  phaseOutflux,
                                                                  compOutflux,
                                                                  phaseCFLNumber,
                                                                  compCFLNumber,
                                                                  subRegionMaxPhaseCFLNumber,
                                                                  subRegionMaxCompCFLNumber );

      localMaxPhaseCFLNumber = LvArray::math::max( localMaxPhaseCFLNumber, subRegionMaxPhaseCFLNumber );
      localMaxCompCFLNumber = LvArray::math::max( localMaxCompCFLNumber, subRegionMaxCompCFLNumber );

    } );
  } );

  real64 const globalMaxPhaseCFLNumber = MpiWrapper::max( localMaxPhaseCFLNumber );
  real64 const globalMaxCompCFLNumber = MpiWrapper::max( localMaxCompCFLNumber );

  GEOSX_LOG_LEVEL_RANK_0( 1, getName() << ": Max phase CFL number: " << globalMaxPhaseCFLNumber );
  GEOSX_LOG_LEVEL_RANK_0( 1, getName() << ": Max component CFL number: " << globalMaxCompCFLNumber );
}

real64 CompositionalMultiphaseFVM::calculateResidualNorm( DomainPartition const & domain,
                                                          DofManager const & dofManager,
                                                          arrayView1d< real64 const > const & localRhs )
{
  GEOSX_MARK_FUNCTION;

  real64 localFlowResidualNorm = 0.0;
  real64 localEnergyResidualNorm = 0.0;

  globalIndex const rankOffset = dofManager.rankOffset();
  string const dofKey = dofManager.getKey( viewKeyStruct::elemDofFieldString() );

  forMeshTargets( domain.getMeshBodies(), [&]( string const &,
                                               MeshLevel const & mesh,
                                               arrayView1d< string const > const & regionNames )
  {
    mesh.getElemManager().forElementSubRegions( regionNames,
                                                [&]( localIndex const,
                                                     ElementSubRegionBase const & subRegion )
    {

      arrayView1d< globalIndex const > dofNumber = subRegion.getReference< array1d< globalIndex > >( dofKey );
      arrayView1d< integer const > const elemGhostRank = subRegion.ghostRank();
      arrayView1d< real64 const > const volume = subRegion.getElementVolume();
<<<<<<< HEAD
      arrayView1d< real64 const > const totalDensOld = subRegion.getExtrinsicData< extrinsicMeshData::flow::totalDensityOld >();
=======
>>>>>>> 877758e6

      string const & fluidName = subRegion.getReference< string >( viewKeyStruct::fluidNamesString() );
      MultiFluidBase const & fluid = getConstitutiveModel< MultiFluidBase >( subRegion, fluidName );
      arrayView2d< real64 const, multifluid::USD_FLUID > const totalDensOld = fluid.totalDensityOld();

<<<<<<< HEAD
      arrayView1d< real64 const > const referencePorosity = solidModel.getReferencePorosity();

      real64 subRegionFlowResidualNorm = 0.0;
      real64 subRegionEnergyResidualNorm = 0.0;

      if( m_isThermal )
      {
        arrayView2d< real64 const, compflow::USD_PHASE > const phaseDensOld =
          subRegion.getExtrinsicData< extrinsicMeshData::flow::phaseDensityOld >();
        arrayView2d< real64 const, compflow::USD_PHASE > const phaseVolFracOld =
          subRegion.getExtrinsicData< extrinsicMeshData::flow::phaseVolumeFractionOld >();
        arrayView2d< real64 const, compflow::USD_PHASE > const phaseInternalEnergyOld =
          subRegion.getExtrinsicData< extrinsicMeshData::flow::phaseInternalEnergyOld >();

        string const & solidInternalEnergyName = subRegion.getReference< string >( viewKeyStruct::solidInternalEnergyNamesString() );
        SolidInternalEnergy const & solidInternalEnergy = getConstitutiveModel< SolidInternalEnergy >( subRegion, solidInternalEnergyName );
        arrayView2d< real64 const > const solidInternalEnergyOld = solidInternalEnergy.getOldInternalEnergy();

        thermalCompositionalMultiphaseBaseKernels::
          ResidualNormKernel::
          launch< parallelDevicePolicy<>,
                  parallelDeviceReduce >( localRhs,
                                          rankOffset,
                                          numFluidPhases(),
                                          numFluidComponents(),
                                          dofNumber,
                                          elemGhostRank,
                                          referencePorosity,
                                          volume,
                                          solidInternalEnergyOld,
                                          totalDensOld,
                                          phaseDensOld,
                                          phaseVolFracOld,
                                          phaseInternalEnergyOld,
                                          subRegionFlowResidualNorm,
                                          subRegionEnergyResidualNorm );
      }
      else
      {
        isothermalCompositionalMultiphaseBaseKernels::
          ResidualNormKernel::
          launch< parallelDevicePolicy<>,
                  parallelDeviceReduce >( localRhs,
                                          rankOffset,
                                          numFluidComponents(),
                                          dofNumber,
                                          elemGhostRank,
                                          referencePorosity,
                                          volume,
                                          totalDensOld,
                                          subRegionFlowResidualNorm );
      }
      localFlowResidualNorm   += subRegionFlowResidualNorm;
      localEnergyResidualNorm += subRegionEnergyResidualNorm;
=======
      string const & solidName = subRegion.getReference< string >( viewKeyStruct::solidNamesString() );
      CoupledSolidBase const & solid = getConstitutiveModel< CoupledSolidBase >( subRegion, solidName );
      arrayView1d< real64 const > const referencePorosity = solid.getReferencePorosity();

      real64 subRegionResidualNorm = 0.0;
      ResidualNormKernel::launch< parallelDevicePolicy<>,
                                  parallelDeviceReduce >( localRhs,
                                                          rankOffset,
                                                          numFluidComponents(),
                                                          dofNumber,
                                                          elemGhostRank,
                                                          referencePorosity,
                                                          volume,
                                                          totalDensOld,
                                                          subRegionResidualNorm );
      localResidualNorm += subRegionResidualNorm;
>>>>>>> 877758e6
    } );
  } );

  // compute global residual norms
  real64 residual = 0.0;
  if( m_isThermal )
  {
    real64 const flowResidual = std::sqrt( MpiWrapper::sum( localFlowResidualNorm ) );
    real64 const energyResidual = std::sqrt( MpiWrapper::sum( localEnergyResidualNorm ) );
    residual = std::sqrt( flowResidual*flowResidual + energyResidual*energyResidual );
    if( getLogLevel() >= 1 && logger::internal::rank == 0 )
    {
      std::cout << GEOSX_FMT( "    ( Rfluid ) = ( {:4.2e} ) ; ( Renergy ) = ( {:4.2e} ) ; ", flowResidual, energyResidual );
    }
  }
  else
  {
    residual = std::sqrt( MpiWrapper::sum( localFlowResidualNorm ) );
    if( getLogLevel() >= 1 && logger::internal::rank == 0 )
    {
      std::cout << GEOSX_FMT( "    ( Rfluid ) = ( {:4.2e} ) ; ", residual );
    }
  }
  return residual;
}

real64 CompositionalMultiphaseFVM::scalingForSystemSolution( DomainPartition const & domain,
                                                             DofManager const & dofManager,
                                                             arrayView1d< real64 const > const & localSolution )
{
  GEOSX_MARK_FUNCTION;

  // check if we want to rescale the Newton update
  if( m_maxCompFracChange >= 1.0 )
  {
    // no rescaling wanted, we just return 1.0;
    return 1.0;
  }

  real64 constexpr eps = isothermalCompositionalMultiphaseBaseKernels::minDensForDivision;
  real64 const maxCompFracChange = m_maxCompFracChange;

  localIndex const NC = m_numComponents;

  globalIndex const rankOffset = dofManager.rankOffset();
  string const dofKey = dofManager.getKey( viewKeyStruct::elemDofFieldString() );
  real64 scalingFactor = 1.0;

  forMeshTargets( domain.getMeshBodies(), [&]( string const &,
                                               MeshLevel const & mesh,
                                               arrayView1d< string const > const & regionNames )
  {
    mesh.getElemManager().forElementSubRegions( regionNames,
                                                [&]( localIndex const,
                                                     ElementSubRegionBase const & subRegion )
    {
      arrayView1d< globalIndex const > const & dofNumber = subRegion.getReference< array1d< globalIndex > >( dofKey );
      arrayView1d< integer const > const & elemGhostRank = subRegion.ghostRank();


      arrayView2d< real64 const, compflow::USD_COMP > const & compDens =
        subRegion.getExtrinsicData< extrinsicMeshData::flow::globalCompDensity >();
      arrayView2d< real64 const, compflow::USD_COMP > const & dCompDens =
        subRegion.getExtrinsicData< extrinsicMeshData::flow::deltaGlobalCompDensity >();

      RAJA::ReduceMin< parallelDeviceReduce, real64 > minVal( 1.0 );

      forAll< parallelDevicePolicy<> >( dofNumber.size(), [=] GEOSX_HOST_DEVICE ( localIndex const ei )
      {
        if( elemGhostRank[ei] < 0 )
        {
          real64 prevTotalDens = 0;
          for( localIndex ic = 0; ic < NC; ++ic )
          {
            prevTotalDens += compDens[ei][ic] + dCompDens[ei][ic];
          }

          // compute the change in component densities and component fractions
          for( localIndex ic = 0; ic < NC; ++ic )
          {
            localIndex const lid = dofNumber[ei] + ic + 1 - rankOffset;

            // compute scaling factor based on relative change in component densities
            real64 const absCompDensChange = fabs( localSolution[lid] );
            real64 const maxAbsCompDensChange = maxCompFracChange * prevTotalDens;

            // This actually checks the change in component fraction, using a lagged total density
            // Indeed we can rewrite the following check as:
            //    | prevCompDens / prevTotalDens - newCompDens / prevTotalDens | > maxCompFracChange
            // Note that the total density in the second term is lagged (i.e, we use prevTotalDens)
            // because I found it more robust than using directly newTotalDens (which can vary also
            // wildly when the compDens change is large)
            if( absCompDensChange > maxAbsCompDensChange && absCompDensChange > eps )
            {
              minVal.min( maxAbsCompDensChange / absCompDensChange );
            }
          }
        }
      } );

      if( minVal.get() < scalingFactor )
      {
        scalingFactor = minVal.get();
      }
    } );
  } );

  return LvArray::math::max( MpiWrapper::min( scalingFactor, MPI_COMM_GEOSX ), m_minScalingFactor );
}

bool CompositionalMultiphaseFVM::checkSystemSolution( DomainPartition const & domain,
                                                      DofManager const & dofManager,
                                                      arrayView1d< real64 const > const & localSolution,
                                                      real64 const scalingFactor )
{
  GEOSX_MARK_FUNCTION;

  string const dofKey = dofManager.getKey( viewKeyStruct::elemDofFieldString() );
  localIndex localCheck = 1;

  forMeshTargets( domain.getMeshBodies(), [&]( string const &,
                                               MeshLevel const & mesh,
                                               arrayView1d< string const > const & regionNames )
  {
    mesh.getElemManager().forElementSubRegions( regionNames,
                                                [&]( localIndex const,
                                                     ElementSubRegionBase const & subRegion )
    {
      arrayView1d< globalIndex const > const & dofNumber = subRegion.getReference< array1d< globalIndex > >( dofKey );
      arrayView1d< integer const > const & elemGhostRank = subRegion.ghostRank();

      arrayView1d< real64 const > const & pres = subRegion.getReference< array1d< real64 > >( extrinsicMeshData::flow::pressure::key() );
      arrayView1d< real64 const > const & dPres = subRegion.getReference< array1d< real64 > >( extrinsicMeshData::flow::deltaPressure::key() );
      arrayView2d< real64 const, compflow::USD_COMP > const & compDens =
        subRegion.getExtrinsicData< extrinsicMeshData::flow::globalCompDensity >();
      arrayView2d< real64 const, compflow::USD_COMP > const & dCompDens =
        subRegion.getExtrinsicData< extrinsicMeshData::flow::deltaGlobalCompDensity >();

      localIndex const subRegionSolutionCheck =
        isothermalCompositionalMultiphaseBaseKernels::
          SolutionCheckKernel::launch< parallelDevicePolicy<>,
                                       parallelDeviceReduce >( localSolution,
                                                               dofManager.rankOffset(),
                                                               numFluidComponents(),
                                                               dofNumber,
                                                               elemGhostRank,
                                                               pres,
                                                               dPres,
                                                               compDens,
                                                               dCompDens,
                                                               m_allowCompDensChopping,
                                                               scalingFactor );

      localCheck = std::min( localCheck, subRegionSolutionCheck );
    } );
  } );

  return MpiWrapper::min( localCheck, MPI_COMM_GEOSX );
}

void CompositionalMultiphaseFVM::applySystemSolution( DofManager const & dofManager,
                                                      arrayView1d< real64 const > const & localSolution,
                                                      real64 const scalingFactor,
                                                      DomainPartition & domain )
{
  GEOSX_MARK_FUNCTION;

  DofManager::CompMask pressureMask( m_numDofPerCell, 0, 1 );
  DofManager::CompMask componentMask( m_numDofPerCell, 1, m_numComponents+1 );

  dofManager.addVectorToField( localSolution,
                               viewKeyStruct::elemDofFieldString(),
                               extrinsicMeshData::flow::deltaPressure::key(),
                               scalingFactor,
                               pressureMask );

  dofManager.addVectorToField( localSolution,
                               viewKeyStruct::elemDofFieldString(),
                               extrinsicMeshData::flow::deltaGlobalCompDensity::key(),
                               scalingFactor,
                               componentMask );

  if( m_isThermal )
  {
    DofManager::CompMask temperatureMask( m_numDofPerCell, m_numComponents+1, m_numComponents+2 );
    dofManager.addVectorToField( localSolution,
                                 viewKeyStruct::elemDofFieldString(),
                                 extrinsicMeshData::flow::deltaTemperature::key(),
                                 scalingFactor,
                                 temperatureMask );
  }

  // if component density chopping is allowed, some component densities may be negative after the update
  // these negative component densities are set to zero in this function
  if( m_allowCompDensChopping )
  {
    chopNegativeDensities( domain );
  }

  forMeshTargets( domain.getMeshBodies(), [&]( string const &,
                                               MeshLevel & mesh,
                                               arrayView1d< string const > const & )
  {
    std::map< string, string_array > fieldNames;
    fieldNames["elems"].emplace_back( extrinsicMeshData::flow::deltaPressure::key() );
    fieldNames["elems"].emplace_back( extrinsicMeshData::flow::deltaGlobalCompDensity::key() );

    if( m_isThermal )
    {
      fieldNames["elems"].emplace_back( extrinsicMeshData::flow::deltaTemperature::key() );
    }

    CommunicationTools::getInstance().synchronizeFields( fieldNames, mesh, domain.getNeighbors(), true );
  } );
}

void CompositionalMultiphaseFVM::updatePhaseMobility( ObjectManagerBase & dataGroup ) const
{
  GEOSX_MARK_FUNCTION;

  // note that the phase mobility computed here also includes phase density
  string const & fluidName = dataGroup.getReference< string >( viewKeyStruct::fluidNamesString() );
  MultiFluidBase const & fluid = getConstitutiveModel< MultiFluidBase >( dataGroup, fluidName );

  string const & relpermName = dataGroup.getReference< string >( viewKeyStruct::relPermNamesString() );
  RelativePermeabilityBase const & relperm = getConstitutiveModel< RelativePermeabilityBase >( dataGroup, relpermName );

  if( m_isThermal )
  {
    thermalCompositionalMultiphaseFVMKernels::
      PhaseMobilityKernelFactory::
      createAndLaunch< parallelDevicePolicy<> >( m_numComponents,
                                                 m_numPhases,
                                                 dataGroup,
                                                 fluid,
                                                 relperm );
  }
  else
  {
    isothermalCompositionalMultiphaseFVMKernels::
      PhaseMobilityKernelFactory::
      createAndLaunch< parallelDevicePolicy<> >( m_numComponents,
                                                 m_numPhases,
                                                 dataGroup,
                                                 fluid,
                                                 relperm );
  }
}

void CompositionalMultiphaseFVM::applyAquiferBC( real64 const time,
                                                 real64 const dt,
                                                 DofManager const & dofManager,
                                                 DomainPartition & domain,
                                                 CRSMatrixView< real64, globalIndex const > const & localMatrix,
                                                 arrayView1d< real64 > const & localRhs ) const
{
  GEOSX_MARK_FUNCTION;

  FieldSpecificationManager & fsManager = FieldSpecificationManager::getInstance();

  forMeshTargets( domain.getMeshBodies(), [&]( string const &,
                                               MeshLevel & mesh,
                                               arrayView1d< string const > const & )
  {
    NumericalMethodsManager const & numericalMethodManager = domain.getNumericalMethodManager();
    FiniteVolumeManager const & fvManager = numericalMethodManager.getFiniteVolumeManager();
    FluxApproximationBase const & fluxApprox = fvManager.getFluxApproximation( m_discretizationName );

    string const & elemDofKey = dofManager.getKey( viewKeyStruct::elemDofFieldString() );
    ElementRegionManager::ElementViewAccessor< arrayView1d< globalIndex const > > elemDofNumber =
      mesh.getElemManager().constructArrayViewAccessor< globalIndex, 1 >( elemDofKey );
    elemDofNumber.setName( getName() + "/accessors/" + elemDofKey );

    isothermalCompositionalMultiphaseFVMKernels::
      AquiferBCKernel::CompFlowAccessors compFlowAccessors( mesh.getElemManager(), getName() );
    isothermalCompositionalMultiphaseFVMKernels::
      AquiferBCKernel::MultiFluidAccessors multiFluidAccessors( mesh.getElemManager(), getName() );

    fsManager.apply< AquiferBoundaryCondition >( time + dt,
                                                 domain,
                                                 "faceManager",
                                                 AquiferBoundaryCondition::catalogName(),
                                                 [&] ( AquiferBoundaryCondition const & bc,
                                                       string const & setName,
                                                       SortedArrayView< localIndex const > const &,
                                                       Group & subRegion,
                                                       string const & )
    {
      BoundaryStencil const & stencil = fluxApprox.getStencil< BoundaryStencil >( mesh, setName );
      if( bc.getLogLevel() >= 1 && m_nonlinearSolverParameters.m_numNewtonIterations == 0 )
      {
        globalIndex const numTargetFaces = MpiWrapper::sum< globalIndex >( stencil.size() );
        string const logMessage = string( "CompositionalMultiphaseFVM {}: at time {}s, " )
                                  + string( "the <{}> boundary condition '{}' is applied to the face set '{}' in '{}'. " )
                                  + string( "\nThe total number of target faces (including ghost faces) is {}. " )
                                  + string( "\nNote that if this number is equal to zero, the boundary condition will not be applied on this face set." );
        GEOSX_LOG_RANK_0( GEOSX_FMT( logMessage,
                                     getName(), time+dt, AquiferBoundaryCondition::catalogName(),
                                     bc.getName(), setName, subRegion.getName(), numTargetFaces ) );
      }

      if( stencil.size() == 0 )
      {
        return;
      }

      AquiferBoundaryCondition::KernelWrapper aquiferBCWrapper = bc.createKernelWrapper();
      bool const allowAllPhasesIntoAquifer = bc.allowAllPhasesIntoAquifer();
      localIndex const waterPhaseIndex = bc.getWaterPhaseIndex();
      real64 const & aquiferWaterPhaseDens = bc.getWaterPhaseDensity();
      arrayView1d< real64 const > const & aquiferWaterPhaseCompFrac = bc.getWaterPhaseComponentFraction();

      // While this kernel is waiting for a factory class, pass all the accessors here
      isothermalCompositionalMultiphaseBaseKernels::KernelLaunchSelector1
      < isothermalCompositionalMultiphaseFVMKernels::AquiferBCKernel >( m_numComponents,
                                                                        m_numPhases,
                                                                        waterPhaseIndex,
                                                                        allowAllPhasesIntoAquifer,
                                                                        stencil,
                                                                        dofManager.rankOffset(),
                                                                        elemDofNumber.toNestedViewConst(),
                                                                        aquiferBCWrapper,
                                                                        aquiferWaterPhaseDens,
                                                                        aquiferWaterPhaseCompFrac,
                                                                        compFlowAccessors.get( extrinsicMeshData::ghostRank{} ),
                                                                        compFlowAccessors.get( extrinsicMeshData::flow::pressure{} ),
                                                                        compFlowAccessors.get( extrinsicMeshData::flow::deltaPressure{} ),
                                                                        compFlowAccessors.get( extrinsicMeshData::flow::gravityCoefficient{} ),
                                                                        compFlowAccessors.get( extrinsicMeshData::flow::phaseVolumeFraction{} ),
                                                                        compFlowAccessors.get( extrinsicMeshData::flow::dPhaseVolumeFraction_dPressure{} ),
                                                                        compFlowAccessors.get( extrinsicMeshData::flow::dPhaseVolumeFraction_dGlobalCompDensity{} ),
                                                                        compFlowAccessors.get( extrinsicMeshData::flow::dGlobalCompFraction_dGlobalCompDensity{} ),
                                                                        multiFluidAccessors.get( extrinsicMeshData::multifluid::phaseDensity{} ),
                                                                        multiFluidAccessors.get( extrinsicMeshData::multifluid::dPhaseDensity{} ),
                                                                        multiFluidAccessors.get( extrinsicMeshData::multifluid::phaseCompFraction{} ),
                                                                        multiFluidAccessors.get( extrinsicMeshData::multifluid::dPhaseCompFraction{} ),
                                                                        time,
                                                                        dt,
                                                                        localMatrix.toViewConstSizes(),
                                                                        localRhs.toView() );
    } );
  } );

}

//START_SPHINX_INCLUDE_01
REGISTER_CATALOG_ENTRY( SolverBase, CompositionalMultiphaseFVM, string const &, Group * const )
//END_SPHINX_INCLUDE_01
}// namespace geosx<|MERGE_RESOLUTION|>--- conflicted
+++ resolved
@@ -329,16 +329,13 @@
       arrayView1d< globalIndex const > dofNumber = subRegion.getReference< array1d< globalIndex > >( dofKey );
       arrayView1d< integer const > const elemGhostRank = subRegion.ghostRank();
       arrayView1d< real64 const > const volume = subRegion.getElementVolume();
-<<<<<<< HEAD
-      arrayView1d< real64 const > const totalDensOld = subRegion.getExtrinsicData< extrinsicMeshData::flow::totalDensityOld >();
-=======
->>>>>>> 877758e6
 
       string const & fluidName = subRegion.getReference< string >( viewKeyStruct::fluidNamesString() );
       MultiFluidBase const & fluid = getConstitutiveModel< MultiFluidBase >( subRegion, fluidName );
       arrayView2d< real64 const, multifluid::USD_FLUID > const totalDensOld = fluid.totalDensityOld();
 
-<<<<<<< HEAD
+      string const & solidName = subRegion.getReference< string >( viewKeyStruct::solidNamesString() );
+      CoupledSolidBase const & solidModel = getConstitutiveModel< CoupledSolidBase >( subRegion, solidName );
       arrayView1d< real64 const > const referencePorosity = solidModel.getReferencePorosity();
 
       real64 subRegionFlowResidualNorm = 0.0;
@@ -346,12 +343,10 @@
 
       if( m_isThermal )
       {
-        arrayView2d< real64 const, compflow::USD_PHASE > const phaseDensOld =
-          subRegion.getExtrinsicData< extrinsicMeshData::flow::phaseDensityOld >();
         arrayView2d< real64 const, compflow::USD_PHASE > const phaseVolFracOld =
           subRegion.getExtrinsicData< extrinsicMeshData::flow::phaseVolumeFractionOld >();
-        arrayView2d< real64 const, compflow::USD_PHASE > const phaseInternalEnergyOld =
-          subRegion.getExtrinsicData< extrinsicMeshData::flow::phaseInternalEnergyOld >();
+        arrayView3d< real64 const, multifluid::USD_PHASE > const phaseDensOld = fluid.phaseDensityOld();
+        arrayView3d< real64 const, multifluid::USD_PHASE > const phaseInternalEnergyOld = fluid.phaseInternalEnergyOld();
 
         string const & solidInternalEnergyName = subRegion.getReference< string >( viewKeyStruct::solidInternalEnergyNamesString() );
         SolidInternalEnergy const & solidInternalEnergy = getConstitutiveModel< SolidInternalEnergy >( subRegion, solidInternalEnergyName );
@@ -369,9 +364,9 @@
                                           referencePorosity,
                                           volume,
                                           solidInternalEnergyOld,
+                                          phaseVolFracOld,
                                           totalDensOld,
                                           phaseDensOld,
-                                          phaseVolFracOld,
                                           phaseInternalEnergyOld,
                                           subRegionFlowResidualNorm,
                                           subRegionEnergyResidualNorm );
@@ -393,24 +388,6 @@
       }
       localFlowResidualNorm   += subRegionFlowResidualNorm;
       localEnergyResidualNorm += subRegionEnergyResidualNorm;
-=======
-      string const & solidName = subRegion.getReference< string >( viewKeyStruct::solidNamesString() );
-      CoupledSolidBase const & solid = getConstitutiveModel< CoupledSolidBase >( subRegion, solidName );
-      arrayView1d< real64 const > const referencePorosity = solid.getReferencePorosity();
-
-      real64 subRegionResidualNorm = 0.0;
-      ResidualNormKernel::launch< parallelDevicePolicy<>,
-                                  parallelDeviceReduce >( localRhs,
-                                                          rankOffset,
-                                                          numFluidComponents(),
-                                                          dofNumber,
-                                                          elemGhostRank,
-                                                          referencePorosity,
-                                                          volume,
-                                                          totalDensOld,
-                                                          subRegionResidualNorm );
-      localResidualNorm += subRegionResidualNorm;
->>>>>>> 877758e6
     } );
   } );
 
