--- conflicted
+++ resolved
@@ -401,37 +401,33 @@
 
   // step 3: second reduction across MPI ranks
 
-  real64 residual = 0.0;
+  real64 residualNorm = 0.0;
   if( m_isThermal )
   {
-    real64 const flowResidual = ( m_normType == solverBaseKernels::NormType::Linf )
+    real64 const flowResidualNorm = ( m_normType == solverBaseKernels::NormType::Linf )
       ? MpiWrapper::max( localResidualNorm[0] )
       : sqrt( MpiWrapper::sum( localResidualNorm[0] ) ) / MpiWrapper::sum( localResidualNormalizer[0] );
-    real64 const energyResidual = ( m_normType == solverBaseKernels::NormType::Linf )
+    real64 const energyResidualNorm = ( m_normType == solverBaseKernels::NormType::Linf )
       ? MpiWrapper::max( localResidualNorm[1] )
       : sqrt( MpiWrapper::sum( localResidualNorm[1] ) ) / MpiWrapper::sum( localResidualNormalizer[1] );
-    residual = ( flowResidual > energyResidual ) ? flowResidual : energyResidual;
+    residualNorm = ( flowResidualNorm > energyResidualNorm ) ? flowResidualNorm : energyResidualNorm;
     if( getLogLevel() >= 1 && logger::internal::rank == 0 )
     {
-<<<<<<< HEAD
       std::cout << GEOSX_FMT( "    ( R{} ) = ( {:4.2e} ) ; ( Renergy ) = ( {:4.2e} ) ; ",
-                              coupledSolverAttributePrefix(), flowResidual, energyResidual );
-=======
-      std::cout << GEOSX_FMT( "    ( R{} ) = ( {:4.2e} ) ; ( Renergy ) = ( {:4.2e} ) ; ", coupledSolverAttributePrefix(), flowResidual, energyResidual );
->>>>>>> cc9a5857
+                              coupledSolverAttributePrefix(), flowResidualNorm, energyResidualNorm );
     }
   }
   else
   {
-    residual = ( m_normType == solverBaseKernels::NormType::Linf )
+    residualNorm = ( m_normType == solverBaseKernels::NormType::Linf )
       ? MpiWrapper::max( localResidualNorm[0] )
       : sqrt( MpiWrapper::sum( localResidualNorm[0] ) ) / MpiWrapper::sum( localResidualNormalizer[0] );
     if( getLogLevel() >= 1 && logger::internal::rank == 0 )
     {
-      std::cout << GEOSX_FMT( "    ( R{} ) = ( {:4.2e} ) ; ", coupledSolverAttributePrefix(), residual );
+      std::cout << GEOSX_FMT( "    ( R{} ) = ( {:4.2e} ) ; ", coupledSolverAttributePrefix(), residualNorm );
     }
   }
-  return residual;
+  return residualNorm;
 }
 
 real64 CompositionalMultiphaseFVM::scalingForSystemSolution( DomainPartition const & domain,
