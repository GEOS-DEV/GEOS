/*
 * ------------------------------------------------------------------------------------------------------------
 * SPDX-License-Identifier: LGPL-2.1-only
 *
 * Copyright (c) 2018-2020 Lawrence Livermore National Security LLC
 * Copyright (c) 2018-2020 The Board of Trustees of the Leland Stanford Junior University
 * Copyright (c) 2018-2020 TotalEnergies
 * Copyright (c) 2019-     GEOSX Contributors
 * All rights reserved
 *
 * See top level LICENSE, COPYRIGHT, CONTRIBUTORS, NOTICE, and ACKNOWLEDGEMENTS files for details.
 * ------------------------------------------------------------------------------------------------------------
 */

/**
 * @file CompositionalMultiphaseFVM.cpp
 */

#include "CompositionalMultiphaseFVM.hpp"

#include "common/DataTypes.hpp"
#include "common/MpiWrapper.hpp"
#include "common/TimingMacros.hpp"
#include "constitutive/ConstitutiveManager.hpp"
#include "constitutive/fluid/MultiFluidBase.hpp"
#include "constitutive/relativePermeability/RelativePermeabilityBase.hpp"
#include "constitutive/solid/CoupledSolidBase.hpp"
#include "dataRepository/Group.hpp"
#include "discretizationMethods/NumericalMethodsManager.hpp"
<<<<<<< HEAD
=======
#include "fieldSpecification/FieldSpecificationManager.hpp"
#include "fieldSpecification/AquiferBoundaryCondition.hpp"
#include "finiteVolume/BoundaryStencil.hpp"
>>>>>>> 351aa11a
#include "finiteVolume/FiniteVolumeManager.hpp"
#include "finiteVolume/FluxApproximationBase.hpp"
#include "mesh/DomainPartition.hpp"
#include "mesh/mpiCommunications/CommunicationTools.hpp"
<<<<<<< HEAD
#include "physicsSolvers/fluidFlow/IsothermalCompositionalMultiphaseBaseKernels.hpp"
#include "physicsSolvers/fluidFlow/ThermalCompositionalMultiphaseBaseKernels.hpp"
#include "physicsSolvers/fluidFlow/IsothermalCompositionalMultiphaseFVMKernels.hpp"
#include "physicsSolvers/fluidFlow/ThermalCompositionalMultiphaseFVMKernels.hpp"
=======
#include "physicsSolvers/fluidFlow/CompositionalMultiphaseBaseKernels.hpp"
#include "physicsSolvers/fluidFlow/CompositionalMultiphaseFVMKernels.hpp"
>>>>>>> 351aa11a

namespace geosx
{

using namespace dataRepository;
using namespace constitutive;
using namespace IsothermalCompositionalMultiphaseFVMKernels;
using namespace IsothermalCompositionalMultiphaseBaseKernels;

CompositionalMultiphaseFVM::CompositionalMultiphaseFVM( const string & name,
                                                        Group * const parent )
  :
  CompositionalMultiphaseBase( name, parent )
{
  m_linearSolverParameters.get().mgr.strategy = LinearSolverParameters::MGR::StrategyType::compositionalMultiphaseFVM;
}

void CompositionalMultiphaseFVM::initializePreSubGroups()
{
  CompositionalMultiphaseBase::initializePreSubGroups();

  DomainPartition & domain = this->getGroupByPath< DomainPartition >( "/Problem/domain" );
  NumericalMethodsManager const & numericalMethodManager = domain.getNumericalMethodManager();
  FiniteVolumeManager const & fvManager = numericalMethodManager.getFiniteVolumeManager();
  if( !fvManager.hasGroup< FluxApproximationBase >( m_discretizationName ) )
  {
    GEOSX_ERROR( "A discretization deriving from FluxApproximationBase must be selected with CompositionalMultiphaseFlow" );
  }

}

void CompositionalMultiphaseFVM::setupDofs( DomainPartition const & domain,
                                            DofManager & dofManager ) const
{
  dofManager.addField( viewKeyStruct::elemDofFieldString(),
                       DofManager::Location::Elem,
                       m_numDofPerCell,
                       targetRegionNames() );

  NumericalMethodsManager const & numericalMethodManager = domain.getNumericalMethodManager();
  FiniteVolumeManager const & fvManager = numericalMethodManager.getFiniteVolumeManager();
  FluxApproximationBase const & fluxApprox = fvManager.getFluxApproximation( m_discretizationName );
  dofManager.addCoupling( viewKeyStruct::elemDofFieldString(), fluxApprox );
}


void CompositionalMultiphaseFVM::assembleFluxTerms( real64 const dt,
                                                    DomainPartition const & domain,
                                                    DofManager const & dofManager,
                                                    CRSMatrixView< real64, globalIndex const > const & localMatrix,
                                                    arrayView1d< real64 > const & localRhs ) const
{
  GEOSX_MARK_FUNCTION;

  MeshLevel const & mesh = domain.getMeshBody( 0 ).getMeshLevel( 0 );

  /*
   * Force phase compositions to be moved to device.
   *
   * An issue with ElementViewAccessors is that if the outer arrays are already on device,
   * but an inner array gets touched and updated on host, capturing outer arrays in a device kernel
   * DOES NOT call move() on the inner array (see implementation of NewChaiBuffer::moveNested()).
   * Here we force the move by launching a dummy kernel.
   *
   * This is not a problem in normal solver execution, as these arrays get moved by AccumulationKernel.
   * But it fails unit tests, which test flux assembly separately.
   *
   * TODO: See if this can be fixed in NewChaiBuffer (I have not found a way - Sergey).
   *       Alternatively, stop using ElementViewAccessors altogether and just roll with
   *       accessors' outer arrays being moved on every jacobian assembly (maybe disable output).
   *       Or stop testing through the solver interface and test separate kernels instead.
   *       Finally, the problem should go away when fluid updates are executed on device.
   */
  forTargetSubRegions( mesh, [&]( localIndex const targetIndex, ElementSubRegionBase const & subRegion )
  {
    MultiFluidBase const & fluid = getConstitutiveModel< MultiFluidBase >( subRegion, fluidModelNames()[targetIndex] );
    arrayView4d< real64 const, multifluid::USD_PHASE_COMP > const & phaseCompFrac = fluid.phaseCompFraction();
    arrayView4d< real64 const, multifluid::USD_PHASE_COMP > const & dPhaseCompFrac_dPres = fluid.dPhaseCompFraction_dPressure();
    arrayView5d< real64 const, multifluid::USD_PHASE_COMP_DC > const & dPhaseCompFrac_dComp = fluid.dPhaseCompFraction_dGlobalCompFraction();

    arrayView3d< real64 const, multifluid::USD_PHASE > const & phaseMassDens = fluid.phaseMassDensity();
    arrayView3d< real64 const, multifluid::USD_PHASE > const & dPhaseMassDens_dPres = fluid.dPhaseMassDensity_dPressure();
    arrayView4d< real64 const, multifluid::USD_PHASE_DC > const & dPhaseMassDens_dComp = fluid.dPhaseMassDensity_dGlobalCompFraction();

    forAll< parallelDevicePolicy<> >( subRegion.size(),
                                      [phaseCompFrac, dPhaseCompFrac_dPres, dPhaseCompFrac_dComp,
                                       phaseMassDens, dPhaseMassDens_dPres, dPhaseMassDens_dComp]
                                      GEOSX_HOST_DEVICE ( localIndex const )
    {
      GEOSX_UNUSED_VAR( phaseCompFrac, dPhaseCompFrac_dPres, dPhaseCompFrac_dComp,
                        phaseMassDens, dPhaseMassDens_dPres, dPhaseMassDens_dComp );
    } );
  } );

  NumericalMethodsManager const & numericalMethodManager = domain.getNumericalMethodManager();
  FiniteVolumeManager const & fvManager = numericalMethodManager.getFiniteVolumeManager();
  FluxApproximationBase const & fluxApprox = fvManager.getFluxApproximation( m_discretizationName );

  string const & elemDofKey = dofManager.getKey( viewKeyStruct::elemDofFieldString() );
  ElementRegionManager::ElementViewAccessor< arrayView1d< globalIndex const > > elemDofNumber =
    mesh.getElemManager().constructArrayViewAccessor< globalIndex, 1 >( elemDofKey );
  elemDofNumber.setName( getName() + "/accessors/" + elemDofKey );

  fluxApprox.forAllStencils( mesh, [&] ( auto & stencil )
  {
    typename TYPEOFREF( stencil ) ::StencilWrapper stencilWrapper = stencil.createStencilWrapper();

    if( m_isothermalFlag )
    {
      IsothermalCompositionalMultiphaseBaseKernels::KernelLaunchSelector1
      < IsothermalCompositionalMultiphaseFVMKernels::FluxKernel >
        ( m_numComponents,
        m_numPhases,
        stencilWrapper,
        dofManager.rankOffset(),
        elemDofNumber.toNestedViewConst(),
        m_elemGhostRank.toNestedViewConst(),
        m_pressure.toNestedViewConst(),
        m_deltaPressure.toNestedViewConst(),
        m_permeability.toNestedViewConst(),
        m_dPerm_dPressure.toNestedViewConst(),
        m_gravCoef.toNestedViewConst(),
        m_phaseMob.toNestedViewConst(),
        m_dPhaseMob_dPres.toNestedViewConst(),
        m_dPhaseMob_dCompDens.toNestedViewConst(),
        m_dPhaseVolFrac_dPres.toNestedViewConst(),
        m_dPhaseVolFrac_dCompDens.toNestedViewConst(),
        m_dCompFrac_dCompDens.toNestedViewConst(),
        m_phaseMassDens.toNestedViewConst(),
        m_dPhaseMassDens_dPres.toNestedViewConst(),
        m_dPhaseMassDens_dComp.toNestedViewConst(),
        m_phaseCompFrac.toNestedViewConst(),
        m_dPhaseCompFrac_dPres.toNestedViewConst(),
        m_dPhaseCompFrac_dComp.toNestedViewConst(),
        m_phaseCapPressure.toNestedViewConst(),
        m_dPhaseCapPressure_dPhaseVolFrac.toNestedViewConst(),
        m_capPressureFlag,
        dt,
        localMatrix.toViewConstSizes(),
        localRhs.toView() );
    }
    else
    {
      ThermalCompositionalMultiphaseBaseKernels::KernelLaunchSelector1
      < ThermalCompositionalMultiphaseFVMKernels::FluxKernel >
        ( m_numComponents,
        m_numPhases,
        stencilWrapper,
        dofManager.rankOffset(),
        elemDofNumber.toNestedViewConst(),
        m_elemGhostRank.toNestedViewConst(),
        m_pressure.toNestedViewConst(),
        m_deltaPressure.toNestedViewConst(),
        m_temperature.toNestedViewConst(),
        m_deltaTemperature.toNestedViewConst(),
        m_permeability.toNestedViewConst(),
        m_dPerm_dPressure.toNestedViewConst(),
        m_gravCoef.toNestedViewConst(),
        m_phaseMob.toNestedViewConst(),
        m_dPhaseMob_dPres.toNestedViewConst(),
        m_dPhaseMob_dTemp.toNestedViewConst(),
        m_dPhaseMob_dCompDens.toNestedViewConst(),
        m_dPhaseVolFrac_dPres.toNestedViewConst(),
        m_dPhaseVolFrac_dTemp.toNestedViewConst(),
        m_dPhaseVolFrac_dCompDens.toNestedViewConst(),
        m_dCompFrac_dCompDens.toNestedViewConst(),
        m_phaseMassDens.toNestedViewConst(),
        m_dPhaseMassDens_dPres.toNestedViewConst(),
        m_dPhaseMassDens_dTemp.toNestedViewConst(),
        m_dPhaseMassDens_dComp.toNestedViewConst(),
        m_phaseCompFrac.toNestedViewConst(),
        m_dPhaseCompFrac_dPres.toNestedViewConst(),
        m_dPhaseCompFrac_dTemp.toNestedViewConst(),
        m_dPhaseCompFrac_dComp.toNestedViewConst(),
        m_phaseEnthalpy.toNestedViewConst(),
        m_dPhaseEnthalpy_dPres.toNestedViewConst(),
        m_dPhaseEnthalpy_dTemp.toNestedViewConst(),
        m_dPhaseEnthalpy_dComp.toNestedViewConst(),
        m_phaseCapPressure.toNestedViewConst(),
        m_dPhaseCapPressure_dPhaseVolFrac.toNestedViewConst(),
        m_capPressureFlag,
        dt,
        localMatrix.toViewConstSizes(),
        localRhs.toView() );
    }
  } );
}

void CompositionalMultiphaseFVM::implicitStepComplete( real64 const & time,
                                                       real64 const & dt,
                                                       DomainPartition & domain )
{
  CompositionalMultiphaseBase::implicitStepComplete( time, dt, domain );

  if( m_computeCFLNumbers )
  {
    computeCFLNumbers( dt, domain );
  }
}

void CompositionalMultiphaseFVM::computeCFLNumbers( real64 const & dt,
                                                    DomainPartition & domain )
{
  GEOSX_MARK_FUNCTION;

  MeshLevel & mesh = domain.getMeshBody( 0 ).getMeshLevel( 0 );

  // Step 1: reset the arrays involved in the computation of CFL numbers
  forTargetSubRegions( mesh, [&]( localIndex const, ElementSubRegionBase & subRegion )
  {
    arrayView2d< real64, compflow::USD_PHASE > const & phaseOutflux =
      subRegion.getReference< array2d< real64, compflow::LAYOUT_PHASE > >( viewKeyStruct::phaseOutfluxString() );
    arrayView2d< real64, compflow::USD_COMP > const & compOutflux =
      subRegion.getReference< array2d< real64, compflow::LAYOUT_COMP > >( viewKeyStruct::componentOutfluxString() );
    phaseOutflux.zero();
    compOutflux.zero();
  } );

  // Step 2: compute the total volumetric outflux for each reservoir cell by looping over faces
  NumericalMethodsManager & numericalMethodManager = domain.getNumericalMethodManager();
  FiniteVolumeManager & fvManager = numericalMethodManager.getFiniteVolumeManager();
  FluxApproximationBase & fluxApprox = fvManager.getFluxApproximation( m_discretizationName );

  ElementRegionManager::ElementViewAccessor< arrayView2d< real64, compflow::USD_PHASE > > const & phaseOutfluxAccessor =
    mesh.getElemManager().constructViewAccessor< array2d< real64, compflow::LAYOUT_PHASE >, arrayView2d< real64, compflow::USD_PHASE > >( viewKeyStruct::phaseOutfluxString() );

  ElementRegionManager::ElementViewAccessor< arrayView2d< real64, compflow::USD_COMP > > const & compOutfluxAccessor =
    mesh.getElemManager().constructViewAccessor< array2d< real64, compflow::LAYOUT_COMP >, arrayView2d< real64, compflow::USD_COMP > >( viewKeyStruct::componentOutfluxString() );

  fluxApprox.forAllStencils( mesh, [&] ( auto & stencil )
  {

    typename TYPEOFREF( stencil ) ::StencilWrapper stencilWrapper = stencil.createStencilWrapper();

    IsothermalCompositionalMultiphaseBaseKernels::KernelLaunchSelector1
    < IsothermalCompositionalMultiphaseFVMKernels::CFLFluxKernel >
      ( m_numComponents,
      m_numPhases,
      dt,
      stencilWrapper,
      m_pressure.toNestedViewConst(),
      m_gravCoef.toNestedViewConst(),
      m_permeability.toNestedViewConst(),
      m_dPerm_dPressure.toNestedViewConst(),
      m_phaseVolFrac.toNestedViewConst(),
      m_phaseRelPerm.toNestedViewConst(),
      m_phaseVisc.toNestedViewConst(),
      m_phaseDens.toNestedViewConst(),
      m_phaseMassDens.toNestedViewConst(),
      m_phaseCompFrac.toNestedViewConst(),
      phaseOutfluxAccessor.toNestedView(),
      compOutfluxAccessor.toNestedView() );
  } );

  // Step 3: finalize the (cell-based) computation of the CFL numbers
  real64 localMaxPhaseCFLNumber = 0.0;
  real64 localMaxCompCFLNumber = 0.0;
  forTargetSubRegions( mesh, [&]( localIndex const targetIndex, ElementSubRegionBase & subRegion )
  {

    arrayView2d< real64 const, compflow::USD_PHASE > const & phaseOutflux =
      subRegion.getReference< array2d< real64, compflow::LAYOUT_PHASE > >( viewKeyStruct::phaseOutfluxString() );
    arrayView2d< real64 const, compflow::USD_COMP > const & compOutflux =
      subRegion.getReference< array2d< real64, compflow::LAYOUT_COMP > >( viewKeyStruct::componentOutfluxString() );

    arrayView1d< real64 > const & phaseCFLNumber = subRegion.getReference< array1d< real64 > >( viewKeyStruct::phaseCFLNumberString() );
    arrayView1d< real64 > const & compCFLNumber = subRegion.getReference< array1d< real64 > >( viewKeyStruct::componentCFLNumberString() );

    arrayView1d< real64 const > const & volume = subRegion.getElementVolume();

    arrayView2d< real64 const, compflow::USD_COMP > const & compDens =
      subRegion.getReference< array2d< real64, compflow::LAYOUT_COMP > >( viewKeyStruct::globalCompDensityString() );
    arrayView2d< real64 const, compflow::USD_COMP > const compFrac =
      subRegion.getReference< array2d< real64, compflow::LAYOUT_COMP > >( viewKeyStruct::globalCompFractionString() );
    arrayView2d< real64, compflow::USD_PHASE > const phaseVolFrac =
      subRegion.getReference< array2d< real64, compflow::LAYOUT_PHASE > >( viewKeyStruct::phaseVolumeFractionString() );

    MultiFluidBase const & fluid = getConstitutiveModel< MultiFluidBase >( subRegion, m_fluidModelNames[targetIndex] );
    arrayView3d< real64 const, multifluid::USD_PHASE > const & phaseVisc = fluid.phaseViscosity();

    RelativePermeabilityBase const & relperm = getConstitutiveModel< RelativePermeabilityBase >( subRegion, m_relPermModelNames[targetIndex] );
    arrayView3d< real64 const, relperm::USD_RELPERM > const & phaseRelPerm = relperm.phaseRelPerm();
    arrayView4d< real64 const, relperm::USD_RELPERM_DS > const & dPhaseRelPerm_dPhaseVolFrac = relperm.dPhaseRelPerm_dPhaseVolFraction();

    CoupledSolidBase const & solidModel = getConstitutiveModel< CoupledSolidBase >( subRegion, m_solidModelNames[targetIndex] );

    real64 subRegionMaxPhaseCFLNumber = 0.0;
    real64 subRegionMaxCompCFLNumber = 0.0;

    arrayView2d< real64 const > const & porosity    = solidModel.getPorosity();

    IsothermalCompositionalMultiphaseBaseKernels::KernelLaunchSelector2
    < IsothermalCompositionalMultiphaseFVMKernels::CFLKernel >
      ( m_numComponents,
      m_numPhases,
      subRegion.size(),
      volume,
      porosity,
      compDens,
      compFrac,
      phaseVolFrac,
      phaseRelPerm,
      dPhaseRelPerm_dPhaseVolFrac,
      phaseVisc,
      phaseOutflux,
      compOutflux,
      phaseCFLNumber,
      compCFLNumber,
      subRegionMaxPhaseCFLNumber,
      subRegionMaxCompCFLNumber );

    localMaxPhaseCFLNumber = LvArray::math::max( localMaxPhaseCFLNumber, subRegionMaxPhaseCFLNumber );
    localMaxCompCFLNumber = LvArray::math::max( localMaxCompCFLNumber, subRegionMaxCompCFLNumber );

  } );

  real64 const globalMaxPhaseCFLNumber = MpiWrapper::max( localMaxPhaseCFLNumber );
  real64 const globalMaxCompCFLNumber = MpiWrapper::max( localMaxCompCFLNumber );

  GEOSX_LOG_LEVEL_RANK_0( 1, getName() << ": Max phase CFL number: " << globalMaxPhaseCFLNumber );
  GEOSX_LOG_LEVEL_RANK_0( 1, getName() << ": Max component CFL number: " << globalMaxCompCFLNumber );
}

real64 CompositionalMultiphaseFVM::calculateResidualNorm( DomainPartition const & domain,
                                                          DofManager const & dofManager,
                                                          arrayView1d< real64 const > const & localRhs )
{
  GEOSX_MARK_FUNCTION;

  MeshLevel const & mesh = domain.getMeshBody( 0 ).getMeshLevel( 0 );

  real64 localFlowResidualNorm = 0.0;
  real64 localEnergyResidualNorm = 0.0;

  globalIndex const rankOffset = dofManager.rankOffset();
  string const dofKey = dofManager.getKey( viewKeyStruct::elemDofFieldString() );

  forTargetSubRegions( mesh, [&]( localIndex const targetIndex, ElementSubRegionBase const & subRegion )
  {
    arrayView1d< globalIndex const > dofNumber = subRegion.getReference< array1d< globalIndex > >( dofKey );
    arrayView1d< integer const > const & elemGhostRank = subRegion.ghostRank();
    arrayView1d< real64 const > const & volume = subRegion.getElementVolume();
    arrayView1d< real64 const > const & totalDensOld = subRegion.getReference< array1d< real64 > >( viewKeyStruct::totalDensityOldString() );

    CoupledSolidBase const & solidModel = getConstitutiveModel< CoupledSolidBase >( subRegion, m_solidModelNames[targetIndex] );

    arrayView1d< real64 const > const & referencePorosity = solidModel.getReferencePorosity();

    real64 subRegionFlowResidualNorm = 0.0;
    real64 subRegionEnergyResidualNorm = 0.0;

    if( m_isothermalFlag )
    {
      IsothermalCompositionalMultiphaseBaseKernels::
        ResidualNormKernel::
        launch< parallelDevicePolicy<>,
                parallelDeviceReduce >( localRhs,
                                        rankOffset,
                                        numFluidComponents(),
                                        dofNumber,
                                        elemGhostRank,
                                        referencePorosity,
                                        volume,
                                        totalDensOld,
                                        subRegionFlowResidualNorm );
    }
    else
    {
      ThermalCompositionalMultiphaseBaseKernels::
        ResidualNormKernel::
        launch< parallelDevicePolicy<>,
                parallelDeviceReduce >( localRhs,
                                        rankOffset,
                                        numFluidComponents(),
                                        dofNumber,
                                        elemGhostRank,
                                        referencePorosity,
                                        volume,
                                        totalDensOld,
                                        subRegionFlowResidualNorm,
                                        subRegionEnergyResidualNorm );
    }
    localFlowResidualNorm   += subRegionFlowResidualNorm;
    localEnergyResidualNorm += subRegionEnergyResidualNorm;

  } );

  // compute global residual norms
  real64 residual = 0.0;
  if( m_isothermalFlag )
  {
    residual = std::sqrt( MpiWrapper::sum( localFlowResidualNorm ) );
    if( getLogLevel() >= 1 && logger::internal::rank == 0 )
    {
      std::cout << GEOSX_FMT( "    ( Rfluid ) = ( {:4.2e} ) ; ", residual );
    }
  }
  else
  {
    real64 const flowResidual = std::sqrt( MpiWrapper::sum( localFlowResidualNorm ) );
    real64 const energyResidual = std::sqrt( MpiWrapper::sum( localEnergyResidualNorm ) );
    residual = std::sqrt( flowResidual*flowResidual + energyResidual*energyResidual );
    if( getLogLevel() >= 1 && logger::internal::rank == 0 )
    {
      std::cout << GEOSX_FMT( "    ( Rfluid ) = ( {:4.2e} ) ; ( Renergy ) = ( {:4.2e} ) ; ", flowResidual, energyResidual );
    }
  }
  return residual;
}

real64 CompositionalMultiphaseFVM::scalingForSystemSolution( DomainPartition const & domain,
                                                             DofManager const & dofManager,
                                                             arrayView1d< real64 const > const & localSolution )
{
  GEOSX_MARK_FUNCTION;

  // check if we want to rescale the Newton update
  if( m_maxCompFracChange >= 1.0 )
  {
    // no rescaling wanted, we just return 1.0;
    return 1.0;
  }

  real64 constexpr eps = IsothermalCompositionalMultiphaseBaseKernels::minDensForDivision;
  real64 const maxCompFracChange = m_maxCompFracChange;

  localIndex const NC = m_numComponents;

  MeshLevel const & mesh = domain.getMeshBody( 0 ).getMeshLevel( 0 );

  globalIndex const rankOffset = dofManager.rankOffset();
  string const dofKey = dofManager.getKey( viewKeyStruct::elemDofFieldString() );
  real64 scalingFactor = 1.0;

  forTargetSubRegions( mesh, [&]( localIndex const, ElementSubRegionBase const & subRegion )
  {
    arrayView1d< globalIndex const > const & dofNumber = subRegion.getReference< array1d< globalIndex > >( dofKey );
    arrayView1d< integer const > const & elemGhostRank = subRegion.ghostRank();

    arrayView2d< real64 const, compflow::USD_COMP > const & compDens =
      subRegion.getReference< array2d< real64, compflow::LAYOUT_COMP > >( viewKeyStruct::globalCompDensityString() );
    arrayView2d< real64 const, compflow::USD_COMP > const & dCompDens =
      subRegion.getReference< array2d< real64, compflow::LAYOUT_COMP > >( viewKeyStruct::deltaGlobalCompDensityString() );

    RAJA::ReduceMin< parallelDeviceReduce, real64 > minVal( 1.0 );

    forAll< parallelDevicePolicy<> >( dofNumber.size(), [=] GEOSX_HOST_DEVICE ( localIndex const ei )
    {
      if( elemGhostRank[ei] < 0 )
      {
        real64 prevTotalDens = 0;
        for( localIndex ic = 0; ic < NC; ++ic )
        {
          prevTotalDens += compDens[ei][ic] + dCompDens[ei][ic];
        }

        // compute the change in component densities and component fractions
        for( localIndex ic = 0; ic < NC; ++ic )
        {
          localIndex const lid = dofNumber[ei] + ic + 1 - rankOffset;

          // compute scaling factor based on relative change in component densities
          real64 const absCompDensChange = fabs( localSolution[lid] );
          real64 const maxAbsCompDensChange = maxCompFracChange * prevTotalDens;

          // This actually checks the change in component fraction, using a lagged total density
          // Indeed we can rewrite the following check as:
          //    | prevCompDens / prevTotalDens - newCompDens / prevTotalDens | > maxCompFracChange
          // Note that the total density in the second term is lagged (i.e, we use prevTotalDens)
          // because I found it more robust than using directly newTotalDens (which can vary also
          // wildly when the compDens change is large)
          if( absCompDensChange > maxAbsCompDensChange && absCompDensChange > eps )
          {
            minVal.min( maxAbsCompDensChange / absCompDensChange );
          }
        }
      }
    } );

    if( minVal.get() < scalingFactor )
    {
      scalingFactor = minVal.get();
    }
  } );

  return LvArray::math::max( MpiWrapper::min( scalingFactor, MPI_COMM_GEOSX ), m_minScalingFactor );
}

bool CompositionalMultiphaseFVM::checkSystemSolution( DomainPartition const & domain,
                                                      DofManager const & dofManager,
                                                      arrayView1d< real64 const > const & localSolution,
                                                      real64 const scalingFactor )
{
  GEOSX_MARK_FUNCTION;

  MeshLevel const & mesh = domain.getMeshBody( 0 ).getMeshLevel( 0 );

  string const dofKey = dofManager.getKey( viewKeyStruct::elemDofFieldString() );
  localIndex localCheck = 1;

  forTargetSubRegions( mesh, [&]( localIndex const, ElementSubRegionBase const & subRegion )
  {
    arrayView1d< globalIndex const > const & dofNumber = subRegion.getReference< array1d< globalIndex > >( dofKey );
    arrayView1d< integer const > const & elemGhostRank = subRegion.ghostRank();

    arrayView1d< real64 const > const & pres = subRegion.getReference< array1d< real64 > >( viewKeyStruct::pressureString() );
    arrayView1d< real64 const > const & dPres = subRegion.getReference< array1d< real64 > >( viewKeyStruct::deltaPressureString() );
    arrayView2d< real64 const, compflow::USD_COMP > const & compDens =
      subRegion.getReference< array2d< real64, compflow::LAYOUT_COMP > >( viewKeyStruct::globalCompDensityString() );
    arrayView2d< real64 const, compflow::USD_COMP > const & dCompDens =
      subRegion.getReference< array2d< real64, compflow::LAYOUT_COMP > >( viewKeyStruct::deltaGlobalCompDensityString() );

    localIndex const subRegionSolutionCheck =
      SolutionCheckKernel::launch< parallelDevicePolicy<>,
                                   parallelDeviceReduce >( localSolution,
                                                           dofManager.rankOffset(),
                                                           numFluidComponents(),
                                                           dofNumber,
                                                           elemGhostRank,
                                                           pres,
                                                           dPres,
                                                           compDens,
                                                           dCompDens,
                                                           m_allowCompDensChopping,
                                                           scalingFactor );

    localCheck = std::min( localCheck, subRegionSolutionCheck );
  } );

  return MpiWrapper::min( localCheck, MPI_COMM_GEOSX );
}

void CompositionalMultiphaseFVM::applySystemSolution( DofManager const & dofManager,
                                                      arrayView1d< real64 const > const & localSolution,
                                                      real64 const scalingFactor,
                                                      DomainPartition & domain )
{
  GEOSX_MARK_FUNCTION;

  MeshLevel & mesh = domain.getMeshBody( 0 ).getMeshLevel( 0 );
  DofManager::CompMask pressureMask( m_numDofPerCell, 0, 1 );

  dofManager.addVectorToField( localSolution,
                               viewKeyStruct::elemDofFieldString(),
                               viewKeyStruct::deltaPressureString(),
                               scalingFactor,
                               pressureMask );

  dofManager.addVectorToField( localSolution,
                               viewKeyStruct::elemDofFieldString(),
                               viewKeyStruct::deltaGlobalCompDensityString(),
                               scalingFactor,
                               ~pressureMask );

  // if component density chopping is allowed, some component densities may be negative after the update
  // these negative component densities are set to zero in this function
  if( m_allowCompDensChopping )
  {
    chopNegativeDensities( domain );
  }

  std::map< string, string_array > fieldNames;
  fieldNames["elems"].emplace_back( string( viewKeyStruct::deltaPressureString() ) );
  fieldNames["elems"].emplace_back( string( viewKeyStruct::deltaGlobalCompDensityString() ) );

  if( !m_isothermalFlag )
  {
    fieldNames["elems"].emplace_back( string( viewKeyStruct::deltaTemperatureString() ) );
  }

  CommunicationTools::getInstance().synchronizeFields( fieldNames, mesh, domain.getNeighbors(), true );
}

void CompositionalMultiphaseFVM::updatePhaseMobility( Group & dataGroup, localIndex const targetIndex ) const
{
  GEOSX_MARK_FUNCTION;

  // note that for convenience, the phase mobility computed here also includes phase density

  // outputs

  arrayView2d< real64, compflow::USD_PHASE > const phaseMob =
    dataGroup.getReference< array2d< real64, compflow::LAYOUT_PHASE > >( viewKeyStruct::phaseMobilityString() );

  arrayView2d< real64, compflow::USD_PHASE > const dPhaseMob_dPres =
    dataGroup.getReference< array2d< real64, compflow::LAYOUT_PHASE > >( viewKeyStruct::dPhaseMobility_dPressureString() );

  arrayView3d< real64, compflow::USD_PHASE_DC > const dPhaseMob_dComp =
    dataGroup.getReference< array3d< real64, compflow::LAYOUT_PHASE_DC > >( viewKeyStruct::dPhaseMobility_dGlobalCompDensityString() );

  // inputs

  arrayView2d< real64 const, compflow::USD_PHASE > const phaseVolFrac =
    dataGroup.getReference< array2d< real64, compflow::LAYOUT_PHASE > >( viewKeyStruct::phaseVolumeFractionString() );

  arrayView2d< real64 const, compflow::USD_PHASE > const dPhaseVolFrac_dPres =
    dataGroup.getReference< array2d< real64, compflow::LAYOUT_PHASE > >( viewKeyStruct::dPhaseVolumeFraction_dPressureString() );

  arrayView3d< real64 const, compflow::USD_PHASE_DC > const dPhaseVolFrac_dComp =
    dataGroup.getReference< array3d< real64, compflow::LAYOUT_PHASE_DC > >( viewKeyStruct::dPhaseVolumeFraction_dGlobalCompDensityString() );

  arrayView3d< real64 const, compflow::USD_COMP_DC > const dCompFrac_dCompDens =
    dataGroup.getReference< array3d< real64, compflow::LAYOUT_COMP_DC > >( viewKeyStruct::dGlobalCompFraction_dGlobalCompDensityString() );

  MultiFluidBase const & fluid = getConstitutiveModel< MultiFluidBase >( dataGroup, m_fluidModelNames[targetIndex] );

  arrayView3d< real64 const, multifluid::USD_PHASE > const & phaseDens = fluid.phaseDensity();
  arrayView3d< real64 const, multifluid::USD_PHASE > const & dPhaseDens_dPres = fluid.dPhaseDensity_dPressure();
  arrayView4d< real64 const, multifluid::USD_PHASE_DC > const & dPhaseDens_dComp = fluid.dPhaseDensity_dGlobalCompFraction();

  arrayView3d< real64 const, multifluid::USD_PHASE > const & phaseVisc = fluid.phaseViscosity();
  arrayView3d< real64 const, multifluid::USD_PHASE > const & dPhaseVisc_dPres = fluid.dPhaseViscosity_dPressure();
  arrayView4d< real64 const, multifluid::USD_PHASE_DC > const & dPhaseVisc_dComp = fluid.dPhaseViscosity_dGlobalCompFraction();

  RelativePermeabilityBase const & relperm = getConstitutiveModel< RelativePermeabilityBase >( dataGroup, m_relPermModelNames[targetIndex] );

  arrayView3d< real64 const, relperm::USD_RELPERM > const & phaseRelPerm = relperm.phaseRelPerm();
  arrayView4d< real64 const, relperm::USD_RELPERM_DS > const & dPhaseRelPerm_dPhaseVolFrac = relperm.dPhaseRelPerm_dPhaseVolFraction();

  if( m_isothermalFlag )
  {
    IsothermalCompositionalMultiphaseBaseKernels::KernelLaunchSelector2
    < IsothermalCompositionalMultiphaseFVMKernels::PhaseMobilityKernel >
      ( m_numComponents,
      m_numPhases,
      dataGroup.size(),
      dCompFrac_dCompDens,
      phaseDens,
      dPhaseDens_dPres,
      dPhaseDens_dComp,
      phaseVisc,
      dPhaseVisc_dPres,
      dPhaseVisc_dComp,
      phaseRelPerm,
      dPhaseRelPerm_dPhaseVolFrac,
      phaseVolFrac,
      dPhaseVolFrac_dPres,
      dPhaseVolFrac_dComp,
      phaseMob,
      dPhaseMob_dPres,
      dPhaseMob_dComp );
  }
  else
  {
    // get thermal views
    arrayView3d< real64 const, multifluid::USD_PHASE > const & dPhaseDens_dTemp = fluid.dPhaseDensity_dTemperature();
    arrayView3d< real64 const, multifluid::USD_PHASE > const & dPhaseVisc_dTemp = fluid.dPhaseViscosity_dTemperature();
    arrayView2d< real64 const, compflow::USD_PHASE > const dPhaseVolFrac_dTemp =
      dataGroup.getReference< array2d< real64, compflow::LAYOUT_PHASE > >( viewKeyStruct::dPhaseVolumeFraction_dTemperatureString() );

    arrayView2d< real64, compflow::USD_PHASE > const dPhaseMob_dTemp =
      dataGroup.getReference< array2d< real64, compflow::LAYOUT_PHASE > >( viewKeyStruct::dPhaseMobility_dTemperatureString() );

    ThermalCompositionalMultiphaseBaseKernels::KernelLaunchSelector2
    < ThermalCompositionalMultiphaseFVMKernels::PhaseMobilityKernel >
      ( m_numComponents,
      m_numPhases,
      dataGroup.size(),
      dCompFrac_dCompDens,
      phaseDens,
      dPhaseDens_dPres,
      dPhaseDens_dTemp,
      dPhaseDens_dComp,
      phaseVisc,
      dPhaseVisc_dPres,
      dPhaseVisc_dTemp,
      dPhaseVisc_dComp,
      phaseRelPerm,
      dPhaseRelPerm_dPhaseVolFrac,
      phaseVolFrac,
      dPhaseVolFrac_dPres,
      dPhaseVolFrac_dTemp,
      dPhaseVolFrac_dComp,
      phaseMob,
      dPhaseMob_dPres,
      dPhaseMob_dTemp,
      dPhaseMob_dComp );
  }
}

void CompositionalMultiphaseFVM::applyAquiferBC( real64 const time,
                                                 real64 const dt,
                                                 DofManager const & dofManager,
                                                 DomainPartition & domain,
                                                 CRSMatrixView< real64, globalIndex const > const & localMatrix,
                                                 arrayView1d< real64 > const & localRhs ) const
{
  GEOSX_MARK_FUNCTION;

  FieldSpecificationManager & fsManager = FieldSpecificationManager::getInstance();
  MeshLevel & mesh = domain.getMeshBody( 0 ).getMeshLevel( 0 );

  NumericalMethodsManager const & numericalMethodManager = domain.getNumericalMethodManager();
  FiniteVolumeManager const & fvManager = numericalMethodManager.getFiniteVolumeManager();
  FluxApproximationBase const & fluxApprox = fvManager.getFluxApproximation( m_discretizationName );

  string const & elemDofKey = dofManager.getKey( viewKeyStruct::elemDofFieldString() );
  ElementRegionManager::ElementViewAccessor< arrayView1d< globalIndex const > > elemDofNumber =
    mesh.getElemManager().constructArrayViewAccessor< globalIndex, 1 >( elemDofKey );
  elemDofNumber.setName( getName() + "/accessors/" + elemDofKey );

  fsManager.apply< AquiferBoundaryCondition >( time + dt,
                                               domain,
                                               "faceManager",
                                               AquiferBoundaryCondition::catalogName(),
                                               [&] ( AquiferBoundaryCondition const & bc,
                                                     string const & setName,
                                                     SortedArrayView< localIndex const > const &,
                                                     Group &,
                                                     string const & )
  {
    BoundaryStencil const & stencil = fluxApprox.getStencil< BoundaryStencil >( mesh, setName );
    if( stencil.size() == 0 )
    {
      return;
    }

    AquiferBoundaryCondition::KernelWrapper aquiferBCWrapper = bc.createKernelWrapper();
    bool const allowAllPhasesIntoAquifer = bc.allowAllPhasesIntoAquifer();
    localIndex const waterPhaseIndex = bc.getWaterPhaseIndex();
    real64 const & aquiferWaterPhaseDens = bc.getWaterPhaseDensity();
    arrayView1d< real64 const > const & aquiferWaterPhaseCompFrac = bc.getWaterPhaseComponentFraction();

    KernelLaunchSelector1< CompositionalMultiphaseFVMKernels::AquiferBCKernel >
      ( m_numComponents,
      m_numPhases,
      waterPhaseIndex,
      allowAllPhasesIntoAquifer,
      stencil,
      dofManager.rankOffset(),
      elemDofNumber.toNestedViewConst(),
      m_elemGhostRank.toNestedViewConst(),
      aquiferBCWrapper,
      aquiferWaterPhaseDens,
      aquiferWaterPhaseCompFrac,
      m_pressure.toNestedViewConst(),
      m_deltaPressure.toNestedViewConst(),
      m_gravCoef.toNestedViewConst(),
      m_phaseDens.toNestedViewConst(),
      m_dPhaseDens_dPres.toNestedViewConst(),
      m_dPhaseDens_dComp.toNestedViewConst(),
      m_phaseVolFrac.toNestedViewConst(),
      m_dPhaseVolFrac_dPres.toNestedViewConst(),
      m_dPhaseVolFrac_dCompDens.toNestedViewConst(),
      m_phaseCompFrac.toNestedViewConst(),
      m_dPhaseCompFrac_dPres.toNestedViewConst(),
      m_dPhaseCompFrac_dComp.toNestedViewConst(),
      m_dCompFrac_dCompDens.toNestedViewConst(),
      time,
      dt,
      localMatrix.toViewConstSizes(),
      localRhs.toView() );
  } );
}

//START_SPHINX_INCLUDE_01
REGISTER_CATALOG_ENTRY( SolverBase, CompositionalMultiphaseFVM, string const &, Group * const )
//END_SPHINX_INCLUDE_01
}// namespace geosx<|MERGE_RESOLUTION|>--- conflicted
+++ resolved
@@ -27,33 +27,23 @@
 #include "constitutive/solid/CoupledSolidBase.hpp"
 #include "dataRepository/Group.hpp"
 #include "discretizationMethods/NumericalMethodsManager.hpp"
-<<<<<<< HEAD
-=======
 #include "fieldSpecification/FieldSpecificationManager.hpp"
 #include "fieldSpecification/AquiferBoundaryCondition.hpp"
 #include "finiteVolume/BoundaryStencil.hpp"
->>>>>>> 351aa11a
 #include "finiteVolume/FiniteVolumeManager.hpp"
 #include "finiteVolume/FluxApproximationBase.hpp"
 #include "mesh/DomainPartition.hpp"
 #include "mesh/mpiCommunications/CommunicationTools.hpp"
-<<<<<<< HEAD
 #include "physicsSolvers/fluidFlow/IsothermalCompositionalMultiphaseBaseKernels.hpp"
 #include "physicsSolvers/fluidFlow/ThermalCompositionalMultiphaseBaseKernels.hpp"
 #include "physicsSolvers/fluidFlow/IsothermalCompositionalMultiphaseFVMKernels.hpp"
 #include "physicsSolvers/fluidFlow/ThermalCompositionalMultiphaseFVMKernels.hpp"
-=======
-#include "physicsSolvers/fluidFlow/CompositionalMultiphaseBaseKernels.hpp"
-#include "physicsSolvers/fluidFlow/CompositionalMultiphaseFVMKernels.hpp"
->>>>>>> 351aa11a
 
 namespace geosx
 {
 
 using namespace dataRepository;
 using namespace constitutive;
-using namespace IsothermalCompositionalMultiphaseFVMKernels;
-using namespace IsothermalCompositionalMultiphaseBaseKernels;
 
 CompositionalMultiphaseFVM::CompositionalMultiphaseFVM( const string & name,
                                                         Group * const parent )
@@ -559,18 +549,21 @@
       subRegion.getReference< array2d< real64, compflow::LAYOUT_COMP > >( viewKeyStruct::deltaGlobalCompDensityString() );
 
     localIndex const subRegionSolutionCheck =
-      SolutionCheckKernel::launch< parallelDevicePolicy<>,
-                                   parallelDeviceReduce >( localSolution,
-                                                           dofManager.rankOffset(),
-                                                           numFluidComponents(),
-                                                           dofNumber,
-                                                           elemGhostRank,
-                                                           pres,
-                                                           dPres,
-                                                           compDens,
-                                                           dCompDens,
-                                                           m_allowCompDensChopping,
-                                                           scalingFactor );
+      IsothermalCompositionalMultiphaseBaseKernels::
+        SolutionCheckKernel::
+        launch< parallelDevicePolicy<>,
+                parallelDeviceReduce >
+        ( localSolution,
+        dofManager.rankOffset(),
+        numFluidComponents(),
+        dofNumber,
+        elemGhostRank,
+        pres,
+        dPres,
+        compDens,
+        dCompDens,
+        m_allowCompDensChopping,
+        scalingFactor );
 
     localCheck = std::min( localCheck, subRegionSolutionCheck );
   } );
@@ -769,7 +762,8 @@
     real64 const & aquiferWaterPhaseDens = bc.getWaterPhaseDensity();
     arrayView1d< real64 const > const & aquiferWaterPhaseCompFrac = bc.getWaterPhaseComponentFraction();
 
-    KernelLaunchSelector1< CompositionalMultiphaseFVMKernels::AquiferBCKernel >
+    IsothermalCompositionalMultiphaseBaseKernels::KernelLaunchSelector1
+    < IsothermalCompositionalMultiphaseFVMKernels::AquiferBCKernel >
       ( m_numComponents,
       m_numPhases,
       waterPhaseIndex,
