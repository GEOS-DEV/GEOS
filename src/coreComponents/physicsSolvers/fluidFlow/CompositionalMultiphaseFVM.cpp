--- conflicted
+++ resolved
@@ -182,27 +182,6 @@
 
       typename TYPEOFREF( stencil ) ::StencilWrapper stencilWrapper = stencil.createStencilWrapper();
 
-<<<<<<< HEAD
-    typename TYPEOFREF( stencil ) ::StencilWrapper stencilWrapper = stencil.createStencilWrapper();
-
-    // While this kernel is waiting for a factory class, pass all the accessors here
-    KernelLaunchSelector1< CFLFluxKernel >( m_numComponents,
-                                            m_numPhases,
-                                            dt,
-                                            stencilWrapper,
-                                            compFlowAccessors.get( extrinsicMeshData::flow::pressure{} ),
-                                            compFlowAccessors.get( extrinsicMeshData::flow::gravityCoefficient{} ),
-                                            compFlowAccessors.get( extrinsicMeshData::flow::phaseVolumeFraction{} ),
-                                            permeabilityAccessors.permeability(),
-                                            permeabilityAccessors.dPerm_dPressure(),
-                                            relPermAccessors.get( extrinsicMeshData::relperm::phaseRelPerm{} ),
-                                            multiFluidAccessors.get( extrinsicMeshData::multifluid::phaseViscosity{} ),
-                                            multiFluidAccessors.get( extrinsicMeshData::multifluid::phaseDensity{} ),
-                                            multiFluidAccessors.get( extrinsicMeshData::multifluid::phaseMassDensity{} ),
-                                            multiFluidAccessors.get( extrinsicMeshData::multifluid::phaseCompFraction{} ),
-                                            phaseOutfluxAccessor.toNestedView(),
-                                            compOutfluxAccessor.toNestedView() );
-=======
       // While this kernel is waiting for a factory class, pass all the accessors here
       KernelLaunchSelector1< CFLFluxKernel >( m_numComponents,
                                               m_numPhases,
@@ -211,8 +190,8 @@
                                               compFlowAccessors.get( extrinsicMeshData::flow::pressure{} ),
                                               compFlowAccessors.get( extrinsicMeshData::flow::gravityCoefficient{} ),
                                               compFlowAccessors.get( extrinsicMeshData::flow::phaseVolumeFraction{} ),
-                                              permeabilityAccessors.get( extrinsicMeshData::permeability::permeability{} ),
-                                              permeabilityAccessors.get( extrinsicMeshData::permeability::dPerm_dPressure{} ),
+                                              permeabilityAccessors.permeability(),
+                                              permeabilityAccessors.dPerm_dPressure(),
                                               relPermAccessors.get( extrinsicMeshData::relperm::phaseRelPerm{} ),
                                               multiFluidAccessors.get( extrinsicMeshData::multifluid::phaseViscosity{} ),
                                               multiFluidAccessors.get( extrinsicMeshData::multifluid::phaseDensity{} ),
@@ -221,7 +200,6 @@
                                               phaseOutfluxAccessor.toNestedView(),
                                               compOutfluxAccessor.toNestedView() );
     } );
->>>>>>> f6e4130d
   } );
 
   // Step 3: finalize the (cell-based) computation of the CFL numbers
