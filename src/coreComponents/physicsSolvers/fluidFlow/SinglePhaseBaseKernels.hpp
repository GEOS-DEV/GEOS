/*
 * ------------------------------------------------------------------------------------------------------------
 * SPDX-License-Identifier: LGPL-2.1-only
 *
 * Copyright (c) 2018-2020 Lawrence Livermore National Security LLC
 * Copyright (c) 2018-2020 The Board of Trustees of the Leland Stanford Junior University
 * Copyright (c) 2018-2020 TotalEnergies
 * Copyright (c) 2019-     GEOSX Contributors
 * All rights reserved
 *
 * See top level LICENSE, COPYRIGHT, CONTRIBUTORS, NOTICE, and ACKNOWLEDGEMENTS files for details.
 * ------------------------------------------------------------------------------------------------------------
 */

/**
 * @file SinglePhaseBaseKernels.hpp
 */

#ifndef GEOS_PHYSICSSOLVERS_FLUIDFLOW_SINGLEPHASEBASEKERNELS_HPP
#define GEOS_PHYSICSSOLVERS_FLUIDFLOW_SINGLEPHASEBASEKERNELS_HPP

#include "common/DataTypes.hpp"
#include "common/GEOS_RAJA_Interface.hpp"
#include "constitutive/fluid/singlefluid/SingleFluidBase.hpp"
#include "constitutive/solid/CoupledSolidBase.hpp"
#include "finiteVolume/FluxApproximationBase.hpp"
#include "linearAlgebra/interfaces/InterfaceTypes.hpp"
#include "physicsSolvers/fluidFlow/FlowSolverBaseFields.hpp"
#include "physicsSolvers/SolverBaseKernels.hpp"

namespace geos
{

namespace singlePhaseBaseKernels
{

/******************************** MobilityKernel ********************************/

struct MobilityKernel
{
  GEOS_HOST_DEVICE
  inline
  static void
  compute( real64 const & dens,
           real64 const & dDens_dPres,
           real64 const & visc,
           real64 const & dVisc_dPres,
           real64 & mob,
           real64 & dMob_dPres )
  {
    mob = dens / visc;
    dMob_dPres = dDens_dPres / visc - mob / visc * dVisc_dPres;
  }

  GEOS_HOST_DEVICE
  inline
  static void
  compute( real64 const & dens,
           real64 const & visc,
           real64 & mob )
  {
    mob = dens / visc;
  }

  template< typename POLICY >
  static void launch( localIndex const size,
                      arrayView2d< real64 const > const & dens,
                      arrayView2d< real64 const > const & dDens_dPres,
                      arrayView2d< real64 const > const & visc,
                      arrayView2d< real64 const > const & dVisc_dPres,
                      arrayView1d< real64 > const & mob,
                      arrayView1d< real64 > const & dMob_dPres )
  {
    forAll< POLICY >( size, [=] GEOS_HOST_DEVICE ( localIndex const a )
    {
      compute( dens[a][0],
               dDens_dPres[a][0],
               visc[a][0],
               dVisc_dPres[a][0],
               mob[a],
               dMob_dPres[a] );
    } );
  }

  template< typename POLICY >
  static void launch( localIndex const size,
                      arrayView2d< real64 const > const & dens,
                      arrayView2d< real64 const > const & visc,
                      arrayView1d< real64 > const & mob )
  {
    forAll< POLICY >( size, [=] GEOS_HOST_DEVICE ( localIndex const a )
    {
      compute( dens[a][0],
               visc[a][0],
               mob[a] );
    } );
  }
};

/******************************** ElementBasedAssemblyKernel ********************************/

<<<<<<< HEAD
=======
/**
 * @brief Internal struct to provide no-op defaults used in the inclusion
 *   of lambda functions into kernel component functions.
 * @struct NoOpFunc
 */
struct NoOpFunc
{
  template< typename ... Ts >
  GEOS_HOST_DEVICE
  constexpr void
  operator()( Ts && ... ) const {}
};
>>>>>>> 4d2011e8

/**
 * @class ElementBasedAssemblyKernel
 * @brief Define the interface for the assembly kernel in charge of accumulation
 */
template< typename SUBREGION_TYPE, integer NUM_DOF >
class ElementBasedAssemblyKernel
{

public:

  /// Compute time value for the number of degrees of freedom
  static constexpr integer numDof = NUM_DOF;

  /// Compute time value for the number of equations
  static constexpr integer numEqn = NUM_DOF;

  /**
   * @brief Constructor
   * @param[in] rankOffset the offset of my MPI rank
   * @param[in] dofKey the string key to retrieve the degress of freedom numbers
   * @param[in] subRegion the element subregion
   * @param[in] fluid the fluid model
   * @param[in] solid the solid model
   * @param[inout] localMatrix the local CRS matrix
   * @param[inout] localRhs the local right-hand side vector
   */
  ElementBasedAssemblyKernel( globalIndex const rankOffset,
                              string const dofKey,
                              SUBREGION_TYPE const & subRegion,
                              constitutive::SingleFluidBase const & fluid,
                              constitutive::CoupledSolidBase const & solid,
                              CRSMatrixView< real64, globalIndex const > const & localMatrix,
                              arrayView1d< real64 > const & localRhs )
    :
    m_rankOffset( rankOffset ),
    m_dofNumber( subRegion.template getReference< array1d< globalIndex > >( dofKey ) ),
    m_elemGhostRank( subRegion.ghostRank() ),
    m_volume( subRegion.getElementVolume() ),
    m_deltaVolume( subRegion.template getField< fields::flow::deltaVolume >() ),
    m_porosity_n( solid.getPorosity_n() ),
    m_porosityNew( solid.getPorosity() ),
    m_dPoro_dPres( solid.getDporosity_dPressure() ),
    m_density_n( fluid.density_n() ),
    m_density( fluid.density() ),
    m_dDensity_dPres( fluid.dDensity_dPressure() ),
    m_localMatrix( localMatrix ),
    m_localRhs( localRhs )
  {}

  /**
   * @struct StackVariables
   * @brief Kernel variables (dof numbers, jacobian and residual) located on the stack
   */
  struct StackVariables
  {
public:

    // Pore volume information

    /// Pore volume at time n+1
    real64 poreVolume = 0.0;

    /// Pore volume at the previous converged time step
    real64 poreVolume_n = 0.0;

    /// Derivative of pore volume with respect to pressure
    real64 dPoreVolume_dPres = 0.0;

    // Residual information

    /// Index of the local row corresponding to this element
    localIndex localRow = -1;

    /// Index of the matrix row/column corresponding to the dof in this element
    globalIndex dofIndices[numDof]{};

    /// Storage for the element local residual vector
    real64 localResidual[numEqn]{};

    /// Storage for the element local Jacobian matrix
    real64 localJacobian[numEqn][numDof]{};

  };

  /**
   * @brief Getter for the ghost rank of an element
   * @param[in] ei the element index
   * @return the ghost rank of the element
   */
  GEOS_HOST_DEVICE
  integer elemGhostRank( localIndex const ei ) const
  { return m_elemGhostRank( ei ); }


  /**
   * @brief Performs the setup phase for the kernel.
   * @param[in] ei the element index
   * @param[in] stack the stack variables
   */
  GEOS_HOST_DEVICE
  void setup( localIndex const ei,
              StackVariables & stack ) const
  {
    // initialize the pore volume
    stack.poreVolume = ( m_volume[ei] + m_deltaVolume[ei] ) * m_porosityNew[ei][0];
    stack.poreVolume_n = m_volume[ei] * m_porosity_n[ei][0];
    stack.dPoreVolume_dPres = ( m_volume[ei] + m_deltaVolume[ei] ) * m_dPoro_dPres[ei][0];

    // set row index and degrees of freedom indices for this element
    stack.localRow = m_dofNumber[ei] - m_rankOffset;
    for( integer idof = 0; idof < numDof; ++idof )
    {
      stack.dofIndices[idof] = m_dofNumber[ei] + idof;
    }
  }

  /**
   * @brief Compute the local accumulation contributions to the residual and Jacobian
   * @tparam FUNC the type of the function that can be used to customize the kernel
   * @param[in] ei the element index
   * @param[inout] stack the stack variables
   * @param[in] kernelOp the function used to customize the kernel
   */
  template< typename FUNC = NoOpFunc >
  GEOS_HOST_DEVICE
  void computeAccumulation( localIndex const ei,
                            StackVariables & stack,
                            FUNC && kernelOp = NoOpFunc{} ) const
  {
    // Residual contribution is mass conservation in the cell
    stack.localResidual[0] = stack.poreVolume * m_density[ei][0] - stack.poreVolume_n * m_density_n[ei][0];

    // Derivative of residual wrt to pressure in the cell
    stack.localJacobian[0][0] = stack.dPoreVolume_dPres * m_density[ei][0] + m_dDensity_dPres[ei][0] * stack.poreVolume;

    // Customize the kernel with this lambda
    kernelOp();
  }

  /**
   * @brief Performs the complete phase for the kernel.
   * @param[in] ei the element index
   * @param[inout] stack the stack variables
   */
  GEOS_HOST_DEVICE
  void complete( localIndex const GEOS_UNUSED_PARAM( ei ),
                 StackVariables & stack ) const
  {
    // add contribution to global residual and jacobian (no need for atomics here)
    m_localMatrix.template addToRow< serialAtomic >( stack.localRow,
                                                     stack.dofIndices,
                                                     stack.localJacobian[0],
                                                     numDof );
    m_localRhs[stack.localRow] += stack.localResidual[0];

  }

  /**
   * @brief Performs the kernel launch
   * @tparam POLICY the policy used in the RAJA kernels
   * @tparam KERNEL_TYPE the kernel type
   * @param[in] numElems the number of elements
   * @param[inout] kernelComponent the kernel component providing access to setup/compute/complete functions and stack variables
   */
  template< typename POLICY, typename KERNEL_TYPE >
  static void
  launch( localIndex const numElems,
          KERNEL_TYPE const & kernelComponent )
  {
    GEOS_MARK_FUNCTION;

    forAll< POLICY >( numElems, [=] GEOS_HOST_DEVICE ( localIndex const ei )
    {
      if( kernelComponent.elemGhostRank( ei ) >= 0 )
      {
        return;
      }

      typename KERNEL_TYPE::StackVariables stack;

      kernelComponent.setup( ei, stack );
      kernelComponent.computeAccumulation( ei, stack );
      kernelComponent.complete( ei, stack );
    } );
  }

protected:

  /// Offset for my MPI rank
  globalIndex const m_rankOffset;

  /// View on the dof numbers
  arrayView1d< globalIndex const > const m_dofNumber;

  /// View on the ghost ranks
  arrayView1d< integer const > const m_elemGhostRank;

  /// View on the element volumes
  arrayView1d< real64 const > const m_volume;
  arrayView1d< real64 const > const m_deltaVolume;

  /// Views on the porosity
  arrayView2d< real64 const > const m_porosity_n;
  arrayView2d< real64 const > const m_porosityNew;
  arrayView2d< real64 const > const m_dPoro_dPres;

  /// Views on density
  arrayView2d< real64 const > const m_density_n;
  arrayView2d< real64 const > const m_density;
  arrayView2d< real64 const > const m_dDensity_dPres;

  /// View on the local CRS matrix
  CRSMatrixView< real64, globalIndex const > const m_localMatrix;
  /// View on the local RHS
  arrayView1d< real64 > const m_localRhs;

};

/**
 * @class SurfaceElementBasedAssemblyKernel
 * @brief Define the interface for the assembly kernel in charge of accumulation in SurfaceElementSubRegion
 */
class SurfaceElementBasedAssemblyKernel : public ElementBasedAssemblyKernel< SurfaceElementSubRegion, 1 >
{

public:

  using Base = ElementBasedAssemblyKernel< SurfaceElementSubRegion, 1 >;

  /**
   * @brief Constructor
   * @param[in] rankOffset the offset of my MPI rank
   * @param[in] dofKey the string key to retrieve the degress of freedom numbers
   * @param[in] subRegion the element subregion
   * @param[in] fluid the fluid model
   * @param[in] solid the solid model
   * @param[inout] localMatrix the local CRS matrix
   * @param[inout] localRhs the local right-hand side vector
   */
  SurfaceElementBasedAssemblyKernel( globalIndex const rankOffset,
                                     string const dofKey,
                                     SurfaceElementSubRegion const & subRegion,
                                     constitutive::SingleFluidBase const & fluid,
                                     constitutive::CoupledSolidBase const & solid,
                                     CRSMatrixView< real64, globalIndex const > const & localMatrix,
                                     arrayView1d< real64 > const & localRhs )
    : Base( rankOffset, dofKey, subRegion, fluid, solid, localMatrix, localRhs )
#if ALLOW_CREATION_MASS
    , m_creationMass( subRegion.getReference< array1d< real64 > >( SurfaceElementSubRegion::viewKeyStruct::creationMassString() ) )
#endif
  {
#if !defined(ALLOW_CREATION_MASS)
    static_assert( true, "must have ALLOW_CREATION_MASS defined" );
#endif
  }

  /**
   * @brief Compute the local accumulation contributions to the residual and Jacobian
   * @tparam FUNC the type of the function that can be used to customize the kernel
   * @param[in] ei the element index
   * @param[inout] stack the stack variables
   */
  GEOS_HOST_DEVICE
  void computeAccumulation( localIndex const ei,
                            Base::StackVariables & stack ) const
  {
    Base::computeAccumulation( ei, stack, [&] ()
    {
#if ALLOW_CREATION_MASS
      if( Base::m_volume[ei] * Base::m_density_n[ei][0] > 1.1 * m_creationMass[ei] )
      {
        stack.localResidual[0] += m_creationMass[ei] * 0.25;
      }
#endif
    } );
  }

protected:

#if ALLOW_CREATION_MASS
  arrayView1d< real64 const > const m_creationMass;
#endif

};

/**
 * @class ElementBasedAssemblyKernelFactory
 */
class ElementBasedAssemblyKernelFactory
{
public:

  /**
   * @brief Create a new kernel and launch
   * @tparam POLICY the policy used in the RAJA kernel
   * @param[in] rankOffset the offset of my MPI rank
   * @param[in] dofKey the string key to retrieve the degress of freedom numbers
   * @param[in] subRegion the element subregion
   * @param[in] fluid the fluid model
   * @param[in] solid the solid model
   * @param[inout] localMatrix the local CRS matrix
   * @param[inout] localRhs the local right-hand side vector
   */
  template< typename POLICY >
  static void
  createAndLaunch( globalIndex const rankOffset,
                   string const dofKey,
                   CellElementSubRegion const & subRegion,
                   constitutive::SingleFluidBase const & fluid,
                   constitutive::CoupledSolidBase const & solid,
                   CRSMatrixView< real64, globalIndex const > const & localMatrix,
                   arrayView1d< real64 > const & localRhs )
  {
    integer constexpr NUM_DOF = 1;

    ElementBasedAssemblyKernel< CellElementSubRegion, NUM_DOF >
    kernel( rankOffset, dofKey, subRegion, fluid, solid, localMatrix, localRhs );
    ElementBasedAssemblyKernel< CellElementSubRegion, NUM_DOF >::template launch< POLICY >( subRegion.size(), kernel );
  }

  /**
   * @brief Create a new kernel and launch
   * @tparam POLICY the policy used in the RAJA kernel
   * @param[in] rankOffset the offset of my MPI rank
   * @param[in] dofKey the string key to retrieve the degress of freedom numbers
   * @param[in] subRegion the element subregion
   * @param[in] fluid the fluid model
   * @param[in] solid the solid model
   * @param[inout] localMatrix the local CRS matrix
   * @param[inout] localRhs the local right-hand side vector
   */
  template< typename POLICY >
  static void
  createAndLaunch( globalIndex const rankOffset,
                   string const dofKey,
                   SurfaceElementSubRegion const & subRegion,
                   constitutive::SingleFluidBase const & fluid,
                   constitutive::CoupledSolidBase const & solid,
                   CRSMatrixView< real64, globalIndex const > const & localMatrix,
                   arrayView1d< real64 > const & localRhs )
  {
    SurfaceElementBasedAssemblyKernel
      kernel( rankOffset, dofKey, subRegion, fluid, solid, localMatrix, localRhs );
    SurfaceElementBasedAssemblyKernel::launch< POLICY >( subRegion.size(), kernel );
  }

};

/******************************** ResidualNormKernel ********************************/

/**
 * @class ResidualNormKernel
 */
class ResidualNormKernel : public solverBaseKernels::ResidualNormKernelBase< 1 >
{
public:

  using Base = solverBaseKernels::ResidualNormKernelBase< 1 >;
  using Base::minNormalizer;
  using Base::m_rankOffset;
  using Base::m_localResidual;
  using Base::m_dofNumber;

  ResidualNormKernel( globalIndex const rankOffset,
                      arrayView1d< real64 const > const & localResidual,
                      arrayView1d< globalIndex const > const & dofNumber,
                      arrayView1d< localIndex const > const & ghostRank,
                      ElementSubRegionBase const & subRegion,
                      constitutive::SingleFluidBase const & fluid,
                      constitutive::CoupledSolidBase const & solid )
    : Base( rankOffset,
            localResidual,
            dofNumber,
            ghostRank ),
    m_volume( subRegion.getElementVolume() ),
    m_porosity_n( solid.getPorosity_n() ),
    m_density_n( fluid.density_n() )
  {}

  GEOS_HOST_DEVICE
  virtual void computeLinf( localIndex const ei,
                            LinfStackVariables & stack ) const override
  {
    real64 const massNormalizer = LvArray::math::max( minNormalizer, m_density_n[ei][0] * m_porosity_n[ei][0] * m_volume[ei] );
    real64 const valMass = LvArray::math::abs( m_localResidual[stack.localRow] ) / massNormalizer;
    if( valMass > stack.localValue[0] )
    {
      stack.localValue[0] = valMass;
    }
  }

  GEOS_HOST_DEVICE
  virtual void computeL2( localIndex const ei,
                          L2StackVariables & stack ) const override
  {
    real64 const massNormalizer = LvArray::math::max( minNormalizer, m_density_n[ei][0] * m_porosity_n[ei][0] * m_volume[ei] );
    stack.localValue[0] += m_localResidual[stack.localRow] * m_localResidual[stack.localRow];
    stack.localNormalizer[0] += massNormalizer;
  }


protected:

  /// View on the volume
  arrayView1d< real64 const > const m_volume;

  /// View on porosity at the previous converged time step
  arrayView2d< real64 const > const m_porosity_n;

  /// View on total mass/molar density at the previous converged time step
  arrayView2d< real64 const > const m_density_n;

};

/**
 * @class ResidualNormKernelFactory
 */
class ResidualNormKernelFactory
{
public:

  /**
   * @brief Create a new kernel and launch
   * @tparam POLICY the policy used in the RAJA kernel
   * @param[in] normType the type of norm used (Linf or L2)
   * @param[in] rankOffset the offset of my MPI rank
   * @param[in] dofKey the string key to retrieve the degress of freedom numbers
   * @param[in] localResidual the residual vector on my MPI rank
   * @param[in] subRegion the element subregion
   * @param[in] fluid the fluid model
   * @param[in] solid the solid model
   * @param[out] residualNorm the residual norm on the subRegion
   * @param[out] residualNormalizer the residual normalizer on the subRegion
   */
  template< typename POLICY >
  static void
  createAndLaunch( solverBaseKernels::NormType const normType,
                   globalIndex const rankOffset,
                   string const dofKey,
                   arrayView1d< real64 const > const & localResidual,
                   ElementSubRegionBase const & subRegion,
                   constitutive::SingleFluidBase const & fluid,
                   constitutive::CoupledSolidBase const & solid,
                   real64 (& residualNorm)[1],
                   real64 (& residualNormalizer)[1] )
  {
    arrayView1d< globalIndex const > const dofNumber = subRegion.getReference< array1d< globalIndex > >( dofKey );
    arrayView1d< integer const > const ghostRank = subRegion.ghostRank();

    ResidualNormKernel kernel( rankOffset, localResidual, dofNumber, ghostRank, subRegion, fluid, solid );
    if( normType == solverBaseKernels::NormType::Linf )
    {
      ResidualNormKernel::launchLinf< POLICY >( subRegion.size(), kernel, residualNorm );
    }
    else // L2 norm
    {
      ResidualNormKernel::launchL2< POLICY >( subRegion.size(), kernel, residualNorm, residualNormalizer );
    }
  }

};

/******************************** SolutionCheckKernel ********************************/

struct SolutionCheckKernel
{
  template< typename POLICY >
  static localIndex launch( arrayView1d< real64 const > const & localSolution,
                            globalIndex const rankOffset,
                            arrayView1d< globalIndex const > const & dofNumber,
                            arrayView1d< integer const > const & ghostRank,
                            arrayView1d< real64 const > const & pres,
                            real64 const scalingFactor )
  {
    RAJA::ReduceMin< ReducePolicy< POLICY >, localIndex > minVal( 1 );

    forAll< POLICY >( dofNumber.size(), [=] GEOS_HOST_DEVICE ( localIndex const ei )
    {
      if( ghostRank[ei] < 0 && dofNumber[ei] >= 0 )
      {
        localIndex const lid = dofNumber[ei] - rankOffset;
        real64 const newPres = pres[ei] + scalingFactor * localSolution[lid];

        if( newPres < 0.0 )
        {
          minVal.min( 0 );
        }
      }

    } );

    return minVal.get();
  }

};

/******************************** StatisticsKernel ********************************/

struct StatisticsKernel
{
  static void
  saveDeltaPressure( localIndex const size,
                     arrayView1d< real64 const > const & pres,
                     arrayView1d< real64 const > const & initPres,
                     arrayView1d< real64 > const & deltaPres )
  {
    forAll< parallelDevicePolicy<> >( size, [=] GEOS_HOST_DEVICE ( localIndex const ei )
    {
      deltaPres[ei] = pres[ei] - initPres[ei];
    } );
  }

  static void
  launch( localIndex const size,
          arrayView1d< integer const > const & elemGhostRank,
          arrayView1d< real64 const > const & volume,
          arrayView1d< real64 const > const & pres,
          arrayView1d< real64 const > const & deltaPres,
          arrayView1d< real64 const > const & refPorosity,
          arrayView2d< real64 const > const & porosity,
          real64 & minPres,
          real64 & avgPresNumerator,
          real64 & maxPres,
          real64 & minDeltaPres,
          real64 & maxDeltaPres,
          real64 & totalUncompactedPoreVol,
          real64 & totalPoreVol )
  {
    RAJA::ReduceMin< parallelDeviceReduce, real64 > subRegionMinPres( LvArray::NumericLimits< real64 >::max );
    RAJA::ReduceSum< parallelDeviceReduce, real64 > subRegionAvgPresNumerator( 0.0 );
    RAJA::ReduceMax< parallelDeviceReduce, real64 > subRegionMaxPres( -LvArray::NumericLimits< real64 >::max );

    RAJA::ReduceMin< parallelDeviceReduce, real64 > subRegionMinDeltaPres( LvArray::NumericLimits< real64 >::max );
    RAJA::ReduceMax< parallelDeviceReduce, real64 > subRegionMaxDeltaPres( -LvArray::NumericLimits< real64 >::max );

    RAJA::ReduceSum< parallelDeviceReduce, real64 > subRegionTotalUncompactedPoreVol( 0.0 );
    RAJA::ReduceSum< parallelDeviceReduce, real64 > subRegionTotalPoreVol( 0.0 );

    forAll< parallelDevicePolicy<> >( size, [=] GEOS_HOST_DEVICE ( localIndex const ei )
    {
      if( elemGhostRank[ei] >= 0 )
      {
        return;
      }

      // To match our "reference", we have to use reference porosity here, not the actual porosity when we compute averages
      real64 const uncompactedPoreVol = volume[ei] * refPorosity[ei];
      real64 const dynamicPoreVol = volume[ei] * porosity[ei][0];

      subRegionMinPres.min( pres[ei] );
      subRegionAvgPresNumerator += uncompactedPoreVol * pres[ei];
      subRegionMaxPres.max( pres[ei] );

      subRegionMinDeltaPres.min( deltaPres[ei] );
      subRegionMaxDeltaPres.max( deltaPres[ei] );

      subRegionTotalUncompactedPoreVol += uncompactedPoreVol;
      subRegionTotalPoreVol += dynamicPoreVol;
    } );

    minPres = subRegionMinPres.get();
    avgPresNumerator = subRegionAvgPresNumerator.get();
    maxPres = subRegionMaxPres.get();

    minDeltaPres = subRegionMinDeltaPres.get();
    maxDeltaPres = subRegionMaxDeltaPres.get();

    totalUncompactedPoreVol = subRegionTotalUncompactedPoreVol.get();
    totalPoreVol = subRegionTotalPoreVol.get();
  }
};


/******************************** HydrostaticPressureKernel ********************************/

struct HydrostaticPressureKernel
{

  template< typename FLUID_WRAPPER >
  static bool
  computeHydrostaticPressure( integer const maxNumEquilIterations,
                              real64 const & equilTolerance,
                              real64 const (&gravVector)[ 3 ],
                              FLUID_WRAPPER fluidWrapper,
                              real64 const & refElevation,
                              real64 const & refPres,
                              real64 const & refDens,
                              real64 const & newElevation,
                              real64 & newPres,
                              real64 & newDens )
  {
    // Step 1: guess the pressure with the refDensity

    real64 const gravCoef = gravVector[2] * ( refElevation - newElevation );
    real64 pres0 = refPres - refDens * gravCoef;
    real64 pres1 = 0.0;

    // Step 2: compute the mass density at this elevation using the guess, and update pressure

    real64 dens = 0.0;
    real64 visc = 0.0;
    fluidWrapper.compute( pres0, dens, visc );
    pres1 = refPres - 0.5 * ( refDens + dens ) * gravCoef;

    // Step 3: fixed-point iteration until convergence

    bool equilHasConverged = false;
    for( localIndex eqIter = 0; eqIter < maxNumEquilIterations; ++eqIter )
    {

      // check convergence
      equilHasConverged = ( LvArray::math::abs( pres0 - pres1 ) < equilTolerance );
      pres0 = pres1;

      // if converged, move on
      if( equilHasConverged )
      {
        break;
      }

      // compute the density at this elevation using the previous pressure, and compute the new pressure
      fluidWrapper.compute( pres0, dens, visc );
      pres1 = refPres - 0.5 * ( refDens + dens ) * gravCoef;
    }

    // Step 4: save the hydrostatic pressure and the corresponding density

    newPres = pres1;
    newDens = dens;

    return equilHasConverged;
  }


  template< typename FLUID_WRAPPER >
  static bool
  launch( localIndex const size,
          integer const maxNumEquilIterations,
          real64 const equilTolerance,
          real64 const (&gravVector)[ 3 ],
          real64 const & minElevation,
          real64 const & elevationIncrement,
          real64 const & datumElevation,
          real64 const & datumPres,
          FLUID_WRAPPER fluidWrapper,
          arrayView1d< arrayView1d< real64 > const > elevationValues,
          arrayView1d< real64 > pressureValues )
  {
    bool hasConverged = true;

    // Step 1: compute the mass density at the datum elevation

    real64 datumDens = 0.0;
    real64 datumVisc = 0.0;

    fluidWrapper.compute( datumPres,
                          datumDens,
                          datumVisc );

    // Step 2: find the closest elevation to datumElevation

    forAll< parallelHostPolicy >( size, [=] ( localIndex const i )
    {
      real64 const elevation = minElevation + i * elevationIncrement;
      elevationValues[0][i] = elevation;
    } );
    integer const iRef = LvArray::sortedArrayManipulation::find( elevationValues[0].begin(),
                                                                 elevationValues[0].size(),
                                                                 datumElevation );


    // Step 3: compute the mass density and pressure at the reference elevation

    array1d< real64 > dens( pressureValues.size() );

    bool const hasConvergedRef =
      computeHydrostaticPressure( maxNumEquilIterations,
                                  equilTolerance,
                                  gravVector,
                                  fluidWrapper,
                                  datumElevation,
                                  datumPres,
                                  datumDens,
                                  elevationValues[0][iRef],
                                  pressureValues[iRef],
                                  dens[iRef] );
    if( !hasConvergedRef )
    {
      return false;
    }


    // Step 4: for each elevation above the reference elevation, compute the pressure

    localIndex const numEntriesAboveRef = size - iRef - 1;
    forAll< serialPolicy >( numEntriesAboveRef, [=, &hasConverged] ( localIndex const i )
    {
      bool const hasConvergedAboveRef =
        computeHydrostaticPressure( maxNumEquilIterations,
                                    equilTolerance,
                                    gravVector,
                                    fluidWrapper,
                                    elevationValues[0][iRef+i],
                                    pressureValues[iRef+i],
                                    dens[iRef+i],
                                    elevationValues[0][iRef+i+1],
                                    pressureValues[iRef+i+1],
                                    dens[iRef+i+1] );
      if( !hasConvergedAboveRef )
      {
        hasConverged = false;
      }


    } );

    // Step 5: for each elevation below the reference elevation, compute the pressure

    localIndex const numEntriesBelowRef = iRef;
    forAll< serialPolicy >( numEntriesBelowRef, [=, &hasConverged] ( localIndex const i )
    {
      bool const hasConvergedBelowRef =
        computeHydrostaticPressure( maxNumEquilIterations,
                                    equilTolerance,
                                    gravVector,
                                    fluidWrapper,
                                    elevationValues[0][iRef-i],
                                    pressureValues[iRef-i],
                                    dens[iRef-i],
                                    elevationValues[0][iRef-i-1],
                                    pressureValues[iRef-i-1],
                                    dens[iRef-i-1] );
      if( !hasConvergedBelowRef )
      {
        hasConverged = false;
      }
    } );

    return hasConverged;
  }
};


} // namespace singlePhaseBaseKernels

} // namespace geos

#endif //GEOS_PHYSICSSOLVERS_FLUIDFLOW_SINGLEPHASEBASEKERNELS_HPP<|MERGE_RESOLUTION|>--- conflicted
+++ resolved
@@ -98,22 +98,6 @@
 };
 
 /******************************** ElementBasedAssemblyKernel ********************************/
-
-<<<<<<< HEAD
-=======
-/**
- * @brief Internal struct to provide no-op defaults used in the inclusion
- *   of lambda functions into kernel component functions.
- * @struct NoOpFunc
- */
-struct NoOpFunc
-{
-  template< typename ... Ts >
-  GEOS_HOST_DEVICE
-  constexpr void
-  operator()( Ts && ... ) const {}
-};
->>>>>>> 4d2011e8
 
 /**
  * @class ElementBasedAssemblyKernel
