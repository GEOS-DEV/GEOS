/*
 * ------------------------------------------------------------------------------------------------------------
 * SPDX-License-Identifier: LGPL-2.1-only
 *
 * Copyright (c) 2018-2020 Lawrence Livermore National Security LLC
 * Copyright (c) 2018-2020 The Board of Trustees of the Leland Stanford Junior University
 * Copyright (c) 2018-2020 TotalEnergies
 * Copyright (c) 2019-     GEOSX Contributors
 * All rights reserved
 *
 * See top level LICENSE, COPYRIGHT, CONTRIBUTORS, NOTICE, and ACKNOWLEDGEMENTS files for details.
 * ------------------------------------------------------------------------------------------------------------
 */

/**
 * @file SinglePhaseBaseKernels.hpp
 */

#ifndef GEOSX_PHYSICSSOLVERS_FLUIDFLOW_SINGLEPHASEBASEKERNELS_HPP
#define GEOSX_PHYSICSSOLVERS_FLUIDFLOW_SINGLEPHASEBASEKERNELS_HPP

#include "common/DataTypes.hpp"
#include "common/GEOS_RAJA_Interface.hpp"
#include "constitutive/fluid/SingleFluidBase.hpp"
#include "constitutive/solid/CoupledSolidBase.hpp"
#include "finiteVolume/FluxApproximationBase.hpp"
#include "linearAlgebra/interfaces/InterfaceTypes.hpp"
#include "physicsSolvers/fluidFlow/FlowSolverBaseExtrinsicData.hpp"

namespace geosx
{

namespace singlePhaseBaseKernels
{

/******************************** MobilityKernel ********************************/

struct MobilityKernel
{
  GEOSX_HOST_DEVICE
  GEOSX_FORCE_INLINE
  static void
  compute( real64 const & dens,
           real64 const & dDens_dPres,
           real64 const & visc,
           real64 const & dVisc_dPres,
           real64 & mob,
           real64 & dMob_dPres )
  {
    mob = dens / visc;
    dMob_dPres = dDens_dPres / visc - mob / visc * dVisc_dPres;
  }

  GEOSX_HOST_DEVICE
  GEOSX_FORCE_INLINE
  static void
  compute( real64 const & dens,
           real64 const & visc,
           real64 & mob )
  {
    mob = dens / visc;
  }

  template< typename POLICY >
  static void launch( localIndex const size,
                      arrayView2d< real64 const > const & dens,
                      arrayView2d< real64 const > const & dDens_dPres,
                      arrayView2d< real64 const > const & visc,
                      arrayView2d< real64 const > const & dVisc_dPres,
                      arrayView1d< real64 > const & mob,
                      arrayView1d< real64 > const & dMob_dPres )
  {
    forAll< POLICY >( size, [=] GEOSX_HOST_DEVICE ( localIndex const a )
    {
      compute( dens[a][0],
               dDens_dPres[a][0],
               visc[a][0],
               dVisc_dPres[a][0],
               mob[a],
               dMob_dPres[a] );
    } );
  }

  template< typename POLICY >
  static void launch( SortedArrayView< localIndex const > targetSet,
                      arrayView2d< real64 const > const & dens,
                      arrayView2d< real64 const > const & dDens_dPres,
                      arrayView2d< real64 const > const & visc,
                      arrayView2d< real64 const > const & dVisc_dPres,
                      arrayView1d< real64 > const & mob,
                      arrayView1d< real64 > const & dMob_dPres )
  {
    forAll< POLICY >( targetSet.size(), [=] GEOSX_HOST_DEVICE ( localIndex const i )
    {
      localIndex const a = targetSet[ i ];
      compute( dens[a][0],
               dDens_dPres[a][0],
               visc[a][0],
               dVisc_dPres[a][0],
               mob[a],
               dMob_dPres[a] );
    } );
  }

  template< typename POLICY >
  static void launch( localIndex const size,
                      arrayView2d< real64 const > const & dens,
                      arrayView2d< real64 const > const & visc,
                      arrayView1d< real64 > const & mob )
  {
    forAll< POLICY >( size, [=] GEOSX_HOST_DEVICE ( localIndex const a )
    {
      compute( dens[a][0],
               visc[a][0],
               mob[a] );
    } );
  }

  template< typename POLICY >
  static void launch( SortedArrayView< localIndex const > targetSet,
                      arrayView2d< real64 const > const & dens,
                      arrayView2d< real64 const > const & visc,
                      arrayView1d< real64 > const & mob )
  {
    forAll< POLICY >( targetSet.size(), [=] GEOSX_HOST_DEVICE ( localIndex const i )
    {
      localIndex const a = targetSet[ i ];
      compute( dens[a][0],
               visc[a][0],
               mob[a] );
    } );
  }
};

/******************************** ElementBasedAssemblyKernel ********************************/

/**
 * @brief Internal struct to provide no-op defaults used in the inclusion
 *   of lambda functions into kernel component functions.
 * @struct NoOpFunc
 */
struct NoOpFunc
{
  template< typename ... Ts >
  GEOSX_HOST_DEVICE
<<<<<<< HEAD
  constexpr void
  operator()( Ts && ... ) const {}
};

/**
 * @class ElementBasedAssemblyKernel
 * @brief Define the interface for the assembly kernel in charge of accumulation
 */
template< typename SUBREGION_TYPE >
class ElementBasedAssemblyKernel
{

public:

  /**
   * @brief Constructor
   * @param[in] rankOffset the offset of my MPI rank
   * @param[in] dofKey the string key to retrieve the degress of freedom numbers
   * @param[in] subRegion the element subregion
   * @param[in] fluid the fluid model
   * @param[in] solid the solid model
   * @param[inout] localMatrix the local CRS matrix
   * @param[inout] localRhs the local right-hand side vector
   */
  ElementBasedAssemblyKernel( globalIndex const rankOffset,
                              string const dofKey,
                              SUBREGION_TYPE const & subRegion,
                              constitutive::SingleFluidBase const & fluid,
                              constitutive::CoupledSolidBase const & solid,
                              CRSMatrixView< real64, globalIndex const > const & localMatrix,
                              arrayView1d< real64 > const & localRhs )
    :
    m_rankOffset( rankOffset ),
    m_dofNumber( subRegion.template getReference< array1d< globalIndex > >( dofKey ) ),
    m_elemGhostRank( subRegion.ghostRank() ),
    m_volume( subRegion.getElementVolume() ),
    m_deltaVolume( subRegion.template getExtrinsicData< extrinsicMeshData::flow::deltaVolume >() ),
    m_porosityOld( solid.getOldPorosity() ),
    m_porosityNew( solid.getPorosity() ),
    m_dPoro_dPres( solid.getDporosity_dPressure() ),
    m_densityOld( fluid.densityOld() ),
    m_density( fluid.density() ),
    m_dDensity_dPres( fluid.dDensity_dPressure() ),
    m_localMatrix( localMatrix ),
    m_localRhs( localRhs )
  {}

  /**
   * @struct StackVariables
   * @brief Kernel variables (dof numbers, jacobian and residual) located on the stack
   */
  struct StackVariables
  {
public:

    // Pore volume information

    /// Pore volume at time n+1
    real64 poreVolumeNew = 0.0;

    /// Pore volume at the previous converged time step
    real64 poreVolumeOld = 0.0;

    /// Derivative of pore volume with respect to pressure
    real64 dPoreVolume_dPres = 0.0;

    // Residual information

    /// Index of the matrix row/column corresponding to the dof in this element
    globalIndex dofNumber;

    /// Storage for the element local residual vector
    real64 localResidual;

    /// Storage for the element local Jacobian matrix
    real64 localJacobian;

  };

  /**
   * @brief Getter for the ghost rank of an element
   * @param[in] ei the element index
   * @return the ghost rank of the element
   */
  GEOSX_HOST_DEVICE
  integer elemGhostRank( localIndex const ei ) const
  { return m_elemGhostRank( ei ); }


  /**
   * @brief Performs the setup phase for the kernel.
   * @param[in] ei the element index
   * @param[in] stack the stack variables
   */
  GEOSX_HOST_DEVICE
  void setup( localIndex const ei,
              StackVariables & stack ) const
  {
    // initialize the pore volume
    stack.poreVolumeNew = ( m_volume[ei] + m_deltaVolume[ei] ) * m_porosityNew[ei][0];
    stack.poreVolumeOld = m_volume[ei] * m_porosityOld[ei][0];
    stack.dPoreVolume_dPres = ( m_volume[ei] + m_deltaVolume[ei] ) * m_dPoro_dPres[ei][0];

    // set degree of freedom index for this element
    stack.dofNumber = m_dofNumber[ei];
  }

  /**
   * @brief Compute the local accumulation contributions to the residual and Jacobian
   * @tparam FUNC the type of the function that can be used to customize the kernel
   * @param[in] ei the element index
   * @param[inout] stack the stack variables
   * @param[in] kernelOp the function used to customize the kernel
   */
  template< typename FUNC = NoOpFunc >
  GEOSX_HOST_DEVICE
  void computeAccumulation( localIndex const ei,
                            StackVariables & stack,
                            FUNC && kernelOp = NoOpFunc{} ) const
  {
    // Residual contribution is mass conservation in the cell
    stack.localResidual = stack.poreVolumeNew * m_density[ei][0] - stack.poreVolumeOld * m_densityOld[ei][0];
=======
  GEOSX_FORCE_INLINE
  static void
  compute( real64 const & densNew,
           real64 const & dens_n,
           real64 const & dDens_dPres,
           real64 const & poreVolNew,
           real64 const & poreVol_n,
           real64 const & dPoreVol_dPres,
           real64 & localAccum,
           real64 & localAccumJacobian )
  {
    // Residual contribution is mass conservation in the cell
    localAccum = poreVolNew * densNew - poreVol_n * dens_n;
>>>>>>> 6e527c51

    // Derivative of residual wrt to pressure in the cell
    stack.localJacobian = stack.dPoreVolume_dPres * m_density[ei][0] + m_dDensity_dPres[ei][0] * stack.poreVolumeNew;

    // Customize the kernel with this lambda
    kernelOp();
  }

<<<<<<< HEAD
  /**
   * @brief Performs the complete phase for the kernel.
   * @param[in] ei the element index
   * @param[inout] stack the stack variables
   */
  GEOSX_HOST_DEVICE
  void complete( localIndex const GEOSX_UNUSED_PARAM( ei ),
                 StackVariables & stack ) const
=======
  template< typename POLICY >
  static void launch( localIndex const size,
                      globalIndex const rankOffset,
                      arrayView1d< globalIndex const > const & dofNumber,
                      arrayView1d< integer const > const & elemGhostRank,
                      arrayView1d< real64 const > const & volume,
                      arrayView2d< real64 const > const & porosity_n,
                      arrayView2d< real64 const > const & porosityNew,
                      arrayView2d< real64 const > const & dPoro_dPres,
                      arrayView1d< real64 const > const & dens_n,
                      arrayView2d< real64 const > const & dens,
                      arrayView2d< real64 const > const & dDens_dPres,
                      CRSMatrixView< real64, globalIndex const > const & localMatrix,
                      arrayView1d< real64 > const & localRhs )
>>>>>>> 6e527c51
  {
    localIndex const localElemDof = stack.dofNumber - m_rankOffset;

    // add contribution to global residual and jacobian (no need for atomics here)
    m_localMatrix.addToRow< serialAtomic >( localElemDof, &stack.dofNumber, &stack.localJacobian, 1 );
    m_localRhs[localElemDof] += stack.localResidual;
  }

  /**
   * @brief Performs the kernel launch
   * @tparam POLICY the policy used in the RAJA kernels
   * @tparam KERNEL_TYPE the kernel type
   * @param[in] numElems the number of elements
   * @param[inout] kernelComponent the kernel component providing access to setup/compute/complete functions and stack variables
   */
  template< typename POLICY, typename KERNEL_TYPE >
  static void
  launch( localIndex const numElems,
          KERNEL_TYPE const & kernelComponent )
  {
    GEOSX_MARK_FUNCTION;

    forAll< POLICY >( numElems, [=] GEOSX_HOST_DEVICE ( localIndex const ei )
    {
      if( kernelComponent.elemGhostRank( ei ) >= 0 )
      {
<<<<<<< HEAD
        return;
=======
        real64 localAccum, localAccumJacobian;

        real64 const poreVolNew = volume[ei] * porosityNew[ei][0];
        real64 const poreVol_n = volume[ei] * porosity_n[ei][0];
        real64 const dPoreVol_dPres = volume[ei] * dPoro_dPres[ei][0];

        compute( dens[ei][0],
                 dens_n[ei],
                 dDens_dPres[ei][0],
                 poreVolNew,
                 poreVol_n,
                 dPoreVol_dPres,
                 localAccum,
                 localAccumJacobian );

        globalIndex const elemDOF = dofNumber[ei];
        localIndex const localElemDof = elemDOF - rankOffset;

        // add contribution to global residual and jacobian (no need for atomics here)
        localMatrix.addToRow< serialAtomic >( localElemDof, &elemDOF, &localAccumJacobian, 1 );
        localRhs[localElemDof] += localAccum;
>>>>>>> 6e527c51
      }

      typename KERNEL_TYPE::StackVariables stack;

      kernelComponent.setup( ei, stack );
      kernelComponent.computeAccumulation( ei, stack );
      kernelComponent.complete( ei, stack );
    } );
  }
<<<<<<< HEAD

protected:
=======
  template< typename POLICY >
  static void launch( localIndex const size,
                      globalIndex const rankOffset,
                      arrayView1d< globalIndex const > const & dofNumber,
                      arrayView1d< integer const > const & elemGhostRank,
                      arrayView1d< real64 const > const & volume,
                      arrayView1d< real64 const > const & deltaVolume,
                      arrayView2d< real64 const > const & porosity_n,
                      arrayView2d< real64 const > const & porosityNew,
                      arrayView2d< real64 const > const & dPoro_dPres,
                      arrayView1d< real64 const > const & dens_n,
                      arrayView2d< real64 const > const & dens,
                      arrayView2d< real64 const > const & dDens_dPres,
  #if ALLOW_CREATION_MASS
                      arrayView1d< real64 const > const & creationMass,
  #endif
                      CRSMatrixView< real64, globalIndex const > const & localMatrix,
                      arrayView1d< real64 > const & localRhs )
  {
    forAll< POLICY >( size, [=] GEOSX_HOST_DEVICE ( localIndex const ei )
    {
      if( elemGhostRank[ei] < 0 )
      {
        real64 localAccum, localAccumJacobian;

        real64 const poreVolNew = ( volume[ei] + deltaVolume[ei] ) * porosityNew[ei][0];
        real64 const poreVol_n = volume[ei] * porosity_n[ei][0];
>>>>>>> 6e527c51

  /// Offset for my MPI rank
  globalIndex const m_rankOffset;

<<<<<<< HEAD
  /// View on the dof numbers
  arrayView1d< globalIndex const > const m_dofNumber;

  /// View on the ghost ranks
  arrayView1d< integer const > const m_elemGhostRank;

  /// View on the element volumes
  arrayView1d< real64 const > const m_volume;
  arrayView1d< real64 const > const m_deltaVolume;

  /// Views on the porosity
  arrayView2d< real64 const > const m_porosityOld;
  arrayView2d< real64 const > const m_porosityNew;
  arrayView2d< real64 const > const m_dPoro_dPres;

  /// Views on density
  arrayView2d< real64 const > const m_densityOld;
  arrayView2d< real64 const > const m_density;
  arrayView2d< real64 const > const m_dDensity_dPres;

  /// View on the local CRS matrix
  CRSMatrixView< real64, globalIndex const > const m_localMatrix;
  /// View on the local RHS
  arrayView1d< real64 > const m_localRhs;

};

/**
 * @class SurfaceElementBasedAssemblyKernel
 * @brief Define the interface for the assembly kernel in charge of accumulation in SurfaceElementSubRegion
 */
class SurfaceElementBasedAssemblyKernel : public ElementBasedAssemblyKernel< SurfaceElementSubRegion >
{
=======
        compute( dens[ei][0],
                 dens_n[ei],
                 dDens_dPres[ei][0],
                 poreVolNew,
                 poreVol_n,
                 dPoreVol_dPres,
                 localAccum,
                 localAccumJacobian );

  #if ALLOW_CREATION_MASS
        if( volume[ei] * dens_n[ei] > 1.1 * creationMass[ei] )
        {
          localAccum += creationMass[ei] * 0.25;
        }
  #endif
>>>>>>> 6e527c51

public:

  using Base = ElementBasedAssemblyKernel< SurfaceElementSubRegion >;

  /**
   * @brief Constructor
   * @param[in] rankOffset the offset of my MPI rank
   * @param[in] dofKey the string key to retrieve the degress of freedom numbers
   * @param[in] subRegion the element subregion
   * @param[in] fluid the fluid model
   * @param[in] solid the solid model
   * @param[inout] localMatrix the local CRS matrix
   * @param[inout] localRhs the local right-hand side vector
   */
  SurfaceElementBasedAssemblyKernel( globalIndex const rankOffset,
                                     string const dofKey,
                                     SurfaceElementSubRegion const & subRegion,
                                     constitutive::SingleFluidBase const & fluid,
                                     constitutive::CoupledSolidBase const & solid,
                                     CRSMatrixView< real64, globalIndex const > const & localMatrix,
                                     arrayView1d< real64 > const & localRhs )
    : Base( rankOffset, dofKey, subRegion, fluid, solid, localMatrix, localRhs )
#if ALLOW_CREATION_MASS
    , m_creationMass( subRegion.getReference< array1d< real64 > >( SurfaceElementSubRegion::viewKeyStruct::creationMassString() ) )
#endif
  {
#if !defined(ALLOW_CREATION_MASS)
    static_assert( true, "must have ALLOW_CREATION_MASS defined" );
#endif
  }

  /**
   * @brief Compute the local accumulation contributions to the residual and Jacobian
   * @tparam FUNC the type of the function that can be used to customize the kernel
   * @param[in] ei the element index
   * @param[inout] stack the stack variables
   */
  GEOSX_HOST_DEVICE
  void computeAccumulation( localIndex const ei,
                            Base::StackVariables & stack ) const
  {
    Base::computeAccumulation( ei, stack, [&] ()
    {
#if ALLOW_CREATION_MASS
      if( Base::m_volume[ei] * Base::m_densityOld[ei][0] > 1.1 * m_creationMass[ei] )
      {
        stack.localResidual += m_creationMass[ei] * 0.25;
      }
#endif
    } );
  }

protected:

#if ALLOW_CREATION_MASS
  arrayView1d< real64 const > const m_creationMass;
#endif

};

/**
 * @class ElementBasedAssemblyKernelFactory
 */
class ElementBasedAssemblyKernelFactory
{
public:

  /**
   * @brief Create a new kernel and launch
   * @tparam POLICY the policy used in the RAJA kernel
   * @param[in] rankOffset the offset of my MPI rank
   * @param[in] dofKey the string key to retrieve the degress of freedom numbers
   * @param[in] subRegion the element subregion
   * @param[in] fluid the fluid model
   * @param[in] solid the solid model
   * @param[inout] localMatrix the local CRS matrix
   * @param[inout] localRhs the local right-hand side vector
   */
  template< typename POLICY >
  static void
  createAndLaunch( globalIndex const rankOffset,
                   string const dofKey,
                   CellElementSubRegion const & subRegion,
                   constitutive::SingleFluidBase const & fluid,
                   constitutive::CoupledSolidBase const & solid,
                   CRSMatrixView< real64, globalIndex const > const & localMatrix,
                   arrayView1d< real64 > const & localRhs )
  {
    ElementBasedAssemblyKernel< CellElementSubRegion >
    kernel( rankOffset, dofKey, subRegion, fluid, solid, localMatrix, localRhs );
    ElementBasedAssemblyKernel< CellElementSubRegion >::template launch< POLICY >( subRegion.size(), kernel );
  }

  /**
   * @brief Create a new kernel and launch
   * @tparam POLICY the policy used in the RAJA kernel
   * @param[in] rankOffset the offset of my MPI rank
   * @param[in] dofKey the string key to retrieve the degress of freedom numbers
   * @param[in] subRegion the element subregion
   * @param[in] fluid the fluid model
   * @param[in] solid the solid model
   * @param[inout] localMatrix the local CRS matrix
   * @param[inout] localRhs the local right-hand side vector
   */
  template< typename POLICY >
  static void
  createAndLaunch( globalIndex const rankOffset,
                   string const dofKey,
                   SurfaceElementSubRegion const & subRegion,
                   constitutive::SingleFluidBase const & fluid,
                   constitutive::CoupledSolidBase const & solid,
                   CRSMatrixView< real64, globalIndex const > const & localMatrix,
                   arrayView1d< real64 > const & localRhs )
  {
    SurfaceElementBasedAssemblyKernel
      kernel( rankOffset, dofKey, subRegion, fluid, solid, localMatrix, localRhs );
    SurfaceElementBasedAssemblyKernel::launch< POLICY >( subRegion.size(), kernel );
  }

};


/******************************** FluidUpdateKernel ********************************/

struct FluidUpdateKernel
{
  template< typename FLUID_WRAPPER >
  static void launch( FLUID_WRAPPER const & fluidWrapper,
                      arrayView1d< real64 const > const & pres )
  {
    forAll< parallelDevicePolicy<> >( fluidWrapper.numElems(), [=] GEOSX_HOST_DEVICE ( localIndex const k )
    {
      for( localIndex q = 0; q < fluidWrapper.numGauss(); ++q )
      {
        fluidWrapper.update( k, q, pres[k] );
      }
    } );
  }
};

/******************************** ResidualNormKernel ********************************/

struct ResidualNormKernel
{
  template< typename POLICY >
  static void launch( arrayView1d< real64 const > const & localResidual,
                      globalIndex const rankOffset,
                      arrayView1d< globalIndex const > const & presDofNumber,
                      arrayView1d< integer const > const & ghostRank,
                      arrayView1d< real64 const > const & volume,
<<<<<<< HEAD
                      arrayView2d< real64 const > const & densOld,
                      arrayView2d< real64 const > const & poroOld,
=======
                      arrayView1d< real64 const > const & dens_n,
                      arrayView2d< real64 const > const & poro_n,
>>>>>>> 6e527c51
                      real64 * localResidualNorm )
  {
    RAJA::ReduceSum< ReducePolicy< POLICY >, real64 > localSum( 0.0 );
    RAJA::ReduceSum< ReducePolicy< POLICY >, real64 > normSum( 0.0 );
    RAJA::ReduceSum< ReducePolicy< POLICY >, localIndex > count( 0 );

    forAll< POLICY >( presDofNumber.size(), [=] GEOSX_HOST_DEVICE ( localIndex const a )
    {
      if( ghostRank[a] < 0 )
      {
        localIndex const lid = presDofNumber[a] - rankOffset;
        real64 const val = localResidual[lid];
        localSum += val * val;
<<<<<<< HEAD
        normSum += poroOld[a][0] * densOld[a][0] * volume[a];
=======
        normSum += poro_n[a][0] * dens_n[a] * volume[a];
>>>>>>> 6e527c51
        count += 1;
      }
    } );

    localResidualNorm[0] += localSum.get();
    localResidualNorm[1] += normSum.get();
    localResidualNorm[2] += count.get();
  }
};

/******************************** SolutionCheckKernel ********************************/

struct SolutionCheckKernel
{
  template< typename POLICY >
  static localIndex launch( arrayView1d< real64 const > const & localSolution,
                            globalIndex const rankOffset,
                            arrayView1d< globalIndex const > const & presDofNumber,
                            arrayView1d< integer const > const & ghostRank,
                            arrayView1d< real64 const > const & pres,
                            real64 const scalingFactor )
  {
    RAJA::ReduceMin< ReducePolicy< POLICY >, localIndex > minVal( 1 );

    forAll< POLICY >( presDofNumber.size(), [=] GEOSX_HOST_DEVICE ( localIndex const ei )
    {
      if( ghostRank[ei] < 0 && presDofNumber[ei] >= 0 )
      {
        localIndex const lid = presDofNumber[ei] - rankOffset;
        real64 const newPres = pres[ei] + scalingFactor * localSolution[lid];

        if( newPres < 0.0 )
        {
          minVal.min( 0 );
        }
      }

    } );
    return minVal.get();
  }

};

/******************************** HydrostaticPressureKernel ********************************/

struct HydrostaticPressureKernel
{

  template< typename FLUID_WRAPPER >
  static bool
  computeHydrostaticPressure( integer const maxNumEquilIterations,
                              real64 const & equilTolerance,
                              real64 const (&gravVector)[ 3 ],
                              FLUID_WRAPPER fluidWrapper,
                              real64 const & refElevation,
                              real64 const & refPres,
                              real64 const & refDens,
                              real64 const & newElevation,
                              real64 & newPres,
                              real64 & newDens )
  {
    // Step 1: guess the pressure with the refDensity

    real64 const gravCoef = gravVector[2] * ( refElevation - newElevation );
    real64 pres0 = refPres - refDens * gravCoef;
    real64 pres1 = 0.0;

    // Step 2: compute the mass density at this elevation using the guess, and update pressure

    real64 dens = 0.0;
    real64 visc = 0.0;
    fluidWrapper.compute( pres0, dens, visc );
    pres1 = refPres - 0.5 * ( refDens + dens ) * gravCoef;

    // Step 3: fixed-point iteration until convergence

    bool equilHasConverged = false;
    for( localIndex eqIter = 0; eqIter < maxNumEquilIterations; ++eqIter )
    {

      // check convergence
      equilHasConverged = ( LvArray::math::abs( pres0 - pres1 ) < equilTolerance );
      pres0 = pres1;

      // if converged, move on
      if( equilHasConverged )
      {
        break;
      }

      // compute the density at this elevation using the previous pressure, and compute the new pressure
      fluidWrapper.compute( pres0, dens, visc );
      pres1 = refPres - 0.5 * ( refDens + dens ) * gravCoef;
    }

    // Step 4: save the hydrostatic pressure and the corresponding density

    newPres = pres1;
    newDens = dens;

    return equilHasConverged;
  }


  template< typename FLUID_WRAPPER >
  static bool
  launch( localIndex const size,
          integer const maxNumEquilIterations,
          real64 const equilTolerance,
          real64 const (&gravVector)[ 3 ],
          real64 const & minElevation,
          real64 const & elevationIncrement,
          real64 const & datumElevation,
          real64 const & datumPres,
          FLUID_WRAPPER fluidWrapper,
          arrayView1d< arrayView1d< real64 > const > elevationValues,
          arrayView1d< real64 > pressureValues )
  {
    bool hasConverged = true;

    // Step 1: compute the mass density at the datum elevation

    real64 datumDens = 0.0;
    real64 datumVisc = 0.0;
    fluidWrapper.compute( datumPres,
                          datumDens,
                          datumVisc );

    // Step 2: find the closest elevation to datumElevation

    forAll< parallelHostPolicy >( size, [=] ( localIndex const i )
    {
      real64 const elevation = minElevation + i * elevationIncrement;
      elevationValues[0][i] = elevation;
    } );
    integer const iRef = LvArray::sortedArrayManipulation::find( elevationValues[0].begin(),
                                                                 elevationValues[0].size(),
                                                                 datumElevation );


    // Step 3: compute the mass density and pressure at the reference elevation

    array1d< real64 > dens( pressureValues.size() );

    bool const hasConvergedRef =
      computeHydrostaticPressure( maxNumEquilIterations,
                                  equilTolerance,
                                  gravVector,
                                  fluidWrapper,
                                  datumElevation,
                                  datumPres,
                                  datumDens,
                                  elevationValues[0][iRef],
                                  pressureValues[iRef],
                                  dens[iRef] );
    if( !hasConvergedRef )
    {
      return false;
    }


    // Step 4: for each elevation above the reference elevation, compute the pressure

    localIndex const numEntriesAboveRef = size - iRef - 1;
    forAll< serialPolicy >( numEntriesAboveRef, [=, &hasConverged] ( localIndex const i )
    {
      bool const hasConvergedAboveRef =
        computeHydrostaticPressure( maxNumEquilIterations,
                                    equilTolerance,
                                    gravVector,
                                    fluidWrapper,
                                    elevationValues[0][iRef+i],
                                    pressureValues[iRef+i],
                                    dens[iRef+i],
                                    elevationValues[0][iRef+i+1],
                                    pressureValues[iRef+i+1],
                                    dens[iRef+i+1] );
      if( !hasConvergedAboveRef )
      {
        hasConverged = false;
      }


    } );

    // Step 5: for each elevation below the reference elevation, compute the pressure

    localIndex const numEntriesBelowRef = iRef;
    forAll< serialPolicy >( numEntriesBelowRef, [=, &hasConverged] ( localIndex const i )
    {
      bool const hasConvergedBelowRef =
        computeHydrostaticPressure( maxNumEquilIterations,
                                    equilTolerance,
                                    gravVector,
                                    fluidWrapper,
                                    elevationValues[0][iRef-i],
                                    pressureValues[iRef-i],
                                    dens[iRef-i],
                                    elevationValues[0][iRef-i-1],
                                    pressureValues[iRef-i-1],
                                    dens[iRef-i-1] );
      if( !hasConvergedBelowRef )
      {
        hasConverged = false;
      }
    } );

    return hasConverged;
  }
};


} // namespace singlePhaseBaseKernels

} // namespace geosx

#endif //GEOSX_PHYSICSSOLVERS_FLUIDFLOW_SINGLEPHASEBASEKERNELS_HPP<|MERGE_RESOLUTION|>--- conflicted
+++ resolved
@@ -143,7 +143,6 @@
 {
   template< typename ... Ts >
   GEOSX_HOST_DEVICE
-<<<<<<< HEAD
   constexpr void
   operator()( Ts && ... ) const {}
 };
@@ -181,10 +180,10 @@
     m_elemGhostRank( subRegion.ghostRank() ),
     m_volume( subRegion.getElementVolume() ),
     m_deltaVolume( subRegion.template getExtrinsicData< extrinsicMeshData::flow::deltaVolume >() ),
-    m_porosityOld( solid.getOldPorosity() ),
+    m_porosity_n( solid.getPorosity_n() ),
     m_porosityNew( solid.getPorosity() ),
     m_dPoro_dPres( solid.getDporosity_dPressure() ),
-    m_densityOld( fluid.densityOld() ),
+    m_density_n( fluid.density_n() ),
     m_density( fluid.density() ),
     m_dDensity_dPres( fluid.dDensity_dPressure() ),
     m_localMatrix( localMatrix ),
@@ -205,7 +204,7 @@
     real64 poreVolumeNew = 0.0;
 
     /// Pore volume at the previous converged time step
-    real64 poreVolumeOld = 0.0;
+    real64 poreVolume_n = 0.0;
 
     /// Derivative of pore volume with respect to pressure
     real64 dPoreVolume_dPres = 0.0;
@@ -244,7 +243,7 @@
   {
     // initialize the pore volume
     stack.poreVolumeNew = ( m_volume[ei] + m_deltaVolume[ei] ) * m_porosityNew[ei][0];
-    stack.poreVolumeOld = m_volume[ei] * m_porosityOld[ei][0];
+    stack.poreVolume_n = m_volume[ei] * m_porosity_n[ei][0];
     stack.dPoreVolume_dPres = ( m_volume[ei] + m_deltaVolume[ei] ) * m_dPoro_dPres[ei][0];
 
     // set degree of freedom index for this element
@@ -265,22 +264,7 @@
                             FUNC && kernelOp = NoOpFunc{} ) const
   {
     // Residual contribution is mass conservation in the cell
-    stack.localResidual = stack.poreVolumeNew * m_density[ei][0] - stack.poreVolumeOld * m_densityOld[ei][0];
-=======
-  GEOSX_FORCE_INLINE
-  static void
-  compute( real64 const & densNew,
-           real64 const & dens_n,
-           real64 const & dDens_dPres,
-           real64 const & poreVolNew,
-           real64 const & poreVol_n,
-           real64 const & dPoreVol_dPres,
-           real64 & localAccum,
-           real64 & localAccumJacobian )
-  {
-    // Residual contribution is mass conservation in the cell
-    localAccum = poreVolNew * densNew - poreVol_n * dens_n;
->>>>>>> 6e527c51
+    stack.localResidual = stack.poreVolumeNew * m_density[ei][0] - stack.poreVolume_n * m_density_n[ei][0];
 
     // Derivative of residual wrt to pressure in the cell
     stack.localJacobian = stack.dPoreVolume_dPres * m_density[ei][0] + m_dDensity_dPres[ei][0] * stack.poreVolumeNew;
@@ -289,7 +273,6 @@
     kernelOp();
   }
 
-<<<<<<< HEAD
   /**
    * @brief Performs the complete phase for the kernel.
    * @param[in] ei the element index
@@ -298,22 +281,6 @@
   GEOSX_HOST_DEVICE
   void complete( localIndex const GEOSX_UNUSED_PARAM( ei ),
                  StackVariables & stack ) const
-=======
-  template< typename POLICY >
-  static void launch( localIndex const size,
-                      globalIndex const rankOffset,
-                      arrayView1d< globalIndex const > const & dofNumber,
-                      arrayView1d< integer const > const & elemGhostRank,
-                      arrayView1d< real64 const > const & volume,
-                      arrayView2d< real64 const > const & porosity_n,
-                      arrayView2d< real64 const > const & porosityNew,
-                      arrayView2d< real64 const > const & dPoro_dPres,
-                      arrayView1d< real64 const > const & dens_n,
-                      arrayView2d< real64 const > const & dens,
-                      arrayView2d< real64 const > const & dDens_dPres,
-                      CRSMatrixView< real64, globalIndex const > const & localMatrix,
-                      arrayView1d< real64 > const & localRhs )
->>>>>>> 6e527c51
   {
     localIndex const localElemDof = stack.dofNumber - m_rankOffset;
 
@@ -340,31 +307,7 @@
     {
       if( kernelComponent.elemGhostRank( ei ) >= 0 )
       {
-<<<<<<< HEAD
         return;
-=======
-        real64 localAccum, localAccumJacobian;
-
-        real64 const poreVolNew = volume[ei] * porosityNew[ei][0];
-        real64 const poreVol_n = volume[ei] * porosity_n[ei][0];
-        real64 const dPoreVol_dPres = volume[ei] * dPoro_dPres[ei][0];
-
-        compute( dens[ei][0],
-                 dens_n[ei],
-                 dDens_dPres[ei][0],
-                 poreVolNew,
-                 poreVol_n,
-                 dPoreVol_dPres,
-                 localAccum,
-                 localAccumJacobian );
-
-        globalIndex const elemDOF = dofNumber[ei];
-        localIndex const localElemDof = elemDOF - rankOffset;
-
-        // add contribution to global residual and jacobian (no need for atomics here)
-        localMatrix.addToRow< serialAtomic >( localElemDof, &elemDOF, &localAccumJacobian, 1 );
-        localRhs[localElemDof] += localAccum;
->>>>>>> 6e527c51
       }
 
       typename KERNEL_TYPE::StackVariables stack;
@@ -374,43 +317,12 @@
       kernelComponent.complete( ei, stack );
     } );
   }
-<<<<<<< HEAD
 
 protected:
-=======
-  template< typename POLICY >
-  static void launch( localIndex const size,
-                      globalIndex const rankOffset,
-                      arrayView1d< globalIndex const > const & dofNumber,
-                      arrayView1d< integer const > const & elemGhostRank,
-                      arrayView1d< real64 const > const & volume,
-                      arrayView1d< real64 const > const & deltaVolume,
-                      arrayView2d< real64 const > const & porosity_n,
-                      arrayView2d< real64 const > const & porosityNew,
-                      arrayView2d< real64 const > const & dPoro_dPres,
-                      arrayView1d< real64 const > const & dens_n,
-                      arrayView2d< real64 const > const & dens,
-                      arrayView2d< real64 const > const & dDens_dPres,
-  #if ALLOW_CREATION_MASS
-                      arrayView1d< real64 const > const & creationMass,
-  #endif
-                      CRSMatrixView< real64, globalIndex const > const & localMatrix,
-                      arrayView1d< real64 > const & localRhs )
-  {
-    forAll< POLICY >( size, [=] GEOSX_HOST_DEVICE ( localIndex const ei )
-    {
-      if( elemGhostRank[ei] < 0 )
-      {
-        real64 localAccum, localAccumJacobian;
-
-        real64 const poreVolNew = ( volume[ei] + deltaVolume[ei] ) * porosityNew[ei][0];
-        real64 const poreVol_n = volume[ei] * porosity_n[ei][0];
->>>>>>> 6e527c51
 
   /// Offset for my MPI rank
   globalIndex const m_rankOffset;
 
-<<<<<<< HEAD
   /// View on the dof numbers
   arrayView1d< globalIndex const > const m_dofNumber;
 
@@ -422,12 +334,12 @@
   arrayView1d< real64 const > const m_deltaVolume;
 
   /// Views on the porosity
-  arrayView2d< real64 const > const m_porosityOld;
+  arrayView2d< real64 const > const m_porosity_n;
   arrayView2d< real64 const > const m_porosityNew;
   arrayView2d< real64 const > const m_dPoro_dPres;
 
   /// Views on density
-  arrayView2d< real64 const > const m_densityOld;
+  arrayView2d< real64 const > const m_density_n;
   arrayView2d< real64 const > const m_density;
   arrayView2d< real64 const > const m_dDensity_dPres;
 
@@ -444,23 +356,6 @@
  */
 class SurfaceElementBasedAssemblyKernel : public ElementBasedAssemblyKernel< SurfaceElementSubRegion >
 {
-=======
-        compute( dens[ei][0],
-                 dens_n[ei],
-                 dDens_dPres[ei][0],
-                 poreVolNew,
-                 poreVol_n,
-                 dPoreVol_dPres,
-                 localAccum,
-                 localAccumJacobian );
-
-  #if ALLOW_CREATION_MASS
-        if( volume[ei] * dens_n[ei] > 1.1 * creationMass[ei] )
-        {
-          localAccum += creationMass[ei] * 0.25;
-        }
-  #endif
->>>>>>> 6e527c51
 
 public:
 
@@ -506,7 +401,7 @@
     Base::computeAccumulation( ei, stack, [&] ()
     {
 #if ALLOW_CREATION_MASS
-      if( Base::m_volume[ei] * Base::m_densityOld[ei][0] > 1.1 * m_creationMass[ei] )
+      if( Base::m_volume[ei] * Base::m_density_n[ei][0] > 1.1 * m_creationMass[ei] )
       {
         stack.localResidual += m_creationMass[ei] * 0.25;
       }
@@ -612,13 +507,8 @@
                       arrayView1d< globalIndex const > const & presDofNumber,
                       arrayView1d< integer const > const & ghostRank,
                       arrayView1d< real64 const > const & volume,
-<<<<<<< HEAD
-                      arrayView2d< real64 const > const & densOld,
-                      arrayView2d< real64 const > const & poroOld,
-=======
-                      arrayView1d< real64 const > const & dens_n,
+                      arrayView2d< real64 const > const & dens_n,
                       arrayView2d< real64 const > const & poro_n,
->>>>>>> 6e527c51
                       real64 * localResidualNorm )
   {
     RAJA::ReduceSum< ReducePolicy< POLICY >, real64 > localSum( 0.0 );
@@ -632,11 +522,7 @@
         localIndex const lid = presDofNumber[a] - rankOffset;
         real64 const val = localResidual[lid];
         localSum += val * val;
-<<<<<<< HEAD
-        normSum += poroOld[a][0] * densOld[a][0] * volume[a];
-=======
-        normSum += poro_n[a][0] * dens_n[a] * volume[a];
->>>>>>> 6e527c51
+        normSum += poro_n[a][0] * dens_n[a][0] * volume[a];
         count += 1;
       }
     } );
