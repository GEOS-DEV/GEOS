--- conflicted
+++ resolved
@@ -578,11 +578,7 @@
 
     RAJA::ReduceMin< parallelDeviceReduce, real64 > minPressure( LvArray::NumericLimits< real64 >::max );
 
-<<<<<<< HEAD
-    forAll< parallelDevicePolicy< > >( targetSet.size(), [=] GEOSX_HOST_DEVICE ( localIndex const i )
-=======
-    forAll< parallelDevicePolicy<> >( targetSet.size(), [=] GEOS_HOST_DEVICE ( localIndex const i )
->>>>>>> 478ff4e8
+    forAll< parallelDevicePolicy< > >( targetSet.size(), [=] GEOS_HOST_DEVICE ( localIndex const i )
     {
       localIndex const k = targetSet[i];
       real64 const elevation = elemCenter[k][2];
