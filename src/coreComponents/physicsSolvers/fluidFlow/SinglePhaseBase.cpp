--- conflicted
+++ resolved
@@ -1300,11 +1300,7 @@
 
       auto const subRegionData =
         singlePhaseBaseKernels::ScalingForSystemSolutionKernel::
-<<<<<<< HEAD
-          launch< parallelDevicePolicy<> >( localSolution, rankOffset, dofNumber, ghostRank, m_maxPressureChange );
-=======
           launch< parallelDevicePolicy<> >( localSolution, rankOffset, dofNumber, ghostRank, m_maxAbsolutePresChange );
->>>>>>> 3cdbde87
 
       scalingFactor = std::min( scalingFactor, subRegionData.first );
       maxDeltaPres  = std::max( maxDeltaPres, subRegionData.second );
@@ -1343,10 +1339,6 @@
       arrayView1d< globalIndex const > const dofNumber = subRegion.getReference< array1d< globalIndex > >( dofKey );
       arrayView1d< integer const > const ghostRank = subRegion.ghostRank();
       arrayView1d< real64 const > const pres = subRegion.getField< fields::flow::pressure >();
-<<<<<<< HEAD
-      arrayView1d< real64 const > const mob = subRegion.getField< fields::flow::mobility >();
-=======
->>>>>>> 3cdbde87
 
       auto const statistics =
         singlePhaseBaseKernels::SolutionCheckKernel::
