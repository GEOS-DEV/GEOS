/*
 * ------------------------------------------------------------------------------------------------------------
 * SPDX-License-Identifier: LGPL-2.1-only
 *
 * Copyright (c) 2018-2020 Lawrence Livermore National Security LLC
 * Copyright (c) 2018-2020 The Board of Trustees of the Leland Stanford Junior University
 * Copyright (c) 2018-2020 TotalEnergies
 * Copyright (c) 2019-     GEOSX Contributors
 * All rights reserved
 *
 * See top level LICENSE, COPYRIGHT, CONTRIBUTORS, NOTICE, and ACKNOWLEDGEMENTS files for details.
 * ------------------------------------------------------------------------------------------------------------
 */

/**
 * @file SinglePhaseBase.cpp
 */

#include "SinglePhaseBase.hpp"


#include "common/DataTypes.hpp"
#include "common/TimingMacros.hpp"
#include "constitutive/fluid/SingleFluidBase.hpp"
#include "constitutive/fluid/SingleFluidExtrinsicData.hpp"
#include "constitutive/fluid/singleFluidSelector.hpp"
#include "constitutive/permeability/PermeabilityExtrinsicData.hpp"
#include "constitutive/solid/CoupledSolidBase.hpp"
#include "fieldSpecification/AquiferBoundaryCondition.hpp"
#include "fieldSpecification/EquilibriumInitialCondition.hpp"
#include "fieldSpecification/FieldSpecificationManager.hpp"
#include "fieldSpecification/SourceFluxBoundaryCondition.hpp"
#include "finiteVolume/FiniteVolumeManager.hpp"
#include "functions/TableFunction.hpp"
#include "mainInterface/ProblemManager.hpp"
#include "mesh/DomainPartition.hpp"
#include "mesh/mpiCommunications/CommunicationTools.hpp"
#include "physicsSolvers/fluidFlow/FlowSolverBaseExtrinsicData.hpp"
#include "physicsSolvers/fluidFlow/SinglePhaseBaseExtrinsicData.hpp"
#include "physicsSolvers/fluidFlow/SinglePhaseBaseKernels.hpp"

namespace geosx
{

using namespace dataRepository;
using namespace constitutive;
using namespace singlePhaseBaseKernels;

SinglePhaseBase::SinglePhaseBase( const string & name,
                                  Group * const parent ):
  FlowSolverBase( name, parent )
{
  m_numDofPerCell = 1;
}


void SinglePhaseBase::registerDataOnMesh( Group & meshBodies )
{
  using namespace extrinsicMeshData::flow;

  FlowSolverBase::registerDataOnMesh( meshBodies );

  forDiscretizationOnMeshTargets( meshBodies, [&] ( string const &,
                                    MeshLevel & mesh,
                                    arrayView1d< string const > const & regionNames )
  {

    ElementRegionManager & elemManager = mesh.getElemManager();

    elemManager.forElementSubRegions< ElementSubRegionBase >( regionNames,
                                                              [&]( localIndex const,
                                                                   ElementSubRegionBase & subRegion )
    {
      subRegion.registerExtrinsicData< pressure_n >( getName() );
      subRegion.registerExtrinsicData< initialPressure >( getName() );
      subRegion.registerExtrinsicData< pressure >( getName() );

      subRegion.registerExtrinsicData< deltaVolume >( getName() );

      subRegion.registerExtrinsicData< mobility >( getName() );
      subRegion.registerExtrinsicData< dMobility_dPressure >( getName() );
    } );

    FaceManager & faceManager = mesh.getFaceManager();
    {
      faceManager.registerExtrinsicData< facePressure >( getName() );
    }
  } );
}

void SinglePhaseBase::setConstitutiveNamesCallSuper( ElementSubRegionBase & subRegion ) const
{
  FlowSolverBase::setConstitutiveNamesCallSuper( subRegion );
}

void SinglePhaseBase::setConstitutiveNames( ElementSubRegionBase & subRegion ) const
{
  string & fluidMaterialName = subRegion.getReference< string >( viewKeyStruct::fluidNamesString() );
  fluidMaterialName = SolverBase::getConstitutiveName< SingleFluidBase >( subRegion );
  GEOSX_ERROR_IF( fluidMaterialName.empty(), GEOSX_FMT( "Fluid model not found on subregion {}", subRegion.getName() ) );
}


void SinglePhaseBase::initializeAquiferBC() const
{
  FieldSpecificationManager & fsManager = FieldSpecificationManager::getInstance();

  fsManager.forSubGroups< AquiferBoundaryCondition >( [&] ( AquiferBoundaryCondition & bc )
  {
    // set the gravity vector (needed later for the potential diff calculations)
    bc.setGravityVector( gravityVector() );
  } );
}


void SinglePhaseBase::validateFluidModels( DomainPartition & domain ) const
{
  forDiscretizationOnMeshTargets( domain.getMeshBodies(), [&]( string const &,
                                               MeshLevel & mesh,
                                               arrayView1d< string const > const & regionNames )
  {
    mesh.getElemManager().forElementSubRegions( regionNames, [&]( localIndex const,
                                                                  ElementSubRegionBase & subRegion )
    {
      string & fluidName = subRegion.getReference< string >( viewKeyStruct::fluidNamesString() );
      fluidName = getConstitutiveName< SingleFluidBase >( subRegion );
      GEOSX_THROW_IF( fluidName.empty(),
                      GEOSX_FMT( "Fluid model not found on subregion {}", subRegion.getName() ),
                      InputError );
    } );
  } );
}

SinglePhaseBase::FluidPropViews SinglePhaseBase::getFluidProperties( ConstitutiveBase const & fluid ) const
{
  SingleFluidBase const & singleFluid = dynamicCast< SingleFluidBase const & >( fluid );
  return { singleFluid.density(),
           singleFluid.dDensity_dPressure(),
           singleFluid.viscosity(),
           singleFluid.dViscosity_dPressure(),
           singleFluid.defaultDensity(),
           singleFluid.defaultViscosity() };
}

void SinglePhaseBase::initializePreSubGroups()
{
  FlowSolverBase::initializePreSubGroups();


  validateFluidModels( this->getGroupByPath< DomainPartition >( "/Problem/domain" ) );

  initializeAquiferBC();
}

void SinglePhaseBase::updateFluidModel( ObjectManagerBase & dataGroup ) const
{
  GEOSX_MARK_FUNCTION;

  arrayView1d< real64 const > const pres = dataGroup.getExtrinsicData< extrinsicMeshData::flow::pressure >();

  SingleFluidBase & fluid =
    getConstitutiveModel< SingleFluidBase >( dataGroup, dataGroup.getReference< string >( viewKeyStruct::fluidNamesString() ) );

  constitutiveUpdatePassThru( fluid, [&]( auto & castedFluid )
  {
    typename TYPEOFREF( castedFluid ) ::KernelWrapper fluidWrapper = castedFluid.createKernelWrapper();
    FluidUpdateKernel::launch( fluidWrapper, pres );
  } );
}

void SinglePhaseBase::updateMobility( ObjectManagerBase & dataGroup ) const
{
  GEOSX_MARK_FUNCTION;

  // output

  arrayView1d< real64 > const mob =
    dataGroup.getExtrinsicData< extrinsicMeshData::flow::mobility >();

  arrayView1d< real64 > const dMob_dPres =
    dataGroup.getExtrinsicData< extrinsicMeshData::flow::dMobility_dPressure >();

  // input

  SingleFluidBase & fluid =
    getConstitutiveModel< SingleFluidBase >( dataGroup, dataGroup.getReference< string >( viewKeyStruct::fluidNamesString() ) );
  FluidPropViews fluidProps = getFluidProperties( fluid );

  singlePhaseBaseKernels::MobilityKernel::launch< parallelDevicePolicy<> >( dataGroup.size(),
                                                                            fluidProps.dens,
                                                                            fluidProps.dDens_dPres,
                                                                            fluidProps.visc,
                                                                            fluidProps.dVisc_dPres,
                                                                            mob,
                                                                            dMob_dPres );
}

void SinglePhaseBase::initializePostInitialConditionsPreSubGroups()
{
  GEOSX_MARK_FUNCTION;

  FlowSolverBase::initializePostInitialConditionsPreSubGroups();

  DomainPartition & domain = this->getGroupByPath< DomainPartition >( "/Problem/domain" );


  forDiscretizationOnMeshTargets( domain.getMeshBodies(), [&]( string const &,
                                               MeshLevel & mesh,
                                               arrayView1d< string const > const & regionNames )
  {
    FieldIdentifiers fieldsToBeSync;
    fieldsToBeSync.addElementFields( { extrinsicMeshData::flow::pressure::key() },
                                     regionNames );

    CommunicationTools::getInstance().synchronizeFields( fieldsToBeSync, mesh, domain.getNeighbors(), false );

    // Moved the following part from ImplicitStepSetup to here since it only needs to be initialized once
    // They will be updated in applySystemSolution and ImplicitStepComplete, respectively
    mesh.getElemManager().forElementSubRegions< CellElementSubRegion, SurfaceElementSubRegion >( regionNames, [&]( localIndex const,
                                                                                                                   auto & subRegion )
    {
      // Compute hydrostatic equilibrium in the regions for which corresponding field specification tag has been specified
      computeHydrostaticEquilibrium();

      // 1. update porosity, permeability, and density/viscosity
      SingleFluidBase const & fluid = getConstitutiveModel< SingleFluidBase >( subRegion, subRegion.template getReference< string >( viewKeyStruct::fluidNamesString() ) );

      updatePorosityAndPermeability( subRegion );
      updateFluidState( subRegion );

      // 2. save the initial density (for use in the single-phase poromechanics solver to compute the deltaBodyForce)
      fluid.initializeState();

      // 3. save the initial/old porosity
      CoupledSolidBase const & porousSolid = getConstitutiveModel< CoupledSolidBase >( subRegion, subRegion.template getReference< string >( viewKeyStruct::solidNamesString() ) );

      porousSolid.initializeState();
    } );

    mesh.getElemManager().forElementRegions< SurfaceElementRegion >( regionNames,
                                                                     [&]( localIndex const,
                                                                          SurfaceElementRegion & region )
    {
      region.forElementSubRegions< FaceElementSubRegion >( [&]( FaceElementSubRegion & subRegion )
      {
        ConstitutiveBase & fluid = getConstitutiveModel( subRegion, subRegion.getReference< string >( viewKeyStruct::fluidNamesString() )  );
        real64 const defaultDensity = getFluidProperties( fluid ).defaultDensity;

        subRegion.getWrapper< real64_array >( extrinsicMeshData::flow::hydraulicAperture::key() ).
          setApplyDefaultValue( region.getDefaultAperture() );

        subRegion.getWrapper< real64_array >( FaceElementSubRegion::viewKeyStruct::creationMassString() ).
          setApplyDefaultValue( defaultDensity * region.getDefaultAperture() );
      } );
    } );

    // Save initial pressure field (needed by the poromechanics solvers to compute the deltaPressure needed by the total stress)
    mesh.getElemManager().forElementSubRegions( regionNames, [&]( localIndex const,
                                                                  ElementSubRegionBase & subRegion )
    {
      arrayView1d< real64 const > const pres = subRegion.getExtrinsicData< extrinsicMeshData::flow::pressure >();
      arrayView1d< real64 > const presInit   = subRegion.getExtrinsicData< extrinsicMeshData::flow::initialPressure >();
      presInit.setValues< parallelDevicePolicy<> >( pres );
    } );
  } );
}

void SinglePhaseBase::computeHydrostaticEquilibrium()
{
  FieldSpecificationManager & fsManager = FieldSpecificationManager::getInstance();
  DomainPartition & domain = this->getGroupByPath< DomainPartition >( "/Problem/domain" );

  real64 const gravVector[3] = LVARRAY_TENSOROPS_INIT_LOCAL_3( gravityVector() );

  // Step 1: count individual equilibriums (there may be multiple ones)

  std::map< string, localIndex > equilNameToEquilId;
  localIndex equilCounter = 0;

  fsManager.forSubGroups< EquilibriumInitialCondition >( [&] ( EquilibriumInitialCondition const & bc )
  {
    // collect all the equil name to idx
    equilNameToEquilId[bc.getName()] = equilCounter;
    equilCounter++;

    // check that the gravity vector is aligned with the z-axis
    GEOSX_THROW_IF( !isZero( gravVector[0] ) || !isZero( gravVector[1] ),
                    catalogName() << " " << getName() <<
                    ": the gravity vector specified in this simulation (" << gravVector[0] << " " << gravVector[1] << " " << gravVector[2] <<
                    ") is not aligned with the z-axis. \n"
                    "This is incompatible with the " << EquilibriumInitialCondition::catalogName() << " called " << bc.getName() <<
                    "used in this simulation. To proceed, you can either: \n" <<
                    "   - Use a gravityVector aligned with the z-axis, such as (0.0,0.0,-9.81)\n" <<
                    "   - Remove the hydrostatic equilibrium initial condition from the XML file",
                    InputError );
  } );

  if( equilCounter == 0 )
  {
    return;
  }

  // Step 2: find the min elevation and the max elevation in the targetSets
  array1d< real64 > globalMaxElevation( equilNameToEquilId.size() );
  array1d< real64 > globalMinElevation( equilNameToEquilId.size() );
  findMinMaxElevationInEquilibriumTarget( domain,
                                          equilNameToEquilId,
                                          globalMaxElevation,
                                          globalMinElevation );

  // Step 3: for each equil, compute a fine table with hydrostatic pressure vs elevation if the region is a target region
  // first compute the region filter
  std::set< string > regionFilter;
  forDiscretizationOnMeshTargets( domain.getMeshBodies(), [&] ( string const &,
                                                MeshLevel &,
                                                arrayView1d< string const > const & regionNames )
  {
    for( string const & regionName : regionNames )
    {
      regionFilter.insert( regionName );
    }
  } );

  // then start the actual table construction
  fsManager.apply< EquilibriumInitialCondition >( 0.0,
                                                  domain.getMeshBody( 0 ).getBaseDiscretization(),
                                                  "ElementRegions",
                                                  EquilibriumInitialCondition::catalogName(),
                                                  [&] ( EquilibriumInitialCondition const & fs,
                                                        string const &,
                                                        SortedArrayView< localIndex const > const & targetSet,
                                                        Group & subRegion,
                                                        string const & )
  {
    // Step 3.1: retrieve the data necessary to construct the pressure table in this subregion

    integer const maxNumEquilIterations = fs.getMaxNumEquilibrationIterations();
    real64 const equilTolerance = fs.getEquilibrationTolerance();
    real64 const datumElevation = fs.getDatumElevation();
    real64 const datumPressure = fs.getDatumPressure();

    localIndex const equilIndex = equilNameToEquilId.at( fs.getName() );
    real64 const minElevation = LvArray::math::min( globalMinElevation[equilIndex], datumElevation );
    real64 const maxElevation = LvArray::math::max( globalMaxElevation[equilIndex], datumElevation );
    real64 const elevationIncrement = LvArray::math::min( fs.getElevationIncrement(), maxElevation - minElevation );
    localIndex const numPointsInTable = std::ceil( (maxElevation - minElevation) / elevationIncrement ) + 1;

    real64 const eps = 0.1 * (maxElevation - minElevation); // we add a small buffer to only log in the pathological cases
    GEOSX_LOG_RANK_0_IF( ( (datumElevation > globalMaxElevation[equilIndex]+eps)  || (datumElevation < globalMinElevation[equilIndex]-eps) ),
                         SinglePhaseBase::catalogName() << " " << getName()
                                                        << ": By looking at the elevation of the cell centers in this model, GEOSX found that "
                                                        << "the min elevation is " << globalMinElevation[equilIndex] << " and the max elevation is " << globalMaxElevation[equilIndex] << "\n"
                                                        << "But, a datum elevation of " << datumElevation << " was specified in the input file to equilibrate the model.\n "
                                                        << "The simulation is going to proceed with this out-of-bound datum elevation, but the initial condition may be inaccurate." );

    array1d< array1d< real64 > > elevationValues;
    array1d< real64 > pressureValues;
    elevationValues.resize( 1 );
    elevationValues[0].resize( numPointsInTable );
    pressureValues.resize( numPointsInTable );

    // Step 3.2: retrieve the fluid model to compute densities
    // we end up with the same issue as in applyDirichletBC: there is not a clean way to retrieve the fluid info

    // filter out region not in target
    Group const & region = subRegion.getParent().getParent();
    auto it = regionFilter.find( region.getName() );
    if( it == regionFilter.end() )
    {
      return; // the region is not in target, there is nothing to do
    }

    string const & fluidName = subRegion.getReference< string >( viewKeyStruct::fluidNamesString());

    // filter out the proppant fluid constitutive models
    ConstitutiveBase & fluid = getConstitutiveModel( subRegion, fluidName );
    if( !dynamicCast< SingleFluidBase * >( &fluid ) )
    {
      return;
    }
    SingleFluidBase & singleFluid = dynamicCast< SingleFluidBase & >( fluid );

    // Step 3.3: compute the hydrostatic pressure values

    constitutiveUpdatePassThru( singleFluid, [&] ( auto & castedFluid )
    {
      using FluidType = TYPEOFREF( castedFluid );
      typename FluidType::KernelWrapper fluidWrapper = castedFluid.createKernelWrapper();

      // note: inside this kernel, serialPolicy is used, and elevation/pressure values don't go to the GPU
      bool const equilHasConverged =
        HydrostaticPressureKernel::launch( numPointsInTable,
                                           maxNumEquilIterations,
                                           equilTolerance,
                                           gravVector,
                                           minElevation,
                                           elevationIncrement,
                                           datumElevation,
                                           datumPressure,
                                           fluidWrapper,
                                           elevationValues.toNestedView(),
                                           pressureValues.toView() );

      GEOSX_THROW_IF( !equilHasConverged,
                      SinglePhaseBase::catalogName() << " " << getName()
                                                     << ": hydrostatic pressure initialization failed to converge in region " << region.getName() << "!",
                      std::runtime_error );
    } );

    // Step 3.4: create hydrostatic pressure table

    FunctionManager & functionManager = FunctionManager::getInstance();

    string const tableName = fs.getName() + "_" + subRegion.getName() + "_table";
    TableFunction * const presTable = dynamicCast< TableFunction * >( functionManager.createChild( TableFunction::catalogName(), tableName ) );
    presTable->setTableCoordinates( elevationValues );
    presTable->setTableValues( pressureValues );
    presTable->setInterpolationMethod( TableFunction::InterpolationType::Linear );
    TableFunction::KernelWrapper presTableWrapper = presTable->createKernelWrapper();

    // Step 4: assign pressure as a function of elevation
    // TODO: this last step should probably be delayed to wait for the creation of FaceElements
    arrayView2d< real64 const > const elemCenter =
      subRegion.getReference< array2d< real64 > >( ElementSubRegionBase::viewKeyStruct::elementCenterString() );

    arrayView1d< real64 > const pres =
      subRegion.getReference< array1d< real64 > >( extrinsicMeshData::flow::pressure::key() );

    forAll< parallelDevicePolicy<> >( targetSet.size(), [=] GEOSX_HOST_DEVICE ( localIndex const i )
    {
      localIndex const k = targetSet[i];
      real64 const elevation = elemCenter[k][2];
      pres[k] = presTableWrapper.compute( &elevation );
    } );
  } );
}


real64 SinglePhaseBase::solverStep( real64 const & time_n,
                                    real64 const & dt,
                                    const int cycleNumber,
                                    DomainPartition & domain )
{
  GEOSX_MARK_FUNCTION;

  real64 dt_return;

  // setup dof numbers and linear system
  setupSystem( domain, m_dofManager, m_localMatrix, m_rhs, m_solution );

  implicitStepSetup( time_n, dt, domain );

  // currently the only method is implicit time integration
  dt_return = nonlinearImplicitStep( time_n, dt, cycleNumber, domain );

  // final step for completion of timestep. typically secondary variable updates and cleanup.
  implicitStepComplete( time_n, dt_return, domain );

  return dt_return;
}

void SinglePhaseBase::setupSystem( DomainPartition & domain,
                                   DofManager & dofManager,
                                   CRSMatrix< real64, globalIndex > & localMatrix,
                                   ParallelVector & rhs,
                                   ParallelVector & solution,
                                   bool const setSparsity )
{
  GEOSX_MARK_FUNCTION;

  SolverBase::setupSystem( domain,
                           dofManager,
                           localMatrix,
                           rhs,
                           solution,
                           setSparsity );
}

void SinglePhaseBase::implicitStepSetup( real64 const & GEOSX_UNUSED_PARAM( time_n ),
                                         real64 const & GEOSX_UNUSED_PARAM( dt ),
                                         DomainPartition & domain )
{
  forDiscretizationOnMeshTargets( domain.getMeshBodies(), [&]( string const &,
                                               MeshLevel & mesh,
                                               arrayView1d< string const > const & regionNames )
  {
    mesh.getElemManager().forElementSubRegions< CellElementSubRegion, SurfaceElementSubRegion >( regionNames, [&]( localIndex const,
                                                                                                                   auto & subRegion )
    {
      arrayView1d< real64 const > const & pres = subRegion.template getExtrinsicData< extrinsicMeshData::flow::pressure >();
      arrayView1d< real64 > const & pres_n = subRegion.template getExtrinsicData< extrinsicMeshData::flow::pressure_n >();
      pres_n.setValues< parallelDevicePolicy<> >( pres );

      arrayView1d< real64 > const & dVol = subRegion.template getExtrinsicData< extrinsicMeshData::flow::deltaVolume >();
      dVol.zero();

      // This should fix NaN density in newly created fracture elements
      updatePorosityAndPermeability( subRegion );
      updateFluidState( subRegion );

    } );

    mesh.getElemManager().forElementSubRegions< FaceElementSubRegion >( regionNames, [&]( localIndex const,
                                                                                          FaceElementSubRegion & subRegion )
    {
      arrayView1d< real64 const > const aper = subRegion.getExtrinsicData< extrinsicMeshData::flow::hydraulicAperture >();
      arrayView1d< real64 > const aper0 = subRegion.getExtrinsicData< extrinsicMeshData::flow::aperture0 >();
      aper0.setValues< parallelDevicePolicy<> >( aper );

      // Needed coz faceElems don't exist when initializing.
      CoupledSolidBase const & porousSolid = getConstitutiveModel< CoupledSolidBase >( subRegion, subRegion.getReference< string >( viewKeyStruct::solidNamesString() ) );
      porousSolid.saveConvergedState();

      updatePorosityAndPermeability( subRegion );
      updateFluidState( subRegion );

      // This call is required by the proppant solver, but should not be here
      SingleFluidBase const & fluid =
        getConstitutiveModel< SingleFluidBase >( subRegion, subRegion.getReference< string >( viewKeyStruct::fluidNamesString() ) );
      fluid.saveConvergedState();

    } );
  } );



}

void SinglePhaseBase::implicitStepComplete( real64 const & time,
                                            real64 const & dt,
                                            DomainPartition & domain )
{
  GEOSX_MARK_FUNCTION;

  // note: we have to save the aquifer state **before** updating the pressure,
  // otherwise the aquifer flux is saved with the wrong pressure time level
  saveAquiferConvergedState( time, dt, domain );

  forDiscretizationOnMeshTargets( domain.getMeshBodies(), [&]( string const &,
                                               MeshLevel & mesh,
                                               arrayView1d< string const > const & regionNames )
  {
    mesh.getElemManager().forElementSubRegions( regionNames, [&]( localIndex const,
                                                                  ElementSubRegionBase & subRegion )
    {
      arrayView1d< real64 const > const dVol = subRegion.getExtrinsicData< extrinsicMeshData::flow::deltaVolume >();
      arrayView1d< real64 > const vol = subRegion.getReference< array1d< real64 > >( CellElementSubRegion::viewKeyStruct::elementVolumeString() );

      forAll< parallelDevicePolicy<> >( subRegion.size(), [=] GEOSX_HOST_DEVICE ( localIndex const ei )
      {
        vol[ei] += dVol[ei];
      } );

      SingleFluidBase const & fluid =
        getConstitutiveModel< SingleFluidBase >( subRegion, subRegion.template getReference< string >( viewKeyStruct::fluidNamesString() ) );
      fluid.saveConvergedState();

      CoupledSolidBase const & porousSolid =
        getConstitutiveModel< CoupledSolidBase >( subRegion, subRegion.template getReference< string >( viewKeyStruct::solidNamesString() ) );
      porousSolid.saveConvergedState();

    } );

    mesh.getElemManager().forElementSubRegions< FaceElementSubRegion >( regionNames, [&]( localIndex const,
                                                                                          FaceElementSubRegion & subRegion )
    {
      arrayView1d< integer const > const elemGhostRank = subRegion.ghostRank();
      arrayView1d< real64 const > const volume = subRegion.getElementVolume();
      arrayView1d< real64 > const creationMass = subRegion.getReference< real64_array >( FaceElementSubRegion::viewKeyStruct::creationMassString() );

      SingleFluidBase const & fluid =
        getConstitutiveModel< SingleFluidBase >( subRegion, subRegion.template getReference< string >( viewKeyStruct::fluidNamesString() ) );
      arrayView2d< real64 const > const density_n = fluid.density_n();

      forAll< parallelDevicePolicy<> >( subRegion.size(), [=] GEOSX_HOST_DEVICE ( localIndex const ei )
      {
        if( elemGhostRank[ei] < 0 )
        {
          if( volume[ei] * density_n[ei][0] > 1.1 * creationMass[ei] )
          {
            creationMass[ei] *= 0.75;
            if( creationMass[ei]<1.0e-20 )
            {
              creationMass[ei] = 0.0;
            }
          }
        }
      } );
    } );

  } );
}


void SinglePhaseBase::assembleSystem( real64 const time_n,
                                      real64 const dt,
                                      DomainPartition & domain,
                                      DofManager const & dofManager,
                                      CRSMatrixView< real64, globalIndex const > const & localMatrix,
                                      arrayView1d< real64 > const & localRhs )
{
  GEOSX_MARK_FUNCTION;

  assembleAccumulationTerms( domain,
                             dofManager,
                             localMatrix,
                             localRhs );

  assembleFluxTerms( time_n,
                     dt,
                     domain,
                     dofManager,
                     localMatrix,
                     localRhs );
}

void SinglePhaseBase::assembleAccumulationTerms( DomainPartition & domain,
                                                 DofManager const & dofManager,
                                                 CRSMatrixView< real64, globalIndex const > const & localMatrix,
                                                 arrayView1d< real64 > const & localRhs )
{
  GEOSX_MARK_FUNCTION;

  forDiscretizationOnMeshTargets( domain.getMeshBodies(), [&]( string const &,
                                               MeshLevel & mesh,
                                               arrayView1d< string const > const & regionNames )
  {
    mesh.getElemManager().forElementSubRegions< CellElementSubRegion,
                                                SurfaceElementSubRegion >( regionNames,
                                                                           [&]( localIndex const,
                                                                                auto & subRegion )
    {
      SingleFluidBase const & fluid =
        getConstitutiveModel< SingleFluidBase >( subRegion, subRegion.template getReference< string >( viewKeyStruct::fluidNamesString() ) );
      //START_SPHINX_INCLUDE_COUPLEDSOLID
      CoupledSolidBase const & solid =
        getConstitutiveModel< CoupledSolidBase >( subRegion, subRegion.template getReference< string >( viewKeyStruct::solidNamesString() ) );
      //END_SPHINX_INCLUDE_COUPLEDSOLID

      ElementBasedAssemblyKernelFactory::
        createAndLaunch< parallelDevicePolicy<> >( dofManager.rankOffset(),
                                                   dofManager.getKey( extrinsicMeshData::flow::pressure::key() ),
                                                   subRegion,
                                                   fluid,
                                                   solid,
                                                   localMatrix,
                                                   localRhs );
    } );
  } );
}

void SinglePhaseBase::applyBoundaryConditions( real64 time_n,
                                               real64 dt,
                                               DomainPartition & domain,
                                               DofManager const & dofManager,
                                               CRSMatrixView< real64, globalIndex const > const & localMatrix,
                                               arrayView1d< real64 > const & localRhs )
{
  GEOSX_MARK_FUNCTION;

  applySourceFluxBC( time_n, dt, domain, dofManager, localMatrix, localRhs );
  applyDirichletBC( time_n, dt, domain, dofManager, localMatrix, localRhs );
  applyAquiferBC( time_n, dt, domain, dofManager, localMatrix, localRhs );
}

namespace internal
{
string const bcLogMessage = string( "SinglePhaseBase {}: at time {}s, " )
                            + string( "the <{}> boundary condition '{}' is applied to the element set '{}' in subRegion '{}'. " )
                            + string( "\nThe scale of this boundary condition is {} and multiplies the value of the provided function (if any). " )
                            + string( "\nThe total number of target elements (including ghost elements) is {}. " )
                            + string( "\nNote that if this number is equal to zero for all subRegions, the boundary condition will not be applied on this element set." );
}

void SinglePhaseBase::applyDirichletBC( real64 const time_n,
                                        real64 const dt,
                                        DomainPartition & domain,
                                        DofManager const & dofManager,
                                        CRSMatrixView< real64, globalIndex const > const & localMatrix,
                                        arrayView1d< real64 > const & localRhs ) const
{
  GEOSX_MARK_FUNCTION;

  FieldSpecificationManager & fsManager = FieldSpecificationManager::getInstance();
  string const dofKey = dofManager.getKey( extrinsicMeshData::flow::pressure::key() );
  forDiscretizationOnMeshTargets( domain.getMeshBodies(), [&] ( string const &,
                                                MeshLevel & mesh,
                                                arrayView1d< string const > const & )
  {

    fsManager.apply( time_n + dt,
                     mesh,
                     "ElementRegions",
                     extrinsicMeshData::flow::pressure::key(),
                     [&]( FieldSpecificationBase const & fs,
                          string const & setName,
                          SortedArrayView< localIndex const > const & lset,
                          Group & subRegion,
                          string const & )
    {
      if( fs.getLogLevel() >= 1 && m_nonlinearSolverParameters.m_numNewtonIterations == 0 )
      {
        globalIndex const numTargetElems = MpiWrapper::sum< globalIndex >( lset.size() );
        GEOSX_LOG_RANK_0( GEOSX_FMT( geosx::internal::bcLogMessage,
                                     getName(), time_n+dt, FieldSpecificationBase::catalogName(),
                                     fs.getName(), setName, subRegion.getName(), fs.getScale(), numTargetElems ) );
      }


      arrayView1d< globalIndex const > const dofNumber =
        subRegion.getReference< array1d< globalIndex > >( dofKey );

      arrayView1d< real64 const > const pres =
        subRegion.getReference< array1d< real64 > >( extrinsicMeshData::flow::pressure::key() );

      // call the application of the boundary condition to alter the matrix and rhs
      fs.applyBoundaryConditionToSystem< FieldSpecificationEqual,
                                         parallelDevicePolicy<> >( lset,
                                                                   time_n + dt,
                                                                   subRegion,
                                                                   dofNumber,
                                                                   dofManager.rankOffset(),
                                                                   localMatrix,
                                                                   localRhs,
                                                                   pres );
    } );
  } );
}

void SinglePhaseBase::applySourceFluxBC( real64 const time_n,
                                         real64 const dt,
                                         DomainPartition & domain,
                                         DofManager const & dofManager,
                                         CRSMatrixView< real64, globalIndex const > const & localMatrix,
                                         arrayView1d< real64 > const & localRhs ) const
{
  GEOSX_MARK_FUNCTION;

  FieldSpecificationManager & fsManager = FieldSpecificationManager::getInstance();

  string const dofKey = dofManager.getKey( extrinsicMeshData::flow::pressure::key() );

<<<<<<< HEAD
  forDiscretizationOnMeshTargets( domain.getMeshBodies(), [&] ( string const &,
                                                MeshLevel & mesh,
                                                arrayView1d< string const > const & )
=======
  // Step 1: count individual source flux boundary conditions

  std::map< string, localIndex > bcNameToBcId;
  localIndex bcCounter = 0;

  fsManager.forSubGroups< SourceFluxBoundaryCondition >( [&] ( SourceFluxBoundaryCondition const & bc )
>>>>>>> 9fa50420
  {
    // collect all the bc names to idx
    bcNameToBcId[bc.getName()] = bcCounter;
    bcCounter++;
  } );

  if( bcCounter == 0 )
  {
    return;
  }

  // Step 2: count the set size for each source flux (each source flux may have multiple target sets)

  array1d< globalIndex > bcAllSetsSize( bcNameToBcId.size() );

  computeSourceFluxSizeScalingFactor( time_n,
                                      dt,
                                      domain,
                                      bcNameToBcId,
                                      bcAllSetsSize.toView() );

  // Step 3: we are ready to impose the boundary condition, normalized by the set size

  forMeshTargets( domain.getMeshBodies(), [&]( string const &,
                                               MeshLevel & mesh,
                                               arrayView1d< string const > const & )
  {
    fsManager.apply( time_n + dt,
                     mesh,
                     "ElementRegions",
                     FieldSpecificationBase::viewKeyStruct::fluxBoundaryConditionString(),
                     [&]( FieldSpecificationBase const & fs,
                          string const & setName,
                          SortedArrayView< localIndex const > const & targetSet,
                          Group & subRegion,
                          string const & )
    {
      if( fs.getLogLevel() >= 1 && m_nonlinearSolverParameters.m_numNewtonIterations == 0 )
      {
        globalIndex const numTargetElems = MpiWrapper::sum< globalIndex >( targetSet.size() );
        GEOSX_LOG_RANK_0( GEOSX_FMT( geosx::internal::bcLogMessage,
                                     getName(), time_n+dt, SourceFluxBoundaryCondition::catalogName(),
                                     fs.getName(), setName, subRegion.getName(), fs.getScale(), numTargetElems ) );
      }

      if( targetSet.size() == 0 )
      {
        return;
      }

      arrayView1d< globalIndex const > const dofNumber = subRegion.getReference< array1d< globalIndex > >( dofKey );
      arrayView1d< integer const > const ghostRank =
        subRegion.getReference< array1d< integer > >( ObjectManagerBase::viewKeyStruct::ghostRankString() );

      // Step 3.1: get the values of the source boundary condition that need to be added to the rhs

      array1d< globalIndex > dofArray( targetSet.size() );
      array1d< real64 > rhsContributionArray( targetSet.size() );
      arrayView1d< real64 > rhsContributionArrayView = rhsContributionArray.toView();
      localIndex const rankOffset = dofManager.rankOffset();

      // note that the dofArray will not be used after this step (simpler to use dofNumber instead)
      fs.computeRhsContribution< FieldSpecificationAdd,
                                 parallelDevicePolicy<> >( targetSet.toViewConst(),
                                                           time_n + dt,
                                                           dt,
                                                           subRegion,
                                                           dofNumber,
                                                           rankOffset,
                                                           localMatrix,
                                                           dofArray.toView(),
                                                           rhsContributionArrayView,
                                                           [] GEOSX_HOST_DEVICE ( localIndex const )
      {
        return 0.0;
      } );

      // Step 3.2: we are ready to add the right-hand side contributions, taking into account our equation layout

      // get the normalizer
      real64 const sizeScalingFactor = bcAllSetsSize[bcNameToBcId.at( fs.getName())];

      forAll< parallelDevicePolicy<> >( targetSet.size(), [sizeScalingFactor,
                                                           targetSet,
                                                           rankOffset,
                                                           ghostRank,
                                                           dofNumber,
                                                           rhsContributionArrayView,
                                                           localRhs] GEOSX_HOST_DEVICE ( localIndex const a )
      {
        // we need to filter out ghosts here, because targetSet may contain them
        localIndex const ei = targetSet[a];
        if( ghostRank[ei] >= 0 )
        {
          return;
        }

        // add the value to the mass balance equation
        globalIndex const rowIndex = dofNumber[ei] - rankOffset;
        localRhs[rowIndex] += rhsContributionArrayView[a] / sizeScalingFactor; // scale the contribution by the sizeScalingFactor here!
      } );
    } );
  } );
}

void SinglePhaseBase::updateFluidState( ObjectManagerBase & subRegion ) const
{
  updateFluidModel( subRegion );
  updateMobility( subRegion );
}

void SinglePhaseBase::updateState( DomainPartition & domain )
{

// set mass fraction flag on fluid models
  forDiscretizationOnMeshTargets( domain.getMeshBodies(), [&]( string const &,
                                               MeshLevel & mesh,
                                               arrayView1d< string const > const & regionNames )
  {
    mesh.getElemManager().forElementSubRegions< CellElementSubRegion, SurfaceElementSubRegion >( regionNames, [&]( localIndex const,
                                                                                                                   auto & subRegion )
    {
      updatePorosityAndPermeability( subRegion );
      updateFluidState( subRegion );
    } );
  } );
}

void SinglePhaseBase::solveLinearSystem( DofManager const & dofManager,
                                         ParallelMatrix & matrix,
                                         ParallelVector & rhs,
                                         ParallelVector & solution )
{
  GEOSX_MARK_FUNCTION;

  rhs.scale( -1.0 );
  solution.zero();

  SolverBase::solveLinearSystem( dofManager, matrix, rhs, solution );
}

void SinglePhaseBase::resetStateToBeginningOfStep( DomainPartition & domain )
{
  // set mass fraction flag on fluid models
  forDiscretizationOnMeshTargets( domain.getMeshBodies(), [&]( string const &,
                                               MeshLevel & mesh,
                                               arrayView1d< string const > const & regionNames )
  {
    mesh.getElemManager().forElementSubRegions< CellElementSubRegion, SurfaceElementSubRegion >( regionNames, [&]( localIndex const,
                                                                                                                   auto & subRegion )
    {
      arrayView1d< real64 > const pres = subRegion.template getExtrinsicData< extrinsicMeshData::flow::pressure >();
      arrayView1d< real64 const > const pres_n = subRegion.template getExtrinsicData< extrinsicMeshData::flow::pressure_n >();
      pres.setValues< parallelDevicePolicy<> >( pres_n );

      updatePorosityAndPermeability( subRegion );
      updateFluidState( subRegion );
    } );
  } );
}

} /* namespace geosx */<|MERGE_RESOLUTION|>--- conflicted
+++ resolved
@@ -740,18 +740,12 @@
 
   string const dofKey = dofManager.getKey( extrinsicMeshData::flow::pressure::key() );
 
-<<<<<<< HEAD
-  forDiscretizationOnMeshTargets( domain.getMeshBodies(), [&] ( string const &,
-                                                MeshLevel & mesh,
-                                                arrayView1d< string const > const & )
-=======
   // Step 1: count individual source flux boundary conditions
 
   std::map< string, localIndex > bcNameToBcId;
   localIndex bcCounter = 0;
 
   fsManager.forSubGroups< SourceFluxBoundaryCondition >( [&] ( SourceFluxBoundaryCondition const & bc )
->>>>>>> 9fa50420
   {
     // collect all the bc names to idx
     bcNameToBcId[bc.getName()] = bcCounter;
