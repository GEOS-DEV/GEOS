--- conflicted
+++ resolved
@@ -675,11 +675,6 @@
                                          real64 const & GEOS_UNUSED_PARAM( dt ),
                                          DomainPartition & domain )
 {
-<<<<<<< HEAD
-  // std::cout << "In SinglePhaseBase::implicitStepSetup: " << std::endl;
-
-=======
->>>>>>> 1dc1c139
   forDiscretizationOnMeshTargets( domain.getMeshBodies(), [&]( string const &,
                                                                MeshLevel & mesh,
                                                                arrayView1d< string const > const & regionNames )
@@ -708,11 +703,6 @@
     mesh.getElemManager().forElementSubRegions< FaceElementSubRegion >( regionNames, [&]( localIndex const,
                                                                                           FaceElementSubRegion & subRegion )
     {
-<<<<<<< HEAD
-      // std::cout << "In SinglePhaseBase::implicitStepSetup -> FaceElementSubregion " << std::endl;
-      
-=======
->>>>>>> 1dc1c139
       arrayView1d< real64 const > const aper = subRegion.getField< fields::flow::hydraulicAperture >();
       arrayView1d< real64 > const aper0 = subRegion.getField< fields::flow::aperture0 >();
       aper0.setValues< parallelDevicePolicy<> >( aper );
@@ -732,7 +722,6 @@
 
     } );
 
-<<<<<<< HEAD
     // mesh.getElemManager().forElementSubRegions< SurfaceElementSubRegion >( regionNames, [&]( localIndex const,
     //                                                                                          SurfaceElementSubRegion & subRegion )
     // {
@@ -741,14 +730,6 @@
     //   arrayView1d< real64 const > const aper = subRegion.getField< fields::flow::hydraulicAperture >();
     //   arrayView1d< real64 > const aper0 = subRegion.getField< fields::flow::aperture0 >();
     //   aper0.setValues< parallelDevicePolicy<> >( aper );
-=======
-    mesh.getElemManager().forElementSubRegions< SurfaceElementSubRegion >( regionNames, [&]( localIndex const,
-                                                                                             SurfaceElementSubRegion & subRegion )
-    {
-      arrayView1d< real64 const > const aper = subRegion.getField< fields::flow::hydraulicAperture >();
-      arrayView1d< real64 > const aper0 = subRegion.getField< fields::flow::aperture0 >();
-      aper0.setValues< parallelDevicePolicy<> >( aper );
->>>>>>> 1dc1c139
 
     //   // Needed coz faceElems don't exist when initializing.
     //   CoupledSolidBase const & porousSolid = getConstitutiveModel< CoupledSolidBase >( subRegion, subRegion.getReference< string >( viewKeyStruct::solidNamesString() ) );
@@ -774,11 +755,6 @@
 {
   GEOS_MARK_FUNCTION;
 
-<<<<<<< HEAD
-  // std::cout << "In SinglePhaseBase::implicitStepComplete:" << std::endl;
-
-=======
->>>>>>> 1dc1c139
   // note: we have to save the aquifer state **before** updating the pressure,
   // otherwise the aquifer flux is saved with the wrong pressure time level
   saveAquiferConvergedState( time, dt, domain );
@@ -836,11 +812,6 @@
     mesh.getElemManager().forElementSubRegions< FaceElementSubRegion >( regionNames, [&]( localIndex const,
                                                                                           FaceElementSubRegion & subRegion )
     {
-<<<<<<< HEAD
-      // std::cout << "In SinglePhaseBase::implicitStepComplete -> FaceElementSubregion " << std::endl;
-
-=======
->>>>>>> 1dc1c139
       arrayView1d< integer const > const elemGhostRank = subRegion.ghostRank();
       arrayView1d< real64 const > const volume = subRegion.getElementVolume();
       arrayView1d< real64 > const creationMass = subRegion.getField< fields::flow::massCreated >();
@@ -877,12 +848,6 @@
 {
   GEOS_MARK_FUNCTION;
 
-<<<<<<< HEAD
-  // std::cout << "In SinglePhaseBase::assembleSystem " << std::endl;
-  // std::cout <<"size of localRhs = " << localRhs.size() << std::endl;
-
-=======
->>>>>>> 1dc1c139
   assembleAccumulationTerms( domain,
                              dofManager,
                              localMatrix,
@@ -913,11 +878,6 @@
 {
   GEOS_MARK_FUNCTION;
 
-<<<<<<< HEAD
-  // std::cout << "In SinglePhaseBase::assembleAccumulationTerms: " << std::endl;
-
-=======
->>>>>>> 1dc1c139
   forDiscretizationOnMeshTargets( domain.getMeshBodies(), [&]( string const &,
                                                                MeshLevel & mesh,
                                                                arrayView1d< string const > const & regionNames )
@@ -1318,11 +1278,6 @@
 {
   GEOS_MARK_FUNCTION;
 
-<<<<<<< HEAD
-  // std::cout << "In SinglePhaseBase::updateState :" << std::endl;
-
-=======
->>>>>>> 1dc1c139
   forDiscretizationOnMeshTargets( domain.getMeshBodies(), [&]( string const &,
                                                                MeshLevel & mesh,
                                                                arrayView1d< string const > const & regionNames )
@@ -1458,11 +1413,6 @@
 
 void SinglePhaseBase::saveConvergedState( ElementSubRegionBase & subRegion ) const
 {
-<<<<<<< HEAD
-  // std::cout << "In SinglePhaseBase::saveConvergedState: " << std::endl;
-
-=======
->>>>>>> 1dc1c139
   FlowSolverBase::saveConvergedState( subRegion );
 
   arrayView1d< real64 const > const mass = subRegion.template getField< fields::flow::mass >();
