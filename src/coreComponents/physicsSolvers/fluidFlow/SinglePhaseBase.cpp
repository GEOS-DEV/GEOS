--- conflicted
+++ resolved
@@ -128,23 +128,13 @@
 void SinglePhaseBase::UpdateFluidModel( Group * const dataGroup ) const
 {
   GEOSX_MARK_FUNCTION;
-<<<<<<< HEAD
-
-  arrayView1d<real64 const> const & pres = dataGroup->getReference< array1d<real64> >( viewKeyStruct::pressureString );
-  arrayView1d<real64 const> const & dPres = dataGroup->getReference< array1d<real64> >( viewKeyStruct::deltaPressureString );
-=======
->>>>>>> 6b8717ce
 
   arrayView1d< real64 const > const & pres = dataGroup->getReference< array1d< real64 > >( viewKeyStruct::pressureString );
   arrayView1d< real64 const > const & dPres = dataGroup->getReference< array1d< real64 > >( viewKeyStruct::deltaPressureString );
 
-<<<<<<< HEAD
-  forall_in_range<RAJA::seq_exec>( 0, dataGroup->size(), [=] ( localIndex const a )
-=======
   SingleFluidBase * const fluid = GetConstitutiveModel< SingleFluidBase >( dataGroup, m_fluidName );
 
   forAll< serialPolicy >( dataGroup->size(), [=] ( localIndex const a )
->>>>>>> 6b8717ce
   {
     fluid->PointUpdate( pres[a] + dPres[a], a, 0 );
   } );
@@ -265,10 +255,7 @@
   }
 
 
-<<<<<<< HEAD
-
-=======
->>>>>>> 6b8717ce
+
 
   ImplicitStepSetup( time_n, dt, domain, m_dofManager, m_matrix, m_rhs, m_solution );
 
@@ -295,76 +282,6 @@
                            matrix,
                            rhs,
                            solution );
-<<<<<<< HEAD
-
-
-  MeshLevel * const mesh = domain->getMeshBodies()->GetGroup<MeshBody>(0)->getMeshLevel(0);
-  ElementRegionManager * const elemManager = mesh->getElemManager();
-
-  std::unique_ptr<CRSMatrix<real64,localIndex,localIndex> > &
-  derivativeFluxResidual_dAperture = getRefDerivativeFluxResidual_dAperture();
-  {
-
-    localIndex numRows = 0;
-    localIndex numCols = 0;
-    string_array const & flowRegions = getTargetRegions();
-    elemManager->forElementSubRegions( flowRegions, [&]( ElementSubRegionBase const * const elementSubRegion )
-    {
-      numRows += elementSubRegion->size();
-      numCols += elementSubRegion->size();
-    });
-
-    derivativeFluxResidual_dAperture = std::make_unique<CRSMatrix<real64,localIndex,localIndex>>( numRows, numCols );
-
-    derivativeFluxResidual_dAperture->reserveNonZeros( matrix.localNonzeros() );
-    localIndex maxRowSize = -1;
-    for( localIndex row=0 ; row<matrix.localRows() ; ++row )
-    {
-      localIndex const rowSize = matrix.localRowLength( row );
-      maxRowSize = maxRowSize > rowSize ? maxRowSize : rowSize;
-    }
-    for( localIndex row=matrix.localRows() ; row<numRows ; ++row )
-    {
-      derivativeFluxResidual_dAperture->reserveNonZeros( row,
-                                                         maxRowSize );
-    }
-  }
-
-  string const presDofKey = dofManager.getKey( FlowSolverBase::viewKeyStruct::pressureString );
-
-  NumericalMethodsManager const *
-  numericalMethodManager = domain->GetProblemManager()->GetGroup<NumericalMethodsManager>( keys::numericalMethodsManager );
-
-  FiniteVolumeManager const *
-  fvManager = numericalMethodManager->GetGroup<FiniteVolumeManager>( keys::finiteVolumeManager );
-
-  FluxApproximationBase const * fluxApprox = fvManager->getFluxApproximation( getDiscretization() );
-
-
-  fluxApprox->forStencils<FaceElementStencil>( [&]( FaceElementStencil const & stencil )
-  {
-    for( localIndex iconn=0 ; iconn<stencil.size() ; ++iconn)
-    {
-      localIndex const numFluxElems = stencil.stencilSize(iconn);
-//      typename FaceElementStencil::IndexContainerViewConstType const & seri = stencil.getElementRegionIndices();
-//      typename FaceElementStencil::IndexContainerViewConstType const & sesri = stencil.getElementSubRegionIndices();
-      typename FaceElementStencil::IndexContainerViewConstType const & sei = stencil.getElementIndices();
-
-//      FaceElementSubRegion const * const
-//      elementSubRegion = elemManager->GetRegion(seri[iconn][0])->GetSubRegion<FaceElementSubRegion>(sesri[iconn][0]);
-
-      for( localIndex k0=0 ; k0<numFluxElems ; ++k0 )
-      {
-        for( localIndex k1=0 ; k1<numFluxElems ; ++k1 )
-        {
-          derivativeFluxResidual_dAperture->insertNonZero( sei[iconn][k0],sei[iconn][k1], 0.0 );
-        }
-      }
-    }
-  });
-
-=======
->>>>>>> 6b8717ce
 }
 
 void SinglePhaseBase::ImplicitStepSetup( real64 const & GEOSX_UNUSED_PARAM( time_n ),
@@ -505,19 +422,9 @@
 
   AssembleFluxTerms( time_n, dt, domain, &dofManager, &matrix, &rhs );
 
-<<<<<<< HEAD
-  if (!m_coupledWellsFlag)
-  {
-    // these functions will be called by the ReservoirSolver
-    // when coupled wells are present
-    matrix.close();
-    rhs.close();
-  }
-
-=======
+
   matrix.close();
   rhs.close();
->>>>>>> 6b8717ce
 
   if( getLogLevel() == 2 )
   {
@@ -630,12 +537,6 @@
   arrayView2d< real64 const > const & dDens_dPres   = m_dDens_dPres[er][esr][m_fluidIndex];
 
   arrayView1d< real64 const > const & poroMultiplier        = m_poroMultiplier[er][esr];
-
-<<<<<<< HEAD
-  arrayView1d<real64 const> const & poroMultiplier        = m_poroMultiplier[er][esr];
-
-=======
->>>>>>> 6b8717ce
 #if !defined(ALLOW_CREATION_MASS)
   static_assert( true, "must have ALLOW_CREATION_MASS defined" );
 #endif
@@ -652,15 +553,6 @@
 
       real64 effectiveVolume = volume[ei] * poroMultiplier[ei];
 
-<<<<<<< HEAD
-      AccumulationKernel<FaceElementSubRegion>::template Compute<ISPORO>( dens[ei][0],
-                                                                          densOld[ei],
-                                                                          dDens_dPres[ei][0],
-                                                                          effectiveVolume,
-                                                                          dVol[ei],
-                                                                          localAccum,
-                                                                          localAccumJacobian );
-=======
       AccumulationKernel< FaceElementSubRegion >::template Compute< ISPORO >( dens[ei][0],
                                                                               densOld[ei],
                                                                               dDens_dPres[ei][0],
@@ -668,7 +560,6 @@
                                                                               dVol[ei],
                                                                               localAccum,
                                                                               localAccumJacobian );
->>>>>>> 6b8717ce
 #if !defined(ALLOW_CREATION_MASS)
       static_assert( true, "must have ALLOW_CREATION_MASS defined" );
 #endif
@@ -774,11 +665,7 @@
 
   ResetViewsPrivate( elemManager, constitutiveManager );
 
-<<<<<<< HEAD
-  if (m_poroElasticFlag)
-=======
   if( m_poroElasticFlag )
->>>>>>> 6b8717ce
   {
     // TODO where are these strings defined?
     m_totalMeanStressOld = elemManager->ConstructViewAccessor< array1d< real64 >, arrayView1d< real64 > >( "oldTotalMeanStress" );
