/*
 * ------------------------------------------------------------------------------------------------------------
 * SPDX-License-Identifier: LGPL-2.1-only
 *
 * Copyright (c) 2018-2020 Lawrence Livermore National Security LLC
 * Copyright (c) 2018-2020 The Board of Trustees of the Leland Stanford Junior University
 * Copyright (c) 2018-2020 TotalEnergies
 * Copyright (c) 2019-     GEOSX Contributors
 * All rights reserved
 *
 * See top level LICENSE, COPYRIGHT, CONTRIBUTORS, NOTICE, and ACKNOWLEDGEMENTS files for details.
 * ------------------------------------------------------------------------------------------------------------
 */

/**
 * @file SinglePhaseBase.cpp
 */

#include "SinglePhaseBase.hpp"


#include "common/DataTypes.hpp"
#include "common/TimingMacros.hpp"
#include "constitutive/fluid/SingleFluidBase.hpp"
#include "constitutive/fluid/SingleFluidExtrinsicData.hpp"
#include "constitutive/fluid/singleFluidSelector.hpp"
#include "constitutive/permeability/PermeabilityExtrinsicData.hpp"
#include "constitutive/solid/CoupledSolidBase.hpp"
#include "fieldSpecification/AquiferBoundaryCondition.hpp"
#include "fieldSpecification/EquilibriumInitialCondition.hpp"
#include "fieldSpecification/FieldSpecificationManager.hpp"
#include "fieldSpecification/SourceFluxBoundaryCondition.hpp"
#include "finiteVolume/FiniteVolumeManager.hpp"
#include "functions/TableFunction.hpp"
#include "mainInterface/ProblemManager.hpp"
#include "mesh/DomainPartition.hpp"
#include "mesh/mpiCommunications/CommunicationTools.hpp"
#include "physicsSolvers/fluidFlow/FlowSolverBaseExtrinsicData.hpp"
#include "physicsSolvers/fluidFlow/SinglePhaseBaseExtrinsicData.hpp"
#include "physicsSolvers/fluidFlow/SinglePhaseBaseKernels.hpp"

namespace geosx
{

using namespace dataRepository;
using namespace constitutive;
using namespace singlePhaseBaseKernels;

SinglePhaseBase::SinglePhaseBase( const string & name,
                                  Group * const parent ):
  FlowSolverBase( name, parent )
{
  m_numDofPerCell = 1;
}


void SinglePhaseBase::registerDataOnMesh( Group & meshBodies )
{
  using namespace extrinsicMeshData::flow;

  FlowSolverBase::registerDataOnMesh( meshBodies );

  forMeshTargets( meshBodies, [&] ( string const &,
                                    MeshLevel & mesh,
                                    arrayView1d< string const > const & regionNames )
  {

    ElementRegionManager & elemManager = mesh.getElemManager();

    elemManager.forElementSubRegions< ElementSubRegionBase >( regionNames,
                                                              [&]( localIndex const,
                                                                   ElementSubRegionBase & subRegion )
    {
      subRegion.registerExtrinsicData< pressure_n >( getName() );
      subRegion.registerExtrinsicData< initialPressure >( getName() );
      subRegion.registerExtrinsicData< pressure >( getName() );

      subRegion.registerExtrinsicData< deltaVolume >( getName() );

      subRegion.registerExtrinsicData< mobility >( getName() );
      subRegion.registerExtrinsicData< dMobility_dPressure >( getName() );

<<<<<<< HEAD
      subRegion.registerExtrinsicData< densityOld >( getName() );


=======
      subRegion.registerExtrinsicData< density_n >( getName() );


>>>>>>> bb16d72e
    } );

    FaceManager & faceManager = mesh.getFaceManager();
    {
      faceManager.registerExtrinsicData< facePressure >( getName() );
    }
  } );
}

void SinglePhaseBase::setConstitutiveNamesCallSuper( ElementSubRegionBase & subRegion ) const
{
  FlowSolverBase::setConstitutiveNamesCallSuper( subRegion );
}

void SinglePhaseBase::setConstitutiveNames( ElementSubRegionBase & subRegion ) const
{
  string & fluidMaterialName = subRegion.getReference< string >( viewKeyStruct::fluidNamesString() );
  fluidMaterialName = SolverBase::getConstitutiveName< SingleFluidBase >( subRegion );
  GEOSX_ERROR_IF( fluidMaterialName.empty(), GEOSX_FMT( "Fluid model not found on subregion {}", subRegion.getName() ) );
}


void SinglePhaseBase::initializeAquiferBC() const
{
  FieldSpecificationManager & fsManager = FieldSpecificationManager::getInstance();

  fsManager.forSubGroups< AquiferBoundaryCondition >( [&] ( AquiferBoundaryCondition & bc )
  {
    // set the gravity vector (needed later for the potential diff calculations)
    bc.setGravityVector( gravityVector() );
  } );
}


void SinglePhaseBase::validateFluidModels( DomainPartition & domain ) const
{
  forMeshTargets( domain.getMeshBodies(), [&]( string const &,
                                               MeshLevel & mesh,
                                               arrayView1d< string const > const & regionNames )
  {
    mesh.getElemManager().forElementSubRegions( regionNames, [&]( localIndex const,
                                                                  ElementSubRegionBase & subRegion )
    {
      string & fluidName = subRegion.getReference< string >( viewKeyStruct::fluidNamesString() );
      fluidName = getConstitutiveName< SingleFluidBase >( subRegion );
      GEOSX_THROW_IF( fluidName.empty(),
                      GEOSX_FMT( "Fluid model not found on subregion {}", subRegion.getName() ),
                      InputError );
    } );
  } );
}

SinglePhaseBase::FluidPropViews SinglePhaseBase::getFluidProperties( ConstitutiveBase const & fluid ) const
{
  SingleFluidBase const & singleFluid = dynamicCast< SingleFluidBase const & >( fluid );
  return { singleFluid.density(),
           singleFluid.dDensity_dPressure(),
           singleFluid.viscosity(),
           singleFluid.dViscosity_dPressure(),
           singleFluid.defaultDensity(),
           singleFluid.defaultViscosity() };
}

void SinglePhaseBase::initializePreSubGroups()
{
  FlowSolverBase::initializePreSubGroups();


  validateFluidModels( this->getGroupByPath< DomainPartition >( "/Problem/domain" ) );

  initializeAquiferBC();
}

void SinglePhaseBase::updateFluidModel( ObjectManagerBase & dataGroup ) const
{
  GEOSX_MARK_FUNCTION;

  arrayView1d< real64 const > const pres = dataGroup.getExtrinsicData< extrinsicMeshData::flow::pressure >();

  SingleFluidBase & fluid =
    getConstitutiveModel< SingleFluidBase >( dataGroup, dataGroup.getReference< string >( viewKeyStruct::fluidNamesString() ) );

  constitutiveUpdatePassThru( fluid, [&]( auto & castedFluid )
  {
    typename TYPEOFREF( castedFluid ) ::KernelWrapper fluidWrapper = castedFluid.createKernelWrapper();
    FluidUpdateKernel::launch( fluidWrapper, pres );
  } );
}

void SinglePhaseBase::updateMobility( ObjectManagerBase & dataGroup ) const
{
  GEOSX_MARK_FUNCTION;

  // output

  arrayView1d< real64 > const mob =
    dataGroup.getExtrinsicData< extrinsicMeshData::flow::mobility >();

  arrayView1d< real64 > const dMob_dPres =
    dataGroup.getExtrinsicData< extrinsicMeshData::flow::dMobility_dPressure >();

  // input

  SingleFluidBase & fluid =
    getConstitutiveModel< SingleFluidBase >( dataGroup, dataGroup.getReference< string >( viewKeyStruct::fluidNamesString() ) );
  FluidPropViews fluidProps = getFluidProperties( fluid );

  singlePhaseBaseKernels::MobilityKernel::launch< parallelDevicePolicy<> >( dataGroup.size(),
                                                                            fluidProps.dens,
                                                                            fluidProps.dDens_dPres,
                                                                            fluidProps.visc,
                                                                            fluidProps.dVisc_dPres,
                                                                            mob,
                                                                            dMob_dPres );
}

void SinglePhaseBase::initializePostInitialConditionsPreSubGroups()
{
  GEOSX_MARK_FUNCTION;

  FlowSolverBase::initializePostInitialConditionsPreSubGroups();

  DomainPartition & domain = this->getGroupByPath< DomainPartition >( "/Problem/domain" );

  std::map< string, string_array > fieldNames;
  fieldNames["elems"].emplace_back( string( extrinsicMeshData::flow::pressure::key() ) );

  forMeshTargets( domain.getMeshBodies(), [&]( string const &,
                                               MeshLevel & mesh,
                                               arrayView1d< string const > const & regionNames )
  {
    CommunicationTools::getInstance().synchronizeFields( fieldNames, mesh, domain.getNeighbors(), false );

    // Moved the following part from ImplicitStepSetup to here since it only needs to be initialized once
    // They will be updated in applySystemSolution and ImplicitStepComplete, respectively
    mesh.getElemManager().forElementSubRegions< CellElementSubRegion, SurfaceElementSubRegion >( regionNames, [&]( localIndex const,
                                                                                                                   auto & subRegion )
    {
      // Compute hydrostatic equilibrium in the regions for which corresponding field specification tag has been specified
      computeHydrostaticEquilibrium();
      // 1. update porosity, permeability, and density/viscosity
      SingleFluidBase const & fluid = getConstitutiveModel< SingleFluidBase >( subRegion, subRegion.template getReference< string >( viewKeyStruct::fluidNamesString() ) );
      real64 const defaultDensity = getFluidProperties( fluid ).defaultDensity;
<<<<<<< HEAD
      subRegion.template getWrapper< array1d< real64 > >( extrinsicMeshData::flow::densityOld::key() ).setDefaultValue( defaultDensity );
=======
      subRegion.template getWrapper< array1d< real64 > >( extrinsicMeshData::flow::density_n::key() ).setDefaultValue( defaultDensity );
>>>>>>> bb16d72e

      updatePorosityAndPermeability( subRegion );
      updateFluidState( subRegion );

      // 2. save the initial density (for use in the single-phase poromechanics solver to compute the deltaBodyForce)
      fluid.initializeState();

      // 3. save the initial/old porosity
      CoupledSolidBase const & porousSolid = getConstitutiveModel< CoupledSolidBase >( subRegion, subRegion.template getReference< string >( viewKeyStruct::solidNamesString() ) );

      porousSolid.initializeState();
    } );

    mesh.getElemManager().forElementRegions< SurfaceElementRegion >( regionNames,
                                                                     [&]( localIndex const,
                                                                          SurfaceElementRegion & region )
    {
      region.forElementSubRegions< FaceElementSubRegion >( [&]( FaceElementSubRegion & subRegion )
      {
        ConstitutiveBase & fluid = getConstitutiveModel( subRegion, subRegion.getReference< string >( viewKeyStruct::fluidNamesString() )  );
        real64 const defaultDensity = getFluidProperties( fluid ).defaultDensity;

        subRegion.getWrapper< real64_array >( extrinsicMeshData::flow::hydraulicAperture::key() ).
          setApplyDefaultValue( region.getDefaultAperture() );

        subRegion.getWrapper< real64_array >( FaceElementSubRegion::viewKeyStruct::creationMassString() ).
          setApplyDefaultValue( defaultDensity * region.getDefaultAperture() );
      } );
    } );

    // Save initial pressure field (needed by the poromechanics solvers to compute the deltaPressure needed by the total stress)
    mesh.getElemManager().forElementSubRegions( regionNames, [&]( localIndex const,
                                                                  ElementSubRegionBase & subRegion )
    {
      arrayView1d< real64 const > const pres = subRegion.getExtrinsicData< extrinsicMeshData::flow::pressure >();
<<<<<<< HEAD
      arrayView1d< real64 > const initPres = subRegion.getExtrinsicData< extrinsicMeshData::flow::initialPressure >();

      forAll< parallelDevicePolicy<> >( subRegion.size(), [=] GEOSX_HOST_DEVICE ( localIndex const ei )
      {
        initPres[ei] = pres[ei];
      } );
    } );
=======
      arrayView1d< real64 > const presInit   = subRegion.getExtrinsicData< extrinsicMeshData::flow::initialPressure >();
      presInit.setValues< parallelDevicePolicy<> >( pres );
    } );

>>>>>>> bb16d72e
    backupFields( mesh, regionNames );
  } );
}

void SinglePhaseBase::computeHydrostaticEquilibrium()
{
  FieldSpecificationManager & fsManager = FieldSpecificationManager::getInstance();
  DomainPartition & domain = this->getGroupByPath< DomainPartition >( "/Problem/domain" );

  real64 const gravVector[3] = LVARRAY_TENSOROPS_INIT_LOCAL_3( gravityVector() );

  // Step 1: count individual equilibriums (there may be multiple ones)

  std::map< string, localIndex > equilNameToEquilId;
  localIndex equilCounter = 0;

  fsManager.forSubGroups< EquilibriumInitialCondition >( [&] ( EquilibriumInitialCondition const & bc )
  {
    // collect all the equil name to idx
    equilNameToEquilId[bc.getName()] = equilCounter;
    equilCounter++;

    // check that the gravity vector is aligned with the z-axis
    GEOSX_THROW_IF( !isZero( gravVector[0] ) || !isZero( gravVector[1] ),
                    catalogName() << " " << getName() <<
                    ": the gravity vector specified in this simulation (" << gravVector[0] << " " << gravVector[1] << " " << gravVector[2] <<
                    ") is not aligned with the z-axis. \n"
                    "This is incompatible with the " << EquilibriumInitialCondition::catalogName() << " called " << bc.getName() <<
                    "used in this simulation. To proceed, you can either: \n" <<
                    "   - Use a gravityVector aligned with the z-axis, such as (0.0,0.0,-9.81)\n" <<
                    "   - Remove the hydrostatic equilibrium initial condition from the XML file",
                    InputError );
  } );

  if( equilCounter == 0 )
  {
    return;
  }

  // Step 2: find the min elevation and the max elevation in the targetSets
  array1d< real64 > globalMaxElevation( equilNameToEquilId.size() );
  array1d< real64 > globalMinElevation( equilNameToEquilId.size() );
  findMinMaxElevationInEquilibriumTarget( domain,
                                          equilNameToEquilId,
                                          globalMaxElevation,
                                          globalMinElevation );

  // Step 3: for each equil, compute a fine table with hydrostatic pressure vs elevation if the region is a target region
  // first compute the region filter
  std::set< string > regionFilter;
  forMeshTargets( domain.getMeshBodies(), [&] ( string const &,
                                                MeshLevel &,
                                                arrayView1d< string const > const & regionNames )
  {
    for( string const & regionName : regionNames )
    {
      regionFilter.insert( regionName );
    }
  } );

  // then start the actual table construction
  fsManager.apply< EquilibriumInitialCondition >( 0.0,
                                                  domain.getMeshBody( 0 ).getMeshLevel( 0 ),
                                                  "ElementRegions",
                                                  EquilibriumInitialCondition::catalogName(),
                                                  [&] ( EquilibriumInitialCondition const & fs,
                                                        string const &,
                                                        SortedArrayView< localIndex const > const & targetSet,
                                                        Group & subRegion,
                                                        string const & )
  {
    // Step 3.1: retrieve the data necessary to construct the pressure table in this subregion

    integer const maxNumEquilIterations = fs.getMaxNumEquilibrationIterations();
    real64 const equilTolerance = fs.getEquilibrationTolerance();
    real64 const datumElevation = fs.getDatumElevation();
    real64 const datumPressure = fs.getDatumPressure();

    localIndex const equilIndex = equilNameToEquilId.at( fs.getName() );
    real64 const minElevation = LvArray::math::min( globalMinElevation[equilIndex], datumElevation );
    real64 const maxElevation = LvArray::math::max( globalMaxElevation[equilIndex], datumElevation );
    real64 const elevationIncrement = LvArray::math::min( fs.getElevationIncrement(), maxElevation - minElevation );
    localIndex const numPointsInTable = std::ceil( (maxElevation - minElevation) / elevationIncrement ) + 1;

    real64 const eps = 0.1 * (maxElevation - minElevation); // we add a small buffer to only log in the pathological cases
    GEOSX_LOG_RANK_0_IF( ( (datumElevation > globalMaxElevation[equilIndex]+eps)  || (datumElevation < globalMinElevation[equilIndex]-eps) ),
                         SinglePhaseBase::catalogName() << " " << getName()
                                                        << ": By looking at the elevation of the cell centers in this model, GEOSX found that "
                                                        << "the min elevation is " << globalMinElevation[equilIndex] << " and the max elevation is " << globalMaxElevation[equilIndex] << "\n"
                                                        << "But, a datum elevation of " << datumElevation << " was specified in the input file to equilibrate the model.\n "
                                                        << "The simulation is going to proceed with this out-of-bound datum elevation, but the initial condition may be inaccurate." );

    array1d< array1d< real64 > > elevationValues;
    array1d< real64 > pressureValues;
    elevationValues.resize( 1 );
    elevationValues[0].resize( numPointsInTable );
    pressureValues.resize( numPointsInTable );

    // Step 3.2: retrieve the fluid model to compute densities
    // we end up with the same issue as in applyDirichletBC: there is not a clean way to retrieve the fluid info

    // filter out region not in target
    Group const & region = subRegion.getParent().getParent();
    auto it = regionFilter.find( region.getName() );
    if( it == regionFilter.end() )
    {
      return; // the region is not in target, there is nothing to do
    }

    string const & fluidName = subRegion.getReference< string >( viewKeyStruct::fluidNamesString());

    // filter out the proppant fluid constitutive models
    ConstitutiveBase & fluid = getConstitutiveModel( subRegion, fluidName );
    if( !dynamicCast< SingleFluidBase * >( &fluid ) )
    {
      return;
    }
    SingleFluidBase & singleFluid = dynamicCast< SingleFluidBase & >( fluid );

    // Step 3.3: compute the hydrostatic pressure values

    constitutiveUpdatePassThru( singleFluid, [&] ( auto & castedFluid )
    {
      using FluidType = TYPEOFREF( castedFluid );
      typename FluidType::KernelWrapper fluidWrapper = castedFluid.createKernelWrapper();

      // note: inside this kernel, serialPolicy is used, and elevation/pressure values don't go to the GPU
      bool const equilHasConverged =
        HydrostaticPressureKernel::launch( numPointsInTable,
                                           maxNumEquilIterations,
                                           equilTolerance,
                                           gravVector,
                                           minElevation,
                                           elevationIncrement,
                                           datumElevation,
                                           datumPressure,
                                           fluidWrapper,
                                           elevationValues.toNestedView(),
                                           pressureValues.toView() );

      GEOSX_THROW_IF( !equilHasConverged,
                      SinglePhaseBase::catalogName() << " " << getName()
                                                     << ": hydrostatic pressure initialization failed to converge in region " << region.getName() << "!",
                      std::runtime_error );
    } );

    // Step 3.4: create hydrostatic pressure table

    FunctionManager & functionManager = FunctionManager::getInstance();

    string const tableName = fs.getName() + "_" + subRegion.getName() + "_table";
    TableFunction * const presTable = dynamicCast< TableFunction * >( functionManager.createChild( TableFunction::catalogName(), tableName ) );
    presTable->setTableCoordinates( elevationValues );
    presTable->setTableValues( pressureValues );
    presTable->setInterpolationMethod( TableFunction::InterpolationType::Linear );
    TableFunction::KernelWrapper presTableWrapper = presTable->createKernelWrapper();

    // Step 4: assign pressure as a function of elevation
    // TODO: this last step should probably be delayed to wait for the creation of FaceElements
    arrayView2d< real64 const > const elemCenter =
      subRegion.getReference< array2d< real64 > >( ElementSubRegionBase::viewKeyStruct::elementCenterString() );

    arrayView1d< real64 > const pres =
      subRegion.getReference< array1d< real64 > >( extrinsicMeshData::flow::pressure::key() );

    forAll< parallelDevicePolicy<> >( targetSet.size(), [=] GEOSX_HOST_DEVICE ( localIndex const i )
    {
      localIndex const k = targetSet[i];
      real64 const elevation = elemCenter[k][2];
      pres[k] = presTableWrapper.compute( &elevation );
    } );
  } );
}


real64 SinglePhaseBase::solverStep( real64 const & time_n,
                                    real64 const & dt,
                                    const int cycleNumber,
                                    DomainPartition & domain )
{
  GEOSX_MARK_FUNCTION;

  real64 dt_return;

  // setup dof numbers and linear system
  setupSystem( domain, m_dofManager, m_localMatrix, m_rhs, m_solution );

  implicitStepSetup( time_n, dt, domain );

  // currently the only method is implicit time integration
  dt_return = nonlinearImplicitStep( time_n, dt, cycleNumber, domain );

  // final step for completion of timestep. typically secondary variable updates and cleanup.
  implicitStepComplete( time_n, dt_return, domain );

  return dt_return;
}

void SinglePhaseBase::setupSystem( DomainPartition & domain,
                                   DofManager & dofManager,
                                   CRSMatrix< real64, globalIndex > & localMatrix,
                                   ParallelVector & rhs,
                                   ParallelVector & solution,
                                   bool const setSparsity )
{
  GEOSX_MARK_FUNCTION;

  SolverBase::setupSystem( domain,
                           dofManager,
                           localMatrix,
                           rhs,
                           solution,
                           setSparsity );
}

void SinglePhaseBase::implicitStepSetup( real64 const & GEOSX_UNUSED_PARAM( time_n ),
                                         real64 const & GEOSX_UNUSED_PARAM( dt ),
                                         DomainPartition & domain )
{
  forMeshTargets( domain.getMeshBodies(), [&]( string const &,
                                               MeshLevel & mesh,
                                               arrayView1d< string const > const & regionNames )
  {
    mesh.getElemManager().forElementSubRegions< CellElementSubRegion, SurfaceElementSubRegion >( regionNames, [&]( localIndex const,
                                                                                                                   auto & subRegion )
    {
<<<<<<< HEAD
      arrayView1d< real64 > const & dPres = subRegion.template getExtrinsicData< extrinsicMeshData::flow::deltaPressure >();
      arrayView1d< real64 > const & dVol = subRegion.template getExtrinsicData< extrinsicMeshData::flow::deltaVolume >();
      dPres.zero();
      dVol.zero();
      // This should fix NaN density in newly created fracture elements
      updatePorosityAndPermeability( subRegion );
      updateFluidState( subRegion );
    } );

    mesh.getElemManager().forElementSubRegions< FaceElementSubRegion >( regionNames, [&]( localIndex const,
                                                                                          FaceElementSubRegion & subRegion )
    {
      arrayView1d< real64 const > const aper = subRegion.getExtrinsicData< extrinsicMeshData::flow::hydraulicAperture >();
      arrayView1d< real64 > const aper0 = subRegion.getExtrinsicData< extrinsicMeshData::flow::aperture0 >();
      aper0.setValues< parallelDevicePolicy<> >( aper );

      // Needed coz faceElems don't exist when initializing.
      CoupledSolidBase const & porousSolid = getConstitutiveModel< CoupledSolidBase >( subRegion, subRegion.getReference< string >( viewKeyStruct::solidNamesString() ) );
      porousSolid.saveConvergedState();

      updatePorosityAndPermeability( subRegion );
      updateFluidState( subRegion );
    } );

    backupFields( mesh, regionNames );

=======
      arrayView1d< real64 const > const & pres = subRegion.template getExtrinsicData< extrinsicMeshData::flow::pressure >();
      arrayView1d< real64 > const & pres_n = subRegion.template getExtrinsicData< extrinsicMeshData::flow::pressure_n >();
      pres_n.setValues< parallelDevicePolicy<> >( pres );

      arrayView1d< real64 > const & dVol = subRegion.template getExtrinsicData< extrinsicMeshData::flow::deltaVolume >();
      dVol.zero();

      // This should fix NaN density in newly created fracture elements
      updatePorosityAndPermeability( subRegion );
      updateFluidState( subRegion );
    } );

    mesh.getElemManager().forElementSubRegions< FaceElementSubRegion >( regionNames, [&]( localIndex const,
                                                                                          FaceElementSubRegion & subRegion )
    {
      arrayView1d< real64 const > const aper = subRegion.getExtrinsicData< extrinsicMeshData::flow::hydraulicAperture >();
      arrayView1d< real64 > const aper0 = subRegion.getExtrinsicData< extrinsicMeshData::flow::aperture0 >();
      aper0.setValues< parallelDevicePolicy<> >( aper );

      // Needed coz faceElems don't exist when initializing.
      CoupledSolidBase const & porousSolid = getConstitutiveModel< CoupledSolidBase >( subRegion, subRegion.getReference< string >( viewKeyStruct::solidNamesString() ) );
      porousSolid.saveConvergedState();

      updatePorosityAndPermeability( subRegion );
      updateFluidState( subRegion );
    } );

    backupFields( mesh, regionNames );

>>>>>>> bb16d72e
  } );
}

void SinglePhaseBase::implicitStepComplete( real64 const & time,
                                            real64 const & dt,
                                            DomainPartition & domain )
{
  GEOSX_MARK_FUNCTION;

  // note: we have to save the aquifer state **before** updating the pressure,
  // otherwise the aquifer flux is saved with the wrong pressure time level
  saveAquiferConvergedState( time, dt, domain );

  forMeshTargets( domain.getMeshBodies(), [&]( string const &,
                                               MeshLevel & mesh,
                                               arrayView1d< string const > const & regionNames )
  {
    mesh.getElemManager().forElementSubRegions( regionNames, [&]( localIndex const,
                                                                  ElementSubRegionBase & subRegion )
    {
<<<<<<< HEAD
      arrayView1d< real64 const > const dPres = subRegion.getExtrinsicData< extrinsicMeshData::flow::deltaPressure >();
      arrayView1d< real64 const > const dVol = subRegion.getExtrinsicData< extrinsicMeshData::flow::deltaVolume >();

      arrayView1d< real64 > const pres = subRegion.getExtrinsicData< extrinsicMeshData::flow::pressure >();
=======
      arrayView1d< real64 const > const dVol = subRegion.getExtrinsicData< extrinsicMeshData::flow::deltaVolume >();
>>>>>>> bb16d72e
      arrayView1d< real64 > const vol = subRegion.getReference< array1d< real64 > >( CellElementSubRegion::viewKeyStruct::elementVolumeString() );

      forAll< parallelDevicePolicy<> >( subRegion.size(), [=] GEOSX_HOST_DEVICE ( localIndex const ei )
      {
<<<<<<< HEAD
        pres[ei] += dPres[ei];
=======
>>>>>>> bb16d72e
        vol[ei] += dVol[ei];
      } );

      CoupledSolidBase const & porousSolid = getConstitutiveModel< CoupledSolidBase >( subRegion, subRegion.template getReference< string >( viewKeyStruct::solidNamesString() ) );

      porousSolid.saveConvergedState();
    } );

    mesh.getElemManager().forElementSubRegions< FaceElementSubRegion >( regionNames, [&]( localIndex const,
                                                                                          FaceElementSubRegion & subRegion )
    {
      arrayView1d< integer const > const elemGhostRank = subRegion.ghostRank();
      arrayView1d< real64 const > const volume = subRegion.getElementVolume();
<<<<<<< HEAD
      arrayView1d< real64 const > const densOld = subRegion.getExtrinsicData< extrinsicMeshData::flow::densityOld >();
=======
      arrayView1d< real64 const > const dens_n = subRegion.getExtrinsicData< extrinsicMeshData::flow::density_n >();
>>>>>>> bb16d72e
      arrayView1d< real64 > const creationMass = subRegion.getReference< real64_array >( FaceElementSubRegion::viewKeyStruct::creationMassString() );

      forAll< parallelDevicePolicy<> >( subRegion.size(), [=] GEOSX_HOST_DEVICE ( localIndex const ei )
      {
        if( elemGhostRank[ei] < 0 )
        {
<<<<<<< HEAD
          if( volume[ei] * densOld[ei] > 1.1 * creationMass[ei] )
=======
          if( volume[ei] * dens_n[ei] > 1.1 * creationMass[ei] )
>>>>>>> bb16d72e
          {
            creationMass[ei] *= 0.75;
            if( creationMass[ei]<1.0e-20 )
            {
              creationMass[ei] = 0.0;
            }
          }
        }
      } );
    } );

  } );
}


void SinglePhaseBase::assembleSystem( real64 const time_n,
                                      real64 const dt,
                                      DomainPartition & domain,
                                      DofManager const & dofManager,
                                      CRSMatrixView< real64, globalIndex const > const & localMatrix,
                                      arrayView1d< real64 > const & localRhs )
{
  GEOSX_MARK_FUNCTION;

  assembleAccumulationTerms( domain,
                             dofManager,
                             localMatrix,
                             localRhs );

  assembleFluxTerms( time_n,
                     dt,
                     domain,
                     dofManager,
                     localMatrix,
                     localRhs );
}

void SinglePhaseBase::accumulationLaunch( CellElementSubRegion const & subRegion,
                                          DofManager const & dofManager,
                                          CRSMatrixView< real64, globalIndex const > const & localMatrix,
                                          arrayView1d< real64 > const & localRhs )
{
  string const dofKey = dofManager.getKey( extrinsicMeshData::flow::pressure::key() );
  globalIndex const rankOffset = dofManager.rankOffset();
  arrayView1d< globalIndex const > const dofNumber = subRegion.getReference< array1d< globalIndex > >( dofKey );
  arrayView1d< integer const > const ghostRank = subRegion.ghostRank();

  arrayView1d< real64 const > const density_n =
    subRegion.getExtrinsicData< extrinsicMeshData::flow::density_n >();

  arrayView1d< real64 const > const volume = subRegion.getElementVolume();

  ConstitutiveBase const & fluid = getConstitutiveModel( subRegion, subRegion.getReference< string >( viewKeyStruct::fluidNamesString() ) );
  FluidPropViews const fluidProps = getFluidProperties( fluid );
  arrayView2d< real64 const > const density = fluidProps.dens;
  arrayView2d< real64 const > const dDens_dPres = fluidProps.dDens_dPres;

<<<<<<< HEAD
=======
  //START_SPHINX_INCLUDE_COUPLEDSOLID
>>>>>>> bb16d72e
  CoupledSolidBase const & solidModel = getConstitutiveModel< CoupledSolidBase >( subRegion, subRegion.getReference< string >( viewKeyStruct::solidNamesString() ) );

  arrayView2d< real64 const > const & porosity    = solidModel.getPorosity();
  arrayView2d< real64 const > const & porosity_n = solidModel.getPorosity_n();
  arrayView2d< real64 const > const & dPoro_dPres = solidModel.getDporosity_dPressure();
  //END_SPHINX_INCLUDE_COUPLEDSOLID

  AccumulationKernel::template launch< parallelDevicePolicy<> >( subRegion.size(),
                                                                 rankOffset,
                                                                 dofNumber,
                                                                 ghostRank,
                                                                 volume,
<<<<<<< HEAD
                                                                 porosityOld,
                                                                 porosity,
                                                                 dPoro_dPres,
                                                                 densityOld,
=======
                                                                 porosity_n,
                                                                 porosity,
                                                                 dPoro_dPres,
                                                                 density_n,
>>>>>>> bb16d72e
                                                                 density,
                                                                 dDens_dPres,
                                                                 localMatrix,
                                                                 localRhs );

}

void SinglePhaseBase::accumulationLaunch( SurfaceElementSubRegion const & subRegion,
                                          DofManager const & dofManager,
                                          CRSMatrixView< real64, globalIndex const > const & localMatrix,
                                          arrayView1d< real64 > const & localRhs )
{
  string const dofKey = dofManager.getKey( extrinsicMeshData::flow::pressure::key() );
  globalIndex const rankOffset = dofManager.rankOffset();
  arrayView1d< globalIndex const > const & dofNumber = subRegion.getReference< array1d< globalIndex > >( dofKey );
  arrayView1d< integer const > const & ghostRank = subRegion.ghostRank();

  arrayView1d< real64 const > const & density_n = subRegion.getExtrinsicData< extrinsicMeshData::flow::density_n >();
  arrayView1d< real64 const > const & volume = subRegion.getElementVolume();
  arrayView1d< real64 const > const & deltaVolume = subRegion.getExtrinsicData< extrinsicMeshData::flow::deltaVolume >();

  ConstitutiveBase const & fluid = getConstitutiveModel( subRegion, subRegion.getReference< string >( viewKeyStruct::fluidNamesString() ) );
  FluidPropViews const fluidProps = getFluidProperties( fluid );
  arrayView2d< real64 const > const & density = fluidProps.dens;
  arrayView2d< real64 const > const & dDens_dPres = fluidProps.dDens_dPres;

#if !defined(ALLOW_CREATION_MASS)
  static_assert( true, "must have ALLOW_CREATION_MASS defined" );
#endif

#if ALLOW_CREATION_MASS
  arrayView1d< real64 const > const &
  creationMass = subRegion.getReference< real64_array >( SurfaceElementSubRegion::viewKeyStruct::creationMassString() );
#endif

  CoupledSolidBase const & solidModel = getConstitutiveModel< CoupledSolidBase >( subRegion, subRegion.getReference< string >( viewKeyStruct::solidNamesString() ) );


  arrayView2d< real64 const > const & porosity    = solidModel.getPorosity();
  arrayView2d< real64 const > const & porosity_n = solidModel.getPorosity_n();
  arrayView2d< real64 const > const & dPoro_dPres = solidModel.getDporosity_dPressure();

  AccumulationKernel::template launch< parallelDevicePolicy<> >( subRegion.size(),
                                                                 rankOffset,
                                                                 dofNumber,
                                                                 ghostRank,
                                                                 volume,
                                                                 deltaVolume,
<<<<<<< HEAD
                                                                 porosityOld,
                                                                 porosity,
                                                                 dPoro_dPres,
                                                                 densityOld,
=======
                                                                 porosity_n,
                                                                 porosity,
                                                                 dPoro_dPres,
                                                                 density_n,
>>>>>>> bb16d72e
                                                                 density,
                                                                 dDens_dPres,
#if ALLOW_CREATION_MASS
                                                                 creationMass,
#endif
                                                                 localMatrix,
                                                                 localRhs );

}

void SinglePhaseBase::assembleAccumulationTerms( DomainPartition & domain,
                                                 DofManager const & dofManager,
                                                 CRSMatrixView< real64, globalIndex const > const & localMatrix,
                                                 arrayView1d< real64 > const & localRhs )
{
  GEOSX_MARK_FUNCTION;

  forMeshTargets( domain.getMeshBodies(), [&]( string const &,
                                               MeshLevel & mesh,
                                               arrayView1d< string const > const & regionNames )
  {
    mesh.getElemManager().forElementSubRegions< CellElementSubRegion,
                                                SurfaceElementSubRegion >( regionNames,
                                                                           [&]( localIndex const,
                                                                                auto & subRegion )
    {

      accumulationLaunch( subRegion, dofManager, localMatrix, localRhs );
    } );
  } );
}

void SinglePhaseBase::applyBoundaryConditions( real64 time_n,
                                               real64 dt,
                                               DomainPartition & domain,
                                               DofManager const & dofManager,
                                               CRSMatrixView< real64, globalIndex const > const & localMatrix,
                                               arrayView1d< real64 > const & localRhs )
{
  GEOSX_MARK_FUNCTION;

  applySourceFluxBC( time_n, dt, domain, dofManager, localMatrix, localRhs );
  applyDirichletBC( time_n, dt, domain, dofManager, localMatrix, localRhs );
  applyAquiferBC( time_n, dt, domain, dofManager, localMatrix, localRhs );
}

namespace internal
{
string const bcLogMessage = string( "SinglePhaseBase {}: at time {}s, " )
                            + string( "the <{}> boundary condition '{}' is applied to the element set '{}' in subRegion '{}'. " )
                            + string( "\nThe scale of this boundary condition is {} and multiplies the value of the provided function (if any). " )
                            + string( "\nThe total number of target elements (including ghost elements) is {}. " )
                            + string( "\nNote that if this number is equal to zero for all subRegions, the boundary condition will not be applied on this element set." );
}

void SinglePhaseBase::applyDirichletBC( real64 const time_n,
                                        real64 const dt,
                                        DomainPartition & domain,
                                        DofManager const & dofManager,
                                        CRSMatrixView< real64, globalIndex const > const & localMatrix,
                                        arrayView1d< real64 > const & localRhs ) const
{
  GEOSX_MARK_FUNCTION;

  FieldSpecificationManager & fsManager = FieldSpecificationManager::getInstance();
  string const dofKey = dofManager.getKey( extrinsicMeshData::flow::pressure::key() );
  forMeshTargets( domain.getMeshBodies(), [&] ( string const &,
                                                MeshLevel & mesh,
                                                arrayView1d< string const > const & )
  {

    fsManager.apply( time_n + dt,
                     mesh,
                     "ElementRegions",
                     extrinsicMeshData::flow::pressure::key(),
                     [&]( FieldSpecificationBase const & fs,
                          string const & setName,
                          SortedArrayView< localIndex const > const & lset,
                          Group & subRegion,
                          string const & )
    {
      if( fs.getLogLevel() >= 1 && m_nonlinearSolverParameters.m_numNewtonIterations == 0 )
      {
        globalIndex const numTargetElems = MpiWrapper::sum< globalIndex >( lset.size() );
        GEOSX_LOG_RANK_0( GEOSX_FMT( geosx::internal::bcLogMessage,
                                     getName(), time_n+dt, FieldSpecificationBase::catalogName(),
                                     fs.getName(), setName, subRegion.getName(), fs.getScale(), numTargetElems ) );
      }


      arrayView1d< globalIndex const > const dofNumber =
        subRegion.getReference< array1d< globalIndex > >( dofKey );

      arrayView1d< real64 const > const pres =
        subRegion.getReference< array1d< real64 > >( extrinsicMeshData::flow::pressure::key() );

      // call the application of the boundary condition to alter the matrix and rhs
      fs.applyBoundaryConditionToSystem< FieldSpecificationEqual,
                                         parallelDevicePolicy<> >( lset,
                                                                   time_n + dt,
                                                                   subRegion,
                                                                   dofNumber,
                                                                   dofManager.rankOffset(),
                                                                   localMatrix,
                                                                   localRhs,
                                                                   pres );
    } );
  } );
}

void SinglePhaseBase::applySourceFluxBC( real64 const time_n,
                                         real64 const dt,
                                         DomainPartition & domain,
                                         DofManager const & dofManager,
                                         CRSMatrixView< real64, globalIndex const > const & localMatrix,
                                         arrayView1d< real64 > const & localRhs ) const
{
  GEOSX_MARK_FUNCTION;

  FieldSpecificationManager & fsManager = FieldSpecificationManager::getInstance();
  string const dofKey = dofManager.getKey( extrinsicMeshData::flow::pressure::key() );

  forMeshTargets( domain.getMeshBodies(), [&] ( string const &,
                                                MeshLevel & mesh,
                                                arrayView1d< string const > const & )
  {

    fsManager.apply( time_n + dt,
                     mesh,
                     "ElementRegions",
                     FieldSpecificationBase::viewKeyStruct::fluxBoundaryConditionString(),
                     [&]( FieldSpecificationBase const & fs,
                          string const & setName,
                          SortedArrayView< localIndex const > const & targetSet,
                          Group & subRegion,
                          string const & )
    {
      if( fs.getLogLevel() >= 1 && m_nonlinearSolverParameters.m_numNewtonIterations == 0 )
      {
        globalIndex const numTargetElems = MpiWrapper::sum< globalIndex >( targetSet.size() );
        GEOSX_LOG_RANK_0( GEOSX_FMT( geosx::internal::bcLogMessage,
                                     getName(), time_n+dt, SourceFluxBoundaryCondition::catalogName(),
                                     fs.getName(), setName, subRegion.getName(), fs.getScale(), numTargetElems ) );
      }

      arrayView1d< globalIndex const > const
      dofNumber = subRegion.getReference< array1d< globalIndex > >( dofKey );

      fs.applyBoundaryConditionToSystem< FieldSpecificationAdd,
                                         parallelDevicePolicy<> >( targetSet.toViewConst(),
                                                                   time_n + dt,
                                                                   dt,
                                                                   subRegion,
                                                                   dofNumber,
                                                                   dofManager.rankOffset(),
                                                                   localMatrix,
                                                                   localRhs,
                                                                   [] GEOSX_HOST_DEVICE ( localIndex const )
      {
        return 0.0;
      } );

    } );

  } );
}

void SinglePhaseBase::updateFluidState( ObjectManagerBase & subRegion ) const
{
  updateFluidModel( subRegion );
  updateMobility( subRegion );
}

void SinglePhaseBase::updateState( DomainPartition & domain )
{

// set mass fraction flag on fluid models
  forMeshTargets( domain.getMeshBodies(), [&]( string const &,
                                               MeshLevel & mesh,
                                               arrayView1d< string const > const & regionNames )
  {
    mesh.getElemManager().forElementSubRegions< CellElementSubRegion, SurfaceElementSubRegion >( regionNames, [&]( localIndex const,
                                                                                                                   auto & subRegion )
    {
      updatePorosityAndPermeability( subRegion );
      updateFluidState( subRegion );
    } );
  } );
}

void SinglePhaseBase::solveLinearSystem( DofManager const & dofManager,
                                         ParallelMatrix & matrix,
                                         ParallelVector & rhs,
                                         ParallelVector & solution )
{
  GEOSX_MARK_FUNCTION;

  rhs.scale( -1.0 );
  solution.zero();

  SolverBase::solveLinearSystem( dofManager, matrix, rhs, solution );
}

void SinglePhaseBase::resetStateToBeginningOfStep( DomainPartition & domain )
{
  // set mass fraction flag on fluid models
  forMeshTargets( domain.getMeshBodies(), [&]( string const &,
                                               MeshLevel & mesh,
                                               arrayView1d< string const > const & regionNames )
  {
    mesh.getElemManager().forElementSubRegions< CellElementSubRegion, SurfaceElementSubRegion >( regionNames, [&]( localIndex const,
                                                                                                                   auto & subRegion )
    {
<<<<<<< HEAD
      arrayView1d< real64 > const & dPres =
        subRegion.template getExtrinsicData< extrinsicMeshData::flow::deltaPressure >();
      dPres.zero();
=======
      arrayView1d< real64 > const pres = subRegion.template getExtrinsicData< extrinsicMeshData::flow::pressure >();
      arrayView1d< real64 const > const pres_n = subRegion.template getExtrinsicData< extrinsicMeshData::flow::pressure_n >();
      pres.setValues< parallelDevicePolicy<> >( pres_n );
>>>>>>> bb16d72e

      updatePorosityAndPermeability( subRegion );
      updateFluidState( subRegion );
    } );
  } );
}

void SinglePhaseBase::backupFields( MeshLevel & mesh,
                                    arrayView1d< string const > const & regionNames ) const
{
  mesh.getElemManager().forElementSubRegions( regionNames,
                                              [&]( localIndex const,
                                                   ElementSubRegionBase & subRegion )
  {
    ConstitutiveBase const & fluid = getConstitutiveModel( subRegion, subRegion.getReference< string >( viewKeyStruct::fluidNamesString() ) );
    arrayView2d< real64 const > const & dens = getFluidProperties( fluid ).dens;
    arrayView1d< real64 > const & dens_n = subRegion.getExtrinsicData< extrinsicMeshData::flow::density_n >();

    forAll< parallelDevicePolicy<> >( subRegion.size(), [=] GEOSX_HOST_DEVICE ( localIndex const ei )
    {
      dens_n[ei] = dens[ei][0];
    } );
  } );
}

} /* namespace geosx */<|MERGE_RESOLUTION|>--- conflicted
+++ resolved
@@ -80,15 +80,9 @@
       subRegion.registerExtrinsicData< mobility >( getName() );
       subRegion.registerExtrinsicData< dMobility_dPressure >( getName() );
 
-<<<<<<< HEAD
-      subRegion.registerExtrinsicData< densityOld >( getName() );
-
-
-=======
       subRegion.registerExtrinsicData< density_n >( getName() );
 
 
->>>>>>> bb16d72e
     } );
 
     FaceManager & faceManager = mesh.getFaceManager();
@@ -232,11 +226,7 @@
       // 1. update porosity, permeability, and density/viscosity
       SingleFluidBase const & fluid = getConstitutiveModel< SingleFluidBase >( subRegion, subRegion.template getReference< string >( viewKeyStruct::fluidNamesString() ) );
       real64 const defaultDensity = getFluidProperties( fluid ).defaultDensity;
-<<<<<<< HEAD
-      subRegion.template getWrapper< array1d< real64 > >( extrinsicMeshData::flow::densityOld::key() ).setDefaultValue( defaultDensity );
-=======
       subRegion.template getWrapper< array1d< real64 > >( extrinsicMeshData::flow::density_n::key() ).setDefaultValue( defaultDensity );
->>>>>>> bb16d72e
 
       updatePorosityAndPermeability( subRegion );
       updateFluidState( subRegion );
@@ -272,20 +262,10 @@
                                                                   ElementSubRegionBase & subRegion )
     {
       arrayView1d< real64 const > const pres = subRegion.getExtrinsicData< extrinsicMeshData::flow::pressure >();
-<<<<<<< HEAD
-      arrayView1d< real64 > const initPres = subRegion.getExtrinsicData< extrinsicMeshData::flow::initialPressure >();
-
-      forAll< parallelDevicePolicy<> >( subRegion.size(), [=] GEOSX_HOST_DEVICE ( localIndex const ei )
-      {
-        initPres[ei] = pres[ei];
-      } );
-    } );
-=======
       arrayView1d< real64 > const presInit   = subRegion.getExtrinsicData< extrinsicMeshData::flow::initialPressure >();
       presInit.setValues< parallelDevicePolicy<> >( pres );
     } );
 
->>>>>>> bb16d72e
     backupFields( mesh, regionNames );
   } );
 }
@@ -512,11 +492,13 @@
     mesh.getElemManager().forElementSubRegions< CellElementSubRegion, SurfaceElementSubRegion >( regionNames, [&]( localIndex const,
                                                                                                                    auto & subRegion )
     {
-<<<<<<< HEAD
-      arrayView1d< real64 > const & dPres = subRegion.template getExtrinsicData< extrinsicMeshData::flow::deltaPressure >();
+      arrayView1d< real64 const > const & pres = subRegion.template getExtrinsicData< extrinsicMeshData::flow::pressure >();
+      arrayView1d< real64 > const & pres_n = subRegion.template getExtrinsicData< extrinsicMeshData::flow::pressure_n >();
+      pres_n.setValues< parallelDevicePolicy<> >( pres );
+
       arrayView1d< real64 > const & dVol = subRegion.template getExtrinsicData< extrinsicMeshData::flow::deltaVolume >();
-      dPres.zero();
       dVol.zero();
+
       // This should fix NaN density in newly created fracture elements
       updatePorosityAndPermeability( subRegion );
       updateFluidState( subRegion );
@@ -539,37 +521,6 @@
 
     backupFields( mesh, regionNames );
 
-=======
-      arrayView1d< real64 const > const & pres = subRegion.template getExtrinsicData< extrinsicMeshData::flow::pressure >();
-      arrayView1d< real64 > const & pres_n = subRegion.template getExtrinsicData< extrinsicMeshData::flow::pressure_n >();
-      pres_n.setValues< parallelDevicePolicy<> >( pres );
-
-      arrayView1d< real64 > const & dVol = subRegion.template getExtrinsicData< extrinsicMeshData::flow::deltaVolume >();
-      dVol.zero();
-
-      // This should fix NaN density in newly created fracture elements
-      updatePorosityAndPermeability( subRegion );
-      updateFluidState( subRegion );
-    } );
-
-    mesh.getElemManager().forElementSubRegions< FaceElementSubRegion >( regionNames, [&]( localIndex const,
-                                                                                          FaceElementSubRegion & subRegion )
-    {
-      arrayView1d< real64 const > const aper = subRegion.getExtrinsicData< extrinsicMeshData::flow::hydraulicAperture >();
-      arrayView1d< real64 > const aper0 = subRegion.getExtrinsicData< extrinsicMeshData::flow::aperture0 >();
-      aper0.setValues< parallelDevicePolicy<> >( aper );
-
-      // Needed coz faceElems don't exist when initializing.
-      CoupledSolidBase const & porousSolid = getConstitutiveModel< CoupledSolidBase >( subRegion, subRegion.getReference< string >( viewKeyStruct::solidNamesString() ) );
-      porousSolid.saveConvergedState();
-
-      updatePorosityAndPermeability( subRegion );
-      updateFluidState( subRegion );
-    } );
-
-    backupFields( mesh, regionNames );
-
->>>>>>> bb16d72e
   } );
 }
 
@@ -590,22 +541,11 @@
     mesh.getElemManager().forElementSubRegions( regionNames, [&]( localIndex const,
                                                                   ElementSubRegionBase & subRegion )
     {
-<<<<<<< HEAD
-      arrayView1d< real64 const > const dPres = subRegion.getExtrinsicData< extrinsicMeshData::flow::deltaPressure >();
       arrayView1d< real64 const > const dVol = subRegion.getExtrinsicData< extrinsicMeshData::flow::deltaVolume >();
-
-      arrayView1d< real64 > const pres = subRegion.getExtrinsicData< extrinsicMeshData::flow::pressure >();
-=======
-      arrayView1d< real64 const > const dVol = subRegion.getExtrinsicData< extrinsicMeshData::flow::deltaVolume >();
->>>>>>> bb16d72e
       arrayView1d< real64 > const vol = subRegion.getReference< array1d< real64 > >( CellElementSubRegion::viewKeyStruct::elementVolumeString() );
 
       forAll< parallelDevicePolicy<> >( subRegion.size(), [=] GEOSX_HOST_DEVICE ( localIndex const ei )
       {
-<<<<<<< HEAD
-        pres[ei] += dPres[ei];
-=======
->>>>>>> bb16d72e
         vol[ei] += dVol[ei];
       } );
 
@@ -619,22 +559,14 @@
     {
       arrayView1d< integer const > const elemGhostRank = subRegion.ghostRank();
       arrayView1d< real64 const > const volume = subRegion.getElementVolume();
-<<<<<<< HEAD
-      arrayView1d< real64 const > const densOld = subRegion.getExtrinsicData< extrinsicMeshData::flow::densityOld >();
-=======
       arrayView1d< real64 const > const dens_n = subRegion.getExtrinsicData< extrinsicMeshData::flow::density_n >();
->>>>>>> bb16d72e
       arrayView1d< real64 > const creationMass = subRegion.getReference< real64_array >( FaceElementSubRegion::viewKeyStruct::creationMassString() );
 
       forAll< parallelDevicePolicy<> >( subRegion.size(), [=] GEOSX_HOST_DEVICE ( localIndex const ei )
       {
         if( elemGhostRank[ei] < 0 )
         {
-<<<<<<< HEAD
-          if( volume[ei] * densOld[ei] > 1.1 * creationMass[ei] )
-=======
           if( volume[ei] * dens_n[ei] > 1.1 * creationMass[ei] )
->>>>>>> bb16d72e
           {
             creationMass[ei] *= 0.75;
             if( creationMass[ei]<1.0e-20 )
@@ -692,10 +624,7 @@
   arrayView2d< real64 const > const density = fluidProps.dens;
   arrayView2d< real64 const > const dDens_dPres = fluidProps.dDens_dPres;
 
-<<<<<<< HEAD
-=======
   //START_SPHINX_INCLUDE_COUPLEDSOLID
->>>>>>> bb16d72e
   CoupledSolidBase const & solidModel = getConstitutiveModel< CoupledSolidBase >( subRegion, subRegion.getReference< string >( viewKeyStruct::solidNamesString() ) );
 
   arrayView2d< real64 const > const & porosity    = solidModel.getPorosity();
@@ -708,17 +637,10 @@
                                                                  dofNumber,
                                                                  ghostRank,
                                                                  volume,
-<<<<<<< HEAD
-                                                                 porosityOld,
-                                                                 porosity,
-                                                                 dPoro_dPres,
-                                                                 densityOld,
-=======
                                                                  porosity_n,
                                                                  porosity,
                                                                  dPoro_dPres,
                                                                  density_n,
->>>>>>> bb16d72e
                                                                  density,
                                                                  dDens_dPres,
                                                                  localMatrix,
@@ -767,17 +689,10 @@
                                                                  ghostRank,
                                                                  volume,
                                                                  deltaVolume,
-<<<<<<< HEAD
-                                                                 porosityOld,
-                                                                 porosity,
-                                                                 dPoro_dPres,
-                                                                 densityOld,
-=======
                                                                  porosity_n,
                                                                  porosity,
                                                                  dPoro_dPres,
                                                                  density_n,
->>>>>>> bb16d72e
                                                                  density,
                                                                  dDens_dPres,
 #if ALLOW_CREATION_MASS
@@ -991,15 +906,9 @@
     mesh.getElemManager().forElementSubRegions< CellElementSubRegion, SurfaceElementSubRegion >( regionNames, [&]( localIndex const,
                                                                                                                    auto & subRegion )
     {
-<<<<<<< HEAD
-      arrayView1d< real64 > const & dPres =
-        subRegion.template getExtrinsicData< extrinsicMeshData::flow::deltaPressure >();
-      dPres.zero();
-=======
       arrayView1d< real64 > const pres = subRegion.template getExtrinsicData< extrinsicMeshData::flow::pressure >();
       arrayView1d< real64 const > const pres_n = subRegion.template getExtrinsicData< extrinsicMeshData::flow::pressure_n >();
       pres.setValues< parallelDevicePolicy<> >( pres_n );
->>>>>>> bb16d72e
 
       updatePorosityAndPermeability( subRegion );
       updateFluidState( subRegion );
