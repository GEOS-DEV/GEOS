/*
 * ------------------------------------------------------------------------------------------------------------
 * SPDX-License-Identifier: LGPL-2.1-only
 *
 * Copyright (c) 2018-2020 Lawrence Livermore National Security LLC
 * Copyright (c) 2018-2020 The Board of Trustees of the Leland Stanford Junior University
 * Copyright (c) 2018-2020 TotalEnergies
 * Copyright (c) 2019-     GEOSX Contributors
 * All rights reserved
 *
 * See top level LICENSE, COPYRIGHT, CONTRIBUTORS, NOTICE, and ACKNOWLEDGEMENTS files for details.
 * ------------------------------------------------------------------------------------------------------------
 */

/**
 * @file SinglePhaseBase.cpp
 */

#include "SinglePhaseBase.hpp"


#include "common/DataTypes.hpp"
#include "common/TimingMacros.hpp"
#include "constitutive/fluid/SingleFluidBase.hpp"
#include "constitutive/fluid/SingleFluidExtrinsicData.hpp"
#include "constitutive/fluid/singleFluidSelector.hpp"
#include "constitutive/permeability/PermeabilityExtrinsicData.hpp"
#include "constitutive/solid/CoupledSolidBase.hpp"
#include "constitutive/solid/SolidInternalEnergy.hpp"
#include "constitutive/thermalConductivity/singlePhaseThermalConductivitySelector.hpp"
#include "fieldSpecification/AquiferBoundaryCondition.hpp"
#include "fieldSpecification/EquilibriumInitialCondition.hpp"
#include "fieldSpecification/FieldSpecificationManager.hpp"
#include "fieldSpecification/SourceFluxBoundaryCondition.hpp"
#include "finiteVolume/FiniteVolumeManager.hpp"
#include "functions/TableFunction.hpp"
#include "mainInterface/ProblemManager.hpp"
#include "mesh/DomainPartition.hpp"
#include "mesh/mpiCommunications/CommunicationTools.hpp"
#include "physicsSolvers/fluidFlow/FlowSolverBaseExtrinsicData.hpp"
#include "physicsSolvers/fluidFlow/SinglePhaseBaseExtrinsicData.hpp"
#include "physicsSolvers/fluidFlow/SinglePhaseBaseKernels.hpp"
#include "physicsSolvers/fluidFlow/ThermalSinglePhaseBaseKernels.hpp"


namespace geosx
{

using namespace dataRepository;
using namespace constitutive;
using namespace singlePhaseBaseKernels;

SinglePhaseBase::SinglePhaseBase( const string & name,
                                  Group * const parent ):
  FlowSolverBase( name, parent )
{
  this->registerWrapper( viewKeyStruct::inputTemperatureString(), &m_inputTemperature ).
    setApplyDefaultValue( 0.0 ).
    setInputFlag( InputFlags::OPTIONAL ).
    setDescription( "Temperature" );
}


void SinglePhaseBase::registerDataOnMesh( Group & meshBodies )
{
  using namespace extrinsicMeshData::flow;

  FlowSolverBase::registerDataOnMesh( meshBodies );

<<<<<<< HEAD
  forDiscretizationOnMeshTargets( meshBodies, [&] ( string const &,
=======
  m_numDofPerCell = m_isThermal ? 2 : 1;

  forMeshTargets( meshBodies, [&] ( string const &,
>>>>>>> 14e30d15
                                    MeshLevel & mesh,
                                    arrayView1d< string const > const & regionNames )
  {

    ElementRegionManager & elemManager = mesh.getElemManager();

    elemManager.forElementSubRegions< ElementSubRegionBase >( regionNames,
                                                              [&]( localIndex const,
                                                                   ElementSubRegionBase & subRegion )
    {
      subRegion.registerExtrinsicData< pressure_n >( getName() );
      subRegion.registerExtrinsicData< initialPressure >( getName() );
      subRegion.registerExtrinsicData< deltaPressure >( getName() ); // for reporting/stats purposes
      subRegion.registerExtrinsicData< pressure >( getName() );

      subRegion.registerExtrinsicData< bcPressure >( getName() ); // needed for the application of boundary conditions

      subRegion.registerExtrinsicData< deltaVolume >( getName() );

      subRegion.registerExtrinsicData< temperature >( getName() );
      subRegion.registerExtrinsicData< temperature_n >( getName() );

      subRegion.registerExtrinsicData< bcTemperature >( getName() ); // needed for the application of boundary conditions

      subRegion.registerExtrinsicData< mobility >( getName() );
      subRegion.registerExtrinsicData< dMobility_dPressure >( getName() );

      if( m_isThermal )
      {
        subRegion.registerExtrinsicData< dMobility_dTemperature >( getName() );
      }

    } );

    FaceManager & faceManager = mesh.getFaceManager();
    {
      faceManager.registerExtrinsicData< facePressure >( getName() );
    }
  } );
}

void SinglePhaseBase::setConstitutiveNamesCallSuper( ElementSubRegionBase & subRegion ) const
{
  FlowSolverBase::setConstitutiveNamesCallSuper( subRegion );
}

void SinglePhaseBase::setConstitutiveNames( ElementSubRegionBase & subRegion ) const
{
  string & fluidName = subRegion.getReference< string >( viewKeyStruct::fluidNamesString() );
  fluidName = getConstitutiveName< SingleFluidBase >( subRegion );
  GEOSX_ERROR_IF( fluidName.empty(), GEOSX_FMT( "Fluid model not found on subregion {}", subRegion.getName() ) );

  if( m_isThermal )
  {
    string & thermalConductivityName = subRegion.registerWrapper< string >( viewKeyStruct::thermalConductivityNamesString() ).
                                         setPlotLevel( PlotLevel::NOPLOT ).
                                         setRestartFlags( RestartFlags::NO_WRITE ).
                                         setSizedFromParent( 0 ).
                                         setDescription( "Name of the thermal conductivity constitutive model to use" ).
                                         reference();

    thermalConductivityName = getConstitutiveName< SinglePhaseThermalConductivityBase >( subRegion );
    GEOSX_THROW_IF( thermalConductivityName.empty(),
                    GEOSX_FMT( "Thermal conductivity model not found on subregion {}", subRegion.getName() ),
                    InputError );
  }
}


void SinglePhaseBase::initializeAquiferBC() const
{
  FieldSpecificationManager & fsManager = FieldSpecificationManager::getInstance();

  fsManager.forSubGroups< AquiferBoundaryCondition >( [&] ( AquiferBoundaryCondition & bc )
  {
    // set the gravity vector (needed later for the potential diff calculations)
    bc.setGravityVector( gravityVector() );
  } );
}

void SinglePhaseBase::validateConstitutiveModels( DomainPartition & domain ) const
{
<<<<<<< HEAD
  forDiscretizationOnMeshTargets( domain.getMeshBodies(), [&]( string const &,
=======
  GEOSX_MARK_FUNCTION;

  forMeshTargets( domain.getMeshBodies(), [&]( string const &,
>>>>>>> 14e30d15
                                               MeshLevel & mesh,
                                               arrayView1d< string const > const & regionNames )
  {
    mesh.getElemManager().forElementSubRegions( regionNames, [&]( localIndex const,
                                                                  ElementSubRegionBase & subRegion )
    {
      string & fluidName = subRegion.getReference< string >( viewKeyStruct::fluidNamesString() );
      fluidName = getConstitutiveName< SingleFluidBase >( subRegion );
      GEOSX_THROW_IF( fluidName.empty(),
                      GEOSX_FMT( "Fluid model not found on subregion {}", subRegion.getName() ),
                      InputError );

      SingleFluidBase const & fluid = getConstitutiveModel< SingleFluidBase >( subRegion, fluidName );

      constitutiveUpdatePassThru( fluid, [&] ( auto & castedFluid )
      {
        string const fluidModelName = castedFluid.catalogName();
        GEOSX_THROW_IF( m_isThermal && (fluidModelName != "ThermalCompressibleSinglePhaseFluid"),
                        GEOSX_FMT( "SingleFluidBase {}: the thermal option is enabled in the solver, but the fluid model `{}` is not for thermal fluid",
                                   getName(), fluid.getName() ),
                        InputError );
        GEOSX_THROW_IF( !m_isThermal && (fluidModelName == "ThermalCompressibleSinglePhaseFluid"),
                        GEOSX_FMT( "SingleFluidBase {}: the fluid model is for thermal fluid `{}`, but the solver option is incompatible with the fluid model",
                                   getName(), fluid.getName() ),
                        InputError );
      } );
    } );
  } );
}

SinglePhaseBase::FluidPropViews SinglePhaseBase::getFluidProperties( ConstitutiveBase const & fluid ) const
{
  SingleFluidBase const & singleFluid = dynamicCast< SingleFluidBase const & >( fluid );
  return { singleFluid.density(),
           singleFluid.dDensity_dPressure(),
           singleFluid.viscosity(),
           singleFluid.dViscosity_dPressure(),
           singleFluid.defaultDensity(),
           singleFluid.defaultViscosity() };
}

SinglePhaseBase::ThermalFluidPropViews SinglePhaseBase::getThermalFluidProperties( ConstitutiveBase const & fluid ) const
{
  SingleFluidBase const & singleFluid = dynamicCast< SingleFluidBase const & >( fluid );
  return { singleFluid.dDensity_dTemperature(),
           singleFluid.dViscosity_dTemperature() };
}

void SinglePhaseBase::initializePreSubGroups()
{
  FlowSolverBase::initializePreSubGroups();

  DomainPartition & domain = this->getGroupByPath< DomainPartition >( "/Problem/domain" );

  // 1. Validate various models against each other (must have same phases and components)
  validateConstitutiveModels( domain );

  // 2. Set the value of temperature
  forMeshTargets( domain.getMeshBodies(), [&]( string const &,
                                               MeshLevel & mesh,
                                               arrayView1d< string const > const & regionNames )

  {
    mesh.getElemManager().forElementSubRegions( regionNames,
                                                [&]( localIndex const,
                                                     ElementSubRegionBase & subRegion )
    {
      arrayView1d< real64 > const temp = subRegion.getExtrinsicData< extrinsicMeshData::flow::temperature >();
      temp.setValues< parallelHostPolicy >( m_inputTemperature );
    } );
  } );

  // 3. Initialize the aquifer boundary condition
  initializeAquiferBC();
}

void SinglePhaseBase::updateFluidModel( ObjectManagerBase & dataGroup ) const
{
  GEOSX_MARK_FUNCTION;

  arrayView1d< real64 const > const pres = dataGroup.getExtrinsicData< extrinsicMeshData::flow::pressure >();
  arrayView1d< real64 const > const temp = dataGroup.getExtrinsicData< extrinsicMeshData::flow::temperature >();

  SingleFluidBase & fluid =
    getConstitutiveModel< SingleFluidBase >( dataGroup, dataGroup.getReference< string >( viewKeyStruct::fluidNamesString() ) );

  constitutiveUpdatePassThru( fluid, [&]( auto & castedFluid )
  {
    typename TYPEOFREF( castedFluid ) ::KernelWrapper fluidWrapper = castedFluid.createKernelWrapper();
    thermalSinglePhaseBaseKernels::FluidUpdateKernel::launch( fluidWrapper, pres, temp );
  } );
}

void SinglePhaseBase::updateSolidInternalEnergyModel( ObjectManagerBase & dataGroup ) const
{
  arrayView1d< real64 const > const temp = dataGroup.getExtrinsicData< extrinsicMeshData::flow::temperature >();

  string const & solidInternalEnergyName = dataGroup.getReference< string >( viewKeyStruct::solidInternalEnergyNamesString() );
  SolidInternalEnergy & solidInternalEnergy = getConstitutiveModel< SolidInternalEnergy >( dataGroup, solidInternalEnergyName );

  SolidInternalEnergy::KernelWrapper solidInternalEnergyWrapper = solidInternalEnergy.createKernelUpdates();

  thermalSinglePhaseBaseKernels::SolidInternalEnergyUpdateKernel::launch< parallelDevicePolicy<> >( dataGroup.size(), solidInternalEnergyWrapper, temp );
}

void SinglePhaseBase::updateFluidState( ObjectManagerBase & subRegion ) const
{
  updateFluidModel( subRegion );
  updateMobility( subRegion );
}

void SinglePhaseBase::updateMobility( ObjectManagerBase & dataGroup ) const
{
  GEOSX_MARK_FUNCTION;

  // output

  arrayView1d< real64 > const mob =
    dataGroup.getExtrinsicData< extrinsicMeshData::flow::mobility >();

  arrayView1d< real64 > const dMob_dPres =
    dataGroup.getExtrinsicData< extrinsicMeshData::flow::dMobility_dPressure >();

  // input

  SingleFluidBase & fluid =
    getConstitutiveModel< SingleFluidBase >( dataGroup, dataGroup.getReference< string >( viewKeyStruct::fluidNamesString() ) );
  FluidPropViews fluidProps = getFluidProperties( fluid );

  if( m_isThermal )
  {
    arrayView1d< real64 > const dMob_dTemp =
      dataGroup.getExtrinsicData< extrinsicMeshData::flow::dMobility_dTemperature >();

    ThermalFluidPropViews thermalFluidProps = getThermalFluidProperties( fluid );

    thermalSinglePhaseBaseKernels::MobilityKernel::launch< parallelDevicePolicy<> >( dataGroup.size(),
                                                                                     fluidProps.dens,
                                                                                     fluidProps.dDens_dPres,
                                                                                     thermalFluidProps.dDens_dTemp,
                                                                                     fluidProps.visc,
                                                                                     fluidProps.dVisc_dPres,
                                                                                     thermalFluidProps.dVisc_dTemp,
                                                                                     mob,
                                                                                     dMob_dPres,
                                                                                     dMob_dTemp );
  }
  else
  {
    singlePhaseBaseKernels::MobilityKernel::launch< parallelDevicePolicy<> >( dataGroup.size(),
                                                                              fluidProps.dens,
                                                                              fluidProps.dDens_dPres,
                                                                              fluidProps.visc,
                                                                              fluidProps.dVisc_dPres,
                                                                              mob,
                                                                              dMob_dPres );
  }
}

void SinglePhaseBase::initializePostInitialConditionsPreSubGroups()
{
  GEOSX_MARK_FUNCTION;

  FlowSolverBase::initializePostInitialConditionsPreSubGroups();

  DomainPartition & domain = this->getGroupByPath< DomainPartition >( "/Problem/domain" );


  forDiscretizationOnMeshTargets( domain.getMeshBodies(), [&]( string const &,
                                               MeshLevel & mesh,
                                               arrayView1d< string const > const & regionNames )
  {
    FieldIdentifiers fieldsToBeSync;
    fieldsToBeSync.addElementFields( { extrinsicMeshData::flow::pressure::key() },
                                     regionNames );

    CommunicationTools::getInstance().synchronizeFields( fieldsToBeSync, mesh, domain.getNeighbors(), false );

    // Moved the following part from ImplicitStepSetup to here since it only needs to be initialized once
    // They will be updated in applySystemSolution and ImplicitStepComplete, respectively
    mesh.getElemManager().forElementSubRegions< CellElementSubRegion, SurfaceElementSubRegion >( regionNames, [&]( localIndex const,
                                                                                                                   auto & subRegion )
    {
      // Compute hydrostatic equilibrium in the regions for which corresponding field specification tag has been specified
      computeHydrostaticEquilibrium();

      // 1. update porosity, permeability, and density/viscosity
      SingleFluidBase const & fluid = getConstitutiveModel< SingleFluidBase >( subRegion, subRegion.template getReference< string >( viewKeyStruct::fluidNamesString() ) );

      updatePorosityAndPermeability( subRegion );
      updateFluidState( subRegion );

      // 2. save the initial density (for use in the single-phase poromechanics solver to compute the deltaBodyForce)
      fluid.initializeState();

      // 3. save the initial/old porosity
      CoupledSolidBase const & porousSolid = getConstitutiveModel< CoupledSolidBase >( subRegion, subRegion.template getReference< string >( viewKeyStruct::solidNamesString() ) );

      porousSolid.initializeState();

      // 4. initialize the rock thermal quantities: conductivity and solid internal energy
      if( m_isThermal )
      {
        // initialized porosity
        arrayView2d< real64 const > const porosity = porousSolid.getPorosity();

        string const & thermalConductivityName = subRegion.template getReference< string >( viewKeyStruct::thermalConductivityNamesString() );
        SinglePhaseThermalConductivityBase const & conductivityMaterial =
          getConstitutiveModel< SinglePhaseThermalConductivityBase >( subRegion, thermalConductivityName );
        conductivityMaterial.initializeRockFluidState( porosity );
        // note that there is nothing to update here because thermal conductivity is explicit for now

        updateSolidInternalEnergyModel( subRegion );
        string const & solidInternalEnergyName = subRegion.template getReference< string >( viewKeyStruct::solidInternalEnergyNamesString() );
        SolidInternalEnergy const & solidInternalEnergyMaterial =
          getConstitutiveModel< SolidInternalEnergy >( subRegion, solidInternalEnergyName );
        solidInternalEnergyMaterial.saveConvergedState();

      }
    } );

    mesh.getElemManager().forElementRegions< SurfaceElementRegion >( regionNames,
                                                                     [&]( localIndex const,
                                                                          SurfaceElementRegion & region )
    {
      region.forElementSubRegions< FaceElementSubRegion >( [&]( FaceElementSubRegion & subRegion )
      {
        ConstitutiveBase & fluid = getConstitutiveModel( subRegion, subRegion.getReference< string >( viewKeyStruct::fluidNamesString() )  );
        real64 const defaultDensity = getFluidProperties( fluid ).defaultDensity;

        subRegion.getWrapper< real64_array >( extrinsicMeshData::flow::hydraulicAperture::key() ).
          setApplyDefaultValue( region.getDefaultAperture() );

        subRegion.getWrapper< real64_array >( FaceElementSubRegion::viewKeyStruct::creationMassString() ).
          setApplyDefaultValue( defaultDensity * region.getDefaultAperture() );
      } );
    } );

    // Save initial pressure field (needed by the poromechanics solvers to compute the deltaPressure needed by the total stress)
    mesh.getElemManager().forElementSubRegions( regionNames, [&]( localIndex const,
                                                                  ElementSubRegionBase & subRegion )
    {
      arrayView1d< real64 const > const pres = subRegion.getExtrinsicData< extrinsicMeshData::flow::pressure >();
      arrayView1d< real64 > const presInit   = subRegion.getExtrinsicData< extrinsicMeshData::flow::initialPressure >();
      presInit.setValues< parallelDevicePolicy<> >( pres );
    } );
  } );
}

void SinglePhaseBase::computeHydrostaticEquilibrium()
{
  FieldSpecificationManager & fsManager = FieldSpecificationManager::getInstance();
  DomainPartition & domain = this->getGroupByPath< DomainPartition >( "/Problem/domain" );

  real64 const gravVector[3] = LVARRAY_TENSOROPS_INIT_LOCAL_3( gravityVector() );

  // Step 1: count individual equilibriums (there may be multiple ones)

  std::map< string, localIndex > equilNameToEquilId;
  localIndex equilCounter = 0;

  fsManager.forSubGroups< EquilibriumInitialCondition >( [&] ( EquilibriumInitialCondition const & bc )
  {
    // collect all the equil name to idx
    equilNameToEquilId[bc.getName()] = equilCounter;
    equilCounter++;

    // check that the gravity vector is aligned with the z-axis
    GEOSX_THROW_IF( !isZero( gravVector[0] ) || !isZero( gravVector[1] ),
                    catalogName() << " " << getName() <<
                    ": the gravity vector specified in this simulation (" << gravVector[0] << " " << gravVector[1] << " " << gravVector[2] <<
                    ") is not aligned with the z-axis. \n"
                    "This is incompatible with the " << EquilibriumInitialCondition::catalogName() << " called " << bc.getName() <<
                    "used in this simulation. To proceed, you can either: \n" <<
                    "   - Use a gravityVector aligned with the z-axis, such as (0.0,0.0,-9.81)\n" <<
                    "   - Remove the hydrostatic equilibrium initial condition from the XML file",
                    InputError );
  } );

  if( equilCounter == 0 )
  {
    return;
  }

  // Step 2: find the min elevation and the max elevation in the targetSets
  array1d< real64 > globalMaxElevation( equilNameToEquilId.size() );
  array1d< real64 > globalMinElevation( equilNameToEquilId.size() );
  findMinMaxElevationInEquilibriumTarget( domain,
                                          equilNameToEquilId,
                                          globalMaxElevation,
                                          globalMinElevation );

  // Step 3: for each equil, compute a fine table with hydrostatic pressure vs elevation if the region is a target region
  // first compute the region filter
  std::set< string > regionFilter;
  forDiscretizationOnMeshTargets( domain.getMeshBodies(), [&] ( string const &,
                                                MeshLevel &,
                                                arrayView1d< string const > const & regionNames )
  {
    for( string const & regionName : regionNames )
    {
      regionFilter.insert( regionName );
    }
  } );

  // then start the actual table construction
<<<<<<< HEAD
  fsManager.apply< EquilibriumInitialCondition >( 0.0,
                                                  domain.getMeshBody( 0 ).getBaseDiscretization(),
                                                  "ElementRegions",
=======
  fsManager.apply< ElementSubRegionBase,
                   EquilibriumInitialCondition >( 0.0,
                                                  domain.getMeshBody( 0 ).getMeshLevel( 0 ),
>>>>>>> 14e30d15
                                                  EquilibriumInitialCondition::catalogName(),
                                                  [&] ( EquilibriumInitialCondition const & fs,
                                                        string const &,
                                                        SortedArrayView< localIndex const > const & targetSet,
                                                        ElementSubRegionBase & subRegion,
                                                        string const & )
  {
    // Step 3.1: retrieve the data necessary to construct the pressure table in this subregion

    integer const maxNumEquilIterations = fs.getMaxNumEquilibrationIterations();
    real64 const equilTolerance = fs.getEquilibrationTolerance();
    real64 const datumElevation = fs.getDatumElevation();
    real64 const datumPressure = fs.getDatumPressure();

    localIndex const equilIndex = equilNameToEquilId.at( fs.getName() );
    real64 const minElevation = LvArray::math::min( globalMinElevation[equilIndex], datumElevation );
    real64 const maxElevation = LvArray::math::max( globalMaxElevation[equilIndex], datumElevation );
    real64 const elevationIncrement = LvArray::math::min( fs.getElevationIncrement(), maxElevation - minElevation );
    localIndex const numPointsInTable = std::ceil( (maxElevation - minElevation) / elevationIncrement ) + 1;

    real64 const eps = 0.1 * (maxElevation - minElevation); // we add a small buffer to only log in the pathological cases
    GEOSX_LOG_RANK_0_IF( ( (datumElevation > globalMaxElevation[equilIndex]+eps)  || (datumElevation < globalMinElevation[equilIndex]-eps) ),
                         SinglePhaseBase::catalogName() << " " << getName()
                                                        << ": By looking at the elevation of the cell centers in this model, GEOSX found that "
                                                        << "the min elevation is " << globalMinElevation[equilIndex] << " and the max elevation is " << globalMaxElevation[equilIndex] << "\n"
                                                        << "But, a datum elevation of " << datumElevation << " was specified in the input file to equilibrate the model.\n "
                                                        << "The simulation is going to proceed with this out-of-bound datum elevation, but the initial condition may be inaccurate." );

    array1d< array1d< real64 > > elevationValues;
    array1d< real64 > pressureValues;
    elevationValues.resize( 1 );
    elevationValues[0].resize( numPointsInTable );
    pressureValues.resize( numPointsInTable );

    // Step 3.2: retrieve the fluid model to compute densities
    // we end up with the same issue as in applyDirichletBC: there is not a clean way to retrieve the fluid info

    // filter out region not in target
    Group const & region = subRegion.getParent().getParent();
    auto it = regionFilter.find( region.getName() );
    if( it == regionFilter.end() )
    {
      return; // the region is not in target, there is nothing to do
    }

    string const & fluidName = subRegion.getReference< string >( viewKeyStruct::fluidNamesString());

    // filter out the proppant fluid constitutive models
    ConstitutiveBase & fluid = getConstitutiveModel( subRegion, fluidName );
    if( !dynamicCast< SingleFluidBase * >( &fluid ) )
    {
      return;
    }
    SingleFluidBase & singleFluid = dynamicCast< SingleFluidBase & >( fluid );

    // Step 3.3: compute the hydrostatic pressure values

    constitutiveUpdatePassThru( singleFluid, [&] ( auto & castedFluid )
    {
      using FluidType = TYPEOFREF( castedFluid );
      typename FluidType::KernelWrapper fluidWrapper = castedFluid.createKernelWrapper();

      // note: inside this kernel, serialPolicy is used, and elevation/pressure values don't go to the GPU
      bool const equilHasConverged =
        HydrostaticPressureKernel::launch( numPointsInTable,
                                           maxNumEquilIterations,
                                           equilTolerance,
                                           gravVector,
                                           minElevation,
                                           elevationIncrement,
                                           datumElevation,
                                           datumPressure,
                                           fluidWrapper,
                                           elevationValues.toNestedView(),
                                           pressureValues.toView() );

      GEOSX_THROW_IF( !equilHasConverged,
                      SinglePhaseBase::catalogName() << " " << getName()
                                                     << ": hydrostatic pressure initialization failed to converge in region " << region.getName() << "!",
                      std::runtime_error );
    } );

    // Step 3.4: create hydrostatic pressure table

    FunctionManager & functionManager = FunctionManager::getInstance();

    string const tableName = fs.getName() + "_" + subRegion.getName() + "_table";
    TableFunction * const presTable = dynamicCast< TableFunction * >( functionManager.createChild( TableFunction::catalogName(), tableName ) );
    presTable->setTableCoordinates( elevationValues );
    presTable->setTableValues( pressureValues );
    presTable->setInterpolationMethod( TableFunction::InterpolationType::Linear );
    TableFunction::KernelWrapper presTableWrapper = presTable->createKernelWrapper();

    // Step 4: assign pressure as a function of elevation
    // TODO: this last step should probably be delayed to wait for the creation of FaceElements
    arrayView2d< real64 const > const elemCenter =
      subRegion.getReference< array2d< real64 > >( ElementSubRegionBase::viewKeyStruct::elementCenterString() );

    arrayView1d< real64 > const pres =
      subRegion.getReference< array1d< real64 > >( extrinsicMeshData::flow::pressure::key() );

    forAll< parallelDevicePolicy<> >( targetSet.size(), [=] GEOSX_HOST_DEVICE ( localIndex const i )
    {
      localIndex const k = targetSet[i];
      real64 const elevation = elemCenter[k][2];

      pres[k] = presTableWrapper.compute( &elevation );
    } );
  } );
}


real64 SinglePhaseBase::solverStep( real64 const & time_n,
                                    real64 const & dt,
                                    const int cycleNumber,
                                    DomainPartition & domain )
{
  GEOSX_MARK_FUNCTION;

  real64 dt_return;

  // setup dof numbers and linear system
  setupSystem( domain, m_dofManager, m_localMatrix, m_rhs, m_solution );

  implicitStepSetup( time_n, dt, domain );

  // currently the only method is implicit time integration
  dt_return = nonlinearImplicitStep( time_n, dt, cycleNumber, domain );

  // final step for completion of timestep. typically secondary variable updates and cleanup.
  implicitStepComplete( time_n, dt_return, domain );

  return dt_return;
}

void SinglePhaseBase::setupSystem( DomainPartition & domain,
                                   DofManager & dofManager,
                                   CRSMatrix< real64, globalIndex > & localMatrix,
                                   ParallelVector & rhs,
                                   ParallelVector & solution,
                                   bool const setSparsity )
{
  GEOSX_MARK_FUNCTION;

  SolverBase::setupSystem( domain,
                           dofManager,
                           localMatrix,
                           rhs,
                           solution,
                           setSparsity );
}

void SinglePhaseBase::implicitStepSetup( real64 const & GEOSX_UNUSED_PARAM( time_n ),
                                         real64 const & GEOSX_UNUSED_PARAM( dt ),
                                         DomainPartition & domain )
{
  forDiscretizationOnMeshTargets( domain.getMeshBodies(), [&]( string const &,
                                               MeshLevel & mesh,
                                               arrayView1d< string const > const & regionNames )
  {
    mesh.getElemManager().forElementSubRegions< CellElementSubRegion, SurfaceElementSubRegion >( regionNames, [&]( localIndex const,
                                                                                                                   auto & subRegion )
    {
      arrayView1d< real64 const > const & pres = subRegion.template getExtrinsicData< extrinsicMeshData::flow::pressure >();
      arrayView1d< real64 const > const & initPres = subRegion.template getExtrinsicData< extrinsicMeshData::flow::initialPressure >();
      arrayView1d< real64 > const & deltaPres = subRegion.template getExtrinsicData< extrinsicMeshData::flow::deltaPressure >();
      arrayView1d< real64 > const & pres_n = subRegion.template getExtrinsicData< extrinsicMeshData::flow::pressure_n >();
      pres_n.setValues< parallelDevicePolicy<> >( pres );
      singlePhaseBaseKernels::StatisticsKernel::
        saveDeltaPressure< parallelDevicePolicy<> >( subRegion.size(), pres, initPres, deltaPres );

      if( m_isThermal )
      {
        arrayView1d< real64 const > const & temp = subRegion.template getExtrinsicData< extrinsicMeshData::flow::temperature >();
        arrayView1d< real64 > const & temp_n = subRegion.template getExtrinsicData< extrinsicMeshData::flow::temperature_n >();
        temp_n.setValues< parallelDevicePolicy<> >( temp );
      }

      arrayView1d< real64 > const & dVol = subRegion.template getExtrinsicData< extrinsicMeshData::flow::deltaVolume >();
      dVol.zero();

      // This should fix NaN density in newly created fracture elements
      updatePorosityAndPermeability( subRegion );
      updateFluidState( subRegion );
      // for thermal simulations, update solid internal energy
      if( m_isThermal )
      {
        updateSolidInternalEnergyModel( subRegion );
      }

    } );

    mesh.getElemManager().forElementSubRegions< FaceElementSubRegion >( regionNames, [&]( localIndex const,
                                                                                          FaceElementSubRegion & subRegion )
    {
      arrayView1d< real64 const > const aper = subRegion.getExtrinsicData< extrinsicMeshData::flow::hydraulicAperture >();
      arrayView1d< real64 > const aper0 = subRegion.getExtrinsicData< extrinsicMeshData::flow::aperture0 >();
      aper0.setValues< parallelDevicePolicy<> >( aper );

      // Needed coz faceElems don't exist when initializing.
      CoupledSolidBase const & porousSolid = getConstitutiveModel< CoupledSolidBase >( subRegion, subRegion.getReference< string >( viewKeyStruct::solidNamesString() ) );
      porousSolid.saveConvergedState();

      updatePorosityAndPermeability( subRegion );
      updateFluidState( subRegion );

      // This call is required by the proppant solver, but should not be here
      SingleFluidBase const & fluid =
        getConstitutiveModel< SingleFluidBase >( subRegion, subRegion.getReference< string >( viewKeyStruct::fluidNamesString() ) );
      fluid.saveConvergedState();

    } );
  } );



}

void SinglePhaseBase::implicitStepComplete( real64 const & time,
                                            real64 const & dt,
                                            DomainPartition & domain )
{
  GEOSX_MARK_FUNCTION;

  // note: we have to save the aquifer state **before** updating the pressure,
  // otherwise the aquifer flux is saved with the wrong pressure time level
  saveAquiferConvergedState( time, dt, domain );

  forDiscretizationOnMeshTargets( domain.getMeshBodies(), [&]( string const &,
                                               MeshLevel & mesh,
                                               arrayView1d< string const > const & regionNames )
  {
    mesh.getElemManager().forElementSubRegions( regionNames, [&]( localIndex const,
                                                                  ElementSubRegionBase & subRegion )
    {
      arrayView1d< real64 const > const dVol = subRegion.getExtrinsicData< extrinsicMeshData::flow::deltaVolume >();
      arrayView1d< real64 > const vol = subRegion.getReference< array1d< real64 > >( CellElementSubRegion::viewKeyStruct::elementVolumeString() );

      forAll< parallelDevicePolicy<> >( subRegion.size(), [=] GEOSX_HOST_DEVICE ( localIndex const ei )
      {
        vol[ei] += dVol[ei];
      } );

      SingleFluidBase const & fluid =
        getConstitutiveModel< SingleFluidBase >( subRegion, subRegion.template getReference< string >( viewKeyStruct::fluidNamesString() ) );
      fluid.saveConvergedState();

      CoupledSolidBase const & porousSolid =
        getConstitutiveModel< CoupledSolidBase >( subRegion, subRegion.template getReference< string >( viewKeyStruct::solidNamesString() ) );
      porousSolid.saveConvergedState();

      if( m_isThermal )
      {
        arrayView2d< real64 const > const porosity = porousSolid.getPorosity();

        SinglePhaseThermalConductivityBase const & conductivityMaterial =
          getConstitutiveModel< SinglePhaseThermalConductivityBase >( subRegion, subRegion.template getReference< string >( viewKeyStruct::thermalConductivityNamesString() ) );

        conductivityMaterial.saveConvergedRockFluidState( porosity );
      }

    } );

    mesh.getElemManager().forElementSubRegions< FaceElementSubRegion >( regionNames, [&]( localIndex const,
                                                                                          FaceElementSubRegion & subRegion )
    {
      arrayView1d< integer const > const elemGhostRank = subRegion.ghostRank();
      arrayView1d< real64 const > const volume = subRegion.getElementVolume();
      arrayView1d< real64 > const creationMass = subRegion.getReference< real64_array >( FaceElementSubRegion::viewKeyStruct::creationMassString() );

      SingleFluidBase const & fluid =
        getConstitutiveModel< SingleFluidBase >( subRegion, subRegion.template getReference< string >( viewKeyStruct::fluidNamesString() ) );
      arrayView2d< real64 const > const density_n = fluid.density_n();

      forAll< parallelDevicePolicy<> >( subRegion.size(), [=] GEOSX_HOST_DEVICE ( localIndex const ei )
      {
        if( elemGhostRank[ei] < 0 )
        {
          if( volume[ei] * density_n[ei][0] > 1.1 * creationMass[ei] )
          {
            creationMass[ei] *= 0.75;
            if( creationMass[ei]<1.0e-20 )
            {
              creationMass[ei] = 0.0;
            }
          }
        }
      } );
    } );

  } );
}


void SinglePhaseBase::assembleSystem( real64 const time_n,
                                      real64 const dt,
                                      DomainPartition & domain,
                                      DofManager const & dofManager,
                                      CRSMatrixView< real64, globalIndex const > const & localMatrix,
                                      arrayView1d< real64 > const & localRhs )
{
  GEOSX_MARK_FUNCTION;

  assembleAccumulationTerms( domain,
                             dofManager,
                             localMatrix,
                             localRhs );

  assembleFluxTerms( time_n,
                     dt,
                     domain,
                     dofManager,
                     localMatrix,
                     localRhs );
}

void SinglePhaseBase::assembleAccumulationTerms( DomainPartition & domain,
                                                 DofManager const & dofManager,
                                                 CRSMatrixView< real64, globalIndex const > const & localMatrix,
                                                 arrayView1d< real64 > const & localRhs )
{
  GEOSX_MARK_FUNCTION;

  forDiscretizationOnMeshTargets( domain.getMeshBodies(), [&]( string const &,
                                               MeshLevel & mesh,
                                               arrayView1d< string const > const & regionNames )
  {
    mesh.getElemManager().forElementSubRegions< CellElementSubRegion,
                                                SurfaceElementSubRegion >( regionNames,
                                                                           [&]( localIndex const,
                                                                                auto & subRegion )
    {
      SingleFluidBase const & fluid =
        getConstitutiveModel< SingleFluidBase >( subRegion, subRegion.template getReference< string >( viewKeyStruct::fluidNamesString() ) );
      //START_SPHINX_INCLUDE_COUPLEDSOLID
      CoupledSolidBase const & solid =
        getConstitutiveModel< CoupledSolidBase >( subRegion, subRegion.template getReference< string >( viewKeyStruct::solidNamesString() ) );
      //END_SPHINX_INCLUDE_COUPLEDSOLID

      string const dofKey = dofManager.getKey( viewKeyStruct::elemDofFieldString() );

      if( m_isThermal )
      {
        thermalSinglePhaseBaseKernels::
          ElementBasedAssemblyKernelFactory::
          createAndLaunch< parallelDevicePolicy<> >( dofManager.rankOffset(),
                                                     dofKey,
                                                     subRegion,
                                                     fluid,
                                                     solid,
                                                     localMatrix,
                                                     localRhs );
      }
      else
      {
        singlePhaseBaseKernels::
          ElementBasedAssemblyKernelFactory::
          createAndLaunch< parallelDevicePolicy<> >( dofManager.rankOffset(),
                                                     dofKey,
                                                     subRegion,
                                                     fluid,
                                                     solid,
                                                     localMatrix,
                                                     localRhs );
      }
    } );
  } );
}

void SinglePhaseBase::applyBoundaryConditions( real64 time_n,
                                               real64 dt,
                                               DomainPartition & domain,
                                               DofManager const & dofManager,
                                               CRSMatrixView< real64, globalIndex const > const & localMatrix,
                                               arrayView1d< real64 > const & localRhs )
{
  GEOSX_MARK_FUNCTION;

  applySourceFluxBC( time_n, dt, domain, dofManager, localMatrix, localRhs );
  applyDirichletBC( time_n, dt, domain, dofManager, localMatrix, localRhs );
  applyAquiferBC( time_n, dt, domain, dofManager, localMatrix, localRhs );
}

namespace
{

char const bcLogMessage[] =
  "SinglePhaseBase {}: at time {}s, "
  "the <{}> boundary condition '{}' is applied to the element set '{}' in subRegion '{}'. "
  "\nThe scale of this boundary condition is {} and multiplies the value of the provided function (if any). "
  "\nThe total number of target elements (including ghost elements) is {}. "
  "\nNote that if this number is equal to zero for all subRegions, the boundary condition will not be applied on this element set.";

void applyAndSpecifyFieldValue( real64 const & time_n,
                                real64 const & dt,
                                MeshLevel & mesh,
                                globalIndex const rankOffset,
                                string const dofKey,
                                bool const isFirstNonlinearIteration,
                                string const solverName,
                                integer const idof,
                                string const extrinsicFieldKey,
                                string const extrinsicBoundaryFieldKey,
                                CRSMatrixView< real64, globalIndex const > const & localMatrix,
                                arrayView1d< real64 > const & localRhs )
{
  FieldSpecificationManager & fsManager = FieldSpecificationManager::getInstance();

  fsManager.apply< ElementSubRegionBase >( time_n + dt,
                                           mesh,
                                           extrinsicFieldKey,
                                           [&]( FieldSpecificationBase const & fs,
                                                string const & setName,
                                                SortedArrayView< localIndex const > const & lset,
                                                ElementSubRegionBase & subRegion,
                                                string const & )
  {
    if( fs.getLogLevel() >= 1 && isFirstNonlinearIteration )
    {
      globalIndex const numTargetElems = MpiWrapper::sum< globalIndex >( lset.size() );
      GEOSX_LOG_RANK_0( GEOSX_FMT( bcLogMessage,
                                   solverName, time_n+dt, FieldSpecificationBase::catalogName(),
                                   fs.getName(), setName, subRegion.getName(), fs.getScale(), numTargetElems ) );
    }

    // Specify the bc value of the field
    fs.applyFieldValue< FieldSpecificationEqual,
                        parallelDevicePolicy<> >( lset,
                                                  time_n + dt,
                                                  subRegion,
                                                  extrinsicBoundaryFieldKey );

    arrayView1d< integer const > const ghostRank =
      subRegion.getReference< array1d< integer > >( ObjectManagerBase::viewKeyStruct::ghostRankString() );
    arrayView1d< globalIndex const > const dofNumber =
      subRegion.getReference< array1d< globalIndex > >( dofKey );
    arrayView1d< real64 const > const bcField =
      subRegion.getReference< array1d< real64 > >( extrinsicBoundaryFieldKey );
    arrayView1d< real64 const > const field =
      subRegion.getReference< array1d< real64 > >( extrinsicFieldKey );

    forAll< parallelDevicePolicy<> >( lset.size(), [=] GEOSX_HOST_DEVICE ( localIndex const a )
    {
      localIndex const ei = lset[a];
      if( ghostRank[ei] >= 0 )
      {
        return;
      }

      globalIndex const dofIndex = dofNumber[ei];
      localIndex const localRow = dofIndex - rankOffset;
      real64 rhsValue;

      // Apply field value to the matrix/rhs
      FieldSpecificationEqual::SpecifyFieldValue( dofIndex + idof,
                                                  rankOffset,
                                                  localMatrix,
                                                  rhsValue,
                                                  bcField[ei],
                                                  field[ei] );
      localRhs[localRow + idof] = rhsValue;
    } );
  } );
}

}

void SinglePhaseBase::applyDirichletBC( real64 const time_n,
                                        real64 const dt,
                                        DomainPartition & domain,
                                        DofManager const & dofManager,
                                        CRSMatrixView< real64, globalIndex const > const & localMatrix,
                                        arrayView1d< real64 > const & localRhs ) const
{
  GEOSX_MARK_FUNCTION;

<<<<<<< HEAD
  FieldSpecificationManager & fsManager = FieldSpecificationManager::getInstance();
  string const dofKey = dofManager.getKey( extrinsicMeshData::flow::pressure::key() );
  forDiscretizationOnMeshTargets( domain.getMeshBodies(), [&] ( string const &,
=======
  string const dofKey = dofManager.getKey( viewKeyStruct::elemDofFieldString() );
  globalIndex const rankOffset = dofManager.rankOffset();
  bool const isFirstNonlinearIteration = ( m_nonlinearSolverParameters.m_numNewtonIterations == 0 );

  forMeshTargets( domain.getMeshBodies(), [&] ( string const &,
>>>>>>> 14e30d15
                                                MeshLevel & mesh,
                                                arrayView1d< string const > const & )
  {
    applyAndSpecifyFieldValue( time_n, dt, mesh, rankOffset, dofKey, isFirstNonlinearIteration, getName(),
                               0, extrinsicMeshData::flow::pressure::key(), extrinsicMeshData::flow::bcPressure::key(),
                               localMatrix, localRhs );
    if( m_isThermal )
    {
      applyAndSpecifyFieldValue( time_n, dt, mesh, rankOffset, dofKey, isFirstNonlinearIteration, getName(),
                                 1, extrinsicMeshData::flow::temperature::key(), extrinsicMeshData::flow::bcTemperature::key(),
                                 localMatrix, localRhs );
    }
  } );
}

void SinglePhaseBase::applySourceFluxBC( real64 const time_n,
                                         real64 const dt,
                                         DomainPartition & domain,
                                         DofManager const & dofManager,
                                         CRSMatrixView< real64, globalIndex const > const & localMatrix,
                                         arrayView1d< real64 > const & localRhs ) const
{
  GEOSX_MARK_FUNCTION;

  FieldSpecificationManager & fsManager = FieldSpecificationManager::getInstance();

  string const dofKey = dofManager.getKey( viewKeyStruct::elemDofFieldString() );

  // Step 1: count individual source flux boundary conditions

  std::map< string, localIndex > bcNameToBcId;
  localIndex bcCounter = 0;

  fsManager.forSubGroups< SourceFluxBoundaryCondition >( [&] ( SourceFluxBoundaryCondition const & bc )
  {
    // collect all the bc names to idx
    bcNameToBcId[bc.getName()] = bcCounter;
    bcCounter++;
  } );

  if( bcCounter == 0 )
  {
    return;
  }

  // Step 2: count the set size for each source flux (each source flux may have multiple target sets)

  array1d< globalIndex > bcAllSetsSize( bcNameToBcId.size() );

  computeSourceFluxSizeScalingFactor( time_n,
                                      dt,
                                      domain,
                                      bcNameToBcId,
                                      bcAllSetsSize.toView() );

  // Step 3: we are ready to impose the boundary condition, normalized by the set size

  forMeshTargets( domain.getMeshBodies(), [&]( string const &,
                                               MeshLevel & mesh,
                                               arrayView1d< string const > const & )
  {
    fsManager.apply< ElementSubRegionBase >( time_n + dt,
                                             mesh,
                                             FieldSpecificationBase::viewKeyStruct::fluxBoundaryConditionString(),
                                             [&]( FieldSpecificationBase const & fs,
                                                  string const & setName,
                                                  SortedArrayView< localIndex const > const & targetSet,
                                                  ElementSubRegionBase & subRegion,
                                                  string const & )
    {
      if( fs.getLogLevel() >= 1 && m_nonlinearSolverParameters.m_numNewtonIterations == 0 )
      {
        globalIndex const numTargetElems = MpiWrapper::sum< globalIndex >( targetSet.size() );
        GEOSX_LOG_RANK_0( GEOSX_FMT( bcLogMessage,
                                     getName(), time_n+dt, SourceFluxBoundaryCondition::catalogName(),
                                     fs.getName(), setName, subRegion.getName(), fs.getScale(), numTargetElems ) );
      }

      if( targetSet.size() == 0 )
      {
        return;
      }

      arrayView1d< globalIndex const > const dofNumber = subRegion.getReference< array1d< globalIndex > >( dofKey );
      arrayView1d< integer const > const ghostRank =
        subRegion.getReference< array1d< integer > >( ObjectManagerBase::viewKeyStruct::ghostRankString() );

      // Step 3.1: get the values of the source boundary condition that need to be added to the rhs

      array1d< globalIndex > dofArray( targetSet.size() );
      array1d< real64 > rhsContributionArray( targetSet.size() );
      arrayView1d< real64 > rhsContributionArrayView = rhsContributionArray.toView();
      localIndex const rankOffset = dofManager.rankOffset();

      // note that the dofArray will not be used after this step (simpler to use dofNumber instead)
      fs.computeRhsContribution< FieldSpecificationAdd,
                                 parallelDevicePolicy<> >( targetSet.toViewConst(),
                                                           time_n + dt,
                                                           dt,
                                                           subRegion,
                                                           dofNumber,
                                                           rankOffset,
                                                           localMatrix,
                                                           dofArray.toView(),
                                                           rhsContributionArrayView,
                                                           [] GEOSX_HOST_DEVICE ( localIndex const )
      {
        return 0.0;
      } );

      // Step 3.2: we are ready to add the right-hand side contributions, taking into account our equation layout

      // get the normalizer
      real64 const sizeScalingFactor = bcAllSetsSize[bcNameToBcId.at( fs.getName())];

      forAll< parallelDevicePolicy<> >( targetSet.size(), [sizeScalingFactor,
                                                           targetSet,
                                                           rankOffset,
                                                           ghostRank,
                                                           dofNumber,
                                                           rhsContributionArrayView,
                                                           localRhs] GEOSX_HOST_DEVICE ( localIndex const a )
      {
        // we need to filter out ghosts here, because targetSet may contain them
        localIndex const ei = targetSet[a];
        if( ghostRank[ei] >= 0 )
        {
          return;
        }

        // add the value to the mass balance equation
        globalIndex const rowIndex = dofNumber[ei] - rankOffset;
        localRhs[rowIndex] += rhsContributionArrayView[a] / sizeScalingFactor; // scale the contribution by the sizeScalingFactor here!
      } );
    } );
  } );
}

void SinglePhaseBase::updateState( DomainPartition & domain )
{

// set mass fraction flag on fluid models
  forDiscretizationOnMeshTargets( domain.getMeshBodies(), [&]( string const &,
                                               MeshLevel & mesh,
                                               arrayView1d< string const > const & regionNames )
  {
    mesh.getElemManager().forElementSubRegions< CellElementSubRegion, SurfaceElementSubRegion >( regionNames, [&]( localIndex const,
                                                                                                                   auto & subRegion )
    {
      updatePorosityAndPermeability( subRegion );
      updateFluidState( subRegion );

      if( m_isThermal )
      {
        updateSolidInternalEnergyModel( subRegion );
      }
    } );
  } );
}

void SinglePhaseBase::resetStateToBeginningOfStep( DomainPartition & domain )
{
  // set mass fraction flag on fluid models
  forDiscretizationOnMeshTargets( domain.getMeshBodies(), [&]( string const &,
                                               MeshLevel & mesh,
                                               arrayView1d< string const > const & regionNames )
  {
    mesh.getElemManager().forElementSubRegions< CellElementSubRegion, SurfaceElementSubRegion >( regionNames, [&]( localIndex const,
                                                                                                                   auto & subRegion )
    {
      arrayView1d< real64 > const pres = subRegion.template getExtrinsicData< extrinsicMeshData::flow::pressure >();
      arrayView1d< real64 const > const pres_n = subRegion.template getExtrinsicData< extrinsicMeshData::flow::pressure_n >();
      pres.setValues< parallelDevicePolicy<> >( pres_n );

      if( m_isThermal )
      {
        arrayView1d< real64 > const temp = subRegion.template getExtrinsicData< extrinsicMeshData::flow::temperature >();
        arrayView1d< real64 const > const temp_n = subRegion.template getExtrinsicData< extrinsicMeshData::flow::temperature_n >();
        temp.setValues< parallelDevicePolicy<> >( temp_n );
      }

      updatePorosityAndPermeability( subRegion );
      updateFluidState( subRegion );

      if( m_isThermal )
      {
        updateSolidInternalEnergyModel( subRegion );
      }
    } );
  } );
}

} /* namespace geosx */<|MERGE_RESOLUTION|>--- conflicted
+++ resolved
@@ -67,13 +67,9 @@
 
   FlowSolverBase::registerDataOnMesh( meshBodies );
 
-<<<<<<< HEAD
+  m_numDofPerCell = m_isThermal ? 2 : 1;
+
   forDiscretizationOnMeshTargets( meshBodies, [&] ( string const &,
-=======
-  m_numDofPerCell = m_isThermal ? 2 : 1;
-
-  forMeshTargets( meshBodies, [&] ( string const &,
->>>>>>> 14e30d15
                                     MeshLevel & mesh,
                                     arrayView1d< string const > const & regionNames )
   {
@@ -156,13 +152,9 @@
 
 void SinglePhaseBase::validateConstitutiveModels( DomainPartition & domain ) const
 {
-<<<<<<< HEAD
+  GEOSX_MARK_FUNCTION;
+
   forDiscretizationOnMeshTargets( domain.getMeshBodies(), [&]( string const &,
-=======
-  GEOSX_MARK_FUNCTION;
-
-  forMeshTargets( domain.getMeshBodies(), [&]( string const &,
->>>>>>> 14e30d15
                                                MeshLevel & mesh,
                                                arrayView1d< string const > const & regionNames )
   {
@@ -221,7 +213,7 @@
   validateConstitutiveModels( domain );
 
   // 2. Set the value of temperature
-  forMeshTargets( domain.getMeshBodies(), [&]( string const &,
+  forDiscretizationOnMeshTargets( domain.getMeshBodies(), [&]( string const &,
                                                MeshLevel & mesh,
                                                arrayView1d< string const > const & regionNames )
 
@@ -469,15 +461,9 @@
   } );
 
   // then start the actual table construction
-<<<<<<< HEAD
-  fsManager.apply< EquilibriumInitialCondition >( 0.0,
-                                                  domain.getMeshBody( 0 ).getBaseDiscretization(),
-                                                  "ElementRegions",
-=======
   fsManager.apply< ElementSubRegionBase,
                    EquilibriumInitialCondition >( 0.0,
-                                                  domain.getMeshBody( 0 ).getMeshLevel( 0 ),
->>>>>>> 14e30d15
+                                                  domain.getMeshBody( 0 ).getBaseDiscretization(),
                                                   EquilibriumInitialCondition::catalogName(),
                                                   [&] ( EquilibriumInitialCondition const & fs,
                                                         string const &,
@@ -954,17 +940,11 @@
 {
   GEOSX_MARK_FUNCTION;
 
-<<<<<<< HEAD
-  FieldSpecificationManager & fsManager = FieldSpecificationManager::getInstance();
-  string const dofKey = dofManager.getKey( extrinsicMeshData::flow::pressure::key() );
-  forDiscretizationOnMeshTargets( domain.getMeshBodies(), [&] ( string const &,
-=======
   string const dofKey = dofManager.getKey( viewKeyStruct::elemDofFieldString() );
   globalIndex const rankOffset = dofManager.rankOffset();
   bool const isFirstNonlinearIteration = ( m_nonlinearSolverParameters.m_numNewtonIterations == 0 );
 
-  forMeshTargets( domain.getMeshBodies(), [&] ( string const &,
->>>>>>> 14e30d15
+  forDiscretizationOnMeshTargets( domain.getMeshBodies(), [&] ( string const &,
                                                 MeshLevel & mesh,
                                                 arrayView1d< string const > const & )
   {
@@ -1022,7 +1002,7 @@
 
   // Step 3: we are ready to impose the boundary condition, normalized by the set size
 
-  forMeshTargets( domain.getMeshBodies(), [&]( string const &,
+  forDiscretizationOnMeshTargets( domain.getMeshBodies(), [&]( string const &,
                                                MeshLevel & mesh,
                                                arrayView1d< string const > const & )
   {
