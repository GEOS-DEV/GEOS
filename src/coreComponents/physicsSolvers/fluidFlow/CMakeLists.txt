--- conflicted
+++ resolved
@@ -75,11 +75,8 @@
      fluidFlow/SinglePhaseProppantBase.cpp
      fluidFlow/SinglePhaseProppantFluxKernels.cpp
      fluidFlow/SourceFluxStatistics.cpp
-<<<<<<< HEAD
+     fluidFlow/StencilDataCollection.cpp
      fluidFlow/StatOutputController.cpp
-=======
-     fluidFlow/StencilDataCollection.cpp
->>>>>>> 540f6061
      fluidFlow/wells/CompositionalMultiphaseWell.cpp
      fluidFlow/wells/CompositionalMultiphaseWellKernels.cpp
      fluidFlow/wells/SinglePhaseWell.cpp
