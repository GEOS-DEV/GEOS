/*
 * ------------------------------------------------------------------------------------------------------------
 * SPDX-License-Identifier: LGPL-2.1-only
 *
 * Copyright (c) 2018-2020 Lawrence Livermore National Security LLC
 * Copyright (c) 2018-2020 The Board of Trustees of the Leland Stanford Junior University
 * Copyright (c) 2018-2020 TotalEnergies
 * Copyright (c) 2019-     GEOSX Contributors
 * All rights reserved
 *
 * See top level LICENSE, COPYRIGHT, CONTRIBUTORS, NOTICE, and ACKNOWLEDGEMENTS files for details.
 * ------------------------------------------------------------------------------------------------------------
 */

/**
 * @file ProppantTransport.cpp
 */

#include "ProppantTransport.hpp"

#include "common/DataTypes.hpp"
#include "common/TimingMacros.hpp"
#include "constitutive/ConstitutiveManager.hpp"
#include "constitutive/fluid/slurryFluidSelector.hpp"
#include "constitutive/fluid/SlurryFluidExtrinsicData.hpp"
#include "constitutive/fluid/particleFluidSelector.hpp"
#include "constitutive/fluid/ParticleFluidExtrinsicData.hpp"
#include "constitutive/permeability/PermeabilityExtrinsicData.hpp"
#include "constitutive/permeability/ProppantPermeability.hpp"
#include "discretizationMethods/NumericalMethodsManager.hpp"
#include "fieldSpecification/FieldSpecificationManager.hpp"
#include "mesh/DomainPartition.hpp"
#include "mesh/mpiCommunications/CommunicationTools.hpp"
#include "physicsSolvers/fluidFlow/FlowSolverBaseExtrinsicData.hpp"
#include "physicsSolvers/fluidFlow/proppantTransport/ProppantTransportExtrinsicData.hpp"
#include "physicsSolvers/fluidFlow/proppantTransport/ProppantTransportKernels.hpp"

/**
 * @namespace the geosx namespace that encapsulates the majority of the code
 */
namespace geosx
{

using namespace dataRepository;
using namespace constitutive;
using namespace ProppantTransportKernels;

ProppantTransport::ProppantTransport( const string & name,
                                      Group * const parent ):
  FlowSolverBase( name, parent )
{
  registerWrapper( viewKeyStruct::bridgingFactorString(), &m_bridgingFactor ).setApplyDefaultValue( 0.0 ).
    setInputFlag( InputFlags::OPTIONAL ).
    setDescription( "Bridging factor used for bridging/screen-out calculation" );

  registerWrapper( viewKeyStruct::maxProppantConcentrationString(), &m_maxProppantConcentration ).setApplyDefaultValue( 0.6 ).
    setInputFlag( InputFlags::OPTIONAL ).
    setDescription( "Maximum proppant concentration" );

  registerWrapper( viewKeyStruct::proppantDiameterString(), &m_proppantDiameter ).setApplyDefaultValue( 0.4e-3 ).
    setInputFlag( InputFlags::OPTIONAL ).
    setDescription( "Proppant diameter" );

  registerWrapper( viewKeyStruct::proppantDensityString(), &m_proppantDensity ).setApplyDefaultValue( 2500.0 ).
    setInputFlag( InputFlags::OPTIONAL ).
    setDescription( "Proppant density" );

  registerWrapper( viewKeyStruct::criticalShieldsNumberString(), &m_criticalShieldsNumber ).setApplyDefaultValue( 0.0 ).
    setInputFlag( InputFlags::OPTIONAL ).
    setDescription( "Critical Shields number" );

  registerWrapper( viewKeyStruct::frictionCoefficientString(), &m_frictionCoefficient ).setApplyDefaultValue( 0.03 ).
    setInputFlag( InputFlags::OPTIONAL ).
    setDescription( "Friction coefficient" );

  registerWrapper( viewKeyStruct::updateProppantPackingString(), &m_updateProppantPacking ).setApplyDefaultValue( 0 ).
    setInputFlag( InputFlags::OPTIONAL ).
    setDescription( "Flag that enables/disables proppant-packing update" );

}

void ProppantTransport::postProcessInput()
{
  FlowSolverBase::postProcessInput();
}

void ProppantTransport::registerDataOnMesh( Group & meshBodies )
{
  using namespace extrinsicMeshData::proppant;

  FlowSolverBase::registerDataOnMesh( meshBodies );

  forMeshTargets( meshBodies, [&]( string const &,
                                   MeshLevel & mesh,
                                   arrayView1d< string const > const & regionNames )
  {

    mesh.getElemManager().forElementSubRegions< CellElementSubRegion >( regionNames,
                                                                        [&]( localIndex const,
                                                                             CellElementSubRegion & subRegion )
    {
      subRegion.registerExtrinsicData< proppantConcentration >( getName() );
      subRegion.registerExtrinsicData< deltaProppantConcentration >( getName() );
      subRegion.registerExtrinsicData< componentConcentration >( getName() );
      subRegion.registerExtrinsicData< deltaComponentConcentration >( getName() );
      subRegion.registerExtrinsicData< bcComponentConcentration >( getName() );
      subRegion.registerExtrinsicData< cellBasedFlux >( getName() ).
        reference().resizeDimension< 1 >( 3 );
<<<<<<< HEAD
      subRegion.registerWrapper< array1d< integer > >( viewKeyStruct::isProppantBoundaryString() ).
        setDefaultValue( 0 );
      subRegion.registerWrapper< array2d< real64 > >( viewKeyStruct::bcComponentConcentrationString() ).
        setDefaultValue( 0.0 );
=======
      subRegion.registerExtrinsicData< isProppantBoundary >( getName() );
    } );
>>>>>>> c0002e5c

      setConstitutiveNames( subRegion );
    } );

    mesh.getElemManager().forElementSubRegions< FaceElementSubRegion >( regionNames, [&]( localIndex const,
                                                                                          FaceElementSubRegion & subRegion )
    {
      subRegion.registerExtrinsicData< proppantConcentration >( getName() );
      subRegion.registerExtrinsicData< deltaProppantConcentration >( getName() );
      subRegion.registerExtrinsicData< componentConcentration >( getName() );
      subRegion.registerExtrinsicData< deltaComponentConcentration >( getName() );
      subRegion.registerExtrinsicData< bcComponentConcentration >( getName() );
      subRegion.registerExtrinsicData< oldComponentDensity >( getName() );
      subRegion.registerExtrinsicData< cellBasedFlux >( getName() ).
        reference().resizeDimension< 1 >( 3 );
<<<<<<< HEAD
      subRegion.registerWrapper< array1d< integer > >( viewKeyStruct::isProppantBoundaryString() );
      subRegion.registerWrapper< array1d< integer > >( viewKeyStruct::isProppantMobileString() ).
        setDefaultValue( 1.0 );
      subRegion.registerWrapper< array1d< real64 > >( viewKeyStruct::proppantPackVolumeFractionString() ).
        setDefaultValue( 0.0 ).
        setPlotLevel( PlotLevel::LEVEL_0 );
      subRegion.registerWrapper< array1d< real64 > >( viewKeyStruct::proppantExcessPackVolumeString() );
      subRegion.registerWrapper< array1d< real64 > >( viewKeyStruct::proppantLiftFluxString() );
      subRegion.registerWrapper< array2d< real64 > >( viewKeyStruct::bcComponentConcentrationString() ).
        setDefaultValue( 0.0 );

      setConstitutiveNames( subRegion );

=======
      subRegion.registerExtrinsicData< isProppantBoundary >( getName() );
      subRegion.registerExtrinsicData< isProppantMobile >( getName() );
      subRegion.registerExtrinsicData< proppantPackVolumeFraction >( getName() );
      subRegion.registerExtrinsicData< proppantExcessPackVolume >( getName() );
      subRegion.registerExtrinsicData< proppantLiftFlux >( getName() );
>>>>>>> c0002e5c
    } );
  } );
}


void ProppantTransport::setConstitutiveNames( ElementSubRegionBase & subRegion ) const
{
  string & fluidName = subRegion.getReference< string >( viewKeyStruct::fluidNamesString() );
  fluidName = getConstitutiveName< SlurryFluidBase >( subRegion );
  GEOSX_THROW_IF( fluidName.empty(),
                  GEOSX_FMT( "Fluid model not found on subregion {}", subRegion.getName() ),
                  InputError );

  subRegion.registerWrapper<string>( viewKeyStruct::proppantNamesString() );
  string & proppantName = subRegion.getReference< string >( viewKeyStruct::proppantNamesString() );
  proppantName = getConstitutiveName< ParticleFluidBase >( subRegion );
  GEOSX_THROW_IF( proppantName.empty(),
                  GEOSX_FMT( "Proppant model not found on subregion {}", subRegion.getName() ),
                  InputError );

}


void ProppantTransport::initializePreSubGroups()
{
  FlowSolverBase::initializePreSubGroups();

  DomainPartition & domain = this->getGroupByPath< DomainPartition >( "/Problem/domain" );
  ConstitutiveManager & cm = domain.getConstitutiveManager();

  forMeshTargets( domain.getMeshBodies(), [&]( string const &,
                                               MeshLevel & mesh,
                                               arrayView1d< string const > const & regionNames )
  {
    mesh.getElemManager().forElementSubRegions( regionNames, [&]( localIndex const,
                                                                  ElementSubRegionBase & subRegion )
    {
<<<<<<< HEAD
      setConstitutiveNames( subRegion );
=======
      subRegion.getExtrinsicData< extrinsicMeshData::proppant::componentConcentration >().resizeDimension< 1 >( m_numComponents );
      subRegion.getExtrinsicData< extrinsicMeshData::proppant::deltaComponentConcentration >().resizeDimension< 1 >( m_numComponents );
>>>>>>> c0002e5c
    } );

    if( m_numComponents > 0 )
    {
      mesh.getElemManager().forElementSubRegions< CellElementSubRegion >( regionNames, [&]( localIndex const,
                                                                                            CellElementSubRegion & subRegion )

      {
        SlurryFluidBase const & fluid0 = cm.getConstitutiveRelation< SlurryFluidBase >( subRegion.getReference< string >( viewKeyStruct::fluidNamesString() ) );

        m_numComponents = fluid0.numFluidComponents();

        m_numDofPerCell = m_numComponents + 1;

        subRegion.getReference< array2d< real64 > >( viewKeyStruct::componentConcentrationString() ).resizeDimension< 1 >( m_numComponents );
        subRegion.getReference< array2d< real64 > >( viewKeyStruct::deltaComponentConcentrationString() ).resizeDimension< 1 >( m_numComponents );
      } );
    }

  } );
}

void ProppantTransport::resizeFractureFields( MeshLevel & mesh, arrayView1d< string const > const & regionNames )
{
  if( m_numComponents > 0 )
  {
    mesh.getElemManager().forElementSubRegions< FaceElementSubRegion >( regionNames, [&]( localIndex const,
                                                                                          FaceElementSubRegion & subRegion )
    {
      subRegion.getExtrinsicData< extrinsicMeshData::proppant::componentConcentration >().resizeDimension< 1 >( m_numComponents );
      subRegion.getExtrinsicData< extrinsicMeshData::proppant::deltaComponentConcentration >().resizeDimension< 1 >( m_numComponents );
      subRegion.getExtrinsicData< extrinsicMeshData::proppant::oldComponentDensity >().resizeDimension< 1 >( m_numComponents );
      subRegion.getExtrinsicData< extrinsicMeshData::proppant::bcComponentConcentration >().resizeDimension< 1 >( m_numComponents );
    } );
  }
}

<<<<<<< HEAD
void ProppantTransport::updateFluidModel( Group & dataGroup )
=======
void ProppantTransport::updateFluidModel( ObjectManagerBase & dataGroup, localIndex const targetIndex )
>>>>>>> c0002e5c
{
  GEOSX_MARK_FUNCTION;

  arrayView1d< real64 const > const pres  = dataGroup.getExtrinsicData< extrinsicMeshData::flow::pressure >();
  arrayView1d< real64 const > const dPres = dataGroup.getExtrinsicData< extrinsicMeshData::flow::deltaPressure >();

  arrayView2d< real64 const > const componentConc  = dataGroup.getExtrinsicData< extrinsicMeshData::proppant::componentConcentration >();
  arrayView2d< real64 const > const dComponentConc = dataGroup.getExtrinsicData< extrinsicMeshData::proppant::deltaComponentConcentration >();

  SlurryFluidBase & fluid = getConstitutiveModel< SlurryFluidBase >( dataGroup, dataGroup.getReference< string >( viewKeyStruct::fluidNamesString() ) );

  constitutive::constitutiveUpdatePassThru( fluid, [&]( auto & castedFluid )
  {
    typename TYPEOFREF( castedFluid ) ::KernelWrapper fluidWrapper = castedFluid.createKernelWrapper();
    FluidUpdateKernel::launch( fluidWrapper,
                               pres,
                               dPres,
                               componentConc,
                               dComponentConc );
  } );
}

<<<<<<< HEAD
void ProppantTransport::updateComponentDensity( Group & dataGroup )
=======
void ProppantTransport::updateComponentDensity( ObjectManagerBase & dataGroup, localIndex const targetIndex )
>>>>>>> c0002e5c
{
  GEOSX_MARK_FUNCTION;

  arrayView1d< real64 const > const pres  = dataGroup.getExtrinsicData< extrinsicMeshData::flow::pressure >();
  arrayView1d< real64 const > const dPres = dataGroup.getExtrinsicData< extrinsicMeshData::flow::deltaPressure >();

  arrayView2d< real64 const > const componentConc  = dataGroup.getExtrinsicData< extrinsicMeshData::proppant::componentConcentration >();
  arrayView2d< real64 const > const dComponentConc = dataGroup.getExtrinsicData< extrinsicMeshData::proppant::deltaComponentConcentration >();

  SlurryFluidBase & fluid = getConstitutiveModel< SlurryFluidBase >( dataGroup, dataGroup.getReference< string >( viewKeyStruct::fluidNamesString() ) );

  constitutive::constitutiveUpdatePassThru( fluid, [&]( auto & castedFluid )
  {
    typename TYPEOFREF( castedFluid ) ::KernelWrapper fluidWrapper = castedFluid.createKernelWrapper();
    ComponentDensityUpdateKernel::launch( fluidWrapper,
                                          pres,
                                          dPres,
                                          componentConc,
                                          dComponentConc );
  } );
}


<<<<<<< HEAD
void ProppantTransport::updateProppantModel( Group & dataGroup )
=======
void ProppantTransport::updateProppantModel( ObjectManagerBase & dataGroup, localIndex const targetIndex )
>>>>>>> c0002e5c
{
  GEOSX_MARK_FUNCTION;

  arrayView1d< real64 const > const proppantConc  = dataGroup.getExtrinsicData< extrinsicMeshData::proppant::proppantConcentration >();
  arrayView1d< real64 const > const dProppantConc = dataGroup.getExtrinsicData< extrinsicMeshData::proppant::deltaProppantConcentration >();

  SlurryFluidBase const & fluid = getConstitutiveModel< SlurryFluidBase >( dataGroup, dataGroup.getReference< string >( viewKeyStruct::fluidNamesString() ) );

  arrayView2d< real64 const > const fluidDens            = fluid.fluidDensity();
  arrayView2d< real64 const > const dFluidDens_dPres     = fluid.dFluidDensity_dPressure();
  arrayView3d< real64 const > const dFluidDens_dCompConc = fluid.dFluidDensity_dComponentConcentration();
  arrayView2d< real64 const > const fluidVisc            = fluid.fluidViscosity();
  arrayView2d< real64 const > const dFluidVisc_dPres     = fluid.dFluidViscosity_dPressure();
  arrayView3d< real64 const > const dFluidVisc_dCompConc = fluid.dFluidViscosity_dComponentConcentration();

  ParticleFluidBase & proppant = getConstitutiveModel< ParticleFluidBase >( dataGroup, dataGroup.getReference< string >( viewKeyStruct::proppantNamesString() ) );

  constitutiveUpdatePassThru( proppant, [&]( auto & castedProppant )
  {
    typename TYPEOFREF( castedProppant ) ::KernelWrapper proppantWrapper = castedProppant.createKernelWrapper();
    ProppantUpdateKernel::launch( proppantWrapper,
                                  proppantConc,
                                  dProppantConc,
                                  fluidDens,
                                  dFluidDens_dPres,
                                  dFluidDens_dCompConc,
                                  fluidVisc,
                                  dFluidVisc_dPres,
                                  dFluidVisc_dCompConc );
  } );
}

void ProppantTransport::updateProppantMobility( ObjectManagerBase & dataGroup )
{
  GEOSX_MARK_FUNCTION;

  arrayView1d< real64 const > const conc = dataGroup.getExtrinsicData< extrinsicMeshData::proppant::proppantConcentration >();
  arrayView1d< real64 const > const aperture = dataGroup.getReference< array1d< real64 > >( FaceElementSubRegion::viewKeyStruct::elementApertureString() );
  arrayView1d< integer > const isProppantMobile = dataGroup.getExtrinsicData< extrinsicMeshData::proppant::isProppantMobile >();

  real64 const minAperture = m_minAperture;
  real64 const maxProppantConcentration = m_maxProppantConcentration;

  forAll< parallelDevicePolicy<> >( dataGroup.size(), [=] GEOSX_HOST_DEVICE ( localIndex const a )
  {
    isProppantMobile[a] = aperture[a] > minAperture && conc[a] < maxProppantConcentration;
  } );

}

<<<<<<< HEAD
void ProppantTransport::updateState( Group & dataGroup )
=======
void ProppantTransport::updateState( ObjectManagerBase & dataGroup, localIndex const targetIndex )
>>>>>>> c0002e5c
{
  GEOSX_MARK_FUNCTION;

  updateFluidModel( dataGroup );
  updateProppantModel( dataGroup );
}

void ProppantTransport::initializePostInitialConditionsPreSubGroups()
{
  GEOSX_MARK_FUNCTION;

  FlowSolverBase::initializePostInitialConditionsPreSubGroups();

  DomainPartition & domain = this->getGroupByPath< DomainPartition >( "/Problem/domain" );

  std::map< string, string_array > fieldNames;
  fieldNames["elems"].emplace_back( extrinsicMeshData::proppant::proppantConcentration::key() );
  fieldNames["elems"].emplace_back( extrinsicMeshData::proppant::componentConcentration::key() );

  integer const numComponents = m_numComponents;

<<<<<<< HEAD
  forMeshTargets( domain.getMeshBodies(), [&]( string const &,
                                               MeshLevel & mesh,
                                               arrayView1d< string const > const & regionNames )
=======
  // We have to redo the below loop after fractures are generated
  forTargetSubRegions( mesh, [&]( localIndex const targetIndex, ElementSubRegionBase & subRegion )
>>>>>>> c0002e5c
  {

<<<<<<< HEAD
    CommunicationTools::getInstance().synchronizeFields( fieldNames, mesh, domain.getNeighbors(), true );
=======
    SlurryFluidBase const & fluid = getConstitutiveModel< SlurryFluidBase >( subRegion, targetIndex );
    arrayView3d< real64 const > const componentDens = fluid.componentDensity();
    arrayView2d< real64 > const componentDensOld = subRegion.getExtrinsicData< extrinsicMeshData::proppant::oldComponentDensity >();
>>>>>>> c0002e5c

    resetViews( mesh );
    mesh.getElemManager().forElementSubRegions( regionNames, [&]( localIndex const,
                                                                  ElementSubRegionBase & subRegion )
    {
      // We have to redo the below loop after fractures are generated
      updateState( subRegion );

      SlurryFluidBase const & fluid =
        getConstitutiveModel< SlurryFluidBase >( subRegion, subRegion.getReference< string >( viewKeyStruct::fluidNamesString() ) );
      arrayView3d< real64 const > const componentDens = fluid.componentDensity();
      arrayView2d< real64 > const componentDensOld = subRegion.getReference< array2d< real64 > >( viewKeyStruct::oldComponentDensityString() );

      forAll< parallelDevicePolicy<> >( subRegion.size(), [=] GEOSX_HOST_DEVICE ( localIndex const ei )
      {
        for( localIndex c = 0; c < numComponents; ++c )
        {
          componentDensOld[ei][c] = componentDens[ei][0][c];
        }
      } );
    } );
  } );
  m_minAperture = m_bridgingFactor * m_proppantDiameter;
}

void ProppantTransport::preStepUpdate( real64 const & time,
                                       real64 const & GEOSX_UNUSED_PARAM( dt ),
                                       DomainPartition & domain )
{
  GEOSX_MARK_FUNCTION;

  forMeshTargets( domain.getMeshBodies(), [&]( string const &,
                                               MeshLevel & mesh,
                                               arrayView1d< string const > const & regionNames )
  {

    FlowSolverBase::precomputeData( mesh, regionNames );

    if( time <= 0 )
    {
      mesh.getElemManager().forElementSubRegions( regionNames, [&]( localIndex const,
                                                                    ElementSubRegionBase & subRegion )
      {
        updateProppantMobility( subRegion );
      } );
    }

<<<<<<< HEAD
    mesh.getElemManager().forElementSubRegions( regionNames, [&]( localIndex const,
                                                                  ElementSubRegionBase & subRegion )
    {
      SlurryFluidBase const & fluid = getConstitutiveModel< SlurryFluidBase >( subRegion, subRegion.getReference< string >( viewKeyStruct::fluidNamesString() ) );
      arrayView3d< real64 const > const componentDens = fluid.componentDensity();
      arrayView2d< real64 > const componentDensOld = subRegion.getReference< array2d< real64 > >( viewKeyStruct::oldComponentDensityString() );

      arrayView1d< real64 > const excessPackVolume = subRegion.getReference< array1d< real64 > >( viewKeyStruct::proppantExcessPackVolumeString() );
      arrayView2d< real64 > const cellBasedFlux = subRegion.getReference< array2d< real64 > >( viewKeyStruct::cellBasedFluxString() );
=======
  forTargetSubRegions( mesh, [&]( localIndex const targetIndex, ElementSubRegionBase & subRegion )
  {
    SlurryFluidBase const & fluid = getConstitutiveModel< SlurryFluidBase >( subRegion, targetIndex );
    arrayView3d< real64 const > const componentDens = fluid.componentDensity();
    arrayView2d< real64 > const componentDensOld = subRegion.getExtrinsicData< extrinsicMeshData::proppant::oldComponentDensity >();

    arrayView1d< real64 > const excessPackVolume = subRegion.getExtrinsicData< extrinsicMeshData::proppant::proppantExcessPackVolume >();
    arrayView2d< real64 > const cellBasedFlux = subRegion.getExtrinsicData< extrinsicMeshData::proppant::cellBasedFlux >();
>>>>>>> c0002e5c

      forAll< parallelDevicePolicy<> >( subRegion.size(), [=] GEOSX_HOST_DEVICE ( localIndex const ei )
      {
        for( localIndex c = 0; c < m_numComponents; ++c )
        {
          componentDensOld[ei][c] = componentDens[ei][0][c];
        }
        excessPackVolume[ei] = 0.0;
        LvArray::tensorOps::fill< 3 >( cellBasedFlux[ei], 0.0 );
      } );
    } );

  } );

  updateCellBasedFlux( time, domain );
}

void ProppantTransport::postStepUpdate( real64 const & time_n,
                                        real64 const & dt_return,
                                        DomainPartition & domain )
{
  GEOSX_MARK_FUNCTION;

  forMeshTargets( domain.getMeshBodies(), [&]( string const &,
                                               MeshLevel & mesh,
                                               arrayView1d< string const > const & regionNames )
  {

<<<<<<< HEAD
    mesh.getElemManager().forElementSubRegions( regionNames, [&]( localIndex const,
                                                                  ElementSubRegionBase & subRegion )
    {
      updateProppantMobility( subRegion );
    } );
=======
  real64 const maxProppantConcentration = m_maxProppantConcentration;
  forTargetSubRegions( mesh, [&]( localIndex const, ElementSubRegionBase & subRegion )
  {
    arrayView1d< real64 > const & packVolFrac = subRegion.getExtrinsicData< extrinsicMeshData::proppant::proppantPackVolumeFraction >();
    arrayView1d< real64 > const & proppantConc = subRegion.getExtrinsicData< extrinsicMeshData::proppant::proppantConcentration >();
>>>>>>> c0002e5c

    real64 const maxProppantConcentration = m_maxProppantConcentration;
    mesh.getElemManager().forElementSubRegions( regionNames, [&]( localIndex const,
                                                                  ElementSubRegionBase & subRegion )
    {
      arrayView1d< real64 > const & packVolFrac = subRegion.getReference< array1d< real64 > >( viewKeyStruct::proppantPackVolumeFractionString() );
      arrayView1d< real64 > const & proppantConc = subRegion.getReference< array1d< real64 > >( viewKeyStruct::proppantConcentrationString() );

      forAll< parallelDevicePolicy<> >( subRegion.size(), [=] GEOSX_HOST_DEVICE ( localIndex const ei )
      {
        if( proppantConc[ei] >= maxProppantConcentration || packVolFrac[ei] >= 1.0 )
        {
          packVolFrac[ei] = 1.0;
          proppantConc[ei] = maxProppantConcentration;
        }
      } );
    } );
  } );
  if( m_updateProppantPacking == 1 )
  {
    updateProppantPackVolume( time_n, dt_return, domain );
  }
}

void ProppantTransport::implicitStepSetup( real64 const & GEOSX_UNUSED_PARAM( time_n ),
                                           real64 const & GEOSX_UNUSED_PARAM( dt ),
<<<<<<< HEAD
                                           DomainPartition & domain )
{
  forMeshTargets( domain.getMeshBodies(), [&]( string const &,
                                               MeshLevel & mesh,
                                               arrayView1d< string const > const & )
  {
    resetViews( mesh );
  } );
}
=======
                                           DomainPartition & GEOSX_UNUSED_PARAM( domain ) )
{}
>>>>>>> c0002e5c

void ProppantTransport::implicitStepComplete( real64 const & GEOSX_UNUSED_PARAM( time_n ),
                                              real64 const & GEOSX_UNUSED_PARAM( dt ),
                                              DomainPartition & domain )
{
  GEOSX_MARK_FUNCTION;

  integer const & numComponents = m_numComponents;

  forMeshTargets( domain.getMeshBodies(), [&]( string const &,
                                               MeshLevel & mesh,
                                               arrayView1d< string const > const & regionNames )
  {
<<<<<<< HEAD
    mesh.getElemManager().forElementSubRegions( regionNames, [&]( localIndex const,
                                                                  ElementSubRegionBase & subRegion )
    {
      arrayView1d< real64 > const proppantConc =
        subRegion.getReference< array1d< real64 > >( viewKeyStruct::proppantConcentrationString() );
      arrayView1d< real64 const > const dProppantConc =
        subRegion.getReference< array1d< real64 > >( viewKeyStruct::deltaProppantConcentrationString() );

      arrayView2d< real64 > const componentConc =
        subRegion.getReference< array2d< real64 > >( viewKeyStruct::componentConcentrationString() );
      arrayView2d< real64 const > const dComponentConc =
        subRegion.getReference< array2d< real64 > >( viewKeyStruct::deltaComponentConcentrationString() );
=======
    arrayView1d< real64 > const proppantConc =
      subRegion.getExtrinsicData< extrinsicMeshData::proppant::proppantConcentration >();
    arrayView1d< real64 const > const dProppantConc =
      subRegion.getExtrinsicData< extrinsicMeshData::proppant::deltaProppantConcentration >();

    arrayView2d< real64 > const componentConc =
      subRegion.getExtrinsicData< extrinsicMeshData::proppant::componentConcentration >();
    arrayView2d< real64 const > const dComponentConc =
      subRegion.getExtrinsicData< extrinsicMeshData::proppant::deltaComponentConcentration >();

    arrayView1d< real64 > const proppantLiftFlux =
      subRegion.getExtrinsicData< extrinsicMeshData::proppant::proppantLiftFlux >();
>>>>>>> c0002e5c

      arrayView1d< real64 > const proppantLiftFlux =
        subRegion.getReference< array1d< real64 > >( viewKeyStruct::proppantLiftFluxString() );

      forAll< parallelDevicePolicy<> >( subRegion.size(), [=] GEOSX_HOST_DEVICE ( localIndex const ei )
      {
        proppantConc[ei] += dProppantConc[ei];
        proppantLiftFlux[ei] = 0.0;

        for( localIndex c = 0; c < numComponents; ++c )
        {
          componentConc[ei][c] += dComponentConc[ei][c];
        }
      } );
    } );
  } );
}

void ProppantTransport::setupDofs( DomainPartition const & GEOSX_UNUSED_PARAM( domain ),
                                   DofManager & dofManager ) const
{
  dofManager.addField( extrinsicMeshData::proppant::proppantConcentration::key(),
                       DofManager::Location::Elem,
                       m_numDofPerCell,
                       m_meshTargets );

  dofManager.addCoupling( extrinsicMeshData::proppant::proppantConcentration::key(),
                          extrinsicMeshData::proppant::proppantConcentration::key(),
                          DofManager::Connector::Face );
}


void ProppantTransport::assembleSystem( real64 const time,
                                        real64 const dt,
                                        DomainPartition & domain,
                                        DofManager const & dofManager,
                                        CRSMatrixView< real64, globalIndex const > const & localMatrix,
                                        arrayView1d< real64 > const & localRhs )
{
  GEOSX_MARK_FUNCTION;

  assembleAccumulationTerms( dt,
                             domain,
                             dofManager,
                             localMatrix,
                             localRhs );

  assembleFluxTerms( time,
                     dt,
                     domain,
                     dofManager,
                     localMatrix,
                     localRhs );
}

void ProppantTransport::assembleAccumulationTerms( real64 const dt,
                                                   DomainPartition const & domain,
                                                   DofManager const & dofManager,
                                                   CRSMatrixView< real64, globalIndex const > const & localMatrix,
                                                   arrayView1d< real64 > const & localRhs )
{
  GEOSX_MARK_FUNCTION;

  string const dofKey = dofManager.getKey( viewKeyStruct::proppantConcentrationString() );

  forMeshTargets( domain.getMeshBodies(), [&]( string const &,
                                               MeshLevel const & mesh,
                                               arrayView1d< string const > const & regionNames )
  {
<<<<<<< HEAD
    mesh.getElemManager().forElementSubRegions( regionNames, [&]( localIndex const,
                                                                  ElementSubRegionBase const & subRegion )
    {
      arrayView1d< globalIndex const > const & dofNumber = subRegion.getReference< array1d< globalIndex > >( dofKey );

      arrayView1d< integer const > const & elemGhostRank = subRegion.ghostRank();
      arrayView1d< real64 const > const & volume = subRegion.getElementVolume();

      arrayView2d< real64 const > const componentDensOld =
        subRegion.getReference< array2d< real64 > >( viewKeyStruct::oldComponentDensityString() );
      arrayView1d< real64 const > const proppantConc =
        subRegion.getReference< array1d< real64 > >( viewKeyStruct::proppantConcentrationString() );
      arrayView1d< real64 const > const dProppantConc =
        subRegion.getReference< array1d< real64 > >( viewKeyStruct::deltaProppantConcentrationString() );
      arrayView1d< real64 const > const proppantPackVolFrac =
        subRegion.getReference< array1d< real64 > >( viewKeyStruct::proppantPackVolumeFractionString() );
      arrayView1d< real64 const > const proppantLiftFlux =
        subRegion.getReference< array1d< real64 > >( viewKeyStruct::proppantLiftFluxString() );

      SlurryFluidBase const & fluid =
        getConstitutiveModel< SlurryFluidBase >( subRegion, subRegion.getReference< string >( viewKeyStruct::fluidNamesString() ) );

      arrayView3d< real64 const > const componentDens = fluid.componentDensity();
      arrayView3d< real64 const > const dCompDens_dPres = fluid.dComponentDensity_dPressure();
      arrayView4d< real64 const > const dCompDens_dCompConc = fluid.dComponentDensity_dComponentConcentration();

      AccumulationKernel::launch( subRegion.size(),
                                  m_numComponents,
                                  m_numDofPerCell,
                                  dofManager.rankOffset(),
                                  dofNumber,
                                  elemGhostRank,
                                  proppantConc,
                                  dProppantConc,
                                  componentDensOld,
                                  componentDens,
                                  dCompDens_dPres,
                                  dCompDens_dCompConc,
                                  volume,
                                  proppantPackVolFrac,
                                  proppantLiftFlux,
                                  dt,
                                  m_maxProppantConcentration,
                                  localMatrix,
                                  localRhs );
    } );
=======
    string const dofKey = dofManager.getKey( extrinsicMeshData::proppant::proppantConcentration::key() );
    arrayView1d< globalIndex const > const & dofNumber = subRegion.getReference< array1d< globalIndex > >( dofKey );

    arrayView1d< integer const > const & elemGhostRank = subRegion.ghostRank();
    arrayView1d< real64 const > const & volume = subRegion.getElementVolume();

    arrayView2d< real64 const > const componentDensOld =
      subRegion.getExtrinsicData< extrinsicMeshData::proppant::oldComponentDensity >();
    arrayView1d< real64 const > const proppantConc =
      subRegion.getExtrinsicData< extrinsicMeshData::proppant::proppantConcentration >();
    arrayView1d< real64 const > const dProppantConc =
      subRegion.getExtrinsicData< extrinsicMeshData::proppant::deltaProppantConcentration >();
    arrayView1d< real64 const > const proppantPackVolFrac =
      subRegion.getExtrinsicData< extrinsicMeshData::proppant::proppantPackVolumeFraction >();
    arrayView1d< real64 const > const proppantLiftFlux =
      subRegion.getExtrinsicData< extrinsicMeshData::proppant::proppantLiftFlux >();

    SlurryFluidBase const & fluid = getConstitutiveModel< SlurryFluidBase >( subRegion, targetIndex );

    arrayView3d< real64 const > const componentDens = fluid.componentDensity();
    arrayView3d< real64 const > const dCompDens_dPres = fluid.dComponentDensity_dPressure();
    arrayView4d< real64 const > const dCompDens_dCompConc = fluid.dComponentDensity_dComponentConcentration();

    AccumulationKernel::launch( subRegion.size(),
                                m_numComponents,
                                m_numDofPerCell,
                                dofManager.rankOffset(),
                                dofNumber,
                                elemGhostRank,
                                proppantConc,
                                dProppantConc,
                                componentDensOld,
                                componentDens,
                                dCompDens_dPres,
                                dCompDens_dCompConc,
                                volume,
                                proppantPackVolFrac,
                                proppantLiftFlux,
                                dt,
                                m_maxProppantConcentration,
                                localMatrix,
                                localRhs );
>>>>>>> c0002e5c
  } );
}


void ProppantTransport::assembleFluxTerms( real64 const GEOSX_UNUSED_PARAM( time_n ),
                                           real64 const dt,
                                           DomainPartition const & domain,
                                           DofManager const & dofManager,
                                           CRSMatrixView< real64, globalIndex const > const & localMatrix,
                                           arrayView1d< real64 > const & localRhs )
{
  GEOSX_MARK_FUNCTION;

  R1Tensor downVector = gravityVector();
  LvArray::tensorOps::normalize< 3 >( downVector );

  forMeshTargets( domain.getMeshBodies(), [&]( string const &,
                                               MeshLevel const & mesh,
                                               arrayView1d< string const > const & )
  {
    ElementRegionManager const & elemManager = mesh.getElemManager();

    NumericalMethodsManager const & numericalMethodManager = domain.getNumericalMethodManager();
    FiniteVolumeManager const & fvManager = numericalMethodManager.getFiniteVolumeManager();
    FluxApproximationBase const & fluxApprox = fvManager.getFluxApproximation( m_discretizationName );

<<<<<<< HEAD
    string const dofKey = dofManager.getKey( viewKeyStruct::proppantConcentrationString() );

    ElementRegionManager::ElementViewAccessor< arrayView1d< globalIndex const > >
    dofNumberAccessor = elemManager.constructViewAccessor< array1d< globalIndex >, arrayView1d< globalIndex const > >( dofKey );

    FluxKernel::ElementViewConst< arrayView1d< globalIndex const > > const dofNumber = dofNumberAccessor.toNestedViewConst();

    FluxKernel::ElementViewConst< arrayView1d< real64 const > > const pres  = m_pressure.toNestedViewConst();
    FluxKernel::ElementViewConst< arrayView1d< real64 const > > const dPres = m_deltaPressure.toNestedViewConst();

    FluxKernel::ElementViewConst< arrayView1d< real64 const > > const proppantConc = m_proppantConcentration.toNestedViewConst();
    FluxKernel::ElementViewConst< arrayView1d< real64 const > > const dProppantConc = m_deltaProppantConcentration.toNestedViewConst();

    FluxKernel::ElementViewConst< arrayView1d< real64 const > > const gravCoef = m_gravCoef.toNestedViewConst();

    FluxKernel::ElementViewConst< arrayView2d< real64 const > > const dens        = m_density.toNestedViewConst();
    FluxKernel::ElementViewConst< arrayView2d< real64 const > > const dDens_dPres = m_dDensity_dPressure.toNestedViewConst();
    FluxKernel::ElementViewConst< arrayView2d< real64 const > > const dDens_dProppantConc = m_dDensity_dProppantConcentration.toNestedViewConst();
    FluxKernel::ElementViewConst< arrayView3d< real64 const > > const dDens_dComponentConc = m_dDensity_dComponentConcentration.toNestedViewConst();

    FluxKernel::ElementViewConst< arrayView2d< real64 const > > const visc        = m_viscosity.toNestedViewConst();
    FluxKernel::ElementViewConst< arrayView2d< real64 const > > const dVisc_dPres = m_dViscosity_dPressure.toNestedViewConst();
    FluxKernel::ElementViewConst< arrayView2d< real64 const > > const dVisc_dProppantConc = m_dViscosity_dProppantConcentration.toNestedViewConst();
    FluxKernel::ElementViewConst< arrayView3d< real64 const > > const dVisc_dComponentConc = m_dViscosity_dComponentConcentration.toNestedViewConst();

    FluxKernel::ElementViewConst< arrayView3d< real64 const > > const componentDens = m_componentDensity.toNestedViewConst();
    FluxKernel::ElementViewConst< arrayView3d< real64 const > > const dComponentDens_dPres = m_dComponentDensity_dPressure.toNestedViewConst();
    FluxKernel::ElementViewConst< arrayView4d< real64 const > > const dComponentDens_dComponentConc = m_dComponentDensity_dComponentConcentration.toNestedViewConst();

    FluxKernel::ElementViewConst< arrayView2d< real64 const > > const fluidDensity = m_fluidDensity.toNestedViewConst();

    FluxKernel::ElementViewConst< arrayView2d< real64 const > > const dFluidDens_dPres = m_dFluidDensity_dPressure.toNestedViewConst();
    FluxKernel::ElementViewConst< arrayView3d< real64 const > > const dFluidDens_dComponentConc = m_dFluidDensity_dComponentConcentration.toNestedViewConst();

    FluxKernel::ElementViewConst< arrayView1d< real64 const > > const settlingFactor = m_settlingFactor.toNestedViewConst();

    FluxKernel::ElementViewConst< arrayView1d< real64 const > > const dSettlingFactor_dPres = m_dSettlingFactor_dPressure.toNestedViewConst();
    FluxKernel::ElementViewConst< arrayView1d< real64 const > > const dSettlingFactor_dProppantConc = m_dSettlingFactor_dProppantConcentration.toNestedViewConst();
    FluxKernel::ElementViewConst< arrayView2d< real64 const > > const dSettlingFactor_dComponentConc = m_dSettlingFactor_dComponentConcentration.toNestedViewConst();

    FluxKernel::ElementViewConst< arrayView1d< real64 const > > const collisionFactor = m_collisionFactor.toNestedViewConst();
    FluxKernel::ElementViewConst< arrayView1d< real64 const > > const dCollisionFactor_dProppantConc = m_dCollisionFactor_dProppantConcentration.toNestedViewConst();

    FluxKernel::ElementViewConst< arrayView1d< integer const > > const isProppantMobile = m_isProppantMobile.toNestedViewConst();

    FluxKernel::ElementViewConst< arrayView3d< real64 const > > const permeability = m_permeability.toNestedViewConst();
    FluxKernel::ElementViewConst< arrayView3d< real64 const > > const permeabilityMultiplier = m_permeabilityMultiplier.toNestedViewConst();

    ElementRegionManager::ElementViewAccessor< arrayView1d< real64 const > > const aperture =
      elemManager.constructArrayViewAccessor< real64, 1 >( FaceElementSubRegion::viewKeyStruct::elementApertureString() );

    FluxKernel::ElementViewConst< arrayView1d< integer const > > const elemGhostRank = m_elemGhostRank.toNestedViewConst();
=======
  string const dofKey = dofManager.getKey( extrinsicMeshData::proppant::proppantConcentration::key() );
  ElementRegionManager::ElementViewAccessor< arrayView1d< globalIndex const > > dofNumberAccessor =
    elemManager.constructViewAccessor< array1d< globalIndex >, arrayView1d< globalIndex const > >( dofKey );

  typename FluxKernel::FlowAccessors flowAccessors( elemManager, getName() );
  typename FluxKernel::ParticleFluidAccessors particleFluidAccessors( elemManager, getName(), targetRegionNames(), proppantModelNames() );
  typename FluxKernel::SlurryFluidAccessors slurryFluidAccessors( elemManager, getName(), targetRegionNames(), fluidModelNames() );
  typename FluxKernel::PermeabilityAccessors permAccessors( elemManager, getName(), targetRegionNames(), permeabilityModelNames() );
>>>>>>> c0002e5c

    fluxApprox.forStencils< SurfaceElementStencil >( mesh, [&]( auto const & stencil )
    {

      SurfaceElementStencilWrapper stencilWrapper = stencil.createStencilWrapper();

      FluxKernel::launch( stencilWrapper,
                          m_numDofPerCell,
                          dt,
                          dofManager.rankOffset(),
                          m_updateProppantPacking,
                          downVector,
                          dofNumber,
                          elemGhostRank,
                          pres,
                          dPres,
                          proppantConc,
                          dProppantConc,
                          componentDens,
                          dComponentDens_dPres,
                          dComponentDens_dComponentConc,
                          gravCoef,
                          dens,
                          dDens_dPres,
                          dDens_dProppantConc,
                          dDens_dComponentConc,
                          visc,
                          dVisc_dPres,
                          dVisc_dProppantConc,
                          dVisc_dComponentConc,
                          fluidDensity,
                          dFluidDens_dPres,
                          dFluidDens_dComponentConc,
                          settlingFactor,
                          dSettlingFactor_dPres,
                          dSettlingFactor_dProppantConc,
                          dSettlingFactor_dComponentConc,
                          collisionFactor,
                          dCollisionFactor_dProppantConc,
                          isProppantMobile,
                          permeability,
                          permeabilityMultiplier,
                          aperture.toNestedViewConst(),
                          localMatrix,
                          localRhs );
    } );

<<<<<<< HEAD
=======
    FluxKernel::launch( stencilWrapper,
                        m_numDofPerCell,
                        dt,
                        dofManager.rankOffset(),
                        m_updateProppantPacking,
                        downVector,
                        dofNumberAccessor.toNestedViewConst(),
                        flowAccessors.get< extrinsicMeshData::ghostRank >(),
                        flowAccessors.get< extrinsicMeshData::flow::pressure >(),
                        flowAccessors.get< extrinsicMeshData::flow::deltaPressure >(),
                        flowAccessors.get< extrinsicMeshData::proppant::proppantConcentration >(),
                        flowAccessors.get< extrinsicMeshData::proppant::deltaProppantConcentration >(),
                        slurryFluidAccessors.get< extrinsicMeshData::slurryfluid::componentDensity >(),
                        slurryFluidAccessors.get< extrinsicMeshData::slurryfluid::dComponentDensity_dPressure >(),
                        slurryFluidAccessors.get< extrinsicMeshData::slurryfluid::dComponentDensity_dComponentConcentration >(),
                        flowAccessors.get< extrinsicMeshData::flow::gravityCoefficient >(),
                        slurryFluidAccessors.get< extrinsicMeshData::slurryfluid::density >(),
                        slurryFluidAccessors.get< extrinsicMeshData::slurryfluid::dDensity_dPressure >(),
                        slurryFluidAccessors.get< extrinsicMeshData::slurryfluid::dDensity_dProppantConcentration >(),
                        slurryFluidAccessors.get< extrinsicMeshData::slurryfluid::dDensity_dComponentConcentration >(),
                        slurryFluidAccessors.get< extrinsicMeshData::slurryfluid::viscosity >(),
                        slurryFluidAccessors.get< extrinsicMeshData::slurryfluid::dViscosity_dPressure >(),
                        slurryFluidAccessors.get< extrinsicMeshData::slurryfluid::dViscosity_dProppantConcentration >(),
                        slurryFluidAccessors.get< extrinsicMeshData::slurryfluid::dViscosity_dComponentConcentration >(),
                        slurryFluidAccessors.get< extrinsicMeshData::slurryfluid::fluidDensity >(),
                        slurryFluidAccessors.get< extrinsicMeshData::slurryfluid::dFluidDensity_dPressure >(),
                        slurryFluidAccessors.get< extrinsicMeshData::slurryfluid::dFluidDensity_dComponentConcentration >(),
                        particleFluidAccessors.get< extrinsicMeshData::particlefluid::settlingFactor >(),
                        particleFluidAccessors.get< extrinsicMeshData::particlefluid::dSettlingFactor_dPressure >(),
                        particleFluidAccessors.get< extrinsicMeshData::particlefluid::dSettlingFactor_dProppantConcentration >(),
                        particleFluidAccessors.get< extrinsicMeshData::particlefluid::dSettlingFactor_dComponentConcentration >(),
                        particleFluidAccessors.get< extrinsicMeshData::particlefluid::collisionFactor >(),
                        particleFluidAccessors.get< extrinsicMeshData::particlefluid::dCollisionFactor_dProppantConcentration >(),
                        flowAccessors.get< extrinsicMeshData::proppant::isProppantMobile >(),
                        permAccessors.get< extrinsicMeshData::permeability::permeability >(),
                        permAccessors.get< extrinsicMeshData::permeability::permeabilityMultiplier >(),
                        flowAccessors.get< extrinsicMeshData::elementAperture >(),
                        localMatrix,
                        localRhs );
>>>>>>> c0002e5c
  } );
}

void ProppantTransport::applyBoundaryConditions( real64 const time_n,
                                                 real64 const dt,
                                                 DomainPartition & domain,
                                                 DofManager const & dofManager,
                                                 CRSMatrixView< real64, globalIndex const > const & localMatrix,
                                                 arrayView1d< real64 > const & localRhs )
{
  GEOSX_MARK_FUNCTION;

  FieldSpecificationManager & fsManager = FieldSpecificationManager::getInstance();
  string const dofKey = dofManager.getKey( extrinsicMeshData::proppant::proppantConcentration::key() );
  globalIndex const rankOffset = dofManager.rankOffset();

  //  Apply Dirichlet BC for proppant concentration

  fsManager.apply( time_n + dt,
                   domain,
                   "ElementRegions",
                   extrinsicMeshData::proppant::proppantConcentration::key(),
                   [&]( FieldSpecificationBase const & fs,
                        string const &,
                        SortedArrayView< localIndex const > const & lset,
                        Group & subRegion,
                        string const & )
  {
    arrayView1d< globalIndex const > const
    dofNumber = subRegion.getReference< array1d< globalIndex > >( dofKey );

    arrayView1d< real64 const > const
    proppantConc = subRegion.getReference< array1d< real64 > >( extrinsicMeshData::proppant::proppantConcentration::key() );

    arrayView1d< real64 const > const
    dProppantConc = subRegion.getReference< array1d< real64 > >( extrinsicMeshData::proppant::deltaProppantConcentration::key() );

    fs.applyBoundaryConditionToSystem< FieldSpecificationEqual,
                                       parallelDevicePolicy<> >( lset,
                                                                 time_n + dt,
                                                                 subRegion,
                                                                 dofNumber,
                                                                 rankOffset,
                                                                 localMatrix,
                                                                 localRhs,
                                                                 [=] GEOSX_HOST_DEVICE ( localIndex const a )
    {
      return proppantConc[a] + dProppantConc[a];
    } );
  } );

  //  Apply Dirichlet BC for component concentration
  if( m_numComponents > 0 )
  {
    map< string, map< string, array1d< bool > > > bcStatusMap; // map to check consistent application of BC

    fsManager.apply( time_n + dt,
                     domain,
                     "ElementRegions",
                     extrinsicMeshData::proppant::proppantConcentration::key(),
                     [&]( FieldSpecificationBase const &,
                          string const & setName,
                          SortedArrayView< localIndex const > const &,
                          Group & subRegion,
                          string const & )
    {

      string const & subRegionName = subRegion.getName();
      GEOSX_ERROR_IF( bcStatusMap[subRegionName].count( setName ) > 0, "Conflicting proppant boundary conditions on set " << setName );
      bcStatusMap[subRegionName][setName].resize( m_numComponents );
      bcStatusMap[subRegionName][setName].setValues< serialPolicy >( false );

    } );

    fsManager.apply( time_n + dt,
                     domain,
                     "ElementRegions",
                     extrinsicMeshData::proppant::componentConcentration::key(),
                     [&] ( FieldSpecificationBase const & fs,
                           string const & setName,
                           SortedArrayView< localIndex const > const & targetSet,
                           Group & subRegion,
                           string const & )
    {

      string const & subRegionName = subRegion.getName();
      localIndex const comp = fs.getComponent();

      GEOSX_ERROR_IF( bcStatusMap[subRegionName].count( setName ) == 0, "Proppant boundary condition not prescribed on set '" << setName << "'" );
      GEOSX_ERROR_IF( bcStatusMap[subRegionName][setName][comp], "Conflicting composition[" << comp << "] boundary conditions on set '" << setName << "'" );
      bcStatusMap[subRegionName][setName][comp] = true;

      fs.applyFieldValue< FieldSpecificationEqual >( targetSet,
                                                     time_n + dt,
                                                     subRegion,
                                                     extrinsicMeshData::proppant::bcComponentConcentration::key() );

    } );

    bool bcConsistent = true;
    for( auto const & bcStatusEntryOuter : bcStatusMap )
    {
      for( auto const & bcStatusEntryInner : bcStatusEntryOuter.second )
      {
        for( localIndex ic = 0; ic < m_numComponents; ++ic )
        {
          bcConsistent &= bcStatusEntryInner.second[ic];
          GEOSX_WARNING_IF( !bcConsistent, "Composition boundary condition not applied to component " << ic
                                                                                                      << " on region '" << bcStatusEntryOuter.first << "',"
                                                                                                      << " set '" << bcStatusEntryInner.first << "'" );
        }
      }
    }

    GEOSX_ERROR_IF( !bcConsistent, "Inconsistent composition boundary conditions" );

    fsManager.apply( time_n + dt,
                     domain,
                     "ElementRegions",
                     extrinsicMeshData::proppant::proppantConcentration::key(),
                     [&] ( FieldSpecificationBase const &,
                           string const &,
                           SortedArrayView< localIndex const > const & targetSet,
                           Group & subRegion,
                           string const & )
    {
      arrayView1d< integer const > const ghostRank =
        subRegion.getReference< array1d< integer > >( ObjectManagerBase::viewKeyStruct::ghostRankString() );
      arrayView1d< globalIndex const > const dofNumber = subRegion.getReference< array1d< globalIndex > >( dofKey );

      arrayView2d< real64 const > const compConc =
        subRegion.getReference< array2d< real64 > >( extrinsicMeshData::proppant::componentConcentration::key() );
      arrayView2d< real64 const > const deltaCompConc =
        subRegion.getReference< array2d< real64 > >( extrinsicMeshData::proppant::deltaComponentConcentration::key() );
      arrayView2d< real64 const > const bcCompConc =
        subRegion.getReference< array2d< real64 > >( extrinsicMeshData::proppant::bcComponentConcentration::key() );

      forAll< parallelDevicePolicy<> >( targetSet.size(), [=] GEOSX_HOST_DEVICE ( localIndex const a )
      {
        localIndex const ei = targetSet[a];
        if( ghostRank[ei] >= 0 )
          return;

        globalIndex const dofIndex = dofNumber[ei];
        localIndex const localRow = dofIndex - rankOffset;
        real64 rhsValue;

        for( localIndex ic = 0; ic < m_numComponents; ++ic )
        {
          FieldSpecificationEqual::SpecifyFieldValue( dofIndex + ic + 1,
                                                      rankOffset,
                                                      localMatrix,
                                                      rhsValue,
                                                      bcCompConc[ei][ic],
                                                      compConc[ei][ic] + deltaCompConc[ei][ic] );
          localRhs[localRow + ic + 1] = rhsValue;
        }
      } );
    } );
  }
}

real64
ProppantTransport::calculateResidualNorm( DomainPartition const & domain,
                                          DofManager const & dofManager,
                                          arrayView1d< real64 const > const & localRhs )
{
  localIndex const NDOF = m_numDofPerCell;

  localIndex const rankOffset = dofManager.rankOffset();
  string const dofKey = dofManager.getKey( extrinsicMeshData::proppant::proppantConcentration::key() );

  // compute the norm of local residual scaled by cell pore volume
  real64 localResidualNorm = 0.0;

  forMeshTargets( domain.getMeshBodies(), [&]( string const &,
                                               MeshLevel const & mesh,
                                               arrayView1d< string const > const & regionNames )
  {
    mesh.getElemManager().forElementSubRegions( regionNames,
                                                [&]( localIndex const,
                                                     ElementSubRegionBase const & subRegion )
    {
      arrayView1d< globalIndex const > const dofNumber = subRegion.getReference< array1d< globalIndex > >( dofKey );
      arrayView1d< integer const > const elemGhostRank = subRegion.ghostRank();
      arrayView1d< real64 const > const volume = subRegion.getElementVolume();

      RAJA::ReduceSum< parallelDeviceReduce, real64 > localSum( 0.0 );

      forAll< parallelDevicePolicy<> >( subRegion.size(), [=] GEOSX_HOST_DEVICE ( localIndex const ei )
      {
        if( elemGhostRank[ei] < 0 )
        {
          localIndex const lid = dofNumber[ei] - rankOffset;
          for( localIndex idof = 0; idof < NDOF; ++idof )
          {
            real64 const val = localRhs[lid] / volume[ei];
            localSum += val * val;
          }
        }
      } );

      localResidualNorm += localSum.get();
    } );
  } );

  // compute global residual norm
  real64 const globalResidualNorm = MpiWrapper::sum( localResidualNorm, MPI_COMM_GEOSX );

  return sqrt( globalResidualNorm );
}

void ProppantTransport::applySystemSolution( DofManager const & dofManager,
                                             arrayView1d< real64 const > const & localSolution,
                                             real64 const scalingFactor,
                                             DomainPartition & domain )
{
  dofManager.addVectorToField( localSolution,
                               extrinsicMeshData::proppant::proppantConcentration::key(),
                               extrinsicMeshData::proppant::deltaProppantConcentration::key(),
                               scalingFactor,
                               { m_numDofPerCell, 0, 1 } );


  if( m_numDofPerCell > 1 )
  {
    dofManager.addVectorToField( localSolution,
                                 extrinsicMeshData::proppant::proppantConcentration::key(),
                                 extrinsicMeshData::proppant::deltaComponentConcentration::key(),
                                 scalingFactor,
                                 { m_numDofPerCell, 1, m_numDofPerCell } );
  }

  std::map< string, string_array > fieldNames;
  fieldNames["elems"].emplace_back( extrinsicMeshData::proppant::deltaProppantConcentration::key() );
  fieldNames["elems"].emplace_back( extrinsicMeshData::proppant::deltaComponentConcentration::key() );

  forMeshTargets( domain.getMeshBodies(), [&]( string const &,
                                               MeshLevel & mesh,
                                               arrayView1d< string const > const & regionNames )
  {


    CommunicationTools::getInstance().synchronizeFields( fieldNames, mesh, domain.getNeighbors(), true );

    mesh.getElemManager().forElementSubRegions( regionNames,
                                                [&]( localIndex const,
                                                     ElementSubRegionBase & subRegion )
    {
      updateComponentDensity( subRegion );
    } );

  } );

}

void ProppantTransport::solveSystem( DofManager const & dofManager,
                                     ParallelMatrix & matrix,
                                     ParallelVector & rhs,
                                     ParallelVector & solution )
{
  GEOSX_MARK_FUNCTION;

  rhs.scale( -1.0 );
  solution.zero();

  SolverBase::solveSystem( dofManager, matrix, rhs, solution );
}

void ProppantTransport::resetStateToBeginningOfStep( DomainPartition & domain )
{
  integer const numComponents = m_numComponents;

  forMeshTargets( domain.getMeshBodies(), [&]( string const &,
                                               MeshLevel & mesh,
                                               arrayView1d< string const > const & regionNames )
  {
<<<<<<< HEAD
    mesh.getElemManager().forElementSubRegions( regionNames,
                                                [&]( localIndex const,
                                                     ElementSubRegionBase & subRegion )
=======
    arrayView1d< real64 > const & dProppantConc =
      subRegion.getExtrinsicData< extrinsicMeshData::proppant::deltaProppantConcentration >();
    arrayView2d< real64 > const & dComponentConc =
      subRegion.getExtrinsicData< extrinsicMeshData::proppant::deltaComponentConcentration >();

    forAll< parallelDevicePolicy<> >( subRegion.size(), [=] GEOSX_HOST_DEVICE ( localIndex const ei )
>>>>>>> c0002e5c
    {
      arrayView1d< real64 > const & dProppantConc =
        subRegion.getReference< array1d< real64 > >( viewKeyStruct::deltaProppantConcentrationString() );
      arrayView2d< real64 > const & dComponentConc =
        subRegion.getReference< array2d< real64 > >( viewKeyStruct::deltaComponentConcentrationString() );

      forAll< parallelDevicePolicy<> >( subRegion.size(), [=] GEOSX_HOST_DEVICE ( localIndex const ei )
      {
        dProppantConc[ei] = 0.0;
        for( localIndex c = 0; c < numComponents; ++c )
        {
          dComponentConc[ei][c] = 0.0;
        }
      } );

      updateState( subRegion );
    } );
  } );
}

<<<<<<< HEAD
void ProppantTransport::resetViews( MeshLevel & mesh )
{
  FlowSolverBase::resetViews( mesh );
  ElementRegionManager & elemManager = mesh.getElemManager();

  m_pressure.clear();
  m_pressure = elemManager.constructArrayViewAccessor< real64, 1 >( extrinsicMeshData::flow::pressure::key() );
  m_pressure.setName( getName() + "/accessors/" + extrinsicMeshData::flow::pressure::key() );

  m_deltaPressure.clear();
  m_deltaPressure = elemManager.constructArrayViewAccessor< real64, 1 >( extrinsicMeshData::flow::deltaPressure::key() );
  m_deltaPressure.setName( getName() + "/accessors/" + extrinsicMeshData::flow::deltaPressure::key() );

  m_proppantConcentration.clear();
  m_proppantConcentration = elemManager.constructArrayViewAccessor< real64, 1 >( viewKeyStruct::proppantConcentrationString() );
  m_proppantConcentration.setName( getName() + "/accessors/" + viewKeyStruct::proppantConcentrationString() );

  m_deltaProppantConcentration.clear();
  m_deltaProppantConcentration = elemManager.constructArrayViewAccessor< real64, 1 >( viewKeyStruct::deltaProppantConcentrationString() );
  m_deltaProppantConcentration.setName( getName() + "/accessors/" + viewKeyStruct::deltaProppantConcentrationString() );

  m_cellBasedFlux.clear();
  m_cellBasedFlux = elemManager.constructArrayViewAccessor< real64, 2 >( viewKeyStruct::cellBasedFluxString() );
  m_cellBasedFlux.setName( getName() + "/accessors/" + viewKeyStruct::cellBasedFluxString() );

  m_proppantPackVolumeFraction.clear();
  m_proppantPackVolumeFraction = elemManager.constructArrayViewAccessor< real64, 1 >( viewKeyStruct::proppantPackVolumeFractionString() );
  m_proppantPackVolumeFraction.setName( getName() + "/accessors/" + viewKeyStruct::proppantPackVolumeFractionString() );

  m_proppantExcessPackVolume.clear();
  m_proppantExcessPackVolume = elemManager.constructArrayViewAccessor< real64, 1 >( viewKeyStruct::proppantExcessPackVolumeString() );
  m_proppantExcessPackVolume.setName( getName() + "/accessors/" + viewKeyStruct::proppantExcessPackVolumeString() );

  m_proppantLiftFlux.clear();
  m_proppantLiftFlux = elemManager.constructArrayViewAccessor< real64, 1 >( viewKeyStruct::proppantLiftFluxString() );
  m_proppantLiftFlux.setName( getName() + "/accessors/" + viewKeyStruct::proppantLiftFluxString() );

  m_isProppantMobile.clear();
  m_isProppantMobile = elemManager.constructArrayViewAccessor< integer, 1 >( viewKeyStruct::isProppantMobileString() );
  m_isProppantMobile.setName( getName() + "/accessors/" + viewKeyStruct::isProppantMobileString() );

  m_isProppantBoundaryElement.clear();
  m_isProppantBoundaryElement = elemManager.constructArrayViewAccessor< integer, 1 >( viewKeyStruct::isProppantBoundaryString() );
  m_isProppantBoundaryElement.setName( getName() + "/accessors/" + viewKeyStruct::isProppantBoundaryString() );

  {
    using keys = SlurryFluidBase::viewKeyStruct;

    m_density.clear();
    m_density = elemManager.constructMaterialArrayViewAccessor< SlurryFluidBase, real64, 2 >( keys::densityString() );
    m_density.setName( getName() + "/accessors/" + keys::densityString() );

    m_dDensity_dPressure.clear();
    m_dDensity_dPressure = elemManager.constructMaterialArrayViewAccessor< SlurryFluidBase, real64, 2 >( keys::dDens_dPresString() );
    m_dDensity_dPressure.setName( getName() + "/accessors/" + keys::dDens_dPresString() );

    m_dDensity_dProppantConcentration.clear();
    m_dDensity_dProppantConcentration = elemManager.constructMaterialArrayViewAccessor< SlurryFluidBase, real64, 2 >( keys::dDens_dProppantConcString() );
    m_dDensity_dProppantConcentration.setName( getName() + "/accessors/" + keys::dDens_dProppantConcString() );

    m_dDensity_dComponentConcentration.clear();
    m_dDensity_dComponentConcentration = elemManager.constructMaterialArrayViewAccessor< SlurryFluidBase, real64, 3 >( keys::dDens_dCompConcString() );
    m_dDensity_dComponentConcentration.setName( getName() + "/accessors/" + keys::dDens_dCompConcString() );

    m_componentDensity.clear();
    m_componentDensity = elemManager.constructMaterialArrayViewAccessor< SlurryFluidBase, real64, 3 >( keys::componentDensityString() );
    m_componentDensity.setName( getName() + "/accessors/" + keys::componentDensityString() );

    m_dComponentDensity_dPressure.clear();
    m_dComponentDensity_dPressure = elemManager.constructMaterialArrayViewAccessor< SlurryFluidBase, real64, 3 >( keys::dCompDens_dPresString() );
    m_dComponentDensity_dPressure.setName( getName() + "/accessors/" + keys::dCompDens_dPresString() );

    m_dComponentDensity_dComponentConcentration.clear();
    m_dComponentDensity_dComponentConcentration = elemManager.constructMaterialArrayViewAccessor< SlurryFluidBase, real64, 4 >( keys::dCompDens_dCompConcString() );
    m_dComponentDensity_dComponentConcentration.setName( getName() + "/accessors/" + keys::dCompDens_dCompConcString() );

    m_fluidDensity.clear();
    m_fluidDensity = elemManager.constructMaterialArrayViewAccessor< SlurryFluidBase, real64, 2 >( keys::fluidDensityString() );
    m_fluidDensity.setName( getName() + "/accessors/" + keys::fluidDensityString() );

    m_dFluidDensity_dPressure.clear();
    m_dFluidDensity_dPressure = elemManager.constructMaterialArrayViewAccessor< SlurryFluidBase, real64, 2 >( keys::dFluidDens_dPresString() );
    m_dFluidDensity_dPressure.setName( getName() + "/accessors/" + keys::dFluidDens_dPresString() );

    m_dFluidDensity_dComponentConcentration.clear();
    m_dFluidDensity_dComponentConcentration = elemManager.constructMaterialArrayViewAccessor< SlurryFluidBase, real64, 3 >( keys::dFluidDens_dCompConcString() );
    m_dFluidDensity_dComponentConcentration.setName( getName() + "/accessors/" + keys::dFluidDens_dCompConcString() );

    m_fluidViscosity.clear();
    m_fluidViscosity = elemManager.constructMaterialArrayViewAccessor< SlurryFluidBase, real64, 2 >( keys::fluidViscosityString() );
    m_fluidViscosity.setName( getName() + "/accessors/" + keys::fluidViscosityString() );

    m_viscosity.clear();
    m_viscosity = elemManager.constructMaterialArrayViewAccessor< SlurryFluidBase, real64, 2 >( keys::viscosityString() );
    m_viscosity.setName( getName() + "/accessors/" + keys::viscosityString() );

    m_dViscosity_dPressure.clear();
    m_dViscosity_dPressure = elemManager.constructMaterialArrayViewAccessor< SlurryFluidBase, real64, 2 >( keys::dVisc_dPresString() );
    m_dViscosity_dPressure.setName( getName() + "/accessors/" + keys::dVisc_dPresString() );

    m_dViscosity_dProppantConcentration.clear();
    m_dViscosity_dProppantConcentration = elemManager.constructMaterialArrayViewAccessor< SlurryFluidBase, real64, 2 >( keys::dVisc_dProppantConcString() );
    m_dViscosity_dProppantConcentration.setName( getName() + "/accessors/" + keys::dVisc_dProppantConcString() );

    m_dViscosity_dComponentConcentration.clear();
    m_dViscosity_dComponentConcentration = elemManager.constructMaterialArrayViewAccessor< SlurryFluidBase, real64, 3 >( keys::dVisc_dCompConcString() );
    m_dViscosity_dComponentConcentration.setName( getName() + "/accessors/" + keys::dVisc_dCompConcString() );
  }

  {
    using keys = ParticleFluidBase::viewKeyStruct;

    m_settlingFactor.clear();
    m_settlingFactor =
      elemManager.constructMaterialArrayViewAccessor< ParticleFluidBase, real64, 1 >( keys::settlingFactorString() );
    m_settlingFactor.setName( getName() + "/accessors/" + keys::settlingFactorString() );

    m_dSettlingFactor_dPressure.clear();
    m_dSettlingFactor_dPressure =
      elemManager.constructMaterialArrayViewAccessor< ParticleFluidBase, real64, 1 >( keys::dSettlingFactor_dPressureString() );
    m_dSettlingFactor_dPressure.setName( getName() + "/accessors/" + keys::dSettlingFactor_dPressureString() );

    m_dSettlingFactor_dProppantConcentration.clear();
    m_dSettlingFactor_dProppantConcentration =
      elemManager.constructMaterialArrayViewAccessor< ParticleFluidBase, real64, 1 >( keys::dSettlingFactor_dProppantConcentrationString() );
    m_dSettlingFactor_dProppantConcentration.setName( getName() + "/accessors/" + keys::dSettlingFactor_dProppantConcentrationString() );

    m_dSettlingFactor_dComponentConcentration.clear();
    m_dSettlingFactor_dComponentConcentration =
      elemManager.constructMaterialArrayViewAccessor< ParticleFluidBase, real64, 2 >( keys::dSettlingFactor_dComponentConcentrationString() );
    m_dSettlingFactor_dComponentConcentration.setName( getName() + "/accessors/" + keys::dSettlingFactor_dComponentConcentrationString() );

    m_collisionFactor.clear();
    m_collisionFactor =
      elemManager.constructMaterialArrayViewAccessor< ParticleFluidBase, real64, 1 >( keys::collisionFactorString() );
    m_collisionFactor.setName( getName() + "/accessors/" + keys::collisionFactorString() );

    m_dCollisionFactor_dProppantConcentration.clear();
    m_dCollisionFactor_dProppantConcentration =
      elemManager.constructMaterialArrayViewAccessor< ParticleFluidBase, real64, 1 >( keys::dCollisionFactor_dProppantConcentrationString() );
    m_dCollisionFactor_dProppantConcentration.setName( getName() + "/accessors/" + keys::dCollisionFactor_dProppantConcentrationString() );
  }

  {
    using namespace extrinsicMeshData::permeability;

    m_permeability.clear();
    m_permeability = elemManager.constructMaterialExtrinsicAccessor< ProppantPermeability, permeability >();
    m_permeability.setName( getName() + "/accessors/" + permeability::key() );

    m_permeabilityMultiplier.clear();
    m_permeabilityMultiplier = elemManager.constructMaterialExtrinsicAccessor< ProppantPermeability, permeabilityMultiplier >( );
    m_permeabilityMultiplier.setName( getName() + "/accessors/" + permeabilityMultiplier::key() );
  }
}
=======
>>>>>>> c0002e5c

void ProppantTransport::updateCellBasedFlux( real64 const GEOSX_UNUSED_PARAM( time_n ),
                                             DomainPartition & domain )
{
  GEOSX_MARK_FUNCTION;

  R1Tensor downVector = gravityVector();
  LvArray::tensorOps::normalize< 3 >( downVector );

  MeshLevel & mesh = domain.getMeshBody( 0 ).getMeshLevel( 0 );
  ElementRegionManager & elemManager = mesh.getElemManager();

  NumericalMethodsManager const & numericalMethodManager = domain.getNumericalMethodManager();
  FiniteVolumeManager const & fvManager = numericalMethodManager.getFiniteVolumeManager();
  FluxApproximationBase const & fluxApprox = fvManager.getFluxApproximation( m_discretizationName );

  ElementRegionManager::ElementViewAccessor< arrayView2d< real64 > > const & cellBasedFluxAccessor =
    elemManager.constructViewAccessor< array2d< real64 >, arrayView2d< real64 > >( extrinsicMeshData::proppant::cellBasedFlux::key() );

  typename FluxKernel::CellBasedFluxFlowAccessors flowAccessors( elemManager, getName() );
  typename FluxKernel::CellBasedFluxSlurryFluidAccessors slurryFluidAccessors( elemManager, getName(), targetRegionNames(), fluidModelNames() );
  typename FluxKernel::PermeabilityAccessors permAccessors( elemManager, getName(), targetRegionNames(), permeabilityModelNames() );

  fluxApprox.forStencils< SurfaceElementStencil >( mesh, [&]( auto const & stencil )
  {
    SurfaceElementStencilWrapper stencilWrapper = stencil.createStencilWrapper();

    FluxKernel::launchCellBasedFluxCalculation( stencilWrapper,
                                                downVector,
                                                flowAccessors.get< extrinsicMeshData::flow::pressure >(),
                                                flowAccessors.get< extrinsicMeshData::flow::gravityCoefficient >(),
                                                slurryFluidAccessors.get< extrinsicMeshData::slurryfluid::density >(),
                                                slurryFluidAccessors.get< extrinsicMeshData::slurryfluid::viscosity >(),
                                                permAccessors.get< extrinsicMeshData::permeability::permeability >(),
                                                permAccessors.get< extrinsicMeshData::permeability::permeabilityMultiplier >(),
                                                flowAccessors.get< extrinsicMeshData::elementAperture >(),
                                                cellBasedFluxAccessor.toNestedView() );
  } );

  std::map< string, string_array > fieldNames;
  fieldNames["elems"].emplace_back( extrinsicMeshData::proppant::cellBasedFlux::key() );

  CommunicationTools::getInstance().synchronizeFields( fieldNames, mesh, domain.getNeighbors(), true );
}

void ProppantTransport::updateProppantPackVolume( real64 const GEOSX_UNUSED_PARAM( time_n ),
                                                  real64 const dt,
                                                  DomainPartition & domain )
{
  GEOSX_MARK_FUNCTION;

  R1Tensor downVector = gravityVector();
  LvArray::tensorOps::normalize< 3 >( downVector );

  NumericalMethodsManager const & numericalMethodManager = domain.getNumericalMethodManager();
  FiniteVolumeManager const & fvManager = numericalMethodManager.getFiniteVolumeManager();
  FluxApproximationBase const & fluxApprox = fvManager.getFluxApproximation( m_discretizationName );

<<<<<<< HEAD

  forMeshTargets( domain.getMeshBodies(), [&]( string const &,
                                               MeshLevel & mesh,
                                               arrayView1d< string const > const & regionNames )
  {
    ElementRegionManager & elemManager = mesh.getElemManager();

=======
  // For data modified through an accessor, we must create the view accessor
  // every time in order to ensure the data gets properly touched on device
  ElementRegionManager::ElementViewAccessor< arrayView1d< real64 > > const proppantConc =
    elemManager.constructViewAccessor< array1d< real64 >, arrayView1d< real64 > >( extrinsicMeshData::proppant::proppantConcentration::key() );
  ElementRegionManager::ElementViewAccessor< arrayView1d< real64 > > const proppantPackVolFrac =
    elemManager.constructViewAccessor< array1d< real64 >, arrayView1d< real64 > >( extrinsicMeshData::proppant::proppantPackVolumeFraction::key() );
  ElementRegionManager::ElementViewAccessor< arrayView1d< real64 > > const proppantExcessPackVolume =
    elemManager.constructViewAccessor< array1d< real64 >, arrayView1d< real64 > >( extrinsicMeshData::proppant::proppantExcessPackVolume::key() );
  ElementRegionManager::ElementViewAccessor< arrayView1d< real64 > > const proppantLiftFlux =
    elemManager.constructViewAccessor< array1d< real64 >, arrayView1d< real64 > >( extrinsicMeshData::proppant::proppantLiftFlux::key() );

  ElementRegionManager::ElementViewAccessor< arrayView1d< real64 const > > const
  aperture = elemManager.constructArrayViewAccessor< real64, 1 >( FaceElementSubRegion::viewKeyStruct::elementApertureString() );

  typename ProppantPackVolumeKernel::FlowAccessors flowAccessors( elemManager, getName() );
  typename ProppantPackVolumeKernel::SlurryFluidAccessors slurryFluidAccessors( elemManager, getName(), targetRegionNames(), fluidModelNames() );
  typename ProppantPackVolumeKernel::ParticleFluidAccessors particleFluidAccessors( elemManager, getName(), targetRegionNames(), proppantModelNames() );

  fluxApprox.forStencils< SurfaceElementStencil >( mesh, [&]( auto const & stencil )
  {
    ProppantPackVolumeKernel::launchProppantPackVolumeCalculation( stencil,
                                                                   dt,
                                                                   m_proppantDensity,
                                                                   m_proppantDiameter,
                                                                   m_maxProppantConcentration,
                                                                   downVector,
                                                                   m_criticalShieldsNumber,
                                                                   m_frictionCoefficient,
                                                                   particleFluidAccessors.get< extrinsicMeshData::particlefluid::settlingFactor >(),
                                                                   slurryFluidAccessors.get< extrinsicMeshData::slurryfluid::density >(),
                                                                   slurryFluidAccessors.get< extrinsicMeshData::slurryfluid::fluidDensity >(),
                                                                   slurryFluidAccessors.get< extrinsicMeshData::slurryfluid::fluidViscosity >(),
                                                                   flowAccessors.get< extrinsicMeshData::proppant::isProppantMobile >(),
                                                                   flowAccessors.get< extrinsicMeshData::proppant::isProppantBoundary >(),
                                                                   flowAccessors.get< extrinsicMeshData::elementAperture >(),
                                                                   flowAccessors.get< extrinsicMeshData::elementVolume >(),
                                                                   flowAccessors.get< extrinsicMeshData::ghostRank >(),
                                                                   flowAccessors.get< extrinsicMeshData::proppant::cellBasedFlux >(),
                                                                   proppantConc.toNestedView(),
                                                                   proppantPackVolFrac.toNestedView(),
                                                                   proppantExcessPackVolume.toNestedView(),
                                                                   proppantLiftFlux.toNestedView() );
  } );

  {
    std::map< string, string_array > fieldNames;
    fieldNames["elems"].emplace_back( extrinsicMeshData::proppant::proppantConcentration::key() );
    fieldNames["elems"].emplace_back( extrinsicMeshData::proppant::proppantPackVolumeFraction::key() );
    fieldNames["elems"].emplace_back( extrinsicMeshData::proppant::proppantExcessPackVolume::key() );
    fieldNames["elems"].emplace_back( extrinsicMeshData::proppant::proppantLiftFlux::key() );
>>>>>>> c0002e5c

    // For data modified through an accessor, we must create the view accessor
    // every time in order to ensure the data gets properly touched on device
    ElementRegionManager::ElementViewAccessor< arrayView1d< real64 > > const proppantConc =
      elemManager.constructViewAccessor< array1d< real64 >, arrayView1d< real64 > >( viewKeyStruct::proppantConcentrationString() );
    ElementRegionManager::ElementViewAccessor< arrayView1d< real64 > > const proppantPackVolFrac =
      elemManager.constructViewAccessor< array1d< real64 >, arrayView1d< real64 > >( viewKeyStruct::proppantPackVolumeFractionString() );
    ElementRegionManager::ElementViewAccessor< arrayView1d< real64 > > const proppantExcessPackVolume =
      elemManager.constructViewAccessor< array1d< real64 >, arrayView1d< real64 > >( viewKeyStruct::proppantExcessPackVolumeString() );
    ElementRegionManager::ElementViewAccessor< arrayView1d< real64 > > const proppantLiftFlux =
      elemManager.constructViewAccessor< array1d< real64 >, arrayView1d< real64 > >( viewKeyStruct::proppantLiftFluxString() );

    ElementRegionManager::ElementViewAccessor< arrayView1d< real64 const > > const
    aperture = elemManager.constructArrayViewAccessor< real64, 1 >( FaceElementSubRegion::viewKeyStruct::elementApertureString() );

    fluxApprox.forStencils< SurfaceElementStencil >( mesh, [&]( auto const & stencil )
    {
      ProppantPackVolumeKernel::launchProppantPackVolumeCalculation( stencil,
                                                                     dt,
                                                                     m_proppantDensity,
                                                                     m_proppantDiameter,
                                                                     m_maxProppantConcentration,
                                                                     downVector,
                                                                     m_criticalShieldsNumber,
                                                                     m_frictionCoefficient,
                                                                     m_settlingFactor.toNestedViewConst(),
                                                                     m_density.toNestedViewConst(),
                                                                     m_fluidDensity.toNestedViewConst(),
                                                                     m_fluidViscosity.toNestedViewConst(),
                                                                     m_isProppantMobile.toNestedViewConst(),
                                                                     m_isProppantBoundaryElement.toNestedViewConst(),
                                                                     aperture.toNestedViewConst(),
                                                                     m_volume.toNestedViewConst(),
                                                                     m_elemGhostRank.toNestedViewConst(),
                                                                     m_cellBasedFlux.toNestedViewConst(),
                                                                     proppantConc.toNestedView(),
                                                                     proppantPackVolFrac.toNestedView(),
                                                                     proppantExcessPackVolume.toNestedView(),
                                                                     proppantLiftFlux.toNestedView() );
    } );

<<<<<<< HEAD
    {
      std::map< string, string_array > fieldNames;
      fieldNames["elems"].emplace_back( string( viewKeyStruct::proppantConcentrationString() ) );
      fieldNames["elems"].emplace_back( string( viewKeyStruct::proppantPackVolumeFractionString() ) );
      fieldNames["elems"].emplace_back( string( viewKeyStruct::proppantExcessPackVolumeString() ) );
      fieldNames["elems"].emplace_back( string( viewKeyStruct::proppantLiftFluxString() ) );

      CommunicationTools::getInstance().synchronizeFields( fieldNames, mesh, domain.getNeighbors(), true );
    }
=======
  fluxApprox.forStencils< SurfaceElementStencil >( mesh, [&]( auto const & stencil )
  {
    ProppantPackVolumeKernel::launchProppantPackVolumeUpdate( stencil,
                                                              downVector,
                                                              m_maxProppantConcentration,
                                                              flowAccessors.get< extrinsicMeshData::proppant::isProppantMobile >(),
                                                              proppantExcessPackVolume.toNestedViewConst(),
                                                              proppantConc.toNestedView(),
                                                              proppantPackVolFrac.toNestedView() );
  } );

  {
    std::map< string, string_array > fieldNames;
    fieldNames["elems"].emplace_back( extrinsicMeshData::proppant::proppantConcentration::key() );
    fieldNames["elems"].emplace_back( extrinsicMeshData::proppant::proppantPackVolumeFraction::key() );
>>>>>>> c0002e5c

    elemManager.forElementSubRegions( regionNames,
                                      [&]( localIndex const,
                                           ElementSubRegionBase & subRegion )
    {
      updateProppantMobility( subRegion );
    } );


    fluxApprox.forStencils< SurfaceElementStencil >( mesh, [&]( auto const & stencil )
    {
      ProppantPackVolumeKernel::launchProppantPackVolumeUpdate( stencil,
                                                                downVector,
                                                                m_maxProppantConcentration,
                                                                m_isProppantMobile.toNestedViewConst(),
                                                                m_proppantExcessPackVolume.toNestedView(),
                                                                proppantConc.toNestedView(),
                                                                proppantPackVolFrac.toNestedView() );
    } );

    {
      std::map< string, string_array > fieldNames;
      fieldNames["elems"].emplace_back( string( viewKeyStruct::proppantConcentrationString() ) );
      fieldNames["elems"].emplace_back( string( viewKeyStruct::proppantPackVolumeFractionString() ) );

      CommunicationTools::getInstance().synchronizeFields( fieldNames, mesh, domain.getNeighbors(), true );
    }

    elemManager.forElementSubRegions( regionNames,
                                      [&]( localIndex const,
                                           ElementSubRegionBase & subRegion )
    {
      updateProppantMobility( subRegion );
    } );

  } );

}


REGISTER_CATALOG_ENTRY( SolverBase, ProppantTransport, string const &, Group * const )
} /* namespace geosx */<|MERGE_RESOLUTION|>--- conflicted
+++ resolved
@@ -106,15 +106,7 @@
       subRegion.registerExtrinsicData< bcComponentConcentration >( getName() );
       subRegion.registerExtrinsicData< cellBasedFlux >( getName() ).
         reference().resizeDimension< 1 >( 3 );
-<<<<<<< HEAD
-      subRegion.registerWrapper< array1d< integer > >( viewKeyStruct::isProppantBoundaryString() ).
-        setDefaultValue( 0 );
-      subRegion.registerWrapper< array2d< real64 > >( viewKeyStruct::bcComponentConcentrationString() ).
-        setDefaultValue( 0.0 );
-=======
       subRegion.registerExtrinsicData< isProppantBoundary >( getName() );
-    } );
->>>>>>> c0002e5c
 
       setConstitutiveNames( subRegion );
     } );
@@ -130,27 +122,15 @@
       subRegion.registerExtrinsicData< oldComponentDensity >( getName() );
       subRegion.registerExtrinsicData< cellBasedFlux >( getName() ).
         reference().resizeDimension< 1 >( 3 );
-<<<<<<< HEAD
-      subRegion.registerWrapper< array1d< integer > >( viewKeyStruct::isProppantBoundaryString() );
-      subRegion.registerWrapper< array1d< integer > >( viewKeyStruct::isProppantMobileString() ).
-        setDefaultValue( 1.0 );
-      subRegion.registerWrapper< array1d< real64 > >( viewKeyStruct::proppantPackVolumeFractionString() ).
-        setDefaultValue( 0.0 ).
-        setPlotLevel( PlotLevel::LEVEL_0 );
-      subRegion.registerWrapper< array1d< real64 > >( viewKeyStruct::proppantExcessPackVolumeString() );
-      subRegion.registerWrapper< array1d< real64 > >( viewKeyStruct::proppantLiftFluxString() );
-      subRegion.registerWrapper< array2d< real64 > >( viewKeyStruct::bcComponentConcentrationString() ).
-        setDefaultValue( 0.0 );
-
-      setConstitutiveNames( subRegion );
-
-=======
+
       subRegion.registerExtrinsicData< isProppantBoundary >( getName() );
       subRegion.registerExtrinsicData< isProppantMobile >( getName() );
       subRegion.registerExtrinsicData< proppantPackVolumeFraction >( getName() );
       subRegion.registerExtrinsicData< proppantExcessPackVolume >( getName() );
       subRegion.registerExtrinsicData< proppantLiftFlux >( getName() );
->>>>>>> c0002e5c
+
+      setConstitutiveNames( subRegion );
+
     } );
   } );
 }
@@ -181,38 +161,24 @@
   DomainPartition & domain = this->getGroupByPath< DomainPartition >( "/Problem/domain" );
   ConstitutiveManager & cm = domain.getConstitutiveManager();
 
+  // Validate proppant models in regions
   forMeshTargets( domain.getMeshBodies(), [&]( string const &,
                                                MeshLevel & mesh,
                                                arrayView1d< string const > const & regionNames )
   {
-    mesh.getElemManager().forElementSubRegions( regionNames, [&]( localIndex const,
-                                                                  ElementSubRegionBase & subRegion )
-    {
-<<<<<<< HEAD
-      setConstitutiveNames( subRegion );
-=======
-      subRegion.getExtrinsicData< extrinsicMeshData::proppant::componentConcentration >().resizeDimension< 1 >( m_numComponents );
-      subRegion.getExtrinsicData< extrinsicMeshData::proppant::deltaComponentConcentration >().resizeDimension< 1 >( m_numComponents );
->>>>>>> c0002e5c
-    } );
-
-    if( m_numComponents > 0 )
-    {
-      mesh.getElemManager().forElementSubRegions< CellElementSubRegion >( regionNames, [&]( localIndex const,
-                                                                                            CellElementSubRegion & subRegion )
-
+    mesh.getElemManager().forElementSubRegions< CellElementSubRegion >( regionNames, [&]( localIndex const,
+                                                                                          CellElementSubRegion & subRegion )
+
+    {
+      SlurryFluidBase const & fluid0 = cm.getConstitutiveRelation< SlurryFluidBase >( subRegion.getReference< string >( viewKeyStruct::fluidNamesString() ) );
+      m_numComponents = fluid0.numFluidComponents();
+      m_numDofPerCell = m_numComponents + 1;
+      if( m_numComponents > 0 )
       {
-        SlurryFluidBase const & fluid0 = cm.getConstitutiveRelation< SlurryFluidBase >( subRegion.getReference< string >( viewKeyStruct::fluidNamesString() ) );
-
-        m_numComponents = fluid0.numFluidComponents();
-
-        m_numDofPerCell = m_numComponents + 1;
-
-        subRegion.getReference< array2d< real64 > >( viewKeyStruct::componentConcentrationString() ).resizeDimension< 1 >( m_numComponents );
-        subRegion.getReference< array2d< real64 > >( viewKeyStruct::deltaComponentConcentrationString() ).resizeDimension< 1 >( m_numComponents );
-      } );
-    }
-
+        subRegion.getExtrinsicData< extrinsicMeshData::proppant::componentConcentration >().resizeDimension< 1 >( m_numComponents );
+        subRegion.getExtrinsicData< extrinsicMeshData::proppant::deltaComponentConcentration >().resizeDimension< 1 >( m_numComponents );
+      }
+    } );
   } );
 }
 
@@ -231,11 +197,7 @@
   }
 }
 
-<<<<<<< HEAD
-void ProppantTransport::updateFluidModel( Group & dataGroup )
-=======
-void ProppantTransport::updateFluidModel( ObjectManagerBase & dataGroup, localIndex const targetIndex )
->>>>>>> c0002e5c
+void ProppantTransport::updateFluidModel( ObjectManagerBase & dataGroup )
 {
   GEOSX_MARK_FUNCTION;
 
@@ -258,11 +220,7 @@
   } );
 }
 
-<<<<<<< HEAD
-void ProppantTransport::updateComponentDensity( Group & dataGroup )
-=======
-void ProppantTransport::updateComponentDensity( ObjectManagerBase & dataGroup, localIndex const targetIndex )
->>>>>>> c0002e5c
+void ProppantTransport::updateComponentDensity( ObjectManagerBase & dataGroup )
 {
   GEOSX_MARK_FUNCTION;
 
@@ -286,11 +244,7 @@
 }
 
 
-<<<<<<< HEAD
-void ProppantTransport::updateProppantModel( Group & dataGroup )
-=======
-void ProppantTransport::updateProppantModel( ObjectManagerBase & dataGroup, localIndex const targetIndex )
->>>>>>> c0002e5c
+void ProppantTransport::updateProppantModel( ObjectManagerBase & dataGroup )
 {
   GEOSX_MARK_FUNCTION;
 
@@ -341,11 +295,7 @@
 
 }
 
-<<<<<<< HEAD
-void ProppantTransport::updateState( Group & dataGroup )
-=======
-void ProppantTransport::updateState( ObjectManagerBase & dataGroup, localIndex const targetIndex )
->>>>>>> c0002e5c
+void ProppantTransport::updateState( ObjectManagerBase & dataGroup )
 {
   GEOSX_MARK_FUNCTION;
 
@@ -367,25 +317,14 @@
 
   integer const numComponents = m_numComponents;
 
-<<<<<<< HEAD
+  // We have to redo the below loop after fractures are generated
   forMeshTargets( domain.getMeshBodies(), [&]( string const &,
                                                MeshLevel & mesh,
                                                arrayView1d< string const > const & regionNames )
-=======
-  // We have to redo the below loop after fractures are generated
-  forTargetSubRegions( mesh, [&]( localIndex const targetIndex, ElementSubRegionBase & subRegion )
->>>>>>> c0002e5c
-  {
-
-<<<<<<< HEAD
+  {
+
     CommunicationTools::getInstance().synchronizeFields( fieldNames, mesh, domain.getNeighbors(), true );
-=======
-    SlurryFluidBase const & fluid = getConstitutiveModel< SlurryFluidBase >( subRegion, targetIndex );
-    arrayView3d< real64 const > const componentDens = fluid.componentDensity();
-    arrayView2d< real64 > const componentDensOld = subRegion.getExtrinsicData< extrinsicMeshData::proppant::oldComponentDensity >();
->>>>>>> c0002e5c
-
-    resetViews( mesh );
+
     mesh.getElemManager().forElementSubRegions( regionNames, [&]( localIndex const,
                                                                   ElementSubRegionBase & subRegion )
     {
@@ -395,8 +334,7 @@
       SlurryFluidBase const & fluid =
         getConstitutiveModel< SlurryFluidBase >( subRegion, subRegion.getReference< string >( viewKeyStruct::fluidNamesString() ) );
       arrayView3d< real64 const > const componentDens = fluid.componentDensity();
-      arrayView2d< real64 > const componentDensOld = subRegion.getReference< array2d< real64 > >( viewKeyStruct::oldComponentDensityString() );
-
+      arrayView2d< real64 > const componentDensOld = subRegion.getExtrinsicData< extrinsicMeshData::proppant::oldComponentDensity >();
       forAll< parallelDevicePolicy<> >( subRegion.size(), [=] GEOSX_HOST_DEVICE ( localIndex const ei )
       {
         for( localIndex c = 0; c < numComponents; ++c )
@@ -431,26 +369,16 @@
       } );
     }
 
-<<<<<<< HEAD
     mesh.getElemManager().forElementSubRegions( regionNames, [&]( localIndex const,
                                                                   ElementSubRegionBase & subRegion )
     {
       SlurryFluidBase const & fluid = getConstitutiveModel< SlurryFluidBase >( subRegion, subRegion.getReference< string >( viewKeyStruct::fluidNamesString() ) );
+
       arrayView3d< real64 const > const componentDens = fluid.componentDensity();
-      arrayView2d< real64 > const componentDensOld = subRegion.getReference< array2d< real64 > >( viewKeyStruct::oldComponentDensityString() );
-
-      arrayView1d< real64 > const excessPackVolume = subRegion.getReference< array1d< real64 > >( viewKeyStruct::proppantExcessPackVolumeString() );
-      arrayView2d< real64 > const cellBasedFlux = subRegion.getReference< array2d< real64 > >( viewKeyStruct::cellBasedFluxString() );
-=======
-  forTargetSubRegions( mesh, [&]( localIndex const targetIndex, ElementSubRegionBase & subRegion )
-  {
-    SlurryFluidBase const & fluid = getConstitutiveModel< SlurryFluidBase >( subRegion, targetIndex );
-    arrayView3d< real64 const > const componentDens = fluid.componentDensity();
-    arrayView2d< real64 > const componentDensOld = subRegion.getExtrinsicData< extrinsicMeshData::proppant::oldComponentDensity >();
-
-    arrayView1d< real64 > const excessPackVolume = subRegion.getExtrinsicData< extrinsicMeshData::proppant::proppantExcessPackVolume >();
-    arrayView2d< real64 > const cellBasedFlux = subRegion.getExtrinsicData< extrinsicMeshData::proppant::cellBasedFlux >();
->>>>>>> c0002e5c
+      arrayView2d< real64 > const componentDensOld = subRegion.getExtrinsicData< extrinsicMeshData::proppant::oldComponentDensity >();
+
+      arrayView1d< real64 > const excessPackVolume = subRegion.getExtrinsicData< extrinsicMeshData::proppant::proppantExcessPackVolume >();
+      arrayView2d< real64 > const cellBasedFlux = subRegion.getExtrinsicData< extrinsicMeshData::proppant::cellBasedFlux >();
 
       forAll< parallelDevicePolicy<> >( subRegion.size(), [=] GEOSX_HOST_DEVICE ( localIndex const ei )
       {
@@ -479,26 +407,18 @@
                                                arrayView1d< string const > const & regionNames )
   {
 
-<<<<<<< HEAD
     mesh.getElemManager().forElementSubRegions( regionNames, [&]( localIndex const,
                                                                   ElementSubRegionBase & subRegion )
     {
       updateProppantMobility( subRegion );
     } );
-=======
-  real64 const maxProppantConcentration = m_maxProppantConcentration;
-  forTargetSubRegions( mesh, [&]( localIndex const, ElementSubRegionBase & subRegion )
-  {
-    arrayView1d< real64 > const & packVolFrac = subRegion.getExtrinsicData< extrinsicMeshData::proppant::proppantPackVolumeFraction >();
-    arrayView1d< real64 > const & proppantConc = subRegion.getExtrinsicData< extrinsicMeshData::proppant::proppantConcentration >();
->>>>>>> c0002e5c
 
     real64 const maxProppantConcentration = m_maxProppantConcentration;
     mesh.getElemManager().forElementSubRegions( regionNames, [&]( localIndex const,
                                                                   ElementSubRegionBase & subRegion )
     {
-      arrayView1d< real64 > const & packVolFrac = subRegion.getReference< array1d< real64 > >( viewKeyStruct::proppantPackVolumeFractionString() );
-      arrayView1d< real64 > const & proppantConc = subRegion.getReference< array1d< real64 > >( viewKeyStruct::proppantConcentrationString() );
+      arrayView1d< real64 > const & packVolFrac = subRegion.getExtrinsicData< extrinsicMeshData::proppant::proppantPackVolumeFraction >();
+      arrayView1d< real64 > const & proppantConc = subRegion.getExtrinsicData< extrinsicMeshData::proppant::proppantConcentration >();
 
       forAll< parallelDevicePolicy<> >( subRegion.size(), [=] GEOSX_HOST_DEVICE ( localIndex const ei )
       {
@@ -518,20 +438,8 @@
 
 void ProppantTransport::implicitStepSetup( real64 const & GEOSX_UNUSED_PARAM( time_n ),
                                            real64 const & GEOSX_UNUSED_PARAM( dt ),
-<<<<<<< HEAD
-                                           DomainPartition & domain )
-{
-  forMeshTargets( domain.getMeshBodies(), [&]( string const &,
-                                               MeshLevel & mesh,
-                                               arrayView1d< string const > const & )
-  {
-    resetViews( mesh );
-  } );
-}
-=======
                                            DomainPartition & GEOSX_UNUSED_PARAM( domain ) )
 {}
->>>>>>> c0002e5c
 
 void ProppantTransport::implicitStepComplete( real64 const & GEOSX_UNUSED_PARAM( time_n ),
                                               real64 const & GEOSX_UNUSED_PARAM( dt ),
@@ -545,20 +453,10 @@
                                                MeshLevel & mesh,
                                                arrayView1d< string const > const & regionNames )
   {
-<<<<<<< HEAD
     mesh.getElemManager().forElementSubRegions( regionNames, [&]( localIndex const,
                                                                   ElementSubRegionBase & subRegion )
     {
-      arrayView1d< real64 > const proppantConc =
-        subRegion.getReference< array1d< real64 > >( viewKeyStruct::proppantConcentrationString() );
-      arrayView1d< real64 const > const dProppantConc =
-        subRegion.getReference< array1d< real64 > >( viewKeyStruct::deltaProppantConcentrationString() );
-
-      arrayView2d< real64 > const componentConc =
-        subRegion.getReference< array2d< real64 > >( viewKeyStruct::componentConcentrationString() );
-      arrayView2d< real64 const > const dComponentConc =
-        subRegion.getReference< array2d< real64 > >( viewKeyStruct::deltaComponentConcentrationString() );
-=======
+
     arrayView1d< real64 > const proppantConc =
       subRegion.getExtrinsicData< extrinsicMeshData::proppant::proppantConcentration >();
     arrayView1d< real64 const > const dProppantConc =
@@ -571,10 +469,6 @@
 
     arrayView1d< real64 > const proppantLiftFlux =
       subRegion.getExtrinsicData< extrinsicMeshData::proppant::proppantLiftFlux >();
->>>>>>> c0002e5c
-
-      arrayView1d< real64 > const proppantLiftFlux =
-        subRegion.getReference< array1d< real64 > >( viewKeyStruct::proppantLiftFluxString() );
 
       forAll< parallelDevicePolicy<> >( subRegion.size(), [=] GEOSX_HOST_DEVICE ( localIndex const ei )
       {
@@ -635,31 +529,31 @@
 {
   GEOSX_MARK_FUNCTION;
 
-  string const dofKey = dofManager.getKey( viewKeyStruct::proppantConcentrationString() );
+  string const dofKey = dofManager.getKey( extrinsicMeshData::proppant::proppantConcentration::key() );
 
   forMeshTargets( domain.getMeshBodies(), [&]( string const &,
                                                MeshLevel const & mesh,
                                                arrayView1d< string const > const & regionNames )
   {
-<<<<<<< HEAD
     mesh.getElemManager().forElementSubRegions( regionNames, [&]( localIndex const,
                                                                   ElementSubRegionBase const & subRegion )
     {
+      string const dofKey = dofManager.getKey( extrinsicMeshData::proppant::proppantConcentration::key() );
       arrayView1d< globalIndex const > const & dofNumber = subRegion.getReference< array1d< globalIndex > >( dofKey );
 
       arrayView1d< integer const > const & elemGhostRank = subRegion.ghostRank();
       arrayView1d< real64 const > const & volume = subRegion.getElementVolume();
 
       arrayView2d< real64 const > const componentDensOld =
-        subRegion.getReference< array2d< real64 > >( viewKeyStruct::oldComponentDensityString() );
+        subRegion.getExtrinsicData< extrinsicMeshData::proppant::oldComponentDensity >();
       arrayView1d< real64 const > const proppantConc =
-        subRegion.getReference< array1d< real64 > >( viewKeyStruct::proppantConcentrationString() );
+        subRegion.getExtrinsicData< extrinsicMeshData::proppant::proppantConcentration >();
       arrayView1d< real64 const > const dProppantConc =
-        subRegion.getReference< array1d< real64 > >( viewKeyStruct::deltaProppantConcentrationString() );
+        subRegion.getExtrinsicData< extrinsicMeshData::proppant::deltaProppantConcentration >();
       arrayView1d< real64 const > const proppantPackVolFrac =
-        subRegion.getReference< array1d< real64 > >( viewKeyStruct::proppantPackVolumeFractionString() );
+        subRegion.getExtrinsicData< extrinsicMeshData::proppant::proppantPackVolumeFraction >();
       arrayView1d< real64 const > const proppantLiftFlux =
-        subRegion.getReference< array1d< real64 > >( viewKeyStruct::proppantLiftFluxString() );
+        subRegion.getExtrinsicData< extrinsicMeshData::proppant::proppantLiftFlux >();
 
       SlurryFluidBase const & fluid =
         getConstitutiveModel< SlurryFluidBase >( subRegion, subRegion.getReference< string >( viewKeyStruct::fluidNamesString() ) );
@@ -687,51 +581,7 @@
                                   m_maxProppantConcentration,
                                   localMatrix,
                                   localRhs );
-    } );
-=======
-    string const dofKey = dofManager.getKey( extrinsicMeshData::proppant::proppantConcentration::key() );
-    arrayView1d< globalIndex const > const & dofNumber = subRegion.getReference< array1d< globalIndex > >( dofKey );
-
-    arrayView1d< integer const > const & elemGhostRank = subRegion.ghostRank();
-    arrayView1d< real64 const > const & volume = subRegion.getElementVolume();
-
-    arrayView2d< real64 const > const componentDensOld =
-      subRegion.getExtrinsicData< extrinsicMeshData::proppant::oldComponentDensity >();
-    arrayView1d< real64 const > const proppantConc =
-      subRegion.getExtrinsicData< extrinsicMeshData::proppant::proppantConcentration >();
-    arrayView1d< real64 const > const dProppantConc =
-      subRegion.getExtrinsicData< extrinsicMeshData::proppant::deltaProppantConcentration >();
-    arrayView1d< real64 const > const proppantPackVolFrac =
-      subRegion.getExtrinsicData< extrinsicMeshData::proppant::proppantPackVolumeFraction >();
-    arrayView1d< real64 const > const proppantLiftFlux =
-      subRegion.getExtrinsicData< extrinsicMeshData::proppant::proppantLiftFlux >();
-
-    SlurryFluidBase const & fluid = getConstitutiveModel< SlurryFluidBase >( subRegion, targetIndex );
-
-    arrayView3d< real64 const > const componentDens = fluid.componentDensity();
-    arrayView3d< real64 const > const dCompDens_dPres = fluid.dComponentDensity_dPressure();
-    arrayView4d< real64 const > const dCompDens_dCompConc = fluid.dComponentDensity_dComponentConcentration();
-
-    AccumulationKernel::launch( subRegion.size(),
-                                m_numComponents,
-                                m_numDofPerCell,
-                                dofManager.rankOffset(),
-                                dofNumber,
-                                elemGhostRank,
-                                proppantConc,
-                                dProppantConc,
-                                componentDensOld,
-                                componentDens,
-                                dCompDens_dPres,
-                                dCompDens_dCompConc,
-                                volume,
-                                proppantPackVolFrac,
-                                proppantLiftFlux,
-                                dt,
-                                m_maxProppantConcentration,
-                                localMatrix,
-                                localRhs );
->>>>>>> c0002e5c
+    });
   } );
 }
 
@@ -750,7 +600,7 @@
 
   forMeshTargets( domain.getMeshBodies(), [&]( string const &,
                                                MeshLevel const & mesh,
-                                               arrayView1d< string const > const & )
+                                               arrayView1d< string const > const & targetRegionsNames )
   {
     ElementRegionManager const & elemManager = mesh.getElemManager();
 
@@ -758,118 +608,21 @@
     FiniteVolumeManager const & fvManager = numericalMethodManager.getFiniteVolumeManager();
     FluxApproximationBase const & fluxApprox = fvManager.getFluxApproximation( m_discretizationName );
 
-<<<<<<< HEAD
-    string const dofKey = dofManager.getKey( viewKeyStruct::proppantConcentrationString() );
-
-    ElementRegionManager::ElementViewAccessor< arrayView1d< globalIndex const > >
-    dofNumberAccessor = elemManager.constructViewAccessor< array1d< globalIndex >, arrayView1d< globalIndex const > >( dofKey );
-
-    FluxKernel::ElementViewConst< arrayView1d< globalIndex const > > const dofNumber = dofNumberAccessor.toNestedViewConst();
-
-    FluxKernel::ElementViewConst< arrayView1d< real64 const > > const pres  = m_pressure.toNestedViewConst();
-    FluxKernel::ElementViewConst< arrayView1d< real64 const > > const dPres = m_deltaPressure.toNestedViewConst();
-
-    FluxKernel::ElementViewConst< arrayView1d< real64 const > > const proppantConc = m_proppantConcentration.toNestedViewConst();
-    FluxKernel::ElementViewConst< arrayView1d< real64 const > > const dProppantConc = m_deltaProppantConcentration.toNestedViewConst();
-
-    FluxKernel::ElementViewConst< arrayView1d< real64 const > > const gravCoef = m_gravCoef.toNestedViewConst();
-
-    FluxKernel::ElementViewConst< arrayView2d< real64 const > > const dens        = m_density.toNestedViewConst();
-    FluxKernel::ElementViewConst< arrayView2d< real64 const > > const dDens_dPres = m_dDensity_dPressure.toNestedViewConst();
-    FluxKernel::ElementViewConst< arrayView2d< real64 const > > const dDens_dProppantConc = m_dDensity_dProppantConcentration.toNestedViewConst();
-    FluxKernel::ElementViewConst< arrayView3d< real64 const > > const dDens_dComponentConc = m_dDensity_dComponentConcentration.toNestedViewConst();
-
-    FluxKernel::ElementViewConst< arrayView2d< real64 const > > const visc        = m_viscosity.toNestedViewConst();
-    FluxKernel::ElementViewConst< arrayView2d< real64 const > > const dVisc_dPres = m_dViscosity_dPressure.toNestedViewConst();
-    FluxKernel::ElementViewConst< arrayView2d< real64 const > > const dVisc_dProppantConc = m_dViscosity_dProppantConcentration.toNestedViewConst();
-    FluxKernel::ElementViewConst< arrayView3d< real64 const > > const dVisc_dComponentConc = m_dViscosity_dComponentConcentration.toNestedViewConst();
-
-    FluxKernel::ElementViewConst< arrayView3d< real64 const > > const componentDens = m_componentDensity.toNestedViewConst();
-    FluxKernel::ElementViewConst< arrayView3d< real64 const > > const dComponentDens_dPres = m_dComponentDensity_dPressure.toNestedViewConst();
-    FluxKernel::ElementViewConst< arrayView4d< real64 const > > const dComponentDens_dComponentConc = m_dComponentDensity_dComponentConcentration.toNestedViewConst();
-
-    FluxKernel::ElementViewConst< arrayView2d< real64 const > > const fluidDensity = m_fluidDensity.toNestedViewConst();
-
-    FluxKernel::ElementViewConst< arrayView2d< real64 const > > const dFluidDens_dPres = m_dFluidDensity_dPressure.toNestedViewConst();
-    FluxKernel::ElementViewConst< arrayView3d< real64 const > > const dFluidDens_dComponentConc = m_dFluidDensity_dComponentConcentration.toNestedViewConst();
-
-    FluxKernel::ElementViewConst< arrayView1d< real64 const > > const settlingFactor = m_settlingFactor.toNestedViewConst();
-
-    FluxKernel::ElementViewConst< arrayView1d< real64 const > > const dSettlingFactor_dPres = m_dSettlingFactor_dPressure.toNestedViewConst();
-    FluxKernel::ElementViewConst< arrayView1d< real64 const > > const dSettlingFactor_dProppantConc = m_dSettlingFactor_dProppantConcentration.toNestedViewConst();
-    FluxKernel::ElementViewConst< arrayView2d< real64 const > > const dSettlingFactor_dComponentConc = m_dSettlingFactor_dComponentConcentration.toNestedViewConst();
-
-    FluxKernel::ElementViewConst< arrayView1d< real64 const > > const collisionFactor = m_collisionFactor.toNestedViewConst();
-    FluxKernel::ElementViewConst< arrayView1d< real64 const > > const dCollisionFactor_dProppantConc = m_dCollisionFactor_dProppantConcentration.toNestedViewConst();
-
-    FluxKernel::ElementViewConst< arrayView1d< integer const > > const isProppantMobile = m_isProppantMobile.toNestedViewConst();
-
-    FluxKernel::ElementViewConst< arrayView3d< real64 const > > const permeability = m_permeability.toNestedViewConst();
-    FluxKernel::ElementViewConst< arrayView3d< real64 const > > const permeabilityMultiplier = m_permeabilityMultiplier.toNestedViewConst();
-
-    ElementRegionManager::ElementViewAccessor< arrayView1d< real64 const > > const aperture =
-      elemManager.constructArrayViewAccessor< real64, 1 >( FaceElementSubRegion::viewKeyStruct::elementApertureString() );
-
-    FluxKernel::ElementViewConst< arrayView1d< integer const > > const elemGhostRank = m_elemGhostRank.toNestedViewConst();
-=======
+
   string const dofKey = dofManager.getKey( extrinsicMeshData::proppant::proppantConcentration::key() );
   ElementRegionManager::ElementViewAccessor< arrayView1d< globalIndex const > > dofNumberAccessor =
     elemManager.constructViewAccessor< array1d< globalIndex >, arrayView1d< globalIndex const > >( dofKey );
 
   typename FluxKernel::FlowAccessors flowAccessors( elemManager, getName() );
-  typename FluxKernel::ParticleFluidAccessors particleFluidAccessors( elemManager, getName(), targetRegionNames(), proppantModelNames() );
-  typename FluxKernel::SlurryFluidAccessors slurryFluidAccessors( elemManager, getName(), targetRegionNames(), fluidModelNames() );
-  typename FluxKernel::PermeabilityAccessors permAccessors( elemManager, getName(), targetRegionNames(), permeabilityModelNames() );
->>>>>>> c0002e5c
+  typename FluxKernel::ParticleFluidAccessors particleFluidAccessors( elemManager, getName() );
+  typename FluxKernel::SlurryFluidAccessors slurryFluidAccessors( elemManager, getName() );
+  typename FluxKernel::PermeabilityAccessors permAccessors( elemManager, getName() );
 
     fluxApprox.forStencils< SurfaceElementStencil >( mesh, [&]( auto const & stencil )
     {
 
       SurfaceElementStencilWrapper stencilWrapper = stencil.createStencilWrapper();
 
-      FluxKernel::launch( stencilWrapper,
-                          m_numDofPerCell,
-                          dt,
-                          dofManager.rankOffset(),
-                          m_updateProppantPacking,
-                          downVector,
-                          dofNumber,
-                          elemGhostRank,
-                          pres,
-                          dPres,
-                          proppantConc,
-                          dProppantConc,
-                          componentDens,
-                          dComponentDens_dPres,
-                          dComponentDens_dComponentConc,
-                          gravCoef,
-                          dens,
-                          dDens_dPres,
-                          dDens_dProppantConc,
-                          dDens_dComponentConc,
-                          visc,
-                          dVisc_dPres,
-                          dVisc_dProppantConc,
-                          dVisc_dComponentConc,
-                          fluidDensity,
-                          dFluidDens_dPres,
-                          dFluidDens_dComponentConc,
-                          settlingFactor,
-                          dSettlingFactor_dPres,
-                          dSettlingFactor_dProppantConc,
-                          dSettlingFactor_dComponentConc,
-                          collisionFactor,
-                          dCollisionFactor_dProppantConc,
-                          isProppantMobile,
-                          permeability,
-                          permeabilityMultiplier,
-                          aperture.toNestedViewConst(),
-                          localMatrix,
-                          localRhs );
-    } );
-
-<<<<<<< HEAD
-=======
     FluxKernel::launch( stencilWrapper,
                         m_numDofPerCell,
                         dt,
@@ -909,7 +662,7 @@
                         flowAccessors.get< extrinsicMeshData::elementAperture >(),
                         localMatrix,
                         localRhs );
->>>>>>> c0002e5c
+    });
   } );
 }
 
@@ -1187,24 +940,14 @@
                                                MeshLevel & mesh,
                                                arrayView1d< string const > const & regionNames )
   {
-<<<<<<< HEAD
     mesh.getElemManager().forElementSubRegions( regionNames,
                                                 [&]( localIndex const,
                                                      ElementSubRegionBase & subRegion )
-=======
-    arrayView1d< real64 > const & dProppantConc =
-      subRegion.getExtrinsicData< extrinsicMeshData::proppant::deltaProppantConcentration >();
-    arrayView2d< real64 > const & dComponentConc =
-      subRegion.getExtrinsicData< extrinsicMeshData::proppant::deltaComponentConcentration >();
-
-    forAll< parallelDevicePolicy<> >( subRegion.size(), [=] GEOSX_HOST_DEVICE ( localIndex const ei )
->>>>>>> c0002e5c
     {
       arrayView1d< real64 > const & dProppantConc =
-        subRegion.getReference< array1d< real64 > >( viewKeyStruct::deltaProppantConcentrationString() );
+        subRegion.getExtrinsicData< extrinsicMeshData::proppant::deltaProppantConcentration >();
       arrayView2d< real64 > const & dComponentConc =
-        subRegion.getReference< array2d< real64 > >( viewKeyStruct::deltaComponentConcentrationString() );
-
+        subRegion.getExtrinsicData< extrinsicMeshData::proppant::deltaComponentConcentration >();
       forAll< parallelDevicePolicy<> >( subRegion.size(), [=] GEOSX_HOST_DEVICE ( localIndex const ei )
       {
         dProppantConc[ei] = 0.0;
@@ -1219,164 +962,7 @@
   } );
 }
 
-<<<<<<< HEAD
-void ProppantTransport::resetViews( MeshLevel & mesh )
-{
-  FlowSolverBase::resetViews( mesh );
-  ElementRegionManager & elemManager = mesh.getElemManager();
-
-  m_pressure.clear();
-  m_pressure = elemManager.constructArrayViewAccessor< real64, 1 >( extrinsicMeshData::flow::pressure::key() );
-  m_pressure.setName( getName() + "/accessors/" + extrinsicMeshData::flow::pressure::key() );
-
-  m_deltaPressure.clear();
-  m_deltaPressure = elemManager.constructArrayViewAccessor< real64, 1 >( extrinsicMeshData::flow::deltaPressure::key() );
-  m_deltaPressure.setName( getName() + "/accessors/" + extrinsicMeshData::flow::deltaPressure::key() );
-
-  m_proppantConcentration.clear();
-  m_proppantConcentration = elemManager.constructArrayViewAccessor< real64, 1 >( viewKeyStruct::proppantConcentrationString() );
-  m_proppantConcentration.setName( getName() + "/accessors/" + viewKeyStruct::proppantConcentrationString() );
-
-  m_deltaProppantConcentration.clear();
-  m_deltaProppantConcentration = elemManager.constructArrayViewAccessor< real64, 1 >( viewKeyStruct::deltaProppantConcentrationString() );
-  m_deltaProppantConcentration.setName( getName() + "/accessors/" + viewKeyStruct::deltaProppantConcentrationString() );
-
-  m_cellBasedFlux.clear();
-  m_cellBasedFlux = elemManager.constructArrayViewAccessor< real64, 2 >( viewKeyStruct::cellBasedFluxString() );
-  m_cellBasedFlux.setName( getName() + "/accessors/" + viewKeyStruct::cellBasedFluxString() );
-
-  m_proppantPackVolumeFraction.clear();
-  m_proppantPackVolumeFraction = elemManager.constructArrayViewAccessor< real64, 1 >( viewKeyStruct::proppantPackVolumeFractionString() );
-  m_proppantPackVolumeFraction.setName( getName() + "/accessors/" + viewKeyStruct::proppantPackVolumeFractionString() );
-
-  m_proppantExcessPackVolume.clear();
-  m_proppantExcessPackVolume = elemManager.constructArrayViewAccessor< real64, 1 >( viewKeyStruct::proppantExcessPackVolumeString() );
-  m_proppantExcessPackVolume.setName( getName() + "/accessors/" + viewKeyStruct::proppantExcessPackVolumeString() );
-
-  m_proppantLiftFlux.clear();
-  m_proppantLiftFlux = elemManager.constructArrayViewAccessor< real64, 1 >( viewKeyStruct::proppantLiftFluxString() );
-  m_proppantLiftFlux.setName( getName() + "/accessors/" + viewKeyStruct::proppantLiftFluxString() );
-
-  m_isProppantMobile.clear();
-  m_isProppantMobile = elemManager.constructArrayViewAccessor< integer, 1 >( viewKeyStruct::isProppantMobileString() );
-  m_isProppantMobile.setName( getName() + "/accessors/" + viewKeyStruct::isProppantMobileString() );
-
-  m_isProppantBoundaryElement.clear();
-  m_isProppantBoundaryElement = elemManager.constructArrayViewAccessor< integer, 1 >( viewKeyStruct::isProppantBoundaryString() );
-  m_isProppantBoundaryElement.setName( getName() + "/accessors/" + viewKeyStruct::isProppantBoundaryString() );
-
-  {
-    using keys = SlurryFluidBase::viewKeyStruct;
-
-    m_density.clear();
-    m_density = elemManager.constructMaterialArrayViewAccessor< SlurryFluidBase, real64, 2 >( keys::densityString() );
-    m_density.setName( getName() + "/accessors/" + keys::densityString() );
-
-    m_dDensity_dPressure.clear();
-    m_dDensity_dPressure = elemManager.constructMaterialArrayViewAccessor< SlurryFluidBase, real64, 2 >( keys::dDens_dPresString() );
-    m_dDensity_dPressure.setName( getName() + "/accessors/" + keys::dDens_dPresString() );
-
-    m_dDensity_dProppantConcentration.clear();
-    m_dDensity_dProppantConcentration = elemManager.constructMaterialArrayViewAccessor< SlurryFluidBase, real64, 2 >( keys::dDens_dProppantConcString() );
-    m_dDensity_dProppantConcentration.setName( getName() + "/accessors/" + keys::dDens_dProppantConcString() );
-
-    m_dDensity_dComponentConcentration.clear();
-    m_dDensity_dComponentConcentration = elemManager.constructMaterialArrayViewAccessor< SlurryFluidBase, real64, 3 >( keys::dDens_dCompConcString() );
-    m_dDensity_dComponentConcentration.setName( getName() + "/accessors/" + keys::dDens_dCompConcString() );
-
-    m_componentDensity.clear();
-    m_componentDensity = elemManager.constructMaterialArrayViewAccessor< SlurryFluidBase, real64, 3 >( keys::componentDensityString() );
-    m_componentDensity.setName( getName() + "/accessors/" + keys::componentDensityString() );
-
-    m_dComponentDensity_dPressure.clear();
-    m_dComponentDensity_dPressure = elemManager.constructMaterialArrayViewAccessor< SlurryFluidBase, real64, 3 >( keys::dCompDens_dPresString() );
-    m_dComponentDensity_dPressure.setName( getName() + "/accessors/" + keys::dCompDens_dPresString() );
-
-    m_dComponentDensity_dComponentConcentration.clear();
-    m_dComponentDensity_dComponentConcentration = elemManager.constructMaterialArrayViewAccessor< SlurryFluidBase, real64, 4 >( keys::dCompDens_dCompConcString() );
-    m_dComponentDensity_dComponentConcentration.setName( getName() + "/accessors/" + keys::dCompDens_dCompConcString() );
-
-    m_fluidDensity.clear();
-    m_fluidDensity = elemManager.constructMaterialArrayViewAccessor< SlurryFluidBase, real64, 2 >( keys::fluidDensityString() );
-    m_fluidDensity.setName( getName() + "/accessors/" + keys::fluidDensityString() );
-
-    m_dFluidDensity_dPressure.clear();
-    m_dFluidDensity_dPressure = elemManager.constructMaterialArrayViewAccessor< SlurryFluidBase, real64, 2 >( keys::dFluidDens_dPresString() );
-    m_dFluidDensity_dPressure.setName( getName() + "/accessors/" + keys::dFluidDens_dPresString() );
-
-    m_dFluidDensity_dComponentConcentration.clear();
-    m_dFluidDensity_dComponentConcentration = elemManager.constructMaterialArrayViewAccessor< SlurryFluidBase, real64, 3 >( keys::dFluidDens_dCompConcString() );
-    m_dFluidDensity_dComponentConcentration.setName( getName() + "/accessors/" + keys::dFluidDens_dCompConcString() );
-
-    m_fluidViscosity.clear();
-    m_fluidViscosity = elemManager.constructMaterialArrayViewAccessor< SlurryFluidBase, real64, 2 >( keys::fluidViscosityString() );
-    m_fluidViscosity.setName( getName() + "/accessors/" + keys::fluidViscosityString() );
-
-    m_viscosity.clear();
-    m_viscosity = elemManager.constructMaterialArrayViewAccessor< SlurryFluidBase, real64, 2 >( keys::viscosityString() );
-    m_viscosity.setName( getName() + "/accessors/" + keys::viscosityString() );
-
-    m_dViscosity_dPressure.clear();
-    m_dViscosity_dPressure = elemManager.constructMaterialArrayViewAccessor< SlurryFluidBase, real64, 2 >( keys::dVisc_dPresString() );
-    m_dViscosity_dPressure.setName( getName() + "/accessors/" + keys::dVisc_dPresString() );
-
-    m_dViscosity_dProppantConcentration.clear();
-    m_dViscosity_dProppantConcentration = elemManager.constructMaterialArrayViewAccessor< SlurryFluidBase, real64, 2 >( keys::dVisc_dProppantConcString() );
-    m_dViscosity_dProppantConcentration.setName( getName() + "/accessors/" + keys::dVisc_dProppantConcString() );
-
-    m_dViscosity_dComponentConcentration.clear();
-    m_dViscosity_dComponentConcentration = elemManager.constructMaterialArrayViewAccessor< SlurryFluidBase, real64, 3 >( keys::dVisc_dCompConcString() );
-    m_dViscosity_dComponentConcentration.setName( getName() + "/accessors/" + keys::dVisc_dCompConcString() );
-  }
-
-  {
-    using keys = ParticleFluidBase::viewKeyStruct;
-
-    m_settlingFactor.clear();
-    m_settlingFactor =
-      elemManager.constructMaterialArrayViewAccessor< ParticleFluidBase, real64, 1 >( keys::settlingFactorString() );
-    m_settlingFactor.setName( getName() + "/accessors/" + keys::settlingFactorString() );
-
-    m_dSettlingFactor_dPressure.clear();
-    m_dSettlingFactor_dPressure =
-      elemManager.constructMaterialArrayViewAccessor< ParticleFluidBase, real64, 1 >( keys::dSettlingFactor_dPressureString() );
-    m_dSettlingFactor_dPressure.setName( getName() + "/accessors/" + keys::dSettlingFactor_dPressureString() );
-
-    m_dSettlingFactor_dProppantConcentration.clear();
-    m_dSettlingFactor_dProppantConcentration =
-      elemManager.constructMaterialArrayViewAccessor< ParticleFluidBase, real64, 1 >( keys::dSettlingFactor_dProppantConcentrationString() );
-    m_dSettlingFactor_dProppantConcentration.setName( getName() + "/accessors/" + keys::dSettlingFactor_dProppantConcentrationString() );
-
-    m_dSettlingFactor_dComponentConcentration.clear();
-    m_dSettlingFactor_dComponentConcentration =
-      elemManager.constructMaterialArrayViewAccessor< ParticleFluidBase, real64, 2 >( keys::dSettlingFactor_dComponentConcentrationString() );
-    m_dSettlingFactor_dComponentConcentration.setName( getName() + "/accessors/" + keys::dSettlingFactor_dComponentConcentrationString() );
-
-    m_collisionFactor.clear();
-    m_collisionFactor =
-      elemManager.constructMaterialArrayViewAccessor< ParticleFluidBase, real64, 1 >( keys::collisionFactorString() );
-    m_collisionFactor.setName( getName() + "/accessors/" + keys::collisionFactorString() );
-
-    m_dCollisionFactor_dProppantConcentration.clear();
-    m_dCollisionFactor_dProppantConcentration =
-      elemManager.constructMaterialArrayViewAccessor< ParticleFluidBase, real64, 1 >( keys::dCollisionFactor_dProppantConcentrationString() );
-    m_dCollisionFactor_dProppantConcentration.setName( getName() + "/accessors/" + keys::dCollisionFactor_dProppantConcentrationString() );
-  }
-
-  {
-    using namespace extrinsicMeshData::permeability;
-
-    m_permeability.clear();
-    m_permeability = elemManager.constructMaterialExtrinsicAccessor< ProppantPermeability, permeability >();
-    m_permeability.setName( getName() + "/accessors/" + permeability::key() );
-
-    m_permeabilityMultiplier.clear();
-    m_permeabilityMultiplier = elemManager.constructMaterialExtrinsicAccessor< ProppantPermeability, permeabilityMultiplier >( );
-    m_permeabilityMultiplier.setName( getName() + "/accessors/" + permeabilityMultiplier::key() );
-  }
-}
-=======
->>>>>>> c0002e5c
+
 
 void ProppantTransport::updateCellBasedFlux( real64 const GEOSX_UNUSED_PARAM( time_n ),
                                              DomainPartition & domain )
@@ -1397,8 +983,8 @@
     elemManager.constructViewAccessor< array2d< real64 >, arrayView2d< real64 > >( extrinsicMeshData::proppant::cellBasedFlux::key() );
 
   typename FluxKernel::CellBasedFluxFlowAccessors flowAccessors( elemManager, getName() );
-  typename FluxKernel::CellBasedFluxSlurryFluidAccessors slurryFluidAccessors( elemManager, getName(), targetRegionNames(), fluidModelNames() );
-  typename FluxKernel::PermeabilityAccessors permAccessors( elemManager, getName(), targetRegionNames(), permeabilityModelNames() );
+  typename FluxKernel::CellBasedFluxSlurryFluidAccessors slurryFluidAccessors( elemManager, getName() );
+  typename FluxKernel::PermeabilityAccessors permAccessors( elemManager, getName() );
 
   fluxApprox.forStencils< SurfaceElementStencil >( mesh, [&]( auto const & stencil )
   {
@@ -1435,7 +1021,6 @@
   FiniteVolumeManager const & fvManager = numericalMethodManager.getFiniteVolumeManager();
   FluxApproximationBase const & fluxApprox = fvManager.getFluxApproximation( m_discretizationName );
 
-<<<<<<< HEAD
 
   forMeshTargets( domain.getMeshBodies(), [&]( string const &,
                                                MeshLevel & mesh,
@@ -1443,7 +1028,6 @@
   {
     ElementRegionManager & elemManager = mesh.getElemManager();
 
-=======
   // For data modified through an accessor, we must create the view accessor
   // every time in order to ensure the data gets properly touched on device
   ElementRegionManager::ElementViewAccessor< arrayView1d< real64 > > const proppantConc =
@@ -1459,8 +1043,8 @@
   aperture = elemManager.constructArrayViewAccessor< real64, 1 >( FaceElementSubRegion::viewKeyStruct::elementApertureString() );
 
   typename ProppantPackVolumeKernel::FlowAccessors flowAccessors( elemManager, getName() );
-  typename ProppantPackVolumeKernel::SlurryFluidAccessors slurryFluidAccessors( elemManager, getName(), targetRegionNames(), fluidModelNames() );
-  typename ProppantPackVolumeKernel::ParticleFluidAccessors particleFluidAccessors( elemManager, getName(), targetRegionNames(), proppantModelNames() );
+  typename ProppantPackVolumeKernel::SlurryFluidAccessors slurryFluidAccessors( elemManager, getName() );
+  typename ProppantPackVolumeKernel::ParticleFluidAccessors particleFluidAccessors( elemManager, getName() );
 
   fluxApprox.forStencils< SurfaceElementStencil >( mesh, [&]( auto const & stencil )
   {
@@ -1494,75 +1078,10 @@
     fieldNames["elems"].emplace_back( extrinsicMeshData::proppant::proppantPackVolumeFraction::key() );
     fieldNames["elems"].emplace_back( extrinsicMeshData::proppant::proppantExcessPackVolume::key() );
     fieldNames["elems"].emplace_back( extrinsicMeshData::proppant::proppantLiftFlux::key() );
->>>>>>> c0002e5c
-
-    // For data modified through an accessor, we must create the view accessor
-    // every time in order to ensure the data gets properly touched on device
-    ElementRegionManager::ElementViewAccessor< arrayView1d< real64 > > const proppantConc =
-      elemManager.constructViewAccessor< array1d< real64 >, arrayView1d< real64 > >( viewKeyStruct::proppantConcentrationString() );
-    ElementRegionManager::ElementViewAccessor< arrayView1d< real64 > > const proppantPackVolFrac =
-      elemManager.constructViewAccessor< array1d< real64 >, arrayView1d< real64 > >( viewKeyStruct::proppantPackVolumeFractionString() );
-    ElementRegionManager::ElementViewAccessor< arrayView1d< real64 > > const proppantExcessPackVolume =
-      elemManager.constructViewAccessor< array1d< real64 >, arrayView1d< real64 > >( viewKeyStruct::proppantExcessPackVolumeString() );
-    ElementRegionManager::ElementViewAccessor< arrayView1d< real64 > > const proppantLiftFlux =
-      elemManager.constructViewAccessor< array1d< real64 >, arrayView1d< real64 > >( viewKeyStruct::proppantLiftFluxString() );
-
-    ElementRegionManager::ElementViewAccessor< arrayView1d< real64 const > > const
-    aperture = elemManager.constructArrayViewAccessor< real64, 1 >( FaceElementSubRegion::viewKeyStruct::elementApertureString() );
-
-    fluxApprox.forStencils< SurfaceElementStencil >( mesh, [&]( auto const & stencil )
-    {
-      ProppantPackVolumeKernel::launchProppantPackVolumeCalculation( stencil,
-                                                                     dt,
-                                                                     m_proppantDensity,
-                                                                     m_proppantDiameter,
-                                                                     m_maxProppantConcentration,
-                                                                     downVector,
-                                                                     m_criticalShieldsNumber,
-                                                                     m_frictionCoefficient,
-                                                                     m_settlingFactor.toNestedViewConst(),
-                                                                     m_density.toNestedViewConst(),
-                                                                     m_fluidDensity.toNestedViewConst(),
-                                                                     m_fluidViscosity.toNestedViewConst(),
-                                                                     m_isProppantMobile.toNestedViewConst(),
-                                                                     m_isProppantBoundaryElement.toNestedViewConst(),
-                                                                     aperture.toNestedViewConst(),
-                                                                     m_volume.toNestedViewConst(),
-                                                                     m_elemGhostRank.toNestedViewConst(),
-                                                                     m_cellBasedFlux.toNestedViewConst(),
-                                                                     proppantConc.toNestedView(),
-                                                                     proppantPackVolFrac.toNestedView(),
-                                                                     proppantExcessPackVolume.toNestedView(),
-                                                                     proppantLiftFlux.toNestedView() );
-    } );
-
-<<<<<<< HEAD
-    {
-      std::map< string, string_array > fieldNames;
-      fieldNames["elems"].emplace_back( string( viewKeyStruct::proppantConcentrationString() ) );
-      fieldNames["elems"].emplace_back( string( viewKeyStruct::proppantPackVolumeFractionString() ) );
-      fieldNames["elems"].emplace_back( string( viewKeyStruct::proppantExcessPackVolumeString() ) );
-      fieldNames["elems"].emplace_back( string( viewKeyStruct::proppantLiftFluxString() ) );
+
 
       CommunicationTools::getInstance().synchronizeFields( fieldNames, mesh, domain.getNeighbors(), true );
     }
-=======
-  fluxApprox.forStencils< SurfaceElementStencil >( mesh, [&]( auto const & stencil )
-  {
-    ProppantPackVolumeKernel::launchProppantPackVolumeUpdate( stencil,
-                                                              downVector,
-                                                              m_maxProppantConcentration,
-                                                              flowAccessors.get< extrinsicMeshData::proppant::isProppantMobile >(),
-                                                              proppantExcessPackVolume.toNestedViewConst(),
-                                                              proppantConc.toNestedView(),
-                                                              proppantPackVolFrac.toNestedView() );
-  } );
-
-  {
-    std::map< string, string_array > fieldNames;
-    fieldNames["elems"].emplace_back( extrinsicMeshData::proppant::proppantConcentration::key() );
-    fieldNames["elems"].emplace_back( extrinsicMeshData::proppant::proppantPackVolumeFraction::key() );
->>>>>>> c0002e5c
 
     elemManager.forElementSubRegions( regionNames,
                                       [&]( localIndex const,
@@ -1577,16 +1096,16 @@
       ProppantPackVolumeKernel::launchProppantPackVolumeUpdate( stencil,
                                                                 downVector,
                                                                 m_maxProppantConcentration,
-                                                                m_isProppantMobile.toNestedViewConst(),
-                                                                m_proppantExcessPackVolume.toNestedView(),
+                                                              flowAccessors.get< extrinsicMeshData::proppant::isProppantMobile >(),
+                                                              proppantExcessPackVolume.toNestedViewConst(),
                                                                 proppantConc.toNestedView(),
                                                                 proppantPackVolFrac.toNestedView() );
     } );
 
     {
       std::map< string, string_array > fieldNames;
-      fieldNames["elems"].emplace_back( string( viewKeyStruct::proppantConcentrationString() ) );
-      fieldNames["elems"].emplace_back( string( viewKeyStruct::proppantPackVolumeFractionString() ) );
+    fieldNames["elems"].emplace_back( extrinsicMeshData::proppant::proppantConcentration::key() );
+    fieldNames["elems"].emplace_back( extrinsicMeshData::proppant::proppantPackVolumeFraction::key() );
 
       CommunicationTools::getInstance().synchronizeFields( fieldNames, mesh, domain.getNeighbors(), true );
     }
