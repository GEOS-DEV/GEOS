--- conflicted
+++ resolved
@@ -85,7 +85,6 @@
   template< integer NC, integer NP >
   GEOS_HOST_DEVICE
   static void
-<<<<<<< HEAD
     upwindViscousCoefficient( localIndex const (&localIds)[3],
                               localIndex const (&neighborIds)[3],
                               ElementViewConst< arrayView3d< real64 const, multifluid::USD_PHASE > > const &phaseDens,
@@ -101,23 +100,6 @@
                               real64 ( &dUpwPhaseViscCoef_dPres )[NP][NC],
                               real64 ( &dUpwPhaseViscCoef_dCompDens )[NP][NC][NC],
                               globalIndex &upwViscDofNumber );
-=======
-    upwindViscousCoefficient( localIndex const (&localIds)[ 3 ],
-                              localIndex const (&neighborIds)[ 3 ],
-                              ElementViewConst< arrayView3d< real64 const, constitutive::multifluid::USD_PHASE > > const & phaseDens,
-                              ElementViewConst< arrayView4d< real64 const, constitutive::multifluid::USD_PHASE_DC > > const & dPhaseDens,
-                              ElementViewConst< arrayView2d< real64 const, compflow::USD_PHASE > > const & phaseMob,
-                              ElementViewConst< arrayView3d< real64 const, compflow::USD_PHASE_DC > > const & dPhaseMob,
-                              ElementViewConst< arrayView3d< real64 const, compflow::USD_COMP_DC > > const & dCompFrac_dCompDens,
-                              ElementViewConst< arrayView4d< real64 const, constitutive::multifluid::USD_PHASE_COMP > > const & phaseCompFrac,
-                              ElementViewConst< arrayView5d< real64 const, constitutive::multifluid::USD_PHASE_COMP_DC > > const & dPhaseCompFrac,
-                              ElementViewConst< arrayView1d< globalIndex const > > const & elemDofNumber,
-                              real64 const & oneSidedVolFlux,
-                              real64 ( &upwPhaseViscCoef )[ NP ][ NC ],
-                              real64 ( &dUpwPhaseViscCoef_dPres )[ NP ][ NC ],
-                              real64 ( &dUpwPhaseViscCoef_dCompDens )[ NP ][ NC ][ NC ],
-                              globalIndex & upwViscDofNumber );
->>>>>>> 18721817
 
   /**
    * @brief At a given one-sided face, compute the upwind viscous transport coefficient
@@ -146,7 +128,6 @@
   template< integer NC, integer NP >
   GEOS_HOST_DEVICE
   static void
-<<<<<<< HEAD
     upwindBuoyancyCoefficient( localIndex const (&localIds)[3],
                                localIndex const (&neighborIds)[3],
                                real64 const &transGravCoef,
@@ -165,26 +146,6 @@
                                real64 ( &upwPhaseGravCoef )[NP][NP - 1][NC],
                                real64 ( &dUpwPhaseGravCoef_dPres )[NP][NP - 1][NC][2],
                                real64 ( &dUpwPhaseGravCoef_dCompDens )[NP][NP - 1][NC][2][NC] );
-=======
-    upwindBuoyancyCoefficient( localIndex const (&localIds)[ 3 ],
-                               localIndex const (&neighborIds)[ 3 ],
-                               real64 const & transGravCoef,
-                               ElementViewConst< arrayView3d< real64 const, constitutive::multifluid::USD_PHASE > > const & phaseDens,
-                               ElementViewConst< arrayView4d< real64 const, constitutive::multifluid::USD_PHASE_DC > > const & dPhaseDens,
-                               ElementViewConst< arrayView3d< real64 const, constitutive::multifluid::USD_PHASE > > const & phaseMassDens,
-                               ElementViewConst< arrayView4d< real64 const, constitutive::multifluid::USD_PHASE_DC > > const & dPhaseMassDens,
-                               ElementViewConst< arrayView2d< real64 const, compflow::USD_PHASE > > const & phaseMob,
-                               ElementViewConst< arrayView3d< real64 const, compflow::USD_PHASE_DC > > const & dPhaseMob,
-                               ElementViewConst< arrayView3d< real64 const, compflow::USD_COMP_DC > > const & dCompFrac_dCompDens,
-                               ElementViewConst< arrayView4d< real64 const, constitutive::multifluid::USD_PHASE_COMP > > const & phaseCompFrac,
-                               ElementViewConst< arrayView5d< real64 const, constitutive::multifluid::USD_PHASE_COMP_DC > > const & dPhaseCompFrac,
-                               real64 ( &phaseGravTerm )[ NP ][ NP-1 ],
-                               real64 ( &dPhaseGravTerm_dPres )[ NP ][ NP-1 ][ 2 ],
-                               real64 ( &dPhaseGravTerm_dCompDens )[ NP ][ NP-1 ][ 2 ][ NC ],
-                               real64 ( &upwPhaseGravCoef )[ NP ][ NP-1 ][ NC ],
-                               real64 ( &dUpwPhaseGravCoef_dPres )[ NP ][ NP-1 ][ NC ][ 2 ],
-                               real64 ( &dUpwPhaseGravCoef_dCompDens )[ NP ][ NP-1 ][ NC ][ 2 ][ NC ] );
->>>>>>> 18721817
 
 
   /**
@@ -203,7 +164,6 @@
   template< integer NC, integer NP >
   GEOS_HOST_DEVICE
   static void
-<<<<<<< HEAD
     computePhaseGravTerm( localIndex const (&localIds)[3],
                           localIndex const (&neighborIds)[3],
                           real64 const &transGravCoef,
@@ -213,17 +173,6 @@
                           real64 ( &phaseGravTerm )[NP][NP - 1],
                           real64 ( &dPhaseGravTerm_dPres )[NP][NP - 1][2],
                           real64 ( &dPhaseGravTerm_dCompDens )[NP][NP - 1][2][NC] );
-=======
-    computePhaseGravTerm( localIndex const (&localIds)[ 3 ],
-                          localIndex const (&neighborIds)[ 3 ],
-                          real64 const & transGravCoef,
-                          ElementViewConst< arrayView3d< real64 const, constitutive::multifluid::USD_PHASE > > const & phaseMassDens,
-                          ElementViewConst< arrayView4d< real64 const, constitutive::multifluid::USD_PHASE_DC > > const & dPhaseMassDens,
-                          ElementViewConst< arrayView3d< real64 const, compflow::USD_COMP_DC > > const & dCompFrac_dCompDens,
-                          real64 ( &phaseGravTerm )[ NP ][ NP-1 ],
-                          real64 ( &dPhaseGravTerm_dPres )[ NP ][ NP-1 ][ 2 ],
-                          real64 ( &dPhaseGravTerm_dCompDens )[ NP ][ NP-1 ][ 2 ][ NC ] );
->>>>>>> 18721817
 
   /**
    * @brief At a given one-sided face, compute the upwinded total mobility
@@ -329,7 +278,6 @@
   template< integer NF, integer NC, integer NP >
   GEOS_HOST_DEVICE
   static void
-<<<<<<< HEAD
     applyGradient( arrayView1d< real64 const > const &facePres,
                    arrayView1d< real64 const > const &faceGravCoef,
                    arraySlice1d< localIndex const > const &elemToFaces,
@@ -345,23 +293,6 @@
                    real64 ( &dOneSidedVolFlux_dPres )[NF],
                    real64 ( &dOneSidedVolFlux_dFacePres )[NF][NF],
                    real64 ( &dOneSidedVolFlux_dCompDens )[NF][NC] );
-=======
-    applyGradient( arrayView1d< real64 const > const & facePres,
-                   arrayView1d< real64 const > const & faceGravCoef,
-                   arraySlice1d< localIndex const > const & elemToFaces,
-                   real64 const & elemPres,
-                   real64 const & elemGravCoef,
-                   arraySlice1d< real64 const, constitutive::multifluid::USD_PHASE - 2 > const & elemPhaseMassDens,
-                   arraySlice2d< real64 const, constitutive::multifluid::USD_PHASE_DC - 2 > const & dElemPhaseMassDens,
-                   arraySlice1d< real64 const, compflow::USD_PHASE - 1 > const & elemPhaseMob,
-                   arraySlice2d< real64 const, compflow::USD_PHASE_DC - 1 > const & dElemPhaseMob,
-                   arraySlice2d< real64 const, compflow::USD_COMP_DC - 1 > const & dElemCompFrac_dCompDens,
-                   arraySlice2d< real64 const > const & transMatrix,
-                   real64 ( &oneSidedVolFlux )[ NF ],
-                   real64 ( &dOneSidedVolFlux_dPres )[ NF ],
-                   real64 ( &dOneSidedVolFlux_dFacePres )[ NF ][ NF ],
-                   real64 ( &dOneSidedVolFlux_dCompDens )[ NF ][ NC ] );
->>>>>>> 18721817
 
   /**
    * @brief In a given element, compute the flux divergence, i.e, sum the fluxes at this element's faces
@@ -403,21 +334,12 @@
                           arraySlice1d< localIndex const > const & elemToFaces,
                           real64 const & elemGravCoef,
                           integer const useTotalMassEquation,
-<<<<<<< HEAD
                           ElementViewConst< arrayView3d< real64 const, multifluid::USD_PHASE > > const & phaseDens,
                           ElementViewConst< arrayView4d< real64 const, multifluid::USD_PHASE_DC > > const & dPhaseDens,
                           ElementViewConst< arrayView3d< real64 const, multifluid::USD_PHASE > > const & phaseMassDens,
                           ElementViewConst< arrayView4d< real64 const, multifluid::USD_PHASE_DC > > const & dPhaseMassDens,
                           ElementViewConst< arrayView3d< real64 const, relperm::USD_MOB > > const & phaseMob,
                           ElementViewConst< arrayView4d< real64 const, relperm::USD_MOB_DC > > const & dPhaseMob,
-=======
-                          ElementViewConst< arrayView3d< real64 const, constitutive::multifluid::USD_PHASE > > const & phaseDens,
-                          ElementViewConst< arrayView4d< real64 const, constitutive::multifluid::USD_PHASE_DC > > const & dPhaseDens,
-                          ElementViewConst< arrayView3d< real64 const, constitutive::multifluid::USD_PHASE > > const & phaseMassDens,
-                          ElementViewConst< arrayView4d< real64 const, constitutive::multifluid::USD_PHASE_DC > > const & dPhaseMassDens,
-                          ElementViewConst< arrayView2d< real64 const, compflow::USD_PHASE > > const & phaseMob,
-                          ElementViewConst< arrayView3d< real64 const, compflow::USD_PHASE_DC > > const & dPhaseMob,
->>>>>>> 18721817
                           ElementViewConst< arrayView3d< real64 const, compflow::USD_COMP_DC > > const & dCompFrac_dCompDens,
                           ElementViewConst< arrayView4d< real64 const, constitutive::multifluid::USD_PHASE_COMP > > const & phaseCompFrac,
                           ElementViewConst< arrayView5d< real64 const, constitutive::multifluid::USD_PHASE_COMP_DC > > const & dPhaseCompFrac,
@@ -600,21 +522,12 @@
            real64 const & elemPres,
            real64 const & elemGravCoef,
            const integer useTotalMassEquation,
-<<<<<<< HEAD
            ElementViewConst< arrayView3d< real64 const, multifluid::USD_PHASE > > const & phaseDens,
            ElementViewConst< arrayView4d< real64 const, multifluid::USD_PHASE_DC > > const & dPhaseDens,
            ElementViewConst< arrayView3d< real64 const, multifluid::USD_PHASE > > const & phaseMassDens,
            ElementViewConst< arrayView4d< real64 const, multifluid::USD_PHASE_DC > > const & dPhaseMassDens,
            ElementViewConst< arrayView3d< real64 const, relperm::USD_MOB > > const & phaseMob,
            ElementViewConst< arrayView4d< real64 const, relperm::USD_MOB_DC > > const & dPhaseMob,
-=======
-           ElementViewConst< arrayView3d< real64 const, constitutive::multifluid::USD_PHASE > > const & phaseDens,
-           ElementViewConst< arrayView4d< real64 const, constitutive::multifluid::USD_PHASE_DC > > const & dPhaseDens,
-           ElementViewConst< arrayView3d< real64 const, constitutive::multifluid::USD_PHASE > > const & phaseMassDens,
-           ElementViewConst< arrayView4d< real64 const, constitutive::multifluid::USD_PHASE_DC > > const & dPhaseMassDens,
-           ElementViewConst< arrayView2d< real64 const, compflow::USD_PHASE > > const & phaseMob,
-           ElementViewConst< arrayView3d< real64 const, compflow::USD_PHASE_DC > > const & dPhaseMob,
->>>>>>> 18721817
            ElementViewConst< arrayView3d< real64 const, compflow::USD_COMP_DC > > const & dCompFrac_dCompDens,
            ElementViewConst< arrayView4d< real64 const, constitutive::multifluid::USD_PHASE_COMP > > const & phaseCompFrac,
            ElementViewConst< arrayView5d< real64 const, constitutive::multifluid::USD_PHASE_COMP_DC > > const & dPhaseCompFrac,
@@ -782,7 +695,6 @@
   {
     using Deriv = constitutive::multifluid::DerivativeOffset;
 
-<<<<<<< HEAD
     arraySlice2d< real64 const,
                   compflow::USD_COMP_DC - 1 > const dCompFrac_dCompDens = m_dCompFrac_dCompDens[ei];
     arraySlice1d< real64 const, multifluid::USD_PHASE - 2 > const phaseVisc = m_phaseVisc[ei][0];
@@ -790,13 +702,6 @@
     arraySlice2d< real64 const, relperm::USD_RELPERM - 2 > const phaseRelPerm = m_phaseRelPerm[ei][0];
     arraySlice3d< real64 const, relperm::USD_RELPERM_DS -
                   2 > const dPhaseRelPerm_dPhaseVolFrac = m_dPhaseRelPerm_dPhaseVolFrac[ei][0];
-=======
-    arraySlice2d< real64 const, compflow::USD_COMP_DC - 1 > const dCompFrac_dCompDens = m_dCompFrac_dCompDens[ei];
-    arraySlice1d< real64 const, constitutive::multifluid::USD_PHASE - 2 > const phaseVisc = m_phaseVisc[ei][0];
-    arraySlice2d< real64 const, constitutive::multifluid::USD_PHASE_DC - 2 > const dPhaseVisc = m_dPhaseVisc[ei][0];
-    arraySlice1d< real64 const, constitutive::relperm::USD_RELPERM - 2 > const phaseRelPerm = m_phaseRelPerm[ei][0];
-    arraySlice2d< real64 const, constitutive::relperm::USD_RELPERM_DS - 2 > const dPhaseRelPerm_dPhaseVolFrac = m_dPhaseRelPerm_dPhaseVolFrac[ei][0];
->>>>>>> 18721817
     arraySlice1d< real64 const, compflow::USD_PHASE - 1 > const phaseVolFrac = m_phaseVolFrac[ei];
     arraySlice2d< real64 const, compflow::USD_PHASE_DC - 1 > const dPhaseVolFrac = m_dPhaseVolFrac[ei];
     arraySlice2d< real64, relperm::USD_MOB - 1 > const phaseMob = m_phaseMob[ei];
@@ -881,13 +786,8 @@
   arrayView4d< real64 const, constitutive::multifluid::USD_PHASE_DC > m_dPhaseVisc;
 
   /// Views on the phase relative permeabilities
-<<<<<<< HEAD
   arrayView4d< real64 const, relperm::USD_RELPERM > m_phaseRelPerm;
   arrayView5d< real64 const, relperm::USD_RELPERM_DS > m_dPhaseRelPerm_dPhaseVolFrac;
-=======
-  arrayView3d< real64 const, constitutive::relperm::USD_RELPERM > m_phaseRelPerm;
-  arrayView4d< real64 const, constitutive::relperm::USD_RELPERM_DS > m_dPhaseRelPerm_dPhaseVolFrac;
->>>>>>> 18721817
 
   // outputs
 
