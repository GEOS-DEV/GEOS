--- conflicted
+++ resolved
@@ -572,22 +572,11 @@
   using MultiFluidAccessors =
     StencilMaterialAccessors< MultiFluidBase,
                               extrinsicMeshData::multifluid::phaseDensity,
-<<<<<<< HEAD
-                              extrinsicMeshData::multifluid::dPhaseDensity_dPressure,
-                              extrinsicMeshData::multifluid::dPhaseDensity_dGlobalCompFraction,
-                              extrinsicMeshData::multifluid::phaseMassDensity,
-                              extrinsicMeshData::multifluid::dPhaseMassDensity_dPressure,
-                              extrinsicMeshData::multifluid::dPhaseMassDensity_dGlobalCompFraction,
-                              extrinsicMeshData::multifluid::phaseCompFraction,
-                              extrinsicMeshData::multifluid::dPhaseCompFraction_dPressure,
-                              extrinsicMeshData::multifluid::dPhaseCompFraction_dGlobalCompFraction >;
-=======
                               extrinsicMeshData::multifluid::dPhaseDensity,
                               extrinsicMeshData::multifluid::phaseMassDensity,
                               extrinsicMeshData::multifluid::dPhaseMassDensity,
                               extrinsicMeshData::multifluid::phaseCompFraction,
                               extrinsicMeshData::multifluid::dPhaseCompFraction >;
->>>>>>> bb16d72e
 
 
   /**
