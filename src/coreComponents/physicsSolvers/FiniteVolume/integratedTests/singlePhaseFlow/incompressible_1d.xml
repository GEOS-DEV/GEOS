--- conflicted
+++ resolved
@@ -41,10 +41,7 @@
                    timeFrequency="1.0"
                    targetExactTimestep="1"
                    target="/Outputs/siloOutput" />
-    <PeriodicEvent name = "outputs2"
-                   timeFrequency="1.0"
-                   targetExactTimestep="1"
-                   target="/Outputs/vtkOutput"/>
+
     <PeriodicEvent name="solverApplications"
                    forceDt="1.0"
                    target="/Solvers/SinglePhaseFlow" />
@@ -140,12 +137,7 @@
 
   <Outputs>
     <Silo name="siloOutput"/>
-<<<<<<< HEAD
-    <VTK name="vtkOutput"/>
-    <Restart name="sidreRestart"/>
-=======
     <Restart name="restartOutput"/>
->>>>>>> 0d012624
   </Outputs>
 
 </Problem>