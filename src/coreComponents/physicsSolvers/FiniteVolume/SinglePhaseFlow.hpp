--- conflicted
+++ resolved
@@ -182,11 +182,24 @@
                                      localIndex & numLocalRows,
                                      globalIndex & numGlobalRows,
                                      localIndex offset ) override;
+
   /**
    * @brief Function to update all constitutive models
    * @param domain the domain
    */
-  void UpdateConstitutiveModels( DomainPartition * const domain );
+  void UpdateFluidModel( ManagedGroup * const dataGroup );
+
+  /**
+   * @brief Function to update all constitutive models
+   * @param domain the domain
+   */
+  void UpdateSolidModel( ManagedGroup * const dataGroup );
+
+  /**
+   * @brief Function to update all constitutive models
+   * @param domain the domain
+   */
+  void UpdateState( ManagedGroup * dataGroup );
 
 
   /**@}*/
@@ -273,27 +286,6 @@
                                       real64 const time_n, real64 const dt,
                                       systemSolverInterface::EpetraBlockSystem * const blockSystem );
 
-<<<<<<< HEAD
-=======
-  /**
-   * @brief Function to update all constitutive models
-   * @param domain the domain
-   */
-  void UpdateFluidModel( ManagedGroup * const dataGroup );
-
-  /**
-   * @brief Function to update all constitutive models
-   * @param domain the domain
-   */
-  void UpdateSolidModel( ManagedGroup * const dataGroup );
-
-  /**
-   * @brief Function to update all constitutive models
-   * @param domain the domain
-   */
-  void UpdateState( ManagedGroup * dataGroup );
-
->>>>>>> 28c5e3b4
   /// views into primary variable fields
 
   ElementRegionManager::ElementViewAccessor<arrayView1d<globalIndex>> m_dofNumber; // TODO will move to DofManager
