--- conflicted
+++ resolved
@@ -148,10 +148,13 @@
     static constexpr auto deltaPressureString = "deltaPressure";
     static constexpr auto facePressureString  = "facePressure";
 
+    static constexpr auto deltaVolumeString = "deltaVolume";
+
     // these are used to store last converged time step values
     static constexpr auto densityString   = "density";
     static constexpr auto viscosityString = "viscosity";
     static constexpr auto porosityString  = "porosity";
+    static constexpr auto oldPorosityString  = "oldPorosity";
 
     using ViewKey = dataRepository::ViewKey;
 
@@ -163,10 +166,13 @@
     ViewKey deltaPressure = { deltaPressureString };
     ViewKey facePressure  = { facePressureString };
 
+    ViewKey deltaVolume   = { deltaVolumeString };
+
     // these are used to store last converged time step values
-    ViewKey density   = { densityString };
-    ViewKey viscosity = { viscosityString };
-    ViewKey porosity  = { porosityString };
+    ViewKey density      = { densityString };
+    ViewKey viscosity    = { viscosityString };
+    ViewKey porosity     = { porosityString };
+    ViewKey oldPorosity  = { oldPorosityString };
 
   } viewKeysSinglePhaseFlow;
 
@@ -222,94 +228,10 @@
    * @param time_n current time
    * @param blockSystem the entire block system
    */
-<<<<<<< HEAD
   void ApplyFaceDirichletBC_implicit( DomainPartition * domain,
                                       real64 const time_n, real64 const dt,
                                       systemSolverInterface::EpetraBlockSystem * const blockSystem );
-=======
-  void ApplyFaceDirichletBC_implicit(DomainPartition * domain,
-                                     real64 const time, real64 const dt,
-                                     systemSolverInterface::EpetraBlockSystem * const blockSystem);
-
-
-  struct viewKeyStruct : SolverBase::viewKeyStruct
-  {
-    // dof numbering
-    constexpr static auto blockLocalDofNumberString = "blockLocalDofNumber_SinglePhaseFlow";
-
-    // primary solution field
-    constexpr static auto pressureString = "pressure";
-    constexpr static auto deltaPressureString = "deltaPressure";
-    constexpr static auto facePressureString = "facePressure";
-
-    // these are used to store last converged time step values
-    constexpr static auto densityString = "density";
-    constexpr static auto viscosityString = "viscosity";
-    constexpr static auto porosityString = "porosity";
-    constexpr static auto oldPorosityString = "oldPorosity";
-
-    // input data
-    constexpr static auto referencePorosityString = "referencePorosity";
-    constexpr static auto permeabilityString = "permeability";
-
-    // gravity term precomputed values
-    constexpr static auto gravityFlagString = "gravityFlag";
-    constexpr static auto gravityDepthString = "gravityDepth";
-
-    constexpr static auto volumeString = "volume";
-    constexpr static auto deltaVolumeString = "deltaVolume";
-
-    constexpr static auto discretizationString = "discretization";
-    constexpr static auto fluidNameString = "fluidName";
-    constexpr static auto solidNameString = "solidName";
-
-    constexpr static auto fluidIndexString = "fluidIndex";
-    constexpr static auto solidIndexString = "solidIndex";
-
-  } singlePhaseFlowViewKeys;
-
-  struct groupKeyStruct : SolverBase::groupKeyStruct
-  {
-  } singlePhaseFlowGroupKeys;
-
-  localIndex fluidIndex() const
-  { return m_fluidIndex; }
-
-  localIndex solidIndex() const
-  { return m_solidIndex; }
-
-  void setPoroElasticCoupling()
-  { m_poroElasticFlag = 1; }
-
-private:
-
-  /**
-   * @brief This function generates various discretization information for later use.
-   * @param domain the domain parition
-   */
-  void PrecomputeData(DomainPartition *const domain);
-
-  /// flag to determine whether or not to apply gravity
-  integer m_gravityFlag;
-
-  /// name of the FV discretization object in the data repository
-  string m_discretizationName;
-
-  /// name of the fluid constitutive model
-  string m_fluidName;
-
-  /// name of the solid constitutive model
-  string m_solidName;
-
-  /// index of the fluid constitutive model
-  localIndex m_fluidIndex;
-
-  /// index of the solid constitutive model
-  localIndex m_solidIndex;
->>>>>>> fddac7ca
-
-  /// flag to determine whether or not coupled with solid solver
-  integer m_poroElasticFlag;
+
 };
 
 
