--- conflicted
+++ resolved
@@ -110,12 +110,12 @@
 
   virtual void AssembleSystem( DomainPartition * const domain,
                                systemSolverInterface::EpetraBlockSystem * const blockSystem,
-                               real64 const time,
+                               real64 const time_n,
                                real64 const dt ) override;
 
   virtual void ApplyBoundaryConditions( DomainPartition * const domain,
                                         systemSolverInterface::EpetraBlockSystem * const blockSystem,
-                                        real64 const time,
+                                        real64 const time_n,
                                         real64 const dt ) override;
 
   virtual real64
@@ -176,10 +176,15 @@
 
   } viewKeysSinglePhaseFlow;
 
+  viewKeyStruct & viewKeys() { return viewKeysSinglePhaseFlow; }
+  viewKeyStruct const & viewKeys() const { return viewKeysSinglePhaseFlow; }
+
   struct groupKeyStruct : SolverBase::groupKeyStruct
   {
   } groupKeysSinglePhaseFlow;
 
+  groupKeyStruct & groupKeys() { return groupKeysSinglePhaseFlow; }
+  groupKeyStruct const & groupKeys() const { return groupKeysSinglePhaseFlow; }
 
 private:
 
@@ -228,113 +233,9 @@
    * @param time_n current time
    * @param blockSystem the entire block system
    */
-<<<<<<< HEAD
   void ApplyFaceDirichletBC_implicit( DomainPartition * domain,
                                       real64 const time_n, real64 const dt,
                                       systemSolverInterface::EpetraBlockSystem * const blockSystem );
-=======
-  void ApplyFaceDirichletBC_implicit(DomainPartition * domain,
-                                     real64 const time, real64 const dt,
-                                     systemSolverInterface::EpetraBlockSystem * const blockSystem);
-
-
-  struct viewKeyStruct : SolverBase::viewKeyStruct
-  {
-    // dof numbering
-    static constexpr auto blockLocalDofNumberString = "blockLocalDofNumber_SinglePhaseFlow";
-
-    // primary solution field
-    static constexpr auto pressureString = "pressure";
-    static constexpr auto deltaPressureString = "deltaPressure";
-    static constexpr auto facePressureString = "facePressure";
-
-    // these are used to store last converged time step values
-    constexpr static auto densityString = "density";
-    constexpr static auto viscosityString = "viscosity";
-    constexpr static auto porosityString = "porosity";
-    constexpr static auto oldPorosityString = "oldPorosity";
-
-    // input data
-    static constexpr auto referencePorosityString = "referencePorosity";
-    static constexpr auto permeabilityString = "permeability";
-
-    // gravity term precomputed values
-    static constexpr auto gravityFlagString = "gravityFlag";
-    static constexpr auto gravityDepthString = "gravityDepth";
-
-    constexpr static auto volumeString = "volume";
-    constexpr static auto deltaVolumeString = "deltaVolume";
-
-    constexpr static auto discretizationString = "discretization";
-    constexpr static auto fluidNameString = "fluidName";
-    constexpr static auto solidNameString = "solidName";
-
-    constexpr static auto fluidIndexString = "fluidIndex";
-    constexpr static auto solidIndexString = "solidIndex";
-
-    dataRepository::ViewKey blockLocalDofNumber = { blockLocalDofNumberString };
-    dataRepository::ViewKey pressure = { pressureString };
-    dataRepository::ViewKey deltaPressure = { deltaPressureString };
-    dataRepository::ViewKey facePressure = { facePressureString };
-    dataRepository::ViewKey density = { densityString };
-    dataRepository::ViewKey viscosity = { viscosityString };
-    dataRepository::ViewKey porosity = { porosityString };
-    dataRepository::ViewKey referencePorosity = { referencePorosityString };
-    dataRepository::ViewKey permeability = { permeabilityString };
-    dataRepository::ViewKey gravityFlag = { gravityFlagString };
-    dataRepository::ViewKey gravityDepth = { gravityDepthString };
-    dataRepository::ViewKey discretization = { discretizationString };
-    dataRepository::ViewKey fluidName = { fluidNameString };
-    dataRepository::ViewKey solidName = { solidNameString };
-    dataRepository::ViewKey fluidIndex = { fluidIndexString };
-    dataRepository::ViewKey solidIndex = { solidIndexString };
-  } m_singlePhaseFlowViewKeys;
-
-  struct groupKeyStruct : SolverBase::groupKeyStruct
-  {
-  } m_singlePhaseFlowGroupKeys;
-
-  virtual viewKeyStruct & viewKeys() { return m_singlePhaseFlowViewKeys; }
-  virtual viewKeyStruct const & viewKeys() const { return m_singlePhaseFlowViewKeys; }
-
-  localIndex fluidIndex() const
-  { return m_fluidIndex; }
-
-  localIndex solidIndex() const
-  { return m_solidIndex; }
-
-  void setPoroElasticCoupling()
-  { m_poroElasticFlag = 1; }
-
-  virtual groupKeyStruct & groupKeys() { return m_singlePhaseFlowGroupKeys; }
-  virtual groupKeyStruct const & groupKeys() const { return m_singlePhaseFlowGroupKeys; }
-
-private:
-
-  /**
-   * @brief This function generates various discretization information for later use.
-   * @param domain the domain parition
-   */
-  void PrecomputeData(DomainPartition *const domain);
-
-  /// flag to determine whether or not to apply gravity
-  integer m_gravityFlag;
-
-  /// name of the FV discretization object in the data repository
-  string m_discretizationName;
-
-  /// name of the fluid constitutive model
-  string m_fluidName;
-
-  /// name of the solid constitutive model
-  string m_solidName;
-
-  /// index of the fluid constitutive model
-  localIndex m_fluidIndex;
-
-  /// index of the solid constitutive model
-  localIndex m_solidIndex;
->>>>>>> f2fbc3f7
 
 };
 
