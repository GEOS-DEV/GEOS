--- conflicted
+++ resolved
@@ -307,8 +307,6 @@
 }
 
 
-
-
 real64 SinglePhaseFlow::SolverStep( real64 const& time_n,
                                     real64 const& dt,
                                     const int cycleNumber,
@@ -384,28 +382,17 @@
     arrayView1d<real64 const> const & dPres = m_deltaPressure[er][esr];
     arrayView1d<real64 const> const & dVol  = m_deltaVolume[er][esr];
 
-<<<<<<< HEAD
-  //***** Loop over all elements and update pressure and 'previous' values *****
-  forAllElemsInMesh( mesh, [&]( localIndex const er,
-                                localIndex const esr,
-                                localIndex const ei)->void
-  {
-    pres[er][esr][ei] += dPres[er][esr][ei];
-    volume[er][esr][ei] += dVol[er][esr][ei];
-  });
-
-  if (verboseLevel() >= 1)
-  {
-    PrintWellStats( domain );
-  }
-=======
     for_elems_in_subRegion( subRegion, GEOSX_LAMBDA ( localIndex ei )
     {
       pres[ei] += dPres[ei];
       vol[ei] += dVol[ei];
     } );
   } );
->>>>>>> 3ecaf6df
+
+  if (verboseLevel() >= 1)
+  {
+    PrintWellStats( domain );
+  }
 }
 
 
@@ -473,16 +460,11 @@
   GEOS_ERROR_IF(localCount != numLocalRows, "Number of DOF assigned does not match numLocalRows" );
 }
 
-<<<<<<< HEAD
 
 void SinglePhaseFlow::SetupSystem ( real64 const & time_n,
                                     real64 const & dt,
                                     DomainPartition * const domain,
                                     EpetraBlockSystem * const blockSystem )
-=======
-void SinglePhaseFlow::SetupSystem ( DomainPartition * const domain,
-                                         EpetraBlockSystem * const blockSystem )
->>>>>>> 3ecaf6df
 {
   // assume that there is only a single MeshLevel for now
   MeshLevel * const mesh = domain->getMeshBodies()->GetGroup<MeshBody>(0)->getMeshLevel(0);
@@ -554,17 +536,10 @@
 
 }
 
-<<<<<<< HEAD
 void SinglePhaseFlow::SetSparsityPattern( real64 const & time_n,
                                           real64 const & dt,
                                           DomainPartition const * const domain,
                                           Epetra_FECrsGraph * const sparsity)
-=======
-
-
-void SinglePhaseFlow::SetSparsityPattern( DomainPartition const * const domain,
-                                               Epetra_FECrsGraph * const sparsity )
->>>>>>> 3ecaf6df
 {
   MeshLevel const * const meshLevel = domain->getMeshBodies()->GetGroup<MeshBody>(0)->getMeshLevel(0);
 
@@ -621,7 +596,6 @@
   });
 
   // add additional connectivity resulting from boundary stencils
-<<<<<<< HEAD
   BoundaryConditionManager * bcManager = BoundaryConditionManager::get();
   bcManager->ApplyBoundaryCondition(time_n + dt,
                                     domain,
@@ -639,11 +613,6 @@
     FluxApproximationBase::FaceStencil const & bcStencilCollection = fluxApprox->getFaceStencil(setName);
 
     bcStencilCollection.forAll<RAJA::seq_exec>([=] (StencilCollection<PointDescriptor, real64>::Accessor stencil) mutable -> void
-=======
-  fluxApprox->forBoundaryStencils( [&] (FluxApproximationBase::BoundaryStencil const & boundaryStencilCollection)
-  {
-    boundaryStencilCollection.forAll( GEOSX_LAMBDA ( StencilCollection<PointDescriptor, real64>::Accessor stencil )
->>>>>>> 3ecaf6df
     {
       elementLocalDofIndexRow.resize(1);
       stencil.forConnected( [&] ( PointDescriptor const & point, localIndex const i )
@@ -672,45 +641,11 @@
                                      integer_conversion<int>(counter),
                                      elementLocalDofIndexCol.data() );
     });
-
   });
 }
 
-<<<<<<< HEAD
-
-
-
-
-void SinglePhaseFlow::AssembleSystem(DomainPartition * const  domain,
-                                     EpetraBlockSystem * const blockSystem,
-                                     real64 const time_n,
-                                     real64 const dt)
-{
-  //***** extract data required for assembly of system *****
-  MeshLevel * const mesh = domain->getMeshBodies()->GetGroup<MeshBody>(0)->getMeshLevel(0);
-
-  ConstitutiveManager * const constitutiveManager =
-    domain->GetGroup<ConstitutiveManager>(keys::ConstitutiveManager);
-
-  ElementRegionManager * const elemManager = mesh->getElemManager();
-
-  NumericalMethodsManager const * numericalMethodManager =
-    domain->getParent()->GetGroup<NumericalMethodsManager>(keys::numericalMethodsManager);
-
-  FiniteVolumeManager const * fvManager =
-    numericalMethodManager->GetGroup<FiniteVolumeManager>(keys::finiteVolumeManager);
-
-  FluxApproximationBase const * fluxApprox =
-    fvManager->getFluxApproximation(m_discretizationName);
-
-  FluxApproximationBase::CellStencil const & stencilCollection =fluxApprox->getCellStencil();
-
-  Epetra_FECrsMatrix * const jacobian =
-    blockSystem->GetMatrix(BlockIDs::fluidPressureBlock, BlockIDs::fluidPressureBlock);
-
-  Epetra_FEVector * const residual =
-    blockSystem->GetResidualVector(BlockIDs::fluidPressureBlock);
-=======
+
+
 void SinglePhaseFlow::AssembleSystem( DomainPartition * const domain,
                                       EpetraBlockSystem * const blockSystem,
                                       real64 const time_n,
@@ -718,7 +653,6 @@
 {
   Epetra_FECrsMatrix * const jacobian = blockSystem->GetMatrix( BlockIDs::fluidPressureBlock, BlockIDs::fluidPressureBlock );
   Epetra_FEVector * const residual = blockSystem->GetResidualVector( BlockIDs::fluidPressureBlock );
->>>>>>> 3ecaf6df
 
   jacobian->Scale(0.0);
   residual->Scale(0.0);
@@ -871,7 +805,7 @@
     numericalMethodManager->GetGroup<FiniteVolumeManager>( keys::finiteVolumeManager );
 
   FluxApproximationBase const * fluxApprox = fvManager->getFluxApproximation( m_discretizationName );
-  FluxApproximationBase::CellStencil const & stencilCollection =fluxApprox->getStencil();
+  FluxApproximationBase::CellStencil const & stencilCollection =fluxApprox->getCellStencil();
 
   ElementRegionManager::ElementViewAccessor<arrayView1d<globalIndex>> const & dofNumber = m_dofNumber;
 
@@ -1058,16 +992,10 @@
   }
 }
 
-<<<<<<< HEAD
 
 void SinglePhaseFlow::ApplyFaceBC_implicit( DomainPartition * domain,
                                             real64 const time_n, real64 const dt,
                                             EpetraBlockSystem * const blockSystem )
-=======
-void SinglePhaseFlow::ApplyFaceDirichletBC_implicit(DomainPartition * domain,
-                                                    real64 const time_n, real64 const dt,
-                                                    EpetraBlockSystem * const blockSystem)
->>>>>>> 3ecaf6df
 {
   BoundaryConditionManager * bcManager = BoundaryConditionManager::get();
   MeshLevel * const mesh = domain->getMeshBodies()->GetGroup<MeshBody>(0)->getMeshLevel(0);
@@ -1325,7 +1253,6 @@
   });
 }
 
-<<<<<<< HEAD
 
 void SinglePhaseFlow::ApplyWellBC_implicit( DomainPartition * domain,
                                             real64 const time_n,
@@ -1552,8 +1479,6 @@
   });
 }
 
-=======
->>>>>>> 3ecaf6df
 real64
 SinglePhaseFlow::
 CalculateResidualNorm( EpetraBlockSystem const * const blockSystem,
