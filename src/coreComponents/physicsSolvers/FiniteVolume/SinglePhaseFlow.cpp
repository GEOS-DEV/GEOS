/*
 *~~~~~~~~~~~~~~~~~~~~~~~~~~~~~~~~~~~~~~~~~~~~~~~~~~~~~~~~~~~~~~~~~~~~~~~~~~~
 * Copyright (c) 2019, Lawrence Livermore National Security, LLC.
 *
 * Produced at the Lawrence Livermore National Laboratory
 *
 * LLNL-CODE-746361
 *
 * All rights reserved. See COPYRIGHT for details.
 *
 * This file is part of the GEOSX Simulation Framework.
 *
 * GEOSX is a free software; you can redistribute it and/or modify it under
 * the terms of the GNU Lesser General Public License (as published by the
 * Free Software Foundation) version 2.1 dated February 1999.
 *~~~~~~~~~~~~~~~~~~~~~~~~~~~~~~~~~~~~~~~~~~~~~~~~~~~~~~~~~~~~~~~~~~~~~~~~~~~
 */

/**
 * @file SinglePhaseFlow.cpp
 */

#include "SinglePhaseFlow.hpp"

#include "managers/FieldSpecification/FieldSpecificationManager.hpp"
#include "codingUtilities/Utilities.hpp"
#include "common/DataTypes.hpp"
#include "common/TimingMacros.hpp"
#include "constitutive/ConstitutiveManager.hpp"
#include "constitutive/Fluid/SingleFluidBase.hpp"
#include "finiteVolume/FiniteVolumeManager.hpp"
#include "finiteVolume/FluxApproximationBase.hpp"
#include "managers/DomainPartition.hpp"
#include "managers/NumericalMethodsManager.hpp"
#include "mesh/MeshForLoopInterface.hpp"
#include "meshUtilities/ComputationalGeometry.hpp"
#include "MPI_Communications/CommunicationTools.hpp"
#include "systemSolverInterface/LinearSolverWrapper.hpp"
#include "systemSolverInterface/EpetraBlockSystem.hpp"
#include "MPI_Communications/NeighborCommunicator.hpp"

#include "physicsSolvers/FiniteVolume/SinglePhaseFlowKernels.hpp"

/**
 * @namespace the geosx namespace that encapsulates the majority of the code
 */
namespace geosx
{

using namespace dataRepository;
using namespace constitutive;
using namespace systemSolverInterface;

SinglePhaseFlow::SinglePhaseFlow( const std::string& name,
                                  ManagedGroup * const parent ):
  FlowSolverBase(name, parent)
{
  m_numDofPerCell = 1;

  // set the blockID for the block system interface
  // To generate the schema, multiple solvers of that use this command are constructed
  // Doing this can cause an error in the block setup, so move it to InitializePreSubGroups
  // getLinearSystemRepository()->SetBlockID( BlockIDs::fluidPressureBlock, this->getName() );
}

void SinglePhaseFlow::RegisterDataOnMesh(ManagedGroup * const MeshBodies)
{
  FlowSolverBase::RegisterDataOnMesh(MeshBodies);

  for( auto & mesh : MeshBodies->GetSubGroups() )
  {
    MeshLevel * meshLevel = ManagedGroup::group_cast<MeshBody *>(mesh.second)->getMeshLevel(0);

    applyToSubRegions( meshLevel, [&] ( ElementSubRegionBase * const subRegion )
    {
      subRegion->RegisterViewWrapper< array1d<real64> >( viewKeyStruct::pressureString )->setPlotLevel(PlotLevel::LEVEL_0);
      subRegion->RegisterViewWrapper< array1d<real64> >( viewKeyStruct::deltaPressureString );
      subRegion->RegisterViewWrapper< array1d<real64> >( viewKeyStruct::deltaVolumeString );
      subRegion->RegisterViewWrapper< array1d<real64> >( viewKeyStruct::densityString );
      subRegion->RegisterViewWrapper< array1d<real64> >( viewKeyStruct::porosityString )->setPlotLevel(PlotLevel::LEVEL_1);
      subRegion->RegisterViewWrapper< array1d<real64> >( viewKeyStruct::oldPorosityString );
      subRegion->RegisterViewWrapper< array1d<globalIndex> >( viewKeyStruct::blockLocalDofNumberString );
    } );

    // TODO restrict this to boundary sets
    FaceManager * const faceManager = meshLevel->getFaceManager();
    {
      faceManager->RegisterViewWrapper<array1d<real64> >( viewKeyStruct::facePressureString );
      faceManager->RegisterViewWrapper<array1d<real64> >( viewKeyStruct::densityString );
      faceManager->RegisterViewWrapper<array1d<real64> >( viewKeyStruct::viscosityString );
    }
  }
}

void SinglePhaseFlow::InitializePreSubGroups(ManagedGroup * const rootGroup)
{
  FlowSolverBase::InitializePreSubGroups(rootGroup);

  // set the blockID for the block system interface
  getLinearSystemRepository()->SetBlockID( BlockIDs::fluidPressureBlock, this->getName() );
}

void SinglePhaseFlow::UpdateFluidModel(ManagedGroup * const dataGroup)
{
  GEOSX_MARK_FUNCTION;

  SingleFluidBase * const fluid = GetConstitutiveModel<SingleFluidBase>( dataGroup, m_fluidName );

  arrayView1d<real64 const> const & pres = dataGroup->getReference<array1d<real64>>( viewKeyStruct::pressureString );
  arrayView1d<real64 const> const & dPres = dataGroup->getReference<array1d<real64>>( viewKeyStruct::deltaPressureString );

  // TODO replace with batch update (need up-to-date pressure and temperature fields)
  forall_in_range<RAJA::seq_exec>( 0, dataGroup->size(), GEOSX_LAMBDA ( localIndex const a )
  {
    fluid->PointUpdate( pres[a] + dPres[a], a, 0 );
  });
  //fluid->BatchUpdate( pres, temp, compFrac );
}

void SinglePhaseFlow::UpdateSolidModel(ManagedGroup * const dataGroup)
{
  GEOSX_MARK_FUNCTION;

  ConstitutiveBase * const solid = GetConstitutiveModel<ConstitutiveBase>( dataGroup, m_solidName );

  arrayView1d<real64 const> const & pres  = dataGroup->getReference<array1d<real64>>( viewKeyStruct::pressureString );
  arrayView1d<real64 const> const & dPres = dataGroup->getReference<array1d<real64>>( viewKeyStruct::deltaPressureString );

  forall_in_range( 0, dataGroup->size(), GEOSX_LAMBDA ( localIndex const a )
  {
    solid->StateUpdatePointPressure( pres[a] + dPres[a], a, 0 );
  });
}


void SinglePhaseFlow::UpdateState( ManagedGroup * dataGroup )
{
  GEOSX_MARK_FUNCTION;

  UpdateFluidModel( dataGroup );
  UpdateSolidModel( dataGroup );
}

void SinglePhaseFlow::InitializePostInitialConditions_PreSubGroups( ManagedGroup * const rootGroup )
{
  GEOSX_MARK_FUNCTION;

  FlowSolverBase::InitializePostInitialConditions_PreSubGroups( rootGroup );

  DomainPartition * domain = rootGroup->GetGroup<DomainPartition>(keys::domain);
  MeshLevel * mesh = domain->getMeshBody(0)->getMeshLevel(0);

  //TODO this is a hack until the sets are fixed to include ghosts!!
  std::map<string, string_array > fieldNames;
  fieldNames["elems"].push_back( viewKeyStruct::pressureString );

  array1d<NeighborCommunicator> & comms =
    domain->getReference< array1d<NeighborCommunicator>>( domain->viewKeys.neighbors );

  CommunicationTools::SynchronizeFields( fieldNames, mesh, comms );

  ResetViews( domain );

  // Moved the following part from ImplicitStepSetup to here since it only needs to be initialized once
  // They will be updated in ApplySystemSolution and ImplicitStepComplete, respectively

  applyToSubRegions( mesh, [&] ( localIndex er, localIndex esr,
                                 ElementRegion * const region,
                                 ElementSubRegionBase * const subRegion )
  {
    UpdateState( subRegion );

    arrayView1d<real64 const> const & poroRef = m_porosityRef[er][esr];
    arrayView2d<real64 const> const & dens    = m_density[er][esr][m_fluidIndex];
    arrayView2d<real64 const> const & pvmult  = m_pvMult[er][esr][m_solidIndex];

    arrayView1d<real64> const & poro = m_porosity[er][esr];
    arrayView1d<real64> const & densOld = m_densityOld[er][esr];
    arrayView1d<real64> const & poroOld = m_porosityOld[er][esr];

    if( pvmult.size() == poro.size() )
    {
      forall_in_range<elemPolicy>( 0, subRegion->size(), GEOSX_LAMBDA ( localIndex ei )
      {
        densOld[ei] = dens[ei][0];
        poro[ei] = poroRef[ei] * pvmult[ei][0];
        poroOld[ei] = poro[ei];
      } );
    }
    else
    {
      forall_in_range<elemPolicy>( 0, subRegion->size(), GEOSX_LAMBDA ( localIndex ei )
      {
        densOld[ei] = dens[ei][0];
        poro[ei] = poroRef[ei];
        poroOld[ei] = poro[ei];
      } );
    }
  } );
}

real64 SinglePhaseFlow::SolverStep( real64 const& time_n,
                                    real64 const& dt,
                                    const int cycleNumber,
                                    DomainPartition * domain )
{
  GEOSX_MARK_FUNCTION;

  real64 dt_return = dt;

  ImplicitStepSetup( time_n, dt, domain, getLinearSystemRepository() );

  // currently the only method is implicit time integration
  dt_return= this->NonlinearImplicitStep( time_n,
                                          dt,
                                          cycleNumber,
                                          domain,
                                          getLinearSystemRepository() );

  // final step for completion of timestep. typically secondary variable updates and cleanup.
  ImplicitStepComplete( time_n, dt_return, domain );

  return dt_return;
}


void SinglePhaseFlow::ImplicitStepSetup( real64 const& time_n,
                                         real64 const& dt,
                                         DomainPartition * const domain,
                                         EpetraBlockSystem * const blockSystem )
{
  ResetViews( domain );

  MeshLevel * const mesh = domain->getMeshBodies()->GetGroup<MeshBody>(0)->getMeshLevel(0);

  applyToSubRegions( mesh, [&] ( localIndex er, localIndex esr,
                                 ElementRegion * const region,
                                 ElementSubRegionBase * const subRegion )
  {
    arrayView2d<real64 const> const & dens = m_density[er][esr][m_fluidIndex];
    arrayView1d<real64 const> const & poro = m_porosity[er][esr];

    arrayView1d<real64> const & dPres   = m_deltaPressure[er][esr];
    arrayView1d<real64> const & dVol    = m_deltaVolume[er][esr];
    arrayView1d<real64> const & densOld = m_densityOld[er][esr];
    arrayView1d<real64> const & poroOld = m_porosityOld[er][esr];

    forall_in_range<elemPolicy>( 0, subRegion->size(), GEOSX_LAMBDA ( localIndex ei )
    {
      dPres[ei] = 0.0;
      dVol[ei] = 0.0;
      densOld[ei] = dens[ei][0];
      poroOld[ei] = poro[ei];
    } );
  } );

  // setup dof numbers and linear system
  SetupSystem( domain, blockSystem );
}

void SinglePhaseFlow::ImplicitStepComplete( real64 const & time_n,
                                            real64 const & dt,
                                            DomainPartition * const domain )
{
  GEOSX_MARK_FUNCTION;

  MeshLevel * const mesh = domain->getMeshBodies()->GetGroup<MeshBody>(0)->getMeshLevel(0);

  applyToSubRegions( mesh, [&] ( localIndex er, localIndex esr,
                                 ElementRegion * const region,
                                 ElementSubRegionBase * const subRegion )
  {
    arrayView1d<real64> const & pres = m_pressure[er][esr];
    arrayView1d<real64> const & vol  = m_volume[er][esr];

    arrayView1d<real64 const> const & dPres = m_deltaPressure[er][esr];
    arrayView1d<real64 const> const & dVol  = m_deltaVolume[er][esr];

    forall_in_range<elemPolicy>( 0, subRegion->size(), GEOSX_LAMBDA ( localIndex ei )
    {
      pres[ei] += dPres[ei];
      vol[ei] += dVol[ei];
    } );
  } );
}



void SinglePhaseFlow::SetNumRowsAndTrilinosIndices( MeshLevel * const meshLevel,
                                                    localIndex & numLocalRows,
                                                    globalIndex & numGlobalRows,
                                                    localIndex offset )
{
  int numMpiProcesses;
  MPI_Comm_size( MPI_COMM_GEOSX, &numMpiProcesses );

  int thisMpiProcess = 0;
  MPI_Comm_rank( MPI_COMM_GEOSX, &thisMpiProcess );

  localIndex numLocalRowsToSend = numLocalRows;
  array1d<localIndex> gather( numMpiProcesses );

  // communicate the number of local rows to each process
  m_linearSolverWrapper.m_epetraComm.GatherAll( &numLocalRowsToSend,
                                                &gather.front(),
                                                1 );

  GEOS_ERROR_IF( numLocalRows != numLocalRowsToSend, "number of local rows inconsistent" );

  // find the first local row on this partition, and find the number of total global rows.
  localIndex firstLocalRow = 0;
  numGlobalRows = 0;

  for( integer p=0 ; p<numMpiProcesses ; ++p )
  {
    numGlobalRows += gather[p];
    if( p < thisMpiProcess )
    {
      firstLocalRow += gather[p];
    }
  }

  // loop over all elements and set the dof number if the element is not a ghost
  localIndex localCount = 0;

  applyToSubRegions( meshLevel, [&] ( localIndex er, localIndex esr,
                                      ElementRegion * const region,
                                      ElementSubRegionBase * const subRegion )
  {
    arrayView1d<integer const> const & elemGhostRank = m_elemGhostRank[er][esr];
    arrayView1d<globalIndex> const & dofNumber = m_dofNumber[er][esr];

    forall_in_range<RAJA::seq_exec>( 0, subRegion->size(), [&] ( localIndex const a )
    {
      if( elemGhostRank[a] < 0 )
      {
        dofNumber[a] = firstLocalRow + localCount + offset;
        localCount += 1;
      }
      else
      {
        dofNumber[a] = -1;
      }
    } );
  } );

  GEOS_ERROR_IF(localCount != numLocalRows, "Number of DOF assigned does not match numLocalRows" );
}

void SinglePhaseFlow::SetupSystem ( DomainPartition * const domain,
                                    EpetraBlockSystem * const blockSystem )
{
  // assume that there is only a single MeshLevel for now
  MeshLevel * const mesh = domain->getMeshBodies()->GetGroup<MeshBody>(0)->getMeshLevel(0);

  // for this solver, the dof are on the cell center, and the row corrosponds to an element
  localIndex numGhostRows  = 0;
  localIndex numLocalRows  = 0;
  globalIndex numGlobalRows = 0;

  // get the number of local elements, and ghost elements...i.e. local rows and ghost rows
  applyToSubRegions( mesh, [&] ( ElementSubRegionBase * const subRegion )
  {
    localIndex subRegionGhosts = subRegion->GetNumberOfGhosts();
    numGhostRows += subRegionGhosts;
    numLocalRows += subRegion->size() - subRegionGhosts;
  } );

  SetNumRowsAndTrilinosIndices( mesh,
                                numLocalRows,
                                numGlobalRows,
                                0 );

  std::map<string, string_array > fieldNames;
  fieldNames["elems"].push_back( viewKeyStruct::blockLocalDofNumberString );

  array1d<NeighborCommunicator> & comms =
    domain->getReference< array1d<NeighborCommunicator> >( domain->viewKeys.neighbors );

  CommunicationTools::SynchronizeFields( fieldNames, mesh, comms );


  // construct row map, and set a pointer to the row map
  Epetra_Map * const
  rowMap = blockSystem->
           SetRowMap( BlockIDs::fluidPressureBlock,
                      std::make_unique<Epetra_Map>( numGlobalRows,
                                                    numLocalRows,
                                                    0,
                                                    m_linearSolverWrapper.m_epetraComm ) );

  // construct sparisty matrix, set a pointer to the sparsity pattern matrix
  Epetra_FECrsGraph * const
  sparsity = blockSystem->SetSparsity( BlockIDs::fluidPressureBlock,
                                       BlockIDs::fluidPressureBlock,
                                       std::make_unique<Epetra_FECrsGraph>(Copy,*rowMap,0) );



  // set the sparsity patter
  SetSparsityPattern( domain, sparsity );

  // assemble the global sparsity matrix
  sparsity->GlobalAssemble();
  sparsity->OptimizeStorage();

  // construct system matrix
  blockSystem->SetMatrix( BlockIDs::fluidPressureBlock,
                          BlockIDs::fluidPressureBlock,
                          std::make_unique<Epetra_FECrsMatrix>(Copy,*sparsity) );

  // construct solution vector
  blockSystem->SetSolutionVector( BlockIDs::fluidPressureBlock,
                                  std::make_unique<Epetra_FEVector>(*rowMap) );

  // construct residual vector
  blockSystem->SetResidualVector( BlockIDs::fluidPressureBlock,
                                  std::make_unique<Epetra_FEVector>(*rowMap) );

}

void SinglePhaseFlow::SetSparsityPattern( DomainPartition const * const domain,
                                          Epetra_FECrsGraph * const sparsity )
{
  MeshLevel const * const meshLevel = domain->getMeshBodies()->GetGroup<MeshBody>(0)->getMeshLevel(0);

  ElementRegionManager::ElementViewAccessor<arrayView1d<globalIndex>> const & dofNumber = m_dofNumber;

  NumericalMethodsManager const * numericalMethodManager =
    domain->getParent()->GetGroup<NumericalMethodsManager>( keys::numericalMethodsManager );

  FiniteVolumeManager const * fvManager =
    numericalMethodManager->GetGroup<FiniteVolumeManager>( keys::finiteVolumeManager );

  FluxApproximationBase const * fluxApprox = fvManager->getFluxApproximation( m_discretizationName );

  //**** loop over all faces. Fill in sparsity for all pairs of DOF/elem that are connected by face
  localIndex constexpr numElems = FluxApproximationBase::CellStencil::NUM_POINT_IN_FLUX;
  localIndex constexpr maxStencil = FluxApproximationBase::CellStencil::MAX_STENCIL_SIZE;

  fluxApprox->forCellStencils( [&]( FluxApproximationBase::CellStencil const & stencil )
  {
    csArrayView2d<FluxApproximationBase::CellStencil::Entry const> const & connections = stencil.getConnections();

    forall_in_range<stencilPolicy>( 0, connections.size(), GEOSX_LAMBDA ( localIndex iconn )
    {
      localIndex const stencilSize = connections.size( iconn );
      stackArray1d<globalIndex, numElems> dofIndexRow( numElems );
      stackArray1d<globalIndex, maxStencil> dofIndexCol( stencilSize );

      for (localIndex i = 0; i < numElems; ++i)
      {
        CellDescriptor const & cell = connections( iconn, i ).index;
        dofIndexRow[i] = dofNumber[cell.region][cell.subRegion][cell.index];
      }

      for (localIndex i = 0; i < stencilSize; ++i)
      {
        CellDescriptor const & cell = connections( iconn, i ).index;
        dofIndexCol[i] = dofNumber[cell.region][cell.subRegion][cell.index];
      }

      sparsity->InsertGlobalIndices(integer_conversion<int>(numElems),
                                    dofIndexRow.data(),
                                    integer_conversion<int>(stencilSize),
                                    dofIndexCol.data());
    } );
  } );


  // add isolated elements not captured in the flux stencil
  applyToSubRegions( meshLevel, [&] ( localIndex er, localIndex esr,
                                      ElementRegion const * const region,
                                      ElementSubRegionBase const * const subRegion )
  {
    arrayView1d<integer const> const & elemGhostRank = m_elemGhostRank[er][esr];
    arrayView1d<globalIndex const> const & dofNumberSub = m_dofNumber[er][esr];

    forall_in_range<elemPolicy>( 0, subRegion->size(), GEOSX_LAMBDA ( localIndex const a )
    {
      if (elemGhostRank[a] < 0)
      {
        globalIndex const dofIndex = dofNumberSub[a];
        sparsity->InsertGlobalIndices( 1, &dofIndex, 1, &dofIndex );
      }
    } );
  } );

  // add additional connectivity resulting from boundary stencils
  fluxApprox->forBoundaryStencils( [&] ( FluxApproximationBase::BoundaryStencil const & stencil )
  {
    csArrayView2d<FluxApproximationBase::BoundaryStencil::Entry const> const & connections = stencil.getConnections();

    forall_in_range<stencilPolicy>( 0, connections.size(), GEOSX_LAMBDA ( localIndex iconn )
    {
      localIndex const stencilSize = connections.size( iconn );
      stackArray1d<globalIndex, numElems> dofIndexRow( numElems );
      stackArray1d<globalIndex, maxStencil> dofIndexCol( stencilSize );

      for (localIndex i = 0; i < numElems; ++i)
      {
        PointDescriptor const & point = connections( iconn, i ).index;

        if (point.tag == PointDescriptor::Tag::CELL)
        {
          CellDescriptor const & c = point.cellIndex;
          dofIndexRow[0] = dofNumber[c.region][c.subRegion][c.index];
        }
      }

      integer counter = 0;
      for (localIndex i = 0; i < stencilSize; ++i)
      {
        PointDescriptor const & point = connections( iconn, i ).index;

        if (point.tag == PointDescriptor::Tag::CELL)
        {
          CellDescriptor const & c = point.cellIndex;
          dofIndexCol[counter++] = dofNumber[c.region][c.subRegion][c.index];
        }
      }

      sparsity->InsertGlobalIndices(1,
                                    dofIndexRow.data(),
                                    integer_conversion<int>(counter),
                                    dofIndexCol.data());
    });
  });
}

void SinglePhaseFlow::AssembleSystem( DomainPartition * const domain,
                                      EpetraBlockSystem * const blockSystem,
                                      real64 const time_n,
                                      real64 const dt )
{
  GEOSX_MARK_FUNCTION;

  Epetra_FECrsMatrix * const jacobian = blockSystem->GetMatrix( BlockIDs::fluidPressureBlock, BlockIDs::fluidPressureBlock );
  Epetra_FEVector * const residual = blockSystem->GetResidualVector( BlockIDs::fluidPressureBlock );

  jacobian->Scale(0.0);
  residual->Scale(0.0);

  if (m_poroElasticFlag)
  {
    AssembleAccumulationTerms<true>( domain, jacobian, residual, time_n, dt );
  }
  else
  {
    AssembleAccumulationTerms<false>( domain, jacobian, residual, time_n, dt );
  }

  AssembleFluxTerms( domain, jacobian, residual, time_n, dt );

  jacobian->GlobalAssemble(true);
  residual->GlobalAssemble();

  if( verboseLevel() >= 2 )
  {
    GEOS_LOG_RANK("After SinglePhaseFlow::AssembleSystem");
    GEOS_LOG_RANK("\nJacobian:\n" << *jacobian);
    GEOS_LOG_RANK("\nResidual:\n" << *residual);
  }
}


template< bool ISPORO >
void SinglePhaseFlow::AssembleAccumulationTerms( DomainPartition const * const domain,
                                                 Epetra_FECrsMatrix * const jacobian,
                                                 Epetra_FEVector * const residual,
                                                 real64 const time_n,
                                                 real64 const dt )
{
  GEOSX_MARK_FUNCTION;

  MeshLevel const * const mesh = domain->getMeshBodies()->GetGroup<MeshBody>(0)->getMeshLevel(0);

  applyToSubRegions( mesh, [&] ( localIndex er, localIndex esr,
                                 ElementRegion const * const region,
                                 ElementSubRegionBase const * const subRegion )
  {
    arrayView1d<integer const>     const & elemGhostRank = m_elemGhostRank[er][esr];
    arrayView1d<globalIndex const> const & dofNumber     = m_dofNumber[er][esr];

    arrayView1d<real64 const> const & densOld       = m_densityOld[er][esr];
    arrayView1d<real64>       const & poro          = m_porosity[er][esr];
    arrayView1d<real64 const> const & poroOld       = m_porosityOld[er][esr];
    arrayView1d<real64 const> const & poroRef       = m_porosityRef[er][esr];
    arrayView1d<real64 const> const & volume        = m_volume[er][esr];
    arrayView1d<real64 const> const & dVol          = m_deltaVolume[er][esr];
    arrayView2d<real64 const> const & dens          = m_density[er][esr][m_fluidIndex];
    arrayView2d<real64 const> const & dDens_dPres   = m_dDens_dPres[er][esr][m_fluidIndex];
    arrayView2d<real64 const> const & pvmult        = m_pvMult[er][esr][m_solidIndex];
    arrayView2d<real64 const> const & dPVMult_dPres = m_dPvMult_dPres[er][esr][m_solidIndex];

    arrayView1d<real64 const> const & dPres              = m_poroElasticFlag ? m_deltaPressure[er][esr]             : poroOld;
    arrayView1d<real64 const> const & oldTotalMeanStress = m_poroElasticFlag ? m_totalMeanStressOld[er][esr]        : poroOld;
    arrayView1d<real64 const> const & totalMeanStress    = m_poroElasticFlag ? m_totalMeanStress[er][esr]           : poroOld;
    arrayView1d<real64 const> const & bulkModulus        = m_poroElasticFlag ? m_bulkModulus[er][esr][m_solidIndex] : poroOld;
    real64 const & biotCoefficient                       = m_poroElasticFlag ? m_biotCoefficient[er][esr][m_solidIndex] : 0;

    forall_in_range<elemPolicy>( 0, subRegion->size(), GEOSX_LAMBDA ( localIndex ei )
    {
      if (elemGhostRank[ei] >= 0)
      {
<<<<<<< HEAD
        return;
      }

      real64 localAccum, localAccumJacobian;
      globalIndex const elemDOF = dofNumber[ei];

      SinglePhaseFlowKernels::MakeAccumulation<ISPORO>( dPres[ei],
                                                        dens[ei][0],
                                                        densOld[ei],
                                                        dDens_dPres[ei][0],
                                                        volume[ei],
                                                        dVol[ei],
                                                        poroRef[ei],
                                                        poroOld[ei],
                                                        pvmult[ei][0],
                                                        dPVMult_dPres[ei][0],
                                                        biotCoefficient,
                                                        bulkModulus[ei][0],
                                                        totalMeanStress[ei],
                                                        oldTotalMeanStress[ei],
                                                        poro[ei],
                                                        localAccum,
                                                        localAccumJacobian );
=======
        globalIndex const elemDOF = dofNumber[ei];
        real64 const densNew = dens[ei][0];
        real64 const volNew = volume[ei] + dVol[ei];

        real64 dPoro_dPres;
        AssembleAccumulationTermsHelper<ISPORO>::porosityUpdate( poro[ei], dPoro_dPres,
                                                                 biotCoefficient,
                                                                 poroOld[ei],
                                                                 bulkModulus[ei],
                                                                 totalMeanStress[ei],
                                                                 oldTotalMeanStress[ei],
                                                                 dPres[ei],
                                                                 poroRef[ei],
                                                                 pvmult[ei][0],
                                                                 dPVMult_dPres[ei][0] );


        // Residual contribution is mass conservation in the cell
        real64 const localAccum = poro[ei]    * densNew     * volNew
                                - poroOld[ei] * densOld[ei] * volume[ei];

        // Derivative of residual wrt to pressure in the cell
        real64 const localAccumJacobian = dPoro_dPres * densNew * volNew
                                        + dDens_dPres[ei][0] * poro[ei] * volNew;
>>>>>>> f290e9f5

        // add contribution to global residual and jacobian
      residual->SumIntoGlobalValues( 1, &elemDOF, &localAccum );
      jacobian->SumIntoGlobalValues( 1, &elemDOF, 1, &elemDOF, &localAccumJacobian );

    } );
  } );
}


void SinglePhaseFlow::AssembleFluxTerms( DomainPartition const * const domain,
                                         Epetra_FECrsMatrix * const jacobian,
                                         Epetra_FEVector * const residual,
                                         real64 const time_n,
                                         real64 const dt )
{
  GEOSX_MARK_FUNCTION;

  NumericalMethodsManager const * numericalMethodManager =
    domain->getParent()->GetGroup<NumericalMethodsManager>( keys::numericalMethodsManager );

  FiniteVolumeManager const * fvManager =
    numericalMethodManager->GetGroup<FiniteVolumeManager>( keys::finiteVolumeManager );

  FluxApproximationBase const * fluxApprox = fvManager->getFluxApproximation( m_discretizationName );

  ElementRegionManager::ElementViewAccessor<arrayView1d<globalIndex>> const & dofNumber = m_dofNumber;

  ElementRegionManager::ElementViewAccessor<arrayView1d<real64>>  const & pres        = m_pressure;
  ElementRegionManager::ElementViewAccessor<arrayView1d<real64>>  const & dPres       = m_deltaPressure;
  ElementRegionManager::ElementViewAccessor<arrayView1d<real64>>  const & gravDepth   = m_gravDepth;
  ElementRegionManager::MaterialViewAccessor<arrayView2d<real64>> const & dens        = m_density;
  ElementRegionManager::MaterialViewAccessor<arrayView2d<real64>> const & dDens_dPres = m_dDens_dPres;
  ElementRegionManager::MaterialViewAccessor<arrayView2d<real64>> const & visc        = m_viscosity;
  ElementRegionManager::MaterialViewAccessor<arrayView2d<real64>> const & dVisc_dPres = m_dVisc_dPres;

<<<<<<< HEAD
  integer const gravityFlag = m_gravityFlag;
  localIndex const fluidIndex = m_fluidIndex;

  constexpr localIndex numElems = 2;
  constexpr localIndex maxStencilSize = StencilCollection<CellDescriptor, real64>::MAX_STENCIL_SIZE;
=======
  constexpr localIndex numElems = FluxApproximationBase::CellStencil::NUM_POINT_IN_FLUX;
  constexpr localIndex maxStencilSize = FluxApproximationBase::CellStencil::MAX_STENCIL_SIZE;
>>>>>>> f290e9f5

  fluxApprox->forCellStencils( [&]( FluxApproximationBase::CellStencil const & stencil )
  {
    csArrayView2d<FluxApproximationBase::CellStencil::Entry const> const & connections = stencil.getConnections();

    forall_in_range<stencilPolicy>( 0, connections.size(), GEOSX_LAMBDA ( localIndex iconn )
    {
      localIndex const stencilSize = connections.size(iconn);

      // working arrays
      stackArray1d<globalIndex, numElems> eqnRowIndices(numElems);
      stackArray1d<globalIndex, maxStencilSize> dofColIndices(stencilSize);

      stackArray1d<real64, numElems> localFlux(numElems);
      stackArray2d<real64, numElems*maxStencilSize> localFluxJacobian(numElems, stencilSize);

      SinglePhaseFlowKernels::MakeFlux( stencil,
                                        pres,
                                        dPres,
                                        gravDepth,
                                        dens,
                                        dDens_dPres,
                                        visc,
                                        dVisc_dPres,
                                        fluidIndex,
                                        gravityFlag,
                                        dt,
                                        localFlux,
                                        localFluxJacobian );

      // extract DOF numbers
      eqnRowIndices = -1;
<<<<<<< HEAD
      stencil.forConnected( [&] ( CellDescriptor const & cell, localIndex i )
      {
        eqnRowIndices[i] = dofNumber[cell.region][cell.subRegion][cell.index];
      });

      stencil.forAll( [&] ( CellDescriptor const & cell, real64 w, localIndex i )
      {
        dofColIndices[i] = dofNumber[cell.region][cell.subRegion][cell.index];
      });
=======
      dDensMean_dP = 0.0;

      // density averaging weights
      densWeight = 0.5;

      // calculate quantities on primary connected cells
      real64 densMean = 0.0;
      for (localIndex i = 0; i < numElems; ++i)
      {
        CellDescriptor const & cell = connections(iconn, i).index;

        localIndex const er  = cell.region;
        localIndex const esr = cell.subRegion;
        localIndex const ei  = cell.index;

        eqnRowIndices[i] = dofNumber[er][esr][ei];

        // density
        real64 const density   = dens[er][esr][m_fluidIndex][ei][0];
        real64 const dDens_dP  = dDens_dPres[er][esr][m_fluidIndex][ei][0];

        // viscosity
        real64 const viscosity = visc[er][esr][m_fluidIndex][ei][0];
        real64 const dVisc_dP  = dVisc_dPres[er][esr][m_fluidIndex][ei][0];

        // mobility
        mobility[i]  = density / viscosity;
        dMobility_dP[i]  = dDens_dP / viscosity - mobility[i] / viscosity * dVisc_dP;

        // average density
        densMean += densWeight[i] * density;
        dDensMean_dP[i] = densWeight[i] * dDens_dP;
      }

      //***** calculation of flux *****

      // compute potential difference MPFA-style
      real64 potDif = 0.0;
      for (localIndex i = 0; i < stencilSize; ++i)
      {
        FluxApproximationBase::CellStencil::Entry const & entry = connections(iconn, i);

        localIndex const er  = entry.index.region;
        localIndex const esr = entry.index.subRegion;
        localIndex const ei  = entry.index.index;

        real64 const weight = entry.weight;

        dofColIndices[i] = dofNumber[er][esr][ei];

        real64 const gravD    = gravDepth[er][esr][ei];
        real64 const gravTerm = m_gravityFlag ? densMean * gravD : 0.0;
        real64 const dGrav_dP = m_gravityFlag ? dDensMean_dP[i] * gravD : 0.0;

        potDif += weight * (pres[er][esr][ei] + dPres[er][esr][ei] - gravTerm);
        dFlux_dP[i] = weight * (1.0 - dGrav_dP);
      }
>>>>>>> f290e9f5

      // Add to global residual/jacobian
      jacobian->SumIntoGlobalValues( integer_conversion<int>(numElems),
                                     eqnRowIndices.data(),
                                     integer_conversion<int>(stencilSize),
                                     dofColIndices.data(),
                                     localFluxJacobian.data() );

      residual->SumIntoGlobalValues( integer_conversion<int>(numElems), eqnRowIndices.data(), localFlux.data() );
    });
  });
}

void SinglePhaseFlow::ApplyBoundaryConditions( DomainPartition * const domain,
                                               EpetraBlockSystem * const blockSystem,
                                               real64 const time_n,
                                               real64 const dt )
{
  GEOSX_MARK_FUNCTION;

  // apply pressure boundary conditions.
  ApplyDirichletBC_implicit(domain, time_n, dt, blockSystem);
  ApplyFaceDirichletBC_implicit(domain, time_n, dt, blockSystem);

  if (verboseLevel() >= 2)
  {

    Epetra_FECrsMatrix * const jacobian = blockSystem->GetMatrix( BlockIDs::fluidPressureBlock,
                                                                  BlockIDs::fluidPressureBlock );
    Epetra_FEVector * const residual = blockSystem->GetResidualVector( BlockIDs::fluidPressureBlock );

    GEOS_LOG_RANK( "After SinglePhaseFlow::ApplyBoundaryConditions" );
    GEOS_LOG_RANK( "\nJacobian\n" << *jacobian );
    GEOS_LOG_RANK( "\nResidual\n" << *residual );
  }

}

void SinglePhaseFlow::ApplyDirichletBC_implicit( DomainPartition * domain,
                                                 real64 const time_n, real64 const dt,
                                                 EpetraBlockSystem * const blockSystem )
{
  FieldSpecificationManager * fsManager = FieldSpecificationManager::get();

  // call the BoundaryConditionManager::ApplyField function that will check to see
  // if the boundary condition should be applied to this subregion
  fsManager->Apply( time_n + dt, domain, "ElementRegions", viewKeyStruct::pressureString,
                    [&]( FieldSpecificationBase const * const fs,
                    string const &,
                    set<localIndex> const & lset,
                    ManagedGroup * subRegion,
                    string const & ) -> void
  {
    arrayView1d<globalIndex const> const &
    dofNumber = subRegion->getReference< array1d<globalIndex> >( viewKeyStruct::blockLocalDofNumberString );

    arrayView1d<real64 const> const &
    pres = subRegion->getReference<array1d<real64> >( viewKeyStruct::pressureString );

    arrayView1d<real64 const> const &
    dPres = subRegion->getReference<array1d<real64> >( viewKeyStruct::deltaPressureString );

    // call the application of the boundary condition to alter the matrix and rhs
    fs->ApplyBoundaryConditionToSystem<FieldSpecificationEqual>( lset,
                                                                 time_n + dt,
                                                                 subRegion,
                                                                 dofNumber,
                                                                 1,
                                                                 blockSystem,
                                                                 BlockIDs::fluidPressureBlock,
    [&] (localIndex const a) -> real64
    {
      return pres[a] + dPres[a];
    });
  } );
}

void SinglePhaseFlow::ApplyFaceDirichletBC_implicit(DomainPartition * domain,
                                                    real64 const time_n, real64 const dt,
                                                    EpetraBlockSystem * const blockSystem)
{
  FieldSpecificationManager * fsManager = FieldSpecificationManager::get();
  MeshLevel * const mesh = domain->getMeshBodies()->GetGroup<MeshBody>(0)->getMeshLevel(0);
  ElementRegionManager * const elemManager = mesh->getElemManager();
  FaceManager * const faceManager = mesh->getFaceManager();

  arrayView2d<localIndex> const & elemRegionList     = faceManager->elementRegionList();
  arrayView2d<localIndex> const & elemSubRegionList  = faceManager->elementSubRegionList();

  arrayView1d<integer> const & faceGhostRank =
    faceManager->getReference<array1d<integer>>(ObjectManagerBase::viewKeyStruct::ghostRankString);

  ConstitutiveManager * const constitutiveManager =
    domain->GetGroup<ConstitutiveManager>(keys::ConstitutiveManager);

  NumericalMethodsManager * const numericalMethodManager =
    domain->getParent()->GetGroup<NumericalMethodsManager>(keys::numericalMethodsManager);

  FiniteVolumeManager * const fvManager = numericalMethodManager->GetGroup<FiniteVolumeManager>(keys::finiteVolumeManager);

  FluxApproximationBase const * const fluxApprox = fvManager->getFluxApproximation( m_discretizationName );

  Epetra_FECrsMatrix * const jacobian = blockSystem->GetMatrix(BlockIDs::fluidPressureBlock, BlockIDs::fluidPressureBlock);
  Epetra_FEVector * const residual = blockSystem->GetResidualVector(BlockIDs::fluidPressureBlock);

  // make a list of region indices to be included
  set<localIndex> regionFilter;
  for (string const & regionName : m_targetRegions)
  {
    regionFilter.insert( elemManager->GetRegions().getIndex( regionName ) );
  }

  ElementRegionManager::ElementViewAccessor<arrayView1d<globalIndex>> const & dofNumber = m_dofNumber;

  ElementRegionManager::ElementViewAccessor<arrayView1d<real64>>  const & pres        = m_pressure;
  ElementRegionManager::ElementViewAccessor<arrayView1d<real64>>  const & dPres       = m_deltaPressure;
  ElementRegionManager::ElementViewAccessor<arrayView1d<real64>>  const & gravDepth   = m_gravDepth;
  ElementRegionManager::MaterialViewAccessor<arrayView2d<real64>> const & dens        = m_density;
  ElementRegionManager::MaterialViewAccessor<arrayView2d<real64>> const & dDens_dPres = m_dDens_dPres;
  ElementRegionManager::MaterialViewAccessor<arrayView2d<real64>> const & visc        = m_viscosity;
  ElementRegionManager::MaterialViewAccessor<arrayView2d<real64>> const & dVisc_dPres = m_dVisc_dPres;

  ElementRegionManager::ConstitutiveRelationAccessor<ConstitutiveBase> constitutiveRelations =
    elemManager->ConstructFullConstitutiveAccessor<ConstitutiveBase>(constitutiveManager);

  // use ArrayView to make capture by value easy in lambdas
  arrayView1d<real64> & presFace      = faceManager->getReference<array1d<real64>>( viewKeyStruct::facePressureString );
  arrayView1d<real64> & densFace      = faceManager->getReference<array1d<real64>>( viewKeyStruct::densityString );
  arrayView1d<real64> & viscFace      = faceManager->getReference<array1d<real64>>( viewKeyStruct::viscosityString );
  arrayView1d<real64> & gravDepthFace = faceManager->getReference<array1d<real64>>( viewKeyStruct::gravityDepthString );

  dataRepository::ManagedGroup const * sets = faceManager->sets();

  // first, evaluate BC to get primary field values (pressure)
//  fsManager->ApplyField(faceManager, viewKeyStruct::facePressure, time + dt);
  fsManager->Apply( time_n + dt,
                    domain,
                    "faceManager",
                    viewKeyStruct::facePressureString,
                    [&] ( FieldSpecificationBase const * const fs,
                          string const &,
                          set<localIndex> const & targetSet,
                          ManagedGroup * const targetGroup,
                          string const fieldName )
  {
    fs->ApplyFieldValue<FieldSpecificationEqual>(targetSet,time_n + dt, targetGroup, fieldName);
  });


  // call constitutive models to get dependent quantities needed for flux (density, viscosity)
  fsManager->Apply( time_n + dt,
                    domain,
                    "faceManager",
                    viewKeyStruct::facePressureString,
                    [&] ( FieldSpecificationBase const * bc,
                          string const &,
                          set<localIndex> const & targetSet,
                          ManagedGroup * const,
                          string const & )
  {
    for (auto kf : targetSet)
    {
      if (faceGhostRank[kf] >= 0)
        continue;

      // since we don't have models on faces yet, we take them from an adjacent cell
      integer ke;
      for (ke = 0; ke < 2; ++ke)
      {
        if (elemRegionList[kf][ke] >= 0 && (regionFilter.empty() || regionFilter.contains(elemRegionList[kf][ke])))
        {
          break;
        }
      }
      GEOS_ERROR_IF( ke > 1, "Face not adjacent to target regions: " << kf );
      localIndex const er  = elemRegionList[kf][ke];
      localIndex const esr = elemSubRegionList[kf][ke];

      real64 dummy; // don't need derivatives on faces

      SingleFluidBase * fluid = constitutiveRelations[er][esr][m_fluidIndex]->group_cast<SingleFluidBase *>();
      fluid->Compute( presFace[kf], densFace[kf], dummy, viscFace[kf], dummy );
    }
  });

  // *** assembly loop ***

  constexpr localIndex numElems = FluxApproximationBase::CellStencil::NUM_POINT_IN_FLUX;
  constexpr localIndex maxStencilSize = FluxApproximationBase::CellStencil::MAX_STENCIL_SIZE;

  real64 densWeight[numElems] = { 0.5, 0.5 };

  fsManager->Apply( time_n + dt,
                    domain,
                    "faceManager",
                    viewKeyStruct::facePressureString,
                    [&]( FieldSpecificationBase const * bc,
                    string const & setName,
                    set<localIndex> const &,
                    ManagedGroup * const,
                    string const & )
  {
    if (!sets->hasView(setName) || !fluxApprox->hasBoundaryStencil(setName))
      return;

    FluxApproximationBase::BoundaryStencil const & stencil = fluxApprox->getBoundaryStencil(setName);
    csArrayView2d<FluxApproximationBase::BoundaryStencil::Entry const> const & connections = stencil.getConnections();

    forall_in_range<stencilPolicy>( 0, connections.size(), GEOSX_LAMBDA ( localIndex iconn )
    {
      localIndex const stencilSize = connections.size(iconn);

      stackArray1d<globalIndex, maxStencilSize> dofColIndices( stencilSize );

      stackArray1d<real64, numElems> mobility( numElems );
      stackArray1d<real64, numElems> dMobility_dP( numElems );
      stackArray1d<real64, maxStencilSize> dDensMean_dP( stencilSize );
      stackArray1d<real64, maxStencilSize> dFlux_dP( stencilSize );
      stackArray1d<real64, maxStencilSize> localFluxJacobian( stencilSize );

      // clear working arrays
      dDensMean_dP = 0.0;

      // calculate quantities on primary connected points
      real64 densMean = 0.0;
      globalIndex eqnRowIndex = -1;
      localIndex cell_order = -1;

      for (localIndex i = 0; i < numElems; ++i)
      {
        PointDescriptor const & point = connections(iconn, i).index;

        real64 density = 0, dDens_dP = 0;
        real64 viscosity = 0, dVisc_dP = 0;
        switch (point.tag)
        {
          case PointDescriptor::Tag::CELL:
          {
            localIndex const er  = point.cellIndex.region;
            localIndex const esr = point.cellIndex.subRegion;
            localIndex const ei  = point.cellIndex.index;

            eqnRowIndex = dofNumber[er][esr][ei];

            density   = dens[er][esr][m_fluidIndex][ei][0];
            dDens_dP  = dDens_dPres[er][esr][m_fluidIndex][ei][0];

            viscosity = visc[er][esr][m_fluidIndex][ei][0];
            dVisc_dP  = dVisc_dPres[er][esr][m_fluidIndex][ei][0];

            cell_order = i; // mark position of the cell in connection for sign consistency later
            break;
          }
          case PointDescriptor::Tag::FACE:
          {
            localIndex const kf = point.faceIndex;

            density = densFace[kf];
            dDens_dP = 0.0;

            viscosity = viscFace[kf];
            dVisc_dP = 0.0;

            break;
          }
          default:
            GEOS_ERROR("Unsupported point type in stencil");
        }

        // mobility
        mobility[i]  = density / viscosity;
        dMobility_dP[i]  = dDens_dP / viscosity - mobility[i] / viscosity * dVisc_dP;

        // average density
        densMean += densWeight[i] * density;
        dDensMean_dP[i] = densWeight[i] * dDens_dP;
      }

      //***** calculation of flux *****

      // compute potential difference MPFA-style
      real64 potDif = 0.0;
      dofColIndices = -1;
      for (localIndex i = 0; i < stencilSize; ++i)
      {
        FluxApproximationBase::BoundaryStencil::Entry const & entry = connections(iconn, i);
        PointDescriptor const & point = entry.index;

        real64 pressure = 0.0, gravD = 0.0;
        switch (point.tag)
        {
          case PointDescriptor::Tag::CELL:
          {
            localIndex const er = point.cellIndex.region;
            localIndex const esr = point.cellIndex.subRegion;
            localIndex const ei = point.cellIndex.index;

            dofColIndices[i] = dofNumber[er][esr][ei];
            pressure = pres[er][esr][ei] + dPres[er][esr][ei];
            gravD = gravDepth[er][esr][ei];

            break;
          }
          case PointDescriptor::Tag::FACE:
          {
            localIndex const kf = point.faceIndex;

            pressure = presFace[kf];
            gravD = gravDepthFace[kf];

            break;
          }
          default:
          GEOS_ERROR("Unsupported point type in stencil");
        }

        real64 const gravTerm = m_gravityFlag ? densMean * gravD : 0.0;
        real64 const dGrav_dP = m_gravityFlag ? dDensMean_dP[i] * gravD : 0.0;

        potDif += entry.weight * (pressure + gravTerm);
        dFlux_dP[i] = entry.weight * (1.0 + dGrav_dP);
      }

      // upwinding of fluid properties (make this an option?)
      localIndex const k_up = (potDif >= 0) ? 0 : 1;

      // compute the final flux and derivatives
      real64 const flux = mobility[k_up] * potDif;
      for (localIndex ke = 0; ke < stencilSize; ++ke)
        dFlux_dP[ke] *= mobility[k_up];
      dFlux_dP[k_up] += dMobility_dP[k_up] * potDif;

      //***** end flux terms *****

      // populate local flux vector and derivatives
      integer sign = (cell_order == 0 ? 1 : -1);
      real64 const localFlux =  dt * flux * sign;

      integer counter = 0;
      for (localIndex ke = 0; ke < stencilSize; ++ke)
      {
        // compress arrays, skipping face derivatives
        if (dofColIndices[ke] >= 0)
        {
          dofColIndices[counter] = dofColIndices[ke];
          localFluxJacobian[counter] = dt * dFlux_dP[ke] * sign;
          ++counter;
        }
      }

      // Add to global residual/jacobian
      jacobian->SumIntoGlobalValues(1, &eqnRowIndex,
                                    counter, dofColIndices.data(),
                                    localFluxJacobian.data());

      residual->SumIntoGlobalValues(1, &eqnRowIndex, &localFlux);
    } );
  } );
}

real64
SinglePhaseFlow::
CalculateResidualNorm( EpetraBlockSystem const * const blockSystem,
                       DomainPartition * const domain )
{
  Epetra_FEVector const * const residual = blockSystem->GetResidualVector( BlockIDs::fluidPressureBlock );
  Epetra_Map      const * const rowMap   = blockSystem->GetRowMap( BlockIDs::fluidPressureBlock );

  MeshLevel const * const mesh = domain->getMeshBody(0)->getMeshLevel(0);

  // get a view into local residual vector
  int localSizeInt;
  double* localResidual = nullptr;
  residual->ExtractView(&localResidual, &localSizeInt);

  // compute the norm of local residual scaled by cell pore volume
  real64 localResidualNorm = 0.0;

  applyToSubRegions( mesh, [&] ( localIndex const er, localIndex const esr,
                                 ElementRegion const * const region,
                                 ElementSubRegionBase const * const subRegion )
  {
    arrayView1d<integer const> const & elemGhostRank = m_elemGhostRank[er][esr];
    arrayView1d<globalIndex const> const & dofNumber = m_dofNumber[er][esr];
    arrayView1d<real64 const> const & refPoro        = m_porosityRef[er][esr];
    arrayView1d<real64 const> const & volume         = m_volume[er][esr];

    localResidualNorm += sum_in_range( 0, subRegion->size(), GEOSX_LAMBDA ( localIndex const a )
    {
      if (elemGhostRank[a] < 0)
      {
        int const lid = rowMap->LID(dofNumber[a]);
        real64 const val = localResidual[lid] / (refPoro[a] * volume[a]);
        return val * val;
      }
      return 0.0;
    } );
  } );

  // compute global residual norm
  real64 globalResidualNorm;
  MPI_Allreduce(&localResidualNorm, &globalResidualNorm, 1, MPI_DOUBLE, MPI_SUM, MPI_COMM_GEOSX);

  return sqrt(globalResidualNorm);
}

void SinglePhaseFlow::ApplySystemSolution( EpetraBlockSystem const * const blockSystem,
                                           real64 const scalingFactor,
                                           DomainPartition * const domain )
{
  Epetra_Map const * const rowMap        = blockSystem->GetRowMap( BlockIDs::fluidPressureBlock );
  Epetra_FEVector const * const solution = blockSystem->GetSolutionVector( BlockIDs::fluidPressureBlock );

  MeshLevel * mesh = domain->getMeshBody(0)->getMeshLevel(0);

  int dummy;
  double* local_solution = nullptr;
  solution->ExtractView( &local_solution, &dummy );

  applyToSubRegions( mesh, [&] ( localIndex er, localIndex esr,
                                 ElementRegion * const region,
                                 ElementSubRegionBase * const subRegion )
  {
    arrayView1d<globalIndex const> const & dofNumber = m_dofNumber[er][esr];
    arrayView1d<integer const> const & elemGhostRank = m_elemGhostRank[er][esr];

    arrayView1d<real64> const & dPres = m_deltaPressure[er][esr];

    forall_in_range<elemPolicy>( 0, subRegion->size(), GEOSX_LAMBDA ( localIndex ei )
    {
      if (elemGhostRank[ei] < 0)
      {
        // extract solution and apply to dP
        int const lid = rowMap->LID( integer_conversion<int>( dofNumber[ei] ) );
        dPres[ei] += scalingFactor * local_solution[lid];
      }
    } );
  } );

  // TODO Sync dP once element field syncing is reimplemented.
  std::map<string, string_array > fieldNames;
  fieldNames["elems"].push_back( viewKeyStruct::deltaPressureString );

  array1d<NeighborCommunicator> & comms =
    domain->getReference< array1d<NeighborCommunicator> >( domain->viewKeys.neighbors );

  CommunicationTools::SynchronizeFields( fieldNames, mesh, comms );

  applyToSubRegions( mesh, [&] ( ElementSubRegionBase * subRegion )
  {
    UpdateState( subRegion );
  } );
}

void SinglePhaseFlow::SolveSystem( EpetraBlockSystem * const blockSystem,
                                   SystemSolverParameters const * const params )
{
  GEOSX_MARK_FUNCTION;

  Epetra_FEVector * const
  solution = blockSystem->GetSolutionVector( BlockIDs::fluidPressureBlock );

  Epetra_FEVector * const
  residual = blockSystem->GetResidualVector( BlockIDs::fluidPressureBlock );
  residual->Scale(-1.0);

  solution->Scale(0.0);

  m_linearSolverWrapper.SolveSingleBlockSystem( blockSystem,
                                                params,
                                                BlockIDs::fluidPressureBlock );

  if( verboseLevel() >= 2 )
  {
    GEOS_LOG_RANK("After SinglePhaseFlow::SolveSystem");
    GEOS_LOG_RANK("\nsolution\n" << *solution);
  }
}

void SinglePhaseFlow::ResetStateToBeginningOfStep( DomainPartition * const domain )
{
  MeshLevel * mesh = domain->getMeshBody(0)->getMeshLevel(0);

  applyToSubRegions( mesh, [&] ( localIndex er, localIndex esr,
                                 ElementRegion * const region,
                                 ElementSubRegionBase * const subRegion )
  {
    arrayView1d<real64> const & dPres = m_deltaPressure[er][esr];

    forall_in_range<elemPolicy>( 0, subRegion->size(), GEOSX_LAMBDA ( localIndex ei )
    {
      dPres[ei] = 0.0;
    } );

    UpdateState( subRegion );
  } );
}

void SinglePhaseFlow::ResetViews(DomainPartition * const domain)
{
  FlowSolverBase::ResetViews(domain);

  MeshLevel * const mesh = domain->getMeshBody( 0 )->getMeshLevel( 0 );
  ElementRegionManager * const elemManager = mesh->getElemManager();
  ConstitutiveManager * const constitutiveManager = domain->getConstitutiveManager();

  m_dofNumber =
    elemManager->ConstructViewAccessor<array1d<globalIndex>, arrayView1d<globalIndex>>( viewKeyStruct::blockLocalDofNumberString );
  m_pressure =
    elemManager->ConstructViewAccessor<array1d<real64>, arrayView1d<real64>>( viewKeyStruct::pressureString );
  m_deltaPressure =
    elemManager->ConstructViewAccessor<array1d<real64>, arrayView1d<real64>>( viewKeyStruct::deltaPressureString );
  m_deltaVolume =
    elemManager->ConstructViewAccessor<array1d<real64>, arrayView1d<real64>>( viewKeyStruct::deltaVolumeString );

  m_porosityOld =
    elemManager->ConstructViewAccessor<array1d<real64>, arrayView1d<real64>>( viewKeyStruct::oldPorosityString );
  m_densityOld =
    elemManager->ConstructViewAccessor<array1d<real64>, arrayView1d<real64>>( viewKeyStruct::densityString );

  m_pvMult =
    elemManager->ConstructFullMaterialViewAccessor<array2d<real64>, arrayView2d<real64> >( ConstitutiveBase::viewKeyStruct::poreVolumeMultiplierString,
                                                                                           constitutiveManager );
  m_dPvMult_dPres =
    elemManager->ConstructFullMaterialViewAccessor<array2d<real64>, arrayView2d<real64> >( ConstitutiveBase::viewKeyStruct::dPVMult_dPresString,
                                                                                           constitutiveManager );
  m_porosity =
    elemManager->ConstructViewAccessor<array1d<real64>, arrayView1d<real64>>( viewKeyStruct::porosityString );

  m_density =
    elemManager->ConstructFullMaterialViewAccessor<array2d<real64>, arrayView2d<real64> >( SingleFluidBase::viewKeyStruct::densityString,
                                                                                           constitutiveManager );
  m_dDens_dPres =
    elemManager->ConstructFullMaterialViewAccessor<array2d<real64>, arrayView2d<real64> >( SingleFluidBase::viewKeyStruct::dDens_dPresString,
                                                                                           constitutiveManager );
  m_viscosity =
    elemManager->ConstructFullMaterialViewAccessor<array2d<real64>, arrayView2d<real64> >( SingleFluidBase::viewKeyStruct::viscosityString,
                                                                                           constitutiveManager );
  m_dVisc_dPres =
    elemManager->ConstructFullMaterialViewAccessor<array2d<real64>, arrayView2d<real64> >( SingleFluidBase::viewKeyStruct::dVisc_dPresString,
                                                                                           constitutiveManager );

  if (m_poroElasticFlag)
  {
    // TODO where are these strings defined?
    m_totalMeanStressOld = elemManager->ConstructViewAccessor<array1d<real64>, arrayView1d<real64>>( "oldTotalMeanStress" );
    m_totalMeanStress    = elemManager->ConstructViewAccessor<array1d<real64>, arrayView1d<real64>>( "totalMeanStress" );

    m_bulkModulus = elemManager->ConstructFullMaterialViewAccessor<array1d<real64>, arrayView1d<real64> >( "BulkModulus",
                                                                                                       constitutiveManager );
    m_biotCoefficient = elemManager->ConstructFullMaterialViewAccessor<real64>( "BiotCoefficient",
                                                                            constitutiveManager );
  }
}


REGISTER_CATALOG_ENTRY( SolverBase, SinglePhaseFlow, std::string const &, ManagedGroup * const )
} /* namespace geosx */<|MERGE_RESOLUTION|>--- conflicted
+++ resolved
@@ -603,7 +603,6 @@
     {
       if (elemGhostRank[ei] >= 0)
       {
-<<<<<<< HEAD
         return;
       }
 
@@ -621,38 +620,12 @@
                                                         pvmult[ei][0],
                                                         dPVMult_dPres[ei][0],
                                                         biotCoefficient,
-                                                        bulkModulus[ei][0],
+                                                        bulkModulus[ei],
                                                         totalMeanStress[ei],
                                                         oldTotalMeanStress[ei],
                                                         poro[ei],
                                                         localAccum,
                                                         localAccumJacobian );
-=======
-        globalIndex const elemDOF = dofNumber[ei];
-        real64 const densNew = dens[ei][0];
-        real64 const volNew = volume[ei] + dVol[ei];
-
-        real64 dPoro_dPres;
-        AssembleAccumulationTermsHelper<ISPORO>::porosityUpdate( poro[ei], dPoro_dPres,
-                                                                 biotCoefficient,
-                                                                 poroOld[ei],
-                                                                 bulkModulus[ei],
-                                                                 totalMeanStress[ei],
-                                                                 oldTotalMeanStress[ei],
-                                                                 dPres[ei],
-                                                                 poroRef[ei],
-                                                                 pvmult[ei][0],
-                                                                 dPVMult_dPres[ei][0] );
-
-
-        // Residual contribution is mass conservation in the cell
-        real64 const localAccum = poro[ei]    * densNew     * volNew
-                                - poroOld[ei] * densOld[ei] * volume[ei];
-
-        // Derivative of residual wrt to pressure in the cell
-        real64 const localAccumJacobian = dPoro_dPres * densNew * volNew
-                                        + dDens_dPres[ei][0] * poro[ei] * volNew;
->>>>>>> f290e9f5
 
         // add contribution to global residual and jacobian
       residual->SumIntoGlobalValues( 1, &elemDOF, &localAccum );
@@ -689,16 +662,11 @@
   ElementRegionManager::MaterialViewAccessor<arrayView2d<real64>> const & visc        = m_viscosity;
   ElementRegionManager::MaterialViewAccessor<arrayView2d<real64>> const & dVisc_dPres = m_dVisc_dPres;
 
-<<<<<<< HEAD
   integer const gravityFlag = m_gravityFlag;
   localIndex const fluidIndex = m_fluidIndex;
 
-  constexpr localIndex numElems = 2;
-  constexpr localIndex maxStencilSize = StencilCollection<CellDescriptor, real64>::MAX_STENCIL_SIZE;
-=======
   constexpr localIndex numElems = FluxApproximationBase::CellStencil::NUM_POINT_IN_FLUX;
   constexpr localIndex maxStencilSize = FluxApproximationBase::CellStencil::MAX_STENCIL_SIZE;
->>>>>>> f290e9f5
 
   fluxApprox->forCellStencils( [&]( FluxApproximationBase::CellStencil const & stencil )
   {
@@ -715,7 +683,8 @@
       stackArray1d<real64, numElems> localFlux(numElems);
       stackArray2d<real64, numElems*maxStencilSize> localFluxJacobian(numElems, stencilSize);
 
-      SinglePhaseFlowKernels::MakeFlux( stencil,
+      SinglePhaseFlowKernels::MakeFlux( stencilSize,
+                                        connections[iconn],
                                         pres,
                                         dPres,
                                         gravDepth,
@@ -731,75 +700,17 @@
 
       // extract DOF numbers
       eqnRowIndices = -1;
-<<<<<<< HEAD
-      stencil.forConnected( [&] ( CellDescriptor const & cell, localIndex i )
-      {
+      for (localIndex i = 0; i < numElems; ++i)
+      {
+        CellDescriptor const & cell = connections(iconn, i).index;
         eqnRowIndices[i] = dofNumber[cell.region][cell.subRegion][cell.index];
-      });
-
-      stencil.forAll( [&] ( CellDescriptor const & cell, real64 w, localIndex i )
-      {
+      }
+
+      for (localIndex i = 0; i < stencilSize; ++i)
+      {
+        CellDescriptor const & cell = connections(iconn, i).index;
         dofColIndices[i] = dofNumber[cell.region][cell.subRegion][cell.index];
-      });
-=======
-      dDensMean_dP = 0.0;
-
-      // density averaging weights
-      densWeight = 0.5;
-
-      // calculate quantities on primary connected cells
-      real64 densMean = 0.0;
-      for (localIndex i = 0; i < numElems; ++i)
-      {
-        CellDescriptor const & cell = connections(iconn, i).index;
-
-        localIndex const er  = cell.region;
-        localIndex const esr = cell.subRegion;
-        localIndex const ei  = cell.index;
-
-        eqnRowIndices[i] = dofNumber[er][esr][ei];
-
-        // density
-        real64 const density   = dens[er][esr][m_fluidIndex][ei][0];
-        real64 const dDens_dP  = dDens_dPres[er][esr][m_fluidIndex][ei][0];
-
-        // viscosity
-        real64 const viscosity = visc[er][esr][m_fluidIndex][ei][0];
-        real64 const dVisc_dP  = dVisc_dPres[er][esr][m_fluidIndex][ei][0];
-
-        // mobility
-        mobility[i]  = density / viscosity;
-        dMobility_dP[i]  = dDens_dP / viscosity - mobility[i] / viscosity * dVisc_dP;
-
-        // average density
-        densMean += densWeight[i] * density;
-        dDensMean_dP[i] = densWeight[i] * dDens_dP;
-      }
-
-      //***** calculation of flux *****
-
-      // compute potential difference MPFA-style
-      real64 potDif = 0.0;
-      for (localIndex i = 0; i < stencilSize; ++i)
-      {
-        FluxApproximationBase::CellStencil::Entry const & entry = connections(iconn, i);
-
-        localIndex const er  = entry.index.region;
-        localIndex const esr = entry.index.subRegion;
-        localIndex const ei  = entry.index.index;
-
-        real64 const weight = entry.weight;
-
-        dofColIndices[i] = dofNumber[er][esr][ei];
-
-        real64 const gravD    = gravDepth[er][esr][ei];
-        real64 const gravTerm = m_gravityFlag ? densMean * gravD : 0.0;
-        real64 const dGrav_dP = m_gravityFlag ? dDensMean_dP[i] * gravD : 0.0;
-
-        potDif += weight * (pres[er][esr][ei] + dPres[er][esr][ei] - gravTerm);
-        dFlux_dP[i] = weight * (1.0 - dGrav_dP);
-      }
->>>>>>> f290e9f5
+      }
 
       // Add to global residual/jacobian
       jacobian->SumIntoGlobalValues( integer_conversion<int>(numElems),
