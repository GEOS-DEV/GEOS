--- conflicted
+++ resolved
@@ -134,16 +134,11 @@
 {
   FlowSolverBase::InitializePreSubGroups( rootGroup );
 
-<<<<<<< HEAD
   // set the blockID for the block system interface
   getLinearSystemRepository()->SetBlockID(BlockIDs::compositionalBlock, this->getName());
 
-  DomainPartition     const * domain = rootGroup->GetGroup<DomainPartition>( keys::domain );
-  ConstitutiveManager const * cm     = domain->getConstitutiveManager();
-=======
   DomainPartition * const domain = rootGroup->GetGroup<DomainPartition>( keys::domain );
   ConstitutiveManager const * const cm = domain->getConstitutiveManager();
->>>>>>> ecd9879a
 
   MultiFluidBase const * fluid = cm->GetConstitituveRelation<MultiFluidBase>( m_fluidName );
   m_numPhases     = fluid->numFluidPhases();
