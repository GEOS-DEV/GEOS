--- conflicted
+++ resolved
@@ -84,15 +84,11 @@
     static constexpr auto minNumNewtonIterationsString  = "minNumberOfNewtonIterations";
     static constexpr auto timeStepCutFactorString       = "timestepCutFactor";
 
-<<<<<<< HEAD
-    // simulation statistics
+    static constexpr auto numConfigurationAttemptsString    = "numConfigurationAttempts";
+    static constexpr auto maxNumConfigurationAttemptsString = "maxNumConfigurationAttempts";
+
     static constexpr auto totalSuccessfulNewtonNumIterationsString = "totalSuccessfulNewtonNumIterations";
     static constexpr auto totalWastedNewtonNumIterationsString     = "numberWastedNewtonNumIterations";
-
-=======
-    static constexpr auto numConfigurationAttemptsString    = "numConfigurationAttempts";
-    static constexpr auto maxNumConfigurationAttemptsString = "maxNumConfigurationAttempts";
->>>>>>> bb16d72e
   } viewKeys;
 
 
@@ -182,7 +178,12 @@
   /// Number of times that the time-step had to be cut
   integer m_numdtAttempts;
 
-<<<<<<< HEAD
+  /// number of times that the configuration had to be changed
+  integer m_numConfigurationAttempts;
+
+  /// Max number of times that the configuration can be changed
+  integer m_maxNumConfigurationAttempts;
+
   // Simulation statistics
 
   /// Total number of successful Newton iterations
@@ -191,13 +192,6 @@
   /// Total number of wasted Newton iterations
   integer m_totalWastedNewtonNumIterations;
 
-=======
-  /// number of times that the configuration had to be changed
-  integer m_numConfigurationAttempts;
-
-  /// Max number of times that the configuration can be changed
-  integer m_maxNumConfigurationAttempts;
->>>>>>> bb16d72e
 };
 
 ENUM_STRINGS( NonlinearSolverParameters::LineSearchAction,
