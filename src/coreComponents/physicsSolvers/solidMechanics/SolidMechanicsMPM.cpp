/*
 * ------------------------------------------------------------------------------------------------------------
 * SPDX-License-Identifier: LGPL-2.1-only
 *
 * Copyright (c) 2018-2020 Lawrence Livermore National Security LLC
 * Copyright (c) 2018-2020 The Board of Trustees of the Leland Stanford Junior University
 * Copyright (c) 2018-2020 TotalEnergies
 * Copyright (c) 2019-     GEOSX Contributors
 * All rights reserved
 *
 * See top level LICENSE, COPYRIGHT, CONTRIBUTORS, NOTICE, and ACKNOWLEDGEMENTS files for details.
 * ------------------------------------------------------------------------------------------------------------
 */

/**
 * @file SolidMechanicsMPM.cpp
 */

#include "SolidMechanicsMPM.hpp"
#include "kernels/ImplicitSmallStrainNewmark.hpp"
#include "kernels/ImplicitSmallStrainQuasiStatic.hpp"
#include "kernels/ExplicitSmallStrain.hpp"
#include "kernels/ExplicitFiniteStrain.hpp"

#include "chrono"
#include "thread"

#include "codingUtilities/Utilities.hpp"
#include "common/TimingMacros.hpp"
#include "constitutive/ConstitutiveManager.hpp"
#include "constitutive/contact/ContactBase.hpp"
#include "finiteElement/FiniteElementDiscretizationManager.hpp"
#include "finiteElement/Kinematics.h"
#include "LvArray/src/output.hpp"
#include "mesh/DomainPartition.hpp"
#include "mesh/mpiCommunications/SpatialPartition.hpp"
#include "mainInterface/ProblemManager.hpp"
#include "discretizationMethods/NumericalMethodsManager.hpp"
#include "fieldSpecification/FieldSpecificationManager.hpp"
#include "fieldSpecification/TractionBoundaryCondition.hpp"
#include "mesh/FaceElementSubRegion.hpp"
#include "mesh/utilities/ComputationalGeometry.hpp"
#include "mesh/mpiCommunications/CommunicationTools.hpp"
#include "mesh/mpiCommunications/NeighborCommunicator.hpp"
#include "common/GEOS_RAJA_Interface.hpp"
#include "constitutive/ConstitutivePassThruHandler.hpp"

namespace geos
{

using namespace dataRepository;
using namespace constitutive;

SolidMechanicsMPM::SolidMechanicsMPM( const string & name,
                                      Group * const parent ):
  SolverBase( name, parent ),
  m_solverProfiling( 0 ),
  m_timeIntegrationOption( TimeIntegrationOption::ExplicitDynamic ),
  m_iComm( CommunicationTools::getInstance().getCommID() ),
  m_prescribedBcTable( 0 ),
  m_boundaryConditionTypes(),
  m_bcTable(),
  m_prescribedBoundaryFTable( 0 ),
  m_fTableInterpType( 0 ),
  m_fTable(),
  m_domainF(),
  m_domainL(),
  m_bodyForce(),
  m_boxAverageHistory( 0 ),
  m_reactionHistory( 0 ),
  m_needsNeighborList( 0 ),
  m_neighborRadius( -1.0 ),
  m_binSizeMultiplier( 1 ),
  m_cpdiDomainScaling( 0 ),
  m_smallMass( DBL_MAX ),
  m_numContactGroups(),
  m_numContactFlags(),
  m_numVelocityFields(),
  m_separabilityMinDamage( 0.5 ),
  m_treatFullyDamagedAsSingleField( 1 ),
  m_surfaceDetection( 0 ),
  m_damageFieldPartitioning( 0 ),
  m_contactGapCorrection( 0 ),
  // m_directionalOverlapCorrection( 0 ),
  m_frictionCoefficient( 0.0 ),
  m_planeStrain( 0 ),
  m_numDims( 3 ),
  m_hEl{ DBL_MAX, DBL_MAX, DBL_MAX },
  m_xLocalMin{ DBL_MAX, DBL_MAX, DBL_MAX },
  m_xLocalMax{ -DBL_MAX, -DBL_MAX, -DBL_MAX },
  m_xLocalMinNoGhost{ 0.0, 0.0, 0.0 },
  m_xLocalMaxNoGhost{ 0.0, 0.0, 0.0 },
  m_xGlobalMin{ 0.0, 0.0, 0.0 },
  m_xGlobalMax{ 0.0, 0.0, 0.0 },
  m_partitionExtent{ 0.0, 0.0, 0.0 },
  m_nEl{ 0, 0, 0 },
  m_ijkMap()
{
  registerWrapper( "solverProfiling", &m_solverProfiling ).
    setInputFlag( InputFlags::OPTIONAL ).
    setDescription( "Flag for timing subroutines in the solver" );

  registerWrapper( viewKeyStruct::timeIntegrationOptionString(), &m_timeIntegrationOption ).
    setInputFlag( InputFlags::OPTIONAL ).
    setApplyDefaultValue( m_timeIntegrationOption ).
    setDescription( "Time integration method. Options are:\n* " + EnumStrings< TimeIntegrationOption >::concat( "\n* " ) );

  registerWrapper( "prescribedBcTable", &m_prescribedBcTable ).
    setInputFlag( InputFlags::OPTIONAL ).
    setDescription( "Flag for whether to have time-dependent boundary condition types" );

  registerWrapper( "boxAverageHistory", &m_boxAverageHistory ).
    setInputFlag( InputFlags::OPTIONAL ).
    setApplyDefaultValue( 0 ).
    setDescription( "Flag for whether to output box average history" );

  registerWrapper( "boxAverageWriteInterval", &m_boxAverageWriteInterval ).
    setInputFlag( InputFlags::OPTIONAL ).
    setApplyDefaultValue( 0 ).
    setRestartFlags( RestartFlags::WRITE_AND_READ ).
    setDescription( "Interval between writing box averages to files" );

  registerWrapper( "nextBoxAverageWriteTime", &m_nextBoxAverageWriteTime ).
    setInputFlag( InputFlags::FALSE ).
    setApplyDefaultValue( 0 ).
    setRestartFlags( RestartFlags::WRITE_AND_READ ).
    setDescription( "Next time to write box averages" );

  registerWrapper( "reactionHistory", &m_reactionHistory ).
    setInputFlag( InputFlags::OPTIONAL ).
    setApplyDefaultValue( 0 ).
    setDescription( "Flag for whether to output face reaction history" );

  registerWrapper( "reactionWriteInterval", &m_reactionWriteInterval ).
    setInputFlag( InputFlags::OPTIONAL ).
    setApplyDefaultValue( 0 ).
    setRestartFlags( RestartFlags::WRITE_AND_READ ).
    setDescription( "Interval between writing reactions to files" );

  registerWrapper( "nextReactionWriteTime", &m_nextReactionWriteTime ).
    setInputFlag( InputFlags::FALSE ).
    setApplyDefaultValue( 0 ).
    setRestartFlags( RestartFlags::WRITE_AND_READ ).
    setDescription( "Next time to write reactions" );

  registerWrapper( "boundaryConditionTypes", &m_boundaryConditionTypes ).
    setInputFlag( InputFlags::OPTIONAL ).
    setRestartFlags( RestartFlags::WRITE_AND_READ ).
    setDescription( "Boundary conditions on x-, x+, y-, y+, z- and z+ faces. Options are:\n* " + EnumStrings< BoundaryConditionOption >::concat( "\n* " ) );

  registerWrapper( "bodyForce", &m_bodyForce ).
    setInputFlag(InputFlags::OPTIONAL).
    setDescription( "Array that stores uniform body force" );

  registerWrapper( "bcTable", &m_bcTable ).
    setInputFlag( InputFlags::OPTIONAL ).
    setRestartFlags( RestartFlags::WRITE_AND_READ ).
    setDescription( "Array that stores time-dependent bc types on x-, x+, y-, y+, z- and z+ faces." );

  registerWrapper( "prescribedBoundaryFTable", &m_prescribedBoundaryFTable ).
    setInputFlag( InputFlags::OPTIONAL ).
    setDescription( "Flag for whether to have time-dependent boundary conditions described by a global background grid F" );

  registerWrapper( "fTableInterpType", &m_fTableInterpType ).
    setInputFlag( InputFlags::OPTIONAL ).
    setDescription( "The type of F table interpolation. Options are 0 (linear), 1 (cosine), 2 (quintic polynomial)." );

  registerWrapper( "fTable", &m_fTable ).
    setInputFlag( InputFlags::OPTIONAL ).
    setDescription( "Array that stores time-dependent grid-aligned stretches interpreted as a gloabl background grid F read from the XML file." );

  registerWrapper( "needsNeighborList", &m_needsNeighborList ).
    setInputFlag( InputFlags::OPTIONAL ).
    setApplyDefaultValue( 0 ).
    setDescription( "Flag for whether to construct neighbor list" );

  registerWrapper( "neighborRadius", &m_neighborRadius ).
    setInputFlag( InputFlags::OPTIONAL ).
    setApplyDefaultValue( -1.0 ).
    setDescription( "Neighbor radius for SPH-type calculations" );

  registerWrapper( "binSizeMultiplier", &m_binSizeMultiplier ).
    setInputFlag( InputFlags::FALSE ).
    setApplyDefaultValue( 1 ).
    setDescription( "Multiplier for setting bin size, used to speed up particle neighbor sorting" );

  registerWrapper( "useDamageAsSurfaceFlag", &m_useDamageAsSurfaceFlag ).
    setInputFlag( InputFlags::OPTIONAL ).
    setApplyDefaultValue( 0 ).
    setDescription( "Indicates whether particle damage at the beginning of the simulation should be interpreted as a surface flag" );

  registerWrapper( "cpdiDomainScaling", &m_cpdiDomainScaling ).
    setInputFlag( InputFlags::OPTIONAL ).
    setDefaultValue( 0 ).
    setDescription( "Option for CPDI domain scaling" );

  registerWrapper( "uniformBodyForce", &m_uniformBodyForce ).
    setInputFlag( InputFlags::OPTIONAL ).
    setDefaultValue( 0 ).
    setDescription( "Option for CPDI domain scaling" );

  registerWrapper( "generalizedVortexMMS", &m_generalizedVortexMMS ).
    setInputFlag( InputFlags::OPTIONAL ).
    setDefaultValue( 0 ).
    setDescription( "Option for CPDI domain scaling" );

  registerWrapper( "smallMass", &m_smallMass ).
    setInputFlag( InputFlags::FALSE ).
    setApplyDefaultValue( DBL_MAX ).
    setDescription( "The small mass threshold for ignoring extremely low-mass nodes." );

  registerWrapper( "numContactGroups", &m_numContactGroups ).
    setInputFlag( InputFlags::FALSE ).
    setDescription( "Number of prescribed contact groups" );

  registerWrapper( "numContactFlags", &m_numContactFlags ).
    setInputFlag( InputFlags::FALSE ).
    setDescription( "Number of contact flags that can appear due to damage" );

  registerWrapper( "numVelocityFields", &m_numVelocityFields ).
    setInputFlag( InputFlags::FALSE ).
    setDescription( "Number of velocity fields" );

  registerWrapper( "separabilityMinDamage", &m_separabilityMinDamage ).
    setApplyDefaultValue( 0.5 ).
    setInputFlag( InputFlags::OPTIONAL ).
    setDescription( "Damage threshold for field separability" );

  registerWrapper( "treatFullyDamagedAsSingleField", &m_treatFullyDamagedAsSingleField ).
    setApplyDefaultValue( 1 ).
    setInputFlag( InputFlags::OPTIONAL ).
    setDescription( "Whether to consolidate fully damaged fields into a single field. Nice for modeling damaged mush." );

  registerWrapper( "surfaceDetection", &m_surfaceDetection ).
    setApplyDefaultValue( 0 ).
    setInputFlag( InputFlags::OPTIONAL ).
    setDescription( "Flag for automatic surface detection on the 1st cycle" );

  registerWrapper( "damageFieldPartitioning", &m_damageFieldPartitioning ).
    setApplyDefaultValue( 0 ).
    setInputFlag( InputFlags::OPTIONAL ).
    setDescription( "Flag for using the gradient of the particle damage field to partition material into separate velocity fields" );

  registerWrapper( "contactGapCorrection", &m_contactGapCorrection ).
    setApplyDefaultValue( 0 ).
    setInputFlag( InputFlags::OPTIONAL ).
    setDescription( "Flag for mitigating contact gaps" );

  // registerWrapper( "directionalOverlapCorrection", &m_directionalOverlapCorrection ).
  //   setApplyDefaultValue( 0 ).
  //   setInputFlag( InputFlags::OPTIONAL ).
  //   setDescription( "Flag for mitigating pile-up of particles at contact interfaces" );

  registerWrapper( "frictionCoefficient", &m_frictionCoefficient ).
    setApplyDefaultValue( 0.0 ).
    setInputFlag( InputFlags::OPTIONAL ).
    setDescription( "Coefficient of friction, currently assumed to be the same everywhere" );

  registerWrapper( "planeStrain", &m_planeStrain ).
    setApplyDefaultValue( false ).
    setInputFlag( InputFlags::OPTIONAL ).
    setDescription( "Flag for performing plane strain calculations" );

  registerWrapper( "numDims", &m_numDims ).
    setApplyDefaultValue( 3 ).
    setInputFlag( InputFlags::FALSE ).
    setDescription( "The number of active spatial dimensions, 2 for plane strain, 3 otherwise" );

  registerWrapper( "m_ijkMap", &m_ijkMap ).
    setInputFlag( InputFlags::FALSE ).
    setDescription( "Map from indices in each spatial dimension to local node ID" );
}

void SolidMechanicsMPM::postProcessInput()
{
  SolverBase::postProcessInput();

  // Activate neighbor list if necessary
  if( m_damageFieldPartitioning == 1 || m_surfaceDetection == 1 /*|| m_directionalOverlapCorrection == 1*/ )
  {
    m_needsNeighborList = 1;
  }

  // Set number of active dimensions based on m_planeStrain
  m_numDims = m_planeStrain ? 2 : 3;

  // Throw error if boundary conditions are incorrectly specified
  GEOS_ERROR_IF( m_boundaryConditionTypes.size() != 6 && m_boundaryConditionTypes.size() > 0,
                 "boundaryConditionTypes must be of length 6. "
                 "The 6 entries correspond to BCs on the x-, x+, y-, y+, z- and z+ faces." );

  // Initialize boundary condition types if they're not specified by the user
  if( m_boundaryConditionTypes.size() == 0 )
  {
    m_boundaryConditionTypes.resize( 6 );
    LvArray::tensorOps::fill< 6 >( m_boundaryConditionTypes, 0 );
  }

  // Throw error if boundary conditions are incorrectly specified
  GEOS_ERROR_IF( m_bodyForce.size() != 3 && m_bodyForce.size() > 0,
                 "bodyForce must be of length 3. ");

  //Initialize body force if they're not specified by the user
  if(m_bodyForce.size() == 0)
  {
    m_bodyForce.resize(3);
    LvArray::tensorOps::fill< 3 >(m_bodyForce, 0);
  }
}

SolidMechanicsMPM::~SolidMechanicsMPM()
{
  // TODO Auto-generated destructor stub
}


void SolidMechanicsMPM::registerDataOnMesh( Group & meshBodies )
{
  using namespace fields::mpm;

  ExecutableGroup::registerDataOnMesh( meshBodies );

  forDiscretizationOnMeshTargets( meshBodies, [&] ( string const & meshBodyName,
                                                    MeshLevel & meshLevel,
                                                    arrayView1d< string const > const & regionNames )
  {
    ParticleManager & particleManager = meshLevel.getParticleManager();

    MeshBody const & meshBody = meshBodies.getGroup< MeshBody >( meshBodyName );

    // Set constitutive names on particles
    if( meshBody.hasParticles() )
    {
      particleManager.forParticleSubRegions< ParticleSubRegionBase >( regionNames,
                                                                      [&]( localIndex const,
                                                                           ParticleSubRegionBase & subRegion )
      {
        setConstitutiveNamesCallSuper( subRegion );
        setConstitutiveNames( subRegion );
      } );
    }

  } );

  forDiscretizationOnMeshTargets( meshBodies, [&] ( string const & meshBodyName,
                                                    MeshLevel & meshLevel,
                                                    arrayView1d< string const > const & regionNames )
  {
    MeshBody const & meshBody = meshBodies.getGroup< MeshBody >( meshBodyName );
    if( meshBody.hasParticles() ) // Particle field registration? TODO: What goes here?
    {
      ParticleManager & particleManager = meshLevel.getParticleManager();

      particleManager.forParticleSubRegions< ParticleSubRegion >( regionNames,
                                                                  [&]( localIndex const,
                                                                       ParticleSubRegion & subRegion )
      {
        // Registration automatically allocates the 1st dimension (i.e. particle index) of the associated arrays.
        // Vector/tensor fields need to have their other dimensions specified.

        string const voightLabels[6] = { "XX", "YY", "ZZ", "YZ", "XZ", "XY" };

        // Single-indexed fields (scalars)
        subRegion.registerField< isBad >( getName() );
        subRegion.registerField< particleMass >( getName() );
        subRegion.registerField< particleInitialVolume >( getName() );
        subRegion.registerField< particleDensity >( getName() );
        subRegion.registerField< particleOverlap >( getName() );

        // Double-indexed fields (vectors and symmetric tensors stored in Voigt notation)
        subRegion.registerField< particleStress >( getName() ).setDimLabels( 1, voightLabels ).reference().resizeDimension< 1 >( 6 );
        subRegion.registerField< particlePlasticStrain >( getName() ).setDimLabels( 1, voightLabels ).reference().resizeDimension< 1 >( 6 );
        subRegion.registerField< particleDamageGradient >( getName() ).reference().resizeDimension< 1 >( 3 );
        subRegion.registerField< particleReferencePosition >( getName() ).reference().resizeDimension< 1 >( 3 );

        // Triple-indexed fields (vectors of vectors, non-symmetric tensors)
        subRegion.registerField< particleInitialRVectors >( getName() ).reference().resizeDimension< 1, 2 >( 3, 3 );
        subRegion.registerField< particleDeformationGradient >( getName() ).reference().resizeDimension< 1, 2 >( 3, 3 );
        subRegion.registerField< particleFDot >( getName() ).reference().resizeDimension< 1, 2 >( 3, 3 );
        subRegion.registerField< particleVelocityGradient >( getName() ).reference().resizeDimension< 1, 2 >( 3, 3 );
        subRegion.registerField< particleSphF >( getName() ).reference().resizeDimension< 1, 2 >( 3, 3 );
      } );
    }
    else // Background grid field registration
    {
      NodeManager & nodes = meshLevel.getNodeManager();

      nodes.registerWrapper< array2d< real64 > >( viewKeyStruct::massString() ).
        setPlotLevel( PlotLevel::LEVEL_0 ).
        setRegisteringObjects( this->getName() ).
        setDescription( "An array that holds the mass on the nodes." );

      nodes.registerWrapper< array3d< real64 > >( viewKeyStruct::velocityString() ).
        setPlotLevel( PlotLevel::LEVEL_0 ).
        setRegisteringObjects( this->getName() ).
        setDescription( "An array that holds the current velocity on the nodes." );

      nodes.registerWrapper< array3d< real64 > >( viewKeyStruct::momentumString() ).
        setPlotLevel( PlotLevel::LEVEL_1 ).
        setRegisteringObjects( this->getName() ).
        setDescription( "An array that holds the current momentum on the nodes." );

      nodes.registerWrapper< array3d< real64 > >( viewKeyStruct::accelerationString() ).
        setPlotLevel( PlotLevel::LEVEL_1 ).
        setRegisteringObjects( this->getName() ).
        setDescription( "An array that holds the current acceleration on the nodes." );

      nodes.registerWrapper< array3d< real64 > >( viewKeyStruct::forceExternalString() ).
        setPlotLevel( PlotLevel::LEVEL_1 ).
        setRegisteringObjects( this->getName() ).
        setDescription( "An array that holds the external forces on the nodes. This includes any boundary"
                        " conditions as well as coupling forces such as hydraulic forces." );

      nodes.registerWrapper< array3d< real64 > >( viewKeyStruct::forceInternalString() ).
        setPlotLevel( PlotLevel::LEVEL_1 ).
        setRegisteringObjects( this->getName() ).
        setDescription( "An array that holds the internal forces on the nodes." );

      nodes.registerWrapper< array3d< real64 > >( viewKeyStruct::forceContactString() ).
        setPlotLevel( PlotLevel::LEVEL_1 ).
        setRegisteringObjects( this->getName() ).
        setDescription( "An array that holds the contact force on the nodes." );

      nodes.registerWrapper< array2d< real64 > >( viewKeyStruct::damageString() ).
        setPlotLevel( PlotLevel::LEVEL_1 ).
        setRegisteringObjects( this->getName() ).
        setDescription( "An array that holds the result of mapping particle damage to the nodes." );

      nodes.registerWrapper< array2d< real64 > >( viewKeyStruct::damageGradientString() ).
        setPlotLevel( PlotLevel::LEVEL_1 ).
        setRegisteringObjects( this->getName() ).
        setDescription( "An array that holds the result of mapping particle damage gradients to the nodes." );

      nodes.registerWrapper< array2d< real64 > >( viewKeyStruct::maxDamageString() ).
        setPlotLevel( PlotLevel::LEVEL_1 ).
        setRegisteringObjects( this->getName() ).
        setDescription( "An array that holds the maximum damage of any particle mapping to a given node." );

      nodes.registerWrapper< array3d< real64 > >( viewKeyStruct::surfaceNormalString() ).
        setPlotLevel( PlotLevel::LEVEL_1 ).
        setRegisteringObjects( this->getName() ).
        setDescription( "An array that holds the contact surface normals on the nodes." );

      nodes.registerWrapper< array3d< real64 > >( viewKeyStruct::materialPositionString() ).
        setPlotLevel( PlotLevel::LEVEL_1 ).
        setRegisteringObjects( this->getName() ).
        setDescription( "An array that holds the result of mapping particle positions to the nodes." );

      Group & nodeSets = nodes.sets();

      nodeSets.registerWrapper< array1d< SortedArray< localIndex > > >( viewKeyStruct::boundaryNodesString() ).
        setPlotLevel( PlotLevel::NOPLOT ).
        setRestartFlags( RestartFlags::WRITE_AND_READ );

      nodeSets.registerWrapper< array1d< SortedArray< localIndex > > >( viewKeyStruct::bufferNodesString() ).
        setPlotLevel( PlotLevel::NOPLOT ).
        setRestartFlags( RestartFlags::WRITE_AND_READ );
    }
  } );
}

void SolidMechanicsMPM::initializePreSubGroups()
{
  SolverBase::initializePreSubGroups();

  DomainPartition & domain = this->getGroupByPath< DomainPartition >( "/Problem/domain" );

  Group & meshBodies = domain.getMeshBodies();

  forDiscretizationOnMeshTargets( meshBodies, [&] ( string const & meshBodyName,
                                                    MeshLevel & meshLevel,
                                                    arrayView1d< string const > const & regionNames )
  {
    MeshBody const & meshBody = meshBodies.getGroup< MeshBody >( meshBodyName );

    if( meshBody.hasParticles() ) // Only particle regions will hold actual materials. Background grid currently holds a null material so
                                  // that the input file parser doesn't complain, but we don't need to actually do anything with it.
    {
      ParticleManager & particleManager = meshLevel.getParticleManager();
      particleManager.forParticleSubRegions< ParticleSubRegion >( regionNames, [&]( localIndex const,
                                                                                    ParticleSubRegion & subRegion )
      {
        string & solidMaterialName = subRegion.getReference< string >( viewKeyStruct::solidMaterialNamesString() );
        solidMaterialName = SolverBase::getConstitutiveName< SolidBase >( subRegion );
      } );
    }
  } );

  NumericalMethodsManager const & numericalMethodManager = domain.getNumericalMethodManager();

  FiniteElementDiscretizationManager const &
  feDiscretizationManager = numericalMethodManager.getFiniteElementDiscretizationManager();

  FiniteElementDiscretization const &
  feDiscretization = feDiscretizationManager.getGroup< FiniteElementDiscretization >( m_discretizationName );
  GEOS_UNUSED_VAR( feDiscretization );
}


bool SolidMechanicsMPM::execute( real64 const time_n,
                                 real64 const dt,
                                 integer const cycleNumber,
                                 integer const GEOS_UNUSED_PARAM( eventCounter ),
                                 real64 const GEOS_UNUSED_PARAM( eventProgress ),
                                 DomainPartition & domain )
{
  GEOS_MARK_FUNCTION;

  m_nextDt = solverStep( time_n,
                         dt,
                         cycleNumber,
                         domain );

  return false;
}

real64 SolidMechanicsMPM::solverStep( real64 const & time_n,
                                      real64 const & dt,
                                      const int cycleNumber,
                                      DomainPartition & domain )
{
  GEOS_MARK_FUNCTION;
  real64 dtReturn = dt;

  SolverBase * const surfaceGenerator = this->getParent().getGroupPointer< SolverBase >( "SurfaceGen" );

  if( m_timeIntegrationOption == TimeIntegrationOption::ExplicitDynamic )
  {
    dtReturn = explicitStep( time_n, dt, cycleNumber, domain );

    if( surfaceGenerator!=nullptr )
    {
      surfaceGenerator->solverStep( time_n, dt, cycleNumber, domain );
    }
  }
  else
  {
    GEOS_ERROR( "MPM solver only currently supports explicit time stepping!" );
  }

  return dtReturn;
}

void SolidMechanicsMPM::initialize( NodeManager & nodeManager,
                                    ParticleManager & particleManager,
                                    SpatialPartition & partition )
{
  // Initialize neighbor lists
  particleManager.forParticleSubRegions( [&]( ParticleSubRegion & subRegion )
  {
    OrderedVariableToManyParticleRelation & neighborList = subRegion.neighborList();
    neighborList.setParticleManager( particleManager );
  } );

  // Read and distribute BC table
  if( m_prescribedBcTable == 1 )
  {
    // Reads the FTable directly from the xml
    int numRows = m_bcTable.size( 0 );
    GEOS_ERROR_IF(numRows == 0, "Prescribed boundary conditions is enabled but no fTable was specified.");
    
    for(int i = 0; i < numRows; ++i){
      GEOS_ERROR_IF(m_bcTable[i].size() != 7, "BCtable row " << i+1 << " must have 7 elements.");
      
      GEOS_ERROR_IF(m_bcTable[i][0] < 0, "BCTable times must be positive.");

      GEOS_ERROR_IF(roundf(m_bcTable[i][1]) != m_bcTable[i][1] || 
                    roundf(m_bcTable[i][2]) != m_bcTable[i][1] || 
                    roundf(m_bcTable[i][3]) != m_bcTable[i][1] || 
                    roundf(m_bcTable[i][4]) != m_bcTable[i][1] || 
                    roundf(m_bcTable[i][5]) != m_bcTable[i][1] || 
                    roundf(m_bcTable[i][6]) != m_bcTable[i][1], "Only integer boundary condition types are permitted.");

      GEOS_ERROR_IF( ( m_bcTable[i][1] < 0 || 
                       m_bcTable[i][2] < 0 || 
                       m_bcTable[i][3] < 0 || 
                       m_bcTable[i][4] < 0 || 
                       m_bcTable[i][5] < 0 || 
                       m_bcTable[i][6] < 0 ) && 
                     ( m_bcTable[i][1] > 3 || 
                       m_bcTable[i][2] > 3 || 
                       m_bcTable[i][3] > 3 || 
                       m_bcTable[i][4] > 3 || 
                       m_bcTable[i][5] > 3 || 
                       m_bcTable[i][6] > 3 ), "Boundary types must be 0, 1, 2 or 3");
    }
  }

  // Initialize domain F and L, then read and distribute F table
  m_domainF.resize( 3 );
  m_domainL.resize( 3 );
  for( int i=0; i<3; i++ )
  {
    m_domainF[i] = 1.0;
    m_domainL[i] = 0.0;
  }
  if( m_prescribedBoundaryFTable == 1 )
  {
    // Reads the FTable directly from the xml
    int numRows = m_fTable.size( 0 );
    GEOS_ERROR_IF(numRows == 0, "Prescribed boundary deformation is enabled but no fTable was specified.");
    for(int i = 0; i < numRows; ++i){
      GEOS_ERROR_IF(m_fTable[i].size() != 4, "Ftable row " << i+1 << " must have 4 elements.");
      GEOS_ERROR_IF(m_fTable[i][0] < 0, "FTable times must be positive.");

      if(i == 0)
      {
        GEOS_ERROR_IF( m_fTable[i][1] != 1.0 || 
                       m_fTable[i][2] != 1.0 || 
                       m_fTable[i][3] != 1.0 , "Deformation of first row of FTable must be 1." );
      }
      else
      {
        GEOS_ERROR_IF( m_fTable[i][1] < 0 || 
                       m_fTable[i][2] < 0 || 
                       m_fTable[i][3] < 0, "Deformations of FTable must be positive." );
      }
    }
  }

  // Get nodal position
  int numNodes = nodeManager.size();
  arrayView2d< real64 const, nodes::REFERENCE_POSITION_USD > const gridPosition = nodeManager.referencePosition();

  // Get local domain extent
  for( int g=0; g<numNodes; g++ )
  {
    for( int i=0; i<3; i++ )
    {
      m_xLocalMin[i] = std::fmin( m_xLocalMin[i], gridPosition[g][i] );
      m_xLocalMax[i] = std::fmax( m_xLocalMax[i], gridPosition[g][i] );
    }
  }
  for( int i=0; i<3; i++ )
  {
    m_xLocalMinNoGhost[i] = partition.getLocalMin()[i];
    m_xLocalMaxNoGhost[i] = partition.getLocalMax()[i];
    m_partitionExtent[i] = m_xLocalMax[i] - m_xLocalMin[i];
  }

  // Get element size
  for( int g=0; g<numNodes; g++ )
  {
    for( int i=0; i<3; i++ )
    {
      real64 test = gridPosition[g][i] - m_xLocalMin[i]; // By definition, this should always be positive. Furthermore, the gridPosition
                                                         // should only be those on the local partition
      if( test > 0.0 ) // We're looking for the smallest nonzero distance from the "min" node. TODO: Could be vulnerable to a finite
                       // precision bug.
      {
        m_hEl[i] = std::fmin( test, m_hEl[i] );
      }
    }
  }

  // Set SPH neighbor radius if necessary
  if( m_neighborRadius <= 0.0 )
  {
    if( m_planeStrain )
    {
      m_neighborRadius *= -1.0 * sqrt( m_hEl[0] * m_hEl[0] + m_hEl[1] * m_hEl[1] );
    }
    else
    {
      m_neighborRadius *= -1.0 * sqrt( m_hEl[0] * m_hEl[0] + m_hEl[1] * m_hEl[1] + m_hEl[2] * m_hEl[2] );
    }
  }

  // Get global domain extent excluding buffer nodes
  for( int i=0; i<3; i++ )
  {
    m_xGlobalMin[i] = partition.getGlobalMin()[i] + m_hEl[i];
    m_xGlobalMax[i] = partition.getGlobalMax()[i] - m_hEl[i];
    m_domainExtent[i] = m_xGlobalMax[i] - m_xGlobalMin[i];
  }

  // Get number of elements in each direction
  for( int i=0; i<3; i++ )
  {
    m_nEl[i] = std::round( m_partitionExtent[i] / m_hEl[i] );
  }

  // Create element map
  m_ijkMap.resize( m_nEl[0] + 1, m_nEl[1] + 1, m_nEl[2] + 1 );
  for( int g=0; g<numNodes; g++ )
  {
    int i = std::round( ( gridPosition[g][0] - m_xLocalMin[0] ) / m_hEl[0] );
    int j = std::round( ( gridPosition[g][1] - m_xLocalMin[1] ) / m_hEl[1] );
    int k = std::round( ( gridPosition[g][2] - m_xLocalMin[2] ) / m_hEl[2] );
    m_ijkMap[i][j][k] = g;
  }

  // Identify node sets for applying boundary conditions. We need boundary nodes and buffer nodes.
  Group & nodeSets = nodeManager.sets();
  array1d< SortedArray< localIndex > > & m_boundaryNodes = nodeSets.getReference< array1d< SortedArray< localIndex > > >( viewKeyStruct::boundaryNodesString() );
  array1d< SortedArray< localIndex > > & m_bufferNodes = nodeSets.getReference< array1d< SortedArray< localIndex > > >( viewKeyStruct::bufferNodesString() );
  m_boundaryNodes.resize( 6 );
  m_bufferNodes.resize( 6 );

  for( int face=0; face<6; face++ )
  {
    std::set< localIndex > tmpBoundaryNodes;
    std::set< localIndex > tmpBufferNodes;

    int dir0 = face / 2; // 0, 0, 1, 1, 2, 2 (x-, x+, y-, y+, z-, z+)

    int positiveNormal = face % 2; // even => (-) => 0, odd => (+) => 1
    int sign = 2 * positiveNormal - 1;
    real64 minOrMax = positiveNormal == 0 ? m_xGlobalMin[dir0] : m_xGlobalMax[dir0];

    for( localIndex g=0; g<numNodes; g++ )
    {
      real64 positionRelativeToBoundary = gridPosition[g][dir0] - minOrMax;
      real64 tolerance = 1.0e-12 * m_hEl[dir0]; // small multiple of element dimension

      if( std::fabs( positionRelativeToBoundary ) < tolerance )
      {
        tmpBoundaryNodes.insert( g );
      }

      if( sign * positionRelativeToBoundary > 0 && std::fabs( positionRelativeToBoundary ) > tolerance ) // basically a dot product with the
                                                                                                         // face normal
      {
        tmpBufferNodes.insert( g );
      }
    }

    m_boundaryNodes[face].insert( tmpBoundaryNodes.begin(), tmpBoundaryNodes.end() );
    m_bufferNodes[face].insert( tmpBufferNodes.begin(), tmpBufferNodes.end() );
  }

  // Initialize reaction force history file and write its header
  if( MpiWrapper::commRank( MPI_COMM_GEOSX ) == 0 && m_reactionHistory == 1 )
  {
    std::ofstream file;
    file.open( "reactionHistory.csv", std::ios::out); // | std::ios::app );
    if( file.fail() )
      throw std::ios_base::failure( std::strerror( errno ) );
    //make sure write fails with exception if something is wrong
    file.exceptions( file.exceptions() | std::ios::failbit | std::ifstream::badbit );
    file << "time, F00, F11, F22, length_x, length_y, length_z, Rx-, Rx+, Ry-, Ry+, Rz-, Rz+, L00, L11, L22" << std::endl;
    file << std::setprecision( std::numeric_limits< long double >::digits10 )
         << 0.0 << ","
         << 1.0 << "," << 1.0 << "," << 1.0 << ","
         << m_domainExtent[0] << "," << m_domainExtent[1] << "," << m_domainExtent[2] << ","
         << 0.0 << "," << 0.0 << "," << 0.0 << "," << 0.0 << "," << 0.0 << "," << 0.0 << ","
         << 0.0 << "," << 0.0 << "," << 0.0
         << std::endl;
  }

  // Initialize particle fields that weren't intialized by reading the particle input file
  particleManager.forParticleSubRegions( [&]( ParticleSubRegion & subRegion )
  {
    // Getters
    string const & solidMaterialName = subRegion.template getReference< string >( viewKeyStruct::solidMaterialNamesString() );
    SolidBase & constitutiveRelation = getConstitutiveModel< SolidBase >( subRegion, solidMaterialName );
    arrayView2d< real64 const > const constitutiveDensity = constitutiveRelation.getDensity();

    arrayView2d< real64 > const particlePlasticStrain = subRegion.getField< fields::mpm::particlePlasticStrain >(); 
    arrayView1d< real64 > const particleDensity = subRegion.getField< fields::mpm::particleDensity >();
    arrayView2d< real64 const > const particlePosition = subRegion.getParticleCenter();
    arrayView1d< real64 const > const particleVolume = subRegion.getParticleVolume();
    arrayView3d< real64 const > const particleRVectors = subRegion.getParticleRVectors();
<<<<<<< HEAD

=======
    arrayView2d< real64 > const particleDisplacement = subRegion.getParticleDisplacement();
>>>>>>> 5afb7e49
    arrayView1d< real64 > const particleMass = subRegion.getField< fields::mpm::particleMass >();
    arrayView3d< real64 > const particleDeformationGradient = subRegion.getField< fields::mpm::particleDeformationGradient >();
    arrayView3d< real64 > const particleFDot = subRegion.getField< fields::mpm::particleFDot >();
    arrayView3d< real64 > const particleVelocityGradient = subRegion.getField< fields::mpm::particleVelocityGradient >();
    arrayView1d< real64 > const particleInitialVolume = subRegion.getField< fields::mpm::particleInitialVolume >();
    arrayView3d< real64 > const particleInitialRVectors = subRegion.getField< fields::mpm::particleInitialRVectors >();
    arrayView3d< real64 > const particleSphF = subRegion.getField< fields::mpm::particleSphF >();
    arrayView2d< real64 > const particleReferencePosition = subRegion.getField< fields::mpm::particleReferencePosition >();

    // Set reference position, volume and R-vectors
    for( int p=0; p<subRegion.size(); p++ )
    {
      particleInitialVolume[p] = particleVolume[p];
      for( int i=0; i<3; i++ )
      {
        particleDisplacement[p][i] = 0;
        particleReferencePosition[p][i] = particlePosition[p][i];
        for( int j=0; j<3; j++ )
        {
          particleInitialRVectors[p][i][j] = particleRVectors[p][i][j];
        }
      }
    }

    // Pull initial density from constitutive model, set particle masses and small mass threshold
    real64 localMinMass = 0.0;
    real64 globalMinMass;
    for( int p=0; p<subRegion.size(); p++ )
    {
      particleDensity[p] = constitutiveDensity[p][0];
      particleMass[p] = particleDensity[p] * particleVolume[p];
      localMinMass = particleMass[p] < localMinMass ? particleMass[p] : localMinMass;

      for (int j=0; j < 6; ++j){
        particlePlasticStrain[p][j] = 0;
      }
    }
    if( subRegion.size() == 0 ) // Handle empty partitions
    {
      localMinMass = DBL_MAX;
    }
    MPI_Allreduce( &localMinMass,
                   &globalMinMass,
                   1,
                   MPI_DOUBLE,
                   MPI_MIN,
                   MPI_COMM_GEOSX );
    m_smallMass = fmin( globalMinMass * 1.0e-12, m_smallMass );

    // Initialize deformation gradient and velocity gradient
    for( int p=0; p<subRegion.size(); p++ )
    {
      for( int i=0; i<3; i++ )
      {
        for( int j=0; j<3; j++ )
        {
          particleDeformationGradient[p][i][j] = i == j ? 1.0 : 0.0;
          particleSphF[p][i][j] = i == j ? 1.0 : 0.0;
          particleFDot[p][i][j] = 0.0;
          particleVelocityGradient[p][i][j] = 0.0;
        }
      }
    }

  } );

  // Initialize box average history file and write its header
  particleManager.forParticleSubRegions( [&]( ParticleSubRegion & subRegion )
  {
    subRegion.setActiveParticleIndices(); // Needed for computeAndWriteBoxAverage().
  } );
  if( m_boxAverageHistory == 1 )
  {
    if( MpiWrapper::commRank( MPI_COMM_GEOSX ) == 0 )
    {
      std::ofstream file;
      file.open( "boxAverageHistory.csv", std::ios::out ); // | std::ios::app );
      if( file.fail() )
      {
        throw std::ios_base::failure( std::strerror( errno ) );
      }
      file.exceptions( file.exceptions() | std::ios::failbit | std::ifstream::badbit );
      file << "Time, Sxx, Syy, Szz, Sxy, Syz, Sxz, Density, Damage" << std::endl;
    }
    MpiWrapper::barrier( MPI_COMM_GEOSX ); // wait for the header to be written
    computeAndWriteBoxAverage( 0.0, 0.0, particleManager );
  }

  // Resize grid arrays according to number of velocity fields
  int maxLocalGroupNumber = 0; // Maximum contact group number on this partition.
  int maxGlobalGroupNumber; // Maximum contact group number on global domain.
  particleManager.forParticleSubRegions( [&]( ParticleSubRegion & subRegion )
  {
    arrayView1d< int > const particleGroup = subRegion.getParticleGroup();
    for( int p=0; p<subRegion.size(); p++ )
    {
      if( particleGroup[p] > maxLocalGroupNumber )
      {
        maxLocalGroupNumber = particleGroup[p];
      }
    }
  } );
  MPI_Allreduce( &maxLocalGroupNumber,
                 &maxGlobalGroupNumber,
                 1,
                 MPI_INT,
                 MPI_MAX,
                 MPI_COMM_GEOSX );

  // Number of contact groups
  m_numContactGroups = maxGlobalGroupNumber + 1;

  // Specified number of damage flags.
  m_numContactFlags = m_damageFieldPartitioning == 1 ? 2 : 1;

  // Total number of velocity fields:
  m_numVelocityFields = m_numContactGroups * m_numContactFlags;

  // Resize grid field arrays
  nodeManager.getReference< array2d< real64 > >( viewKeyStruct::massString() ).resize( numNodes, m_numVelocityFields );
  nodeManager.getReference< array2d< real64 > >( viewKeyStruct::damageString() ).resize( numNodes, m_numVelocityFields );
  nodeManager.getReference< array2d< real64 > >( viewKeyStruct::maxDamageString() ).resize( numNodes, m_numVelocityFields );
  nodeManager.getReference< array2d< real64 > >( viewKeyStruct::damageGradientString() ).resize( numNodes, 3 );
  nodeManager.getReference< array3d< real64 > >( viewKeyStruct::velocityString() ).resize( numNodes, m_numVelocityFields, 3 );
  nodeManager.getReference< array3d< real64 > >( viewKeyStruct::momentumString() ).resize( numNodes, m_numVelocityFields, 3 );
  nodeManager.getReference< array3d< real64 > >( viewKeyStruct::accelerationString() ).resize( numNodes, m_numVelocityFields, 3 );
  nodeManager.getReference< array3d< real64 > >( viewKeyStruct::forceInternalString() ).resize( numNodes, m_numVelocityFields, 3 );
  nodeManager.getReference< array3d< real64 > >( viewKeyStruct::forceExternalString() ).resize( numNodes, m_numVelocityFields, 3 );
  nodeManager.getReference< array3d< real64 > >( viewKeyStruct::forceContactString() ).resize( numNodes, m_numVelocityFields, 3 );
  nodeManager.getReference< array3d< real64 > >( viewKeyStruct::surfaceNormalString() ).resize( numNodes, m_numVelocityFields, 3 );
  nodeManager.getReference< array3d< real64 > >( viewKeyStruct::materialPositionString() ).resize( numNodes, m_numVelocityFields, 3 );

  // Load strength scale into constitutive model (for ceramic)
  particleManager.forParticleSubRegions( [&]( ParticleSubRegion & subRegion )
  {
    // Get constitutive model reference
    string const & solidMaterialName = subRegion.template getReference< string >( viewKeyStruct::solidMaterialNamesString() );
    SolidBase & solidModel = getConstitutiveModel< SolidBase >( subRegion, solidMaterialName );
    if( solidModel.hasWrapper( "strengthScale" ) )
    {
      SortedArrayView< localIndex const > const activeParticleIndices = subRegion.activeParticleIndices();
      arrayView1d< real64 > const particleStrengthScale = subRegion.getParticleStrengthScale();
      arrayView1d< real64 > const constitutiveStrengthScale = solidModel.getReference< array1d< real64 > >( "strengthScale" );
      forAll< serialPolicy >( activeParticleIndices.size(), [=] GEOS_HOST_DEVICE ( localIndex const pp )
      {
        localIndex const p = activeParticleIndices[pp];
        constitutiveStrengthScale[p] = particleStrengthScale[p];
      } );
    }
  } );
}

real64 SolidMechanicsMPM::explicitStep( real64 const & time_n,
                                        real64 const & dt,
                                        const int cycleNumber,
                                        DomainPartition & domain )
{
  GEOS_MARK_FUNCTION;

  #define USE_PHYSICS_LOOP

  //#######################################################################################
  solverProfiling( "Get spatial partition, get node and particle managers. Resize m_iComm." );
  //#######################################################################################
  SpatialPartition & partition = dynamic_cast< SpatialPartition & >(domain.getReference< PartitionBase >( keys::partitionManager ) );

  // ***** We assume that there are exactly two mesh bodies, and that one has particles and one does not. *****
  Group & meshBodies = domain.getMeshBodies();

  MeshBody & meshBody1 = meshBodies.getGroup< MeshBody >( 0 );
  MeshBody & meshBody2 = meshBodies.getGroup< MeshBody >( 1 );
  MeshBody & particles = meshBody1.hasParticles() ? meshBody1 : meshBody2;
  MeshBody & grid = !meshBody1.hasParticles() ? meshBody1 : meshBody2;

  ParticleManager & particleManager = particles.getBaseDiscretization().getParticleManager();
  MeshLevel & mesh = grid.getBaseDiscretization();
  NodeManager & nodeManager = mesh.getNodeManager();

  m_iComm.resize( domain.getNeighbors().size() );


  //#######################################################################################
  solverProfilingIf( "At time step zero, perform initialization calculations", cycleNumber == 0 );
  //#######################################################################################
  if( cycleNumber == 0 )
  {
    initialize( nodeManager, particleManager, partition );
  }

  //#######################################################################################
  solverProfiling( "Set grid multi-field labels to avoid a VTK output bug" );
  //#######################################################################################
  // Must be done every time step despite grid fields being registered
  // TODO: Only doing this on the 1st cycle breaks restarts, can we do better? Why aren't labels part of the restart data?
  setGridFieldLabels( nodeManager );


  //#######################################################################################
  solverProfiling( "Set grid fields to zero" );
  //#######################################################################################
  initializeGridFields( nodeManager );


  //#######################################################################################
  solverProfiling( "Update global-to-local map" );
  //#######################################################################################
  particleManager.updateMaps();


  //#######################################################################################
  solverProfilingIf( "Perform particle ghosting", MpiWrapper::commSize( MPI_COMM_GEOSX ) > 1 && m_needsNeighborList == 1 );
  //#######################################################################################
  if( MpiWrapper::commSize( MPI_COMM_GEOSX ) > 1 && m_needsNeighborList == 1 )
  {
    // Move everything into host memory space
    particleManager.forParticleSubRegions( [&]( ParticleSubRegion & subRegion )
    {
      subRegion.forWrappers( [&]( WrapperBase & wrapper )
      {
        wrapper.move( LvArray::MemorySpace::host, true );
      } );
    } );

    // Perform ghosting
    partition.getGhostParticlesFromNeighboringPartitions( domain, m_iComm, m_neighborRadius );
  }


  //#######################################################################################
  solverProfiling( "Get indices of non-ghost particles" );
  //#######################################################################################
  particleManager.forParticleSubRegions( [&]( ParticleSubRegion & subRegion )
  {
    subRegion.setActiveParticleIndices();
  } );


  //#######################################################################################
  solverProfilingIf( "Construct neighbor list", m_needsNeighborList == 1 );
  //#######################################################################################
  if( m_needsNeighborList == 1 )
  { // This optimization compares neighbor list creation time for different
    // bin sizes, and finds an optimum.  It can be non deterministic and
    // is currently disabled to ensure integrated tests pass.
    // Optimize
    // if( cycleNumber == 0 )
    // {
    //   optimizeBinSort( particleManager );
    // }
    // else
    // {
    (void) computeNeighborList( particleManager );
    // }
  }


  //#######################################################################################
  solverProfilingIf( "Compute surface flags", m_surfaceDetection > 0 && cycleNumber == 0 );
  //#######################################################################################
  if( m_surfaceDetection > 0 && cycleNumber == 0 )
  {
    computeSurfaceFlags( particleManager );
  }


  //#######################################################################################
  solverProfilingIf( "Compute damage field gradient", m_damageFieldPartitioning == 1 );
  //#######################################################################################
  if( m_damageFieldPartitioning == 1 )
  {
    computeDamageFieldGradient( particleManager );
  }

  //#######################################################################################
  solverProfiling( "Update surface flag overload" );
  //#######################################################################################
  // We now read in surface flags so don't need to update them based on damage.
  // Keeping this here as it will eventually be used to support other surface
  // flag usages.
  //updateSurfaceFlagOverload( particleManager );

  //#######################################################################################
  solverProfilingIf( "Update BCs based on bcTable", m_prescribedBcTable == 1 );
  //#######################################################################################
  if( m_prescribedBcTable == 1 )
  {
    boundaryConditionUpdate( dt, time_n );
  }


  //#######################################################################################
  solverProfilingIf( "Perform r-vector scaling (CPDI domain scaling)", m_cpdiDomainScaling == 1 );
  //#######################################################################################
  if( m_cpdiDomainScaling == 1 )
  {
    cpdiDomainScaling( particleManager );
  }


  //#######################################################################################
  // solverProfiling( "Resize and populate mapping arrays" );
  //#######################################################################################
  // resizeMappingArrays( particleManager );
  // populateMappingArrays( particleManager, nodeManager );


  //#######################################################################################
  solverProfilingIf( "Project damage field gradient to the grid and then sync", m_damageFieldPartitioning == 1 );
  //#######################################################################################
  if( m_damageFieldPartitioning == 1 )
  {
    //GEOS_LOG_RANK("1");
    projectDamageFieldGradientToGrid( particleManager, nodeManager );
    std::vector< std::string > fieldNames = { viewKeyStruct::damageGradientString() };
    //GEOS_LOG_RANK("2");
    syncGridFields( fieldNames, domain, nodeManager, mesh, MPI_MAX );
    //GEOS_LOG_RANK("3");
  }


  //#######################################################################################
  solverProfiling( "Particle-to-grid interpolation" );
  //#######################################################################################
  particleToGrid( particleManager, nodeManager, time_n);

  //#######################################################################################
  solverProfiling( "Grid MPI operations" );
  //#######################################################################################
  std::vector< std::string > fieldNames1 = { viewKeyStruct::massString(),
                                             viewKeyStruct::momentumString(),
                                             viewKeyStruct::damageString(),
                                             viewKeyStruct::materialPositionString(),
                                             viewKeyStruct::forceInternalString(),
                                             viewKeyStruct::forceExternalString() };
  syncGridFields( fieldNames1, domain, nodeManager, mesh, MPI_SUM );
  std::vector< std::string > fieldNames2 = { viewKeyStruct::maxDamageString() };
  syncGridFields( fieldNames2, domain, nodeManager, mesh, MPI_MAX );


  //#######################################################################################
  solverProfiling( "Determine trial momenta and velocities based on acceleration due to internal and external forces, but before contact enforcement" );
  //#######################################################################################
  gridTrialUpdate( dt, nodeManager );


  //#######################################################################################
  solverProfilingIf( "Contact enforcement", m_numVelocityFields > 1 );
  //#######################################################################################
  if( m_numVelocityFields > 1 )
  {
    enforceContact( dt, domain, particleManager, nodeManager, mesh );
  }


  //#######################################################################################
  solverProfilingIf( "Interpolate F table", m_prescribedBoundaryFTable == 1 );
  //#######################################################################################
  if( m_prescribedBoundaryFTable == 1 )
  {
    interpolateFTable( dt, time_n );
  }


  //#######################################################################################
  solverProfiling( "Apply essential boundary conditions" );
  //#######################################################################################
  applyEssentialBCs( dt, time_n, nodeManager );


  // //#######################################################################################
  // solverProfilingIf( "Directional overlap correction", m_directionalOverlapCorrection == 1 );
  // TODO: Figure out syncing on ghost particles and move this to after the F update
  // //#######################################################################################
  // if( m_directionalOverlapCorrection == 1 )
  // {
  //   directionalOverlapCorrection( dt, particleManager );
  // }


  //#######################################################################################
  solverProfiling( "Grid-to-particle interpolation" );
  //#######################################################################################
  gridToParticle( dt, particleManager, nodeManager );


  //#######################################################################################
  solverProfiling( "Update deformation gradient" );
  //#######################################################################################
  updateDeformationGradient( dt, particleManager );


  //#######################################################################################
  solverProfiling( "Update particle geometry (e.g. volume, r-vectors) and density" );
  //#######################################################################################
  particleKinematicUpdate( particleManager );


  //#######################################################################################
  solverProfiling( "Update constitutive model dependencies" );
  //#######################################################################################
  updateConstitutiveModelDependencies( particleManager );


  //#######################################################################################
  solverProfiling( "Update stress" );
  //#######################################################################################
  updateStress( dt, particleManager );


  //#######################################################################################
  solverProfiling( "Update solver dependencies" );
  //#######################################################################################
  updateSolverDependencies( particleManager );


  //#######################################################################################
  solverProfilingIf( "Compute and write box averages", m_boxAverageHistory == 1 );
  //#######################################################################################
  if( m_boxAverageHistory == 1 )
  {
    if( time_n + dt >= m_nextBoxAverageWriteTime )
    {
      computeAndWriteBoxAverage( time_n, dt, particleManager );
      m_nextBoxAverageWriteTime += m_boxAverageWriteInterval;
    }
  }


  //#######################################################################################
  solverProfiling( "Calculate stable time step" );
  //#######################################################################################
  real64 dtReturn = getStableTimeStep( particleManager );


  //#######################################################################################
  solverProfiling( "Flag out-of-range particles" );
  //#######################################################################################
  flagOutOfRangeParticles( particleManager );


  //#######################################################################################
  solverProfiling( "Delete bad particles" );
  //#######################################################################################
  deleteBadParticles( particleManager );


  //#######################################################################################
  solverProfilingIf( "Particle repartitioning", MpiWrapper::commSize( MPI_COMM_GEOSX ) > 1 );
  //#######################################################################################
  if( MpiWrapper::commSize( MPI_COMM_GEOSX ) > 1 )
  {
    particleManager.forParticleSubRegions( [&]( ParticleSubRegion & subRegion )
    {
      subRegion.forWrappers( [&]( WrapperBase & wrapper )
      {
        wrapper.move( LvArray::MemorySpace::host, true );
      } );
      partition.repartitionMasterParticles( subRegion, m_iComm );
    } );
  }


  //#######################################################################################
  solverProfilingIf( "Resize grid based on F-table", m_prescribedBoundaryFTable == 1 );
  //#######################################################################################
  if( m_prescribedBoundaryFTable == 1 )
  {
    resizeGrid( partition, nodeManager, dt );
  }


  //#######################################################################################
  solverProfiling( "End of explicitStep" );
  //#######################################################################################
  if( m_solverProfiling >= 1 )
  {
    printProfilingResults();
  }

  // Return stable time step
  return dtReturn;
}

void SolidMechanicsMPM::syncGridFields( std::vector< std::string > const & fieldNames,
                                        DomainPartition & domain,
                                        NodeManager & nodeManager,
                                        MeshLevel & mesh,
                                        MPI_Op op )
{
  // (0) Bring grid fields to host
  for( auto const & name : fieldNames )
  {
    WrapperBase & wrapper = nodeManager.getWrapperBase( name );
    wrapper.move( LvArray::MemorySpace::host, true );
  }

  // (1) Initialize
  FieldIdentifiers fieldsToBeSynced;
  fieldsToBeSynced.addFields( FieldLocation::Node, fieldNames );
  std::vector< NeighborCommunicator > & neighbors = domain.getNeighbors();

  // (2) Swap send and receive indices so we can sum from ghost to master
  for( size_t n=0; n<neighbors.size(); n++ )
  {
    int const neighborRank = neighbors[n].neighborRank();
    array1d< localIndex > & nodeGhostsToReceive = nodeManager.getNeighborData( neighborRank ).ghostsToReceive();
    array1d< localIndex > & nodeGhostsToSend = nodeManager.getNeighborData( neighborRank ).ghostsToSend();
    array1d< localIndex > temp = nodeGhostsToSend;
    nodeGhostsToSend = nodeGhostsToReceive;
    nodeGhostsToReceive = temp;
  }

  // (3) Additive sync
  CommunicationTools::getInstance().synchronizePackSendRecvSizes( fieldsToBeSynced, mesh, neighbors, m_iComm, true );
  parallelDeviceEvents packEvents;
  CommunicationTools::getInstance().asyncPack( fieldsToBeSynced, mesh, neighbors, m_iComm, true, packEvents );
  waitAllDeviceEvents( packEvents );
  CommunicationTools::getInstance().asyncSendRecv( neighbors, m_iComm, true, packEvents );
  parallelDeviceEvents unpackEvents;
  CommunicationTools::getInstance().finalizeUnpack( mesh, neighbors, m_iComm, true, unpackEvents, op ); // needs an extra argument to
                                                                                                        // indicate unpack operation

  // (4) Swap send and receive indices back so we can sync from master to ghost
  for( size_t n=0; n<neighbors.size(); n++ )
  {
    int const neighborRank = neighbors[n].neighborRank();
    array1d< localIndex > & nodeGhostsToReceive = nodeManager.getNeighborData( neighborRank ).ghostsToReceive();
    array1d< localIndex > & nodeGhostsToSend = nodeManager.getNeighborData( neighborRank ).ghostsToSend();
    array1d< localIndex > temp = nodeGhostsToSend;
    nodeGhostsToSend = nodeGhostsToReceive;
    nodeGhostsToReceive = temp;
  }

  // (5) Perform sync
  CommunicationTools::getInstance().synchronizePackSendRecvSizes( fieldsToBeSynced, mesh, neighbors, m_iComm, true );
  parallelDeviceEvents packEvents2;
  CommunicationTools::getInstance().asyncPack( fieldsToBeSynced, mesh, neighbors, m_iComm, true, packEvents2 );
  waitAllDeviceEvents( packEvents2 );
  CommunicationTools::getInstance().asyncSendRecv( neighbors, m_iComm, true, packEvents2 );
  parallelDeviceEvents unpackEvents2;
  CommunicationTools::getInstance().finalizeUnpack( mesh, neighbors, m_iComm, true, unpackEvents2 );
}

void SolidMechanicsMPM::singleFaceVectorFieldSymmetryBC( const int face,
                                                         arrayView3d< real64 > const & vectorMultiField,
                                                         arrayView2d< real64 const, nodes::REFERENCE_POSITION_USD > const gridPosition,
                                                         Group & nodeSets )
{
  // This is a helper function for enforcing symmetry BCs on a single face and is meant to be called by other functions, not directly by the
  // solver:
  //   * enforceGridVectorFieldSymmetryBC calls this on all grid faces
  //   * applyEssentialBCs calls this on faces that aren't moving (moving faces due to F-table need special treatment)

  array1d< SortedArray< localIndex > > & m_boundaryNodes = nodeSets.getReference< array1d< SortedArray< localIndex > > >( viewKeyStruct::boundaryNodesString() );
  array1d< SortedArray< localIndex > > & m_bufferNodes = nodeSets.getReference< array1d< SortedArray< localIndex > > >( viewKeyStruct::bufferNodesString() );

  for( int fieldIndex=0; fieldIndex<m_numVelocityFields; fieldIndex++ )
  {
    // Face-associated quantities
    int dir0 = face / 2;           // 0, 0, 1, 1, 2, 2 (x-, x+, y-, y+, z-, z+)
    int dir1 = ( dir0 + 1 ) % 3;   // 1, 1, 2, 2, 0, 0
    int dir2 = ( dir0 + 2 ) % 3;   // 2, 2, 0, 0, 1, 1
    int positiveNormal = face % 2; // even => (-) => 0, odd => (+) => 1

    // Enforce BCs on boundary nodes
    SortedArrayView< localIndex const > const boundaryNodes = m_boundaryNodes[face].toView();
    int const numBoundaryNodes = boundaryNodes.size();
    forAll< serialPolicy >( numBoundaryNodes, [&, vectorMultiField] GEOS_HOST ( localIndex const gg ) // Probably not a big enough loop to
                                                                                                      // warrant parallelization
      {
        int const g = boundaryNodes[gg];
        vectorMultiField[g][fieldIndex][dir0] = 0.0;
      } );

    // Perform field reflection on buffer nodes
    SortedArrayView< localIndex const > const bufferNodes = m_bufferNodes[face].toView();
    int const numBufferNodes = bufferNodes.size();
    forAll< serialPolicy >( numBufferNodes, [&, vectorMultiField, gridPosition] GEOS_HOST ( localIndex const gg ) // Probably not a big
                                                                                                                  // enough loop to warrant
                                                                                                                  // parallelization
      {
        int const g = bufferNodes[gg];
        int ijk[3];
        ijk[dir0] = positiveNormal * ( m_nEl[dir0] - 2 ) + ( 1 - positiveNormal ) * ( 2 );
        ijk[dir1] = std::round( ( gridPosition[g][dir1] - m_xLocalMin[dir1] ) / m_hEl[dir1] );
        ijk[dir2] = std::round( ( gridPosition[g][dir2] - m_xLocalMin[dir2] ) / m_hEl[dir2] );

        localIndex gFrom = m_ijkMap[ijk[0]][ijk[1]][ijk[2]];

        vectorMultiField[g][fieldIndex][dir0] = -vectorMultiField[gFrom][fieldIndex][dir0]; // Negate component aligned with surface normal
        vectorMultiField[g][fieldIndex][dir1] =  vectorMultiField[gFrom][fieldIndex][dir1];
        vectorMultiField[g][fieldIndex][dir2] =  vectorMultiField[gFrom][fieldIndex][dir2];
      } );
  }
}

void SolidMechanicsMPM::enforceGridVectorFieldSymmetryBC( arrayView3d< real64 > const & vectorMultiField,
                                                          arrayView2d< real64 const, nodes::REFERENCE_POSITION_USD > const gridPosition,
                                                          Group & nodeSets )
{
  for( int face=0; face<6; face++ )
  {
    if( m_boundaryConditionTypes[face] == 1 || m_boundaryConditionTypes[face] == 2 )
    {
      singleFaceVectorFieldSymmetryBC( face, vectorMultiField, gridPosition, nodeSets );
    }
  }
}

void SolidMechanicsMPM::applyEssentialBCs( const real64 dt,
                                           const real64 time_n,
                                           NodeManager & nodeManager )
{
  // Get grid fields
  arrayView2d< real64 const, nodes::REFERENCE_POSITION_USD > const gridPosition = nodeManager.referencePosition();
  arrayView1d< int const > const gridGhostRank = nodeManager.ghostRank();
  arrayView2d< real64 > const gridMass = nodeManager.getReference< array2d< real64 > >( viewKeyStruct::massString() );
  arrayView3d< real64 > const gridVelocity = nodeManager.getReference< array3d< real64 > >( viewKeyStruct::velocityString() );
  arrayView3d< real64 > const gridAcceleration = nodeManager.getReference< array3d< real64 > >( viewKeyStruct::accelerationString() );

  // Get node sets
  Group & nodeSets = nodeManager.sets();
  array1d< SortedArray< localIndex > > & m_boundaryNodes = nodeSets.getReference< array1d< SortedArray< localIndex > > >( viewKeyStruct::boundaryNodesString() );
  array1d< SortedArray< localIndex > > & m_bufferNodes = nodeSets.getReference< array1d< SortedArray< localIndex > > >( viewKeyStruct::bufferNodesString() );

  // Impose BCs on each face while gathering reaction forces
  real64 localFaceReactions[6] = {0.0};
  for( int face = 0; face < 6; face++ )
  {
    if( m_boundaryConditionTypes[face] == 1 )
    {
      singleFaceVectorFieldSymmetryBC( face, gridVelocity, gridPosition, nodeSets );
      singleFaceVectorFieldSymmetryBC( face, gridAcceleration, gridPosition, nodeSets );
    }
    else if( m_boundaryConditionTypes[face] == 2 && m_prescribedBoundaryFTable == 1 )
    {
      for( int fieldIndex = 0; fieldIndex < m_numVelocityFields; fieldIndex++ )
      {
        // Face-associated quantities
        int dir0 = face / 2;           // 0, 0, 1, 1, 2, 2 (x-, x+, y-, y+, z-, z+)
        int dir1 = (dir0 + 1) % 3;     // 1, 1, 2, 2, 0, 0
        int dir2 = (dir0 + 2) % 3;     // 2, 2, 0, 0, 1, 1
        int positiveNormal = face % 2; // even => (-) => 0, odd => (+) => 1

        // Enforce BCs on boundary nodes using F-table
        SortedArrayView< localIndex const > const boundaryNodes = m_boundaryNodes[face].toView();
        int const numBoundaryNodes = boundaryNodes.size();
        forAll< serialPolicy >( numBoundaryNodes, [&, gridPosition, gridVelocity, gridMass] GEOS_HOST ( localIndex const gg ) // Probably
                                                                                                                              // not a big
                                                                                                                              // enough loop
                                                                                                                              // to warrant
                                                                                                                              // parallelization
          {
            int const g = boundaryNodes[gg];
            real64 prescribedVelocity = m_domainL[dir0] * gridPosition[g][dir0];
            real64 accelerationForBC = (prescribedVelocity - gridVelocity[g][fieldIndex][dir0]) / dt; // acceleration needed to satisfy BC
            gridVelocity[g][fieldIndex][dir0] = prescribedVelocity;
            gridAcceleration[g][fieldIndex][dir0] += accelerationForBC;
            if( gridGhostRank[g] <= -1 ) // so we don't double count reactions at partition boundaries
            {
              localFaceReactions[face] += accelerationForBC * gridMass[g][fieldIndex];
            }
          } );

        // Perform field reflection on buffer nodes - accounts for moving boundary effects
        SortedArrayView< localIndex const > const bufferNodes = m_bufferNodes[face].toView();
        int const numBufferNodes = bufferNodes.size();
        // Possibly not a big enough loop to warrant parallelization
        forAll< serialPolicy >( numBufferNodes, [&, gridPosition, gridVelocity, gridAcceleration] GEOS_HOST ( localIndex const gg )
          {
            int const g = bufferNodes[gg];

            // Initialize grid ijk indices
            int ijk[3];
            ijk[dir1] = std::round((gridPosition[g][dir1] - m_xLocalMin[dir1]) / m_hEl[dir1] );
            ijk[dir2] = std::round((gridPosition[g][dir2] - m_xLocalMin[dir2]) / m_hEl[dir2] );

            // Grab the node index that we're copying from
            ijk[dir0] = positiveNormal * (m_nEl[dir0] - 2) + (1 - positiveNormal) * (2);
            localIndex gFrom = m_ijkMap[ijk[0]][ijk[1]][ijk[2]];

            // Grab the associated boundary node index for moving boundary correction
            ijk[dir0] = positiveNormal * (m_nEl[dir0] - 1) + (1 - positiveNormal) * (1);
            localIndex gBoundary = m_ijkMap[ijk[0]][ijk[1]][ijk[2]];

            // Calculate velocity, Negate component aligned with surface normal and correct for moving boundary
            gridVelocity[g][fieldIndex][dir0] = -gridVelocity[gFrom][fieldIndex][dir0] + 2.0 * gridVelocity[gBoundary][fieldIndex][dir0];
            gridVelocity[g][fieldIndex][dir1] = gridVelocity[gFrom][fieldIndex][dir1];
            gridVelocity[g][fieldIndex][dir2] = gridVelocity[gFrom][fieldIndex][dir2];

            // Calculate acceleration, Negate component aligned with surface normal and correct for moving boundary
            gridAcceleration[g][fieldIndex][dir0] = -gridAcceleration[gFrom][fieldIndex][dir0] + 2.0 * gridAcceleration[gBoundary][fieldIndex][dir0];
            gridAcceleration[g][fieldIndex][dir1] = gridAcceleration[gFrom][fieldIndex][dir1];
            gridAcceleration[g][fieldIndex][dir2] = gridAcceleration[gFrom][fieldIndex][dir2];
          } );
      }
    }
  }

  // Reduce reaction forces from all partitions
  real64 globalFaceReactions[6];
  for( int face = 0; face < 6; face++ )
  {
    MPI_Allreduce( &localFaceReactions[face],
                   &globalFaceReactions[face],
                   1,
                   MPI_DOUBLE,
                   MPI_SUM,
                   MPI_COMM_GEOSX );
  }

  // Get end-of-step domain dimensions - note that m_domainExtent is updated later
  real64 length, width, height;
  length = m_domainExtent[0] * (1.0 + m_domainL[0] * dt);
  width  = m_domainExtent[1] * (1.0 + m_domainL[1] * dt);
  height = m_domainExtent[2] * (1.0 + m_domainL[2] * dt);

  // Write global reactions to file
  if( MpiWrapper::commRank( MPI_COMM_GEOSX ) == 0 && m_reactionHistory == 1 )
  {
    if(time_n + dt >= m_nextReactionWriteTime )
    {
      std::ofstream file;
      // can't enable exception now because of gcc bug that raises ios_base::failure with useless message
      // file.exceptions(file.exceptions() | std::ios::failbit);
      file.open( "reactionHistory.csv", std::ios::out | std::ios::app );
      if( file.fail() )
      {
        throw std::ios_base::failure( std::strerror( errno ) );
      }
      // make sure write fails with exception if something is wrong
      file.exceptions( file.exceptions() | std::ios::failbit | std::ifstream::badbit );
      file << std::setprecision( std::numeric_limits< long double >::digits10 )
          << time_n + dt << ","
          << m_domainF[0] << ","
          << m_domainF[1] << ","
          << m_domainF[2] << ","
          << length << ","
          << width << ","
          << height << ","
          << globalFaceReactions[0] << ","
          << globalFaceReactions[1] << ","
          << globalFaceReactions[2] << ","
          << globalFaceReactions[3] << ","
          << globalFaceReactions[4] << ","
          << globalFaceReactions[5] << ","
          << m_domainL[0] << ","
          << m_domainL[1] << ","
          << m_domainL[2] << std::endl;
      file.close();
      m_nextReactionWriteTime += m_reactionWriteInterval;
    }
  }
}

void SolidMechanicsMPM::computeGridSurfaceNormals( ParticleManager & particleManager,
                                                   NodeManager & nodeManager )
{
  // Grid fields
  arrayView3d< real64 > const gridSurfaceNormal = nodeManager.getReference< array3d< real64 > >( viewKeyStruct::surfaceNormalString() );
  arrayView2d< real64 const > const gridDamageGradient = nodeManager.getReference< array2d< real64 > >( viewKeyStruct::damageGradientString() );

  localIndex subRegionIndex = 0;
  particleManager.forParticleSubRegions( [&]( ParticleSubRegion & subRegion )
  {
    // Particle fields
    arrayView1d< real64 const > const particleVolume = subRegion.getParticleVolume();
    arrayView1d< int const > const particleGroup = subRegion.getParticleGroup();
    arrayView2d< real64 const > const particleDamageGradient = subRegion.getField< fields::mpm::particleDamageGradient >();

    // Get views to mapping arrays
    int const numberOfVerticesPerParticle = subRegion.numberOfVerticesPerParticle();
    arrayView2d< localIndex const > const mappedNodes = m_mappedNodes[subRegionIndex];
    arrayView3d< real64 const > const shapeFunctionGradientValues = m_shapeFunctionGradientValues[subRegionIndex];

    SortedArrayView< localIndex const > const activeParticleIndices = subRegion.activeParticleIndices();
    int const numDims = m_numDims;
    int const damageFieldPartitioning = m_damageFieldPartitioning;
    int const numContactGroups = m_numContactGroups;
    forAll< serialPolicy >( activeParticleIndices.size(), [=] GEOS_HOST ( localIndex const pp ) // Can parallelize with atomics
      {
        localIndex const p = activeParticleIndices[pp];

        // Map to grid
        for( int g = 0; g < 8 * numberOfVerticesPerParticle; g++ )
        {
          localIndex const mappedNode = mappedNodes[pp][g];
          // 0 undamaged or "A" field, 1 for "B" field
          int const nodeFlag = ( damageFieldPartitioning == 1 && LvArray::tensorOps::AiBi< 3 >( gridDamageGradient[mappedNode], particleDamageGradient[p] ) < 0.0 ) ? 1 : 0;
          int const fieldIndex = nodeFlag * numContactGroups + particleGroup[p]; // This ranges from 0 to nMatFields-1
          for( int i=0; i<numDims; i++ )
          {
            gridSurfaceNormal[mappedNode][fieldIndex][i] += shapeFunctionGradientValues[pp][g][i] * particleVolume[p];
          }
        }
      } ); // particle loop

    // Increment subregion index
    subRegionIndex++;
  } ); // subregion loop
}

void SolidMechanicsMPM::normalizeGridSurfaceNormals( arrayView2d< real64 const > const & gridMass,
                                                     arrayView3d< real64 > const & gridSurfaceNormal )
{
  int const numNodes = gridSurfaceNormal.size( 0 );
  int const numVelocityFields = m_numVelocityFields;
  real64 const smallMass = m_smallMass;
  int const planeStrain = m_planeStrain;
  forAll< serialPolicy >( numNodes, [=] GEOS_HOST_DEVICE ( localIndex const g )
  {
    for( localIndex fieldIndex = 0; fieldIndex < numVelocityFields; fieldIndex++ )
    {
      if( gridMass[g][fieldIndex] > smallMass ) // small mass threshold
      {
        arraySlice1d< real64 > const surfaceNormal = gridSurfaceNormal[g][fieldIndex];
        real64 norm = planeStrain == 1 ? sqrt( surfaceNormal[0] * surfaceNormal[0] + surfaceNormal[1] * surfaceNormal[1] ) : LvArray::tensorOps::l2Norm< 3 >( surfaceNormal );
        if( norm > 0.0 ) // TODO: Set a finite threshold?
        {
          LvArray::tensorOps::scale< 3 >( surfaceNormal, 1.0/norm );
        }
        else
        {
          surfaceNormal[0] = 1.0;
          surfaceNormal[1] = 0.0;
          surfaceNormal[2] = 0.0;
        }
      }
      else
      {
        gridSurfaceNormal[g][fieldIndex][0] = 1.0;
        gridSurfaceNormal[g][fieldIndex][1] = 0.0;
        gridSurfaceNormal[g][fieldIndex][2] = 0.0;
      }
    }
  } );
}

void SolidMechanicsMPM::computeContactForces( real64 const dt,
                                              arrayView2d< real64 const > const & gridMass,
                                              arrayView2d< real64 const > const & gridDamage,
                                              arrayView2d< real64 const > const & gridMaxDamage,
                                              arrayView3d< real64 const > const & gridVelocity,
                                              arrayView3d< real64 const > const & gridMomentum,
                                              arrayView3d< real64 const > const & gridSurfaceNormal,
                                              arrayView3d< real64 const > const & gridMaterialPosition,
                                              arrayView3d< real64 > const & gridContactForce )
{
  // Get number of nodes
  int numNodes = gridMass.size( 0 );

  forAll< serialPolicy >( numNodes, [&, gridMass, gridVelocity, gridMomentum, gridSurfaceNormal, gridMaterialPosition, gridContactForce] GEOS_HOST ( localIndex const g )
    {
      // Initialize gridContactForce[g] to zero. TODO: This shouldn't be necessary?
      for( int fieldIndex = 0; fieldIndex < m_numVelocityFields; fieldIndex++ )
      {
        for( int i=0; i<3; i++ )
        {
          gridContactForce[g][fieldIndex][i] = 0.0;
        }
      }

      // CC: debug
      // GEOS_LOG_RANK("m_numVelocityFields: " << m_numVelocityFields);

      // Loop over all possible field pairings and enforce contact on each pair.
      // gridContactForce will be gradually updated due to a '+=' in computePairwiseNodalContactForce
      for( localIndex A = 0; A < m_numVelocityFields - 1; A++ )
      {
        for( localIndex B = A + 1; B < m_numVelocityFields; B++ )
        {
          // Make sure both fields in the pair are active
          bool active = ( gridMass[g][A] > m_smallMass ) && ( LvArray::tensorOps::l2NormSquared< 3 >( gridSurfaceNormal[g][A] ) > 1.0e-16 )
                        and
                        ( gridMass[g][B] > m_smallMass ) && ( LvArray::tensorOps::l2NormSquared< 3 >( gridSurfaceNormal[g][B] ) > 1.0e-16 );

          if( active )
          {
            // Evaluate the separability criterion for the contact pair.
            int separable = evaluateSeparabilityCriterion( A,
                                                           B,
                                                           gridDamage[g][A],
                                                           gridDamage[g][B],
                                                           gridMaxDamage[g][A],
                                                           gridMaxDamage[g][B] );

            computePairwiseNodalContactForce( separable,
                                              dt,
                                              gridMass[g][A],
                                              gridMass[g][B],
                                              gridVelocity[g][A],
                                              gridVelocity[g][B],
                                              gridMomentum[g][A],
                                              gridMomentum[g][B],
                                              gridSurfaceNormal[g][A],
                                              gridSurfaceNormal[g][B],
                                              gridMaterialPosition[g][A],
                                              gridMaterialPosition[g][B],
                                              gridContactForce[g][A],
                                              gridContactForce[g][B] );
          }
        }
      }
    } );
}

void SolidMechanicsMPM::computePairwiseNodalContactForce( int const & separable,
                                                          real64 const & dt,
                                                          real64 const & mA,
                                                          real64 const & mB,
                                                          arraySlice1d< real64 const > const vA,
                                                          arraySlice1d< real64 const > const GEOS_UNUSED_PARAM( vB ),
                                                          arraySlice1d< real64 const > const qA,
                                                          arraySlice1d< real64 const > const qB,
                                                          arraySlice1d< real64 const > const (nA),
                                                          arraySlice1d< real64 const > const (nB),
                                                          arraySlice1d< real64 const > const xA, // Position of field A
                                                          arraySlice1d< real64 const > const xB, // Position of field B
                                                          arraySlice1d< real64 > const fA,
                                                          arraySlice1d< real64 > const fB )
{
    // CC: debug
  // GEOS_LOG_RANK_0( separable << ", " << 
  //                  dt << ", " <<
  //                  mA << ", " <<
  //                  mB << ", " <<
  //                  vA.size() << ", " <<
  //                  qA.size() << ", " << 
  //                  qB.size() << ", " <<
  //                  nA.size() << ", " << 
  //                  nB.size() << ", " <<
  //                  xA.size() << ", " <<
  //                  xB.size() << ", " <<
  //                  fA.size() << ", " <<
  //                  fB.size());

  // Total mass for the contact pair.
  real64 mAB = mA + mB;

  // Outward normal of field A with respect to field B.
  real64 nAB[3];

  // Use the surface normal for whichever field has more mass.
  // if( mA > mB )
  // {
  //   nAB[0] = nA[0];
  //   nAB[1] = nA[1];
  //   nAB[2] = nA[2];
  // }
  // else
  // {
  //   nAB[0] = -nB[0];
  //   nAB[1] = -nB[1];
  //   nAB[2] = -nB[2];
  // }

  // CC: debug
  // GEOS_LOG_RANK( "Mass-weighted average of the field normals" );

  // Mass-weighted average of the field normals
  for( int i=0; i<3; i++ )
  {
    nAB[i] = nA[i] * mA - nB[i] * mB;
  }

  // Vector pointing from CoM of A field to CoM of B field, stretched by grid spacing
  // for( int i=0; i<3; i++ )
  // {
  //   nAB[i] = (xB[i] - xA[i]) / m_hEl[i];
  // }

  // CC: debug
  // GEOS_LOG_RANK( "Normalize the effective surface normal" );

  // Normalize the effective surface normal
  if( m_planeStrain == 1 )
  {
    nAB[2] = 0.0;
  }
  real64 norm = sqrt( nAB[0] * nAB[0] + nAB[1] * nAB[1] + nAB[2] * nAB[2] );
  nAB[0] /= norm;
  nAB[1] /= norm;
  nAB[2] /= norm;

  // CC: debug
  // GEOS_LOG_RANK("Calculate the contact gap between the fields");

  // Calculate the contact gap between the fields
  real64 gap0;
  if( m_planeStrain == 1 )
  {
      // CC: debug
    // GEOS_LOG_RANK("Plane strain");
    gap0 = ( m_hEl[0]*m_hEl[1] ) / sqrt( m_hEl[1]*m_hEl[1]*nAB[0]*nAB[0] + m_hEl[0]*m_hEl[0]*nAB[1]*nAB[1] );
  }
  else
  {
    // CC: debug
    // GEOS_LOG_RANK("Not plane strain");
    // GEOS_LOG_RANK("m_hEl:" << m_hEl[0] << ", " << m_hEl[1] << ", " << m_hEl[2] );
    // GEOS_LOG_RANK("nAB: " << nAB[0] << ", " << nAB[1] << ", " << nAB[2]);
    // GEOS_LOG_RANK("Numerator: " << (m_hEl[0]*m_hEl[1]*m_hEl[2]));
    // GEOS_LOG_RANK("Determinant: " << m_hEl[2]*m_hEl[2]*nAB[2]*nAB[2]*( m_hEl[1]*m_hEl[1]*nAB[0]*nAB[0] + m_hEl[0]*m_hEl[0]*nAB[1]*nAB[1] ) + m_hEl[0]*m_hEl[0]*m_hEl[1]*m_hEl[1]*( nAB[0]*nAB[0] + nAB[1]*nAB[1] ) );
    // GEOS_LOG_RANK("Denominator: " << sqrt( m_hEl[2]*m_hEl[2]*nAB[2]*nAB[2]*( m_hEl[1]*m_hEl[1]*nAB[0]*nAB[0] + m_hEl[0]*m_hEl[0]*nAB[1]*nAB[1] ) + m_hEl[0]*m_hEl[0]*m_hEl[1]*m_hEl[1]*( nAB[0]*nAB[0] + nAB[1]*nAB[1] ) ));
    
    // CC: debug
    // currently failes with polymer model (suspect compliant materials) when z direction boundary type is 2
    //This needs to be corrected
    // gap0 = (m_hEl[0]*m_hEl[1]*m_hEl[2]) /
    //        sqrt( m_hEl[2]*m_hEl[2]*nAB[2]*nAB[2]*( m_hEl[1]*m_hEl[1]*nAB[0]*nAB[0] + m_hEl[0]*m_hEl[0]*nAB[1]*nAB[1] ) + m_hEl[0]*m_hEl[0]*m_hEl[1]*m_hEl[1]*( nAB[0]*nAB[0] + nAB[1]*nAB[1] ) );
 
    // Ellipse solution
    // Gives element sizes in each direction and reasonable approximations in others
    gap0 = 1/sqrt(std::pow(nAB[0]/m_hEl[0],2) + std::pow(nAB[1]/m_hEl[1],2) + std::pow(nAB[2]/m_hEl[2],2));

  }

  // CC: debug
  // GEOS_LOG_RANK("Fudge factor");

  // TODO: A fudge factor of 0.67 on gap0 makes diagonal surfaces (wrt grid) close better I think, but this is more general
  real64 gap = (xB[0] - xA[0]) * nAB[0] + (xB[1] - xA[1]) * nAB[1] + (xB[2] - xA[2]) * nAB[2] - gap0;

  // CC: debug
  // GEOS_LOG_RANK("Total momentum for the contact pair.");

  // Total momentum for the contact pair.
  real64 qAB[3];
  qAB[0] = qA[0] + qB[0];
  qAB[1] = qA[1] + qB[1];
  qAB[2] = qA[2] + qB[2];

  // CC: debug
  // GEOS_LOG_RANK(" Center-of-mass velocity for the contact pair.");

  // Center-of-mass velocity for the contact pair.
  real64 vAB[3];
  vAB[0] = qAB[0] / mAB;
  vAB[1] = qAB[1] / mAB;
  vAB[2] = qAB[2] / mAB;

  // Compute s1AB and s2AB, to form an orthonormal basis. This uses the method by E. Herbold
  // to ensure consistency between surfaces.
  real64 s1AB[3], s2AB[3]; // Tangential vectors for the contact pair
  computeOrthonormalBasis( nAB, s1AB, s2AB );

  // CC: debug
  // GEOS_LOG_RANK("Compute force decomposition, declare increment in fA from 'this' contact pair");

  // Compute force decomposition, declare increment in fA from "this" contact pair
  real64 fnor =  ( mA / dt ) * ( (vAB[0] - vA[0]) * nAB[0]  + (vAB[1] - vA[1]) * nAB[1]  + (vAB[2] - vA[2]) * nAB[2] ),
         ftan1 = ( mA / dt ) * ( (vAB[0] - vA[0]) * s1AB[0] + (vAB[1] - vA[1]) * s1AB[1] + (vAB[2] - vA[2]) * s1AB[2] ),
         ftan2 = ( mA / dt ) * ( (vAB[0] - vA[0]) * s2AB[0] + (vAB[1] - vA[1]) * s2AB[1] + (vAB[2] - vA[2]) * s2AB[2] );
  real64 dfA[3];

  // CC: debug
  // GEOS_LOG_RANK("Check for separability, and enforce either slip, or no-slip contact, accordingly");

  // Check for separability, and enforce either slip, or no-slip contact, accordingly
  if( separable == 0 )
  {
    // Surfaces are bonded, treat as single velocity field by applying normal force to prevent
    // interpenetration, and tangential force to prevent slip.
    dfA[0] = fnor * nAB[0] + ftan1 * s1AB[0] + ftan2 * s2AB[0];
    dfA[1] = fnor * nAB[1] + ftan1 * s1AB[1] + ftan2 * s2AB[1];
    dfA[2] = fnor * nAB[2] + ftan1 * s1AB[2] + ftan2 * s2AB[2];
    fA[0] += dfA[0];
    fA[1] += dfA[1];
    fA[2] += dfA[2];
    fB[0] -= dfA[0];
    fB[1] -= dfA[1];
    fB[2] -= dfA[2];
  }
  else
  {
    // Surfaces are separable. For frictional contact, apply a normal force to
    // prevent interpenetration, and tangential force to prevent slip unless f_tan > mu*f_nor
    real64 contact;
    real64 test = (vA[0] - vAB[0]) * nAB[0] + (vA[1] - vAB[1]) * nAB[1] + (vA[2] - vAB[2]) * nAB[2];
    if( m_contactGapCorrection == 1 ) // TODO: Implement soft/ramped contact option?
    {
      contact = test > 0.0 && gap < 0.0 ? 1.0 : 0.0;
    }
    else
    {
      contact = test > 0.0 ? 1.0 : 0.0;
    }
  
    // Modify normal contact force
    fnor *= contact;

    // Determine force for tangential sticking
    real64 ftanMag = sqrt( ftan1 * ftan1 + ftan2 * ftan2 );


    // Get direction of tangential contact force
    real64 sAB[3];
    if( ftanMag > 0.0 )
    {
      sAB[0] = (s1AB[0] * ftan1 + s2AB[0] * ftan2) / ftanMag;
      sAB[0] = (s1AB[1] * ftan1 + s2AB[1] * ftan2) / ftanMag;
      sAB[0] = (s1AB[2] * ftan1 + s2AB[2] * ftan2) / ftanMag;
    }
    else
    {
      sAB[0] = 0.0;
      sAB[1] = 0.0;
      sAB[2] = 0.0;
    }

    // Update fA and fB - tangential force is friction bounded by sticking force
    real64 ftan = std::min( m_frictionCoefficient * std::abs( fnor ), ftanMag ); // This goes to zero when contact=0 due to the std::min
    dfA[0] = fnor * nAB[0] + ftan * sAB[0];
    dfA[1] = fnor * nAB[1] + ftan * sAB[1];
    dfA[2] = fnor * nAB[2] + ftan * sAB[2];
    fA[0] += dfA[0];
    fA[1] += dfA[1];
    fA[2] += dfA[2];
    fB[0] -= dfA[0];
    fB[1] -= dfA[1];
    fB[2] -= dfA[2];
  }
}

void SolidMechanicsMPM::computeOrthonormalBasis( const real64 * e1, // input "normal" unit vector.
                                                 real64 * e2,       // output "tangential" unit vector.
                                                 real64 * e3 )      // output "tangential" unit vector.
{
  // This routine takes in a normalized vector and gives two orthogonal vectors.
  // It is rather arbitrary, in general, how this is done; however, this routine
  // is written in a consistent way. This is important, for example, if you
  // have a face on one processor and a ghost face on another processor and
  // you try to define a basis that is EXACTLY the same for debugging purposes.
  // This came up when trying to debug shear traction components and this
  // routine helped a lot.

  real64 e1x = e1[0], e1y = e1[1], e1z = e1[2],
         e2x, e2y, e2z;

  // find the maximum pair of values from the first vector.
  real64 maxp1 = std::abs( e1x ) + std::abs( e1y ),
         maxp2 = std::abs( e1y ) + std::abs( e1z ),
         maxp3 = std::abs( e1x ) + std::abs( e1z );

  // This part amounts to setting the smallest component of the input vector to 0.
  // Then, the orthogonal vector is a simple operation in the 2D plane.
  if( maxp1 >= maxp2 && maxp1 >= maxp3 )
  {
    e2x = e1y;
    e2y = -e1x;
    e2z = 0.0;
  }
  else if( maxp2 >= maxp1 && maxp2 >= maxp3 )
  {
    e2y = e1z;
    e2z = -e1y;
    e2x = 0.0;
  }
  else
  {
    e2z = e1x;
    e2x = -e1z;
    e2y = 0.0;
  }

  // Normalize the first base vector
  real64 e2norm = sqrt( e2x * e2x + e2y * e2y + e2z * e2z );
  e2[0] = e2x / e2norm;
  e2[1] = e2y / e2norm;
  e2[2] = e2z / e2norm;

  // The second base vector is simply a cross product of the first two.  For
  // safety sake, this may need to be normalized to combat issues of numerical
  // precision.
  e3[0] =  e1y * e2z - e1z * e2y;
  e3[1] = -e1x * e2z + e1z * e2x;
  e3[2] =  e1x * e2y - e1y * e2x;
  real64 e3norm = sqrt( e3[0] * e3[0] + e3[1] * e3[1] + e3[2] * e3[2] );
  e3[0] /= e3norm;
  e3[1] /= e3norm;
  e3[2] /= e3norm;
}

void SolidMechanicsMPM::setGridFieldLabels( NodeManager & nodeManager )
{// TODO: Find a way to automatically loop over these fields.
 // I feel like a dimension check would work.
  // Generate labels
  std::vector< std::string > labels1( m_numVelocityFields );
  std::generate( labels1.begin(), labels1.end(), [i=0]() mutable { return "velocityField" + std::to_string( i++ ); } );
  string const labels2[] = { "X", "Y", "Z" };

  // Apply labels to scalar multi-fields
  std::vector< std::string > keys2d = { viewKeyStruct::massString(),
                                        viewKeyStruct::damageString(),
                                        viewKeyStruct::maxDamageString()};
  for( auto const & key: keys2d )
  {
    WrapperBase & wrapper = nodeManager.getWrapper< array2d< real64 > >( key );
    wrapper.setDimLabels( 1, labels1 );
  }

  // Apply labels to vector multi-fields
  std::vector< std::string > keys3d = { viewKeyStruct::velocityString(),
                                        viewKeyStruct::momentumString(),
                                        viewKeyStruct::accelerationString(),
                                        viewKeyStruct::forceInternalString(),
                                        viewKeyStruct::forceExternalString(),
                                        viewKeyStruct::forceContactString(),
                                        viewKeyStruct::surfaceNormalString(),
                                        viewKeyStruct::materialPositionString() };
  for( auto const & key: keys3d )
  {
    WrapperBase & wrapper = nodeManager.getWrapper< array3d< real64 > >( key );
    wrapper.setDimLabels( 1, labels1 );
    wrapper.setDimLabels( 2, labels2 );
  }
}

void SolidMechanicsMPM::resizeGrid( SpatialPartition & partition,
                                    NodeManager & nodeManager,
                                    real64 const dt )
{
  // Modify SpatialPartition class members
  partition.updateSizes( m_domainL, dt );

  // Modify SolidMechanicsMPM class members
  real64 ratio[3];
  for( int i=0; i<3; i++ )
  {
    // Incremental stretch
    ratio[i] = 1.0 + m_domainL[i] * dt;

    // Modify SolidMechanicsMPM class members
    m_hEl[i] *= ratio[i];
    m_xLocalMin[i] *= ratio[i];
    m_xLocalMax[i] *= ratio[i];
    m_xLocalMinNoGhost[i] *= ratio[i];
    m_xLocalMaxNoGhost[i] *= ratio[i];
    m_xGlobalMin[i] *= ratio[i];
    m_xGlobalMax[i] *= ratio[i];
    m_partitionExtent[i] *= ratio[i];
    m_domainExtent[i] *= ratio[i];
  }

  // Update nodal positions
  arrayView2d< real64, nodes::REFERENCE_POSITION_USD > const gridPosition = nodeManager.referencePosition();
  forAll< serialPolicy >( gridPosition.size( 0 ), [=] GEOS_HOST_DEVICE ( localIndex const g )
  {
    gridPosition[g][0] *= ratio[0];
    gridPosition[g][1] *= ratio[1];
    gridPosition[g][2] *= ratio[2];
  } );
}

void SolidMechanicsMPM::solverProfiling( std::string label )
{
  if( m_solverProfiling >= 1 )
  {
    MPI_Barrier( MPI_COMM_GEOSX );
    GEOS_LOG_RANK_IF( m_solverProfiling == 2, label );
    m_profilingTimes.push_back( MPI_Wtime() );
    m_profilingLabels.push_back( label );
  }
}

void SolidMechanicsMPM::solverProfilingIf( std::string label, bool condition )
{
  if( condition )
  {
    solverProfiling( label );
  }
}

void SolidMechanicsMPM::setConstitutiveNamesCallSuper( ParticleSubRegionBase & subRegion ) const
{
  SolverBase::setConstitutiveNamesCallSuper( subRegion );

  subRegion.registerWrapper< string >( viewKeyStruct::solidMaterialNamesString() ).
    setPlotLevel( PlotLevel::NOPLOT ).
    setRestartFlags( RestartFlags::NO_WRITE ).
    setSizedFromParent( 0 );

  string & solidMaterialName = subRegion.getReference< string >( viewKeyStruct::solidMaterialNamesString() );
  solidMaterialName = SolverBase::getConstitutiveName< SolidBase >( subRegion );
  GEOS_ERROR_IF( solidMaterialName.empty(), GEOS_FMT( "SolidBase model not found on subregion {}", subRegion.getName() ) );
}

void SolidMechanicsMPM::setConstitutiveNames( ParticleSubRegionBase & subRegion ) const
{
  GEOS_UNUSED_VAR( subRegion );
}

real64 SolidMechanicsMPM::computeNeighborList( ParticleManager & particleManager )
{
  // Time this function
  real64 tStart = MPI_Wtime();

  // Expand bin limits by neighbor radius to account for the buffer zone of ghost particles outside the patch limits
  real64 neighborRadiusSquared = m_neighborRadius * m_neighborRadius;
  real64 xmin = m_xLocalMinNoGhost[0] - m_neighborRadius,
         xmax = m_xLocalMaxNoGhost[0] + m_neighborRadius,
         ymin = m_xLocalMinNoGhost[1] - m_neighborRadius,
         ymax = m_xLocalMaxNoGhost[1] + m_neighborRadius,
         zmin = m_xLocalMinNoGhost[2] - m_neighborRadius,
         zmax = m_xLocalMaxNoGhost[2] + m_neighborRadius;

  // Initialize bin sort
  real64 binWidth = m_binSizeMultiplier * m_neighborRadius;
  int nxbins = std::ceil( ( xmax - xmin ) / binWidth ),
      nybins = std::ceil( ( ymax - ymin ) / binWidth ),
      nzbins = m_planeStrain ? 1 : std::ceil( ( zmax - zmin ) / binWidth );
  int nbins = nxbins * nybins * nzbins;
  real64 dx = ( xmax - xmin ) / nxbins,
         dy = ( ymax - ymin ) / nybins,
         dz = ( zmax - zmin ) / nzbins;

  // Declare bin key and bins data structure
  BinKey binKey;
  std::unordered_map< BinKey, std::vector< localIndex >, BinKeyHash > bins;

  // Reverse entries in bins based on even distribution of particles in partition - OPTIONAL
  particleManager.forParticleRegions< ParticleRegion >( [&]( ParticleRegion & region ) // idk why this requires a template argument and the
                                                                                       // subregion loops don't
  {
    binKey.regionIndex = region.getIndexInParent();
    region.forParticleSubRegions( [&]( ParticleSubRegion & subRegion )
    {
      binKey.subRegionIndex = subRegion.getIndexInParent();
      int numReserved = std::ceil( subRegion.size() / nbins );

      // Loop over bins
      for( int i=0; i<nxbins; i++ )
      {
        for( int j=0; j<nybins; j++ )
        {
          for( int k=0; k<nzbins; k++ )
          {
            binKey.binIndex = i + j * nxbins + k * nxbins * nybins;
            bins[binKey].reserve( numReserved );
          }
        }
      }
    } );
  } );

  // Populate bins with local particle indices
  particleManager.forParticleRegions< ParticleRegion >( [&]( ParticleRegion & region ) // idk why this requires a template argument and the
                                                                                       // subregion loops don't
  {
    binKey.regionIndex = region.getIndexInParent();
    region.forParticleSubRegions( [&]( ParticleSubRegion & subRegion )
    {
      binKey.subRegionIndex = subRegion.getIndexInParent();
      arrayView2d< real64 const > const particlePosition = subRegion.getParticleCenter();
      forAll< serialPolicy >( subRegion.size(), [&, particlePosition] GEOS_HOST ( localIndex const p ) // host only because of bin data
                                                                                                       // structure, need atomics in
                                                                                                       // parallel since multiple particles
                                                                                                       // can write to the same bin
        {
          // Particle bin ijk indices
          int i, j, k;
          i = std::floor( ( particlePosition[p][0] - xmin ) / dx ),
          j = std::floor( ( particlePosition[p][1] - ymin ) / dy ),
          k = std::floor( ( particlePosition[p][2] - zmin ) / dz );

          // Bin number
          binKey.binIndex = i + j * nxbins + k * nxbins * nybins;

          // Add particle to bin
          bins[binKey].push_back( p );
        } );
    } );
  } );

  // Perform neighbor search over appropriate bins
  particleManager.forParticleSubRegions( [&]( ParticleSubRegion & subRegionA )
  {
    // Get and initialize neighbor list
    OrderedVariableToManyParticleRelation & neighborList = subRegionA.neighborList();
    neighborList.resize( 0, 0 ); // Clear the existing neighbor list
    neighborList.resize( subRegionA.size() );
    int numToReserve = m_planeStrain == 1 ? 25 : 179; // Assuming square/cubic cells, 2 particles per cell in each dimension, and a neighbor
                                                      // radius equal to the cell diagonal length
    reserveNeighbors( neighborList, numToReserve );

    // Get 'this' particle's location
    arrayView2d< real64 > const xA = subRegionA.getParticleCenter();

    // Find neighbors of 'this' particle
    SortedArrayView< localIndex const > const subRegionAActiveParticleIndices = subRegionA.activeParticleIndices();
    forAll< serialPolicy >( subRegionAActiveParticleIndices.size(), [&, subRegionAActiveParticleIndices, xA] GEOS_HOST ( localIndex const pp )
      {// host only because of bin data structure and invocation of particleManager; not thread-safe for some reason
        // Particle A index
        localIndex a = subRegionAActiveParticleIndices[pp];

        // Bin ijk indices bounding a sphere of radius m_neighborRadius centered at 'this' particle
        int imin, imax, jmin, jmax, kmin, kmax;
        imin = std::floor( ( xA[a][0] - m_neighborRadius - xmin ) / dx ),
        jmin = std::floor( ( xA[a][1] - m_neighborRadius - ymin ) / dy ),
        kmin = std::floor( ( xA[a][2] - m_neighborRadius - zmin ) / dz );
        imax = std::floor( ( xA[a][0] + m_neighborRadius - xmin ) / dx ),
        jmax = std::floor( ( xA[a][1] + m_neighborRadius - ymin ) / dy ),
        kmax = std::floor( ( xA[a][2] + m_neighborRadius - zmin ) / dz );

        // Adjust bin ijk indices if necessary
        imin = std::max( imin, 0 );
        imax = std::min( imax, nxbins-1 );
        jmin = std::max( jmin, 0 );
        jmax = std::min( jmax, nybins-1 );
        kmin = std::max( kmin, 0 );
        kmax = std::min( kmax, nzbins-1 );

        // Inner subregion loop
        particleManager.forParticleSubRegions( [&]( ParticleSubRegion & subRegionB )
      {
        // Get region and subregion indices
        ParticleRegion & region = dynamicCast< ParticleRegion & >( subRegionB.getParent().getParent() );
        binKey.regionIndex = region.getIndexInParent();
        binKey.subRegionIndex = subRegionB.getIndexInParent();

        // Get 'other' particle location
        arrayView2d< real64 > const xB = subRegionB.getParticleCenter();

        // Declare temporary array of local neighbor indices
        std::vector< localIndex > localIndices;
        localIndices.reserve( numToReserve );

        // Loop over bins
        int count = 0; // Count the number of neighbors on this subregion
        for( int iBin=imin; iBin<=imax; iBin++ )
        {
          for( int jBin=jmin; jBin<=jmax; jBin++ )
          {
            for( int kBin=kmin; kBin<=kmax; kBin++ )
            {
              binKey.binIndex = iBin + jBin * nxbins + kBin * nxbins * nybins;
              for( localIndex & b: bins[binKey] )
              {
                real64 xBA[3];
                xBA[0] = xB[b][0] - xA[a][0];
                xBA[1] = xB[b][1] - xA[a][1];
                xBA[2] = xB[b][2] - xA[a][2];
                real64 rSquared = xBA[0] * xBA[0] + xBA[1] * xBA[1] + xBA[2] * xBA[2];
                if( rSquared <= neighborRadiusSquared ) // Would you be my neighbor?
                {
                  count++;
                  localIndices.push_back( b );
                }
              }
            }
          }
        }

        // Populate the temporary arrays of neighbor region and subregion indices
        std::vector< localIndex > regionIndices( count, binKey.regionIndex );
        std::vector< localIndex > subRegionIndices( count, binKey.subRegionIndex );

        // Insert indices into neighbor list
        insertMany( neighborList,
                    a,
                    regionIndices,
                    subRegionIndices,
                    localIndices );
      } );
      } );
  } );

  return( MPI_Wtime() - tStart );
}

void SolidMechanicsMPM::optimizeBinSort( ParticleManager & particleManager )
{
  // Each partition determines its optimal multiplier which results in the minimum time for neighbor list construction
  // The global multiplier is set by a weighted average of each partition's multiplier, with the number of particles
  // on the partition being the weight factor.

  // Start
  int optimalMultiplier = 1;

  // Identify the largest possible multiplier - we can limit this if it's prohibitive to check larger multipliers in large 3D sims
  real64 xL = m_xLocalMaxNoGhost[0] - m_xLocalMinNoGhost[0] + 2 * m_neighborRadius;
  real64 yL = m_xLocalMaxNoGhost[1] - m_xLocalMinNoGhost[1] + 2 * m_neighborRadius;
  real64 zL = m_xLocalMaxNoGhost[2] - m_xLocalMinNoGhost[2] + 2 * m_neighborRadius;
  int maxMultiplier = std::max( std::ceil( xL / m_neighborRadius ), std::max( std::ceil( yL / m_neighborRadius ), std::ceil( zL / m_neighborRadius ) ));
  maxMultiplier = std::max( maxMultiplier, 1 );

  // Identify this partition's optimal multiplier
  real64 minTime = DBL_MAX;
  for( int multiplier=1; multiplier<=maxMultiplier; multiplier++ )
  {
    m_binSizeMultiplier = multiplier;
    real64 sortingTime = computeNeighborList( particleManager );
    if( sortingTime < minTime )
    {
      minTime = sortingTime;
      optimalMultiplier = multiplier;
    }
  }

  // MPI comms
  int globalNumberOfParticles;
  real64 globalWeightedMultiplier;
  int localNumberOfParticles = particleManager.getNumberOfParticles();
  real64 localWeightedMultiplier = optimalMultiplier * localNumberOfParticles;
  MPI_Allreduce( &localWeightedMultiplier,
                 &globalWeightedMultiplier,
                 1,
                 MPI_DOUBLE,
                 MPI_SUM,
                 MPI_COMM_GEOSX );
  MPI_Allreduce( &localNumberOfParticles,
                 &globalNumberOfParticles,
                 1,
                 MPI_INT,
                 MPI_SUM,
                 MPI_COMM_GEOSX );

  // Set bin size multiplier
  m_binSizeMultiplier = std::max( (int) std::round( globalWeightedMultiplier / globalNumberOfParticles ), 1 );
}

real64 SolidMechanicsMPM::kernel( real64 const & r ) // distance from particle to query point.
{
  // Compute the value of a particle kernel function at some point.

  const real64 R = m_neighborRadius; // kernel Radius
  const real64 norm = m_planeStrain ? 1.0610329539459689051/(R*R) : 1.1936620731892150183/(R*R*R); // kernel should integrate to unity

  if( r < R )
  {
    return norm * ( 1 - 3.0 * r * r / ( R * R ) + 2.0 * r * r * r / ( R * R * R ) );
  }
  else
  {
    return ( 0.0 );
  }
}

void SolidMechanicsMPM::kernelGradient( arraySlice1d< real64 const > const x,  // query point
                                        std::vector< real64 > & xp,            // particle location
                                        real64 const & r,                      // distance from particle to query point.
                                        real64 * result )
{
  // Compute the value of a particle kernel function gradient at some point.

  real64 s;
  const real64 R = m_neighborRadius; // kernel Radius
  const real64 norm = m_planeStrain ? 1.0610329539459689051/(R*R) : 1.1936620731892150183/(R*R*R); // kernel should integrate to unity

  if( r < R )
  {
    s = norm * 6.0 * ( r - R ) / ( R * R * R );
    result[0] = s * (x[0] - xp[0]);
    result[1] = s * (x[1] - xp[1]);
    result[2] = s * (x[2] - xp[2]);
  }
  else
  {
    result[0] = 0.0;
    result[1] = 0.0;
    result[2] = 0.0;
  }
}

real64 SolidMechanicsMPM::computeKernelField( arraySlice1d< real64 const > const x,  // query point
                                              arrayView2d< real64 const > const xp,  // List of neighbor particle locations.
                                              arrayView1d< real64 const > const Vp,  // List of neighbor particle volumes.
                                              arrayView1d< real64 const > const fp ) // scalar field values (e.g. damage) at neighbor
                                                                                     // particles
{
  // Compute the kernel scalar field at a point, for a given list of neighbor particles.
  // The lists xp, fp, and the length np could refer to all the particles in the patch,
  // but generally this function will be evaluated with x equal to some particle center,
  // and xp, fp, will be lists for just the neighbors of the particle.

  // Initialize
  real64 relativePosition[3];
  real64 kernelVal,
         f = 0.0,
         k = 0.0,
         r;

  // Sum
  for( localIndex p = 0; p < Vp.size(); ++p )
  {
    relativePosition[0] = x[0] - xp[p][0];
    relativePosition[1] = x[1] - xp[p][1];
    relativePosition[2] = x[2] - xp[p][2];
    r = sqrt( relativePosition[0] * relativePosition[0] + relativePosition[1] * relativePosition[1] + relativePosition[2] * relativePosition[2] );
    kernelVal = kernel( r );
    k += Vp[p] * kernelVal;
    f += Vp[p] * fp[p] * kernelVal;
  }

  // Return the normalized kernel field (which eliminates edge effects)
  if( k > 0.0 )
  {
    return ( f / k );
  }
  else
  {
    return ( 0.0 );
  }
}

void SolidMechanicsMPM::computeKernelFieldGradient( arraySlice1d< real64 const > const x,       // query point
                                                    std::vector< std::vector< real64 > > & xp,  // List of neighbor particle locations.
                                                    std::vector< real64 > & Vp,                 // List of neighbor particle volumes.
                                                    std::vector< real64 > & fp,                 // scalar field values (e.g. damage) at
                                                                                                // neighbor particles
                                                    arraySlice1d< real64 > const result )
{
  // Compute the kernel scalar field at a point, for a given list of neighbor particles.
  // The lists xp, fp, and the length np could refer to all the particles in the patch,
  // but generally this function will be evaluated with x equal to some particle center,
  // and xp, fp, will be lists for just the neighbors of the particle.
  // TODO: Modify to also "return" the kernel field value

  // Scalar kernel field values
  real64 kernelVal,
         f = 0.0,
         k = 0.0,
         r;

  // Gradient of the scalar field
  real64 relativePosition[3],
         fGrad[3] = {0.0, 0.0, 0.0},
         kGrad[3] = {0.0, 0.0, 0.0},
         kernelGradVal[3];

  for( unsigned int p = 0; p < Vp.size(); ++p )
  {
    relativePosition[0] = x[0] - xp[p][0];
    relativePosition[1] = x[1] - xp[p][1];
    relativePosition[2] = x[2] - xp[p][2];
    r = sqrt( relativePosition[0] * relativePosition[0] + relativePosition[1] * relativePosition[1] + relativePosition[2] * relativePosition[2] );

    kernelVal = kernel( r );
    k += Vp[p] * kernelVal;
    f += Vp[p] * fp[p] * kernelVal;

    kernelGradient( x, xp[p], r, kernelGradVal );
    kGrad[0] += kernelGradVal[0] * Vp[p];
    kGrad[1] += kernelGradVal[1] * Vp[p];
    kGrad[2] += kernelGradVal[2] * Vp[p];
    fGrad[0] += kernelGradVal[0] * Vp[p] * fp[p];
    fGrad[1] += kernelGradVal[1] * Vp[p] * fp[p];
    fGrad[2] += kernelGradVal[2] * Vp[p] * fp[p];
  }

  // Return the normalized kernel field gradient (which eliminates edge effects)
  if( k > 0.0 )
  {
    //kernelField = f/k;
    result[0] = fGrad[0] / k - f * kGrad[0] / (k * k);
    result[1] = fGrad[1] / k - f * kGrad[1] / (k * k);
    result[2] = fGrad[2] / k - f * kGrad[2] / (k * k);
  }
  else
  {
    //kernelField = 0.0;
    result[0] = 0.0;
    result[1] = 0.0;
    result[2] = 0.0;
  }
}

void SolidMechanicsMPM::computeKernelVectorGradient( arraySlice1d< real64 const > const x,       // query point
                                                     std::vector< std::vector< real64 > > & xp,  // List of neighbor particle locations.
                                                     std::vector< real64 > & Vp,                 // List of neighbor particle volumes.
                                                     std::vector< std::vector< real64 > > & fp,                 // vector field values (e.g.
                                                                                                                // velocity) at neighbor
                                                                                                                // particles
                                                     arraySlice2d< real64 > const result )
{
  // Compute the kernel scalar field at a point, for a given list of neighbor particles.
  // The lists xp, fp, and the length np could refer to all the particles in the patch,
  // but generally this function will be evaluated with x equal to some particle center,
  // and xp, fp, will be lists for just the neighbors of the particle.
  // TODO: Modify to also "return" the kernel field value

  // Scalar kernel field values
  real64 kernelVal,
         f[3] = { 0.0 },
         k = 0.0,
         r;

  // Gradient of the scalar field
  real64 relativePosition[3],
         fGrad[3][3] = { { 0.0 } },
         kGrad[3] = { 0.0 },
         kernelGradVal[3];

  for( unsigned int p = 0; p < Vp.size(); ++p )
  {
    for( int i = 0; i < 3; i++ )
    {
      relativePosition[i] = x[i] - xp[p][i];
    }
    r = sqrt( relativePosition[0] * relativePosition[0] + relativePosition[1] * relativePosition[1] + relativePosition[2] * relativePosition[2] );

    kernelVal = kernel( r );
    k += Vp[p] * kernelVal;
    for( int i = 0; i < 3; i++ )
    {
      f[i] += Vp[p] * fp[p][i] * kernelVal;
    }

    kernelGradient( x, xp[p], r, kernelGradVal );
    for( int i = 0; i < 3; i++ )
    {
      kGrad[i] += kernelGradVal[i] * Vp[p];
      for( int j = 0; j < 3; j++ )
      {
        fGrad[i][j] += fp[p][i] * kernelGradVal[j] * Vp[p];
      }
    }
  }

  // Return the normalized kernel field gradient (which eliminates edge effects)
  if( k > 0.0 )
  {
    //kernelField = f/k;
    for( int i = 0; i < 3; i++ )
    {
      for( int j = 0; j < 3; j++ )
      {
        result[i][j] = fGrad[i][j] / k - f[i] * kGrad[j] / (k * k);
      }
    }
  }
  else
  {
    //kernelField = 0.0;
    for( int i = 0; i < 3; i++ )
    {
      for( int j = 0; j < 3; j++ )
      {
        result[i][j] = 0.0;
      }
    }
  }
}

void SolidMechanicsMPM::computeDamageFieldGradient( ParticleManager & particleManager )
{
  // Get accessors for volume, position, damage, surface flag
  ParticleManager::ParticleViewAccessor< arrayView1d< real64 const > > particleVolumeAccessor = particleManager.constructArrayViewAccessor< real64, 1 >( "particleVolume" );
  ParticleManager::ParticleViewAccessor< arrayView2d< real64 const > > particlePositionAccessor = particleManager.constructArrayViewAccessor< real64, 2 >( "particleCenter" );
  ParticleManager::ParticleViewAccessor< arrayView1d< real64 const > > particleDamageAccessor = particleManager.constructArrayViewAccessor< real64, 1 >( "particleDamage" );
  ParticleManager::ParticleViewAccessor< arrayView1d< int const > > particleSurfaceFlagAccessor = particleManager.constructArrayViewAccessor< int, 1 >( "particleSurfaceFlag" );

  // Perform neighbor operations
  particleManager.forParticleSubRegions( [&]( ParticleSubRegion & subRegion )
  {
    // Get neighbor list
    OrderedVariableToManyParticleRelation & neighborList = subRegion.neighborList();
    arrayView1d< localIndex const > const numNeighborsAll = neighborList.m_numParticles.toViewConst();
    ArrayOfArraysView< localIndex const > const neighborRegions = neighborList.m_toParticleRegion.toViewConst();
    ArrayOfArraysView< localIndex const > const neighborSubRegions = neighborList.m_toParticleSubRegion.toViewConst();
    ArrayOfArraysView< localIndex const > const neighborIndices = neighborList.m_toParticleIndex.toViewConst();

    // Get particle position and damage field gradient
    arrayView2d< real64 const > const particlePosition = subRegion.getParticleCenter();
    arrayView2d< real64 > const particleDamageGradient = subRegion.getField< fields::mpm::particleDamageGradient >();

    // Loop over neighbors
    SortedArrayView< localIndex const > const activeParticleIndices = subRegion.activeParticleIndices();
    forAll< serialPolicy >( activeParticleIndices.size(), [=] GEOS_HOST ( localIndex const pp ) // Must be on host since we call a 'this'
                                                                                                // method which uses class variables
      {
        localIndex const p = activeParticleIndices[pp];

        // Get number of neighbors and accessor indices
        localIndex numNeighbors = numNeighborsAll[p];
        arraySlice1d< localIndex const > const regionIndices = neighborRegions[p];
        arraySlice1d< localIndex const > const subRegionIndices = neighborSubRegions[p];
        arraySlice1d< localIndex const > const particleIndices = neighborIndices[p];

        // Declare and size neighbor data arrays - TODO: switch to std::array? But then we'd need to template computeKernelFieldGradient
        std::vector< real64 > neighborVolumes( numNeighbors );
        std::vector< std::vector< real64 > > neighborPositions;
        neighborPositions.resize( numNeighbors, std::vector< real64 >( 3 ) );
        std::vector< real64 > neighborDamages( numNeighbors );

        // Populate neighbor data arrays
        for( localIndex neighborIndex = 0; neighborIndex < numNeighbors; neighborIndex++ )
        {
          localIndex regionIndex = regionIndices[neighborIndex];
          localIndex subRegionIndex = subRegionIndices[neighborIndex];
          localIndex particleIndex = particleIndices[neighborIndex];
          neighborVolumes[neighborIndex] = particleVolumeAccessor[regionIndex][subRegionIndex][particleIndex];
          neighborPositions[neighborIndex][0] = particlePositionAccessor[regionIndex][subRegionIndex][particleIndex][0];
          neighborPositions[neighborIndex][1] = particlePositionAccessor[regionIndex][subRegionIndex][particleIndex][1];
          neighborPositions[neighborIndex][2] = particlePositionAccessor[regionIndex][subRegionIndex][particleIndex][2];
          if( particleSurfaceFlagAccessor[regionIndex][subRegionIndex][particleIndex] == 1 )
          {
            neighborDamages[neighborIndex] = 1.0;
          }
          else
          {
            neighborDamages[neighborIndex] = particleDamageAccessor[regionIndex][subRegionIndex][particleIndex];
          }
        }

        // Call kernel field gradient function
        computeKernelFieldGradient( particlePosition[p],        // input
                                    neighborPositions,          // input
                                    neighborVolumes,            // input
                                    neighborDamages,            // input
                                    particleDamageGradient[p] ); // OUTPUT
      } );
  } );
}

void SolidMechanicsMPM::updateSurfaceFlagOverload( ParticleManager & particleManager )
{
  // Surface flags are overloaded so we can visualize surfaces and damage features simultaneously
  particleManager.forParticleSubRegions( [&]( ParticleSubRegion & subRegion )
  {
    arrayView1d< int > const particleSurfaceFlag = subRegion.getParticleSurfaceFlag();
    arrayView1d< real64 const > const particleDamage = subRegion.getParticleDamage();
    SortedArrayView< localIndex const > const activeParticleIndices = subRegion.activeParticleIndices();
    forAll< serialPolicy >( activeParticleIndices.size(), [=] GEOS_HOST_DEVICE ( localIndex const pp )
    {
      localIndex const p = activeParticleIndices[pp];
      if( particleSurfaceFlag[p] != 2 )
      {
        if( particleDamage[p] > 0.0 ) // Activate damage field if any particles in domain have damage.
        {
          particleSurfaceFlag[p] = 1;
        }
        else
        {
          particleSurfaceFlag[p] = 0;
        }
      }
    } );
  } );
}

void SolidMechanicsMPM::projectDamageFieldGradientToGrid( ParticleManager & particleManager,
                                                          NodeManager & nodeManager )
{
  // Grid nodes gain the damage field gradient of the particle mapping to them with the largest damage field gradient

  // Get grid fields
  arrayView2d< real64 > const gridDamageGradient = nodeManager.getReference< array2d< real64 > >( viewKeyStruct::damageGradientString() );
  int subRegionIndex = 0;
  particleManager.forParticleSubRegions( [&]( ParticleSubRegion & subRegion )
  {
    // Get particle fields
    arrayView2d< real64 const > const particleDamageGradient = subRegion.getField< fields::mpm::particleDamageGradient >();

    // Get nodes this particle maps to
    arrayView2d< localIndex const > const mappedNodes = m_mappedNodes[subRegionIndex];

    // Map to grid
    SortedArrayView< localIndex const > const activeParticleIndices = subRegion.activeParticleIndices();
    int const numDims = m_numDims;
    forAll< serialPolicy >( activeParticleIndices.size(), [=] GEOS_HOST ( localIndex const pp ) // Parallelize with atomics/reduction
      {
        localIndex const p = activeParticleIndices[pp];

        // Map to grid
        for( localIndex const & g: mappedNodes[pp] )
        {
          if( LvArray::tensorOps::l2NormSquared< 3 >( particleDamageGradient[p] ) > LvArray::tensorOps::l2NormSquared< 3 >( gridDamageGradient[g] ) )
          {
            for( int i=0; i<numDims; i++ )
            {
              gridDamageGradient[g][i] = particleDamageGradient[p][i];
            }
          }
        }
      } ); // particle loop

    // Increment subregion index
    subRegionIndex++;
  } ); // subregion loop
}

void SolidMechanicsMPM::updateDeformationGradient( real64 dt,
                                                   ParticleManager & particleManager )
{
  particleManager.forParticleSubRegions( [&]( ParticleSubRegion & subRegion )
  {
    // Get fields
    arrayView3d< real64 > const particleDeformationGradient = subRegion.getField< fields::mpm::particleDeformationGradient >();
    arrayView3d< real64 > const particleFDot = subRegion.getField< fields::mpm::particleFDot >();
    arrayView3d< real64 const > const particleVelocityGradient = subRegion.getField< fields::mpm::particleVelocityGradient >();

    // Update F
    SortedArrayView< localIndex const > const activeParticleIndices = subRegion.activeParticleIndices();
    forAll< serialPolicy >( activeParticleIndices.size(), [=] GEOS_HOST_DEVICE ( localIndex const pp )
    {
      localIndex const p = activeParticleIndices[pp];
      LvArray::tensorOps::Rij_eq_AikBkj< 3, 3, 3 >( particleFDot[p], particleVelocityGradient[p], particleDeformationGradient[p] ); // Fdot
                                                                                                                                    // = L.F
      LvArray::tensorOps::scaledAdd< 3, 3 >( particleDeformationGradient[p], particleFDot[p], dt ); // Fnew = Fold + Fdot*dt
    } );
  } );
}

void SolidMechanicsMPM::updateConstitutiveModelDependencies( ParticleManager & particleManager )
{
  particleManager.forParticleSubRegions( [&]( ParticleSubRegion & subRegion )
  {
    // Get needed particle fields
    arrayView1d< real64 const > const particleVolume = subRegion.getParticleVolume();
    SortedArrayView< localIndex const > const activeParticleIndices = subRegion.activeParticleIndices();

    // Get constitutive model reference
    string const & solidMaterialName = subRegion.template getReference< string >( viewKeyStruct::solidMaterialNamesString() );
    SolidBase & solidModel = getConstitutiveModel< SolidBase >( subRegion, solidMaterialName );

    // Pass whatever data the constitutive models may need
    if( solidModel.hasWrapper( "lengthScale" ) ) // Fragile code because someone could change this key without our knowledge. TODO: Make an
                                                 // integrated test that checks this
    {
      arrayView1d< real64 > const lengthScale = solidModel.getReference< array1d< real64 > >( "lengthScale" );
      forAll< serialPolicy >( activeParticleIndices.size(), [=] GEOS_HOST_DEVICE ( localIndex const pp )
      {
        localIndex const p = activeParticleIndices[pp];
        lengthScale[p] = pow( particleVolume[p], 1.0 / 3.0 );
      } );
    }

    // CC: debug
    // GEOS_LOG_RANK("Update materialDirection");

    if(  solidModel.hasWrapper( "materialDirection" ) )
    {
      // CC: Todo add check for fiber vs plane update to material direction
      arrayView2d< real64 > const particleMaterialDirection = subRegion.getParticleMaterialDirection();
      arrayView2d< real64 > const constitutiveMaterialDirection = solidModel.getReference< array2d< real64 > >( "materialDirection" );
      forAll< serialPolicy >( activeParticleIndices.size(), [=] GEOS_HOST_DEVICE ( localIndex const pp )
      {
        localIndex const p = activeParticleIndices[pp];
        LvArray::tensorOps::copy< 3 >(constitutiveMaterialDirection[p], particleMaterialDirection[p]); 
      } );
    }

    // CC: debug
    // GEOS_LOG_RANK("Update deformationGradient");

    if(  solidModel.hasWrapper( "deformationGradient" ) )
    {
      arrayView3d< real64 > const particleDeformationGradient = subRegion.getField< fields::mpm::particleDeformationGradient >();
      arrayView3d< real64 > const constitutiveDeformationGradient = solidModel.getReference< array3d< real64 > >( "deformationGradient" );
      forAll< serialPolicy >( activeParticleIndices.size(), [=] GEOS_HOST_DEVICE ( localIndex const pp )
      {
        localIndex const p = activeParticleIndices[pp];
        // CC: debug
        // GEOS_LOG_RANK(p << ": size " << particleDeformationGradient.size());
        // GEOS_LOG_RANK(particleDeformationGradient[p][0][0] << ", " << particleDeformationGradient[p][0][1] << ", " << particleDeformationGradient[p][0][2]);
        // GEOS_LOG_RANK(particleDeformationGradient[p][1][0] << ", " << particleDeformationGradient[p][1][1] << ", " << particleDeformationGradient[p][1][2]);
        // GEOS_LOG_RANK(particleDeformationGradient[p][2][0] << ", " << particleDeformationGradient[p][2][1] << ", " << particleDeformationGradient[p][2][2]);
        LvArray::tensorOps::copy< 3, 3 >(constitutiveDeformationGradient[p], particleDeformationGradient[p]); 
        // for (int i =0; i < 3; i++){
        //   for (int j=0; j < 3; j++){
        //     constitutiveDeformationGradient[p][i][j] = particleDeformationGradient[p][i][j];
        //   }
        // }
      } );
    }

    // CC: debug
    // GEOS_LOG_RANK("Update velocityGradient");

    if(  solidModel.hasWrapper( "velocityGradient" ) )
    {
      arrayView3d< real64 > const particleVelocityGradient = subRegion.getField< fields::mpm::particleVelocityGradient >();
      arrayView3d< real64 > const constitutiveVelocityGradient = solidModel.getReference< array3d< real64 > >( "velocityGradient" );
      forAll< serialPolicy >( activeParticleIndices.size(), [=] GEOS_HOST_DEVICE ( localIndex const pp )
      {
        localIndex const p = activeParticleIndices[pp];
        LvArray::tensorOps::copy< 3, 3 >(constitutiveVelocityGradient[p], particleVelocityGradient[p]); 
      } );
    }
  } );
}

void SolidMechanicsMPM::updateStress( real64 dt,
                                      ParticleManager & particleManager )
{
  particleManager.forParticleSubRegions( [&]( ParticleSubRegion & subRegion )
  {
    // Get constitutive model reference
    string const & solidMaterialName = subRegion.template getReference< string >( viewKeyStruct::solidMaterialNamesString() );
    SolidBase & solid = getConstitutiveModel< SolidBase >( subRegion, solidMaterialName );

    // Get particle kinematic fields that are fed into constitutive model
    arrayView3d< real64 const > const particleDeformationGradient = subRegion.getField< fields::mpm::particleDeformationGradient >();
    arrayView3d< real64 const > const particleFDot = subRegion.getField< fields::mpm::particleFDot >();
    arrayView3d< real64 const > const particleVelocityGradient = subRegion.getField< fields::mpm::particleVelocityGradient >();
    arrayView2d< real64 > const particleStress = subRegion.getField< fields::mpm::particleStress >();

    // Call constitutive model
    ConstitutivePassThruMPM< SolidBase >::execute( solid, [&] ( auto & castedSolid )
    {
      using SolidType = TYPEOFREF( castedSolid );
      typename SolidType::KernelWrapper constitutiveModelWrapper = castedSolid.createKernelUpdates();
      solidMechanicsMPMKernels::StateUpdateKernel::launch< serialPolicy >( subRegion.activeParticleIndices(),
                                                                           constitutiveModelWrapper,
                                                                           dt,
                                                                           particleDeformationGradient,
                                                                           particleFDot,
                                                                           particleVelocityGradient,
                                                                           particleStress );
    } );
  } );
}

void SolidMechanicsMPM::particleKinematicUpdate( ParticleManager & particleManager )
{
  // Update particle volume and density
  particleManager.forParticleSubRegions( [&]( ParticleSubRegion & subRegion )
  {
    // Get particle fields
    arrayView1d< globalIndex const > const particleID = subRegion.getParticleID();
    arrayView1d< real64 > const particleVolume = subRegion.getParticleVolume();
    arrayView1d< int > const isBad = subRegion.getField< fields::mpm::isBad >();
    arrayView1d< real64 const > const particleInitialVolume = subRegion.getField< fields::mpm::particleInitialVolume >();
    arrayView1d< real64 > const particleDensity = subRegion.getField< fields::mpm::particleDensity >();
    arrayView1d< real64 const > const particleMass = subRegion.getField< fields::mpm::particleMass >();
    arrayView3d< real64 > const particleRVectors = subRegion.getParticleRVectors();
    arrayView3d< real64 const > const particleInitialRVectors = subRegion.getField< fields::mpm::particleInitialRVectors >();
    arrayView3d< real64 const > const particleDeformationGradient = subRegion.getField< fields::mpm::particleDeformationGradient >();
    arrayView2d< real64 const > const particleInitialMaterialDirection = subRegion.getParticleInitialMaterialDirection();
    arrayView2d< real64 > const particleMaterialDirection = subRegion.getParticleMaterialDirection();

    // Update volume and r-vectors
    SortedArrayView< localIndex const > const activeParticleIndices = subRegion.activeParticleIndices();
    forAll< serialPolicy >( activeParticleIndices.size(), [=] GEOS_HOST_DEVICE ( localIndex const pp )
    {
      localIndex const p = activeParticleIndices[pp];
      real64 detF = LvArray::tensorOps::determinant< 3 >( particleDeformationGradient[p] );
      if( detF <= 0.1 || detF >= 10.0 )
      {
        printf( "Flagging particle with unreasonable Jacobian (J<0.1 or J>10) for deletion! Global particle ID: %lld", particleID[p] );
        isBad[p] = 1; // TODO: Switch to a 'markBad' function which changes isBad and removes this particle from activeParticleIndices. Also
                      // change isBad to deletionFlag.
        particleVolume[p] = particleInitialVolume[p];
        particleDensity[p] = particleMass[p] / particleInitialVolume[p];
        LvArray::tensorOps::copy< 3, 3 >( particleRVectors[p], particleInitialRVectors[p] );
      }
      else
      {
        particleVolume[p] = particleInitialVolume[p] * detF;
        particleDensity[p] = particleMass[p] / particleVolume[p];

        // Update material direction (CC: TODO add check for materail direction for plane and fiber, currently plane)
        real64 materialDirection[3];
        real64 deformationGradient[3][3];
        LvArray::tensorOps::copy< 3, 3 >(deformationGradient, particleDeformationGradient[p]);

        real64 deformationGradientCofactor[3][3];
        cofactor(deformationGradient, deformationGradientCofactor);
        LvArray::tensorOps::Ri_eq_AijBj< 3, 3 >( materialDirection, deformationGradientCofactor, particleInitialMaterialDirection[p] );
        LvArray::tensorOps::copy< 3 >(particleMaterialDirection[p], materialDirection);
        // for(int i = 0; i <3; i++){
        //   particleMaterialDirection[p][i] = materialDirection[i];
        // }
      }
    } );
  } );

  // Compute particles R vectors
  computeRVectors( particleManager );
}

void SolidMechanicsMPM::computeAndWriteBoxAverage( const real64 dt,
                                                   const real64 time_n,
                                                   ParticleManager & particleManager )
{
  real64 boxStress[6] = { 0.0 }; // we sum stress * volume in particles, additive sync, then divide by box volume.
  real64 boxMass = 0.0; // we sum particle mass, additive sync, then divide by box volume
  real64 boxParticleInitialVolume = 0.0;
  real64 boxDamage = 0.0; // we sum damage * initial volume, additive sync, then divide by total initial volume in box

  if( m_prescribedBoundaryFTable == 1 ) // TODO: Why do we have this flag?
  {
    particleManager.forParticleSubRegions( [&]( ParticleSubRegion & subRegion )
    {
      // Get fields
      arrayView1d< real64 > const particleMass = subRegion.getField< fields::mpm::particleMass >();
      arrayView1d< real64 > const particleVolume = subRegion.getParticleVolume();
      arrayView1d< real64 > const particleInitialVolume = subRegion.getField< fields::mpm::particleInitialVolume >();
      arrayView2d< real64 > const particleStress = subRegion.getField< fields::mpm::particleStress >();
      arrayView1d< real64 > const particleDamage = subRegion.getParticleDamage();

      // Accumulate values
      SortedArrayView< localIndex const > const activeParticleIndices = subRegion.activeParticleIndices();
      forAll< serialPolicy >( activeParticleIndices.size(), [=, &boxMass, &boxParticleInitialVolume, &boxStress, &boxDamage] GEOS_HOST ( localIndex const pp ) // This
                                                                                                                                                               // can
                                                                                                                                                               // be
                                                                                                                                                               // parallelized
                                                                                                                                                               // via
                                                                                                                                                               // reduction
        {
          localIndex const p = activeParticleIndices[pp];
          boxMass += particleMass[p];
          boxParticleInitialVolume += particleInitialVolume[p];
          for( int i=0; i<6; i++ )
          {
            boxStress[i] += particleStress[p][i] * particleVolume[p]; // volume weighted average, will normalize later.
          }
          boxDamage += particleDamage[p] * particleInitialVolume[p]; // initial volume weighted average, will normalize later.
        } );
    } );
  }

  // Additive sync: sxx, syy, szz, sxy, syz, sxz, mass, particle volume, damage
  real64 boxSums[9];
  boxSums[0] = boxStress[0];       // sig_xx * volume
  boxSums[1] = boxStress[1];       // sig_yy * volume
  boxSums[2] = boxStress[2];       // sig_zz * volume
  boxSums[3] = boxStress[3];       // sig_xy * volume
  boxSums[4] = boxStress[4];       // sig_yz * volume
  boxSums[5] = boxStress[5];       // sig_xz * volume
  boxSums[6] = boxMass;            // total mass in box
  boxSums[7] = boxParticleInitialVolume > 0.0 ? boxParticleInitialVolume : 1.0;  // total particle initial volume in box; prevent div0 error
  boxSums[8] = boxDamage;          // damage * volume

  // Do an MPI sync to total these values and write from proc0 to a file.  Also compute global F
  // so file is directly plottable in excel as CSV or something.
  for( localIndex i = 0; i < 9; i++ )
  {
    real64 localSum = boxSums[i];
    real64 globalSum;
    MPI_Allreduce( &localSum,
                   &globalSum,
                   1,
                   MPI_DOUBLE,
                   MPI_SUM,
                   MPI_COMM_GEOSX );
    boxSums[i] = globalSum;
  }

  int rank;
  MPI_Comm_rank( MPI_COMM_GEOSX, &rank );
  if( rank == 0 )
  {
    // Calculate the box volume
    real64 boxVolume = m_domainExtent[0] * m_domainExtent[1] * m_domainExtent[2];

    // Write to file
    std::ofstream file;
    file.open( "boxAverageHistory.csv", std::ios::out | std::ios::app );
    if( file.fail() )
    {
      throw std::ios_base::failure( std::strerror( errno ) );
    }
    //make sure write fails with exception if something is wrong
    file.exceptions( file.exceptions() | std::ios::failbit | std::ifstream::badbit );
    // time | sig_xx | sig_yy | sig_zz | sig_xy | sig_yz | sig_zx | density | damage / total particle volume
    file << time_n + dt
         << ","
         << boxSums[0] / boxVolume
         << ","
         << boxSums[1] / boxVolume
         << ","
         << boxSums[2] / boxVolume
         << ","
         << boxSums[3] / boxVolume
         << ","
         << boxSums[4] / boxVolume
         << ","
         << boxSums[5] / boxVolume
         << ","
         << boxSums[6] / boxVolume
         << ","
         << boxSums[8] / boxSums[7] // We normalize by total particle initial volume because this should equal one if all the material is
                                    // damaged
         << std::endl;
    file.close();
  }
}

void SolidMechanicsMPM::initializeGridFields( NodeManager & nodeManager )
{
  int const numNodes = nodeManager.size();
  arrayView2d< real64 > const gridMass = nodeManager.getReference< array2d< real64 > >( viewKeyStruct::massString() );
  arrayView2d< real64 > const gridDamage = nodeManager.getReference< array2d< real64 > >( viewKeyStruct::damageString() );
  arrayView2d< real64 > const gridMaxDamage = nodeManager.getReference< array2d< real64 > >( viewKeyStruct::maxDamageString() );
  arrayView2d< real64 > const gridDamageGradient = nodeManager.getReference< array2d< real64 > >( viewKeyStruct::damageGradientString() );
  arrayView3d< real64 > const gridVelocity = nodeManager.getReference< array3d< real64 > >( viewKeyStruct::velocityString() );
  arrayView3d< real64 > const gridMomentum = nodeManager.getReference< array3d< real64 > >( viewKeyStruct::momentumString() );
  arrayView3d< real64 > const gridAcceleration = nodeManager.getReference< array3d< real64 > >( viewKeyStruct::accelerationString() );
  arrayView3d< real64 > const gridInternalForce = nodeManager.getReference< array3d< real64 > >( viewKeyStruct::forceInternalString() );
  arrayView3d< real64 > const gridExternalForce = nodeManager.getReference< array3d< real64 > >( viewKeyStruct::forceExternalString() );
  arrayView3d< real64 > const gridContactForce = nodeManager.getReference< array3d< real64 > >( viewKeyStruct::forceContactString() );
  arrayView3d< real64 > const gridSurfaceNormal = nodeManager.getReference< array3d< real64 > >( viewKeyStruct::surfaceNormalString() );
  arrayView3d< real64 > const gridMaterialPosition = nodeManager.getReference< array3d< real64 > >( viewKeyStruct::materialPositionString() );

  forAll< serialPolicy >( numNodes, [=] GEOS_HOST ( localIndex const g ) // Switch to .zero()?
    {
      for( int i = 0; i < 3; i++ )
      {
        gridDamageGradient[g][i] = 0.0;
      }
      for( int fieldIndex = 0; fieldIndex < m_numVelocityFields; fieldIndex++ )
      {
        gridMass[g][fieldIndex] = 0.0;
        gridDamage[g][fieldIndex] = 0.0;
        gridMaxDamage[g][fieldIndex] = 0.0;
        for( int i = 0; i < 3; i++ )
        {
          gridVelocity[g][fieldIndex][i] = 0.0;
          gridMomentum[g][fieldIndex][i] = 0.0;
          gridAcceleration[g][fieldIndex][i] = 0.0;
          gridInternalForce[g][fieldIndex][i] = 0.0;
          gridExternalForce[g][fieldIndex][i] = 0.0;
          gridContactForce[g][fieldIndex][i] = 0.0;
          gridSurfaceNormal[g][fieldIndex][i] = 0.0;
          gridMaterialPosition[g][fieldIndex][i] = 0.0;
        }
      }
    } );
}

void SolidMechanicsMPM::boundaryConditionUpdate( real64 dt, real64 time_n )
{
  int bcInterval = 0;

  for( localIndex i = 0; i < m_bcTable.size( 0 ); i++ ) // Naive method for determining what part of BC table we're currently in, can
                                                        // optimize later (TODO)
  {
    if( time_n + 0.5 * dt > m_bcTable[i][0] )
    {
      bcInterval = i;
    }
  }

  for( int i=0; i<6; i++ )
  {
    m_boundaryConditionTypes[i] = m_bcTable[bcInterval][i+1];
  }
}

void SolidMechanicsMPM::particleToGrid( ParticleManager & particleManager,
                                        NodeManager & nodeManager,
                                        real64 const time_n )
{
  localIndex subRegionIndex = 0;
  particleManager.forParticleSubRegions( [&]( ParticleSubRegion & subRegion )
  {
    // Particle fields
    ParticleType particleType = subRegion.getParticleType();
    arrayView2d< real64 const > const particlePosition = subRegion.getParticleCenter();
    arrayView2d< real64 const > const particleVelocity = subRegion.getParticleVelocity();
    arrayView1d< real64 const > const particleMass = subRegion.getField< fields::mpm::particleMass >();
    arrayView1d< real64 const > const particleVolume = subRegion.getParticleVolume();
    arrayView1d< int const > const particleGroup = subRegion.getParticleGroup();
    arrayView1d< int const > const particleSurfaceFlag = subRegion.getParticleSurfaceFlag();

    arrayView2d< real64 const > const particleStress = subRegion.getField< fields::mpm::particleStress >();
    arrayView2d< real64 const > const particleDamageGradient = subRegion.getField< fields::mpm::particleDamageGradient >();
    arrayView1d< real64 const > const particleDamage = subRegion.getParticleDamage();

    // Grid fields
    arrayView2d< real64 const, nodes::REFERENCE_POSITION_USD > const gridPosition = nodeManager.referencePosition();
    arrayView2d< real64 > const gridMass = nodeManager.getReference< array2d< real64 > >( viewKeyStruct::massString() );
    arrayView2d< real64 const > const gridDamageGradient = nodeManager.getReference< array2d< real64 > >( viewKeyStruct::damageGradientString() );
    arrayView3d< real64 > const gridMomentum = nodeManager.getReference< array3d< real64 > >( viewKeyStruct::momentumString() );
    arrayView3d< real64 > const gridInternalForce = nodeManager.getReference< array3d< real64 > >( viewKeyStruct::forceInternalString() );
    arrayView3d< real64 > const gridExternalForce = nodeManager.getReference< array3d< real64 > >( viewKeyStruct::forceExternalString() );
    arrayView3d< real64 > const gridMaterialPosition = nodeManager.getReference< array3d< real64 > >( viewKeyStruct::materialPositionString() );
    arrayView2d< real64 > const gridDamage = nodeManager.getReference< array2d< real64 > >( viewKeyStruct::damageString() );
    arrayView2d< real64 > const gridMaxDamage = nodeManager.getReference< array2d< real64 > >( viewKeyStruct::maxDamageString() );

    //CC: fields for on-the-fly mapNodes calculations
    real64 xLocalMin[3] = {0};
    LvArray::tensorOps::copy< 3 >( xLocalMin, m_xLocalMin );
    real64 hEl[3] = {0};
    LvArray::tensorOps::copy< 3 >( hEl, m_hEl );
    arrayView3d< int const > const ijkMap = m_ijkMap;
    arrayView3d< real64 const > const particleRVectors = subRegion.getParticleRVectors();

    // Get views to mapping arrays
    int const numberOfVerticesPerParticle = subRegion.numberOfVerticesPerParticle();
    // arrayView2d< localIndex const > const mappedNodes = m_mappedNodes[subRegionIndex];
    // arrayView2d< real64 const > const shapeFunctionValues = m_shapeFunctionValues[subRegionIndex];
    // arrayView3d< real64 const > const shapeFunctionGradientValues = m_shapeFunctionGradientValues[subRegionIndex];

    // Map to grid
    SortedArrayView< localIndex const > const activeParticleIndices = subRegion.activeParticleIndices();
    int const numDims = m_numDims;
    int voigtMap[3][3] = { {0, 5, 4}, {5, 1, 3}, {4, 3, 2} };
    int const damageFieldPartitioning = m_damageFieldPartitioning;

    // CC: this feels wrong
    // Constitutive model for body force calculation
    string const & solidMaterialName = subRegion.template getReference< string >( viewKeyStruct::solidMaterialNamesString() );
    SolidBase & constitutiveRelation = getConstitutiveModel< SolidBase >( subRegion, solidMaterialName );
    arrayView2d< real64 const > const constitutiveDensity = constitutiveRelation.getDensity();

    array1d< real64 > shearModulus; // = constitutiveRelation.shearModulus();
    // array1d< real64 > bulkModulus; // = constitutiveRelation.bulkModulus();
    if( constitutiveRelation.hasWrapper( "bulkModulus" ) )
    {
      //ElasticIsotropic
      ElasticIsotropic & elasticIsotropic = dynamic_cast< ElasticIsotropic & >( constitutiveRelation );
      shearModulus = elasticIsotropic.shearModulus();
      // bulkModulus = elasticIsotropic.bulkModulus();
    }
    else
    {
      //HyperelasticMMS
      HyperelasticMMS & hyperelasticMMS = dynamic_cast< HyperelasticMMS & >( constitutiveRelation ); 
      arrayView1d< real64 const > const lambda = hyperelasticMMS.lambda();
      shearModulus = hyperelasticMMS.shearModulus();
      // bulkModulus.resize(lambda.size());
      // for(int i = 0; i < lambda.size(); i++){
      //   bulkModulus[i] = conversions::lameConstants::toBulkMod( lambda[i], shearModulus[i] );
      // }
    }

    // forAll< serialPolicy >( activeParticleIndices.size(), [=] GEOS_DEVICE ( localIndex const pp )
    forAll< parallelDevicePolicy<> >( activeParticleIndices.size(), [=] GEOS_DEVICE ( localIndex const pp )
       {
        localIndex const p = activeParticleIndices[pp];

        //CC: Node mappings, alpha, shape functions and gradients computed on the fly
        int mappedNodes[64];
        real64 shapeFunctionValues[64];
        real64 shapeFunctionGradientValues[64][3];
        mapNodesAndComputeShapeFunctions(ijkMap,
                                         xLocalMin,
                                         hEl,
                                         particleType,
                                         particlePosition[p],
                                         particleRVectors[p],
                                         gridPosition,
                                         mappedNodes,
                                         shapeFunctionValues,
                                         shapeFunctionGradientValues);

        for( int g = 0; g < 8 * numberOfVerticesPerParticle; g++ )
        {
          real64 particleContributionToGrid;
          
          localIndex const mappedNode = mappedNodes[g];

          int const nodeFlag = ( damageFieldPartitioning == 1 && LvArray::tensorOps::AiBi< 3 >( gridDamageGradient[mappedNode], particleDamageGradient[p] ) < 0.0 ) ? 1 : 0; // 0
                                                                                                                                                                             // undamaged
                                                                                                                                                                             // or
                                                                                                                                                                             // "A"
                                                                                                                                                                             // field,
                                                                                                                                                                             // 1
                                                                                                                                                                             // for
                                                                                                                                                                             // "B"
                                                                                                                                                                             // field
          int const fieldIndex = nodeFlag * m_numContactGroups + particleGroup[p]; // This ranges from 0 to nMatFields-1
          particleContributionToGrid = particleMass[p] * shapeFunctionValues[g];
          RAJA::atomicAdd( parallelDeviceAtomic{}, &gridMass[mappedNode][fieldIndex], particleContributionToGrid );
          
          // TODO: Normalizing by volume might be better
          particleContributionToGrid = particleMass[p] * ( particleSurfaceFlag[p] == 1 ? 1 : particleDamage[pp] ) * shapeFunctionValues[g];
          RAJA::atomicAdd( parallelDeviceAtomic{}, &gridDamage[mappedNode][fieldIndex], particleContributionToGrid );
          
          particleContributionToGrid = particleSurfaceFlag[p] == 1 ? 1 : particleDamage[pp];
          RAJA::atomicMax( parallelDeviceAtomic{}, &gridMaxDamage[mappedNode][fieldIndex], particleContributionToGrid );
          for( int i=0; i<numDims; i++ )
          {
            particleContributionToGrid = particleMass[p] * particleVelocity[p][i] * shapeFunctionValues[g];
            RAJA::atomicAdd( parallelDeviceAtomic{}, &gridMomentum[mappedNode][fieldIndex][i], particleContributionToGrid );

            // TODO: Switch to volume weighting?
            particleContributionToGrid = particleMass[p] * (particlePosition[p][i] - gridPosition[mappedNode][i]) * shapeFunctionValues[g];
            RAJA::atomicAdd( parallelDeviceAtomic{}, &gridMaterialPosition[mappedNode][fieldIndex][i], particleContributionToGrid );

            //CC: Compute particle body forces
            real64 particleBodyForce[3];
            computeBodyForce(time_n,
                             shearModulus[p], 
                             constitutiveDensity[p][0], //constitutive model for generalizevortexMMS
                             particlePosition[p],
                             particleBodyForce );

            particleContributionToGrid = particleBodyForce[i] * particleMass[p] * shapeFunctionValues[g];
            RAJA::atomicSub( parallelDeviceAtomic{}, &gridExternalForce[mappedNode][fieldIndex][i], particleContributionToGrid );

            for( int k=0; k<numDims; k++ )
            {
              int voigt = voigtMap[k][i];
              particleContributionToGrid = particleStress[p][voigt] * shapeFunctionGradientValues[g][k] * particleVolume[p];
              RAJA::atomicSub( parallelDeviceAtomic{}, &gridInternalForce[mappedNode][fieldIndex][i], particleContributionToGrid );
            }
          }
        }
      } ); // particle loop

    // Increment subregion index
    subRegionIndex++;
  } ); // subregion loop
}

void SolidMechanicsMPM::gridTrialUpdate( real64 dt,
                                         NodeManager & nodeManager )
{
  // Grid fields
  arrayView2d< real64 const, nodes::REFERENCE_POSITION_USD > const gridPosition = nodeManager.referencePosition();
  arrayView2d< real64 const > const & gridMass = nodeManager.getReference< array2d< real64 > >( viewKeyStruct::massString() );
  arrayView3d< real64 > const & gridVelocity = nodeManager.getReference< array3d< real64 > >( viewKeyStruct::velocityString() );
  arrayView3d< real64 > const & gridMomentum = nodeManager.getReference< array3d< real64 > >( viewKeyStruct::momentumString() );
  arrayView3d< real64 > const & gridAcceleration = nodeManager.getReference< array3d< real64 > >( viewKeyStruct::accelerationString() );
  arrayView3d< real64 const > const & gridInternalForce = nodeManager.getReference< array3d< real64 > >( viewKeyStruct::forceInternalString() );
  arrayView3d< real64 const > const & gridExternalForce = nodeManager.getReference< array3d< real64 > >( viewKeyStruct::forceExternalString() );
  arrayView3d< real64 > const & gridMaterialPosition = nodeManager.getReference< array3d< real64 > >( viewKeyStruct::materialPositionString() );
  arrayView2d< real64 > const gridDamage = nodeManager.getReference< array2d< real64 > >( viewKeyStruct::damageString() );

  // Loop over velocity fields
  int const numNodes = nodeManager.size();
  real64 const smallMass = m_smallMass;
  int const numDims = m_numDims;
  for( int fieldIndex=0; fieldIndex<m_numVelocityFields; fieldIndex++ )
  {
    forAll< serialPolicy >( numNodes, [=] GEOS_HOST_DEVICE ( localIndex const g )
    {
      if( gridMass[g][fieldIndex] > smallMass ) // small mass threshold
      {
        gridDamage[g][fieldIndex] /= gridMass[g][fieldIndex];
        for( int i=0; i<numDims; i++ )
        {
          real64 totalForce = gridInternalForce[g][fieldIndex][i] + gridExternalForce[g][fieldIndex][i];
          gridAcceleration[g][fieldIndex][i] = totalForce / gridMass[g][fieldIndex];
          gridMomentum[g][fieldIndex][i] += totalForce * dt;
          gridVelocity[g][fieldIndex][i] = gridMomentum[g][fieldIndex][i] / gridMass[g][fieldIndex];
          gridMaterialPosition[g][fieldIndex][i] /= gridMass[g][fieldIndex];
        }
      }
      else
      {
        gridDamage[g][fieldIndex] = 0.0;
        for( int i=0; i<numDims; i++ )
        {
          gridAcceleration[g][fieldIndex][i] = 0.0;
          gridVelocity[g][fieldIndex][i] = 0.0;
          gridMomentum[g][fieldIndex][i] = 0.0;
          gridMaterialPosition[g][fieldIndex][i] = 0 * gridPosition[g][i]; // TODO: zero? since it's supposed to be relative position?
        }
      }
    } );
  }
}

void SolidMechanicsMPM::enforceContact( real64 dt,
                                        DomainPartition & domain,
                                        ParticleManager & particleManager,
                                        NodeManager & nodeManager,
                                        MeshLevel & mesh )
{
  // Grid fields
  arrayView2d< real64 const, nodes::REFERENCE_POSITION_USD > const gridPosition = nodeManager.referencePosition();
  arrayView2d< real64 const > const & gridMass = nodeManager.getReference< array2d< real64 > >( viewKeyStruct::massString() );
  arrayView2d< real64 const > const & gridDamage = nodeManager.getReference< array2d< real64 > >( viewKeyStruct::damageString() );
  arrayView2d< real64 const > const & gridMaxDamage = nodeManager.getReference< array2d< real64 > >( viewKeyStruct::maxDamageString() );
  arrayView3d< real64 > const & gridVelocity = nodeManager.getReference< array3d< real64 > >( viewKeyStruct::velocityString() );
  arrayView3d< real64 > const & gridMomentum = nodeManager.getReference< array3d< real64 > >( viewKeyStruct::momentumString() );
  arrayView3d< real64 > const & gridAcceleration = nodeManager.getReference< array3d< real64 > >( viewKeyStruct::accelerationString() );
  arrayView3d< real64 > const & gridContactForce = nodeManager.getReference< array3d< real64 > >( viewKeyStruct::forceContactString() );
  arrayView3d< real64 > const & gridSurfaceNormal = nodeManager.getReference< array3d< real64 > >( viewKeyStruct::surfaceNormalString() );
  arrayView3d< real64 > const & gridMaterialPosition = nodeManager.getReference< array3d< real64 > >( viewKeyStruct::materialPositionString() );

  // Compute grid surface normals
  computeGridSurfaceNormals( particleManager, nodeManager );

  // Sync surface normals
  syncGridFields( { viewKeyStruct::surfaceNormalString() }, domain, nodeManager, mesh, MPI_SUM );

  // Apply symmetry boundary conditions to surface normals
  enforceGridVectorFieldSymmetryBC( gridSurfaceNormal, gridPosition, nodeManager.sets() );

  // Normalize grid surface normals
  normalizeGridSurfaceNormals( gridMass, gridSurfaceNormal );

  // Apply symmetry boundary conditions to material position
  enforceGridVectorFieldSymmetryBC( gridMaterialPosition, gridPosition, nodeManager.sets() );

  // Compute contact forces
  computeContactForces( dt,
                        gridMass,
                        gridDamage,
                        gridMaxDamage,
                        gridVelocity,
                        gridMomentum,
                        gridSurfaceNormal,
                        gridMaterialPosition,
                        gridContactForce ); // output

  // Update grid momenta and velocities based on contact forces
  int const numNodes = nodeManager.size();
  real64 const smallMass = m_smallMass;
  int const numDims = m_numDims;
  for( int fieldIndex=0; fieldIndex<m_numVelocityFields; fieldIndex++ )
  {
    forAll< serialPolicy >( numNodes, [=] GEOS_HOST_DEVICE ( localIndex const g )
    {
      if( gridMass[g][fieldIndex] > smallMass ) // small mass threshold
      {
        for( int i=0; i<numDims; i++ )
        {
          real64 contactForce = gridContactForce[g][fieldIndex][i];
          gridAcceleration[g][fieldIndex][i] += contactForce / gridMass[g][fieldIndex];
          gridMomentum[g][fieldIndex][i] += contactForce * dt;
          gridVelocity[g][fieldIndex][i] = gridMomentum[g][fieldIndex][i] / gridMass[g][fieldIndex];
        }
      }
    } );
  }
}

void SolidMechanicsMPM::interpolateFTable( real64 dt, real64 time_n )
{
  double Fii_new;
  double Fii_dot;
  int fInterval = 0;
  double timeInterval;
  double timePast;

  if( time_n + dt < m_fTable[m_fTable.size( 0 ) - 1][0] ) // If within F table bounds...
  {
    for( localIndex i = 0; i < m_fTable.size( 0 ); i++ ) // Naive method for determining what part of F table we're currently in, can
                                                         // optimize later (TODO)
    {
      if( time_n + dt / 2 > m_fTable[i][0] )
      {
        fInterval = i;
      }
    }

    timeInterval = m_fTable[fInterval + 1][0] - m_fTable[fInterval][0]; // Time fInterval for current part of F table we're in
    timePast = time_n + dt - m_fTable[fInterval][0]; // Time elapsed since switching intervals in F table

    for( int i = 0; i < m_numDims; i++ )   // Update L and F
    {
      // smooth-step interpolation with cosine, zero endpoint velocity
      if( m_fTableInterpType == 1 )
      {
        Fii_new = m_fTable[fInterval][i + 1] - 0.5 * ( m_fTable[fInterval + 1][i + 1] - m_fTable[fInterval][i + 1] ) * ( cos( 3.141592653589793 * timePast / timeInterval ) - 1.0 );
      }
      // smooth-step interpolation with 5th order polynomial, zero endpoint velocity and acceleration
      else if( m_fTableInterpType == 2 )
      {
        Fii_new = m_fTable[fInterval][i+1] + (m_fTable[fInterval+1][i+1] - m_fTable[fInterval][i+1])*
                  (10.0*pow( timePast/timeInterval, 3 ) - 15.0*pow( timePast/timeInterval, 4 ) + 6.0*pow( timePast/timeInterval, 5 ));
      }
      // default linear interpolation
      else
      {
        Fii_new = m_fTable[fInterval][i + 1] * ( timeInterval - timePast ) / timeInterval + m_fTable[fInterval + 1][i + 1] * ( timePast ) / timeInterval;
      }

      // // drive F22 and F33 using F11 to get pure shear
      // if(m_fTable_pure_shear && i > 0)
      // {
      //   Fii_new = m_planeStrain ? 1.0/m_domainF[0] : 1.0/sqrt(m_domainF[0]);
      // }

      Fii_dot = ( Fii_new - m_domainF[i] ) / dt;
      m_domainL[i] = Fii_dot / Fii_new; // L = Fdot.Finv
      m_domainF[i] = Fii_new;
    }
  }
  else if( time_n + dt >= m_fTable[m_fTable.size( 0 ) - 1][0] ) // Else (i.e. if we exceed F table upper bound)...
  {
    for( int i = 0; i < m_numDims; i++ )
    {
      Fii_new = m_fTable[m_fTable.size( 0 ) - 1][i + 1]; // Set Fii_new to the last prescribed F table value
      Fii_dot = ( Fii_new - m_domainF[i] ) / dt;
      m_domainL[i] = Fii_dot / Fii_new; // L = Fdot.Finv
      m_domainF[i] = Fii_new;
    }
  }
}

void SolidMechanicsMPM::gridToParticle( real64 dt,
                                        ParticleManager & particleManager,
                                        NodeManager & nodeManager )
{
  // Grid fields
  arrayView2d< real64 const, nodes::REFERENCE_POSITION_USD > const gridPosition = nodeManager.referencePosition();
  arrayView2d< real64 const > const & gridDamageGradient = nodeManager.getReference< array2d< real64 > >( viewKeyStruct::damageGradientString() );
  arrayView3d< real64 const > const & gridVelocity = nodeManager.getReference< array3d< real64 > >( viewKeyStruct::velocityString() );
  arrayView3d< real64 const > const & gridAcceleration = nodeManager.getReference< array3d< real64 > >( viewKeyStruct::accelerationString() );

  localIndex subRegionIndex = 0;
  particleManager.forParticleSubRegions( [&]( ParticleSubRegion & subRegion )
  {
    // Registered by subregion
    ParticleType particleType = subRegion.getParticleType();
    arrayView2d< real64 > const particlePosition = subRegion.getParticleCenter();
    arrayView2d< real64 > const particleDisplacement = subRegion.getParticleDisplacement();
    arrayView2d< real64 > const particleVelocity = subRegion.getParticleVelocity();
    arrayView1d< int const > const particleGroup = subRegion.getParticleGroup();
    arrayView2d< real64 > const particleReferencePosition = subRegion.getField< fields::mpm::particleReferencePosition >();

    // Registered by MPM solver
    arrayView3d< real64 > const particleVelocityGradient = subRegion.getField< fields::mpm::particleVelocityGradient >();
    arrayView2d< real64 const > const particleDamageGradient = subRegion.getField< fields::mpm::particleDamageGradient >();

    //CC: fields for on-the-fly mapNodes calculations
    real64 xLocalMin[3] = {0};
    LvArray::tensorOps::copy< 3 >( xLocalMin, m_xLocalMin );
    real64 hEl[3] = {0};
    LvArray::tensorOps::copy< 3 >( hEl, m_hEl );
    arrayView3d< int const > const ijkMap = m_ijkMap;
    arrayView3d< real64 const > const particleRVectors = subRegion.getParticleRVectors(); 

    // Get views to mapping arrays
    int const numberOfVerticesPerParticle = subRegion.numberOfVerticesPerParticle();
    // arrayView2d< localIndex const > const mappedNodes = m_mappedNodes[subRegionIndex];
    // arrayView2d< real64 const > const shapeFunctionValues = m_shapeFunctionValues[subRegionIndex];
    // arrayView3d< real64 const > const shapeFunctionGradientValues = m_shapeFunctionGradientValues[subRegionIndex];

    // Map to particles
    SortedArrayView< localIndex const > const activeParticleIndices = subRegion.activeParticleIndices();
    int const numDims = m_numDims;
    int const damageFieldPartitioning = m_damageFieldPartitioning;
    int const numContactGroups = m_numContactGroups;

    //previously serialPolicy and GEOS_HOST_DEVICE
    forAll< parallelDevicePolicy<> >( activeParticleIndices.size(), [=] GEOS_DEVICE ( localIndex const pp )
    {
      localIndex const p = activeParticleIndices[pp];

      // Initialize velocity gradient for this particle
      // if( m_directionalOverlapCorrection == 0 )
      // {
      for( int i=0; i<3; i++ )
      {
        for( int j=0; j<3; j++ )
        {
          particleVelocityGradient[p][i][j] = 0.0;
        }
      }
      // }

      //CC: Computed the node mappings of particle corners on the fly
      int mappedNodes[64];
      real64 shapeFunctionValues[64];
      real64 shapeFunctionGradientValues[64][3];
      mapNodesAndComputeShapeFunctions(ijkMap,
                                       xLocalMin,
                                       hEl,
                                       particleType,
                                       particlePosition[p],
                                       particleRVectors[p],
                                       gridPosition,
                                       mappedNodes,
                                       shapeFunctionValues,
                                       shapeFunctionGradientValues);

      // Grid-to-particle map
      for( int g = 0; g < 8 * numberOfVerticesPerParticle; g++ )
      {
        localIndex const mappedNode = mappedNodes[g];
        int const nodeFlag = ( damageFieldPartitioning == 1 && LvArray::tensorOps::AiBi< 3 >( gridDamageGradient[mappedNode], particleDamageGradient[p] ) < 0.0 ) ? 1 : 0; // 0
                                                                                                                                                                           // undamaged
                                                                                                                                                                           // or
                                                                                                                                                                           // "A"
                                                                                                                                                                           // field,
                                                                                                                                                                           // 1
                                                                                                                                                                           // for
                                                                                                                                                                           // "B"
                                                                                                                                                                           // field
        int const fieldIndex = nodeFlag * numContactGroups + particleGroup[p]; // This ranges from 0 to nMatFields-1
        for( int i=0; i<numDims; i++ )
        {
          particlePosition[p][i] += gridVelocity[mappedNode][fieldIndex][i] * dt * shapeFunctionValues[g];
          particleDisplacement[p][i] = particlePosition[p][i] - particleReferencePosition[p][i];
          particleVelocity[p][i] += gridAcceleration[mappedNode][fieldIndex][i] * dt * shapeFunctionValues[g]; // FLIP

          for( int j=0; j<numDims; j++ )
          {
            particleVelocityGradient[p][i][j] += gridVelocity[mappedNode][fieldIndex][i] * shapeFunctionGradientValues[g][j]; // Technically
                                                                                                                              // wrong,
                                                                                                                              // the
                                                                                                                              // best
                                                                                                                              // kind of
                                                                                                                              // wrong
                                                                                                                              // (end-of-step
                                                                                                                              // velocity
                                                                                                                              // with
                                                                                                                              // beginning-of-step
                                                                                                                              // gradient) //CC: should we fix this?
          }
        }
      }
    } ); // particle loop

    // Increment subregion index
    subRegionIndex++;
  } ); // subregion loop
}

void SolidMechanicsMPM::updateSolverDependencies( ParticleManager & particleManager )
{
  // CC: should plastic strain updated here?
  // CC: TODO add update for material direction for graphite model
  // Get particle damage values from constitutive model
  particleManager.forParticleSubRegions( [&]( ParticleSubRegion & subRegion )
  {
    // Get constitutive model reference
    string const & solidMaterialName = subRegion.template getReference< string >( viewKeyStruct::solidMaterialNamesString() );
    SolidBase & solidModel = getConstitutiveModel< SolidBase >( subRegion, solidMaterialName );
    SortedArrayView< localIndex const > const activeParticleIndices = subRegion.activeParticleIndices();

    if( solidModel.hasWrapper( "damage" ) ) // Fragile code because someone could change the damage key without our knowledge. TODO: Make an
                                            // integrated test that checks this
    {
      arrayView1d< real64 > const particleDamage = subRegion.getParticleDamage();
      arrayView2d< real64 const > const constitutiveDamage = solidModel.getReference< array2d< real64 > >( "damage" );
      forAll< serialPolicy >( activeParticleIndices.size(), [=] GEOS_HOST_DEVICE ( localIndex const pp )
      {
        localIndex const p = activeParticleIndices[pp];
        if( constitutiveDamage[p][0] > particleDamage[p] ) // Damage can only increase - This will also preserve user-specified damage at
                                                           // initialization
        {
          particleDamage[p] = constitutiveDamage[p][0]; // TODO: Load any pre-damage into the constitutive model at initialization. Or,
                                                        // switch to using VTK input such that we can initialize any field we want without
                                                        // explicitly post-processing the input file.
        }
      } );
    }

    if( solidModel.hasWrapper( "plasticStrain" ) ) // Fragile code because someone could change the damage key without our knowledge. TODO: Make an
                                            // integrated test that checks this
    {
      arrayView2d< real64 > const particlePlasticStrain = subRegion.getField< fields::mpm::particlePlasticStrain >();
      arrayView3d< real64 const > const constitutivePlasticStrain = solidModel.getReference< array3d< real64 > >( "plasticStrain" );
      forAll< serialPolicy >( activeParticleIndices.size(), [=] GEOS_HOST_DEVICE ( localIndex const pp )
      {
        localIndex const p = activeParticleIndices[pp];
        LvArray::tensorOps::copy< 6 >( particlePlasticStrain[p], constitutivePlasticStrain[p][0] );
      } );
    }
  } );
}

real64 SolidMechanicsMPM::getStableTimeStep( ParticleManager & particleManager )
{
  real64 wavespeed = 0.0;
  real64 length = m_planeStrain == 1 ? std::fmin( m_hEl[0], m_hEl[1] ) : std::fmin( m_hEl[0], std::fmin( m_hEl[1], m_hEl[2] ) );

  particleManager.forParticleSubRegions( [&]( ParticleSubRegion & subRegion )
  {
    arrayView2d< real64 const > const particleVelocity = subRegion.getParticleVelocity();
    string const & solidMaterialName = subRegion.template getReference< string >( viewKeyStruct::solidMaterialNamesString() );
    // For the time being we restrict our attention to elastic isotropic solids.
    //TODO: Have all constitutive models automatically calculate a wave speed.
    array1d< real64 > rho = subRegion.getField< fields::mpm::particleDensity >();

    SolidBase & constitutiveRelation = getConstitutiveModel< SolidBase >( subRegion, solidMaterialName );

    // CC: there has to be a better way to do this
    array1d< real64 > shearModulus; // = constitutiveRelation.shearModulus();
    array1d< real64 > bulkModulus; // = constitutiveRelation.bulkModulus();
    if( constitutiveRelation.hasWrapper( "bulkModulus" ) )
    {
      //ElasticIsotropic
      ElasticIsotropic & elasticIsotropic = dynamic_cast< ElasticIsotropic & >( constitutiveRelation );
      shearModulus = elasticIsotropic.shearModulus();
      bulkModulus = elasticIsotropic.bulkModulus();
    }
    else
    {
      //HyperelasticMMS
      HyperelasticMMS & hyperelasticMMS = dynamic_cast< HyperelasticMMS & >( constitutiveRelation ); 
      arrayView1d< real64 const > const lambda = hyperelasticMMS.lambda();
      shearModulus = hyperelasticMMS.shearModulus();
      bulkModulus.resize(lambda.size());
      for(int i = 0; i < lambda.size(); i++){
        bulkModulus[i] = conversions::lameConstants::toBulkMod( lambda[i], shearModulus[i] );
      }
    }

    // ElasticIsotropic & constitutiveRelation = getConstitutiveModel< ElasticIsotropic >( subRegion, solidMaterialName );
    // arrayView1d< real64 const > const rho = subRegion.getField< fields::mpm::particleDensity >();
    // arrayView1d< real64 const > const shearModulus = constitutiveRelation.shearModulus();
    // arrayView1d< real64 const > const bulkModulus = constitutiveRelation.bulkModulus();
    SortedArrayView< localIndex const > const activeParticleIndices = subRegion.activeParticleIndices();
    forAll< serialPolicy >( activeParticleIndices.size(), [=, &wavespeed] GEOS_HOST ( localIndex const pp ) // would need reduction to
                                                                                                            // parallelize
      {
        localIndex const p = activeParticleIndices[pp];
        wavespeed = fmax( wavespeed, sqrt( ( bulkModulus[p] + (4.0/3.0) * shearModulus[p] ) / rho[p] ) + LvArray::tensorOps::l2Norm< 3 >( particleVelocity[p] ) );
      } );
  } );

  real64 dtReturn = wavespeed > 1.0e-16 ? m_cflFactor * length / wavespeed : DBL_MAX; // This partitions's dt, make it huge if wavespeed=0.0
                                                                                      // (this happens when there are no particles on this
                                                                                      // partition)
  return dtReturn;
}

void SolidMechanicsMPM::deleteBadParticles( ParticleManager & particleManager )
{
  // Cases covered:
  // 1.) Particles that map outside the domain (including buffer cells)
  // 2.) Particles with unacceptable Jacobian (<0.1 or >10)
  particleManager.forParticleSubRegions( [&]( ParticleSubRegion & subRegion )
  {
    // Move everything into the host memory space
    subRegion.forWrappers( [&]( WrapperBase & wrapper )
    {
      wrapper.move( LvArray::MemorySpace::host, true );
    } );

    // Get relevant particle arrays
    arrayView1d< int > const isBad = subRegion.getField< fields::mpm::isBad >();

    // Initialize the set of particles to delete
    std::set< localIndex > indicesToErase;
    SortedArrayView< localIndex const > const activeParticleIndices = subRegion.activeParticleIndices();
    forAll< serialPolicy >( activeParticleIndices.size(), [=, &indicesToErase] GEOS_HOST ( localIndex const pp ) // need reduction or
                                                                                                                 // atomics to parallelize,
                                                                                                                 // not sure which
      {
        localIndex const p = activeParticleIndices[pp];
        if( isBad[p] == 1 )
        {
          indicesToErase.insert( p );
        }
      } );
    subRegion.erase( indicesToErase );
  } );
}

void SolidMechanicsMPM::printProfilingResults()
{
  // Use MPI reduction to get the average elapsed time for each step on all partitions
  int rank = MpiWrapper::commRank( MPI_COMM_GEOSX );
  unsigned int numIntervals = m_profilingTimes.size() - 1;
  std::vector< real64 > timeIntervalsAllRanks( numIntervals );

  // Get total CPU time for the entire time step
  real64 totalStepTimeThisRank = m_profilingTimes[numIntervals] - m_profilingTimes[0];
  real64 totalStepTimeAllRanks;
  MpiWrapper::allReduce< real64 >( &totalStepTimeThisRank,
                                   &totalStepTimeAllRanks,
                                   1,
                                   MPI_SUM,
                                   MPI_COMM_GEOSX );

  // Get total CPU times for each queried time interval
  for( unsigned int i = 0; i < numIntervals; i++ )
  {
    real64 timeIntervalThisRank = ( m_profilingTimes[i+1] - m_profilingTimes[i] );
    real64 timeIntervalAllRanks;
    MpiWrapper::allReduce< real64 >( &timeIntervalThisRank,
                                     &timeIntervalAllRanks,
                                     1,
                                     MPI_SUM,
                                     MPI_COMM_GEOSX );
    if( rank == 0 )
    {
      timeIntervalsAllRanks[i] = timeIntervalAllRanks;
    }
  }

  // Print out solver profiling
  MPI_Barrier( MPI_COMM_GEOSX );
  if( rank == 0 )
  {
    std::cout << "---------------------------------------------" << std::endl;
    std::cout << "Fraction of total time for one step: " << std::endl;
    for( unsigned int i = 0; i < numIntervals; i++ )
    {
      std::cout << " (" << i << ") ";
      std::cout << std::fixed;
      std::cout << std::showpoint;
      std::cout << std::setprecision( 6 ) << timeIntervalsAllRanks[i] / totalStepTimeAllRanks;
      std::cout << ": " << m_profilingLabels[i] << std::endl;
    }
    std::cout << " ** Total step CPU time:  " << totalStepTimeAllRanks << " s **" << std::endl;
    std::cout << "---------------------------------------------" << std::endl;
  }

  // Reset profiling arrays
  m_profilingTimes.resize( 0 );
  m_profilingLabels.resize( 0 );
}

void SolidMechanicsMPM::computeSurfaceFlags( ParticleManager & particleManager )
{
  // Get accessors for volume, position
  ParticleManager::ParticleViewAccessor< arrayView1d< real64 const > > particleVolumeAccessor = particleManager.constructArrayViewAccessor< real64, 1 >( "particleVolume" );
  ParticleManager::ParticleViewAccessor< arrayView2d< real64 const > > particlePositionAccessor = particleManager.constructArrayViewAccessor< real64, 2 >( "particleCenter" );

  // Perform neighbor operations
  particleManager.forParticleSubRegions( [&]( ParticleSubRegion & subRegion )
  {
    // Get neighbor list
    OrderedVariableToManyParticleRelation & neighborList = subRegion.neighborList();
    arrayView1d< localIndex const > const numNeighborsAll = neighborList.m_numParticles.toViewConst();
    ArrayOfArraysView< localIndex const > const neighborRegions = neighborList.m_toParticleRegion.toViewConst();
    ArrayOfArraysView< localIndex const > const neighborSubRegions = neighborList.m_toParticleSubRegion.toViewConst();
    ArrayOfArraysView< localIndex const > const neighborIndices = neighborList.m_toParticleIndex.toViewConst();

    // Get particle position and surface flags
    arrayView2d< real64 const > const particlePosition = subRegion.getParticleCenter();
    arrayView1d< int > const particleSurfaceFlag = subRegion.getField< fields::mpm::particleSurfaceFlag >();

    // Loop over neighbors
    SortedArrayView< localIndex const > const activeParticleIndices = subRegion.activeParticleIndices();
    forAll< serialPolicy >( activeParticleIndices.size(), [=] GEOS_HOST ( localIndex const pp ) // Must be on host since we call a 'this'
                                                                                                // method which uses class variables
      {
        localIndex const p = activeParticleIndices[pp];

        // Get number of neighbors and accessor indices
        localIndex numNeighbors = numNeighborsAll[p];
        arraySlice1d< localIndex const > const regionIndices = neighborRegions[p];
        arraySlice1d< localIndex const > const subRegionIndices = neighborSubRegions[p];
        arraySlice1d< localIndex const > const particleIndices = neighborIndices[p];

        // Calculate
        real64 totalVolume = 0.0;
        real64 centroid[3] = { 0.0 };
        for( localIndex neighborIndex = 0; neighborIndex < numNeighbors; neighborIndex++ )
        {
          localIndex regionIndex = regionIndices[neighborIndex];
          localIndex subRegionIndex = subRegionIndices[neighborIndex];
          localIndex particleIndex = particleIndices[neighborIndex];
          real64 rSquared = 0.0;
          for( int i=0; i<m_numDims; i++ )
          {
            real64 relativePositionComponent = particlePositionAccessor[regionIndex][subRegionIndex][particleIndex][i] - particlePosition[p][i];
            rSquared += relativePositionComponent * relativePositionComponent;
          }
          real64 kernelVal = kernel( sqrt( rSquared ));
          totalVolume += kernelVal * particleVolumeAccessor[regionIndex][subRegionIndex][particleIndex];
          for( int i=0; i<m_numDims; i++ )
          {
            centroid[i] += kernelVal * particleVolumeAccessor[regionIndex][subRegionIndex][particleIndex] * particlePositionAccessor[regionIndex][subRegionIndex][particleIndex][i];
          }
        }
        real64 positionDifference[3] = { 0.0 };
        for( int i=0; i<m_numDims; i++ )
        {
          centroid[i] /= totalVolume;
          positionDifference[i] = centroid[i] - particlePosition[p][i];
        }
        real64 deltaSquared = 0.0;
        for( int i=0; i<m_numDims; i++ )
        {
          deltaSquared += positionDifference[i] * positionDifference[i];
        }
        // 0.08 was hand-picked based on testing done in Mathematica. Works in 2D and 3D!
        if( particleSurfaceFlag[p] != 1 && deltaSquared >= 0.08 * 0.08 * m_neighborRadius * m_neighborRadius )
        {
          particleSurfaceFlag[p] = 1;
        }
      } );
  } );
}

void SolidMechanicsMPM::computeSphF( ParticleManager & particleManager )
{
  // Get accessors for volume, position, reference position
  ParticleManager::ParticleViewAccessor< arrayView1d< real64 const > > particleVolumeAccessor = particleManager.constructArrayViewAccessor< real64, 1 >( "particleVolume" );
  ParticleManager::ParticleViewAccessor< arrayView2d< real64 const > > particlePositionAccessor = particleManager.constructArrayViewAccessor< real64, 2 >( "particleCenter" );
  ParticleManager::ParticleViewAccessor< arrayView2d< real64 const > > particleReferencePositionAccessor = particleManager.constructArrayViewAccessor< real64, 2 >( "particleReferencePosition" );

  // Perform neighbor operations
  particleManager.forParticleSubRegions( [&]( ParticleSubRegion & subRegion )
  {
    // Get neighbor list
    OrderedVariableToManyParticleRelation & neighborList = subRegion.neighborList();
    arrayView1d< localIndex const > const numNeighborsAll = neighborList.m_numParticles.toViewConst();
    ArrayOfArraysView< localIndex const > const neighborRegions = neighborList.m_toParticleRegion.toViewConst();
    ArrayOfArraysView< localIndex const > const neighborSubRegions = neighborList.m_toParticleSubRegion.toViewConst();
    ArrayOfArraysView< localIndex const > const neighborIndices = neighborList.m_toParticleIndex.toViewConst();

    // Get particle position and sphF
    arrayView2d< real64 const > const particlePosition = subRegion.getParticleCenter();
    arrayView2d< real64 > const particleReferencePosition = subRegion.getField< fields::mpm::particleReferencePosition >();
    arrayView3d< real64 > const particleSphF = subRegion.getField< fields::mpm::particleSphF >();

    // Loop over neighbors
    SortedArrayView< localIndex const > const activeParticleIndices = subRegion.activeParticleIndices();
    forAll< serialPolicy >( activeParticleIndices.size(), [=] GEOS_HOST ( localIndex const pp ) // I think this must be on host since we
                                                                                                // call a 'this' method which uses class
                                                                                                // variables
      {
        localIndex const p = activeParticleIndices[pp];

        // Get number of neighbors and accessor indices
        localIndex numNeighbors = numNeighborsAll[p];
        arraySlice1d< localIndex const > const regionIndices = neighborRegions[p];
        arraySlice1d< localIndex const > const subRegionIndices = neighborSubRegions[p];
        arraySlice1d< localIndex const > const particleIndices = neighborIndices[p];

        // Declare and size neighbor data arrays - TODO: switch to std::array? But then we'd need to template computeKernelFieldGradient
        std::vector< real64 > neighborVolumes( numNeighbors );
        std::vector< std::vector< real64 > > neighborPositions;
        neighborPositions.resize( numNeighbors, std::vector< real64 >( 3 ) );
        std::vector< std::vector< real64 > > neighborDisplacements;
        neighborDisplacements.resize( numNeighbors, std::vector< real64 >( 3 ) );

        // Populate neighbor data arrays
        for( localIndex neighborIndex = 0; neighborIndex < numNeighbors; neighborIndex++ )
        {
          localIndex regionIndex = regionIndices[neighborIndex];
          localIndex subRegionIndex = subRegionIndices[neighborIndex];
          localIndex particleIndex = particleIndices[neighborIndex];
          real64 r0Squared = 0.0;
          for( int i=0; i<m_numDims; i++ )
          {
            real64 thisComponent = particleReferencePosition[p][i];
            real64 neighborComponent = particleReferencePositionAccessor[regionIndex][subRegionIndex][particleIndex][i];
            r0Squared += ( thisComponent - neighborComponent ) * ( thisComponent - neighborComponent );
          }
          if( r0Squared <= m_neighborRadius * m_neighborRadius ) // We only consider neighbor particles that would have been neighbors in
                                                                 // the reference configuration
          {
            neighborVolumes[neighborIndex] = particleVolumeAccessor[regionIndex][subRegionIndex][particleIndex];
          }
          else
          {
            neighborVolumes[neighborIndex] = 0.0;
          }
          for( int i=0; i<3; i++ )
          {
            neighborPositions[neighborIndex][i] = particlePositionAccessor[regionIndex][subRegionIndex][particleIndex][i];
            neighborDisplacements[neighborIndex][i] = particlePositionAccessor[regionIndex][subRegionIndex][particleIndex][i] -
                                                      particleReferencePositionAccessor[regionIndex][subRegionIndex][particleIndex][i];
          }
        }

        // Call kernel field gradient function
        computeKernelVectorGradient( particlePosition[p],        // input
                                     neighborPositions,          // input
                                     neighborVolumes,            // input
                                     neighborDisplacements,      // input
                                     particleSphF[p] );          // OUTPUT: Spatial displacement gradient

        // Convert spatial displacement gradient to deformation gradient
        real64 temp[3][3] = {{1, 0, 0}, {0, 1, 0}, {0, 0, 1}};
        LvArray::tensorOps::scaledAdd< 3, 3 >( temp, particleSphF[p], -1.0 );
        LvArray::tensorOps::invert< 3 >( temp );
        LvArray::tensorOps::copy< 3, 3 >( particleSphF[p], temp );
      } );
  } );
}

// void SolidMechanicsMPM::directionalOverlapCorrection( real64 dt, ParticleManager & particleManager )
// {
//   // Get the SPH version of the deformation gradient
//   computeSphF( particleManager );

//   // If we're at a surface, induce corrective deformation normal to the surface
//   particleManager.forParticleSubRegions( [&]( ParticleSubRegion & subRegion )
//   {
//     arrayView1d< real64 > const particleOverlap = subRegion.getField< fields::mpm::particleOverlap >();
//     particleOverlap.zero();
//     arrayView2d< real64 const > const particleDamageGradient = subRegion.getField< fields::mpm::particleDamageGradient >();
//     arrayView3d< real64 > const particleVelocityGradient = subRegion.getField< fields::mpm::particleVelocityGradient >();
//     particleVelocityGradient.zero();
//     arrayView3d< real64 const > const particleDeformationGradient = subRegion.getField< fields::mpm::particleDeformationGradient >();
//     arrayView3d< real64 const > const particleSphF = subRegion.getField< fields::mpm::particleSphF >();

//     SortedArrayView< localIndex const > const activeParticleIndices = subRegion.activeParticleIndices();
//     forAll< serialPolicy >( activeParticleIndices.size(), [=] GEOS_HOST ( localIndex const pp )
//     {
//       localIndex const p = activeParticleIndices[pp];
//       if( LvArray::tensorOps::l2NormSquared< 3 >( particleDamageGradient[p] ) > 0.0 )
//       {
//         real64 surfaceNormal[3];
//         LvArray::tensorOps::copy< 3 >( surfaceNormal, particleDamageGradient[p] );
//         if( m_planeStrain == 1 )
//         {
//           surfaceNormal[2] = 0.0; // Just in case
//         }
//         LvArray::tensorOps::normalize< 3 >( surfaceNormal );

//         // Polar decompositions
//         real64 Rp[3][3], Rsph[3][3], Vp[3][3], Vsph[3][3];
//         LvArray::tensorOps::polarDecomposition< 3 >( Rp, particleDeformationGradient[p] );
//         LvArray::tensorOps::polarDecomposition< 3 >( Rsph, particleSphF[p] );
//         LvArray::tensorOps::Rij_eq_AikBjk< 3, 3, 3 >(Vp, particleDeformationGradient[p], Rp );
//         LvArray::tensorOps::Rij_eq_AikBjk< 3, 3, 3 >(Vsph, particleSphF[p], Rsph );

//         // Compute directional stretches
//         real64 stretch[3], normalStretch;
//         real64 stretchSph[3], normalStretchSph;
//         LvArray::tensorOps::Ri_eq_AijBj< 3, 3 >(stretch, Vp, surfaceNormal );
//         normalStretch = LvArray::tensorOps::AiBi< 3 >( stretch, surfaceNormal );
//         LvArray::tensorOps::Ri_eq_AijBj< 3, 3 >(stretchSph, Vsph, surfaceNormal );
//         normalStretchSph = LvArray::tensorOps::AiBi< 3 >( stretchSph, surfaceNormal );

//         // Detect overlap and correct. TODO: Implement a ramp?
//         real64 overlap = normalStretch / normalStretchSph;
//         particleOverlap[p] = overlap;
//         if( overlap > 1.2 && normalStretchSph < 1 )
//         {
//           // Get orthonormal basis to transform V into
//           real64 s1[3], s2[3];
//           computeOrthonormalBasis( surfaceNormal, s1, s2 );
//           real64 Q[3][3], Qtranspose[3][3], targetF[3][3], targetFDot[3][3], FInverse[3][3];
//           for( int i=0; i<3; i++ )
//           {
//             Q[i][0] = surfaceNormal[i];
//             Q[i][1] = s1[i];
//             Q[i][2] = s2[i];
//             Qtranspose[0][i] = surfaceNormal[i];
//             Qtranspose[1][i] = s1[i];
//             Qtranspose[2][i] = s2[i];
//           }

//           // Perform transformation, substitute in the directional stretch predicted by Fsph, transform back, re-assemble F
//           real64 VpPrime[3][3], temp[3][3];
//           LvArray::tensorOps::Rij_eq_AikBkj< 3, 3, 3 >( temp, Qtranspose, Vp );
//           LvArray::tensorOps::Rij_eq_AikBkj< 3, 3, 3 >( VpPrime, temp, Q );
//           VpPrime[0][0] = normalStretchSph;
//           LvArray::tensorOps::Rij_eq_AikBkj< 3, 3, 3 >( temp, Q, VpPrime );
//           LvArray::tensorOps::Rij_eq_AikBkj< 3, 3, 3 >( Vp, temp, Qtranspose );
//           LvArray::tensorOps::Rij_eq_AikBkj< 3, 3, 3 >( targetF, Vp, Rp );

//           // Deduce the L necessary to achieve the new F
//           LvArray::tensorOps::copy< 3, 3 >( targetFDot, targetF );
//           LvArray::tensorOps::scaledAdd< 3, 3 >( targetFDot, particleDeformationGradient[p], -1.0 );
//           LvArray::tensorOps::scale< 3, 3 >( targetFDot, 1.0 / dt );
//           LvArray::tensorOps::invert< 3 >( FInverse, particleDeformationGradient[p] );
//           LvArray::tensorOps::Rij_eq_AikBkj< 3, 3, 3 >( particleVelocityGradient[p], targetFDot, FInverse );
//         }
//       }
//     } );
//   } );

//   // TODO: If we're not at a surface, volumetric overlap correction should be performed after the F update
// }

int SolidMechanicsMPM::evaluateSeparabilityCriterion( localIndex const & A,
                                                      localIndex const & B,
                                                      real64 const & damageA,
                                                      real64 const & damageB,
                                                      real64 const & maxDamageA,
                                                      real64 const & maxDamageB )
// m_treatFullyDamagedAsSingleField makes fields inseparable if damageA = damageB = 1, so we aren't putting
// arbitrary separation planes (and potential surfaces for accumulated overlap that needs corrections)
// between fully damaged materials. There is a potential issue that approaching damaged bodies
// would get contact gaps locked in.
{
  int separable = 0;
  // At least one field is fully damaged and both fields have the minimum separable level of damage.
  // The "a%b" is the "mod(a,b)" command, and indicates whether materials are from same contact group.
  if( ( ( maxDamageA >= 0.9999 || maxDamageB >= 0.9999 ) && ( damageA >= m_separabilityMinDamage && damageB >= m_separabilityMinDamage ) )
      || ( A % m_numContactGroups != B % m_numContactGroups ) )
  {
    if( m_treatFullyDamagedAsSingleField == 1 )
    {
      separable = ( fmin( damageA, damageB ) < 0.9999 ) ? 1 : 0;
    }
    else
    {
      separable = 1;
    }
  }

  return separable;
}

void SolidMechanicsMPM::flagOutOfRangeParticles( ParticleManager & particleManager )
{
  particleManager.forParticleSubRegions( [&]( ParticleSubRegion & subRegion )
  {
    // Identify global domain bounds
    real64 globalMin[3]; // including buffer cells
    real64 globalMax[3]; // including buffer cells
    for( int i=0; i<3; i++ )
    {
      globalMin[i] = m_xGlobalMin[i] - m_hEl[i];
      globalMax[i] = m_xGlobalMax[i] + m_hEl[i];
    }

    // Get particle fields
    SortedArrayView< localIndex const > const activeParticleIndices = subRegion.activeParticleIndices();
    arrayView2d< real64 const > const particlePosition = subRegion.getParticleCenter();
    arrayView1d< int > const isBad = subRegion.getField< fields::mpm::isBad >();
    ParticleType particleType = subRegion.getParticleType();

    // Define tolerance
    real64 tolerance[3];
    for( int i=0; i<3; i++ )
    {
      tolerance[i] = m_hEl[i] * DBL_EPSILON;
    }

    switch( particleType )
    {
      case ParticleType::SinglePoint:
        {
          forAll< serialPolicy >( activeParticleIndices.size(), [=] GEOS_HOST_DEVICE ( localIndex const pp )
        {
          localIndex const p = activeParticleIndices[pp];
          for( int i=0; i<3; i++ )
          {
            if( particlePosition[p][i] < globalMin[i] + tolerance[i] || globalMax[i] - tolerance[i] < particlePosition[p][i] )
            {
              isBad[p] = 1;
              break; // TODO: if this doesn't work, just modify "i"
            }
          }
        } );
          break;
        }
      case ParticleType::CPDI:
        {
          arrayView3d< real64 const > const particleRVectors = subRegion.getParticleRVectors();
          int const signs[8][3] = { { 1, 1, 1},
            { 1, 1, -1},
            { 1, -1, 1},
            { 1, -1, -1},
            {-1, 1, 1},
            {-1, 1, -1},
            {-1, -1, 1},
            {-1, -1, -1} };
          forAll< serialPolicy >( activeParticleIndices.size(), [=] GEOS_HOST_DEVICE ( localIndex const pp )
        {
          localIndex const p = activeParticleIndices[pp];
          for( int cornerIndex=0; cornerIndex<8; cornerIndex++ )
          {
            for( int i=0; i<3; i++ )
            {
              real64 cornerPositionComponent = particlePosition[p][i] + signs[cornerIndex][0] * particleRVectors[p][0][i] + signs[cornerIndex][1] * particleRVectors[p][1][i] + signs[cornerIndex][2] *
                                               particleRVectors[p][2][i];
              if( cornerPositionComponent < globalMin[i] + tolerance[i] || globalMax[i] - tolerance[i] < cornerPositionComponent )
              {
                isBad[p] = 1;
                break;
              }
            }
            if( isBad[p] == 1 )
            {
              break;
            }
          }
        } );
          break;
        }
      default:
        {
          GEOS_ERROR( "Particle type \"" << particleType << "\" is not yet supported." );
          break;
        }
    }
  } );
}

void SolidMechanicsMPM::computeRVectors( ParticleManager & particleManager )
{
  particleManager.forParticleSubRegions( [&]( ParticleSubRegion & subRegion )
  {
    if( subRegion.hasRVectors() )
    {
      SortedArrayView< localIndex const > const activeParticleIndices = subRegion.activeParticleIndices();
      arrayView3d< real64 > const particleRVectors = subRegion.getParticleRVectors();
      arrayView3d< real64 const > const particleInitialRVectors = subRegion.getField< fields::mpm::particleInitialRVectors >();
      arrayView3d< real64 const > const particleDeformationGradient = subRegion.getField< fields::mpm::particleDeformationGradient >();
      forAll< serialPolicy >( activeParticleIndices.size(), [=] GEOS_HOST_DEVICE ( localIndex const pp )
      {
        localIndex const p = activeParticleIndices[pp];
        for( int i=0; i<3; i++ )
        {
          for( int j=0; j<3; j++ )
          {
            particleRVectors[p][i][j] = particleInitialRVectors[p][i][0] * particleDeformationGradient[p][j][0] +
                                        particleInitialRVectors[p][i][1] * particleDeformationGradient[p][j][1] +
                                        particleInitialRVectors[p][i][2] * particleDeformationGradient[p][j][2];
          }
        }
      } );
    }
  } );
}

void SolidMechanicsMPM::cpdiDomainScaling( ParticleManager & particleManager )
{
  particleManager.forParticleSubRegions( [&]( ParticleSubRegion & subRegion )
  {
    if( subRegion.getParticleType() == ParticleType::CPDI )
    {
      real64 const lCrit = m_planeStrain == 1 ? 0.49999 * fmin( m_hEl[0], m_hEl[1] ) : 0.49999 * fmin( m_hEl[0], fmin( m_hEl[1], m_hEl[2] ) );
      arrayView3d< real64 > const particleRVectors = subRegion.getParticleRVectors();
      int const planeStrain = m_planeStrain;
      forAll< serialPolicy >( subRegion.size(), [=] GEOS_HOST_DEVICE ( localIndex const p )
      {
        arraySlice1d< real64 > const r1 = particleRVectors[p][0];
        arraySlice1d< real64 > const r2 = particleRVectors[p][1];
        arraySlice1d< real64 > const r3 = particleRVectors[p][2];

        if( planeStrain == 1 ) // 2D cpdi domain scaling
        {
          // Initialize l-vectors.  Eq. 8a-d in the CPDI domain scaling paper.
          real64 l[2][3];
          for( int i=0; i<3; i++ )
          {
            l[0][i] = r1[i] + r2[i]; // la
            l[1][i] = r1[i] - r2[i]; // lb
          }

          // scale l-vectors if needed.  Eq. 9 in the CPDI domain scaling paper.
          bool scale = false;
          for( int i = 0; i < 2; i++ )
          {
            real64 lLength = sqrt( l[i][0] * l[i][0] + l[i][1] * l[i][1] + l[i][2] * l[i][2] );
            if( lLength > lCrit )
            {
              l[i][0] *= lCrit / lLength;
              l[i][1] *= lCrit / lLength;
              l[i][2] *= lCrit / lLength;
              scale = true;
            }
          }

          // reconstruct r-vectors.  eq. 11 in the CPDI domain scaling paper.
          if( scale )
          {
            for( int i=0; i<3; i++ )
            {
              r1[i] = 0.5 * (l[0][i] + l[1][i]);
              r2[i] = 0.5 * (l[0][i] - l[1][i]);
            }
          }
        }
        else // 3D cpdi domain scaling
        {
          // Initialize l-vectors.  Eq. 8a-d in the CPDI domain scaling paper.
          real64 l[4][3];
          for( int i=0; i<3; i++ )
          {
            l[0][i] = r1[i] + r2[i] + r3[i]; // la
            l[1][i] = r1[i] - r2[i] + r3[i]; // lb
            l[2][i] = r2[i] - r1[i] + r3[i]; // lc
            l[3][i] = r3[i] - r1[i] - r2[i]; // ld
          }

          // scale l vectors if needed.  Eq. 9 in the CPDI domain scaling paper.
          bool scale = false;
          for( int i = 0; i < 4; i++ )
          {
            real64 lLength = sqrt( l[i][0] * l[i][0] + l[i][1] * l[i][1] + l[i][2] * l[i][2] );
            if( lLength > lCrit )
            {
              l[i][0] *= lCrit / lLength;
              l[i][1] *= lCrit / lLength;
              l[i][2] *= lCrit / lLength;
              scale = true;
            }
          }

          // reconstruct r vectors.  eq. 11 in the CPDI domain scaling paper.
          if( scale )
          {
            for( int i=0; i<3; i++ )
            {
              r1[i] = 0.25 * ( l[0][i] + l[1][i] - l[2][i] - l[3][i] );
              r2[i] = 0.25 * ( l[0][i] - l[1][i] + l[2][i] - l[3][i] );
              r3[i] = 0.25 * ( l[0][i] + l[1][i] + l[2][i] + l[3][i] );
            }
          }
        }
      } );
    }
  } );
}

// void SolidMechanicsMPM::resizeMappingArrays( ParticleManager & particleManager )
// {
//   // Count the number of subregions
//   int numberOfSubRegions = 0;
//   particleManager.forParticleSubRegions( [&]( ParticleSubRegion & GEOS_UNUSED_PARAM( subRegion ) ) // TODO: Check if this always accesses
//                                                                                                    // subregions in the same order within a
//                                                                                                    // single run
//   {
//     numberOfSubRegions++;
//   } );

//   m_mappedNodes.resize( numberOfSubRegions );
//   m_shapeFunctionValues.resize( numberOfSubRegions );
//   m_shapeFunctionGradientValues.resize( numberOfSubRegions );

//   localIndex subRegionIndex = 0;
//   particleManager.forParticleSubRegions( [&]( ParticleSubRegion & subRegion )
//   {
//     int const numberOfActiveParticles = subRegion.activeParticleIndices().size();
//     m_mappedNodes[subRegionIndex].resize( numberOfActiveParticles, 8 * subRegion.numberOfVerticesPerParticle() );
//     m_shapeFunctionValues[subRegionIndex].resize( numberOfActiveParticles, 8 * subRegion.numberOfVerticesPerParticle() );
//     m_shapeFunctionGradientValues[subRegionIndex].resize( numberOfActiveParticles, 8 * subRegion.numberOfVerticesPerParticle(), 3 );
//     subRegionIndex++;
//   } );
// }

inline void GEOS_DEVICE SolidMechanicsMPM::mapNodesAndComputeShapeFunctions(arrayView3d< int const > const ijkMap,
                                                                            const real64 xLocalMin[3],
                                                                            const real64 hEl[3],
                                                                            ParticleType particleType,
                                                                            arraySlice1d< real64 const > const particlePosition,
                                                                            arraySlice2d< real64 const > const particleRVectors,
                                                                            arraySlice2d< real64 const, nodes::REFERENCE_POSITION_USD > const gridPosition,
                                                                            int * mappedNodes,
                                                                            real64 * shapeFunctionValues,
                                                                            real64 shapeFunctionGradientValues[][3])
{
    // Populate mapping arrays based on particle type
    switch( particleType )
    {
      case ParticleType::SinglePoint:
        {
          // get IJK associated with particle center
          int centerIJK[3];
          for( int i=0; i<3; i++ )
          {
            centerIJK[i] = floor( ( particlePosition[i] - xLocalMin[i] ) / hEl[i] );
          }

          // get node IDs, weights and grad weights
          int node = 0;
          int corner = ijkMap[centerIJK[0]][centerIJK[1]][centerIJK[2]];
          auto corner_x = gridPosition[corner];

          real64 xRel = (particlePosition[0] - corner_x[0]) / hEl[0];
          real64 yRel = (particlePosition[1] - corner_x[1]) / hEl[1];
          real64 zRel = (particlePosition[2] - corner_x[2]) / hEl[2];

          for( int i=0; i<2; i++ )
          {
            real64 xWeight = i*xRel + (1-i)*(1.0-xRel);
            real64 dxWeight = i/hEl[0] - (1-i)/hEl[0];
            for( int j=0; j<2; j++ )
            {
              real64 yWeight = j*yRel + (1-j)*(1.0-yRel);
              real64 dyWeight = j/hEl[1] - (1-j)/hEl[1];
              for( int k=0; k<2; k++ )
              {
                real64 zWeight = k*zRel + (1-k)*(1.0-zRel);
                real64 dzWeight = k/hEl[2] - (1-k)/hEl[2];

                mappedNodes[node] = ijkMap[centerIJK[0]+i][centerIJK[1]+j][centerIJK[2]+k];
                shapeFunctionValues[node] = xWeight * yWeight * zWeight;
                shapeFunctionGradientValues[node][0] = dxWeight * yWeight * zWeight;
                shapeFunctionGradientValues[node][1] = xWeight * dyWeight * zWeight;
                shapeFunctionGradientValues[node][2] = xWeight * yWeight * dzWeight;
                node++;
              }
            }
          }

          break;
        }
      case ParticleType::CPDI:
        {
          int const signs[8][3] = { { -1, -1, -1 },
            {  1, -1, -1 },
            {  1, 1, -1 },
            { -1, 1, -1 },
            { -1, -1, 1 },
            {  1, -1, 1 },
            {  1, 1, 1 },
            { -1, 1, 1 } };

          real64 alpha[8][8];
          real64 cpdiVolume, oneOverV;
          real64 p_r1[3], p_r2[3], p_r3[3]; // allowing 1-indexed r-vectors to persist to torture future postdocs >:)

          for( int i=0; i<3; i++ )
          {
            p_r1[i] = particleRVectors[0][i];
            p_r2[i] = particleRVectors[1][i];
            p_r3[i] = particleRVectors[2][i];
          }

          // We need this because of CPDI domain scaling
          cpdiVolume = 8.0*(-(p_r1[2]*p_r2[1]*p_r3[0]) + p_r1[1]*p_r2[2]*p_r3[0] + p_r1[2]*p_r2[0]*p_r3[1] - p_r1[0]*p_r2[2]*p_r3[1] - p_r1[1]*p_r2[0]*p_r3[2] + p_r1[0]*p_r2[1]*p_r3[2]);
          oneOverV = 1.0 / cpdiVolume;

          alpha[0][0]=oneOverV*(p_r1[2]*p_r2[1] - p_r1[1]*p_r2[2] - p_r1[2]*p_r3[1] + p_r2[2]*p_r3[1] + p_r1[1]*p_r3[2] - p_r2[1]*p_r3[2]);
          alpha[0][1]=oneOverV*(-(p_r1[2]*p_r2[0]) + p_r1[0]*p_r2[2] + p_r1[2]*p_r3[0] - p_r2[2]*p_r3[0] - p_r1[0]*p_r3[2] + p_r2[0]*p_r3[2]);
          alpha[0][2]=oneOverV*(p_r1[1]*p_r2[0] - p_r1[0]*p_r2[1] - p_r1[1]*p_r3[0] + p_r2[1]*p_r3[0] + p_r1[0]*p_r3[1] - p_r2[0]*p_r3[1]);
          alpha[1][0]=oneOverV*(p_r1[2]*p_r2[1] - p_r1[1]*p_r2[2] - p_r1[2]*p_r3[1] - p_r2[2]*p_r3[1] + p_r1[1]*p_r3[2] + p_r2[1]*p_r3[2]);
          alpha[1][1]=oneOverV*(-(p_r1[2]*p_r2[0]) + p_r1[0]*p_r2[2] + p_r1[2]*p_r3[0] + p_r2[2]*p_r3[0] - p_r1[0]*p_r3[2] - p_r2[0]*p_r3[2]);
          alpha[1][2]=oneOverV*(p_r1[1]*p_r2[0] - p_r1[0]*p_r2[1] - p_r1[1]*p_r3[0] - p_r2[1]*p_r3[0] + p_r1[0]*p_r3[1] + p_r2[0]*p_r3[1]);
          alpha[2][0]=oneOverV*(p_r1[2]*p_r2[1] - p_r1[1]*p_r2[2] + p_r1[2]*p_r3[1] - p_r2[2]*p_r3[1] - p_r1[1]*p_r3[2] + p_r2[1]*p_r3[2]);
          alpha[2][1]=oneOverV*(-(p_r1[2]*p_r2[0]) + p_r1[0]*p_r2[2] - p_r1[2]*p_r3[0] + p_r2[2]*p_r3[0] + p_r1[0]*p_r3[2] - p_r2[0]*p_r3[2]);
          alpha[2][2]=oneOverV*(p_r1[1]*p_r2[0] - p_r1[0]*p_r2[1] + p_r1[1]*p_r3[0] - p_r2[1]*p_r3[0] - p_r1[0]*p_r3[1] + p_r2[0]*p_r3[1]);
          alpha[3][0]=oneOverV*(p_r1[2]*p_r2[1] - p_r1[1]*p_r2[2] + p_r1[2]*p_r3[1] + p_r2[2]*p_r3[1] - p_r1[1]*p_r3[2] - p_r2[1]*p_r3[2]);
          alpha[3][1]=oneOverV*(-(p_r1[2]*p_r2[0]) + p_r1[0]*p_r2[2] - p_r1[2]*p_r3[0] - p_r2[2]*p_r3[0] + p_r1[0]*p_r3[2] + p_r2[0]*p_r3[2]);
          alpha[3][2]=oneOverV*(p_r1[1]*p_r2[0] - p_r1[0]*p_r2[1] + p_r1[1]*p_r3[0] + p_r2[1]*p_r3[0] - p_r1[0]*p_r3[1] - p_r2[0]*p_r3[1]);
          alpha[4][0]=oneOverV*(-(p_r1[2]*p_r2[1]) + p_r1[1]*p_r2[2] - p_r1[2]*p_r3[1] + p_r2[2]*p_r3[1] + p_r1[1]*p_r3[2] - p_r2[1]*p_r3[2]);
          alpha[4][1]=oneOverV*(p_r1[2]*p_r2[0] - p_r1[0]*p_r2[2] + p_r1[2]*p_r3[0] - p_r2[2]*p_r3[0] - p_r1[0]*p_r3[2] + p_r2[0]*p_r3[2]);
          alpha[4][2]=oneOverV*(-(p_r1[1]*p_r2[0]) + p_r1[0]*p_r2[1] - p_r1[1]*p_r3[0] + p_r2[1]*p_r3[0] + p_r1[0]*p_r3[1] - p_r2[0]*p_r3[1]);
          alpha[5][0]=oneOverV*(-(p_r1[2]*p_r2[1]) + p_r1[1]*p_r2[2] - p_r1[2]*p_r3[1] - p_r2[2]*p_r3[1] + p_r1[1]*p_r3[2] + p_r2[1]*p_r3[2]);
          alpha[5][1]=oneOverV*(p_r1[2]*p_r2[0] - p_r1[0]*p_r2[2] + p_r1[2]*p_r3[0] + p_r2[2]*p_r3[0] - p_r1[0]*p_r3[2] - p_r2[0]*p_r3[2]);
          alpha[5][2]=oneOverV*(-(p_r1[1]*p_r2[0]) + p_r1[0]*p_r2[1] - p_r1[1]*p_r3[0] - p_r2[1]*p_r3[0] + p_r1[0]*p_r3[1] + p_r2[0]*p_r3[1]);
          alpha[6][0]=oneOverV*(-(p_r1[2]*p_r2[1]) + p_r1[1]*p_r2[2] + p_r1[2]*p_r3[1] - p_r2[2]*p_r3[1] - p_r1[1]*p_r3[2] + p_r2[1]*p_r3[2]);
          alpha[6][1]=oneOverV*(p_r1[2]*p_r2[0] - p_r1[0]*p_r2[2] - p_r1[2]*p_r3[0] + p_r2[2]*p_r3[0] + p_r1[0]*p_r3[2] - p_r2[0]*p_r3[2]);
          alpha[6][2]=oneOverV*(-(p_r1[1]*p_r2[0]) + p_r1[0]*p_r2[1] + p_r1[1]*p_r3[0] - p_r2[1]*p_r3[0] - p_r1[0]*p_r3[1] + p_r2[0]*p_r3[1]);
          alpha[7][0]=oneOverV*(-(p_r1[2]*p_r2[1]) + p_r1[1]*p_r2[2] + p_r1[2]*p_r3[1] + p_r2[2]*p_r3[1] - p_r1[1]*p_r3[2] - p_r2[1]*p_r3[2]);
          alpha[7][1]=oneOverV*(p_r1[2]*p_r2[0] - p_r1[0]*p_r2[2] - p_r1[2]*p_r3[0] - p_r2[2]*p_r3[0] + p_r1[0]*p_r3[2] + p_r2[0]*p_r3[2]);
          alpha[7][2]=oneOverV*(-(p_r1[1]*p_r2[0]) + p_r1[0]*p_r2[1] + p_r1[1]*p_r3[0] + p_r2[1]*p_r3[0] - p_r1[0]*p_r3[1] - p_r2[0]*p_r3[1]);

          // get IJK associated with each corner
          int cornerIJK[8][3]; // CPDI can map to up to 8 cells
          for( int corner=0; corner<8; corner++ )
          {
            for( int i=0; i<3; i++ )
            {
              real64 cornerPositionComponent = particlePosition[i] + 
                                               signs[corner][0] * particleRVectors[0][i] + 
                                               signs[corner][1] * particleRVectors[1][i] + 
                                               signs[corner][2] * particleRVectors[2][i];
              cornerIJK[corner][i] = std::floor( ( cornerPositionComponent - xLocalMin[i] ) / hEl[i] ); // TODO: Temporarily store the CPDI
                                                                                                        // corners since they're re-used
                                                                                                        // below?
            }
          }

          // get node IDs associated with each corner from IJK map, along with weights and grad weights
          // *** The order in which we access the IJK map must match the order we evaluate the shape functions! ***
          int node = 0;
          for( int corner=0; corner<8; corner++ )
          {
            int cornerNode = ijkMap[cornerIJK[corner][0]][cornerIJK[corner][1]][cornerIJK[corner][2]];
            auto cornerNodePosition = gridPosition[cornerNode];

            real64 x, y, z;
            x = particlePosition[0] + signs[corner][0] * particleRVectors[0][0] + signs[corner][1] * particleRVectors[1][0] + signs[corner][2] * particleRVectors[2][0];
            y = particlePosition[1] + signs[corner][0] * particleRVectors[0][1] + signs[corner][1] * particleRVectors[1][1] + signs[corner][2] * particleRVectors[2][1];
            z = particlePosition[2] + signs[corner][0] * particleRVectors[0][2] + signs[corner][1] * particleRVectors[1][2] + signs[corner][2] * particleRVectors[2][2];

            real64 xRel = (x - cornerNodePosition[0]) / hEl[0];
            real64 yRel = (y - cornerNodePosition[1]) / hEl[1];
            real64 zRel = (z - cornerNodePosition[2]) / hEl[2];

            for( int i=0; i<2; i++ )
            {
              real64 xWeight = i * xRel + (1 - i) * (1.0 - xRel);
              for( int j=0; j<2; j++ )
              {
                real64 yWeight = j * yRel + (1 - j) * (1.0 - yRel);
                for( int k=0; k<2; k++ )
                {
                  real64 zWeight = k * zRel + (1 - k) * (1.0 - zRel);
                  real64 weight = xWeight * yWeight * zWeight;
                  mappedNodes[node] = ijkMap[cornerIJK[corner][0]+i][cornerIJK[corner][1]+j][cornerIJK[corner][2]+k];
                  shapeFunctionValues[node] = 0.125 * weight;
                  shapeFunctionGradientValues[node][0] = alpha[corner][0] * weight;
                  shapeFunctionGradientValues[node][1] = alpha[corner][1] * weight;
                  shapeFunctionGradientValues[node][2] = alpha[corner][2] * weight;
                  node++;
                }
              }
            }
          }

          break;
        }

      default:
        {
          GEOS_ERROR( "Particle type \"" << particleType << "\" is not yet supported." );
          break;
        }
    }
}

//CC: Either need to return or pass body force variables by reference
inline void GEOS_DEVICE SolidMechanicsMPM::computeGeneralizedVortexMMSBodyForce(real64 const time_n,
                                                                                real64 const & shearModulus,
                                                                                real64 const & density,
                                                                                arraySlice1d< real64 const > const particlePosition,
                                                                                real64 * bodyForce)
{
  // Method of Manufactured Solutions - generalized vortex.
  // As Described in K. Kamojjala, R Brannon, A Sadeghirad, J. Guilkey "Verification Tests
  // in Solid Mechanics", Engineering with computers, (2015).

  real64 mu = shearModulus,
         rho0 = density, // CC: WRONG, check if this is supposed to be density
         //mu = 384.615384615384585, // Make consistent with elastic properties
         //lambda = 577,             // Make consistent with elastic properties
         //rho0 = 1000.0,            // Make consistent with initial density.
         A = 1.0, // Amplitude of the deformation.
         ri = 0.75,
         ro = 1.25;

  real64 pi = 3.141592653589793;

  real64 x = particlePosition( 0 ),
         y = particlePosition( 1 );

  // Radial and angular coordinates:
  real64 R = sqrt( x * x + y * y );

  // CC: Comment from Mike in old geos?
  // I believe the examples in the paper used the reference radius to compute the body force, which
  // greatly increases accuracy.  I've disabled this option, because it is better test to use
  // the reference in the current configuration.
  //    real64 x0 = p_x0( 0 ),
  //           y0 = p_x0( 1 );
  //    real64 R = sqrt( x0 * x0 + y0 * y0 );

  // In either case use the current angle
  real64 Theta = atan2( y, x );

  if( ( R > ri ) && ( R < ro ) )
  {
    // Evaluate some temporary variables:
    real64 p1 = 4096.0 * R * std::pow( 15.0 - 47.0 * R + 48.0 * R * R - 16.0 * R * R * R, 2 ) * mu * std::pow(
        sin( pi * time_n ), 4 ) / rho0,
        p2 = pi * pi * R * std::pow( 15.0 - 32.0 * R + 16.0 * R * R, 4 ) * pow( sin( 2.0 * pi * time_n ), 2 ),
        p3 = -16.0 * ( -45.0 + 188.0 * R - 240.0 * R * R + 96.0 * R * R * R ),
        p4 = -45.0 + 188.0 * R - 240.0 * R * R + 96.0 * R * R * R,
        p5 = std::pow( 15.0 - 32.0 * R + 16.0 * R * R, 2 );

    // Evaluate radial component of the body force:
    real64 br = p1 - p2;

    // Evaluate circumferential component of the body force:
    real64 bt = ( 2.0 * mu * p3 + 2.0 * cos( 2.0 * pi * time_n ) * ( 16.0 * mu * p4 + pi * pi * R * rho0 * p5 ) ) / rho0;

    // Evaluate the rotation angle
    real64 alpha = A * ( 1.0 - cos( 2.0 * pi * time_n ) ) * ( 1.0 - 32.0 * std::pow( R - 1.0, 2 ) + 256.0 * std::pow(
                    R - 1.0, 4 ) ) / 2.0;

    // Evaluate the deformed angular coordinate
    real64 theta = Theta + alpha;

    // evaluate the cartesian components of the body force:
    bodyForce[0] += br * cos( theta ) - bt * sin( theta );
    bodyForce[1] += br * sin( theta ) + bt * cos( theta );
    bodyForce[2] += 0.0;
  }
}

inline void GEOS_DEVICE SolidMechanicsMPM::computeBodyForce( real64 const time_n,
                                                             real64 const & shearModulus,
                                                             real64 const & density,
                                                             arraySlice1d< real64 const > const particlePosition, 
                                                             real64 * particleBodyForce )
{
    particleBodyForce[0] = 0;
    particleBodyForce[1] = 0;
    particleBodyForce[2] = 0;  

    if(m_uniformBodyForce)
    {
      particleBodyForce[0] += m_bodyForce[0];
      particleBodyForce[1] += m_bodyForce[1];
      particleBodyForce[2] += m_bodyForce[2];  
    }

    if(m_generalizedVortexMMS){
          computeGeneralizedVortexMMSBodyForce(time_n,
                                               shearModulus,
                                               density,
                                               particlePosition,
                                               particleBodyForce);
    }
}

// CC: does LvArray have function to compute cofactor?
void SolidMechanicsMPM::cofactor( real64 const (& F)[3][3],
                                  real64 (& Fc)[3][3] )
{
  Fc[0][0] = F[1][1]*F[2][2] - F[1][2]*F[2][1];
  Fc[0][1] = F[1][2]*F[2][0] - F[1][0]*F[2][2];
  Fc[0][2] = F[1][0]*F[2][1] - F[1][1]*F[2][0];
  Fc[1][0] = F[0][2]*F[2][1] - F[0][1]*F[2][2];
  Fc[1][1] = F[0][0]*F[2][2] - F[0][2]*F[2][0];
  Fc[1][2] = F[0][1]*F[2][0] - F[0][0]*F[2][1];
  Fc[2][0] = F[0][1]*F[1][2] - F[0][2]*F[1][1];
  Fc[2][1] = F[0][2]*F[1][0] - F[0][0]*F[1][2];
  Fc[2][2] = F[0][0]*F[1][1] - F[0][1]*F[1][0];
}

REGISTER_CATALOG_ENTRY( SolverBase, SolidMechanicsMPM, string const &, dataRepository::Group * const )
}<|MERGE_RESOLUTION|>--- conflicted
+++ resolved
@@ -761,11 +761,8 @@
     arrayView2d< real64 const > const particlePosition = subRegion.getParticleCenter();
     arrayView1d< real64 const > const particleVolume = subRegion.getParticleVolume();
     arrayView3d< real64 const > const particleRVectors = subRegion.getParticleRVectors();
-<<<<<<< HEAD
-
-=======
+
     arrayView2d< real64 > const particleDisplacement = subRegion.getParticleDisplacement();
->>>>>>> 5afb7e49
     arrayView1d< real64 > const particleMass = subRegion.getField< fields::mpm::particleMass >();
     arrayView3d< real64 > const particleDeformationGradient = subRegion.getField< fields::mpm::particleDeformationGradient >();
     arrayView3d< real64 > const particleFDot = subRegion.getField< fields::mpm::particleFDot >();
