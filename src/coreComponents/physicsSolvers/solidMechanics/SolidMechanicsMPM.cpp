--- conflicted
+++ resolved
@@ -536,37 +536,9 @@
   // Read and distribute BC table
   if( m_prescribedBcTable == 1 )
   {
-<<<<<<< HEAD
-    int BCTableSize;
-    std::vector< double > BCTable1D; // Need 1D version of BC table for MPI broadcast
-
-    if( rank == 0 ) // Rank 0 process parses the BC table file
-    {
-      std::ifstream fp( "BCTable.dat" );
-      double BCTableEntry = 0;
-      while( fp >> BCTableEntry )
-      {
-        BCTable1D.push_back( BCTableEntry ); // Push values into BCTable1D
-      }
-      BCTableSize = BCTable1D.size();
-    }
-
-    MPI_Bcast( &BCTableSize, 1, MPI_INT, 0, MPI_COMM_GEOSX ); // Broadcast the size of BCTable1D to other processes
-    if( rank != 0 ) // All processes except for root resize their versions of BCTable1D
-    {
-      BCTable1D.resize( BCTableSize );
-    }
-    MPI_Bcast( BCTable1D.data(), BCTableSize, MPI_DOUBLE, 0, MPI_COMM_GEOSX ); // Broadcast BCTable1D to other processes
-
-    // Technically don't need to reshape BCTable1D into a 2D array, but it makes things more readable and should have little runtime penalty
-    m_bcTable.resize( BCTableSize / 7, 7 ); // Initialize size of m_BCTable
-    for( int i = 0; i < BCTableSize; i++ )   // Populate m_BCTable
-    {
-      m_bcTable[i / 7][i % 7] = BCTable1D[i]; // Taking advantage of integer division rounding towards zero
-=======
     // Reads the FTable directly from the xml
     int numRows = m_bcTable.size( 0 );
-    GEOS_ERROR_IF(numRows == 0, "Prescribed boundary conditions is enabled but no fTable was specified.");
+    GEOS_ERROR_IF(numRows == 0, "Prescribed boundary conditions is enabled but no bcTable was specified.");
     
     for(int i = 0; i < numRows; ++i){
       GEOS_ERROR_IF(m_bcTable[i].size() != 7, "BCtable row " << i+1 << " must have 7 elements.");
@@ -592,7 +564,6 @@
                        m_bcTable[i][4] > 3 || 
                        m_bcTable[i][5] > 3 || 
                        m_bcTable[i][6] > 3 ), "Boundary types must be 0, 1, 2 or 3");
->>>>>>> d6ab2474
     }
   }
 
@@ -606,18 +577,12 @@
   }
   if( m_prescribedBoundaryFTable == 1 && m_prescribedFTable == 1 )
   {
-<<<<<<< HEAD
-    // int rank = MpiWrapper::commRank( MPI_COMM_GEOSX ); // CC:
-    int FTableSize;
-    std::vector< double > FTable1D; // Need 1D version of F table for MPI broadcast
-=======
     // Reads the FTable directly from the xml
     int numRows = m_fTable.size( 0 );
     GEOS_ERROR_IF(numRows == 0, "Prescribed boundary deformation is enabled but no fTable was specified.");
     for(int i = 0; i < numRows; ++i){
       GEOS_ERROR_IF(m_fTable[i].size() != 4, "Ftable row " << i+1 << " must have 4 elements.");
       GEOS_ERROR_IF(m_fTable[i][0] < 0, "FTable times must be positive.");
->>>>>>> d6ab2474
 
       if(i == 0)
       {
