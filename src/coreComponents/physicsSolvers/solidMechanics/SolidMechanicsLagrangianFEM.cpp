--- conflicted
+++ resolved
@@ -227,15 +227,11 @@
       setRegisteringObjects(this->getName())->
       setDescription( "An array that holds the incremental displacement predictors on the nodes.");
 
-<<<<<<< HEAD
     nodes->RegisterViewWrapper<array1d<R1Tensor> >( viewKeyStruct::contactForceString )->
       setPlotLevel(PlotLevel::LEVEL_0)->
       setRegisteringObjects(this->getName())->
       setDescription( "An array that holds the contact force.");
 
-    nodes->RegisterViewWrapper<array1d<globalIndex> >( viewKeyStruct::globalDofNumberString )->setPlotLevel(PlotLevel::LEVEL_1);
-=======
->>>>>>> 3eabda23
   }
 }
 
@@ -1261,9 +1257,9 @@
   arrayView1d<R1Tensor const> const & faceNormal = faceManager->faceNormal();
   array1d<localIndex_array> const & facesToNodes = faceManager->nodeList();
 
-  arrayView1d<globalIndex> const &
-  nodeDofNumber =  nodeManager->getReference<globalIndex_array>( SolidMechanicsLagrangianFEM::
-                                                                 viewKeyStruct::globalDofNumberString);
+  string const dofKey = dofManager.getKey( keys::TotalDisplacement );
+  arrayView1d<globalIndex> const & nodeDofNumber = nodeManager->getReference<globalIndex_array>( dofKey );
+
 
   elemManager->forElementSubRegions<FaceElementSubRegion>([&]( FaceElementSubRegion * const subRegion )->void
   {
