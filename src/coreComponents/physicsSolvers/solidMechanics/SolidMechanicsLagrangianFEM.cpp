/*
 * ------------------------------------------------------------------------------------------------------------
 * SPDX-License-Identifier: LGPL-2.1-only
 *
 * Copyright (c) 2018-2020 Lawrence Livermore National Security LLC
 * Copyright (c) 2018-2020 The Board of Trustees of the Leland Stanford Junior University
 * Copyright (c) 2018-2020 TotalEnergies
 * Copyright (c) 2019-     GEOSX Contributors
 * All rights reserved
 *
 * See top level LICENSE, COPYRIGHT, CONTRIBUTORS, NOTICE, and ACKNOWLEDGEMENTS files for details.
 * ------------------------------------------------------------------------------------------------------------
 */

/**
 * @file SolidMechanicsLagrangianFEM.cpp
 */

#include "SolidMechanicsLagrangianFEM.hpp"
#include "SolidMechanicsSmallStrainQuasiStaticKernel.hpp"
#include "SolidMechanicsSmallStrainImplicitNewmarkKernel.hpp"
#include "SolidMechanicsSmallStrainExplicitNewmarkKernel.hpp"
#include "SolidMechanicsFiniteStrainExplicitNewmarkKernel.hpp"

#include "codingUtilities/Utilities.hpp"
#include "common/TimingMacros.hpp"
#include "constitutive/ConstitutiveManager.hpp"
#include "constitutive/contact/ContactBase.hpp"
#include "finiteElement/FiniteElementDiscretizationManager.hpp"
#include "finiteElement/Kinematics.h"
#include "LvArray/src/output.hpp"
#include "mesh/DomainPartition.hpp"
#include "mainInterface/ProblemManager.hpp"
#include "discretizationMethods/NumericalMethodsManager.hpp"
#include "fieldSpecification/FieldSpecificationManager.hpp"
#include "fieldSpecification/TractionBoundaryCondition.hpp"
#include "mesh/FaceElementSubRegion.hpp"
#include "mesh/utilities/ComputationalGeometry.hpp"
#include "mesh/mpiCommunications/CommunicationTools.hpp"
#include "mesh/mpiCommunications/NeighborCommunicator.hpp"
#include "common/GEOS_RAJA_Interface.hpp"


namespace geosx
{

using namespace dataRepository;
using namespace constitutive;

SolidMechanicsLagrangianFEM::SolidMechanicsLagrangianFEM( const string & name,
                                                          Group * const parent ):
  SolverBase( name, parent ),
  m_newmarkGamma( 0.5 ),
  m_newmarkBeta( 0.25 ),
  m_massDamping( 0.0 ),
  m_stiffnessDamping( 0.0 ),
  m_timeIntegrationOption( TimeIntegrationOption::ExplicitDynamic ),
  m_useVelocityEstimateForQS( 0 ),
  m_maxForce( 0.0 ),
  m_maxNumResolves( 10 ),
  m_strainTheory( 0 ),
  m_iComm( CommunicationTools::getInstance().getCommID() )
{

  registerWrapper( viewKeyStruct::newmarkGammaString(), &m_newmarkGamma ).
    setApplyDefaultValue( 0.5 ).
    setInputFlag( InputFlags::OPTIONAL ).
    setDescription( "Value of :math:`\\gamma` in the Newmark Method for Implicit Dynamic time integration option" );

  registerWrapper( viewKeyStruct::newmarkBetaString(), &m_newmarkBeta ).
    setApplyDefaultValue( 0.25 ).
    setInputFlag( InputFlags::OPTIONAL ).
    setDescription( "Value of :math:`\\beta` in the Newmark Method for Implicit Dynamic time integration option. "
                    "This should be pow(newmarkGamma+0.5,2.0)/4.0 unless you know what you are doing." );

  registerWrapper( viewKeyStruct::massDampingString(), &m_massDamping ).
    setApplyDefaultValue( 0.0 ).
    setInputFlag( InputFlags::OPTIONAL ).
    setDescription( "Value of mass based damping coefficient. " );

  registerWrapper( viewKeyStruct::stiffnessDampingString(), &m_stiffnessDamping ).
    setApplyDefaultValue( 0.0 ).
    setInputFlag( InputFlags::OPTIONAL ).
    setDescription( "Value of stiffness based damping coefficient. " );

  registerWrapper( viewKeyStruct::timeIntegrationOptionString(), &m_timeIntegrationOption ).
    setInputFlag( InputFlags::OPTIONAL ).
    setApplyDefaultValue( m_timeIntegrationOption ).
    setDescription( "Time integration method. Options are:\n* " + EnumStrings< TimeIntegrationOption >::concat( "\n* " ) );

  registerWrapper( viewKeyStruct::useVelocityEstimateForQSString(), &m_useVelocityEstimateForQS ).
    setApplyDefaultValue( 0 ).
    setInputFlag( InputFlags::OPTIONAL ).
    setDescription( "Flag to indicate the use of the incremental displacement from the previous step as an "
                    "initial estimate for the incremental displacement of the current step." );

  registerWrapper( viewKeyStruct::maxNumResolvesString(), &m_maxNumResolves ).
    setApplyDefaultValue( 10 ).
    setInputFlag( InputFlags::OPTIONAL ).
    setDescription( "Value to indicate how many resolves may be executed after some other event is executed. "
                    "For example, if a SurfaceGenerator is specified, it will be executed after the mechanics solve. "
                    "However if a new surface is generated, then the mechanics solve must be executed again due to the "
                    "change in topology." );

  registerWrapper( viewKeyStruct::strainTheoryString(), &m_strainTheory ).
    setApplyDefaultValue( 0 ).
    setInputFlag( InputFlags::OPTIONAL ).
    setDescription( "Indicates whether or not to use "
                    "`Infinitesimal Strain Theory <https://en.wikipedia.org/wiki/Infinitesimal_strain_theory>`_, or "
                    "`Finite Strain Theory <https://en.wikipedia.org/wiki/Finite_strain_theory>`_. Valid Inputs are:\n"
                    " 0 - Infinitesimal Strain \n"
                    " 1 - Finite Strain" );

  registerWrapper( viewKeyStruct::contactRelationNameString(), &m_contactRelationName ).
    setApplyDefaultValue( viewKeyStruct::noContactRelationNameString() ).
    setInputFlag( InputFlags::OPTIONAL ).
    setDescription( "Name of contact relation to enforce constraints on fracture boundary." );

  registerWrapper( viewKeyStruct::maxForceString(), &m_maxForce ).
    setInputFlag( InputFlags::FALSE ).
    setDescription( "The maximum force contribution in the problem domain." );

}

void SolidMechanicsLagrangianFEM::postProcessInput()
{
  SolverBase::postProcessInput();

  LinearSolverParameters & linParams = m_linearSolverParameters.get();
  linParams.isSymmetric = true;
  linParams.dofsPerNode = 3;
  linParams.amg.separateComponents = true;
}

SolidMechanicsLagrangianFEM::~SolidMechanicsLagrangianFEM()
{
  // TODO Auto-generated destructor stub
}


void SolidMechanicsLagrangianFEM::registerDataOnMesh( Group & meshBodies )
{
  SolverBase::registerDataOnMesh( meshBodies );

  forDiscretizationOnMeshTargets( meshBodies, [&] ( string const &,
                                    MeshLevel & meshLevel,
                                    arrayView1d< string const > const & regionNames )
  {
    NodeManager & nodes = meshLevel.getNodeManager();

    nodes.registerWrapper< array2d< real64, nodes::TOTAL_DISPLACEMENT_PERM > >( keys::TotalDisplacement ).
      setPlotLevel( PlotLevel::LEVEL_0 ).
      setRegisteringObjects( this->getName()).
      setDescription( "An array that holds the total displacements on the nodes." ).
      reference().resizeDimension< 1 >( 3 );

    nodes.registerWrapper< array2d< real64, nodes::INCR_DISPLACEMENT_PERM > >( keys::IncrementalDisplacement ).
      setPlotLevel( PlotLevel::LEVEL_3 ).
      setRegisteringObjects( this->getName()).
      setDescription( "An array that holds the incremental displacements for the current time step on the nodes." ).
      reference().resizeDimension< 1 >( 3 );

    nodes.registerWrapper< array2d< real64, nodes::VELOCITY_PERM > >( keys::Velocity ).
      setPlotLevel( PlotLevel::LEVEL_0 ).
      setRegisteringObjects( this->getName()).
      setDescription( "An array that holds the current velocity on the nodes." ).
      reference().resizeDimension< 1 >( 3 );

    nodes.registerWrapper< array2d< real64, nodes::ACCELERATION_PERM > >( keys::Acceleration ).
      setPlotLevel( PlotLevel::LEVEL_1 ).
      setRegisteringObjects( this->getName()).
      setDescription( "An array that holds the current acceleration on the nodes. This array also is used "
                      "to hold the summation of nodal forces resulting from the governing equations." ).
      reference().resizeDimension< 1 >( 3 );

    nodes.registerWrapper< array2d< real64 > >( viewKeyStruct::forceExternalString() ).
      setPlotLevel( PlotLevel::LEVEL_0 ).
      setRegisteringObjects( this->getName()).
      setDescription( "An array that holds the external forces on the nodes. This includes any boundary"
                      " conditions as well as coupling forces such as hydraulic forces." ).
      reference().resizeDimension< 1 >( 3 );

    nodes.registerWrapper< array1d< real64 > >( keys::Mass ).
      setPlotLevel( PlotLevel::LEVEL_0 ).
      setRegisteringObjects( this->getName()).
      setDescription( "An array that holds the mass on the nodes." );

    nodes.registerWrapper< array2d< real64 > >( viewKeyStruct::vTildeString() ).
      setPlotLevel( PlotLevel::NOPLOT ).
      setRegisteringObjects( this->getName()).
      setDescription( "An array that holds the velocity predictors on the nodes." ).
      reference().resizeDimension< 1 >( 3 );

    nodes.registerWrapper< array2d< real64 > >( viewKeyStruct::uhatTildeString() ).
      setPlotLevel( PlotLevel::NOPLOT ).
      setRegisteringObjects( this->getName()).
      setDescription( "An array that holds the incremental displacement predictors on the nodes." ).
      reference().resizeDimension< 1 >( 3 );

    nodes.registerWrapper< array2d< real64 > >( viewKeyStruct::contactForceString() ).
      setPlotLevel( PlotLevel::LEVEL_0 ).
      setRegisteringObjects( this->getName()).
      setDescription( "An array that holds the contact force." ).
      reference().resizeDimension< 1 >( 3 );

    Group & nodeSets = nodes.sets();
    nodeSets.registerWrapper< SortedArray< localIndex > >( viewKeyStruct::sendOrReceiveNodesString() ).
      setPlotLevel( PlotLevel::NOPLOT ).
      setRestartFlags( RestartFlags::NO_WRITE );

    nodeSets.registerWrapper< SortedArray< localIndex > >( viewKeyStruct::nonSendOrReceiveNodesString() ).
      setPlotLevel( PlotLevel::NOPLOT ).
      setRestartFlags( RestartFlags::NO_WRITE );

    nodeSets.registerWrapper< SortedArray< localIndex > >( viewKeyStruct::targetNodesString() ).
      setPlotLevel( PlotLevel::NOPLOT ).
      setRestartFlags( RestartFlags::NO_WRITE );

    ElementRegionManager & elementRegionManager = meshLevel.getElemManager();
    elementRegionManager.forElementSubRegions< CellElementSubRegion >( regionNames,
                                                                       [&]( localIndex const,
                                                                            CellElementSubRegion & subRegion )
    {
      subRegion.registerWrapper< SortedArray< localIndex > >( viewKeyStruct::elemsAttachedToSendOrReceiveNodesString() ).
        setPlotLevel( PlotLevel::NOPLOT ).
        setRestartFlags( RestartFlags::NO_WRITE );

      subRegion.registerWrapper< SortedArray< localIndex > >( viewKeyStruct::elemsNotAttachedToSendOrReceiveNodesString() ).
        setPlotLevel( PlotLevel::NOPLOT ).
        setRestartFlags( RestartFlags::NO_WRITE );

      subRegion.excludeWrappersFromPacking( { viewKeyStruct::elemsAttachedToSendOrReceiveNodesString(),
                                              viewKeyStruct::elemsNotAttachedToSendOrReceiveNodesString() } );
    } );
  } );
}

void SolidMechanicsLagrangianFEM::setConstitutiveNamesCallSuper( ElementSubRegionBase & subRegion ) const
{
  SolverBase::setConstitutiveNamesCallSuper( subRegion );

  subRegion.registerWrapper< string >( viewKeyStruct::solidMaterialNamesString() ).
    setPlotLevel( PlotLevel::NOPLOT ).
    setRestartFlags( RestartFlags::NO_WRITE ).
    setSizedFromParent( 0 );

  string & solidMaterialName = subRegion.getReference< string >( viewKeyStruct::solidMaterialNamesString() );
  solidMaterialName = SolverBase::getConstitutiveName< SolidBase >( subRegion );
  GEOSX_ERROR_IF( solidMaterialName.empty(), GEOSX_FMT( "SolidBase model not found on subregion {}", subRegion.getName() ) );
}

void SolidMechanicsLagrangianFEM::setConstitutiveNames( ElementSubRegionBase & subRegion ) const
{
  GEOSX_UNUSED_VAR( subRegion );
}


void SolidMechanicsLagrangianFEM::initializePreSubGroups()
{
  SolverBase::initializePreSubGroups();

  DomainPartition & domain = this->getGroupByPath< DomainPartition >( "/Problem/domain" );


  forDiscretizationOnMeshTargets( domain.getMeshBodies(), [&] ( string const &,
                                                MeshLevel & meshLevel,
                                                arrayView1d< string const > const & regionNames )
  {
    ElementRegionManager & elementRegionManager = meshLevel.getElemManager();
    elementRegionManager.forElementSubRegions< CellElementSubRegion >( regionNames,
                                                                       [&]( localIndex const,
                                                                            CellElementSubRegion & subRegion )
    {
      string & solidMaterialName = subRegion.getReference< string >( viewKeyStruct::solidMaterialNamesString() );
      solidMaterialName = SolverBase::getConstitutiveName< SolidBase >( subRegion );
    } );
  } );

  NumericalMethodsManager const & numericalMethodManager = domain.getNumericalMethodManager();

  FiniteElementDiscretizationManager const &
  feDiscretizationManager = numericalMethodManager.getFiniteElementDiscretizationManager();

  FiniteElementDiscretization const &
  feDiscretization = feDiscretizationManager.getGroup< FiniteElementDiscretization >( m_discretizationName );
  GEOSX_UNUSED_VAR( feDiscretization );
}



template< typename ... PARAMS >
real64 SolidMechanicsLagrangianFEM::explicitKernelDispatch( MeshLevel & mesh,
                                                            arrayView1d< string const > const & targetRegions,
                                                            string const & finiteElementName,
                                                            real64 const dt,
                                                            std::string const & elementListName )
{
  GEOSX_MARK_FUNCTION;
  real64 rval = 0;
  if( m_strainTheory==0 )
  {
    auto kernelFactory = solidMechanicsLagrangianFEMKernels::ExplicitSmallStrainFactory( dt, elementListName );
    rval = finiteElement::
             regionBasedKernelApplication< parallelDevicePolicy< 32 >,
                                           constitutive::SolidBase,
                                           CellElementSubRegion >( mesh,
                                                                   targetRegions,
                                                                   finiteElementName,
                                                                   viewKeyStruct::solidMaterialNamesString(),
                                                                   kernelFactory );
  }
  else if( m_strainTheory==1 )
  {
    auto kernelFactory = solidMechanicsLagrangianFEMKernels::ExplicitFiniteStrainFactory( dt, elementListName );
    rval = finiteElement::
             regionBasedKernelApplication< parallelDevicePolicy< 32 >,
                                           constitutive::SolidBase,
                                           CellElementSubRegion >( mesh,
                                                                   targetRegions,
                                                                   finiteElementName,
                                                                   viewKeyStruct::solidMaterialNamesString(),
                                                                   kernelFactory );
  }
  else
  {
    GEOSX_ERROR( "Invalid option for strain theory (0 = infinitesimal strain, 1 = finite strain" );
  }

  return rval;
}


void SolidMechanicsLagrangianFEM::initializePostInitialConditionsPreSubGroups()
{
  DomainPartition & domain = this->getGroupByPath< DomainPartition >( "/Problem/domain" );

  forDiscretizationOnMeshTargets( domain.getMeshBodies(),
                  [&]( string const &,
                       MeshLevel & mesh,
                       auto const & regionNames )
  {
    NodeManager & nodes = mesh.getNodeManager();
    Group & nodeSets = nodes.sets();

    ElementRegionManager & elementRegionManager = mesh.getElemManager();

    arrayView1d< real64 > & mass = nodes.getReference< array1d< real64 > >( keys::Mass );

    arrayView1d< integer const > const & nodeGhostRank = nodes.ghostRank();

    // to fill m_sendOrReceiveNodes and m_nonSendOrReceiveNodes, we first insert
    // the nodes one-by-one in the following std::sets. Then, when all the nodes
    // have been collected, we do a batch insertion into m_sendOrReceiveNodes and
    // m_nonSendOrReceiveNodes
    std::set< localIndex > tmpSendOrReceiveNodes;
    std::set< localIndex > tmpNonSendOrReceiveNodes;

    SortedArray< localIndex > & m_sendOrReceiveNodes = nodeSets.getReference< SortedArray< localIndex > >( viewKeyStruct::sendOrReceiveNodesString() );
    SortedArray< localIndex > & m_nonSendOrReceiveNodes = nodeSets.getReference< SortedArray< localIndex > >( viewKeyStruct::nonSendOrReceiveNodesString() );
    SortedArray< localIndex > & m_targetNodes = nodeSets.getReference< SortedArray< localIndex > >( viewKeyStruct::targetNodesString() );

    elementRegionManager.forElementRegionsComplete( regionNames,
                                                    [&]( localIndex const,
                                                         localIndex const er,
                                                         ElementRegionBase & elemRegion )
    {
      elemRegion.forElementSubRegionsIndex< CellElementSubRegion >( [&]( localIndex const esr, CellElementSubRegion & elementSubRegion )
      {
        string const & solidMaterialName = elementSubRegion.getReference< string >( viewKeyStruct::solidMaterialNamesString() );

        arrayView2d< real64 const > const
        rho = elementSubRegion.getConstitutiveModel( solidMaterialName ).getReference< array2d< real64 > >( SolidBase::viewKeyStruct::densityString() );

        SortedArray< localIndex > & elemsAttachedToSendOrReceiveNodes = getElemsAttachedToSendOrReceiveNodes( elementSubRegion );
        SortedArray< localIndex > & elemsNotAttachedToSendOrReceiveNodes = getElemsNotAttachedToSendOrReceiveNodes( elementSubRegion );

        std::set< localIndex > tmpElemsAttachedToSendOrReceiveNodes;
        std::set< localIndex > tmpElemsNotAttachedToSendOrReceiveNodes;

        elemsAttachedToSendOrReceiveNodes.setName(
          "SolidMechanicsLagrangianFEM::m_elemsAttachedToSendOrReceiveNodes["
          + std::to_string( er ) + "][" + std::to_string( esr ) + "]" );

        elemsNotAttachedToSendOrReceiveNodes.setName(
          "SolidMechanicsLagrangianFEM::m_elemsNotAttachedToSendOrReceiveNodes["
          + std::to_string( er ) + "][" + std::to_string( esr ) + "]" );

        arrayView2d< real64 const > const & detJ = elementSubRegion.detJ();
        arrayView2d< localIndex const, cells::NODE_MAP_USD > const & elemsToNodes = elementSubRegion.nodeList();

        finiteElement::FiniteElementBase const &
        fe = elementSubRegion.getReference< finiteElement::FiniteElementBase >( getDiscretizationName() );
        finiteElement::dispatch3D( fe,
                                   [&] ( auto const finiteElement )
        {
          using FE_TYPE = TYPEOFREF( finiteElement );

          constexpr localIndex numNodesPerElem = FE_TYPE::numNodes;
          constexpr localIndex numQuadraturePointsPerElem = FE_TYPE::numQuadraturePoints;

          real64 N[numNodesPerElem];
          for( localIndex k=0; k < elemsToNodes.size( 0 ); ++k )
          {
            for( localIndex q=0; q<numQuadraturePointsPerElem; ++q )
            {
              FE_TYPE::calcN( q, N );

              for( localIndex a=0; a< numNodesPerElem; ++a )
              {
                mass[elemsToNodes[k][a]] += rho[k][q] * detJ[k][q] * N[a];
              }
            }

            bool isAttachedToGhostNode = false;
            for( localIndex a=0; a<elementSubRegion.numNodesPerElement(); ++a )
            {
              if( nodeGhostRank[elemsToNodes[k][a]] >= -1 )
              {
                isAttachedToGhostNode = true;
                tmpSendOrReceiveNodes.insert( elemsToNodes[k][a] );
              }
              else
              {
                tmpNonSendOrReceiveNodes.insert( elemsToNodes[k][a] );
              }
            }

            if( isAttachedToGhostNode )
            {
              tmpElemsAttachedToSendOrReceiveNodes.insert( k );
            }
            else
            {
              tmpElemsNotAttachedToSendOrReceiveNodes.insert( k );
            }
          }
        } );
        elemsAttachedToSendOrReceiveNodes.insert( tmpElemsAttachedToSendOrReceiveNodes.begin(),
                                                  tmpElemsAttachedToSendOrReceiveNodes.end() );
        elemsNotAttachedToSendOrReceiveNodes.insert( tmpElemsNotAttachedToSendOrReceiveNodes.begin(),
                                                     tmpElemsNotAttachedToSendOrReceiveNodes.end() );

        m_sendOrReceiveNodes.insert( tmpSendOrReceiveNodes.begin(),
                                     tmpSendOrReceiveNodes.end() );
        m_nonSendOrReceiveNodes.insert( tmpNonSendOrReceiveNodes.begin(),
                                        tmpNonSendOrReceiveNodes.end() );
        m_targetNodes = m_sendOrReceiveNodes;
        m_targetNodes.insert( m_nonSendOrReceiveNodes.begin(),
                              m_nonSendOrReceiveNodes.end() );

      } );
    } );

  } );
}



real64 SolidMechanicsLagrangianFEM::solverStep( real64 const & time_n,
                                                real64 const & dt,
                                                const int cycleNumber,
                                                DomainPartition & domain )
{
  GEOSX_MARK_FUNCTION;
  real64 dtReturn = dt;

  SolverBase * const surfaceGenerator = this->getParent().getGroupPointer< SolverBase >( "SurfaceGen" );

  if( m_timeIntegrationOption == TimeIntegrationOption::ExplicitDynamic )
  {
    dtReturn = explicitStep( time_n, dt, cycleNumber, domain );

    if( surfaceGenerator!=nullptr )
    {
      surfaceGenerator->solverStep( time_n, dt, cycleNumber, domain );
    }
  }
  else if( m_timeIntegrationOption == TimeIntegrationOption::ImplicitDynamic ||
           m_timeIntegrationOption == TimeIntegrationOption::QuasiStatic )
  {
    int const maxNumResolves = m_maxNumResolves;
    int locallyFractured = 0;
    int globallyFractured = 0;
    implicitStepSetup( time_n, dt, domain );
    for( int solveIter=0; solveIter<maxNumResolves; ++solveIter )
    {
      setupSystem( domain, m_dofManager, m_localMatrix, m_rhs, m_solution );

      dtReturn = nonlinearImplicitStep( time_n,
                                        dt,
                                        cycleNumber,
                                        domain );

      if( surfaceGenerator!=nullptr )
      {
        if( surfaceGenerator->solverStep( time_n, dt, cycleNumber, domain ) > 0 )
        {
          locallyFractured = 1;
        }
        MpiWrapper::allReduce( &locallyFractured,
                               &globallyFractured,
                               1,
                               MPI_MAX,
                               MPI_COMM_GEOSX );
      }
      if( globallyFractured == 0 )
      {
        break;
      }
      else
      {
        GEOSX_LOG_RANK_0( "Fracture Occurred. Resolve" );
      }
    }
    implicitStepComplete( time_n, dt, domain );
  }

  return dtReturn;
}

real64 SolidMechanicsLagrangianFEM::explicitStep( real64 const & time_n,
                                                  real64 const & dt,
                                                  const int GEOSX_UNUSED_PARAM( cycleNumber ),
                                                  DomainPartition & domain )
{
  GEOSX_MARK_FUNCTION;

  #define USE_PHYSICS_LOOP

  forDiscretizationOnMeshTargets( domain.getMeshBodies(), [&] ( string const &,
                                                MeshLevel & mesh,
                                                arrayView1d< string const > const & regionNames )
  {
    NodeManager & nodes = mesh.getNodeManager();
    ElementRegionManager & elementRegionManager = mesh.getElemManager();
    Group const & nodeSets = nodes.sets();

    SortedArrayView< localIndex const > const &
    m_sendOrReceiveNodes = nodeSets.getReference< SortedArray< localIndex > >( viewKeyStruct::sendOrReceiveNodesString() ).toViewConst();

    SortedArrayView< localIndex const > const &
    m_nonSendOrReceiveNodes = nodeSets.getReference< SortedArray< localIndex > >( viewKeyStruct::nonSendOrReceiveNodesString() ).toViewConst();

    // save previous constitutive state data in preparation for next timestep
    elementRegionManager.forElementSubRegions< CellElementSubRegion >( regionNames,
                                                                       [&]( localIndex const,
                                                                            CellElementSubRegion & subRegion )
    {
      string const & solidMaterialName = subRegion.template getReference< string >( viewKeyStruct::solidMaterialNamesString() );
      SolidBase & constitutiveRelation = getConstitutiveModel< SolidBase >( subRegion, solidMaterialName );
      constitutiveRelation.saveConvergedState();
    } );

    FieldSpecificationManager & fsManager = FieldSpecificationManager::getInstance();

    arrayView1d< real64 const > const & mass = nodes.getReference< array1d< real64 > >( keys::Mass );
    arrayView2d< real64, nodes::VELOCITY_USD > const & vel = nodes.velocity();

    arrayView2d< real64, nodes::TOTAL_DISPLACEMENT_USD > const & u = nodes.totalDisplacement();
    arrayView2d< real64, nodes::INCR_DISPLACEMENT_USD > const & uhat = nodes.incrementalDisplacement();
    arrayView2d< real64, nodes::ACCELERATION_USD > const & acc = nodes.acceleration();

    FieldIdentifiers fieldsToBeSync;
    fieldsToBeSync.addFields( FieldLocation::Node, { keys::Velocity, keys::Acceleration } );
    m_iComm.resize( domain.getNeighbors().size() );
    CommunicationTools::getInstance().synchronizePackSendRecvSizes( fieldsToBeSync, mesh, domain.getNeighbors(), m_iComm, true );

    fsManager.applyFieldValue< parallelDevicePolicy< 1024 > >( time_n, mesh, keys::Acceleration );

    //3: v^{n+1/2} = v^{n} + a^{n} dt/2
    solidMechanicsLagrangianFEMKernels::velocityUpdate( acc, vel, dt / 2 );

    fsManager.applyFieldValue< parallelDevicePolicy< 1024 > >( time_n, mesh, keys::Velocity );

    //4. x^{n+1} = x^{n} + v^{n+{1}/{2}} dt (x is displacement)
    solidMechanicsLagrangianFEMKernels::displacementUpdate( vel, uhat, u, dt );

    fsManager.applyFieldValue( time_n + dt,
                               mesh,
                               NodeManager::viewKeyStruct::totalDisplacementString(),
                               [&]( FieldSpecificationBase const & bc,
                                    SortedArrayView< localIndex const > const & targetSet )
    {
      integer const component = bc.getComponent();
      GEOSX_ERROR_IF_LT_MSG( component, 0, "Component index required for displacement BC " << bc.getName() );

      forAll< parallelDevicePolicy< 1024 > >( targetSet.size(),
                                              [=] GEOSX_DEVICE ( localIndex const i )
      {
        localIndex const a = targetSet[ i ];
        vel( a, component ) = u( a, component );
      } );
    },
                               [&]( FieldSpecificationBase const & bc,
                                    SortedArrayView< localIndex const > const & targetSet )
    {
      integer const component = bc.getComponent();
      GEOSX_ERROR_IF_LT_MSG( component, 0, "Component index required for displacement BC " << bc.getName() );

      forAll< parallelDevicePolicy< 1024 > >( targetSet.size(),
                                              [=] GEOSX_DEVICE ( localIndex const i )
      {
        localIndex const a = targetSet[ i ];
        uhat( a, component ) = u( a, component ) - vel( a, component );
        vel( a, component )  = uhat( a, component ) / dt;
      } );
    } );

    //Step 5. Calculate deformation input to constitutive model and update state to
    // Q^{n+1}
    explicitKernelDispatch( mesh,
                            regionNames,
                            this->getDiscretizationName(),
                            dt,
                            string( viewKeyStruct::elemsAttachedToSendOrReceiveNodesString() ) );

    // apply this over a set
    solidMechanicsLagrangianFEMKernels::velocityUpdate( acc, mass, vel, dt / 2, m_sendOrReceiveNodes.toViewConst() );

    fsManager.applyFieldValue< parallelDevicePolicy< 1024 > >( time_n, mesh, keys::Velocity );

    parallelDeviceEvents packEvents;
    CommunicationTools::getInstance().asyncPack( fieldsToBeSync, mesh, domain.getNeighbors(), m_iComm, true, packEvents );

    waitAllDeviceEvents( packEvents );

    CommunicationTools::getInstance().asyncSendRecv( domain.getNeighbors(), m_iComm, true, packEvents );

    explicitKernelDispatch( mesh,
                            regionNames,
                            this->getDiscretizationName(),
                            dt,
                            string( viewKeyStruct::elemsNotAttachedToSendOrReceiveNodesString() ) );

    // apply this over a set
    solidMechanicsLagrangianFEMKernels::velocityUpdate( acc, mass, vel, dt / 2, m_nonSendOrReceiveNodes.toViewConst() );
    fsManager.applyFieldValue< parallelDevicePolicy< 1024 > >( time_n, mesh, keys::Velocity );

    // this includes  a device sync after launching all the unpacking kernels
    parallelDeviceEvents unpackEvents;
    CommunicationTools::getInstance().finalizeUnpack( mesh, domain.getNeighbors(), m_iComm, true, unpackEvents );

  } );

  return dt;
}



void SolidMechanicsLagrangianFEM::applyDisplacementBCImplicit( real64 const time,
                                                               DofManager const & dofManager,
                                                               DomainPartition & domain,
                                                               CRSMatrixView< real64, globalIndex const > const & localMatrix,
                                                               arrayView1d< real64 > const & localRhs )
{
  GEOSX_MARK_FUNCTION;
  string const dofKey = dofManager.getKey( keys::TotalDisplacement );

  FieldSpecificationManager const & fsManager = FieldSpecificationManager::getInstance();

  forDiscretizationOnMeshTargets( domain.getMeshBodies(), [&] ( string const &,
                                                MeshLevel & mesh,
                                                arrayView1d< string const > const & )
  {

    fsManager.apply< NodeManager >( time,
                                    mesh,
                                    keys::TotalDisplacement,
                                    [&]( FieldSpecificationBase const & bc,
                                         string const &,
                                         SortedArrayView< localIndex const > const & targetSet,
                                         NodeManager & targetGroup,
                                         string const fieldName )
    {
      bc.applyBoundaryConditionToSystem< FieldSpecificationEqual,
                                         parallelDevicePolicy< 32 > >( targetSet,
                                                                       time,
                                                                       targetGroup,
                                                                       fieldName,
                                                                       dofKey,
                                                                       dofManager.rankOffset(),
                                                                       localMatrix,
                                                                       localRhs );
    } );
  } );
}

void SolidMechanicsLagrangianFEM::applyTractionBC( real64 const time,
                                                   DofManager const & dofManager,
                                                   DomainPartition & domain,
                                                   arrayView1d< real64 > const & localRhs )
{
  FieldSpecificationManager & fsManager = FieldSpecificationManager::getInstance();

  forDiscretizationOnMeshTargets( domain.getMeshBodies(), [&] ( string const &,
                                                MeshLevel & mesh,
                                                arrayView1d< string const > const & )
  {

    FaceManager const & faceManager = mesh.getFaceManager();
    NodeManager const & nodeManager = mesh.getNodeManager();

    string const dofKey = dofManager.getKey( keys::TotalDisplacement );

    arrayView1d< globalIndex const > const blockLocalDofNumber = nodeManager.getReference< globalIndex_array >( dofKey );
    globalIndex const dofRankOffset = dofManager.rankOffset();

    fsManager.template apply< FaceManager,
                              TractionBoundaryCondition >( time,
                                                           mesh,
                                                           TractionBoundaryCondition::catalogName(),
                                                           [&]( TractionBoundaryCondition const & bc,
                                                                string const &,
                                                                SortedArrayView< localIndex const > const & targetSet,
                                                                Group &,
                                                                string const & )
    {
      bc.launch( time,
                 blockLocalDofNumber,
                 dofRankOffset,
                 faceManager,
                 targetSet,
                 localRhs );
    } );
  } );
}

void SolidMechanicsLagrangianFEM::applyChomboPressure( DofManager const & dofManager,
                                                       DomainPartition & domain,
                                                       arrayView1d< real64 > const & localRhs )
{
  forDiscretizationOnMeshTargets( domain.getMeshBodies(), [&] ( string const &,
                                                MeshLevel & mesh,
                                                arrayView1d< string const > const & )
  {

    FaceManager & faceManager = mesh.getFaceManager();
    NodeManager & nodeManager = mesh.getNodeManager();

    arrayView1d< real64 const > const faceArea  = faceManager.faceArea();
    arrayView2d< real64 const > const faceNormal  = faceManager.faceNormal();
    ArrayOfArraysView< localIndex const > const faceToNodeMap = faceManager.nodeList().toViewConst();

    string const dofKey = dofManager.getKey( keys::TotalDisplacement );

    arrayView1d< globalIndex const > const dofNumber = nodeManager.getReference< globalIndex_array >( dofKey );
    arrayView1d< real64 const > const facePressure = faceManager.getReference< array1d< real64 > >( "ChomboPressure" );

    forAll< serialPolicy >( faceManager.size(), [=] ( localIndex const kf )
    {
      int const numNodes = LvArray::integerConversion< int >( faceToNodeMap.sizeOfArray( kf ));
      for( int a=0; a<numNodes; ++a )
      {
        localIndex const dof = dofNumber[ faceToNodeMap( kf, a ) ];
        if( dof < 0 || dof >= localRhs.size() )
          continue;

        for( int component=0; component<3; ++component )
        {
          real64 const value = -facePressure[ kf ] * faceNormal( kf, component ) * faceArea[kf] / numNodes;
          localRhs[ dof + component ] += value;
        }
      }
    } );
  } );
}



void
SolidMechanicsLagrangianFEM::
  implicitStepSetup( real64 const & GEOSX_UNUSED_PARAM( time_n ),
                     real64 const & dt,
                     DomainPartition & domain )
{

  forDiscretizationOnMeshTargets( domain.getMeshBodies(), [&] ( string const &,
                                                MeshLevel & mesh,
                                                arrayView1d< string const > const & regionNames )
  {
    NodeManager & nodeManager = mesh.getNodeManager();

    arrayView2d< real64 const, nodes::VELOCITY_USD > const v_n = nodeManager.velocity();
    arrayView2d< real64, nodes::INCR_DISPLACEMENT_USD > const uhat = nodeManager.incrementalDisplacement();
    arrayView2d< real64, nodes::TOTAL_DISPLACEMENT_USD > const disp = nodeManager.totalDisplacement();

    localIndex const numNodes = nodeManager.size();

    if( this->m_timeIntegrationOption == TimeIntegrationOption::ImplicitDynamic )
    {
      arrayView2d< real64 const, nodes::ACCELERATION_USD > const a_n = nodeManager.acceleration();
      arrayView2d< real64 > const vtilde = nodeManager.getReference< array2d< real64 > >( solidMechanicsViewKeys.vTilde );
      arrayView2d< real64 > const uhatTilde = nodeManager.getReference< array2d< real64 > >( solidMechanicsViewKeys.uhatTilde );

      real64 const newmarkGamma = this->getReference< real64 >( solidMechanicsViewKeys.newmarkGamma );
      real64 const newmarkBeta = this->getReference< real64 >( solidMechanicsViewKeys.newmarkBeta );

      forAll< parallelDevicePolicy< 32 > >( numNodes, [=] GEOSX_HOST_DEVICE ( localIndex const a )
      {
        for( int i=0; i<3; ++i )
        {
          vtilde[a][i] = v_n( a, i ) + (1.0-newmarkGamma) * a_n( a, i ) * dt;
          uhatTilde[a][i] = ( v_n( a, i ) + 0.5 * ( 1.0 - 2.0*newmarkBeta ) * a_n( a, i ) * dt ) *dt;
          uhat( a, i ) = uhatTilde[a][i];
          disp( a, i ) += uhatTilde[a][i];
        }
      } );
    }
    else if( this->m_timeIntegrationOption == TimeIntegrationOption::QuasiStatic )
    {
      if( m_useVelocityEstimateForQS==1 )
      {
        forAll< parallelDevicePolicy< 32 > >( numNodes, [=] GEOSX_HOST_DEVICE ( localIndex const a )
        {
          for( int i=0; i<3; ++i )
          {
            uhat( a, i ) = v_n( a, i ) * dt;
            disp( a, i ) += uhat( a, i );
          }
        } );
      }
      else
      {
        forAll< parallelDevicePolicy< 32 > >( numNodes, [=] GEOSX_HOST_DEVICE ( localIndex const a )
        {
          for( int i=0; i<3; ++i )
          {
            uhat( a, i ) = 0.0;
          }
        } );
      }
    }

    ElementRegionManager & elementRegionManager = mesh.getElemManager();
    ConstitutiveManager & constitutiveManager = domain.getConstitutiveManager();
    ElementRegionManager::ConstitutiveRelationAccessor< ConstitutiveBase >
    constitutiveRelations = elementRegionManager.constructFullConstitutiveAccessor< ConstitutiveBase >( constitutiveManager );

    elementRegionManager.forElementSubRegions< CellElementSubRegion >( regionNames,
                                                                       [&]( localIndex const,
                                                                            CellElementSubRegion & subRegion )
    {
      string const & solidMaterialName = subRegion.template getReference< string >( viewKeyStruct::solidMaterialNamesString() );
      SolidBase & constitutiveRelation = getConstitutiveModel< SolidBase >( subRegion, solidMaterialName );
      constitutiveRelation.saveConvergedState();
    } );
  } );

}

void SolidMechanicsLagrangianFEM::implicitStepComplete( real64 const & GEOSX_UNUSED_PARAM( time_n ),
                                                        real64 const & dt,
                                                        DomainPartition & domain )
{
  forDiscretizationOnMeshTargets( domain.getMeshBodies(), [&] ( string const &,
                                                MeshLevel & mesh,
                                                arrayView1d< string const > const & regionNames )
  {
    NodeManager & nodeManager = mesh.getNodeManager();
    localIndex const numNodes = nodeManager.size();
    ElementRegionManager & elementRegionManager = mesh.getElemManager();

    arrayView2d< real64, nodes::VELOCITY_USD > const v_n = nodeManager.velocity();
    arrayView2d< real64 const, nodes::INCR_DISPLACEMENT_USD > const uhat  = nodeManager.incrementalDisplacement();

    if( this->m_timeIntegrationOption == TimeIntegrationOption::ImplicitDynamic )
    {
      arrayView2d< real64, nodes::ACCELERATION_USD > const a_n = nodeManager.acceleration();
      arrayView2d< real64 const > const vtilde    = nodeManager.getReference< array2d< real64 > >( solidMechanicsViewKeys.vTilde );
      arrayView2d< real64 const > const uhatTilde = nodeManager.getReference< array2d< real64 > >( solidMechanicsViewKeys.uhatTilde );
      real64 const newmarkGamma = this->getReference< real64 >( solidMechanicsViewKeys.newmarkGamma );
      real64 const newmarkBeta = this->getReference< real64 >( solidMechanicsViewKeys.newmarkBeta );

      RAJA::forall< parallelDevicePolicy<> >( RAJA::TypedRangeSegment< localIndex >( 0, numNodes ),
                                              [=] GEOSX_HOST_DEVICE ( localIndex const a )
      {
        for( int i=0; i<3; ++i )
        {
          a_n( a, i ) = 1.0 / ( newmarkBeta * dt*dt) * ( uhat( a, i ) - uhatTilde[a][i] );
          v_n[a][i] = vtilde[a][i] + newmarkGamma * a_n( a, i ) * dt;
        }
      } );
    }
    else if( this->m_timeIntegrationOption == TimeIntegrationOption::QuasiStatic && dt > 0.0 )
    {
      RAJA::forall< parallelDevicePolicy<> >( RAJA::TypedRangeSegment< localIndex >( 0, numNodes ),
                                              [=] GEOSX_HOST_DEVICE ( localIndex const a )
      {
        for( int i=0; i<3; ++i )
        {
          v_n[a][i] = uhat( a, i ) / dt;
        }
      } );
    }

    // save (converged) constitutive state data
    elementRegionManager.forElementSubRegions< CellElementSubRegion >( regionNames,
                                                                       [&]( localIndex const,
                                                                            CellElementSubRegion & subRegion )
    {
      string const & solidMaterialName = subRegion.template getReference< string >( viewKeyStruct::solidMaterialNamesString() );
      SolidBase & constitutiveRelation = getConstitutiveModel< SolidBase >( subRegion, solidMaterialName );
      constitutiveRelation.saveConvergedState();
    } );
  } );

}

void SolidMechanicsLagrangianFEM::setupDofs( DomainPartition const & GEOSX_UNUSED_PARAM( domain ),
                                             DofManager & dofManager ) const
{
  GEOSX_MARK_FUNCTION;
  dofManager.addField( keys::TotalDisplacement,
                       FieldLocation::Node,
                       3,
                       m_meshTargets );

  dofManager.addCoupling( keys::TotalDisplacement,
                          keys::TotalDisplacement,
                          DofManager::Connector::Elem );
}


void SolidMechanicsLagrangianFEM::setupSystem( DomainPartition & domain,
                                               DofManager & dofManager,
                                               CRSMatrix< real64, globalIndex > & localMatrix,
                                               ParallelVector & rhs,
                                               ParallelVector & solution,
                                               bool const setSparsity )
{
  GEOSX_MARK_FUNCTION;
  SolverBase::setupSystem( domain, dofManager, localMatrix, rhs, solution, setSparsity );

  SparsityPattern< globalIndex > sparsityPattern( dofManager.numLocalDofs(),
                                                  dofManager.numGlobalDofs(),
                                                  8*8*3*1.2 );

  forDiscretizationOnMeshTargets( domain.getMeshBodies(), [&] ( string const &,
                                                MeshLevel & mesh,
                                                arrayView1d< string const > const & regionNames )
  {

    NodeManager const & nodeManager = mesh.getNodeManager();
    arrayView1d< globalIndex const > const
    dofNumber = nodeManager.getReference< globalIndex_array >( dofManager.getKey( keys::TotalDisplacement ) );


    if( m_contactRelationName != viewKeyStruct::noContactRelationNameString() )
    {
      ElementRegionManager const & elemManager = mesh.getElemManager();
      array1d< string > allFaceElementRegions;
      elemManager.forElementRegions< SurfaceElementRegion >( [&]( SurfaceElementRegion const & elemRegion )
      {
        allFaceElementRegions.emplace_back( elemRegion.getName() );
      } );

      finiteElement::
        fillSparsity< FaceElementSubRegion,
                      solidMechanicsLagrangianFEMKernels::QuasiStatic >( mesh,
                                                                         allFaceElementRegions,
                                                                         this->getDiscretizationName(),
                                                                         dofNumber,
                                                                         dofManager.rankOffset(),
                                                                         sparsityPattern );

    }
    finiteElement::
      fillSparsity< CellElementSubRegion,
                    solidMechanicsLagrangianFEMKernels::QuasiStatic >( mesh,
                                                                       regionNames,
                                                                       this->getDiscretizationName(),
                                                                       dofNumber,
                                                                       dofManager.rankOffset(),
                                                                       sparsityPattern );


  } );

  sparsityPattern.compress();
  localMatrix.assimilate< parallelDevicePolicy<> >( std::move( sparsityPattern ) );


}

void SolidMechanicsLagrangianFEM::assembleSystem( real64 const GEOSX_UNUSED_PARAM( time_n ),
                                                  real64 const dt,
                                                  DomainPartition & domain,
                                                  DofManager const & dofManager,
                                                  CRSMatrixView< real64, globalIndex const > const & localMatrix,
                                                  arrayView1d< real64 > const & localRhs )
{
  GEOSX_MARK_FUNCTION;

  localMatrix.zero();
  localRhs.zero();

  if( m_timeIntegrationOption == TimeIntegrationOption::QuasiStatic )
  {
    GEOSX_UNUSED_VAR( dt );
    assemblyLaunch< constitutive::SolidBase,
                    solidMechanicsLagrangianFEMKernels::QuasiStaticFactory >( domain,
                                                                              dofManager,
                                                                              localMatrix,
                                                                              localRhs );
  }
  else if( m_timeIntegrationOption == TimeIntegrationOption::ImplicitDynamic )
  {
    assemblyLaunch< constitutive::SolidBase,
                    solidMechanicsLagrangianFEMKernels::ImplicitNewmarkFactory >( domain,
                                                                                  dofManager,
                                                                                  localMatrix,
                                                                                  localRhs,
                                                                                  m_newmarkGamma,
                                                                                  m_newmarkBeta,
                                                                                  m_massDamping,
                                                                                  m_stiffnessDamping,
                                                                                  dt );
  }
}

void
SolidMechanicsLagrangianFEM::
  applyBoundaryConditions( real64 const time_n,
                           real64 const dt,
                           DomainPartition & domain,
                           DofManager const & dofManager,
                           CRSMatrixView< real64, globalIndex const > const & localMatrix,
                           arrayView1d< real64 > const & localRhs )
{
  GEOSX_MARK_FUNCTION;
  FieldSpecificationManager & fsManager = FieldSpecificationManager::getInstance();

  forDiscretizationOnMeshTargets( domain.getMeshBodies(), [&] ( string const &,
                                                MeshLevel & mesh,
                                                arrayView1d< string const > const & )
  {
    string const dofKey = dofManager.getKey( keys::TotalDisplacement );

    fsManager.apply< NodeManager >( time_n + dt,
                                    mesh,
                                    keys::Force,
                                    [&]( FieldSpecificationBase const & bc,
                                         string const &,
                                         SortedArrayView< localIndex const > const & targetSet,
                                         NodeManager & targetGroup,
                                         string const & GEOSX_UNUSED_PARAM( fieldName ) )
    {
      bc.applyBoundaryConditionToSystem< FieldSpecificationAdd,
                                         parallelDevicePolicy< 32 > >( targetSet,
                                                                       time_n + dt,
                                                                       targetGroup,
                                                                       keys::TotalDisplacement, // TODO fix use of
                                                                       // dummy
                                                                       // name
                                                                       dofKey,
                                                                       dofManager.rankOffset(),
                                                                       localMatrix,
                                                                       localRhs );
    } );

  } );

  applyTractionBC( time_n + dt, dofManager, domain, localRhs );

  FaceManager const & faceManager = domain.getMeshBody( 0 ).getMeshLevel( m_discretizationName ).getFaceManager();

  if( faceManager.hasWrapper( "ChomboPressure" ) )
  {
<<<<<<< HEAD
    fsManager.applyFieldValue( time_n, domain.getMeshBody( 0 ).getMeshLevel( m_discretizationName ), "faceManager", "ChomboPressure" );
=======
    fsManager.applyFieldValue( time_n, domain.getMeshBody( 0 ).getMeshLevel( 0 ), "ChomboPressure" );
>>>>>>> 14e30d15
    applyChomboPressure( dofManager, domain, localRhs );
  }

  applyDisplacementBCImplicit( time_n + dt, dofManager, domain, localMatrix, localRhs );
}

real64
SolidMechanicsLagrangianFEM::
  calculateResidualNorm( DomainPartition const & domain,
                         DofManager const & dofManager,
                         arrayView1d< real64 const > const & localRhs )
{
  GEOSX_MARK_FUNCTION;

  real64 totalResidualNorm = 0.0;

  forDiscretizationOnMeshTargets( domain.getMeshBodies(), [&] ( string const &,
                                                MeshLevel const & mesh,
                                                arrayView1d< string const > const & )
  {
    NodeManager const & nodeManager = mesh.getNodeManager();

    arrayView1d< globalIndex const > const
    dofNumber = nodeManager.getReference< array1d< globalIndex > >( dofManager.getKey( keys::TotalDisplacement ) );
    globalIndex const rankOffset = dofManager.rankOffset();

    arrayView1d< integer const > const ghostRank = nodeManager.ghostRank();

    RAJA::ReduceSum< parallelDeviceReduce, real64 > localSum( 0.0 );

    SortedArrayView< localIndex const > const &
    targetNodes = nodeManager.sets().getReference< SortedArray< localIndex > >( viewKeyStruct::targetNodesString() ).toViewConst();

    forAll< parallelDevicePolicy<> >( targetNodes.size(),
                                      [localRhs, localSum, dofNumber, rankOffset, ghostRank, targetNodes] GEOSX_HOST_DEVICE ( localIndex const k )
    {
      localIndex const nodeIndex = targetNodes[k];
      if( ghostRank[nodeIndex] < 0 )
      {
        localIndex const localRow = LvArray::integerConversion< localIndex >( dofNumber[nodeIndex] - rankOffset );

        for( localIndex dim = 0; dim < 3; ++dim )
        {
          localSum += localRhs[localRow + dim] * localRhs[localRow + dim];
        }
      }
    } );
    real64 const localResidualNorm[2] = { localSum.get(), this->m_maxForce };

    // globalResidualNorm[0]: the sum of all the local sum(rhs^2).
    // globalResidualNorm[1]: max of max force of each rank. Basically max force globally
    real64 globalResidualNorm[2] = {0, 0};

    int const rank = MpiWrapper::commRank( MPI_COMM_GEOSX );
    int const size = MpiWrapper::commSize( MPI_COMM_GEOSX );
    array1d< real64 > globalValues( size * 2 );

    // Everything is done on rank 0
    MpiWrapper::gather( localResidualNorm,
                        2,
                        globalValues.data(),
                        2,
                        0,
                        MPI_COMM_GEOSX );

    if( rank==0 )
    {
      for( int r=0; r<size; ++r )
      {
        // sum/max across all ranks
        globalResidualNorm[0] += globalValues[r*2];
        globalResidualNorm[1] = std::max( globalResidualNorm[1], globalValues[r*2+1] );
      }
    }

    MpiWrapper::bcast( globalResidualNorm, 2, 0, MPI_COMM_GEOSX );


    real64 const residual = sqrt( globalResidualNorm[0] )/(globalResidualNorm[1]+1); // the + 1 is for the first
                                                                                     // time-step when maxForce = 0;
    totalResidualNorm = std::max( residual, totalResidualNorm );
  } );

  if( getLogLevel() >= 1 && logger::internal::rank==0 )
  {
    std::cout << GEOSX_FMT( "( R{} ) = ( {:4.2e} ) ; ", coupledSolverAttributePrefix(), totalResidualNorm );
  }

  return totalResidualNorm;
}



void
SolidMechanicsLagrangianFEM::applySystemSolution( DofManager const & dofManager,
                                                  arrayView1d< real64 const > const & localSolution,
                                                  real64 const scalingFactor,
                                                  DomainPartition & domain )
{
  GEOSX_MARK_FUNCTION;
  dofManager.addVectorToField( localSolution,
                               keys::TotalDisplacement,
                               keys::IncrementalDisplacement,
                               scalingFactor );

  dofManager.addVectorToField( localSolution,
                               keys::TotalDisplacement,
                               keys::TotalDisplacement,
                               scalingFactor );

  forDiscretizationOnMeshTargets( domain.getMeshBodies(), [&] ( string const &,
                                                MeshLevel & mesh,
                                                arrayView1d< string const > const & )

  {
    FieldIdentifiers fieldsToBeSync;

    fieldsToBeSync.addFields( FieldLocation::Node, { keys::IncrementalDisplacement, keys::TotalDisplacement } );

    CommunicationTools::getInstance().synchronizeFields( fieldsToBeSync,
                                                         mesh,
                                                         domain.getNeighbors(),
                                                         true );
  } );
}

void SolidMechanicsLagrangianFEM::resetStateToBeginningOfStep( DomainPartition & domain )
{
  GEOSX_MARK_FUNCTION;
  forDiscretizationOnMeshTargets( domain.getMeshBodies(), [&] ( string const &,
                                                MeshLevel & mesh,
                                                arrayView1d< string const > const & )
  {
    NodeManager & nodeManager = mesh.getNodeManager();

    arrayView2d< real64, nodes::INCR_DISPLACEMENT_USD > const & incdisp  = nodeManager.incrementalDisplacement();
    arrayView2d< real64, nodes::TOTAL_DISPLACEMENT_USD > const & disp = nodeManager.totalDisplacement();

    // TODO need to finish this rewind
    forAll< parallelDevicePolicy< 32 > >( nodeManager.size(), [=] GEOSX_HOST_DEVICE ( localIndex const a )
    {
      for( localIndex i = 0; i < 3; ++i )
      {
        disp( a, i ) -= incdisp( a, i );
        incdisp( a, i ) = 0.0;
      }
    } );
  } );
}


void SolidMechanicsLagrangianFEM::applyContactConstraint( DofManager const & dofManager,
                                                          DomainPartition & domain,
                                                          CRSMatrixView< real64, globalIndex const > const & localMatrix,
                                                          arrayView1d< real64 > const & localRhs )
{
  GEOSX_MARK_FUNCTION;

  if( m_contactRelationName != viewKeyStruct::noContactRelationNameString() )
  {
    forDiscretizationOnMeshTargets( domain.getMeshBodies(), [&] ( string const &,
                                                  MeshLevel & mesh,
                                                  arrayView1d< string const > const & )
    {
      FaceManager const & faceManager = mesh.getFaceManager();
      NodeManager & nodeManager = mesh.getNodeManager();
      ElementRegionManager & elemManager = mesh.getElemManager();

      arrayView2d< real64 const, nodes::TOTAL_DISPLACEMENT_USD > const u = nodeManager.totalDisplacement();
      arrayView2d< real64 > const fc = nodeManager.getReference< array2d< real64 > >( viewKeyStruct::contactForceString() );
      fc.zero();

      arrayView2d< real64 const > const faceNormal = faceManager.faceNormal();
      ArrayOfArraysView< localIndex const > const facesToNodes = faceManager.nodeList().toViewConst();

      string const dofKey = dofManager.getKey( keys::TotalDisplacement );
      arrayView1d< globalIndex > const nodeDofNumber = nodeManager.getReference< globalIndex_array >( dofKey );
      globalIndex const rankOffset = dofManager.rankOffset();

      // TODO: this bound may need to change
      constexpr localIndex maxNodexPerFace = 4;
      constexpr localIndex maxDofPerElem = maxNodexPerFace * 3 * 2;

      elemManager.forElementSubRegions< FaceElementSubRegion >( [&]( FaceElementSubRegion & subRegion )
      {
        ContactBase const & contact = getConstitutiveModel< ContactBase >( subRegion, m_contactRelationName );

        real64 const contactStiffness = contact.stiffness();

        arrayView1d< real64 > const area = subRegion.getElementArea();
        arrayView2d< localIndex const > const elemsToFaces = subRegion.faceList();

        // TODO: use parallel policy?
        forAll< serialPolicy >( subRegion.size(), [=] ( localIndex const kfe )
        {
          real64 Nbar[ 3 ] = { faceNormal[elemsToFaces[kfe][0]][0] - faceNormal[elemsToFaces[kfe][1]][0],
                               faceNormal[elemsToFaces[kfe][0]][1] - faceNormal[elemsToFaces[kfe][1]][1],
                               faceNormal[elemsToFaces[kfe][0]][2] - faceNormal[elemsToFaces[kfe][1]][2] };

          LvArray::tensorOps::normalize< 3 >( Nbar );


          localIndex const kf0 = elemsToFaces[kfe][0];
          localIndex const kf1 = elemsToFaces[kfe][1];
          localIndex const numNodesPerFace=facesToNodes.sizeOfArray( kf0 );
          real64 const Ja = area[kfe] / numNodesPerFace;

          stackArray1d< globalIndex, maxDofPerElem > rowDOF( numNodesPerFace*3*2 );
          stackArray1d< real64, maxDofPerElem > nodeRHS( numNodesPerFace*3*2 );
          stackArray2d< real64, maxDofPerElem *maxDofPerElem > dRdP( numNodesPerFace*3*2, numNodesPerFace*3*2 );

          for( localIndex a=0; a<numNodesPerFace; ++a )
          {
            real64 penaltyForce[ 3 ] = LVARRAY_TENSOROPS_INIT_LOCAL_3( Nbar );
            localIndex const node0 = facesToNodes[kf0][a];
            localIndex const node1 = facesToNodes[kf1][ a==0 ? a : numNodesPerFace-a ];
            real64 gap[ 3 ] = LVARRAY_TENSOROPS_INIT_LOCAL_3( u[node1] );
            LvArray::tensorOps::subtract< 3 >( gap, u[node0] );
            real64 const gapNormal = LvArray::tensorOps::AiBi< 3 >( gap, Nbar );

            for( int i=0; i<3; ++i )
            {
              rowDOF[3*a+i]                     = nodeDofNumber[node0]+i;
              rowDOF[3*(numNodesPerFace + a)+i] = nodeDofNumber[node1]+i;
            }

            if( gapNormal < 0 )
            {
              LvArray::tensorOps::scale< 3 >( penaltyForce, -contactStiffness * gapNormal * Ja );
              for( int i=0; i<3; ++i )
              {
                LvArray::tensorOps::subtract< 3 >( fc[node0], penaltyForce );
                LvArray::tensorOps::add< 3 >( fc[node1], penaltyForce );
                nodeRHS[3*a+i]                     -= penaltyForce[i];
                nodeRHS[3*(numNodesPerFace + a)+i] += penaltyForce[i];

                dRdP( 3*a+i, 3*a+i )                                         -= contactStiffness * Ja * Nbar[i] * Nbar[i];
                dRdP( 3*a+i, 3*(numNodesPerFace + a)+i )                     += contactStiffness * Ja * Nbar[i] * Nbar[i];
                dRdP( 3*(numNodesPerFace + a)+i, 3*a+i )                     += contactStiffness * Ja * Nbar[i] * Nbar[i];
                dRdP( 3*(numNodesPerFace + a)+i, 3*(numNodesPerFace + a)+i ) -= contactStiffness * Ja * Nbar[i] * Nbar[i];
              }
            }
          }

          for( localIndex idof = 0; idof < numNodesPerFace*3*2; ++idof )
          {
            localIndex const localRow = LvArray::integerConversion< localIndex >( rowDOF[idof] - rankOffset );

            if( localRow >= 0 && localRow < localMatrix.numRows() )
            {
              localMatrix.addToRowBinarySearchUnsorted< serialAtomic >( localRow,
                                                                        rowDOF.data(),
                                                                        dRdP[idof].dataIfContiguous(),
                                                                        numNodesPerFace*3*2 );
              RAJA::atomicAdd( serialAtomic{}, &localRhs[localRow], nodeRHS[idof] );
            }
          }
        } );
      } );
    } );
  }
}

real64
SolidMechanicsLagrangianFEM::scalingForSystemSolution( DomainPartition const & domain,
                                                       DofManager const & dofManager,
                                                       arrayView1d< real64 const > const & localSolution )
{
  GEOSX_MARK_FUNCTION;

  GEOSX_UNUSED_VAR( domain, dofManager, localSolution );

  return 1.0;
}

REGISTER_CATALOG_ENTRY( SolverBase, SolidMechanicsLagrangianFEM, string const &, dataRepository::Group * const )
}<|MERGE_RESOLUTION|>--- conflicted
+++ resolved
@@ -1066,11 +1066,7 @@
 
   if( faceManager.hasWrapper( "ChomboPressure" ) )
   {
-<<<<<<< HEAD
-    fsManager.applyFieldValue( time_n, domain.getMeshBody( 0 ).getMeshLevel( m_discretizationName ), "faceManager", "ChomboPressure" );
-=======
-    fsManager.applyFieldValue( time_n, domain.getMeshBody( 0 ).getMeshLevel( 0 ), "ChomboPressure" );
->>>>>>> 14e30d15
+    fsManager.applyFieldValue( time_n, domain.getMeshBody( 0 ).getMeshLevel( m_discretizationName ), "ChomboPressure" );
     applyChomboPressure( dofManager, domain, localRhs );
   }
 
