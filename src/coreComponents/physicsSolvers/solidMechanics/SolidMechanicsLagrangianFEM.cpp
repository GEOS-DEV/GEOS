/*
 * ------------------------------------------------------------------------------------------------------------
 * SPDX-License-Identifier: LGPL-2.1-only
 *
 * Copyright (c) 2018-2020 Lawrence Livermore National Security LLC
 * Copyright (c) 2018-2020 The Board of Trustees of the Leland Stanford Junior University
 * Copyright (c) 2018-2020 TotalEnergies
 * Copyright (c) 2019-     GEOSX Contributors
 * All rights reserved
 *
 * See top level LICENSE, COPYRIGHT, CONTRIBUTORS, NOTICE, and ACKNOWLEDGEMENTS files for details.
 * ------------------------------------------------------------------------------------------------------------
 */

/**
 * @file SolidMechanicsLagrangianFEM.cpp
 */

#include "SolidMechanicsLagrangianFEM.hpp"
#include "kernels/ImplicitSmallStrainNewmark.hpp"
#include "kernels/ImplicitSmallStrainQuasiStatic.hpp"
#include "kernels/ExplicitSmallStrain.hpp"
#include "kernels/ExplicitFiniteStrain.hpp"

#include "codingUtilities/Utilities.hpp"
#include "constitutive/ConstitutiveManager.hpp"
#include "constitutive/contact/ContactBase.hpp"
#include "common/GEOS_RAJA_Interface.hpp"
#include "discretizationMethods/NumericalMethodsManager.hpp"
#include "fieldSpecification/FieldSpecificationManager.hpp"
#include "fieldSpecification/TractionBoundaryCondition.hpp"
#include "finiteElement/FiniteElementDiscretizationManager.hpp"
#include "LvArray/src/output.hpp"
#include "mainInterface/ProblemManager.hpp"
#include "mesh/DomainPartition.hpp"
#include "mesh/FaceElementSubRegion.hpp"
#include "mesh/mpiCommunications/NeighborCommunicator.hpp"

namespace geosx
{

using namespace dataRepository;
using namespace constitutive;
using namespace extrinsicMeshData;

SolidMechanicsLagrangianFEM::SolidMechanicsLagrangianFEM( const string & name,
                                                          Group * const parent ):
  SolverBase( name, parent ),
  m_newmarkGamma( 0.5 ),
  m_newmarkBeta( 0.25 ),
  m_massDamping( 0.0 ),
  m_stiffnessDamping( 0.0 ),
  m_timeIntegrationOption( TimeIntegrationOption::ExplicitDynamic ),
  m_maxForce( 0.0 ),
  m_maxNumResolves( 10 ),
  m_strainTheory( 0 ),
  m_iComm( CommunicationTools::getInstance().getCommID() )
{

  registerWrapper( viewKeyStruct::newmarkGammaString(), &m_newmarkGamma ).
    setApplyDefaultValue( 0.5 ).
    setInputFlag( InputFlags::OPTIONAL ).
    setDescription( "Value of :math:`\\gamma` in the Newmark Method for Implicit Dynamic time integration option" );

  registerWrapper( viewKeyStruct::newmarkBetaString(), &m_newmarkBeta ).
    setApplyDefaultValue( 0.25 ).
    setInputFlag( InputFlags::OPTIONAL ).
    setDescription( "Value of :math:`\\beta` in the Newmark Method for Implicit Dynamic time integration option. "
                    "This should be pow(newmarkGamma+0.5,2.0)/4.0 unless you know what you are doing." );

  registerWrapper( viewKeyStruct::massDampingString(), &m_massDamping ).
    setApplyDefaultValue( 0.0 ).
    setInputFlag( InputFlags::OPTIONAL ).
    setDescription( "Value of mass based damping coefficient. " );

  registerWrapper( viewKeyStruct::stiffnessDampingString(), &m_stiffnessDamping ).
    setApplyDefaultValue( 0.0 ).
    setInputFlag( InputFlags::OPTIONAL ).
    setDescription( "Value of stiffness based damping coefficient. " );

  registerWrapper( viewKeyStruct::timeIntegrationOptionString(), &m_timeIntegrationOption ).
    setInputFlag( InputFlags::OPTIONAL ).
    setApplyDefaultValue( m_timeIntegrationOption ).
    setDescription( "Time integration method. Options are:\n* " + EnumStrings< TimeIntegrationOption >::concat( "\n* " ) );

  registerWrapper( viewKeyStruct::maxNumResolvesString(), &m_maxNumResolves ).
    setApplyDefaultValue( 10 ).
    setInputFlag( InputFlags::OPTIONAL ).
    setDescription( "Value to indicate how many resolves may be executed after some other event is executed. "
                    "For example, if a SurfaceGenerator is specified, it will be executed after the mechanics solve. "
                    "However if a new surface is generated, then the mechanics solve must be executed again due to the "
                    "change in topology." );

  registerWrapper( viewKeyStruct::strainTheoryString(), &m_strainTheory ).
    setApplyDefaultValue( 0 ).
    setInputFlag( InputFlags::OPTIONAL ).
    setDescription( "Indicates whether or not to use "
                    "`Infinitesimal Strain Theory <https://en.wikipedia.org/wiki/Infinitesimal_strain_theory>`_, or "
                    "`Finite Strain Theory <https://en.wikipedia.org/wiki/Finite_strain_theory>`_. Valid Inputs are:\n"
                    " 0 - Infinitesimal Strain \n"
                    " 1 - Finite Strain" );

  registerWrapper( viewKeyStruct::contactRelationNameString(), &m_contactRelationName ).
    setApplyDefaultValue( viewKeyStruct::noContactRelationNameString() ).
    setInputFlag( InputFlags::OPTIONAL ).
    setDescription( "Name of contact relation to enforce constraints on fracture boundary." );

  registerWrapper( viewKeyStruct::maxForceString(), &m_maxForce ).
    setInputFlag( InputFlags::FALSE ).
    setDescription( "The maximum force contribution in the problem domain." );

}

void SolidMechanicsLagrangianFEM::postProcessInput()
{
  SolverBase::postProcessInput();

  LinearSolverParameters & linParams = m_linearSolverParameters.get();
  linParams.isSymmetric = true;
  linParams.dofsPerNode = 3;
<<<<<<< HEAD
  linParams.amg.separateComponents = false;
=======
  linParams.amg.separateComponents = true;

>>>>>>> 7f543eaf
}

SolidMechanicsLagrangianFEM::~SolidMechanicsLagrangianFEM()
{
  // TODO Auto-generated destructor stub
}


void SolidMechanicsLagrangianFEM::registerDataOnMesh( Group & meshBodies )
{
  SolverBase::registerDataOnMesh( meshBodies );

  forDiscretizationOnMeshTargets( meshBodies, [&] ( string const &,
                                                    MeshLevel & meshLevel,
                                                    arrayView1d< string const > const & regionNames )
  {
    NodeManager & nodes = meshLevel.getNodeManager();

    nodes.registerExtrinsicData< solidMechanics::totalDisplacement >( getName() ).
      reference().resizeDimension< 1 >( 3 );

    nodes.registerExtrinsicData< solidMechanics::incrementalDisplacement >( getName() ).
      reference().resizeDimension< 1 >( 3 );

    if( m_timeIntegrationOption != TimeIntegrationOption::QuasiStatic )
    {
      nodes.registerExtrinsicData< solidMechanics::velocity >( getName() ).
        reference().resizeDimension< 1 >( 3 );

      nodes.registerExtrinsicData< solidMechanics::acceleration >( getName() ).
        reference().resizeDimension< 1 >( 3 );

      nodes.registerExtrinsicData< solidMechanics::velocityTilde >( getName() ).
        reference().resizeDimension< 1 >( 3 );

      nodes.registerExtrinsicData< solidMechanics::uhatTilde >( getName() ).
        reference().resizeDimension< 1 >( 3 );
    }

    nodes.registerExtrinsicData< solidMechanics::mass >( getName() );

    nodes.registerExtrinsicData< solidMechanics::externalForce >( getName() ).
      reference().resizeDimension< 1 >( 3 );

    nodes.registerExtrinsicData< solidMechanics::contactForce >( getName() ).
      reference().resizeDimension< 1 >( 3 );

    Group & nodeSets = nodes.sets();
    nodeSets.registerWrapper< SortedArray< localIndex > >( viewKeyStruct::sendOrReceiveNodesString() ).
      setPlotLevel( PlotLevel::NOPLOT ).
      setRestartFlags( RestartFlags::NO_WRITE );

    nodeSets.registerWrapper< SortedArray< localIndex > >( viewKeyStruct::nonSendOrReceiveNodesString() ).
      setPlotLevel( PlotLevel::NOPLOT ).
      setRestartFlags( RestartFlags::NO_WRITE );

    nodeSets.registerWrapper< SortedArray< localIndex > >( viewKeyStruct::targetNodesString() ).
      setPlotLevel( PlotLevel::NOPLOT ).
      setRestartFlags( RestartFlags::NO_WRITE );

    ElementRegionManager & elementRegionManager = meshLevel.getElemManager();
    elementRegionManager.forElementSubRegions< CellElementSubRegion >( regionNames,
                                                                       [&]( localIndex const,
                                                                            CellElementSubRegion & subRegion )
    {
      subRegion.registerWrapper< SortedArray< localIndex > >( viewKeyStruct::elemsAttachedToSendOrReceiveNodesString() ).
        setPlotLevel( PlotLevel::NOPLOT ).
        setRestartFlags( RestartFlags::NO_WRITE );

      subRegion.registerWrapper< SortedArray< localIndex > >( viewKeyStruct::elemsNotAttachedToSendOrReceiveNodesString() ).
        setPlotLevel( PlotLevel::NOPLOT ).
        setRestartFlags( RestartFlags::NO_WRITE );

      subRegion.excludeWrappersFromPacking( { viewKeyStruct::elemsAttachedToSendOrReceiveNodesString(),
                                              viewKeyStruct::elemsNotAttachedToSendOrReceiveNodesString() } );
    } );
  } );
}

void SolidMechanicsLagrangianFEM::setConstitutiveNamesCallSuper( ElementSubRegionBase & subRegion ) const
{
  SolverBase::setConstitutiveNamesCallSuper( subRegion );

  subRegion.registerWrapper< string >( viewKeyStruct::solidMaterialNamesString() ).
    setPlotLevel( PlotLevel::NOPLOT ).
    setRestartFlags( RestartFlags::NO_WRITE ).
    setSizedFromParent( 0 );

  string & solidMaterialName = subRegion.getReference< string >( viewKeyStruct::solidMaterialNamesString() );
  solidMaterialName = SolverBase::getConstitutiveName< SolidBase >( subRegion );
  GEOSX_ERROR_IF( solidMaterialName.empty(), GEOSX_FMT( "SolidBase model not found on subregion {}", subRegion.getName() ) );
}

void SolidMechanicsLagrangianFEM::setConstitutiveNames( ElementSubRegionBase & subRegion ) const
{
  GEOSX_UNUSED_VAR( subRegion );
}


void SolidMechanicsLagrangianFEM::initializePreSubGroups()
{
  SolverBase::initializePreSubGroups();

  DomainPartition & domain = this->getGroupByPath< DomainPartition >( "/Problem/domain" );


  forDiscretizationOnMeshTargets( domain.getMeshBodies(), [&] ( string const &,
                                                                MeshLevel & meshLevel,
                                                                arrayView1d< string const > const & regionNames )
  {
    ElementRegionManager & elementRegionManager = meshLevel.getElemManager();
    elementRegionManager.forElementSubRegions< CellElementSubRegion >( regionNames,
                                                                       [&]( localIndex const,
                                                                            CellElementSubRegion & subRegion )
    {
      string & solidMaterialName = subRegion.getReference< string >( viewKeyStruct::solidMaterialNamesString() );
      solidMaterialName = SolverBase::getConstitutiveName< SolidBase >( subRegion );
    } );
  } );

  NumericalMethodsManager const & numericalMethodManager = domain.getNumericalMethodManager();

  FiniteElementDiscretizationManager const &
  feDiscretizationManager = numericalMethodManager.getFiniteElementDiscretizationManager();

  FiniteElementDiscretization const &
  feDiscretization = feDiscretizationManager.getGroup< FiniteElementDiscretization >( m_discretizationName );
  GEOSX_UNUSED_VAR( feDiscretization );
}



template< typename ... PARAMS >
real64 SolidMechanicsLagrangianFEM::explicitKernelDispatch( MeshLevel & mesh,
                                                            arrayView1d< string const > const & targetRegions,
                                                            string const & finiteElementName,
                                                            real64 const dt,
                                                            std::string const & elementListName )
{
  GEOSX_MARK_FUNCTION;
  real64 rval = 0;
  if( m_strainTheory==0 )
  {
    auto kernelFactory = solidMechanicsLagrangianFEMKernels::ExplicitSmallStrainFactory( dt, elementListName );
    rval = finiteElement::
             regionBasedKernelApplication< parallelDevicePolicy< 32 >,
                                           constitutive::SolidBase,
                                           CellElementSubRegion >( mesh,
                                                                   targetRegions,
                                                                   finiteElementName,
                                                                   viewKeyStruct::solidMaterialNamesString(),
                                                                   kernelFactory );
  }
  else if( m_strainTheory==1 )
  {
    auto kernelFactory = solidMechanicsLagrangianFEMKernels::ExplicitFiniteStrainFactory( dt, elementListName );
    rval = finiteElement::
             regionBasedKernelApplication< parallelDevicePolicy< 32 >,
                                           constitutive::SolidBase,
                                           CellElementSubRegion >( mesh,
                                                                   targetRegions,
                                                                   finiteElementName,
                                                                   viewKeyStruct::solidMaterialNamesString(),
                                                                   kernelFactory );
  }
  else
  {
    GEOSX_ERROR( "Invalid option for strain theory (0 = infinitesimal strain, 1 = finite strain" );
  }

  return rval;
}


void SolidMechanicsLagrangianFEM::initializePostInitialConditionsPreSubGroups()
{
  DomainPartition & domain = this->getGroupByPath< DomainPartition >( "/Problem/domain" );

  forDiscretizationOnMeshTargets( domain.getMeshBodies(),
                                  [&]( string const &,
                                       MeshLevel & mesh,
                                       auto const & regionNames )
  {
    NodeManager & nodes = mesh.getNodeManager();
    Group & nodeSets = nodes.sets();

    ElementRegionManager & elementRegionManager = mesh.getElemManager();

    arrayView1d< real64 > & mass = nodes.getExtrinsicData< solidMechanics::mass >();

    arrayView1d< integer const > const & nodeGhostRank = nodes.ghostRank();

    // to fill m_sendOrReceiveNodes and m_nonSendOrReceiveNodes, we first insert
    // the nodes one-by-one in the following std::sets. Then, when all the nodes
    // have been collected, we do a batch insertion into m_sendOrReceiveNodes and
    // m_nonSendOrReceiveNodes
    std::set< localIndex > tmpSendOrReceiveNodes;
    std::set< localIndex > tmpNonSendOrReceiveNodes;

    SortedArray< localIndex > & m_sendOrReceiveNodes = nodeSets.getReference< SortedArray< localIndex > >( viewKeyStruct::sendOrReceiveNodesString() );
    SortedArray< localIndex > & m_nonSendOrReceiveNodes = nodeSets.getReference< SortedArray< localIndex > >( viewKeyStruct::nonSendOrReceiveNodesString() );
    SortedArray< localIndex > & m_targetNodes = nodeSets.getReference< SortedArray< localIndex > >( viewKeyStruct::targetNodesString() );

    elementRegionManager.forElementRegionsComplete( regionNames,
                                                    [&]( localIndex const,
                                                         localIndex const er,
                                                         ElementRegionBase & elemRegion )
    {
      elemRegion.forElementSubRegionsIndex< CellElementSubRegion >( [&]( localIndex const esr, CellElementSubRegion & elementSubRegion )
      {
        string const & solidMaterialName = elementSubRegion.getReference< string >( viewKeyStruct::solidMaterialNamesString() );

        arrayView2d< real64 const > const
        rho = elementSubRegion.getConstitutiveModel( solidMaterialName ).getReference< array2d< real64 > >( SolidBase::viewKeyStruct::densityString() );

        SortedArray< localIndex > & elemsAttachedToSendOrReceiveNodes = getElemsAttachedToSendOrReceiveNodes( elementSubRegion );
        SortedArray< localIndex > & elemsNotAttachedToSendOrReceiveNodes = getElemsNotAttachedToSendOrReceiveNodes( elementSubRegion );

        std::set< localIndex > tmpElemsAttachedToSendOrReceiveNodes;
        std::set< localIndex > tmpElemsNotAttachedToSendOrReceiveNodes;

        elemsAttachedToSendOrReceiveNodes.setName(
          "SolidMechanicsLagrangianFEM::m_elemsAttachedToSendOrReceiveNodes["
          + std::to_string( er ) + "][" + std::to_string( esr ) + "]" );

        elemsNotAttachedToSendOrReceiveNodes.setName(
          "SolidMechanicsLagrangianFEM::m_elemsNotAttachedToSendOrReceiveNodes["
          + std::to_string( er ) + "][" + std::to_string( esr ) + "]" );

        arrayView2d< real64 const > const & detJ = elementSubRegion.detJ();
        arrayView2d< localIndex const, cells::NODE_MAP_USD > const & elemsToNodes = elementSubRegion.nodeList();

        finiteElement::FiniteElementBase const &
        fe = elementSubRegion.getReference< finiteElement::FiniteElementBase >( getDiscretizationName() );
        finiteElement::dispatch3D( fe,
                                   [&] ( auto const finiteElement )
        {
          using FE_TYPE = TYPEOFREF( finiteElement );

          constexpr localIndex numNodesPerElem = FE_TYPE::numNodes;
          constexpr localIndex numQuadraturePointsPerElem = FE_TYPE::numQuadraturePoints;

          real64 N[numNodesPerElem];
          for( localIndex k=0; k < elemsToNodes.size( 0 ); ++k )
          {
            for( localIndex q=0; q<numQuadraturePointsPerElem; ++q )
            {
              FE_TYPE::calcN( q, N );

              for( localIndex a=0; a< numNodesPerElem; ++a )
              {
                mass[elemsToNodes[k][a]] += rho[k][q] * detJ[k][q] * N[a];
              }
            }

            bool isAttachedToGhostNode = false;
            for( localIndex a=0; a<elementSubRegion.numNodesPerElement(); ++a )
            {
              if( nodeGhostRank[elemsToNodes[k][a]] >= -1 )
              {
                isAttachedToGhostNode = true;
                tmpSendOrReceiveNodes.insert( elemsToNodes[k][a] );
              }
              else
              {
                tmpNonSendOrReceiveNodes.insert( elemsToNodes[k][a] );
              }
            }

            if( isAttachedToGhostNode )
            {
              tmpElemsAttachedToSendOrReceiveNodes.insert( k );
            }
            else
            {
              tmpElemsNotAttachedToSendOrReceiveNodes.insert( k );
            }
          }
        } );
        elemsAttachedToSendOrReceiveNodes.insert( tmpElemsAttachedToSendOrReceiveNodes.begin(),
                                                  tmpElemsAttachedToSendOrReceiveNodes.end() );
        elemsNotAttachedToSendOrReceiveNodes.insert( tmpElemsNotAttachedToSendOrReceiveNodes.begin(),
                                                     tmpElemsNotAttachedToSendOrReceiveNodes.end() );

        m_sendOrReceiveNodes.insert( tmpSendOrReceiveNodes.begin(),
                                     tmpSendOrReceiveNodes.end() );
        m_nonSendOrReceiveNodes.insert( tmpNonSendOrReceiveNodes.begin(),
                                        tmpNonSendOrReceiveNodes.end() );
        m_targetNodes = m_sendOrReceiveNodes;
        m_targetNodes.insert( m_nonSendOrReceiveNodes.begin(),
                              m_nonSendOrReceiveNodes.end() );

      } );
    } );

  } );
}



real64 SolidMechanicsLagrangianFEM::solverStep( real64 const & time_n,
                                                real64 const & dt,
                                                const int cycleNumber,
                                                DomainPartition & domain )
{
  GEOSX_MARK_FUNCTION;
  real64 dtReturn = dt;

  SolverBase * const surfaceGenerator = this->getParent().getGroupPointer< SolverBase >( "SurfaceGen" );

  if( m_timeIntegrationOption == TimeIntegrationOption::ExplicitDynamic )
  {
    dtReturn = explicitStep( time_n, dt, cycleNumber, domain );

    if( surfaceGenerator!=nullptr )
    {
      surfaceGenerator->solverStep( time_n, dt, cycleNumber, domain );
    }
  }
  else if( m_timeIntegrationOption == TimeIntegrationOption::ImplicitDynamic ||
           m_timeIntegrationOption == TimeIntegrationOption::QuasiStatic )
  {
    int const maxNumResolves = m_maxNumResolves;
    int locallyFractured = 0;
    int globallyFractured = 0;
    implicitStepSetup( time_n, dt, domain );
    for( int solveIter=0; solveIter<maxNumResolves; ++solveIter )
    {
      setupSystem( domain, m_dofManager, m_localMatrix, m_rhs, m_solution );

      dtReturn = nonlinearImplicitStep( time_n,
                                        dt,
                                        cycleNumber,
                                        domain );

      if( surfaceGenerator!=nullptr )
      {
        if( surfaceGenerator->solverStep( time_n, dt, cycleNumber, domain ) > 0 )
        {
          locallyFractured = 1;
        }
        MpiWrapper::allReduce( &locallyFractured,
                               &globallyFractured,
                               1,
                               MPI_MAX,
                               MPI_COMM_GEOSX );
      }
      if( globallyFractured == 0 )
      {
        break;
      }
      else
      {
        GEOSX_LOG_RANK_0( "Fracture Occurred. Resolve" );
      }
    }
    implicitStepComplete( time_n, dt, domain );
  }

  return dtReturn;
}

real64 SolidMechanicsLagrangianFEM::explicitStep( real64 const & time_n,
                                                  real64 const & dt,
                                                  const int GEOSX_UNUSED_PARAM( cycleNumber ),
                                                  DomainPartition & domain )
{
  GEOSX_MARK_FUNCTION;

  #define USE_PHYSICS_LOOP

  forDiscretizationOnMeshTargets( domain.getMeshBodies(), [&] ( string const &,
                                                                MeshLevel & mesh,
                                                                arrayView1d< string const > const & regionNames )
  {
    NodeManager & nodes = mesh.getNodeManager();
    ElementRegionManager & elementRegionManager = mesh.getElemManager();
    Group const & nodeSets = nodes.sets();

    SortedArrayView< localIndex const > const &
    m_sendOrReceiveNodes = nodeSets.getReference< SortedArray< localIndex > >( viewKeyStruct::sendOrReceiveNodesString() ).toViewConst();

    SortedArrayView< localIndex const > const &
    m_nonSendOrReceiveNodes = nodeSets.getReference< SortedArray< localIndex > >( viewKeyStruct::nonSendOrReceiveNodesString() ).toViewConst();

    // save previous constitutive state data in preparation for next timestep
    elementRegionManager.forElementSubRegions< CellElementSubRegion >( regionNames,
                                                                       [&]( localIndex const,
                                                                            CellElementSubRegion & subRegion )
    {
      string const & solidMaterialName = subRegion.template getReference< string >( viewKeyStruct::solidMaterialNamesString() );
      SolidBase & constitutiveRelation = getConstitutiveModel< SolidBase >( subRegion, solidMaterialName );
      constitutiveRelation.saveConvergedState();
    } );

    FieldSpecificationManager & fsManager = FieldSpecificationManager::getInstance();

    arrayView1d< real64 const > const & mass = nodes.getExtrinsicData< solidMechanics::mass >();
    solidMechanics::arrayView2dLayoutVelocity const & vel =
      nodes.getExtrinsicData< solidMechanics::velocity >();
    solidMechanics::arrayView2dLayoutTotalDisplacement const & u =
      nodes.getExtrinsicData< solidMechanics::totalDisplacement >();
    solidMechanics::arrayView2dLayoutIncrDisplacement const & uhat =
      nodes.getExtrinsicData< solidMechanics::incrementalDisplacement >();
    solidMechanics::arrayView2dLayoutAcceleration const & acc =
      nodes.getExtrinsicData< solidMechanics::acceleration >();

    FieldIdentifiers fieldsToBeSync;
    fieldsToBeSync.addFields( FieldLocation::Node,
                              { solidMechanics::velocity::key(),
                                solidMechanics::acceleration::key() } );
    m_iComm.resize( domain.getNeighbors().size() );
    CommunicationTools::getInstance().synchronizePackSendRecvSizes( fieldsToBeSync, mesh, domain.getNeighbors(), m_iComm, true );

    fsManager.applyFieldValue< parallelDevicePolicy< 1024 > >( time_n, mesh, solidMechanics::acceleration::key() );

    //3: v^{n+1/2} = v^{n} + a^{n} dt/2
    solidMechanicsLagrangianFEMKernels::velocityUpdate( acc, vel, dt / 2 );

    fsManager.applyFieldValue< parallelDevicePolicy< 1024 > >( time_n, mesh, solidMechanics::velocity::key() );

    //4. x^{n+1} = x^{n} + v^{n+{1}/{2}} dt (x is displacement)
    solidMechanicsLagrangianFEMKernels::displacementUpdate( vel, uhat, u, dt );

    fsManager.applyFieldValue( time_n + dt,
                               mesh,
                               solidMechanics::totalDisplacement::key(),
                               [&]( FieldSpecificationBase const & bc,
                                    SortedArrayView< localIndex const > const & targetSet )
    {
      integer const component = bc.getComponent();
      GEOSX_ERROR_IF_LT_MSG( component, 0, "Component index required for displacement BC " << bc.getName() );

      forAll< parallelDevicePolicy< 1024 > >( targetSet.size(),
                                              [=] GEOSX_DEVICE ( localIndex const i )
      {
        localIndex const a = targetSet[ i ];
        vel( a, component ) = u( a, component );
      } );
    },
                               [&]( FieldSpecificationBase const & bc,
                                    SortedArrayView< localIndex const > const & targetSet )
    {
      integer const component = bc.getComponent();
      GEOSX_ERROR_IF_LT_MSG( component, 0, "Component index required for displacement BC " << bc.getName() );

      forAll< parallelDevicePolicy< 1024 > >( targetSet.size(),
                                              [=] GEOSX_DEVICE ( localIndex const i )
      {
        localIndex const a = targetSet[ i ];
        uhat( a, component ) = u( a, component ) - vel( a, component );
        vel( a, component )  = uhat( a, component ) / dt;
      } );
    } );

    //Step 5. Calculate deformation input to constitutive model and update state to
    // Q^{n+1}
    explicitKernelDispatch( mesh,
                            regionNames,
                            this->getDiscretizationName(),
                            dt,
                            string( viewKeyStruct::elemsAttachedToSendOrReceiveNodesString() ) );

    // apply this over a set
    solidMechanicsLagrangianFEMKernels::velocityUpdate( acc, mass, vel, dt / 2, m_sendOrReceiveNodes.toViewConst() );

    fsManager.applyFieldValue< parallelDevicePolicy< 1024 > >( time_n, mesh, solidMechanics::velocity::key() );

    parallelDeviceEvents packEvents;
    CommunicationTools::getInstance().asyncPack( fieldsToBeSync, mesh, domain.getNeighbors(), m_iComm, true, packEvents );

    waitAllDeviceEvents( packEvents );

    CommunicationTools::getInstance().asyncSendRecv( domain.getNeighbors(), m_iComm, true, packEvents );

    explicitKernelDispatch( mesh,
                            regionNames,
                            this->getDiscretizationName(),
                            dt,
                            string( viewKeyStruct::elemsNotAttachedToSendOrReceiveNodesString() ) );

    // apply this over a set
    solidMechanicsLagrangianFEMKernels::velocityUpdate( acc, mass, vel, dt / 2, m_nonSendOrReceiveNodes.toViewConst() );
    fsManager.applyFieldValue< parallelDevicePolicy< 1024 > >( time_n, mesh, solidMechanics::velocity::key() );

    // this includes  a device sync after launching all the unpacking kernels
    parallelDeviceEvents unpackEvents;
    CommunicationTools::getInstance().finalizeUnpack( mesh, domain.getNeighbors(), m_iComm, true, unpackEvents );

  } );

  return dt;
}



void SolidMechanicsLagrangianFEM::applyDisplacementBCImplicit( real64 const time,
                                                               DofManager const & dofManager,
                                                               DomainPartition & domain,
                                                               CRSMatrixView< real64, globalIndex const > const & localMatrix,
                                                               arrayView1d< real64 > const & localRhs )
{
  GEOSX_MARK_FUNCTION;
  string const dofKey = dofManager.getKey( solidMechanics::totalDisplacement::key() );

  FieldSpecificationManager const & fsManager = FieldSpecificationManager::getInstance();

  forDiscretizationOnMeshTargets( domain.getMeshBodies(), [&] ( string const &,
                                                                MeshLevel & mesh,
                                                                arrayView1d< string const > const & )
  {

    fsManager.apply< NodeManager >( time,
                                    mesh,
                                    solidMechanics::totalDisplacement::key(),
                                    [&]( FieldSpecificationBase const & bc,
                                         string const &,
                                         SortedArrayView< localIndex const > const & targetSet,
                                         NodeManager & targetGroup,
                                         string const fieldName )
    {
      bc.applyBoundaryConditionToSystem< FieldSpecificationEqual,
                                         parallelDevicePolicy< 32 > >( targetSet,
                                                                       time,
                                                                       targetGroup,
                                                                       fieldName,
                                                                       dofKey,
                                                                       dofManager.rankOffset(),
                                                                       localMatrix,
                                                                       localRhs );
    } );
  } );
}

void SolidMechanicsLagrangianFEM::applyTractionBC( real64 const time,
                                                   DofManager const & dofManager,
                                                   DomainPartition & domain,
                                                   arrayView1d< real64 > const & localRhs )
{
  FieldSpecificationManager & fsManager = FieldSpecificationManager::getInstance();

  forDiscretizationOnMeshTargets( domain.getMeshBodies(), [&] ( string const &,
                                                                MeshLevel & mesh,
                                                                arrayView1d< string const > const & )
  {

    FaceManager const & faceManager = mesh.getFaceManager();
    NodeManager const & nodeManager = mesh.getNodeManager();

    string const dofKey = dofManager.getKey( solidMechanics::totalDisplacement::key() );

    arrayView1d< globalIndex const > const blockLocalDofNumber = nodeManager.getReference< globalIndex_array >( dofKey );
    globalIndex const dofRankOffset = dofManager.rankOffset();

    fsManager.template apply< FaceManager,
                              TractionBoundaryCondition >( time,
                                                           mesh,
                                                           TractionBoundaryCondition::catalogName(),
                                                           [&]( TractionBoundaryCondition const & bc,
                                                                string const &,
                                                                SortedArrayView< localIndex const > const & targetSet,
                                                                Group &,
                                                                string const & )
    {
      bc.launch( time,
                 blockLocalDofNumber,
                 dofRankOffset,
                 faceManager,
                 targetSet,
                 localRhs );
    } );
  } );
}

void SolidMechanicsLagrangianFEM::applyChomboPressure( DofManager const & dofManager,
                                                       DomainPartition & domain,
                                                       arrayView1d< real64 > const & localRhs )
{
  forDiscretizationOnMeshTargets( domain.getMeshBodies(), [&] ( string const &,
                                                                MeshLevel & mesh,
                                                                arrayView1d< string const > const & )
  {

    FaceManager & faceManager = mesh.getFaceManager();
    NodeManager & nodeManager = mesh.getNodeManager();

    arrayView1d< real64 const > const faceArea  = faceManager.faceArea();
    arrayView2d< real64 const > const faceNormal  = faceManager.faceNormal();
    ArrayOfArraysView< localIndex const > const faceToNodeMap = faceManager.nodeList().toViewConst();

    string const dofKey = dofManager.getKey( solidMechanics::totalDisplacement::key() );

    arrayView1d< globalIndex const > const dofNumber = nodeManager.getReference< globalIndex_array >( dofKey );
    arrayView1d< real64 const > const facePressure = faceManager.getReference< array1d< real64 > >( "ChomboPressure" );

    forAll< serialPolicy >( faceManager.size(), [=] ( localIndex const kf )
    {
      int const numNodes = LvArray::integerConversion< int >( faceToNodeMap.sizeOfArray( kf ));
      for( int a=0; a<numNodes; ++a )
      {
        localIndex const dof = dofNumber[ faceToNodeMap( kf, a ) ];
        if( dof < 0 || dof >= localRhs.size() )
          continue;

        for( int component=0; component<3; ++component )
        {
          real64 const value = -facePressure[ kf ] * faceNormal( kf, component ) * faceArea[kf] / numNodes;
          localRhs[ dof + component ] += value;
        }
      }
    } );
  } );
}



void
SolidMechanicsLagrangianFEM::
  implicitStepSetup( real64 const & GEOSX_UNUSED_PARAM( time_n ),
                     real64 const & dt,
                     DomainPartition & domain )
{

  forDiscretizationOnMeshTargets( domain.getMeshBodies(), [&] ( string const &,
                                                                MeshLevel & mesh,
                                                                arrayView1d< string const > const & regionNames )
  {
    NodeManager & nodeManager = mesh.getNodeManager();

    solidMechanics::arrayView2dLayoutIncrDisplacement const uhat =
      nodeManager.getExtrinsicData< solidMechanics::incrementalDisplacement >();
    solidMechanics::arrayView2dLayoutTotalDisplacement const disp =
      nodeManager.getExtrinsicData< solidMechanics::totalDisplacement >();


    localIndex const numNodes = nodeManager.size();

    if( this->m_timeIntegrationOption == TimeIntegrationOption::ImplicitDynamic )
    {
      solidMechanics::arrayViewConst2dLayoutAcceleration const a_n = nodeManager.getExtrinsicData< solidMechanics::acceleration >();
      solidMechanics::arrayView2dLayoutVelocity const v_n = nodeManager.getExtrinsicData< solidMechanics::velocity >();
      arrayView2d< real64 > const vtilde = nodeManager.getExtrinsicData< solidMechanics::velocityTilde >();
      arrayView2d< real64 > const uhatTilde = nodeManager.getExtrinsicData< solidMechanics::uhatTilde >();

      real64 const newmarkGamma = this->getReference< real64 >( solidMechanicsViewKeys.newmarkGamma );
      real64 const newmarkBeta = this->getReference< real64 >( solidMechanicsViewKeys.newmarkBeta );

      forAll< parallelDevicePolicy< 32 > >( numNodes, [=] GEOSX_HOST_DEVICE ( localIndex const a )
      {
        for( int i=0; i<3; ++i )
        {
          vtilde[a][i] = v_n( a, i ) + (1.0-newmarkGamma) * a_n( a, i ) * dt;
          uhatTilde[a][i] = ( v_n( a, i ) + 0.5 * ( 1.0 - 2.0*newmarkBeta ) * a_n( a, i ) * dt ) *dt;
          uhat( a, i ) = uhatTilde[a][i];
          disp( a, i ) += uhatTilde[a][i];
        }
      } );
    }
    else if( this->m_timeIntegrationOption == TimeIntegrationOption::QuasiStatic )
    {
      forAll< parallelDevicePolicy< 32 > >( numNodes, [=] GEOSX_HOST_DEVICE ( localIndex const a )
      {
        for( int i=0; i<3; ++i )
        {
          uhat( a, i ) = 0.0;
        }
      } );
    }

    ElementRegionManager & elementRegionManager = mesh.getElemManager();
    ConstitutiveManager & constitutiveManager = domain.getConstitutiveManager();
    ElementRegionManager::ConstitutiveRelationAccessor< ConstitutiveBase >
    constitutiveRelations = elementRegionManager.constructFullConstitutiveAccessor< ConstitutiveBase >( constitutiveManager );

    elementRegionManager.forElementSubRegions< CellElementSubRegion >( regionNames,
                                                                       [&]( localIndex const,
                                                                            CellElementSubRegion & subRegion )
    {
      string const & solidMaterialName = subRegion.template getReference< string >( viewKeyStruct::solidMaterialNamesString() );
      SolidBase & constitutiveRelation = getConstitutiveModel< SolidBase >( subRegion, solidMaterialName );
      constitutiveRelation.saveConvergedState();
    } );
  } );

}

void SolidMechanicsLagrangianFEM::implicitStepComplete( real64 const & GEOSX_UNUSED_PARAM( time_n ),
                                                        real64 const & dt,
                                                        DomainPartition & domain )
{
  forDiscretizationOnMeshTargets( domain.getMeshBodies(), [&] ( string const &,
                                                                MeshLevel & mesh,
                                                                arrayView1d< string const > const & regionNames )
  {
    NodeManager & nodeManager = mesh.getNodeManager();
    localIndex const numNodes = nodeManager.size();
    ElementRegionManager & elementRegionManager = mesh.getElemManager();

    solidMechanics::arrayView2dLayoutIncrDisplacement const uhat =
      nodeManager.getExtrinsicData< solidMechanics::incrementalDisplacement >();

    if( this->m_timeIntegrationOption == TimeIntegrationOption::ImplicitDynamic )
    {
      solidMechanics::arrayView2dLayoutAcceleration const a_n = nodeManager.getExtrinsicData< solidMechanics::acceleration >();
      solidMechanics::arrayView2dLayoutVelocity const v_n = nodeManager.getExtrinsicData< solidMechanics::velocity >();
      arrayView2d< real64 const > const vtilde    = nodeManager.getExtrinsicData< solidMechanics::velocityTilde >();
      arrayView2d< real64 const > const uhatTilde = nodeManager.getExtrinsicData< solidMechanics::uhatTilde >();

      real64 const newmarkGamma = this->getReference< real64 >( solidMechanicsViewKeys.newmarkGamma );
      real64 const newmarkBeta = this->getReference< real64 >( solidMechanicsViewKeys.newmarkBeta );

      RAJA::forall< parallelDevicePolicy<> >( RAJA::TypedRangeSegment< localIndex >( 0, numNodes ),
                                              [=] GEOSX_HOST_DEVICE ( localIndex const a )
      {
        for( int i=0; i<3; ++i )
        {
          a_n( a, i ) = 1.0 / ( newmarkBeta * dt*dt) * ( uhat( a, i ) - uhatTilde[a][i] );
          v_n[a][i] = vtilde[a][i] + newmarkGamma * a_n( a, i ) * dt;
        }
      } );
    }

    // save (converged) constitutive state data
    elementRegionManager.forElementSubRegions< CellElementSubRegion >( regionNames,
                                                                       [&]( localIndex const,
                                                                            CellElementSubRegion & subRegion )
    {
      string const & solidMaterialName = subRegion.template getReference< string >( viewKeyStruct::solidMaterialNamesString() );
      SolidBase & constitutiveRelation = getConstitutiveModel< SolidBase >( subRegion, solidMaterialName );
      constitutiveRelation.saveConvergedState();
    } );
  } );

}

void SolidMechanicsLagrangianFEM::setupDofs( DomainPartition const & GEOSX_UNUSED_PARAM( domain ),
                                             DofManager & dofManager ) const
{
  GEOSX_MARK_FUNCTION;
  dofManager.addField( solidMechanics::totalDisplacement::key(),
                       FieldLocation::Node,
                       3,
                       getMeshTargets() );

  dofManager.addCoupling( solidMechanics::totalDisplacement::key(),
                          solidMechanics::totalDisplacement::key(),
                          DofManager::Connector::Elem );
}


void SolidMechanicsLagrangianFEM::setupSystem( DomainPartition & domain,
                                               DofManager & dofManager,
                                               CRSMatrix< real64, globalIndex > & localMatrix,
                                               ParallelVector & rhs,
                                               ParallelVector & solution,
                                               bool const setSparsity )
{
  GEOSX_MARK_FUNCTION;
  SolverBase::setupSystem( domain, dofManager, localMatrix, rhs, solution, setSparsity );

  SparsityPattern< globalIndex > sparsityPattern( dofManager.numLocalDofs(),
                                                  dofManager.numGlobalDofs(),
                                                  8*8*3*1.2 );

  forDiscretizationOnMeshTargets( domain.getMeshBodies(), [&] ( string const &,
                                                                MeshLevel & mesh,
                                                                arrayView1d< string const > const & regionNames )
  {

    NodeManager const & nodeManager = mesh.getNodeManager();
    arrayView1d< globalIndex const > const
    dofNumber = nodeManager.getReference< globalIndex_array >( dofManager.getKey( solidMechanics::totalDisplacement::key() ) );


    if( m_contactRelationName != viewKeyStruct::noContactRelationNameString() )
    {
      ElementRegionManager const & elemManager = mesh.getElemManager();
      array1d< string > allFaceElementRegions;
      elemManager.forElementRegions< SurfaceElementRegion >( [&]( SurfaceElementRegion const & elemRegion )
      {
        allFaceElementRegions.emplace_back( elemRegion.getName() );
      } );

      finiteElement::
        fillSparsity< FaceElementSubRegion,
                      solidMechanicsLagrangianFEMKernels::ImplicitSmallStrainQuasiStatic >( mesh,
                                                                                            allFaceElementRegions,
                                                                                            this->getDiscretizationName(),
                                                                                            dofNumber,
                                                                                            dofManager.rankOffset(),
                                                                                            sparsityPattern );

    }
    finiteElement::
      fillSparsity< CellElementSubRegion,
                    solidMechanicsLagrangianFEMKernels::ImplicitSmallStrainQuasiStatic >( mesh,
                                                                                          regionNames,
                                                                                          this->getDiscretizationName(),
                                                                                          dofNumber,
                                                                                          dofManager.rankOffset(),
                                                                                          sparsityPattern );


  } );

  sparsityPattern.compress();
  localMatrix.assimilate< parallelDevicePolicy<> >( std::move( sparsityPattern ) );


}

void SolidMechanicsLagrangianFEM::assembleSystem( real64 const GEOSX_UNUSED_PARAM( time_n ),
                                                  real64 const dt,
                                                  DomainPartition & domain,
                                                  DofManager const & dofManager,
                                                  CRSMatrixView< real64, globalIndex const > const & localMatrix,
                                                  arrayView1d< real64 > const & localRhs )
{
  GEOSX_MARK_FUNCTION;

  localMatrix.zero();
  localRhs.zero();

  if( m_timeIntegrationOption == TimeIntegrationOption::QuasiStatic )
  {
    GEOSX_UNUSED_VAR( dt );
    assemblyLaunch< constitutive::SolidBase,
                    solidMechanicsLagrangianFEMKernels::QuasiStaticFactory >( domain,
                                                                              dofManager,
                                                                              localMatrix,
                                                                              localRhs );
  }
  else if( m_timeIntegrationOption == TimeIntegrationOption::ImplicitDynamic )
  {
    assemblyLaunch< constitutive::SolidBase,
                    solidMechanicsLagrangianFEMKernels::ImplicitNewmarkFactory >( domain,
                                                                                  dofManager,
                                                                                  localMatrix,
                                                                                  localRhs,
                                                                                  m_newmarkGamma,
                                                                                  m_newmarkBeta,
                                                                                  m_massDamping,
                                                                                  m_stiffnessDamping,
                                                                                  dt );
  }
}

void
SolidMechanicsLagrangianFEM::
  applyBoundaryConditions( real64 const time_n,
                           real64 const dt,
                           DomainPartition & domain,
                           DofManager const & dofManager,
                           CRSMatrixView< real64, globalIndex const > const & localMatrix,
                           arrayView1d< real64 > const & localRhs )
{
  GEOSX_MARK_FUNCTION;
  FieldSpecificationManager & fsManager = FieldSpecificationManager::getInstance();

  forDiscretizationOnMeshTargets( domain.getMeshBodies(), [&] ( string const &,
                                                                MeshLevel & mesh,
                                                                arrayView1d< string const > const & )
  {
    string const dofKey = dofManager.getKey( solidMechanics::totalDisplacement::key() );

    fsManager.apply< NodeManager >( time_n + dt,
                                    mesh,
                                    viewKeyStruct::forceString(),
                                    [&]( FieldSpecificationBase const & bc,
                                         string const &,
                                         SortedArrayView< localIndex const > const & targetSet,
                                         NodeManager & targetGroup,
                                         string const & GEOSX_UNUSED_PARAM( fieldName ) )
    {
      // TODO: fix use of dummy name
      bc.applyBoundaryConditionToSystem< FieldSpecificationAdd,
                                         parallelDevicePolicy< 32 > >( targetSet,
                                                                       time_n + dt,
                                                                       targetGroup,
                                                                       solidMechanics::totalDisplacement::key(),
                                                                       dofKey,
                                                                       dofManager.rankOffset(),
                                                                       localMatrix,
                                                                       localRhs );
    } );

  } );

  applyTractionBC( time_n + dt, dofManager, domain, localRhs );

  FaceManager const & faceManager = domain.getMeshBody( 0 ).getMeshLevel( m_discretizationName ).getFaceManager();

  if( faceManager.hasWrapper( "ChomboPressure" ) )
  {
    fsManager.applyFieldValue( time_n, domain.getMeshBody( 0 ).getMeshLevel( m_discretizationName ), "ChomboPressure" );
    applyChomboPressure( dofManager, domain, localRhs );
  }

  applyDisplacementBCImplicit( time_n + dt, dofManager, domain, localMatrix, localRhs );
}

real64
SolidMechanicsLagrangianFEM::
  calculateResidualNorm( DomainPartition const & domain,
                         DofManager const & dofManager,
                         arrayView1d< real64 const > const & localRhs )
{
  GEOSX_MARK_FUNCTION;

  real64 totalResidualNorm = 0.0;

  forDiscretizationOnMeshTargets( domain.getMeshBodies(), [&] ( string const &,
                                                                MeshLevel const & mesh,
                                                                arrayView1d< string const > const & )
  {
    NodeManager const & nodeManager = mesh.getNodeManager();

    arrayView1d< globalIndex const > const
    dofNumber = nodeManager.getReference< array1d< globalIndex > >( dofManager.getKey( solidMechanics::totalDisplacement::key() ) );
    globalIndex const rankOffset = dofManager.rankOffset();

    arrayView1d< integer const > const ghostRank = nodeManager.ghostRank();

    RAJA::ReduceSum< parallelDeviceReduce, real64 > localSum( 0.0 );

    SortedArrayView< localIndex const > const &
    targetNodes = nodeManager.sets().getReference< SortedArray< localIndex > >( viewKeyStruct::targetNodesString() ).toViewConst();

    forAll< parallelDevicePolicy<> >( targetNodes.size(),
                                      [localRhs, localSum, dofNumber, rankOffset, ghostRank, targetNodes] GEOSX_HOST_DEVICE ( localIndex const k )
    {
      localIndex const nodeIndex = targetNodes[k];
      if( ghostRank[nodeIndex] < 0 )
      {
        localIndex const localRow = LvArray::integerConversion< localIndex >( dofNumber[nodeIndex] - rankOffset );

        for( localIndex dim = 0; dim < 3; ++dim )
        {
          localSum += localRhs[localRow + dim] * localRhs[localRow + dim];
        }
      }
    } );
    real64 const localResidualNorm[2] = { localSum.get(), this->m_maxForce };

    // globalResidualNorm[0]: the sum of all the local sum(rhs^2).
    // globalResidualNorm[1]: max of max force of each rank. Basically max force globally
    real64 globalResidualNorm[2] = {0, 0};

    int const rank = MpiWrapper::commRank( MPI_COMM_GEOSX );
    int const size = MpiWrapper::commSize( MPI_COMM_GEOSX );
    array1d< real64 > globalValues( size * 2 );

    // Everything is done on rank 0
    MpiWrapper::gather( localResidualNorm,
                        2,
                        globalValues.data(),
                        2,
                        0,
                        MPI_COMM_GEOSX );

    if( rank==0 )
    {
      for( int r=0; r<size; ++r )
      {
        // sum/max across all ranks
        globalResidualNorm[0] += globalValues[r*2];
        globalResidualNorm[1] = std::max( globalResidualNorm[1], globalValues[r*2+1] );
      }
    }

    MpiWrapper::bcast( globalResidualNorm, 2, 0, MPI_COMM_GEOSX );


    real64 const residual = sqrt( globalResidualNorm[0] )/(globalResidualNorm[1]+1); // the + 1 is for the first
                                                                                     // time-step when maxForce = 0;
    totalResidualNorm = std::max( residual, totalResidualNorm );
  } );

  if( getLogLevel() >= 1 && logger::internal::rank==0 )
  {
    std::cout << GEOSX_FMT( "( R{} ) = ( {:4.2e} ) ; ", coupledSolverAttributePrefix(), totalResidualNorm );
  }

  return totalResidualNorm;
}



void
SolidMechanicsLagrangianFEM::applySystemSolution( DofManager const & dofManager,
                                                  arrayView1d< real64 const > const & localSolution,
                                                  real64 const scalingFactor,
                                                  DomainPartition & domain )
{
  GEOSX_MARK_FUNCTION;
  dofManager.addVectorToField( localSolution,
                               solidMechanics::totalDisplacement::key(),
                               solidMechanics::incrementalDisplacement::key(),
                               scalingFactor );

  dofManager.addVectorToField( localSolution,
                               solidMechanics::totalDisplacement::key(),
                               solidMechanics::totalDisplacement::key(),
                               scalingFactor );

  forDiscretizationOnMeshTargets( domain.getMeshBodies(), [&] ( string const &,
                                                                MeshLevel & mesh,
                                                                arrayView1d< string const > const & )

  {
    FieldIdentifiers fieldsToBeSync;

    fieldsToBeSync.addFields( FieldLocation::Node,
                              { solidMechanics::incrementalDisplacement::key(),
                                solidMechanics::totalDisplacement::key() } );

    CommunicationTools::getInstance().synchronizeFields( fieldsToBeSync,
                                                         mesh,
                                                         domain.getNeighbors(),
                                                         true );
  } );
}

void SolidMechanicsLagrangianFEM::resetStateToBeginningOfStep( DomainPartition & domain )
{
  GEOSX_MARK_FUNCTION;
  forDiscretizationOnMeshTargets( domain.getMeshBodies(), [&] ( string const &,
                                                                MeshLevel & mesh,
                                                                arrayView1d< string const > const & )
  {
    NodeManager & nodeManager = mesh.getNodeManager();

    solidMechanics::arrayView2dLayoutIncrDisplacement const & incdisp =
      nodeManager.getExtrinsicData< solidMechanics::incrementalDisplacement >();
    solidMechanics::arrayView2dLayoutTotalDisplacement const & disp =
      nodeManager.getExtrinsicData< solidMechanics::totalDisplacement >();

    // TODO need to finish this rewind
    forAll< parallelDevicePolicy< 32 > >( nodeManager.size(), [=] GEOSX_HOST_DEVICE ( localIndex const a )
    {
      for( localIndex i = 0; i < 3; ++i )
      {
        disp( a, i ) -= incdisp( a, i );
        incdisp( a, i ) = 0.0;
      }
    } );
  } );
}


void SolidMechanicsLagrangianFEM::applyContactConstraint( DofManager const & dofManager,
                                                          DomainPartition & domain,
                                                          CRSMatrixView< real64, globalIndex const > const & localMatrix,
                                                          arrayView1d< real64 > const & localRhs )
{
  GEOSX_MARK_FUNCTION;

  if( m_contactRelationName != viewKeyStruct::noContactRelationNameString() )
  {
    forDiscretizationOnMeshTargets( domain.getMeshBodies(), [&] ( string const &,
                                                                  MeshLevel & mesh,
                                                                  arrayView1d< string const > const & )
    {
      FaceManager const & faceManager = mesh.getFaceManager();
      NodeManager & nodeManager = mesh.getNodeManager();
      ElementRegionManager & elemManager = mesh.getElemManager();

      solidMechanics::arrayViewConst2dLayoutTotalDisplacement const u =
        nodeManager.getExtrinsicData< solidMechanics::totalDisplacement >();
      arrayView2d< real64 > const fc = nodeManager.getExtrinsicData< solidMechanics::contactForce >();
      fc.zero();

      arrayView2d< real64 const > const faceNormal = faceManager.faceNormal();
      ArrayOfArraysView< localIndex const > const facesToNodes = faceManager.nodeList().toViewConst();

      string const dofKey = dofManager.getKey( solidMechanics::totalDisplacement::key() );
      arrayView1d< globalIndex > const nodeDofNumber = nodeManager.getReference< globalIndex_array >( dofKey );
      globalIndex const rankOffset = dofManager.rankOffset();

      // TODO: this bound may need to change
      constexpr localIndex maxNodexPerFace = 4;
      constexpr localIndex maxDofPerElem = maxNodexPerFace * 3 * 2;

      elemManager.forElementSubRegions< FaceElementSubRegion >( [&]( FaceElementSubRegion & subRegion )
      {
        ContactBase const & contact = getConstitutiveModel< ContactBase >( subRegion, m_contactRelationName );

        real64 const contactStiffness = contact.stiffness();

        arrayView1d< real64 > const area = subRegion.getElementArea();
        arrayView2d< localIndex const > const elemsToFaces = subRegion.faceList();

        // TODO: use parallel policy?
        forAll< serialPolicy >( subRegion.size(), [=] ( localIndex const kfe )
        {
          real64 Nbar[ 3 ] = { faceNormal[elemsToFaces[kfe][0]][0] - faceNormal[elemsToFaces[kfe][1]][0],
                               faceNormal[elemsToFaces[kfe][0]][1] - faceNormal[elemsToFaces[kfe][1]][1],
                               faceNormal[elemsToFaces[kfe][0]][2] - faceNormal[elemsToFaces[kfe][1]][2] };

          LvArray::tensorOps::normalize< 3 >( Nbar );


          localIndex const kf0 = elemsToFaces[kfe][0];
          localIndex const kf1 = elemsToFaces[kfe][1];
          localIndex const numNodesPerFace=facesToNodes.sizeOfArray( kf0 );
          real64 const Ja = area[kfe] / numNodesPerFace;

          stackArray1d< globalIndex, maxDofPerElem > rowDOF( numNodesPerFace*3*2 );
          stackArray1d< real64, maxDofPerElem > nodeRHS( numNodesPerFace*3*2 );
          stackArray2d< real64, maxDofPerElem *maxDofPerElem > dRdP( numNodesPerFace*3*2, numNodesPerFace*3*2 );

          for( localIndex a=0; a<numNodesPerFace; ++a )
          {
            real64 penaltyForce[ 3 ] = LVARRAY_TENSOROPS_INIT_LOCAL_3( Nbar );
            localIndex const node0 = facesToNodes[kf0][a];
            localIndex const node1 = facesToNodes[kf1][ a==0 ? a : numNodesPerFace-a ];
            real64 gap[ 3 ] = LVARRAY_TENSOROPS_INIT_LOCAL_3( u[node1] );
            LvArray::tensorOps::subtract< 3 >( gap, u[node0] );
            real64 const gapNormal = LvArray::tensorOps::AiBi< 3 >( gap, Nbar );

            for( int i=0; i<3; ++i )
            {
              rowDOF[3*a+i]                     = nodeDofNumber[node0]+i;
              rowDOF[3*(numNodesPerFace + a)+i] = nodeDofNumber[node1]+i;
            }

            if( gapNormal < 0 )
            {
              LvArray::tensorOps::scale< 3 >( penaltyForce, -contactStiffness * gapNormal * Ja );
              for( int i=0; i<3; ++i )
              {
                LvArray::tensorOps::subtract< 3 >( fc[node0], penaltyForce );
                LvArray::tensorOps::add< 3 >( fc[node1], penaltyForce );
                nodeRHS[3*a+i]                     -= penaltyForce[i];
                nodeRHS[3*(numNodesPerFace + a)+i] += penaltyForce[i];

                dRdP( 3*a+i, 3*a+i )                                         -= contactStiffness * Ja * Nbar[i] * Nbar[i];
                dRdP( 3*a+i, 3*(numNodesPerFace + a)+i )                     += contactStiffness * Ja * Nbar[i] * Nbar[i];
                dRdP( 3*(numNodesPerFace + a)+i, 3*a+i )                     += contactStiffness * Ja * Nbar[i] * Nbar[i];
                dRdP( 3*(numNodesPerFace + a)+i, 3*(numNodesPerFace + a)+i ) -= contactStiffness * Ja * Nbar[i] * Nbar[i];
              }
            }
          }

          for( localIndex idof = 0; idof < numNodesPerFace*3*2; ++idof )
          {
            localIndex const localRow = LvArray::integerConversion< localIndex >( rowDOF[idof] - rankOffset );

            if( localRow >= 0 && localRow < localMatrix.numRows() )
            {
              localMatrix.addToRowBinarySearchUnsorted< serialAtomic >( localRow,
                                                                        rowDOF.data(),
                                                                        dRdP[idof].dataIfContiguous(),
                                                                        numNodesPerFace*3*2 );
              RAJA::atomicAdd( serialAtomic{}, &localRhs[localRow], nodeRHS[idof] );
            }
          }
        } );
      } );
    } );
  }
}

real64
SolidMechanicsLagrangianFEM::scalingForSystemSolution( DomainPartition const & domain,
                                                       DofManager const & dofManager,
                                                       arrayView1d< real64 const > const & localSolution )
{
  GEOSX_MARK_FUNCTION;

  GEOSX_UNUSED_VAR( domain, dofManager, localSolution );

  return 1.0;
}

REGISTER_CATALOG_ENTRY( SolverBase, SolidMechanicsLagrangianFEM, string const &, dataRepository::Group * const )
}<|MERGE_RESOLUTION|>--- conflicted
+++ resolved
@@ -118,12 +118,7 @@
   LinearSolverParameters & linParams = m_linearSolverParameters.get();
   linParams.isSymmetric = true;
   linParams.dofsPerNode = 3;
-<<<<<<< HEAD
-  linParams.amg.separateComponents = false;
-=======
   linParams.amg.separateComponents = true;
-
->>>>>>> 7f543eaf
 }
 
 SolidMechanicsLagrangianFEM::~SolidMechanicsLagrangianFEM()
