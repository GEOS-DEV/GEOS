/*
 * ------------------------------------------------------------------------------------------------------------
 * SPDX-License-Identifier: LGPL-2.1-only
 *
 * Copyright (c) 2018-2019 Lawrence Livermore National Security LLC
 * Copyright (c) 2018-2019 The Board of Trustees of the Leland Stanford Junior University
 * Copyright (c) 2018-2019 Total, S.A
 * Copyright (c) 2019-     GEOSX Contributors
 * All right reserved
 *
 * See top level LICENSE, COPYRIGHT, CONTRIBUTORS, NOTICE, and ACKNOWLEDGEMENTS files for details.
 * ------------------------------------------------------------------------------------------------------------
 */

/**
 * @file SolidMechanicsLagrangianFEM.cpp
 */

#include "SolidMechanicsLagrangianFEM.hpp"

#include "codingUtilities/Utilities.hpp"
#include "common/TimingMacros.hpp"
#include "constitutive/ConstitutiveManager.hpp"
#include "constitutive/contact/ContactRelationBase.hpp"
#include "finiteElement/ElementLibrary/FiniteElement.h"
#include "finiteElement/FiniteElementDiscretizationManager.hpp"
#include "finiteElement/Kinematics.h"
#include "managers/DomainPartition.hpp"
#include "managers/FieldSpecification/FieldSpecificationManager.hpp"
#include "managers/NumericalMethodsManager.hpp"
#include "mesh/FaceElementSubRegion.hpp"
#include "meshUtilities/ComputationalGeometry.hpp"
#include "mpiCommunications/CommunicationTools.hpp"
#include "mpiCommunications/NeighborCommunicator.hpp"
#include "rajaInterface/GEOS_RAJA_Interface.hpp"


namespace geosx
{

using namespace dataRepository;
using namespace constitutive;

SolidMechanicsLagrangianFEM::SolidMechanicsLagrangianFEM( const std::string& name,
                                                          Group * const parent ):
  SolverBase( name, parent ),
  m_newmarkGamma(0.5),
  m_newmarkBeta(0.25),
  m_massDamping(0.0),
  m_stiffnessDamping(0.0),
  m_timeIntegrationOptionString(),
  m_timeIntegrationOption(timeIntegrationOption::ExplicitDynamic),
  m_useVelocityEstimateForQS(0),
  m_maxForce(0.0),
  m_maxNumResolves(10),
  m_strainTheory(0),
  m_solidMaterialName(""),
  m_solidMaterialFullIndex(0),
  m_elemsAttachedToSendOrReceiveNodes(),
  m_elemsNotAttachedToSendOrReceiveNodes(),
  m_sendOrReceiveNodes(),
  m_nonSendOrReceiveNodes(),
  m_iComm()
{
  m_sendOrReceiveNodes.setName("SolidMechanicsLagrangianFEM::m_sendOrReceiveNodes");
  m_nonSendOrReceiveNodes.setName("SolidMechanicsLagrangianFEM::m_nonSendOrReceiveNodes");

  registerWrapper(viewKeyStruct::newmarkGammaString, &m_newmarkGamma, false )->
    setApplyDefaultValue(0.5)->
    setInputFlag(InputFlags::OPTIONAL)->
    setDescription("Value of :math:`\\gamma` in the Newmark Method for Implicit Dynamic time integration option");

  registerWrapper(viewKeyStruct::newmarkBetaString, &m_newmarkBeta, false )->
    setApplyDefaultValue(0.25)->
    setInputFlag(InputFlags::OPTIONAL)->
    setDescription("Value of :math:`\\beta` in the Newmark Method for Implicit Dynamic time integration option. "
                   "This should be pow(newmarkGamma+0.5,2.0)/4.0 unless you know what you are doing.");

  registerWrapper(viewKeyStruct::massDampingString, &m_massDamping, false )->
    setApplyDefaultValue(0.0)->
    setInputFlag(InputFlags::OPTIONAL)->
    setDescription("Value of mass based damping coefficient. ");

  registerWrapper(viewKeyStruct::stiffnessDampingString, &m_stiffnessDamping, false )->
    setApplyDefaultValue(0.0)->
    setInputFlag(InputFlags::OPTIONAL)->
    setDescription("Value of stiffness based damping coefficient. ");

  registerWrapper(viewKeyStruct::timeIntegrationOptionString, &m_timeIntegrationOption, false )->
    setInputFlag(InputFlags::FALSE)->
    setDescription("Time integration enum class value.");

  registerWrapper(viewKeyStruct::timeIntegrationOptionStringString, &m_timeIntegrationOptionString, false )->
    setInputFlag(InputFlags::OPTIONAL)->
    setDescription("Time integration method. Options are: \n QuasiStatic \n ImplicitDynamic \n ExplicitDynamic");

  registerWrapper(viewKeyStruct::useVelocityEstimateForQSString, &m_useVelocityEstimateForQS, false )->
    setApplyDefaultValue(0)->
    setInputFlag(InputFlags::OPTIONAL)->
    setDescription( "Flag to indicate the use of the incremental displacement from the previous step as an "
                    "initial estimate for the incremental displacement of the current step.");

  registerWrapper(viewKeyStruct::maxNumResolvesString, &m_maxNumResolves, false )->
    setApplyDefaultValue(10)->
    setInputFlag(InputFlags::OPTIONAL)->
    setDescription( "Value to indicate how many resolves may be executed after some other event is executed. "
                    "For example, if a SurfaceGenerator is specified, it will be executed after the mechanics solve. "
                    "However if a new surface is generated, then the mechanics solve must be executed again due to the "
                    "change in topology.");

  registerWrapper(viewKeyStruct::strainTheoryString, &m_strainTheory, false )->
    setApplyDefaultValue(0)->
    setInputFlag(InputFlags::OPTIONAL)->
    setDescription( "Indicates whether or not to use "
                    "`Infinitesimal Strain Theory <https://en.wikipedia.org/wiki/Infinitesimal_strain_theory>`_, or "
                    "`Finite Strain Theory <https://en.wikipedia.org/wiki/Finite_strain_theory>`_. Valid Inputs are:\n"
                    " 0 - Infinitesimal Strain \n"
                    " 1 - Finite Strain");

  registerWrapper(viewKeyStruct::solidMaterialNameString, &m_solidMaterialName, false )->
    setInputFlag(InputFlags::REQUIRED)->
    setDescription( "The name of the material that should be used in the constitutive updates");

  registerWrapper(viewKeyStruct::contactRelationNameString, &m_contactRelationName, 0)->
    setApplyDefaultValue(viewKeyStruct::noContactRelationNameString)->
    setInputFlag(InputFlags::OPTIONAL)->
    setDescription("Name of contact relation to enforce constraints on fracture boundary.");

  registerWrapper(viewKeyStruct::maxForce, &m_maxForce, false )->
    setInputFlag(InputFlags::FALSE)->
    setDescription( "The maximum force contribution in the problem domain.");
}

void SolidMechanicsLagrangianFEM::PostProcessInput()
{
  SolverBase::PostProcessInput();

  m_linearSolverParameters.amg.isSymmetric = true;
  m_linearSolverParameters.dofsPerNode = 3;

  if( !m_timeIntegrationOptionString.empty() )
  {
    SetTimeIntegrationOption( m_timeIntegrationOptionString );
  }
}

SolidMechanicsLagrangianFEM::~SolidMechanicsLagrangianFEM()
{
  // TODO Auto-generated destructor stub
}


void SolidMechanicsLagrangianFEM::RegisterDataOnMesh( Group * const MeshBodies )
{
  for( auto & mesh : MeshBodies->GetSubGroups() )
  {
    NodeManager * const nodes = mesh.second->group_cast<MeshBody*>()->getMeshLevel(0)->getNodeManager();


    nodes->registerWrapper< array2d< real64, nodes::TOTAL_DISPLACEMENT_PERM > >( keys::TotalDisplacement )->
      setPlotLevel(PlotLevel::LEVEL_0)->
      setRegisteringObjects(this->getName())->
      setDescription( "An array that holds the total displacements on the nodes.");
    nodes->totalDisplacement().resizeDimension< 1 >( 3 );

    nodes->registerWrapper< array2d< real64, nodes::INCR_DISPLACEMENT_PERM > >( keys::IncrementalDisplacement )->
      setPlotLevel(PlotLevel::LEVEL_3)->
      setRegisteringObjects(this->getName())->
      setDescription( "An array that holds the incremental displacements for the current time step on the nodes.");
    nodes->incrementalDisplacement().resizeDimension< 1 >( 3 );

    nodes->registerWrapper< array2d< real64, nodes::VELOCITY_PERM > >( keys::Velocity )->
      setPlotLevel(PlotLevel::LEVEL_0)->
      setRegisteringObjects(this->getName())->
      setDescription( "An array that holds the current velocity on the nodes.");
    nodes->velocity().resizeDimension< 1 >( 3 );

    nodes->registerWrapper< array2d< real64, nodes::ACCELERATION_PERM > >( keys::Acceleration )->
      setPlotLevel(PlotLevel::LEVEL_1)->
      setRegisteringObjects(this->getName())->
      setDescription( "An array that holds the current acceleration on the nodes. This array also is used "
                      "to hold the summation of nodal forces resulting from the governing equations.");
    nodes->acceleration().resizeDimension< 1 >( 3 );

    nodes->registerWrapper<array1d<R1Tensor> >( viewKeyStruct::forceExternal )->
      setPlotLevel(PlotLevel::LEVEL_0)->
      setRegisteringObjects(this->getName())->
      setDescription( "An array that holds the external forces on the nodes. This includes any boundary"
                      " conditions as well as coupling forces such as hydraulic forces.");

    nodes->registerWrapper<array1d<real64> >( keys::Mass )->
        setPlotLevel(PlotLevel::LEVEL_0)->
        setRegisteringObjects(this->getName())->
        setDescription( "An array that holds the mass on the nodes.");

    nodes->registerWrapper<array1d<R1Tensor> >( viewKeyStruct::vTildeString )->
      setPlotLevel(PlotLevel::NOPLOT)->
      setRegisteringObjects(this->getName())->
      setDescription( "An array that holds the velocity predictors on the nodes.");

    nodes->registerWrapper<array1d<R1Tensor> >( viewKeyStruct::uhatTildeString )->
      setPlotLevel(PlotLevel::NOPLOT)->
      setRegisteringObjects(this->getName())->
      setDescription( "An array that holds the incremental displacement predictors on the nodes.");

    nodes->registerWrapper<array1d<R1Tensor> >( viewKeyStruct::contactForceString )->
      setPlotLevel(PlotLevel::LEVEL_0)->
      setRegisteringObjects(this->getName())->
      setDescription( "An array that holds the contact force.");

    ElementRegionManager * const
    elementRegionManager = mesh.second->group_cast<MeshBody*>()->getMeshLevel(0)->getElemManager();
    elementRegionManager->forElementRegions<CellElementRegion>( m_targetRegions,
                                                                [&]( CellElementRegion * const elemRegion )
    {
      elemRegion->forElementSubRegions<CellElementSubRegion>([&]( CellElementSubRegion * const subRegion )
      {
        subRegion->registerWrapper< array3d< real64, solid::STRESS_PERMUTATION > >( viewKeyStruct::stress_n )->
          setPlotLevel(PlotLevel::NOPLOT)->
          setRestartFlags(RestartFlags::NO_WRITE)->
          setRegisteringObjects(this->getName())->
          setDescription("Array to hold the beginning of step stress for implicit problem rewinds");
      });
    });


  }
}


void SolidMechanicsLagrangianFEM::InitializePreSubGroups(Group * const rootGroup)
{
  SolverBase::InitializePreSubGroups(rootGroup);

  DomainPartition * domain = rootGroup->GetGroup<DomainPartition>(keys::domain);
  ConstitutiveManager const * const cm = domain->getConstitutiveManager();

  ConstitutiveBase const * const solid  = cm->GetConstitutiveRelation<ConstitutiveBase>( m_solidMaterialName );
  GEOSX_ERROR_IF( solid == nullptr, "constitutive model " + m_solidMaterialName + " not found" );
  m_solidMaterialFullIndex = solid->getIndexInParent();

}

void SolidMechanicsLagrangianFEM::updateIntrinsicNodalData( DomainPartition * const domain )
{
  GEOSX_MARK_FUNCTION;

  MeshLevel * const mesh = domain->getMeshBodies()->GetGroup<MeshBody>(0)->getMeshLevel(0);
  NodeManager * const nodes = mesh->getNodeManager();
  //FaceManager * const faceManager = mesh->getFaceManager();

  ElementRegionManager const * const elementRegionManager = mesh->getElemManager();
  ConstitutiveManager const * const constitutiveManager = domain->GetGroup<ConstitutiveManager >(keys::ConstitutiveManager);

  arrayView1d<real64> & mass = nodes->getReference<array1d<real64>>(keys::Mass);
  mass = 0.0;

  NumericalMethodsManager const *
  numericalMethodManager = domain->getParent()->GetGroup<NumericalMethodsManager>(keys::numericalMethodsManager);

  FiniteElementDiscretizationManager const *
  feDiscretizationManager = numericalMethodManager->GetGroup<FiniteElementDiscretizationManager>(keys::finiteElementDiscretizations);

  FiniteElementDiscretization const *
  feDiscretization = feDiscretizationManager->GetGroup<FiniteElementDiscretization>(m_discretizationName);

  ElementRegionManager::MaterialViewAccessor< arrayView2d<real64 const> >
  rho = elementRegionManager->ConstructFullMaterialViewAccessor< array2d<real64>,
                                                                 arrayView2d<real64 const> >( "density",
                                                                                        constitutiveManager);

  for( localIndex er=0 ; er<elementRegionManager->numRegions() ; ++er )
  {
    ElementRegionBase const * const elemRegion = elementRegionManager->GetRegion(er);

    elemRegion->forElementSubRegionsIndex<CellElementSubRegion>([&]( localIndex const esr, CellElementSubRegion const * const elementSubRegion )
    {
      arrayView2d<real64 const> const & detJ = elementSubRegion->getReference< array2d<real64> >(keys::detJ);
      arrayView2d<localIndex const, cells::NODE_MAP_USD> const & elemsToNodes = elementSubRegion->nodeList();

      std::unique_ptr<FiniteElementBase>
      fe = feDiscretization->getFiniteElement( elementSubRegion->GetElementTypeString() );

      for( localIndex k=0 ; k < elemsToNodes.size(0) ; ++k )
      {

        // TODO this integration needs to be be carried out properly.
        real64 elemMass = 0;
        for( localIndex q=0 ; q<fe->n_quadrature_points() ; ++q )
        {
          elemMass += rho[er][esr][m_solidMaterialFullIndex][k][q] * detJ[k][q];
        }
        for( localIndex a=0 ; a< elemsToNodes.size(1) ; ++a )
        {
          mass[elemsToNodes[k][a]] += elemMass/elemsToNodes.size(1);
        }

        for( localIndex a=0 ; a<elementSubRegion->numNodesPerElement() ; ++a )
        {
          if( nodes->GhostRank()[elemsToNodes[k][a]] >= -1 )
          {
            m_sendOrReceiveNodes.insert( elemsToNodes[k][a] );
          }
          else
          {
            m_nonSendOrReceiveNodes.insert( elemsToNodes[k][a] );
          }
        }
      }
    });
  }
}

void SolidMechanicsLagrangianFEM::InitializePostInitialConditions_PreSubGroups( Group * const problemManager )
{
  DomainPartition * domain = problemManager->GetGroup<DomainPartition>(keys::domain);
  MeshLevel * const mesh = domain->getMeshBodies()->GetGroup<MeshBody>(0)->getMeshLevel(0);

  NodeManager * const nodes = mesh->getNodeManager();
  //FaceManager * const faceManager = mesh->getFaceManager();


  ElementRegionManager * elementRegionManager = mesh->getElemManager();
  ConstitutiveManager * constitutiveManager = domain->GetGroup<ConstitutiveManager >(keys::ConstitutiveManager);

  arrayView1d<real64> & mass = nodes->getReference<array1d<real64>>(keys::Mass);

  ElementRegionManager::MaterialViewAccessor< arrayView2d<real64 const> >
  rho = elementRegionManager->ConstructFullMaterialViewAccessor< array2d<real64>,
                                                                 arrayView2d<real64 const> >( "density",
                                                                                              constitutiveManager);


  NumericalMethodsManager const *
  numericalMethodManager = domain->getParent()->GetGroup<NumericalMethodsManager>(keys::numericalMethodsManager);

  FiniteElementDiscretizationManager const *
  feDiscretizationManager = numericalMethodManager->GetGroup<FiniteElementDiscretizationManager>(keys::finiteElementDiscretizations);

  FiniteElementDiscretization const *
  feDiscretization = feDiscretizationManager->GetGroup<FiniteElementDiscretization>(m_discretizationName);

  m_elemsAttachedToSendOrReceiveNodes.resize( elementRegionManager->numRegions() );
  m_elemsNotAttachedToSendOrReceiveNodes.resize( elementRegionManager->numRegions() );

  for( localIndex er=0 ; er<elementRegionManager->numRegions() ; ++er )
  {
    ElementRegionBase const * const elemRegion = elementRegionManager->GetRegion(er);
    m_elemsAttachedToSendOrReceiveNodes[er].resize( elemRegion->numSubRegions() );
    m_elemsNotAttachedToSendOrReceiveNodes[er].resize( elemRegion->numSubRegions() );

    elemRegion->forElementSubRegionsIndex<CellElementSubRegion>([&]( localIndex const esr, CellElementSubRegion const * const elementSubRegion )
    {
      m_elemsAttachedToSendOrReceiveNodes[er][esr].setName(
        "SolidMechanicsLagrangianFEM::m_elemsAttachedToSendOrReceiveNodes["
        + std::to_string(er) + "][" + std::to_string(esr) + "]" );

      m_elemsNotAttachedToSendOrReceiveNodes[er][esr].setName(
        "SolidMechanicsLagrangianFEM::m_elemsNotAttachedToSendOrReceiveNodes["
        + std::to_string(er) + "][" + std::to_string(esr) + "]" );

      arrayView2d<real64 const> const & detJ = elementSubRegion->getReference< array2d<real64> >(keys::detJ);
      arrayView2d<localIndex const, cells::NODE_MAP_USD> const & elemsToNodes = elementSubRegion->nodeList();

      std::unique_ptr<FiniteElementBase>
      fe = feDiscretization->getFiniteElement( elementSubRegion->GetElementTypeString() );

      for( localIndex k=0 ; k < elemsToNodes.size(0) ; ++k )
      {

        // TODO this integration needs to be be carried out properly.
        real64 elemMass = 0;
        for( localIndex q=0 ; q<fe->n_quadrature_points() ; ++q )
        {
          elemMass += rho[er][esr][m_solidMaterialFullIndex][k][q] * detJ[k][q];
        }
        for( localIndex a=0 ; a< elemsToNodes.size(1) ; ++a )
        {
          mass[elemsToNodes[k][a]] += elemMass/elemsToNodes.size(1);
        }

        bool isAttachedToGhostNode = false;
        for( localIndex a=0 ; a<elementSubRegion->numNodesPerElement() ; ++a )
        {
          if( nodes->GhostRank()[elemsToNodes[k][a]] >= -1 )
          {
            isAttachedToGhostNode = true;
            m_sendOrReceiveNodes.insert( elemsToNodes[k][a] );
          }
          else
          {
            m_nonSendOrReceiveNodes.insert( elemsToNodes[k][a] );
          }
        }

        if( isAttachedToGhostNode )
        {
          m_elemsAttachedToSendOrReceiveNodes[er][esr].insert(k);
        }
        else
        {
          m_elemsNotAttachedToSendOrReceiveNodes[er][esr].insert(k);
        }
      }
    });
  }
}

real64 SolidMechanicsLagrangianFEM::SolverStep( real64 const& time_n,
                                                real64 const& dt,
                                                const int cycleNumber,
                                                DomainPartition * domain )
{
  GEOSX_MARK_FUNCTION;
  real64 dtReturn = dt;

  SolverBase * const surfaceGenerator =  this->getParent()->GetGroup<SolverBase>("SurfaceGen");

  if( m_timeIntegrationOption == timeIntegrationOption::ExplicitDynamic )
  {
    dtReturn = ExplicitStep( time_n, dt, cycleNumber, Group::group_cast<DomainPartition*>(domain) );

    if( surfaceGenerator!=nullptr )
    {
      surfaceGenerator->SolverStep( time_n, dt, cycleNumber, domain );
    }

  }
  else if( m_timeIntegrationOption == timeIntegrationOption::ImplicitDynamic ||
           m_timeIntegrationOption == timeIntegrationOption::QuasiStatic )
  {
    int const maxNumResolves = m_maxNumResolves;
    int locallyFractured = 0;
    int globallyFractured = 0;
    ImplicitStepSetup( time_n, dt, domain, m_dofManager, m_matrix, m_rhs, m_solution );
    for( int solveIter=0 ; solveIter<maxNumResolves ; ++solveIter )
    {
      SetupSystem( domain, m_dofManager, m_matrix, m_rhs, m_solution );

      if( solveIter>0 )
      {
        ResetStressToBeginningOfStep(domain);
      }

      dtReturn = NonlinearImplicitStep( time_n, dt, cycleNumber, domain->group_cast<DomainPartition *>(), m_dofManager,
                                        m_matrix, m_rhs, m_solution );

      updateStress( domain );
      if( surfaceGenerator!=nullptr )
      {
        if( surfaceGenerator->SolverStep( time_n, dt, cycleNumber, domain ) > 0 )
        {
          locallyFractured = 1;
        }
        MpiWrapper::allReduce( &locallyFractured,
                               &globallyFractured,
                               1,
                               MPI_MAX,
                               MPI_COMM_GEOSX);
      }
      if( globallyFractured == 0 )
      {
        break;
      }
      else
      {
        GEOSX_LOG_RANK_0("Fracture Occurred. Resolve");
      }
    }
    ImplicitStepComplete( time_n, dt,  domain );
  }

  return dtReturn;
}

real64 SolidMechanicsLagrangianFEM::ExplicitStep( real64 const& time_n,
                                                  real64 const& dt,
                                                  const int GEOSX_UNUSED_PARAM( cycleNumber ),
                                                  DomainPartition * const domain )
{
  GEOSX_MARK_FUNCTION;

  // updateIntrinsicNodalData(domain);

  MeshLevel * const mesh = domain->getMeshBodies()->GetGroup<MeshBody>(0)->getMeshLevel(0);
  NodeManager * const nodes = mesh->getNodeManager();
  ElementRegionManager * const elemManager = mesh->getElemManager();
  NumericalMethodsManager const * const numericalMethodManager = domain->getParent()->GetGroup<NumericalMethodsManager>(keys::numericalMethodsManager);
  FiniteElementDiscretizationManager const * const feDiscretizationManager = numericalMethodManager->GetGroup<FiniteElementDiscretizationManager>(keys::finiteElementDiscretizations);
  ConstitutiveManager * const constitutiveManager = domain->GetGroup<ConstitutiveManager >(keys::ConstitutiveManager);

  FieldSpecificationManager & fsManager = FieldSpecificationManager::get();

  arrayView1d<real64 const> const & mass = nodes->getReference<array1d<real64>>(keys::Mass);
  arrayView2d<real64, nodes::VELOCITY_USD> const & vel = nodes->velocity();

  arrayView2d<real64, nodes::TOTAL_DISPLACEMENT_USD> const & u = nodes->totalDisplacement();
  arrayView2d<real64, nodes::INCR_DISPLACEMENT_USD> const & uhat = nodes->incrementalDisplacement();
  arrayView2d<real64, nodes::ACCELERATION_USD> const & acc = nodes->acceleration();

  std::map<string, string_array > fieldNames;
  fieldNames["node"].push_back( keys::Velocity);
  fieldNames["node"].push_back( keys::Acceleration);

  CommunicationTools::SynchronizePackSendRecvSizes( fieldNames, mesh, domain->getNeighbors(), m_iComm, true );

  fsManager.ApplyFieldValue< parallelDevicePolicy< 1024 > >( time_n, domain, "nodeManager", keys::Acceleration );

  //3: v^{n+1/2} = v^{n} + a^{n} dt/2
  SolidMechanicsLagrangianFEMKernels::velocityUpdate( acc, vel, dt/2 );

  fsManager.ApplyFieldValue< parallelDevicePolicy< 1024 > >( time_n, domain, "nodeManager", keys::Velocity );

  //4. x^{n+1} = x^{n} + v^{n+{1}/{2}} dt (x is displacement)
  SolidMechanicsLagrangianFEMKernels::displacementUpdate( vel, uhat, u, dt );

  fsManager.ApplyFieldValue( time_n + dt,
                             domain, "nodeManager",
                             NodeManager::viewKeyStruct::totalDisplacementString,
                             [&]( FieldSpecificationBase const * const bc,
                                  SortedArrayView<localIndex const> const & targetSet )
    {
      integer const component = bc->GetComponent();
      forall_in_range< parallelDevicePolicy< 1024 > >(0, targetSet.size(),
        [=] GEOSX_DEVICE( localIndex const i )
        {
          localIndex const a = targetSet[ i ];
          vel( a, component ) = u( a, component );
        }
      );
    },
    [&]( FieldSpecificationBase const * const bc,
         SortedArrayView<localIndex const> const & targetSet )
    {
      integer const component = bc->GetComponent();
      forall_in_range< parallelDevicePolicy< 1024 > >(0, targetSet.size(),
        [=] GEOSX_DEVICE( localIndex const i )
        {
          localIndex const a = targetSet[ i ];
          uhat( a, component ) = u( a, component ) - vel( a, component );
          vel( a, component )  = uhat( a, component ) / dt;
        }
      );
    }
  );

  ElementRegionManager::ConstitutiveRelationAccessor<ConstitutiveBase>
  constitutiveRelations = elemManager->ConstructFullConstitutiveAccessor<ConstitutiveBase>(constitutiveManager);

  //Step 5. Calculate deformation input to constitutive model and update state to
  // Q^{n+1}
  for( localIndex er=0 ; er<elemManager->numRegions() ; ++er )
  {
    ElementRegionBase * const elementRegion = elemManager->GetRegion(er);
    FiniteElementDiscretization const * feDiscretization = feDiscretizationManager->GetGroup<FiniteElementDiscretization>(m_discretizationName);

    elementRegion->forElementSubRegionsIndex<CellElementSubRegion>([&]( localIndex const esr, CellElementSubRegion const * const elementSubRegion )
    {
      arrayView3d< R1Tensor const > const & dNdX = elementSubRegion->getReference< array3d< R1Tensor > >(keys::dNdX);

      arrayView2d<real64 const > const & detJ = elementSubRegion->getReference< array2d<real64> >(keys::detJ);

      arrayView2d<localIndex const, cells::NODE_MAP_USD> const & elemsToNodes = elementSubRegion->nodeList();

      localIndex const numNodesPerElement = elemsToNodes.size(1);

      localIndex const numQuadraturePoints = feDiscretization->m_finiteElement->n_quadrature_points();

      ExplicitElementKernelLaunch( numNodesPerElement,
                                   numQuadraturePoints,
                                   constitutiveRelations[er][esr][m_solidMaterialFullIndex],
                                   this->m_elemsAttachedToSendOrReceiveNodes[er][esr],
                                   elemsToNodes,
                                   dNdX,
                                   detJ,
                                   u,
                                   vel,
                                   acc,
                                   dt );

    }); //Element Region

  } //Element Manager

  // apply this over a set
  SolidMechanicsLagrangianFEMKernels::velocityUpdate( acc, mass, vel, dt / 2, m_sendOrReceiveNodes );

  fsManager.ApplyFieldValue< parallelDevicePolicy< 1024 > >( time_n, domain, "nodeManager", keys::Velocity );

  CommunicationTools::SynchronizePackSendRecv( fieldNames, mesh, domain->getNeighbors(), m_iComm, true );

  for( localIndex er=0 ; er<elemManager->numRegions() ; ++er )
  {
    ElementRegionBase * const elementRegion = elemManager->GetRegion(er);

    FiniteElementDiscretization const * feDiscretization = feDiscretizationManager->GetGroup<FiniteElementDiscretization>(m_discretizationName);

    elementRegion->forElementSubRegionsIndex<CellElementSubRegion>([&]( localIndex const esr, CellElementSubRegion const * const elementSubRegion )
    {
      arrayView3d< R1Tensor const> const & dNdX = elementSubRegion->getReference< array3d< R1Tensor > >(keys::dNdX);

      arrayView2d<real64 const> const & detJ = elementSubRegion->getReference< array2d<real64> >(keys::detJ);

      arrayView2d<localIndex const, cells::NODE_MAP_USD> const & elemsToNodes = elementSubRegion->nodeList();

      localIndex const numNodesPerElement = elemsToNodes.size(1);

      localIndex const numQuadraturePoints = feDiscretization->m_finiteElement->n_quadrature_points();

      ExplicitElementKernelLaunch( numNodesPerElement,
                                   numQuadraturePoints,
                                   constitutiveRelations[er][esr][m_solidMaterialFullIndex],
                                   this->m_elemsNotAttachedToSendOrReceiveNodes[er][esr],
                                   elemsToNodes,
                                   dNdX,
                                   detJ,
                                   u,
                                   vel,
                                   acc,
                                   dt );
    }); //Element Region

  } //Element Manager

  // apply this over a set
  SolidMechanicsLagrangianFEMKernels::velocityUpdate( acc, mass, vel, dt / 2, m_nonSendOrReceiveNodes );

  fsManager.ApplyFieldValue< parallelDevicePolicy< 1024 > >( time_n, domain, "nodeManager", keys::Velocity );

  CommunicationTools::SynchronizeUnpack( mesh, domain->getNeighbors(), m_iComm, true );

  return dt;
}



void SolidMechanicsLagrangianFEM::ApplyDisplacementBC_implicit( real64 const time,
                                                                DofManager const & dofManager,
                                                                DomainPartition & domain,
                                                                ParallelMatrix & matrix,
                                                                ParallelVector & rhs )
{
  string const dofKey = dofManager.getKey( keys::TotalDisplacement );

  FieldSpecificationManager const & fsManager = FieldSpecificationManager::get();

  fsManager.Apply( time,
                   &domain,
                   "nodeManager",
                   keys::TotalDisplacement,
                   [&]( FieldSpecificationBase const * const bc,
                        string const &,
                        SortedArrayView<localIndex const> const & targetSet,
                        Group * const targetGroup,
                        string const fieldName )
  {
    bc->ApplyBoundaryConditionToSystem<FieldSpecificationEqual, LAInterface>( targetSet,
                                                                              time,
                                                                              targetGroup,
                                                                              fieldName,
                                                                              dofKey,
                                                                              3,
                                                                              matrix,
                                                                              rhs );
  } );
}


void SolidMechanicsLagrangianFEM::ApplyTractionBC( real64 const time,
                                                   DofManager const & dofManager,
                                                   DomainPartition * const domain,
                                                   ParallelVector & rhs )
{
  FieldSpecificationManager & fsManager = FieldSpecificationManager::get();
  FunctionManager & functionManager = FunctionManager::Instance();

  FaceManager * const faceManager = domain->getMeshBody(0)->getMeshLevel(0)->getFaceManager();
  NodeManager * const nodeManager = domain->getMeshBody(0)->getMeshLevel(0)->getNodeManager();

  real64_array const & faceArea  = faceManager->getReference<real64_array>("faceArea");
  ArrayOfArraysView< localIndex const > const & faceToNodeMap = faceManager->nodeList();

  string const dofKey = dofManager.getKey( keys::TotalDisplacement );

  arrayView1d<globalIndex> const &
  blockLocalDofNumber = nodeManager->getReference<globalIndex_array>( dofKey );

  arrayView1d<integer const> const & faceGhostRank = faceManager->GhostRank();
  fsManager.Apply( time,
                   domain,
                   "faceManager",
                   string("Traction"),
                   [&]( FieldSpecificationBase const * const bc,
                        string const &,
                        SortedArrayView<localIndex const> const & targetSet,
                        Group * const GEOSX_UNUSED_PARAM( targetGroup ),
                        string const GEOSX_UNUSED_PARAM( fieldName ) )
  {
    string const & functionName = bc->getReference<string>( FieldSpecificationBase::viewKeyStruct::functionNameString);

    globalIndex_array nodeDOF;
    real64_array nodeRHS;
    integer const component = bc->GetComponent();

    if( functionName.empty() )
    {
      for( auto kf : targetSet )
      {
        if( faceGhostRank[kf] < 0 )
        {
          localIndex const numNodes = faceToNodeMap.sizeOfArray( kf );
          nodeDOF.resize( numNodes );
          nodeRHS.resize( numNodes );
          for( localIndex a=0 ; a<numNodes ; ++a )
          {
            nodeDOF[a] = blockLocalDofNumber[ faceToNodeMap( kf, a ) ] + component;
            nodeRHS[a] = bc->GetScale() * faceArea[kf] / numNodes;
          }
          rhs.add( nodeDOF, nodeRHS );
        }
      }
    }
    else
    {
      FunctionBase const * const function = functionManager.GetGroup<FunctionBase>(functionName);
      assert( function!=nullptr);

        if( function->isFunctionOfTime()==2 )
        {
          real64 value = bc->GetScale() * function->Evaluate( &time );
          for( auto kf : targetSet )
          {
            if( faceGhostRank[kf] < 0 )
            {
              localIndex const numNodes = faceToNodeMap.sizeOfArray( kf );
              nodeDOF.resize( numNodes );
              nodeRHS.resize( numNodes );
              for( localIndex a=0 ; a<numNodes ; ++a )
              {
                nodeDOF[a] = blockLocalDofNumber[ faceToNodeMap( kf, a ) ] + component;
                nodeRHS[a] = value * faceArea[kf] / numNodes;
              }
              rhs.add( nodeDOF, nodeRHS );
            }
          }
        }
        else
        {
          real64_array result;
          result.resize( targetSet.size() );
          function->Evaluate( faceManager, time, targetSet, result );

          for( auto kf : targetSet )
          {
            if( faceGhostRank[kf] < 0 )
            {
              localIndex const numNodes = faceToNodeMap.sizeOfArray( kf );
              nodeDOF.resize( numNodes );
              nodeRHS.resize( numNodes );
              for( localIndex a=0 ; a<numNodes ; ++a )
              {
                nodeDOF[a] = blockLocalDofNumber[ faceToNodeMap( kf, a ) ] + component;
                nodeRHS[a] = result[kf] * faceArea[kf] / numNodes;
              }
              rhs.add( nodeDOF, nodeRHS );
            }
          }
      }
    }
  });
}

void SolidMechanicsLagrangianFEM::ApplyChomboPressure( DofManager const & dofManager,
                                                       DomainPartition * const domain,
                                                       ParallelVector & rhs )
{
  FaceManager * const faceManager = domain->getMeshBody(0)->getMeshLevel(0)->getFaceManager();
  NodeManager * const nodeManager = domain->getMeshBody(0)->getMeshLevel(0)->getNodeManager();

  arrayView1d<real64 const> const & faceArea  = faceManager->faceArea();
  arrayView1d<R1Tensor const> const & faceNormal  = faceManager->faceNormal();
  ArrayOfArraysView< localIndex const > const & faceToNodeMap = faceManager->nodeList();

  string const dofKey = dofManager.getKey( keys::TotalDisplacement );

  arrayView1d<globalIndex> const &
  blockLocalDofNumber =  nodeManager->getReference<globalIndex_array>( dofKey );

  arrayView1d<real64 const> const & facePressure = faceManager->getReference< array1d<real64> >("ChomboPressure");

  for( localIndex kf=0 ; kf<faceManager->size() ; ++kf )
  {
    globalIndex nodeDOF[20];
    real64 nodeRHS[20];

    int const numNodes = integer_conversion<int>(faceToNodeMap.sizeOfArray(kf));
    for( int a=0 ; a<numNodes ; ++a )
    {
      for( int component=0 ; component<3 ; ++component )
      {
        nodeDOF[3*a+component] = blockLocalDofNumber[faceToNodeMap(kf,a)] + component;
        nodeRHS[3*a+component] = - facePressure[kf] * faceNormal[kf][component] * faceArea[kf] / numNodes;
      }
    }
    rhs.add( nodeDOF, nodeRHS, numNodes*3 );
  }

}



void
SolidMechanicsLagrangianFEM::
ImplicitStepSetup( real64 const & GEOSX_UNUSED_PARAM( time_n ),
                   real64 const & dt,
                   DomainPartition * const domain,
                   DofManager & GEOSX_UNUSED_PARAM( dofManager ),
                   ParallelMatrix & GEOSX_UNUSED_PARAM( matrix ),
                   ParallelVector & GEOSX_UNUSED_PARAM( rhs ),
                   ParallelVector & GEOSX_UNUSED_PARAM( solution ) )
{
  MeshLevel * const mesh = domain->getMeshBodies()->GetGroup<MeshBody>(0)->getMeshLevel(0);
  NodeManager * const nodeManager = mesh->getNodeManager();

  arrayView2d<real64 const, nodes::VELOCITY_USD> const & v_n = nodeManager->velocity();
  arrayView2d<real64, nodes::INCR_DISPLACEMENT_USD> const & uhat = nodeManager->incrementalDisplacement();
  arrayView2d<real64, nodes::TOTAL_DISPLACEMENT_USD> const & disp = nodeManager->totalDisplacement();

  if( this->m_timeIntegrationOption == timeIntegrationOption::ImplicitDynamic )
  {
    arrayView2d<real64 const, nodes::ACCELERATION_USD> const & a_n = nodeManager->acceleration();
    arrayView1d<R1Tensor> const & vtilde   = nodeManager->getReference<array1d<R1Tensor>>(solidMechanicsViewKeys.vTilde);
    arrayView1d<R1Tensor> const & uhatTilde   = nodeManager->getReference<array1d<R1Tensor>>(solidMechanicsViewKeys.uhatTilde);

    localIndex const numNodes = nodeManager->size();
    real64 const newmarkGamma = this->getReference<real64>(solidMechanicsViewKeys.newmarkGamma);
    real64 const newmarkBeta = this->getReference<real64>(solidMechanicsViewKeys.newmarkBeta);

    RAJA::forall< parallelHostPolicy >( RAJA::TypedRangeSegment< localIndex >( 0, numNodes ),
                                        [=] ( localIndex const a )
    {
      for( int i=0 ; i<3 ; ++i )
      {
        vtilde[a][i] = v_n( a, i ) + (1.0-newmarkGamma) * a_n( a, i ) * dt;
        uhatTilde[a][i] = ( v_n( a, i ) + 0.5 * ( 1.0 - 2.0*newmarkBeta ) * a_n( a, i ) * dt ) *dt;
        uhat( a, i ) = uhatTilde[a][i];
        disp( a, i ) += uhatTilde[a][i];
      }
    } );
  }
  else if( this->m_timeIntegrationOption == timeIntegrationOption::QuasiStatic  )
  {
    localIndex const numNodes = nodeManager->size();

    if( m_useVelocityEstimateForQS==1 )
    {
      RAJA::forall< parallelHostPolicy >( RAJA::TypedRangeSegment< localIndex >( 0, numNodes ),
                                          [=] ( localIndex const a )
      {
        for( int i=0 ; i<3 ; ++i )
        {
          uhat( a, i ) = v_n( a, i ) * dt;
          disp( a, i ) += uhat( a, i );
        }
      } );
    }
    else
    {
      RAJA::forall< parallelHostPolicy >( RAJA::TypedRangeSegment< localIndex >( 0, numNodes ),
                                          [=] ( localIndex const a )
      {
        for( int i=0 ; i<3 ; ++i )
        {
          uhat( a, i ) = 0.0;
        }
      } );
    }
  }

  ElementRegionManager * const elementRegionManager = mesh->getElemManager();
  ConstitutiveManager  * const
  constitutiveManager = domain->GetGroup<ConstitutiveManager >(dataRepository::keys::ConstitutiveManager);
  ElementRegionManager::ConstitutiveRelationAccessor<ConstitutiveBase>
  constitutiveRelations = elementRegionManager->ConstructFullConstitutiveAccessor<ConstitutiveBase>(constitutiveManager);

  elementRegionManager->
  forElementSubRegionsComplete<CellElementSubRegion>( m_targetRegions,
                                                      [&]( localIndex const er,
                                                           localIndex const esr,
                                                           ElementRegionBase * const,
                                                           CellElementSubRegion * const subRegion )
  {
    SolidBase * const
    constitutiveRelation = constitutiveRelations[er][esr][m_solidMaterialFullIndex]->group_cast<SolidBase*>();

    arrayView3d<real64 const, solid::STRESS_USD> const & stress = constitutiveRelation->getStress();

    array3d<real64, solid::STRESS_PERMUTATION> &
    stress_n = subRegion->getReference<array3d< real64, solid::STRESS_PERMUTATION >>(viewKeyStruct::stress_n);
    stress_n.resize( stress.size(0), stress.size(1), 6 );

    for( localIndex k=0 ; k<stress.size(0) ; ++k )
    {
      for( localIndex a=0 ; a<stress.size(1) ; ++a )
      {
        for( localIndex i=0 ; i<6 ; ++i )
        {
          stress_n(k,a,i) = stress(k,a,i);
        }
      }
    }
  });



}

void SolidMechanicsLagrangianFEM::ImplicitStepComplete( real64 const & GEOSX_UNUSED_PARAM( time_n ),
                                                        real64 const & dt,
                                                        DomainPartition * const domain)
{
  MeshLevel * const mesh = domain->getMeshBodies()->GetGroup<MeshBody>(0)->getMeshLevel(0);
  NodeManager * const nodeManager = mesh->getNodeManager();
  localIndex const numNodes = nodeManager->size();

  arrayView2d< real64, nodes::VELOCITY_USD > const & v_n = nodeManager->velocity();
  arrayView2d< real64 const, nodes::INCR_DISPLACEMENT_USD > const & uhat  = nodeManager->incrementalDisplacement();

  if( this->m_timeIntegrationOption == timeIntegrationOption::ImplicitDynamic )
  {
    arrayView2d< real64, nodes::ACCELERATION_USD > const & a_n = nodeManager->acceleration();
    arrayView1d< R1Tensor const > const & vtilde    = nodeManager->getReference<r1_array>(solidMechanicsViewKeys.vTilde);
    arrayView1d< R1Tensor const > const & uhatTilde = nodeManager->getReference<r1_array>(solidMechanicsViewKeys.uhatTilde);
    real64 const newmarkGamma = this->getReference<real64>(solidMechanicsViewKeys.newmarkGamma);
    real64 const newmarkBeta = this->getReference<real64>(solidMechanicsViewKeys.newmarkBeta);

    RAJA::forall< parallelHostPolicy >( RAJA::TypedRangeSegment< localIndex >( 0, numNodes ),
                                        [=] ( localIndex const a )
    {
      for( int i=0 ; i<3 ; ++i )
      {
        a_n( a, i ) = 1.0 / ( newmarkBeta * dt*dt) * ( uhat( a, i ) - uhatTilde[a][i] );
        v_n[a][i] = vtilde[a][i] + newmarkGamma * a_n( a, i ) * dt;
      }
    } );
  }
  else if( this->m_timeIntegrationOption == timeIntegrationOption::QuasiStatic && dt > 0.0)
  {
    RAJA::forall< parallelHostPolicy >( RAJA::TypedRangeSegment< localIndex >( 0, numNodes ),
                                        [=] ( localIndex const a )
    {
      for( int i=0 ; i<3 ; ++i )
      {
        v_n[a][i] = uhat( a, i ) / dt;
      }
    } );
  }
}

void SolidMechanicsLagrangianFEM::SetupDofs( DomainPartition const * const GEOSX_UNUSED_PARAM( domain ),
                                             DofManager & dofManager ) const
{
  dofManager.addField( keys::TotalDisplacement,
                       DofManager::Location::Node,
                       3 );

  dofManager.addCoupling( keys::TotalDisplacement,
                          keys::TotalDisplacement,
                          DofManager::Connector::Elem );
}

void SolidMechanicsLagrangianFEM::AssembleSystem( real64 const GEOSX_UNUSED_PARAM( time_n ),
                                                  real64 const dt,
                                                  DomainPartition * const domain,
                                                  DofManager const & dofManager,
                                                  ParallelMatrix & matrix,
                                                  ParallelVector & rhs )
{
  GEOSX_MARK_FUNCTION;
  MeshLevel * const mesh = domain->getMeshBodies()->GetGroup<MeshBody>(0)->getMeshLevel(0);
  NodeManager const * const nodeManager = mesh->getNodeManager();
  ConstitutiveManager  * const constitutiveManager = domain->GetGroup<ConstitutiveManager >(keys::ConstitutiveManager);
  ElementRegionManager * const elemManager = mesh->getElemManager();
  NumericalMethodsManager const * numericalMethodManager = domain->getParent()->GetGroup<NumericalMethodsManager>(keys::numericalMethodsManager);
  FiniteElementDiscretizationManager const * feDiscretizationManager = numericalMethodManager->GetGroup<FiniteElementDiscretizationManager>(keys::finiteElementDiscretizations);

  ElementRegionManager::MaterialViewAccessor<real64> const biotCoefficient =
    elemManager->ConstructFullMaterialViewAccessor<real64>( "BiotCoefficient", constitutiveManager);

  ElementRegionManager::ElementViewAccessor<arrayView1d<real64>> const fluidPres =
    elemManager->ConstructViewAccessor<array1d<real64>, arrayView1d<real64>>("pressure");

  ElementRegionManager::ElementViewAccessor<arrayView1d<real64>> const dPres =
    elemManager->ConstructViewAccessor<array1d<real64>, arrayView1d<real64>>("deltaPressure");

  matrix.open();
  rhs.open();

  arrayView2d< real64 const, nodes::TOTAL_DISPLACEMENT_USD > const & disp = nodeManager->totalDisplacement();
  arrayView2d< real64 const, nodes::INCR_DISPLACEMENT_USD > const & uhat = nodeManager->incrementalDisplacement();

  r1_array const uhattilde;
  r1_array const vtilde;

  string const dofKey = dofManager.getKey( keys::TotalDisplacement );

  arrayView1d<globalIndex const> const & dofNumber = nodeManager->getReference<globalIndex_array>( dofKey );


  ElementRegionManager::ConstitutiveRelationAccessor<ConstitutiveBase>
  constitutiveRelations = elemManager->ConstructFullConstitutiveAccessor<ConstitutiveBase>(constitutiveManager);

  ElementRegionManager::MaterialViewAccessor< arrayView2d<real64 const> > const
  density = elemManager->ConstructFullMaterialViewAccessor< array2d<real64>,
                                                            arrayView2d<real64 const> >( SolidBase::viewKeyStruct::densityString,
                                                                                         constitutiveManager );

  // begin region loop
  for( localIndex er=0 ; er<elemManager->numRegions() ; ++er )
  {
    ElementRegionBase * const elementRegion = elemManager->GetRegion(er);

    FiniteElementDiscretization const *
    feDiscretization = feDiscretizationManager->GetGroup<FiniteElementDiscretization>(m_discretizationName);

    elementRegion->forElementSubRegionsIndex<CellElementSubRegion>([&]( localIndex const esr,
                                                                        CellElementSubRegion const * const elementSubRegion )
    {
      arrayView3d<R1Tensor const> const &
      dNdX = elementSubRegion->getReference< array3d<R1Tensor> >(keys::dNdX);

      arrayView2d<real64 const> const & detJ = elementSubRegion->getReference< array2d<real64> >(keys::detJ);

      arrayView2d< localIndex const, cells::NODE_MAP_USD > const & elemsToNodes = elementSubRegion->nodeList();
      localIndex const numNodesPerElement = elemsToNodes.size(1);

      std::unique_ptr<FiniteElementBase>
      fe = feDiscretization->getFiniteElement( elementSubRegion->GetElementTypeString() );

      // space for element matrix and rhs

      m_maxForce = ImplicitElementKernelLaunch( numNodesPerElement,
                                                fe->n_quadrature_points(),
                                                constitutiveRelations[er][esr][m_solidMaterialFullIndex],
                                                elementSubRegion->size(),
                                                dt,
                                                dNdX,
                                                detJ,
                                                fe.get(),
                                                elementSubRegion->m_ghostRank,
                                                elemsToNodes,
                                                dofNumber,
                                                disp,
                                                uhat,
                                                vtilde,
                                                uhattilde,
                                                density[er][esr][m_solidMaterialFullIndex],
                                                fluidPres[er][esr],
                                                dPres[er][esr],
                                                biotCoefficient[er][esr][m_solidMaterialFullIndex],
                                                m_timeIntegrationOption,
                                                this->m_stiffnessDamping,
                                                this->m_massDamping,
                                                this->m_newmarkBeta,
                                                this->m_newmarkGamma,
                                                gravityVector(),
                                                &dofManager,
                                                &matrix,
                                                &rhs );

    });
  }


  ApplyContactConstraint( dofManager,
                          *domain,
                          &matrix,
                          &rhs );

  matrix.close();
  rhs.close();

  if( getLogLevel() >= 2 )
  {
    GEOSX_LOG_RANK_0( "After SolidMechanicsLagrangianFEM::AssembleSystem" );
    GEOSX_LOG_RANK_0("\nJacobian:\n");
    std::cout<< matrix;
    GEOSX_LOG_RANK_0("\nResidual:\n");
    std::cout<< rhs;
  }
}

void
SolidMechanicsLagrangianFEM::
ApplyBoundaryConditions( real64 const time_n,
                         real64 const dt,
                         DomainPartition * const domain,
                         DofManager const & dofManager,
                         ParallelMatrix & matrix,
                         ParallelVector & rhs )
{
  GEOSX_MARK_FUNCTION;
  MeshLevel * const mesh = domain->getMeshBodies()->GetGroup<MeshBody>(0)->getMeshLevel(0);

  FaceManager * const faceManager = mesh->getFaceManager();
  FieldSpecificationManager & fsManager = FieldSpecificationManager::get();

  string const dofKey = dofManager.getKey( keys::TotalDisplacement );

  matrix.open();
  rhs.open();
  fsManager.Apply( time_n + dt,
                   domain,
                   "nodeManager",
                   keys::Force,
                   [&]( FieldSpecificationBase const * const bc,
                        string const &,
                        SortedArrayView< localIndex const> const & targetSet,
                        Group * const targetGroup,
                        string const GEOSX_UNUSED_PARAM( fieldName ) )
  {
    bc->ApplyBoundaryConditionToSystem<FieldSpecificationAdd, LAInterface>( targetSet,
                                                                            time_n + dt,
                                                                            targetGroup,
                                                                            keys::TotalDisplacement, // TODO fix use of dummy name for
                                                                            dofKey,
                                                                            3,
                                                                            matrix,
                                                                            rhs );
  });
  matrix.close();
  rhs.close();

  rhs.open();
  ApplyTractionBC( time_n + dt, dofManager, domain, rhs );
  rhs.close();

  matrix.open();
  rhs.open();
  ApplyDisplacementBC_implicit( time_n + dt, dofManager, *domain, matrix, rhs );
  matrix.close();
  rhs.close();

  if( faceManager->hasWrapper( "ChomboPressure" ) )
  {
    fsManager.ApplyFieldValue( time_n, domain, "faceManager", "ChomboPressure" );
    rhs.open();
    ApplyChomboPressure( dofManager, domain, rhs );
    rhs.close();
  }

<<<<<<< HEAD
  // Debug for logLevel >= 2
  GEOSX_LOG_LEVEL_RANK_0( 2, "After SolidMechanicsLagrangianFEM::AssembleSystem" );
  GEOSX_LOG_LEVEL_RANK_0( 2, "\nJacobian:\n" << matrix );
  GEOSX_LOG_LEVEL_RANK_0( 2, "\nResidual:\n" << rhs );
=======
  matrix.close();
  rhs.close();

  if( getLogLevel() >= 2 )
  {
    GEOSX_LOG_RANK_0( "After SolidMechanicsLagrangianFEM::ApplyBoundaryConditions" );
    GEOSX_LOG_RANK_0( "\nJacobian:\n");
    std::cout << matrix;
    GEOSX_LOG_RANK_0( "\nResidual:\n");
    std::cout << rhs;
  }


>>>>>>> e3c89995
}

real64
SolidMechanicsLagrangianFEM::
CalculateResidualNorm( DomainPartition const * const GEOSX_UNUSED_PARAM( domain ),
                       DofManager const & GEOSX_UNUSED_PARAM( dofManager ),
                       ParallelVector const & rhs )
{
  GEOSX_MARK_FUNCTION;
  real64 const * localResidual = rhs.extractLocalVector();

  real64 localResidualNorm[2] = { 0.0, this->m_maxForce };
  //real64 localResInfNorm[2] = {}

  for( localIndex i=0 ; i<rhs.localSize() ; ++i )
  {
  // sum(rhs^2) on each rank.
    localResidualNorm[0] += localResidual[i] * localResidual[i];
  }


  // globalResidualNorm[0]: the sum of all the local sum(rhs^2).
  // globalResidualNorm[1]: max of max force of each rank. Basically max force globally
  real64 globalResidualNorm[2] = {0,0};

  int const rank = MpiWrapper::Comm_rank(MPI_COMM_GEOSX);
  int const size = MpiWrapper::Comm_size(MPI_COMM_GEOSX);
  array1d<real64> globalValues( size * 2 );
  globalValues = 0;

  // Everything is done on rank 0
  MpiWrapper::gather( localResidualNorm,
                      2,
                      globalValues.data(),
                      2,
                      0,
                      MPI_COMM_GEOSX );

  if( rank==0 )
  {
    for( int r=0 ; r<size ; ++r )
    {
      // sum across all ranks
      globalResidualNorm[0] += globalValues[r*2];

      // check if it is greater than the other ranks.
      // If yes, change the entry of globalResidualNorm[1] (new max)
      if( globalResidualNorm[1] < globalValues[r*2+1] )
      {
        globalResidualNorm[1] = globalValues[r*2+1];
      }
    }
  }

  MpiWrapper::bcast( globalResidualNorm, 2, 0, MPI_COMM_GEOSX );


  real64 const residual = sqrt(globalResidualNorm[0])/(globalResidualNorm[1]+1);  // the + 1 is for the first time-step when maxForce = 0;

  if( getLogLevel() >= 1 && logger::internal::rank==0 )
  {
    char output[200] = {0};
    sprintf( output,
             "( RSolid ) = (%4.2e) ; ",
             residual);
    std::cout<<output;
  }


  return residual;
}



void
SolidMechanicsLagrangianFEM::ApplySystemSolution( DofManager const & dofManager,
                                                  ParallelVector const & solution,
                                                  real64 const scalingFactor,
                                                  DomainPartition * const domain )
{
  dofManager.addVectorToField( solution, keys::TotalDisplacement, keys::IncrementalDisplacement, -scalingFactor );
  dofManager.addVectorToField( solution, keys::TotalDisplacement, keys::TotalDisplacement, -scalingFactor );

  std::map<string, string_array > fieldNames;
  fieldNames["node"].push_back( keys::IncrementalDisplacement );
  fieldNames["node"].push_back( keys::TotalDisplacement );

  CommunicationTools::SynchronizeFields( fieldNames,
                                         domain->getMeshBody( 0 )->getMeshLevel( 0 ),
                                         domain->getNeighbors() );
}

void SolidMechanicsLagrangianFEM::SolveSystem( DofManager const & dofManager,
                                               ParallelMatrix & matrix,
                                               ParallelVector & rhs,
                                               ParallelVector & solution )
{
  solution.zero();

  SolverBase::SolveSystem( dofManager, matrix, rhs, solution );

  if( getLogLevel() >= 2 )
  {
    GEOSX_LOG_RANK_0( "After SolidMechanicsLagrangianFEM::SolveSystem" );
    GEOSX_LOG_RANK_0("\nSolution:\n");
    std::cout<< solution;
  }
}

void SolidMechanicsLagrangianFEM::ResetStateToBeginningOfStep( DomainPartition * const domain )
{
  MeshLevel * const mesh = domain->getMeshBodies()->GetGroup<MeshBody>(0)->getMeshLevel(0);
  NodeManager * const nodeManager = mesh->getNodeManager();

  arrayView2d<real64, nodes::INCR_DISPLACEMENT_USD> const & incdisp  = nodeManager->incrementalDisplacement();
  arrayView2d<real64, nodes::TOTAL_DISPLACEMENT_USD> const & disp = nodeManager->totalDisplacement();

  // TODO need to finish this rewind
  forAll< serialPolicy >( nodeManager->size(), [=] (localIndex const a)
  {
    for ( localIndex i = 0; i < 3; ++i )
    {
      disp( a, i ) -= incdisp( a, i );
      incdisp( a, i ) = 0.0;
    }
  });

  ResetStressToBeginningOfStep(domain);
}

void SolidMechanicsLagrangianFEM::ResetStressToBeginningOfStep( DomainPartition * const domain )
{
  MeshLevel * const mesh = domain->getMeshBodies()->GetGroup<MeshBody>(0)->getMeshLevel(0);

  ElementRegionManager * const elementRegionManager = mesh->getElemManager();
  ConstitutiveManager  * const
  constitutiveManager = domain->GetGroup<ConstitutiveManager >(dataRepository::keys::ConstitutiveManager);
  ElementRegionManager::ConstitutiveRelationAccessor<ConstitutiveBase>
  constitutiveRelations = elementRegionManager->ConstructFullConstitutiveAccessor<ConstitutiveBase>(constitutiveManager);

  elementRegionManager->
  forElementSubRegionsComplete<CellElementSubRegion>( m_targetRegions,
                                                      [&]( localIndex const er,
                                                           localIndex const esr,
                                                           ElementRegionBase * const,
                                                           CellElementSubRegion * const subRegion )
  {
    SolidBase * const
    constitutiveRelation = constitutiveRelations[er][esr][m_solidMaterialFullIndex]->group_cast<SolidBase*>();

    arrayView3d<real64, solid::STRESS_USD> const & stress = constitutiveRelation->getStress();

    arrayView3d<real64 const, solid::STRESS_USD> const &
    stress_n = subRegion->getReference<array3d< real64, solid::STRESS_PERMUTATION >>(viewKeyStruct::stress_n);

    for( localIndex k=0 ; k<stress.size(0) ; ++k )
    {
      for( localIndex a=0 ; a<stress.size(1) ; ++a )
      {
        for ( localIndex i = 0; i < 6; ++i )
        {
          stress( k, a, i ) = stress_n( k, a, i );
        }
      }
    }
  });
}


void SolidMechanicsLagrangianFEM::ApplyContactConstraint( DofManager const & dofManager,
                                                          DomainPartition & domain,
                                                          ParallelMatrix * const matrix,
                                                          ParallelVector * const rhs )
{
  GEOSX_MARK_FUNCTION;

  if( m_contactRelationName != viewKeyStruct::noContactRelationNameString )
  {
    MeshLevel * const mesh = domain.getMeshBodies()->GetGroup<MeshBody>(0)->getMeshLevel(0);
    FaceManager const * const faceManager = mesh->getFaceManager();
    NodeManager * const nodeManager = mesh->getNodeManager();
    ElementRegionManager * const elemManager = mesh->getElemManager();


    ConstitutiveManager const * const
    constitutiveManager = domain.GetGroup<ConstitutiveManager>(keys::ConstitutiveManager);

    ContactRelationBase const * const
    contactRelation = constitutiveManager->GetGroup<ContactRelationBase>(m_contactRelationName);

    real64 const contactStiffness = contactRelation->stiffness();

    arrayView2d<real64 const, nodes::TOTAL_DISPLACEMENT_USD> const & u = nodeManager->totalDisplacement();
    arrayView1d<R1Tensor> const & fc = nodeManager->getReference< array1d<R1Tensor> >( viewKeyStruct::contactForceString );
    fc = {0,0,0};

    arrayView1d<R1Tensor const> const & faceNormal = faceManager->faceNormal();
    ArrayOfArraysView<localIndex const> const & facesToNodes = faceManager->nodeList();

    string const dofKey = dofManager.getKey( keys::TotalDisplacement );
    arrayView1d<globalIndex> const & nodeDofNumber = nodeManager->getReference<globalIndex_array>( dofKey );

    // TODO: this bound may need to change
    constexpr localIndex maxNodexPerFace = 4;
    constexpr localIndex maxDofPerElem = maxNodexPerFace * 3 * 2;

    elemManager->forElementSubRegions<FaceElementSubRegion>([&]( FaceElementSubRegion * const subRegion )->void
    {
        arrayView1d<integer const> const & ghostRank = subRegion->GhostRank();
        arrayView1d<real64> const & area = subRegion->getElementArea();
        arrayView2d< localIndex const > const & elemsToFaces = subRegion->faceList();

        forall_in_range<serialPolicy>( 0,
                                       subRegion->size(),
                                       [=] ( localIndex const kfe )
        {

          if( ghostRank[kfe] < 0 )
          {
            R1Tensor Nbar = faceNormal[elemsToFaces[kfe][0]];
            Nbar -= faceNormal[elemsToFaces[kfe][1]];
            Nbar.Normalize();

            localIndex const kf0 = elemsToFaces[kfe][0];
            localIndex const kf1 = elemsToFaces[kfe][1];
            localIndex const numNodesPerFace=facesToNodes.sizeOfArray(kf0);
            real64 const Ja = area[kfe] / numNodesPerFace;

            stackArray1d<globalIndex, maxDofPerElem> rowDOF( numNodesPerFace*3*2 );
            stackArray1d<real64, maxDofPerElem> nodeRHS( numNodesPerFace*3*2 );
            stackArray2d<real64, maxDofPerElem*maxDofPerElem> dRdP(numNodesPerFace*3*2, numNodesPerFace*3*2);

            for( localIndex a=0 ; a<numNodesPerFace ; ++a )
            {
              R1Tensor penaltyForce = Nbar;
              localIndex const node0 = facesToNodes[kf0][a];
              localIndex const node1 = facesToNodes[kf1][ a==0 ? a : numNodesPerFace-a ];
              R1Tensor gap = u[node1];
              gap -= u[node0];
              real64 const gapNormal = Dot(gap,Nbar);

              for( int i=0 ; i<3 ; ++i )
              {
                rowDOF[3*a+i]                     = nodeDofNumber[node0]+i;
                rowDOF[3*(numNodesPerFace + a)+i] = nodeDofNumber[node1]+i;
              }

              if( gapNormal < 0 )
              {
                penaltyForce *= -contactStiffness * gapNormal * Ja;
                for( int i=0 ; i<3 ; ++i )
                {
                  fc[node0] -= penaltyForce;
                  fc[node1] += penaltyForce;
                  nodeRHS[3*a+i]                     -= penaltyForce[i];
                  nodeRHS[3*(numNodesPerFace + a)+i] += penaltyForce[i];

                  dRdP(3*a+i,3*a+i)                                         -= contactStiffness * Ja * Nbar[i] * Nbar[i] ;
                  dRdP(3*a+i,3*(numNodesPerFace + a)+i)                     += contactStiffness * Ja * Nbar[i] * Nbar[i] ;
                  dRdP(3*(numNodesPerFace + a)+i,3*a+i)                     += contactStiffness * Ja * Nbar[i] * Nbar[i] ;
                  dRdP(3*(numNodesPerFace + a)+i,3*(numNodesPerFace + a)+i) -= contactStiffness * Ja * Nbar[i] * Nbar[i] ;
                }
              }
            }

            rhs->add( rowDOF, nodeRHS );
            matrix->add( rowDOF, rowDOF, dRdP );
          }
        });
    });
  }
}

real64
SolidMechanicsLagrangianFEM::ScalingForSystemSolution( DomainPartition const * const GEOSX_UNUSED_PARAM( domain ),
                                                       DofManager const & GEOSX_UNUSED_PARAM( dofManager ),
                                                       ParallelVector const & GEOSX_UNUSED_PARAM( solution ) )
{
  GEOSX_MARK_FUNCTION;
  real64 scalingFactor = 1.0;
//  MeshLevel const * const mesh = domain->getMeshBodies()->GetGroup<MeshBody>(0)->getMeshLevel(0);
//  FaceManager const * const faceManager = mesh->getFaceManager();
//  NodeManager const * const nodeManager = mesh->getNodeManager();
//  ElementRegionManager const * const elemManager = mesh->getElemManager();
//
//
//  arrayView1d<R1Tensor const> const & u = nodeManager->getReference< array1d<R1Tensor> >( keys::TotalDisplacement );
//
//  arrayView1d<R1Tensor const> const & faceNormal = faceManager->faceNormal();
//  array1d<localIndex_array> const & facesToNodes = faceManager->nodeList();
//
//  string const dofKey = dofManager.getKey( keys::TotalDisplacement );
//  arrayView1d<globalIndex> const & nodeDofNumber = nodeManager->getReference<globalIndex_array>( dofKey );
//
//  real64 const * soln = nullptr;
//  solution.extractLocalVector( &( const_cast<real64*&>(soln) ) );
//  globalIndex const rankOffset = dofManager.rankOffset();
//
//
//
//  elemManager->forElementSubRegions<FaceElementSubRegion>([&]( FaceElementSubRegion const * const subRegion )->void
//  {
//      arrayView1d<integer const> const & ghostRank = subRegion->GhostRank();
//      arrayView1d<real64 const > const & area = subRegion->getElementArea();
//      arrayView2d< localIndex const > const & elemsToFaces = subRegion->faceList();
//
//      RAJA::ReduceMin<RAJA::seq_reduce, real64> newScaleFactor(1.0);
//      forall_in_range<serialPolicy>( 0,
//                                     subRegion->size(),
//                                     [=] ( localIndex const kfe )
//      {
//
//        if( ghostRank[kfe] < 0 )
//        {
//          R1Tensor Nbar = faceNormal[elemsToFaces[kfe][0]];
//          Nbar -= faceNormal[elemsToFaces[kfe][1]];
//          Nbar.Normalize();
//
//          localIndex const kf0 = elemsToFaces[kfe][0];
//          localIndex const kf1 = elemsToFaces[kfe][1];
//          localIndex const numNodesPerFace=facesToNodes[kf0].size();
//          localIndex const * const nodelist0 = facesToNodes[kf0];
//          localIndex const * const nodelist1 = facesToNodes[kf1];
//
//          for( localIndex a=0 ; a<numNodesPerFace ; ++a )
//          {
//            R1Tensor penaltyForce = Nbar;
//            localIndex const node0 = facesToNodes[kf0][a];
//            localIndex const node1 = facesToNodes[kf1][ a==0 ? a : numNodesPerFace-a ];
//
//            localIndex const lid0 = nodeDofNumber[node0] - rankOffset;
//            localIndex const lid1 = nodeDofNumber[node1] - rankOffset;
//            GEOSX_ASSERT( lid0 >= 0 && lid1 >=0 ); // since vectors are partitioned same as the mesh
//
//            R1Tensor gap = u[node1];
//            gap -= u[node0];
//            real64 const gapNormal = Dot(gap,Nbar);
//
//            R1Tensor deltaGap ;
//            for( int i=0 ; i<3 ; ++i )
//            {
//              deltaGap[i] = soln[lid1] - soln[lid0];
//            }
//            real64 const deltaGapNormal = Dot( deltaGap, Nbar );
//
//            if( ( gapNormal + deltaGapNormal ) * gapNormal < 0 )
//            {
//              newScaleFactor.min( - gapNormal / deltaGapNormal * 1.05 );
//              newScaleFactor.min( 1.0 );
//              std::cout<< "gapNormal, deltaGapNormal, scaleFactor, newGap = "<<
//                  gapNormal<<", "<<deltaGapNormal<<", "<<newScaleFactor.get()<<", "<<gapNormal+newScaleFactor.get()*deltaGapNormal<<std::endl;
//            }
//          }
//        }
//      });
//      scalingFactor = newScaleFactor.get();
//  });

  return scalingFactor;
}

void
SolidMechanicsLagrangianFEM::updateStress( DomainPartition * const GEOSX_UNUSED_PARAM(domain) )
{

}

REGISTER_CATALOG_ENTRY( SolverBase, SolidMechanicsLagrangianFEM, string const &, dataRepository::Group * const )
}<|MERGE_RESOLUTION|>--- conflicted
+++ resolved
@@ -1149,12 +1149,6 @@
     rhs.close();
   }
 
-<<<<<<< HEAD
-  // Debug for logLevel >= 2
-  GEOSX_LOG_LEVEL_RANK_0( 2, "After SolidMechanicsLagrangianFEM::AssembleSystem" );
-  GEOSX_LOG_LEVEL_RANK_0( 2, "\nJacobian:\n" << matrix );
-  GEOSX_LOG_LEVEL_RANK_0( 2, "\nResidual:\n" << rhs );
-=======
   matrix.close();
   rhs.close();
 
@@ -1166,9 +1160,6 @@
     GEOSX_LOG_RANK_0( "\nResidual:\n");
     std::cout << rhs;
   }
-
-
->>>>>>> e3c89995
 }
 
 real64
