/*
 * ------------------------------------------------------------------------------------------------------------
 * SPDX-License-Identifier: LGPL-2.1-only
 *
 * Copyright (c) 2018-2020 Lawrence Livermore National Security LLC
 * Copyright (c) 2018-2020 The Board of Trustees of the Leland Stanford Junior University
 * Copyright (c) 2018-2020 Total, S.A
 * Copyright (c) 2019-     GEOSX Contributors
 * All rights reserved
 *
 * See top level LICENSE, COPYRIGHT, CONTRIBUTORS, NOTICE, and ACKNOWLEDGEMENTS files for details.
 * ------------------------------------------------------------------------------------------------------------
 */

/**
 * @file SolidMechanicsLagrangianFEM.cpp
 */

#include "SolidMechanicsLagrangianFEM.hpp"
#include "SolidMechanicsPoroElasticKernel.hpp"
#include "SolidMechanicsSmallStrainQuasiStaticKernel.hpp"
#include "SolidMechanicsSmallStrainImplicitNewmarkKernel.hpp"
#include "SolidMechanicsSmallStrainExplicitNewmarkKernel.hpp"
#include "SolidMechanicsFiniteStrainExplicitNewmarkKernel.hpp"

#include "codingUtilities/Utilities.hpp"
#include "common/TimingMacros.hpp"
#include "constitutive/ConstitutiveManager.hpp"
#include "constitutive/contact/ContactRelationBase.hpp"
#include "finiteElement/FiniteElementDiscretizationManager.hpp"
#include "finiteElement/Kinematics.h"
#include "managers/DomainPartition.hpp"
#include "managers/GeosxState.hpp"
#include "managers/NumericalMethodsManager.hpp"
#include "managers/FieldSpecification/FieldSpecificationManager.hpp"
#include "mesh/FaceElementSubRegion.hpp"
#include "meshUtilities/ComputationalGeometry.hpp"
#include "mpiCommunications/CommunicationTools.hpp"
#include "mpiCommunications/NeighborCommunicator.hpp"
#include "rajaInterface/GEOS_RAJA_Interface.hpp"


namespace geosx
{

using namespace dataRepository;
using namespace constitutive;

SolidMechanicsLagrangianFEM::SolidMechanicsLagrangianFEM( const string & name,
                                                          Group * const parent ):
  SolverBase( name, parent ),
  m_newmarkGamma( 0.5 ),
  m_newmarkBeta( 0.25 ),
  m_massDamping( 0.0 ),
  m_stiffnessDamping( 0.0 ),
  m_timeIntegrationOption( TimeIntegrationOption::ExplicitDynamic ),
  m_useVelocityEstimateForQS( 0 ),
  m_maxForce( 0.0 ),
  m_maxNumResolves( 10 ),
  m_strainTheory( 0 ),
//  m_elemsAttachedToSendOrReceiveNodes(),
//  m_elemsNotAttachedToSendOrReceiveNodes(),
  m_sendOrReceiveNodes(),
  m_nonSendOrReceiveNodes(),
  m_targetNodes(),
  m_iComm(),
  m_effectiveStress( 0 )
{
  m_sendOrReceiveNodes.setName( "SolidMechanicsLagrangianFEM::m_sendOrReceiveNodes" );
  m_nonSendOrReceiveNodes.setName( "SolidMechanicsLagrangianFEM::m_nonSendOrReceiveNodes" );
  m_targetNodes.setName( "SolidMechanicsLagrangianFEM::m_targetNodes" );

  registerWrapper( viewKeyStruct::newmarkGammaString, &m_newmarkGamma )->
    setApplyDefaultValue( 0.5 )->
    setInputFlag( InputFlags::OPTIONAL )->
    setDescription( "Value of :math:`\\gamma` in the Newmark Method for Implicit Dynamic time integration option" );

  registerWrapper( viewKeyStruct::newmarkBetaString, &m_newmarkBeta )->
    setApplyDefaultValue( 0.25 )->
    setInputFlag( InputFlags::OPTIONAL )->
    setDescription( "Value of :math:`\\beta` in the Newmark Method for Implicit Dynamic time integration option. "
                    "This should be pow(newmarkGamma+0.5,2.0)/4.0 unless you know what you are doing." );

  registerWrapper( viewKeyStruct::massDampingString, &m_massDamping )->
    setApplyDefaultValue( 0.0 )->
    setInputFlag( InputFlags::OPTIONAL )->
    setDescription( "Value of mass based damping coefficient. " );

  registerWrapper( viewKeyStruct::stiffnessDampingString, &m_stiffnessDamping )->
    setApplyDefaultValue( 0.0 )->
    setInputFlag( InputFlags::OPTIONAL )->
    setDescription( "Value of stiffness based damping coefficient. " );

  registerWrapper( viewKeyStruct::timeIntegrationOptionString, &m_timeIntegrationOption )->
    setInputFlag( InputFlags::OPTIONAL )->
    setApplyDefaultValue( m_timeIntegrationOption )->
    setDescription( "Time integration method. Options are:\n* " + EnumStrings< TimeIntegrationOption >::concat( "\n* " ) );

  registerWrapper( viewKeyStruct::useVelocityEstimateForQSString, &m_useVelocityEstimateForQS )->
    setApplyDefaultValue( 0 )->
    setInputFlag( InputFlags::OPTIONAL )->
    setDescription( "Flag to indicate the use of the incremental displacement from the previous step as an "
                    "initial estimate for the incremental displacement of the current step." );

  registerWrapper( viewKeyStruct::maxNumResolvesString, &m_maxNumResolves )->
    setApplyDefaultValue( 10 )->
    setInputFlag( InputFlags::OPTIONAL )->
    setDescription( "Value to indicate how many resolves may be executed after some other event is executed. "
                    "For example, if a SurfaceGenerator is specified, it will be executed after the mechanics solve. "
                    "However if a new surface is generated, then the mechanics solve must be executed again due to the "
                    "change in topology." );

  registerWrapper( viewKeyStruct::strainTheoryString, &m_strainTheory )->
    setApplyDefaultValue( 0 )->
    setInputFlag( InputFlags::OPTIONAL )->
    setDescription( "Indicates whether or not to use "
                    "`Infinitesimal Strain Theory <https://en.wikipedia.org/wiki/Infinitesimal_strain_theory>`_, or "
                    "`Finite Strain Theory <https://en.wikipedia.org/wiki/Finite_strain_theory>`_. Valid Inputs are:\n"
                    " 0 - Infinitesimal Strain \n"
                    " 1 - Finite Strain" );

  registerWrapper( viewKeyStruct::solidMaterialNamesString, &m_solidMaterialNames )->
    setInputFlag( InputFlags::REQUIRED )->
    setDescription( "The name of the material that should be used in the constitutive updates" );

  registerWrapper( viewKeyStruct::contactRelationNameString, &m_contactRelationName )->
    setApplyDefaultValue( viewKeyStruct::noContactRelationNameString )->
    setInputFlag( InputFlags::OPTIONAL )->
    setDescription( "Name of contact relation to enforce constraints on fracture boundary." );

  registerWrapper( viewKeyStruct::maxForce, &m_maxForce )->
    setInputFlag( InputFlags::FALSE )->
    setDescription( "The maximum force contribution in the problem domain." );

  registerWrapper( viewKeyStruct::effectiveStress, &m_effectiveStress )->
    setApplyDefaultValue( 0 )->
    setInputFlag( InputFlags::OPTIONAL )->
    setDescription( "Apply fluid pressure to produce effective stress when integrating stress." );

}

void SolidMechanicsLagrangianFEM::postProcessInput()
{
  SolverBase::postProcessInput();

  checkModelNames( m_solidMaterialNames, viewKeyStruct::solidMaterialNamesString );

  LinearSolverParameters & linParams = m_linearSolverParameters.get();
  linParams.isSymmetric = true;
  linParams.dofsPerNode = 3;
  linParams.amg.separateComponents = true;
}

SolidMechanicsLagrangianFEM::~SolidMechanicsLagrangianFEM()
{
  // TODO Auto-generated destructor stub
}


void SolidMechanicsLagrangianFEM::registerDataOnMesh( Group * const MeshBodies )
{
  for( auto & mesh : MeshBodies->getSubGroups() )
  {
    NodeManager * const nodes = mesh.second->groupCast< MeshBody * >()->getMeshLevel( 0 )->getNodeManager();

    nodes->registerWrapper< array2d< real64, nodes::TOTAL_DISPLACEMENT_PERM > >( keys::TotalDisplacement )->
      setPlotLevel( PlotLevel::LEVEL_0 )->
      setRegisteringObjects( this->getName())->
      setDescription( "An array that holds the total displacements on the nodes." )->
      reference().resizeDimension< 1 >( 3 );

    nodes->registerWrapper< array2d< real64, nodes::INCR_DISPLACEMENT_PERM > >( keys::IncrementalDisplacement )->
      setPlotLevel( PlotLevel::LEVEL_3 )->
      setRegisteringObjects( this->getName())->
      setDescription( "An array that holds the incremental displacements for the current time step on the nodes." )->
      reference().resizeDimension< 1 >( 3 );

    nodes->registerWrapper< array2d< real64, nodes::VELOCITY_PERM > >( keys::Velocity )->
      setPlotLevel( PlotLevel::LEVEL_0 )->
      setRegisteringObjects( this->getName())->
      setDescription( "An array that holds the current velocity on the nodes." )->
      reference().resizeDimension< 1 >( 3 );

    nodes->registerWrapper< array2d< real64, nodes::ACCELERATION_PERM > >( keys::Acceleration )->
      setPlotLevel( PlotLevel::LEVEL_1 )->
      setRegisteringObjects( this->getName())->
      setDescription( "An array that holds the current acceleration on the nodes. This array also is used "
                      "to hold the summation of nodal forces resulting from the governing equations." )->
      reference().resizeDimension< 1 >( 3 );

    nodes->registerWrapper< array2d< real64 > >( viewKeyStruct::forceExternal )->
      setPlotLevel( PlotLevel::LEVEL_0 )->
      setRegisteringObjects( this->getName())->
      setDescription( "An array that holds the external forces on the nodes. This includes any boundary"
                      " conditions as well as coupling forces such as hydraulic forces." )->
      reference().resizeDimension< 1 >( 3 );

    nodes->registerWrapper< array1d< real64 > >( keys::Mass )->
      setPlotLevel( PlotLevel::LEVEL_0 )->
      setRegisteringObjects( this->getName())->
      setDescription( "An array that holds the mass on the nodes." );

    nodes->registerWrapper< array2d< real64 > >( viewKeyStruct::vTildeString )->
      setPlotLevel( PlotLevel::NOPLOT )->
      setRegisteringObjects( this->getName())->
      setDescription( "An array that holds the velocity predictors on the nodes." )->
      reference().resizeDimension< 1 >( 3 );

    nodes->registerWrapper< array2d< real64 > >( viewKeyStruct::uhatTildeString )->
      setPlotLevel( PlotLevel::NOPLOT )->
      setRegisteringObjects( this->getName())->
      setDescription( "An array that holds the incremental displacement predictors on the nodes." )->
      reference().resizeDimension< 1 >( 3 );

    nodes->registerWrapper< array2d< real64 > >( viewKeyStruct::contactForceString )->
      setPlotLevel( PlotLevel::LEVEL_0 )->
      setRegisteringObjects( this->getName())->
      setDescription( "An array that holds the contact force." )->
      reference().resizeDimension< 1 >( 3 );

    ElementRegionManager * const
    elementRegionManager = mesh.second->groupCast< MeshBody * >()->getMeshLevel( 0 )->getElemManager();
    elementRegionManager->forElementSubRegions< CellElementSubRegion >( [&]( CellElementSubRegion & subRegion )
    {
      subRegion.registerWrapper< array3d< real64, solid::STRESS_PERMUTATION > >( viewKeyStruct::stress_n )->
        setPlotLevel( PlotLevel::NOPLOT )->
        setRestartFlags( RestartFlags::NO_WRITE )->
        setRegisteringObjects( this->getName())->
        setDescription( "Array to hold the beginning of step stress for implicit problem rewinds" )->
        reference().resizeDimension< 2 >( 6 );

      subRegion.registerWrapper< SortedArray< localIndex > >( viewKeyStruct::elemsAttachedToSendOrReceiveNodes )->
        setPlotLevel( PlotLevel::NOPLOT )->
        setRestartFlags( RestartFlags::NO_WRITE );

      subRegion.registerWrapper< SortedArray< localIndex > >( viewKeyStruct::elemsNotAttachedToSendOrReceiveNodes )->
        setPlotLevel( PlotLevel::NOPLOT )->
        setRestartFlags( RestartFlags::NO_WRITE );
    } );

  }
}


void SolidMechanicsLagrangianFEM::initializePreSubGroups( Group * const rootGroup )
{
  SolverBase::initializePreSubGroups( rootGroup );

  DomainPartition * domain = rootGroup->getGroup< DomainPartition >( keys::domain );

  // Validate solid models in target regions
  for( auto & mesh : domain->getMeshBodies()->getSubGroups() )
  {
    MeshLevel & meshLevel = *Group::groupCast< MeshBody * >( mesh.second )->getMeshLevel( 0 );
    validateModelMapping< SolidBase >( *meshLevel.getElemManager(), m_solidMaterialNames );
  }

  NumericalMethodsManager const & numericalMethodManager = domain->getNumericalMethodManager();

  FiniteElementDiscretizationManager const &
  feDiscretizationManager = numericalMethodManager.getFiniteElementDiscretizationManager();

  FiniteElementDiscretization const *
    feDiscretization = feDiscretizationManager.getGroup< FiniteElementDiscretization >( m_discretizationName );
  GEOSX_ERROR_IF( feDiscretization == nullptr, getName() << ": FE discretization not found: " << m_discretizationName );
}



template< typename ... PARAMS >
real64 SolidMechanicsLagrangianFEM::explicitKernelDispatch( PARAMS && ... params )
{
  GEOSX_MARK_FUNCTION;
  real64 rval = 0;
  if( m_strainTheory==0 )
  {
    rval = finiteElement::
             regionBasedKernelApplication< parallelDevicePolicy< 32 >,
                                           constitutive::SolidBase,
                                           CellElementSubRegion,
                                           SolidMechanicsLagrangianFEMKernels::ExplicitSmallStrain >( std::forward< PARAMS >( params )... );
  }
  else if( m_strainTheory==1 )
  {
    rval = finiteElement::
             regionBasedKernelApplication< parallelDevicePolicy< 32 >,
                                           constitutive::SolidBase,
                                           CellElementSubRegion,
                                           SolidMechanicsLagrangianFEMKernels::ExplicitFiniteStrain >( std::forward< PARAMS >( params )... );
  }
  else
  {
    GEOSX_ERROR( "Invalid option for strain theory (0 = infinitesimal strain, 1 = finite strain" );
  }
  return rval;
}


void SolidMechanicsLagrangianFEM::updateIntrinsicNodalData( DomainPartition * const domain )
{
  GEOSX_MARK_FUNCTION;

  MeshLevel & mesh = *domain->getMeshBody( 0 )->getMeshLevel( 0 );
  NodeManager & nodes = *mesh.getNodeManager();
  //FaceManager * const faceManager = mesh->getFaceManager();

  ElementRegionManager const & elementRegionManager = *mesh.getElemManager();

  arrayView1d< real64 > & mass = nodes.getReference< array1d< real64 > >( keys::Mass );
  mass.setValues< serialPolicy >( 0.0 );

  arrayView1d< integer const > const & nodeGhostRank = nodes.ghostRank();

  // to fill m_sendOrReceiveNodes and m_nonSendOrReceiveNodes, we first insert
  // the nodes one-by-one in the following std::sets. Then, when all the nodes
  // have been collected, we do a batch insertion into m_sendOrReceiveNodes and
  // m_nonSendOrReceiveNodes
  std::set< localIndex > tmpSendOrReceiveNodes;
  std::set< localIndex > tmpNonSendOrReceiveNodes;

  ElementRegionManager::ElementViewAccessor< arrayView2d< real64 const > >
  rho = elementRegionManager.constructMaterialViewAccessor< array2d< real64 >, arrayView2d< real64 const > >( "density",
                                                                                                              targetRegionNames(),
                                                                                                              solidMaterialNames() );

  forTargetRegionsComplete( mesh, [&]( localIndex const,
                                       localIndex const er,
                                       ElementRegionBase const & elemRegion )
  {
    elemRegion.forElementSubRegionsIndex< CellElementSubRegion >( [&]( localIndex const esr,
                                                                       CellElementSubRegion const & elementSubRegion )
    {
      arrayView2d< real64 const > const & detJ = elementSubRegion.detJ();
      arrayView2d< localIndex const, cells::NODE_MAP_USD > const & elemsToNodes = elementSubRegion.nodeList();

      finiteElement::FiniteElementBase const &
      fe = elementSubRegion.getReference< finiteElement::FiniteElementBase >( this->getDiscretizationName() );
      finiteElement::dispatch3D( fe,
                                 [&] ( auto const finiteElement )
      {
        using FE_TYPE = TYPEOFREF( finiteElement );

        constexpr localIndex numNodesPerElem = FE_TYPE::numNodes;
        constexpr localIndex numQuadraturePointsPerElem = FE_TYPE::numQuadraturePoints;

        real64 N[numNodesPerElem];
        for( localIndex k=0; k < elemsToNodes.size( 0 ); ++k )
        {
          real64 elemMass = 0;
          for( localIndex q=0; q<numQuadraturePointsPerElem; ++q )
          {
            elemMass += rho[er][esr][k][q] * detJ[k][q];
            FE_TYPE::calcN( q, N );

            for( localIndex a=0; a< numNodesPerElem; ++a )
            {
              mass[elemsToNodes[k][a]] += rho[er][esr][k][q] * detJ[k][q] * N[a];
            }
          }


          for( localIndex a=0; a<elementSubRegion.numNodesPerElement(); ++a )
          {
            if( nodeGhostRank[elemsToNodes[k][a]] >= -1 )
            {
              tmpSendOrReceiveNodes.insert( elemsToNodes[k][a] );
            }
            else
            {
              tmpNonSendOrReceiveNodes.insert( elemsToNodes[k][a] );
            }
          }
        }
      } );
    } );
  } );
  m_sendOrReceiveNodes.insert( tmpSendOrReceiveNodes.begin(),
                               tmpSendOrReceiveNodes.end() );
  m_nonSendOrReceiveNodes.insert( tmpNonSendOrReceiveNodes.begin(),
                                  tmpNonSendOrReceiveNodes.end() );
  m_targetNodes = m_sendOrReceiveNodes;
  m_targetNodes.insert( m_nonSendOrReceiveNodes.begin(),
                        m_nonSendOrReceiveNodes.end() );
}

void SolidMechanicsLagrangianFEM::initializePostInitialConditionsPreSubGroups( Group * const problemManager )
{
  DomainPartition * domain = problemManager->getGroup< DomainPartition >( keys::domain );
  MeshLevel & mesh = *domain->getMeshBody( 0 )->getMeshLevel( 0 );

  NodeManager & nodes = *mesh.getNodeManager();

  ElementRegionManager & elementRegionManager = *mesh.getElemManager();

  arrayView1d< real64 > & mass = nodes.getReference< array1d< real64 > >( keys::Mass );

  arrayView1d< integer const > const & nodeGhostRank = nodes.ghostRank();

  // to fill m_sendOrReceiveNodes and m_nonSendOrReceiveNodes, we first insert
  // the nodes one-by-one in the following std::sets. Then, when all the nodes
  // have been collected, we do a batch insertion into m_sendOrReceiveNodes and
  // m_nonSendOrReceiveNodes
  std::set< localIndex > tmpSendOrReceiveNodes;
  std::set< localIndex > tmpNonSendOrReceiveNodes;

  ElementRegionManager::ElementViewAccessor< arrayView2d< real64 const > >
  rho = elementRegionManager.constructMaterialViewAccessor< array2d< real64 >, arrayView2d< real64 const > >( "density",
                                                                                                              targetRegionNames(),
                                                                                                              solidMaterialNames() );

  forTargetRegionsComplete( mesh, [&]( localIndex const,
                                       localIndex const er,
                                       ElementRegionBase & elemRegion )
  {
    elemRegion.forElementSubRegionsIndex< CellElementSubRegion >( [&]( localIndex const esr, CellElementSubRegion & elementSubRegion )
    {
      SortedArray< localIndex > & elemsAttachedToSendOrReceiveNodes = getElemsAttachedToSendOrReceiveNodes( elementSubRegion );
      SortedArray< localIndex > & elemsNotAttachedToSendOrReceiveNodes = getElemsNotAttachedToSendOrReceiveNodes( elementSubRegion );

      std::set< localIndex > tmpElemsAttachedToSendOrReceiveNodes;
      std::set< localIndex > tmpElemsNotAttachedToSendOrReceiveNodes;

      elemsAttachedToSendOrReceiveNodes.setName(
        "SolidMechanicsLagrangianFEM::m_elemsAttachedToSendOrReceiveNodes["
        + std::to_string( er ) + "][" + std::to_string( esr ) + "]" );

      elemsNotAttachedToSendOrReceiveNodes.setName(
        "SolidMechanicsLagrangianFEM::m_elemsNotAttachedToSendOrReceiveNodes["
        + std::to_string( er ) + "][" + std::to_string( esr ) + "]" );

      arrayView2d< real64 const > const & detJ = elementSubRegion.detJ();
      arrayView2d< localIndex const, cells::NODE_MAP_USD > const & elemsToNodes = elementSubRegion.nodeList();

      finiteElement::FiniteElementBase const &
      fe = elementSubRegion.getReference< finiteElement::FiniteElementBase >( getDiscretizationName() );
      finiteElement::dispatch3D( fe,
                                 [&] ( auto const finiteElement )
      {
        using FE_TYPE = TYPEOFREF( finiteElement );

        constexpr localIndex numNodesPerElem = FE_TYPE::numNodes;
        constexpr localIndex numQuadraturePointsPerElem = FE_TYPE::numQuadraturePoints;

        real64 N[numNodesPerElem];
        for( localIndex k=0; k < elemsToNodes.size( 0 ); ++k )
        {
          real64 elemMass = 0;
          for( localIndex q=0; q<numQuadraturePointsPerElem; ++q )
          {
            elemMass += rho[er][esr][k][q] * detJ[k][q];
            FE_TYPE::calcN( q, N );

            for( localIndex a=0; a< numNodesPerElem; ++a )
            {
              mass[elemsToNodes[k][a]] += rho[er][esr][k][q] * detJ[k][q] * N[a];
            }
          }

          bool isAttachedToGhostNode = false;
          for( localIndex a=0; a<elementSubRegion.numNodesPerElement(); ++a )
          {
            if( nodeGhostRank[elemsToNodes[k][a]] >= -1 )
            {
              isAttachedToGhostNode = true;
              tmpSendOrReceiveNodes.insert( elemsToNodes[k][a] );
            }
            else
            {
              tmpNonSendOrReceiveNodes.insert( elemsToNodes[k][a] );
            }
          }

          if( isAttachedToGhostNode )
          {
            tmpElemsAttachedToSendOrReceiveNodes.insert( k );
          }
          else
          {
            tmpElemsNotAttachedToSendOrReceiveNodes.insert( k );
          }
        }
      } );
      elemsAttachedToSendOrReceiveNodes.insert( tmpElemsAttachedToSendOrReceiveNodes.begin(),
                                                tmpElemsAttachedToSendOrReceiveNodes.end() );
      elemsNotAttachedToSendOrReceiveNodes.insert( tmpElemsNotAttachedToSendOrReceiveNodes.begin(),
                                                   tmpElemsNotAttachedToSendOrReceiveNodes.end() );

    } );
  } );

  m_sendOrReceiveNodes.insert( tmpSendOrReceiveNodes.begin(),
                               tmpSendOrReceiveNodes.end() );
  m_nonSendOrReceiveNodes.insert( tmpNonSendOrReceiveNodes.begin(),
                                  tmpNonSendOrReceiveNodes.end() );
  m_targetNodes = m_sendOrReceiveNodes;
  m_targetNodes.insert( m_nonSendOrReceiveNodes.begin(),
                        m_nonSendOrReceiveNodes.end() );
}



real64 SolidMechanicsLagrangianFEM::solverStep( real64 const & time_n,
                                                real64 const & dt,
                                                const int cycleNumber,
                                                DomainPartition & domain )
{
  GEOSX_MARK_FUNCTION;
  real64 dtReturn = dt;

  SolverBase * const surfaceGenerator =  this->getParent()->getGroup< SolverBase >( "SurfaceGen" );

  if( m_timeIntegrationOption == TimeIntegrationOption::ExplicitDynamic )
  {
    dtReturn = explicitStep( time_n, dt, cycleNumber, domain );

    if( surfaceGenerator!=nullptr )
    {
      surfaceGenerator->solverStep( time_n, dt, cycleNumber, domain );
    }
  }
  else if( m_timeIntegrationOption == TimeIntegrationOption::ImplicitDynamic ||
           m_timeIntegrationOption == TimeIntegrationOption::QuasiStatic )
  {
    int const maxNumResolves = m_maxNumResolves;
    int locallyFractured = 0;
    int globallyFractured = 0;
    implicitStepSetup( time_n, dt, domain );
    for( int solveIter=0; solveIter<maxNumResolves; ++solveIter )
    {
      setupSystem( domain, m_dofManager, m_localMatrix, m_localRhs, m_localSolution );

      if( solveIter>0 )
      {
        resetStressToBeginningOfStep( domain );
      }

      dtReturn = nonlinearImplicitStep( time_n,
                                        dt,
                                        cycleNumber,
                                        domain );

//      updateStress( domain );
      if( surfaceGenerator!=nullptr )
      {
        if( surfaceGenerator->solverStep( time_n, dt, cycleNumber, domain ) > 0 )
        {
          locallyFractured = 1;
        }
        MpiWrapper::allReduce( &locallyFractured,
                               &globallyFractured,
                               1,
                               MPI_MAX,
                               MPI_COMM_GEOSX );
      }
      if( globallyFractured == 0 )
      {
        break;
      }
      else
      {
        GEOSX_LOG_RANK_0( "Fracture Occurred. Resolve" );
      }
    }
    implicitStepComplete( time_n, dt, domain );
  }

  return dtReturn;
}

real64 SolidMechanicsLagrangianFEM::explicitStep( real64 const & time_n,
                                                  real64 const & dt,
                                                  const int GEOSX_UNUSED_PARAM( cycleNumber ),
                                                  DomainPartition & domain )
{
  GEOSX_MARK_FUNCTION;

  #define USE_PHYSICS_LOOP

  // updateIntrinsicNodalData(domain);

  MeshLevel & mesh = *domain.getMeshBody( 0 )->getMeshLevel( 0 );
  NodeManager & nodes = *mesh.getNodeManager();

  FieldSpecificationManager & fsManager = getGlobalState().getFieldSpecificationManager();

  arrayView1d< real64 const > const & mass = nodes.getReference< array1d< real64 > >( keys::Mass );
  arrayView2d< real64, nodes::VELOCITY_USD > const & vel = nodes.velocity();

  arrayView2d< real64, nodes::TOTAL_DISPLACEMENT_USD > const & u = nodes.totalDisplacement();
  arrayView2d< real64, nodes::INCR_DISPLACEMENT_USD > const & uhat = nodes.incrementalDisplacement();
  arrayView2d< real64, nodes::ACCELERATION_USD > const & acc = nodes.acceleration();

  std::map< string, string_array > fieldNames;
  fieldNames["node"].emplace_back( keys::Velocity );
  fieldNames["node"].emplace_back( keys::Acceleration );

  getGlobalState().getCommunicationTools().synchronizePackSendRecvSizes( fieldNames, &mesh, domain.getNeighbors(), m_iComm, true );

  fsManager.applyFieldValue< parallelDevicePolicy< 1024 > >( time_n, &domain, "nodeManager", keys::Acceleration );

  //3: v^{n+1/2} = v^{n} + a^{n} dt/2
  SolidMechanicsLagrangianFEMKernels::velocityUpdate( acc, vel, dt/2 );

  fsManager.applyFieldValue< parallelDevicePolicy< 1024 > >( time_n, &domain, "nodeManager", keys::Velocity );

  //4. x^{n+1} = x^{n} + v^{n+{1}/{2}} dt (x is displacement)
  SolidMechanicsLagrangianFEMKernels::displacementUpdate( vel, uhat, u, dt );

  fsManager.applyFieldValue( time_n + dt,
                             &domain, "nodeManager",
                             NodeManager::viewKeyStruct::totalDisplacementString,
                             [&]( FieldSpecificationBase const * const bc,
                                  SortedArrayView< localIndex const > const & targetSet )
  {
    integer const component = bc->getComponent();
    forAll< parallelDevicePolicy< 1024 > >( targetSet.size(),
                                            [=] GEOSX_DEVICE ( localIndex const i )
    {
      localIndex const a = targetSet[ i ];
      vel( a, component ) = u( a, component );
    } );
  },
                             [&]( FieldSpecificationBase const * const bc,
                                  SortedArrayView< localIndex const > const & targetSet )
  {
    integer const component = bc->getComponent();
    forAll< parallelDevicePolicy< 1024 > >( targetSet.size(),
                                            [=] GEOSX_DEVICE ( localIndex const i )
    {
      localIndex const a = targetSet[ i ];
      uhat( a, component ) = u( a, component ) - vel( a, component );
      vel( a, component )  = uhat( a, component ) / dt;
    } );
  } );

  //Step 5. Calculate deformation input to constitutive model and update state to
  // Q^{n+1}
  explicitKernelDispatch( mesh,
                          targetRegionNames(),
                          this->getDiscretizationName(),
                          m_solidMaterialNames,
                          dt,
                          string( viewKeyStruct::elemsAttachedToSendOrReceiveNodes ) );

  // apply this over a set
  SolidMechanicsLagrangianFEMKernels::velocityUpdate( acc, mass, vel, dt / 2, m_sendOrReceiveNodes.toViewConst() );

  fsManager.applyFieldValue< parallelDevicePolicy< 1024 > >( time_n, &domain, "nodeManager", keys::Velocity );

<<<<<<< HEAD
  //CommunicationTools::synchronizePackSendRecv( fieldNames, &mesh, domain.getNeighbors(), m_iComm, true );
  parallelDeviceEvents packEvents;
  packEvents.reserve( domain.getNeighbors().size( ) * fieldNames.size( ) );
  CommunicationTools::asyncPack( fieldNames, &mesh, domain.getNeighbors(), m_iComm, true, packEvents );

  waitAllDeviceEvents( packEvents );

  CommunicationTools::asyncSendRecv( domain.getNeighbors(), m_iComm, true, packEvents );
=======
  getGlobalState().getCommunicationTools().synchronizePackSendRecv( fieldNames, &mesh, domain.getNeighbors(), m_iComm, true );
>>>>>>> 11dffd4c

  explicitKernelDispatch( mesh,
                          targetRegionNames(),
                          this->getDiscretizationName(),
                          m_solidMaterialNames,
                          dt,
                          string( viewKeyStruct::elemsNotAttachedToSendOrReceiveNodes ) );

  // apply this over a set
  SolidMechanicsLagrangianFEMKernels::velocityUpdate( acc, mass, vel, dt / 2, m_nonSendOrReceiveNodes.toViewConst() );
  fsManager.applyFieldValue< parallelDevicePolicy< 1024 > >( time_n, &domain, "nodeManager", keys::Velocity );

<<<<<<< HEAD
  //CommunicationTools::synchronizeUnpack( &mesh, domain.getNeighbors(), m_iComm, true );
  // this includes  a device sync after launching all the unpacking kernels
  parallelDeviceEvents unpackEvents;
  unpackEvents.reserve( domain.getNeighbors().size( ) * fieldNames.size( ) );
  CommunicationTools::finalizeUnpack( &mesh, domain.getNeighbors(), m_iComm, true, unpackEvents );
=======
  getGlobalState().getCommunicationTools().synchronizeUnpack( &mesh, domain.getNeighbors(), m_iComm, true );
>>>>>>> 11dffd4c

  return dt;
}



void SolidMechanicsLagrangianFEM::applyDisplacementBCImplicit( real64 const time,
                                                               DofManager const & dofManager,
                                                               DomainPartition & domain,
                                                               CRSMatrixView< real64, globalIndex const > const & localMatrix,
                                                               arrayView1d< real64 > const & localRhs )
{
  GEOSX_MARK_FUNCTION;
  string const dofKey = dofManager.getKey( keys::TotalDisplacement );

  FieldSpecificationManager const & fsManager = getGlobalState().getFieldSpecificationManager();

  fsManager.apply( time,
                   &domain,
                   "nodeManager",
                   keys::TotalDisplacement,
                   [&]( FieldSpecificationBase const * const bc,
                        string const &,
                        SortedArrayView< localIndex const > const & targetSet,
                        Group * const targetGroup,
                        string const fieldName )
  {
    bc->applyBoundaryConditionToSystem< FieldSpecificationEqual,
                                        parallelDevicePolicy< 32 > >( targetSet,
                                                                      time,
                                                                      targetGroup,
                                                                      fieldName,
                                                                      dofKey,
                                                                      dofManager.rankOffset(),
                                                                      localMatrix,
                                                                      localRhs );
  } );
}

void SolidMechanicsLagrangianFEM::crsApplyTractionBC( real64 const time,
                                                      DofManager const & dofManager,
                                                      DomainPartition & domain,
                                                      arrayView1d< real64 > const & localRhs )
{
  FieldSpecificationManager & fsManager = getGlobalState().getFieldSpecificationManager();
  FunctionManager const & functionManager = getGlobalState().getFunctionManager();

  FaceManager const & faceManager = *domain.getMeshBody( 0 )->getMeshLevel( 0 )->getFaceManager();
  NodeManager const & nodeManager = *domain.getMeshBody( 0 )->getMeshLevel( 0 )->getNodeManager();

  arrayView1d< real64 const > const faceArea  = faceManager.getReference< real64_array >( "faceArea" );
  ArrayOfArraysView< localIndex const > const faceToNodeMap = faceManager.nodeList().toViewConst();

  string const dofKey = dofManager.getKey( keys::TotalDisplacement );

  arrayView1d< globalIndex const > const blockLocalDofNumber = nodeManager.getReference< globalIndex_array >( dofKey );
  globalIndex const dofRankOffset = dofManager.rankOffset();

  fsManager.apply( time,
                   &domain,
                   "faceManager",
                   string( "Traction" ),
                   [&]( FieldSpecificationBase const * const bc,
                        string const &,
                        SortedArrayView< localIndex const > const & targetSet,
                        Group * const,
                        string const & )
  {
    string const & functionName = bc->getFunctionName();

    globalIndex_array nodeDOF;
    real64_array nodeRHS;
    integer const component = bc->getComponent();


    if( functionName.empty() || functionManager.getGroupReference< FunctionBase >( functionName ).isFunctionOfTime() == 2 )
    {
      real64 value = bc->getScale();
      if( !functionName.empty() )
      {
        FunctionBase const & function = functionManager.getGroupReference< FunctionBase >( functionName );
        value *= function.evaluate( &time );
      }

      forAll< parallelDevicePolicy< 32 > >( targetSet.size(), [=] GEOSX_HOST_DEVICE ( localIndex const i )
      {
        localIndex const kf = targetSet[ i ];
        localIndex const numNodes = faceToNodeMap.sizeOfArray( kf );
        for( localIndex a=0; a<numNodes; ++a )
        {
          localIndex const dof = blockLocalDofNumber[ faceToNodeMap( kf, a ) ] + component - dofRankOffset;
          if( dof < 0 || dof >= localRhs.size() )
            continue;
          RAJA::atomicAdd< parallelDeviceAtomic >( &localRhs[ dof ], value * faceArea[kf] / numNodes );
        }
      } );
    }
    else
    {
      FunctionBase const & function = functionManager.getGroupReference< FunctionBase >( functionName );
      array1d< real64 > resultsArray( targetSet.size() );
      resultsArray.setName( "SolidMechanicsLagrangianFEM::TractionBC function results" );
      function.evaluate( &faceManager, time, targetSet, resultsArray );
      arrayView1d< real64 const > const results = resultsArray;

      forAll< parallelDevicePolicy< 32 > >( targetSet.size(), [=] GEOSX_HOST_DEVICE ( localIndex const i )
      {
        localIndex const kf = targetSet[ i ];
        localIndex const numNodes = faceToNodeMap.sizeOfArray( kf );
        for( localIndex a=0; a<numNodes; ++a )
        {
          localIndex const dof = blockLocalDofNumber[ faceToNodeMap( kf, a ) ] + component - dofRankOffset;
          if( dof < 0 || dof >= localRhs.size() )
            continue;
          RAJA::atomicAdd< parallelDeviceAtomic >( &localRhs[ dof ], results[ kf ] * faceArea[kf] / numNodes );
        }
      } );
    }
  } );
}

void SolidMechanicsLagrangianFEM::applyChomboPressure( DofManager const & dofManager,
                                                       DomainPartition & domain,
                                                       arrayView1d< real64 > const & localRhs )
{
  MeshLevel & mesh = *domain.getMeshBody( 0 )->getMeshLevel( 0 );
  FaceManager & faceManager = *mesh.getFaceManager();
  NodeManager & nodeManager = *mesh.getNodeManager();

  arrayView1d< real64 const > const faceArea  = faceManager.faceArea();
  arrayView2d< real64 const > const faceNormal  = faceManager.faceNormal();
  ArrayOfArraysView< localIndex const > const faceToNodeMap = faceManager.nodeList().toViewConst();

  string const dofKey = dofManager.getKey( keys::TotalDisplacement );

  arrayView1d< globalIndex const > const dofNumber = nodeManager.getReference< globalIndex_array >( dofKey );
  arrayView1d< real64 const > const facePressure = faceManager.getReference< array1d< real64 > >( "ChomboPressure" );

  forAll< serialPolicy >( faceManager.size(), [=] ( localIndex const kf )
  {
    int const numNodes = LvArray::integerConversion< int >( faceToNodeMap.sizeOfArray( kf ));
    for( int a=0; a<numNodes; ++a )
    {
      localIndex const dof = dofNumber[ faceToNodeMap( kf, a ) ];
      if( dof < 0 || dof >= localRhs.size() )
        continue;

      for( int component=0; component<3; ++component )
      {
        real64 const value = -facePressure[ kf ] * faceNormal( kf, component ) * faceArea[kf] / numNodes;
        localRhs[ dof + component ] += value;
      }
    }
  } );
}



void
SolidMechanicsLagrangianFEM::
  implicitStepSetup( real64 const & GEOSX_UNUSED_PARAM( time_n ),
                     real64 const & dt,
                     DomainPartition & domain )
{
  MeshLevel & mesh = *domain.getMeshBody( 0 )->getMeshLevel( 0 );
  NodeManager & nodeManager = *mesh.getNodeManager();

  arrayView2d< real64 const, nodes::VELOCITY_USD > const v_n = nodeManager.velocity();
  arrayView2d< real64, nodes::INCR_DISPLACEMENT_USD > const uhat = nodeManager.incrementalDisplacement();
  arrayView2d< real64, nodes::TOTAL_DISPLACEMENT_USD > const disp = nodeManager.totalDisplacement();

  localIndex const numNodes = nodeManager.size();

  if( this->m_timeIntegrationOption == TimeIntegrationOption::ImplicitDynamic )
  {
    arrayView2d< real64 const, nodes::ACCELERATION_USD > const a_n = nodeManager.acceleration();
    arrayView1d< R1Tensor > const vtilde = nodeManager.getReference< array1d< R1Tensor > >( solidMechanicsViewKeys.vTilde );
    arrayView1d< R1Tensor > const uhatTilde = nodeManager.getReference< array1d< R1Tensor > >( solidMechanicsViewKeys.uhatTilde );

    real64 const newmarkGamma = this->getReference< real64 >( solidMechanicsViewKeys.newmarkGamma );
    real64 const newmarkBeta = this->getReference< real64 >( solidMechanicsViewKeys.newmarkBeta );

    forAll< parallelDevicePolicy< 32 > >( numNodes, [=] GEOSX_HOST_DEVICE ( localIndex const a )
    {
      for( int i=0; i<3; ++i )
      {
        vtilde[a][i] = v_n( a, i ) + (1.0-newmarkGamma) * a_n( a, i ) * dt;
        uhatTilde[a][i] = ( v_n( a, i ) + 0.5 * ( 1.0 - 2.0*newmarkBeta ) * a_n( a, i ) * dt ) *dt;
        uhat( a, i ) = uhatTilde[a][i];
        disp( a, i ) += uhatTilde[a][i];
      }
    } );
  }
  else if( this->m_timeIntegrationOption == TimeIntegrationOption::QuasiStatic )
  {
    if( m_useVelocityEstimateForQS==1 )
    {
      forAll< parallelDevicePolicy< 32 > >( numNodes, [=] GEOSX_HOST_DEVICE ( localIndex const a )
      {
        for( int i=0; i<3; ++i )
        {
          uhat( a, i ) = v_n( a, i ) * dt;
          disp( a, i ) += uhat( a, i );
        }
      } );
    }
    else
    {
      forAll< parallelDevicePolicy< 32 > >( numNodes, [=] GEOSX_HOST_DEVICE ( localIndex const a )
      {
        for( int i=0; i<3; ++i )
        {
          uhat( a, i ) = 0.0;
        }
      } );
    }
  }

  ElementRegionManager * const elementRegionManager = mesh.getElemManager();
  ConstitutiveManager * const constitutiveManager = domain.getConstitutiveManager();
  ElementRegionManager::ConstitutiveRelationAccessor< ConstitutiveBase >
  constitutiveRelations = elementRegionManager->constructFullConstitutiveAccessor< ConstitutiveBase >( constitutiveManager );

  forTargetSubRegions< CellElementSubRegion >( mesh, [&]( localIndex const targetIndex,
                                                          CellElementSubRegion & subRegion )
  {
    SolidBase const & constitutiveRelation = getConstitutiveModel< SolidBase >( subRegion, m_solidMaterialNames[targetIndex] );

    arrayView3d< real64 const, solid::STRESS_USD > const stress = constitutiveRelation.getStress();

    array3d< real64, solid::STRESS_PERMUTATION > &
    stress_n = subRegion.getReference< array3d< real64, solid::STRESS_PERMUTATION > >( viewKeyStruct::stress_n );
    // TODO: eliminate
    stress_n.resize( stress.size( 0 ), stress.size( 1 ), 6 );

    arrayView3d< real64, solid::STRESS_USD > const vstress_n = stress_n;

    forAll< parallelDevicePolicy<> >( stress.size( 0 ), [=] GEOSX_HOST_DEVICE ( localIndex const k )
    {
      for( localIndex a=0; a<stress.size( 1 ); ++a )
      {
        for( localIndex i=0; i<6; ++i )
        {
          vstress_n( k, a, i ) = stress( k, a, i );
        }
      }
    } );
  } );



}

void SolidMechanicsLagrangianFEM::implicitStepComplete( real64 const & GEOSX_UNUSED_PARAM( time_n ),
                                                        real64 const & dt,
                                                        DomainPartition & domain )
{
  MeshLevel & mesh = *domain.getMeshBody( 0 )->getMeshLevel( 0 );
  NodeManager & nodeManager = *mesh.getNodeManager();
  localIndex const numNodes = nodeManager.size();

  arrayView2d< real64, nodes::VELOCITY_USD > const v_n = nodeManager.velocity();
  arrayView2d< real64 const, nodes::INCR_DISPLACEMENT_USD > const uhat  = nodeManager.incrementalDisplacement();

  if( this->m_timeIntegrationOption == TimeIntegrationOption::ImplicitDynamic )
  {
    arrayView2d< real64, nodes::ACCELERATION_USD > const a_n = nodeManager.acceleration();
    arrayView1d< R1Tensor const > const vtilde    = nodeManager.getReference< r1_array >( solidMechanicsViewKeys.vTilde );
    arrayView1d< R1Tensor const > const uhatTilde = nodeManager.getReference< r1_array >( solidMechanicsViewKeys.uhatTilde );
    real64 const newmarkGamma = this->getReference< real64 >( solidMechanicsViewKeys.newmarkGamma );
    real64 const newmarkBeta = this->getReference< real64 >( solidMechanicsViewKeys.newmarkBeta );

    RAJA::forall< parallelDevicePolicy<> >( RAJA::TypedRangeSegment< localIndex >( 0, numNodes ),
                                            [=] GEOSX_HOST_DEVICE ( localIndex const a )
    {
      for( int i=0; i<3; ++i )
      {
        a_n( a, i ) = 1.0 / ( newmarkBeta * dt*dt) * ( uhat( a, i ) - uhatTilde[a][i] );
        v_n[a][i] = vtilde[a][i] + newmarkGamma * a_n( a, i ) * dt;
      }
    } );
  }
  else if( this->m_timeIntegrationOption == TimeIntegrationOption::QuasiStatic && dt > 0.0 )
  {
    RAJA::forall< parallelDevicePolicy<> >( RAJA::TypedRangeSegment< localIndex >( 0, numNodes ),
                                            [=] GEOSX_HOST_DEVICE ( localIndex const a )
    {
      for( int i=0; i<3; ++i )
      {
        v_n[a][i] = uhat( a, i ) / dt;
      }
    } );
  }
}

void SolidMechanicsLagrangianFEM::setupDofs( DomainPartition const & GEOSX_UNUSED_PARAM( domain ),
                                             DofManager & dofManager ) const
{
  GEOSX_MARK_FUNCTION;
  dofManager.addField( keys::TotalDisplacement,
                       DofManager::Location::Node,
                       3,
                       targetRegionNames() );

  dofManager.addCoupling( keys::TotalDisplacement,
                          keys::TotalDisplacement,
                          DofManager::Connector::Elem );
}


void SolidMechanicsLagrangianFEM::setupSystem( DomainPartition & domain,
                                               DofManager & dofManager,
                                               CRSMatrix< real64, globalIndex > & localMatrix,
                                               array1d< real64 > & localRhs,
                                               array1d< real64 > & localSolution,
                                               bool const setSparsity )
{
  GEOSX_MARK_FUNCTION;
  SolverBase::setupSystem( domain, dofManager, localMatrix, localRhs, localSolution, setSparsity );

  MeshLevel & mesh = *(domain.getMeshBodies()->getGroup< MeshBody >( 0 )->getMeshLevel( 0 ));
  NodeManager const & nodeManager = *(mesh.getNodeManager());
  arrayView1d< globalIndex const > const
  dofNumber = nodeManager.getReference< globalIndex_array >( dofManager.getKey( keys::TotalDisplacement ) );

  SparsityPattern< globalIndex > sparsityPattern( dofManager.numLocalDofs(),
                                                  dofManager.numGlobalDofs(),
                                                  8*8*3*1.2 );

  if( m_contactRelationName != viewKeyStruct::noContactRelationNameString )
  {
    ElementRegionManager const & elemManager = *mesh.getElemManager();
    array1d< string > allFaceElementRegions;
    elemManager.forElementRegions< SurfaceElementRegion >( [&]( SurfaceElementRegion const & elemRegion )
    {
      allFaceElementRegions.emplace_back( elemRegion.getName() );
    } );

    finiteElement::
      fillSparsity< FaceElementSubRegion,
                    SolidMechanicsLagrangianFEMKernels::QuasiStatic >( mesh,
                                                                       allFaceElementRegions,
                                                                       this->getDiscretizationName(),
                                                                       dofNumber,
                                                                       dofManager.rankOffset(),
                                                                       sparsityPattern );

  }
  finiteElement::
    fillSparsity< CellElementSubRegion,
                  SolidMechanicsLagrangianFEMKernels::QuasiStatic >( mesh,
                                                                     targetRegionNames(),
                                                                     this->getDiscretizationName(),
                                                                     dofNumber,
                                                                     dofManager.rankOffset(),
                                                                     sparsityPattern );

  sparsityPattern.compress();
  localMatrix.assimilate< parallelDevicePolicy<> >( std::move( sparsityPattern ) );


}

void SolidMechanicsLagrangianFEM::assembleSystem( real64 const GEOSX_UNUSED_PARAM( time_n ),
                                                  real64 const dt,
                                                  DomainPartition & domain,
                                                  DofManager const & dofManager,
                                                  CRSMatrixView< real64, globalIndex const > const & localMatrix,
                                                  arrayView1d< real64 > const & localRhs )
{
  GEOSX_MARK_FUNCTION;

  localMatrix.setValues< parallelDevicePolicy< 32 > >( 0 );
  localRhs.setValues< parallelDevicePolicy< 32 > >( 0 );

  if( m_effectiveStress==1 )
  {
    GEOSX_UNUSED_VAR( dt );
    assemblyLaunch< constitutive::PoroElasticBase,
                    SolidMechanicsLagrangianFEMKernels::QuasiStaticPoroElastic >( domain,
                                                                                  dofManager,
                                                                                  localMatrix,
                                                                                  localRhs );

  }
  else
  {
    if( m_timeIntegrationOption == TimeIntegrationOption::QuasiStatic )
    {
      GEOSX_UNUSED_VAR( dt );
      assemblyLaunch< constitutive::SolidBase,
                      SolidMechanicsLagrangianFEMKernels::QuasiStatic >( domain,
                                                                         dofManager,
                                                                         localMatrix,
                                                                         localRhs );
    }
    else if( m_timeIntegrationOption == TimeIntegrationOption::ImplicitDynamic )
    {
      assemblyLaunch< constitutive::SolidBase,
                      SolidMechanicsLagrangianFEMKernels::ImplicitNewmark >( domain,
                                                                             dofManager,
                                                                             localMatrix,
                                                                             localRhs,
                                                                             m_newmarkGamma,
                                                                             m_newmarkBeta,
                                                                             m_massDamping,
                                                                             m_stiffnessDamping,
                                                                             dt );
    }
  }

  if( getLogLevel() >= 2 )
  {
    GEOSX_LOG_RANK_0( "After SolidMechanicsLagrangianFEM::AssembleSystem" );
    GEOSX_LOG_RANK_0( "\nJacobian:\n" );
    //std::cout<< localMatrix;
    GEOSX_LOG_RANK_0( "\nResidual:\n" );
    std::cout<< localRhs;
  }
}

void
SolidMechanicsLagrangianFEM::
  applyBoundaryConditions( real64 const time_n,
                           real64 const dt,
                           DomainPartition & domain,
                           DofManager const & dofManager,
                           CRSMatrixView< real64, globalIndex const > const & localMatrix,
                           arrayView1d< real64 > const & localRhs )
{
  GEOSX_MARK_FUNCTION;
  MeshLevel & mesh = *domain.getMeshBody( 0 )->getMeshLevel( 0 );

  FaceManager & faceManager = *mesh.getFaceManager();
  FieldSpecificationManager & fsManager = getGlobalState().getFieldSpecificationManager();

  string const dofKey = dofManager.getKey( keys::TotalDisplacement );

  fsManager.apply( time_n + dt,
                   &domain,
                   "nodeManager",
                   keys::Force,
                   [&]( FieldSpecificationBase const * const bc,
                        string const &,
                        SortedArrayView< localIndex const > const & targetSet,
                        Group * const targetGroup,
                        string const & GEOSX_UNUSED_PARAM( fieldName ) )
  {
    bc->applyBoundaryConditionToSystem< FieldSpecificationAdd,
                                        parallelDevicePolicy< 32 > >( targetSet,
                                                                      time_n + dt,
                                                                      targetGroup,
                                                                      keys::TotalDisplacement, // TODO fix use of dummy
                                                                                               // name
                                                                      dofKey,
                                                                      dofManager.rankOffset(),
                                                                      localMatrix,
                                                                      localRhs );
  } );

  crsApplyTractionBC( time_n + dt, dofManager, domain, localRhs );

  if( faceManager.hasWrapper( "ChomboPressure" ) )
  {
    fsManager.applyFieldValue( time_n, &domain, "faceManager", "ChomboPressure" );
    applyChomboPressure( dofManager, domain, m_localRhs );
  }

  applyDisplacementBCImplicit( time_n + dt, dofManager, domain, localMatrix, localRhs );
}

real64
SolidMechanicsLagrangianFEM::
  calculateResidualNorm( DomainPartition const & domain,
                         DofManager const & dofManager,
                         arrayView1d< real64 const > const & localRhs )
{
  GEOSX_MARK_FUNCTION;

  MeshLevel const & mesh = *domain.getMeshBody( 0 )->getMeshLevel( 0 );
  NodeManager const & nodeManager = *mesh.getNodeManager();

  arrayView1d< globalIndex const > const dofNumber =
    nodeManager.getReference< array1d< globalIndex > >( dofManager.getKey( keys::TotalDisplacement ) );
  globalIndex const rankOffset = dofManager.rankOffset();

  arrayView1d< integer const > const ghostRank = nodeManager.ghostRank();

  RAJA::ReduceSum< parallelDeviceReduce, real64 > localSum( 0.0 );

  SortedArrayView< localIndex const > const targetNodes = m_targetNodes.toViewConst();

  forAll< parallelDevicePolicy<> >( targetNodes.size(),
                                    [localRhs, localSum, dofNumber, rankOffset, ghostRank, targetNodes] GEOSX_HOST_DEVICE ( localIndex const k )
  {
    localIndex const nodeIndex = targetNodes[k];
    if( ghostRank[nodeIndex] < 0 )
    {
      localIndex const localRow = LvArray::integerConversion< localIndex >( dofNumber[nodeIndex] - rankOffset );

      for( localIndex dim = 0; dim < 3; ++dim )
      {
        localSum += localRhs[localRow + dim] * localRhs[localRow + dim];
      }
    }
  } );

  real64 const localResidualNorm[2] = { localSum.get(), this->m_maxForce };

  // globalResidualNorm[0]: the sum of all the local sum(rhs^2).
  // globalResidualNorm[1]: max of max force of each rank. Basically max force globally
  real64 globalResidualNorm[2] = {0, 0};

  int const rank = MpiWrapper::commRank( MPI_COMM_GEOSX );
  int const size = MpiWrapper::commSize( MPI_COMM_GEOSX );
  array1d< real64 > globalValues( size * 2 );

  // Everything is done on rank 0
  MpiWrapper::gather( localResidualNorm,
                      2,
                      globalValues.data(),
                      2,
                      0,
                      MPI_COMM_GEOSX );

  if( rank==0 )
  {
    for( int r=0; r<size; ++r )
    {
      // sum/max across all ranks
      globalResidualNorm[0] += globalValues[r*2];
      globalResidualNorm[1] = std::max( globalResidualNorm[1], globalValues[r*2+1] );
    }
  }

  MpiWrapper::bcast( globalResidualNorm, 2, 0, MPI_COMM_GEOSX );


  real64 const residual = sqrt( globalResidualNorm[0] )/(globalResidualNorm[1]+1);  // the + 1 is for the first
                                                                                    // time-step when maxForce = 0;

  if( getLogLevel() >= 1 && logger::internal::rank==0 )
  {
    char output[200] = {0};
    sprintf( output,
             "( RSolid ) = (%4.2e) ; ",
             residual );
    std::cout<<output;
  }


  return residual;
}



void
SolidMechanicsLagrangianFEM::applySystemSolution( DofManager const & dofManager,
                                                  arrayView1d< real64 const > const & localSolution,
                                                  real64 const scalingFactor,
                                                  DomainPartition & domain )
{
  GEOSX_MARK_FUNCTION;
  dofManager.addVectorToField( localSolution,
                               keys::TotalDisplacement,
                               keys::IncrementalDisplacement,
                               -scalingFactor );

  dofManager.addVectorToField( localSolution,
                               keys::TotalDisplacement,
                               keys::TotalDisplacement,
                               -scalingFactor );

  std::map< string, string_array > fieldNames;
  fieldNames["node"].emplace_back( keys::IncrementalDisplacement );
  fieldNames["node"].emplace_back( keys::TotalDisplacement );

  getGlobalState().getCommunicationTools().synchronizeFields( fieldNames,
                                                              domain.getMeshBody( 0 )->getMeshLevel( 0 ),
                                                              domain.getNeighbors(),
                                                              true );
}

void SolidMechanicsLagrangianFEM::solveSystem( DofManager const & dofManager,
                                               ParallelMatrix & matrix,
                                               ParallelVector & rhs,
                                               ParallelVector & solution )
{
  solution.zero();
  SolverBase::solveSystem( dofManager, matrix, rhs, solution );
}

void SolidMechanicsLagrangianFEM::resetStateToBeginningOfStep( DomainPartition & domain )
{
  GEOSX_MARK_FUNCTION;
  MeshLevel & mesh = *domain.getMeshBody( 0 )->getMeshLevel( 0 );
  NodeManager & nodeManager = *mesh.getNodeManager();

  arrayView2d< real64, nodes::INCR_DISPLACEMENT_USD > const & incdisp  = nodeManager.incrementalDisplacement();
  arrayView2d< real64, nodes::TOTAL_DISPLACEMENT_USD > const & disp = nodeManager.totalDisplacement();

  // TODO need to finish this rewind
  forAll< parallelDevicePolicy< 32 > >( nodeManager.size(), [=] GEOSX_HOST_DEVICE ( localIndex const a )
  {
    for( localIndex i = 0; i < 3; ++i )
    {
      disp( a, i ) -= incdisp( a, i );
      incdisp( a, i ) = 0.0;
    }
  } );

  resetStressToBeginningOfStep( domain );
}

void SolidMechanicsLagrangianFEM::resetStressToBeginningOfStep( DomainPartition & domain )
{
  GEOSX_MARK_FUNCTION;
  MeshLevel & mesh = *domain.getMeshBody( 0 )->getMeshLevel( 0 );

  forTargetSubRegions< CellElementSubRegion >( mesh, [&]( localIndex const targetIndex,
                                                          CellElementSubRegion & subRegion )
  {
    SolidBase & constitutiveRelation = getConstitutiveModel< SolidBase >( subRegion, m_solidMaterialNames[targetIndex] );

    arrayView3d< real64, solid::STRESS_USD > const & stress = constitutiveRelation.getStress();

    arrayView3d< real64 const, solid::STRESS_USD > const &
    stress_n = subRegion.getReference< array3d< real64, solid::STRESS_PERMUTATION > >( viewKeyStruct::stress_n );

    forAll< parallelDevicePolicy<> >( stress.size( 0 ), [=] GEOSX_HOST_DEVICE ( localIndex const k )
    {
      for( localIndex a=0; a<stress.size( 1 ); ++a )
      {
        for( localIndex i = 0; i < 6; ++i )
        {
          stress( k, a, i ) = stress_n( k, a, i );
        }
      }
    } );
  } );
}


void SolidMechanicsLagrangianFEM::applyContactConstraint( DofManager const & dofManager,
                                                          DomainPartition & domain,
                                                          CRSMatrixView< real64, globalIndex const > const & localMatrix,
                                                          arrayView1d< real64 > const & localRhs )
{
  GEOSX_MARK_FUNCTION;

  if( m_contactRelationName != viewKeyStruct::noContactRelationNameString )
  {
    MeshLevel * const mesh = domain.getMeshBodies()->getGroup< MeshBody >( 0 )->getMeshLevel( 0 );
    FaceManager const * const faceManager = mesh->getFaceManager();
    NodeManager * const nodeManager = mesh->getNodeManager();
    ElementRegionManager * const elemManager = mesh->getElemManager();


    ConstitutiveManager const * const
    constitutiveManager = domain.getGroup< ConstitutiveManager >( keys::ConstitutiveManager );

    ContactRelationBase const * const
    contactRelation = constitutiveManager->getGroup< ContactRelationBase >( m_contactRelationName );

    real64 const contactStiffness = contactRelation->stiffness();

    arrayView2d< real64 const, nodes::TOTAL_DISPLACEMENT_USD > const u = nodeManager->totalDisplacement();
    arrayView2d< real64 > const fc = nodeManager->getReference< array2d< real64 > >( viewKeyStruct::contactForceString );
    fc.setValues< serialPolicy >( 0 );

    arrayView2d< real64 const > const faceNormal = faceManager->faceNormal();
    ArrayOfArraysView< localIndex const > const facesToNodes = faceManager->nodeList().toViewConst();

    string const dofKey = dofManager.getKey( keys::TotalDisplacement );
    arrayView1d< globalIndex > const nodeDofNumber = nodeManager->getReference< globalIndex_array >( dofKey );
    globalIndex const rankOffset = dofManager.rankOffset();

    // TODO: this bound may need to change
    constexpr localIndex maxNodexPerFace = 4;
    constexpr localIndex maxDofPerElem = maxNodexPerFace * 3 * 2;

    elemManager->forElementSubRegions< FaceElementSubRegion >( [&]( FaceElementSubRegion & subRegion )
    {
      arrayView1d< real64 > const area = subRegion.getElementArea();
      arrayView2d< localIndex const > const elemsToFaces = subRegion.faceList();

      // TODO: use parallel policy?
      forAll< serialPolicy >( subRegion.size(), [=] ( localIndex const kfe )
      {
        real64 Nbar[ 3 ] = { faceNormal[elemsToFaces[kfe][0]][0] - faceNormal[elemsToFaces[kfe][1]][0],
                             faceNormal[elemsToFaces[kfe][0]][1] - faceNormal[elemsToFaces[kfe][1]][1],
                             faceNormal[elemsToFaces[kfe][0]][2] - faceNormal[elemsToFaces[kfe][1]][2] };

        LvArray::tensorOps::normalize< 3 >( Nbar );


        localIndex const kf0 = elemsToFaces[kfe][0];
        localIndex const kf1 = elemsToFaces[kfe][1];
        localIndex const numNodesPerFace=facesToNodes.sizeOfArray( kf0 );
        real64 const Ja = area[kfe] / numNodesPerFace;

        stackArray1d< globalIndex, maxDofPerElem > rowDOF( numNodesPerFace*3*2 );
        stackArray1d< real64, maxDofPerElem > nodeRHS( numNodesPerFace*3*2 );
        stackArray2d< real64, maxDofPerElem *maxDofPerElem > dRdP( numNodesPerFace*3*2, numNodesPerFace*3*2 );

        for( localIndex a=0; a<numNodesPerFace; ++a )
        {
          real64 penaltyForce[ 3 ] = LVARRAY_TENSOROPS_INIT_LOCAL_3( Nbar );
          localIndex const node0 = facesToNodes[kf0][a];
          localIndex const node1 = facesToNodes[kf1][ a==0 ? a : numNodesPerFace-a ];
          real64 gap[ 3 ] = LVARRAY_TENSOROPS_INIT_LOCAL_3( u[node1] );
          LvArray::tensorOps::subtract< 3 >( gap, u[node0] );
          real64 const gapNormal = LvArray::tensorOps::AiBi< 3 >( gap, Nbar );

          for( int i=0; i<3; ++i )
          {
            rowDOF[3*a+i]                     = nodeDofNumber[node0]+i;
            rowDOF[3*(numNodesPerFace + a)+i] = nodeDofNumber[node1]+i;
          }

          if( gapNormal < 0 )
          {
            LvArray::tensorOps::scale< 3 >( penaltyForce, -contactStiffness * gapNormal * Ja );
            for( int i=0; i<3; ++i )
            {
              LvArray::tensorOps::subtract< 3 >( fc[node0], penaltyForce );
              LvArray::tensorOps::add< 3 >( fc[node1], penaltyForce );
              nodeRHS[3*a+i]                     -= penaltyForce[i];
              nodeRHS[3*(numNodesPerFace + a)+i] += penaltyForce[i];

              dRdP( 3*a+i, 3*a+i )                                         -= contactStiffness * Ja * Nbar[i] * Nbar[i];
              dRdP( 3*a+i, 3*(numNodesPerFace + a)+i )                     += contactStiffness * Ja * Nbar[i] * Nbar[i];
              dRdP( 3*(numNodesPerFace + a)+i, 3*a+i )                     += contactStiffness * Ja * Nbar[i] * Nbar[i];
              dRdP( 3*(numNodesPerFace + a)+i, 3*(numNodesPerFace + a)+i ) -= contactStiffness * Ja * Nbar[i] * Nbar[i];
            }
          }
        }

        for( localIndex idof = 0; idof < numNodesPerFace*3*2; ++idof )
        {
          localIndex const localRow = LvArray::integerConversion< localIndex >( rowDOF[idof] - rankOffset );

          if( localRow >= 0 && localRow < localMatrix.numRows() )
          {
            localMatrix.addToRowBinarySearchUnsorted< serialAtomic >( localRow,
                                                                      rowDOF.data(),
                                                                      dRdP[idof].dataIfContiguous(),
                                                                      numNodesPerFace*3*2 );
            RAJA::atomicAdd( serialAtomic{}, &localRhs[localRow], nodeRHS[idof] );
          }
        }
      } );
    } );
  }
}

real64
SolidMechanicsLagrangianFEM::scalingForSystemSolution( DomainPartition const & domain,
                                                       DofManager const & dofManager,
                                                       arrayView1d< real64 const > const & localSolution )
{
  GEOSX_MARK_FUNCTION;
  real64 scalingFactor = 1.0;

  GEOSX_UNUSED_VAR( domain )
  GEOSX_UNUSED_VAR( dofManager )
  GEOSX_UNUSED_VAR( localSolution )

//  MeshLevel const * const mesh = domain->getMeshBodies()->getGroup<MeshBody>(0)->getMeshLevel(0);
//  FaceManager const * const faceManager = mesh->getFaceManager();
//  NodeManager const * const nodeManager = mesh->getNodeManager();
//  ElementRegionManager const * const elemManager = mesh->getElemManager();
//
//
//  arrayView1d<R1Tensor const> const & u = nodeManager->getReference< array1d<R1Tensor> >( keys::TotalDisplacement );
//
//  arrayView1d<R1Tensor const> const & faceNormal = faceManager->faceNormal();
//  array1d<localIndex_array> const & facesToNodes = faceManager->nodeList();
//
//  string const dofKey = dofManager.getKey( keys::TotalDisplacement );
//  arrayView1d<globalIndex> const & nodeDofNumber = nodeManager->getReference<globalIndex_array>( dofKey );
//
//  globalIndex const rankOffset = dofManager.rankOffset();
//
//  elemManager->forElementSubRegions<FaceElementSubRegion>([&]( FaceElementSubRegion const * const subRegion )->void
//  {
//      arrayView1d<integer const> const & ghostRank = subRegion->ghostRank();
//      arrayView1d<real64 const > const & area = subRegion->getElementArea();
//      arrayView2d< localIndex const > const & elemsToFaces = subRegion->faceList();
//
//      RAJA::ReduceMin<RAJA::seq_reduce, real64> newScaleFactor(1.0);
//      forAll<serialPolicy>( subRegion->size(), [=] ( localIndex const kfe )
//      {
//
//        if( ghostRank[kfe] < 0 )
//        {
//          R1Tensor Nbar = faceNormal[elemsToFaces[kfe][0]];
//          Nbar -= faceNormal[elemsToFaces[kfe][1]];
//          Nbar.Normalize();
//
//          localIndex const kf0 = elemsToFaces[kfe][0];
//          localIndex const kf1 = elemsToFaces[kfe][1];
//          localIndex const numNodesPerFace=facesToNodes[kf0].size();
//          localIndex const * const nodelist0 = facesToNodes[kf0];
//          localIndex const * const nodelist1 = facesToNodes[kf1];
//
//          for( localIndex a=0 ; a<numNodesPerFace ; ++a )
//          {
//            R1Tensor penaltyForce = Nbar;
//            localIndex const node0 = facesToNodes[kf0][a];
//            localIndex const node1 = facesToNodes[kf1][ a==0 ? a : numNodesPerFace-a ];
//
//            localIndex const lid0 = nodeDofNumber[node0] - rankOffset;
//            localIndex const lid1 = nodeDofNumber[node1] - rankOffset;
//            GEOSX_ASSERT( lid0 >= 0 && lid1 >=0 ); // since vectors are partitioned same as the mesh
//
//            R1Tensor gap = u[node1];
//            gap -= u[node0];
//            real64 const gapNormal = Dot(gap,Nbar);
//
//            R1Tensor deltaGap ;
//            for( int i=0 ; i<3 ; ++i )
//            {
//              deltaGap[i] = localSolution[lid1] - localSolution[lid0];
//            }
//            real64 const deltaGapNormal = Dot( deltaGap, Nbar );
//
//            if( ( gapNormal + deltaGapNormal ) * gapNormal < 0 )
//            {
//              newScaleFactor.min( - gapNormal / deltaGapNormal * 1.05 );
//              newScaleFactor.min( 1.0 );
//              std::cout<< "gapNormal, deltaGapNormal, scaleFactor, newGap = "<<
//                  gapNormal<<", "<<deltaGapNormal<<", "<<newScaleFactor.get()<<",
// "<<gapNormal+newScaleFactor.get()*deltaGapNormal<<std::endl;
//            }
//          }
//        }
//      });
//      scalingFactor = newScaleFactor.get();
//  });

  return scalingFactor;
}

REGISTER_CATALOG_ENTRY( SolverBase, SolidMechanicsLagrangianFEM, string const &, dataRepository::Group * const )
}<|MERGE_RESOLUTION|>--- conflicted
+++ resolved
@@ -647,18 +647,14 @@
 
   fsManager.applyFieldValue< parallelDevicePolicy< 1024 > >( time_n, &domain, "nodeManager", keys::Velocity );
 
-<<<<<<< HEAD
-  //CommunicationTools::synchronizePackSendRecv( fieldNames, &mesh, domain.getNeighbors(), m_iComm, true );
+  //getGlobalState().getCommunicationTools().synchronizePackSendRecv( fieldNames, &mesh, domain.getNeighbors(), m_iComm, true );
   parallelDeviceEvents packEvents;
   packEvents.reserve( domain.getNeighbors().size( ) * fieldNames.size( ) );
-  CommunicationTools::asyncPack( fieldNames, &mesh, domain.getNeighbors(), m_iComm, true, packEvents );
+  getGlobalState().getCommunicationTools().asyncPack( fieldNames, &mesh, domain.getNeighbors(), m_iComm, true, packEvents );
 
   waitAllDeviceEvents( packEvents );
 
-  CommunicationTools::asyncSendRecv( domain.getNeighbors(), m_iComm, true, packEvents );
-=======
-  getGlobalState().getCommunicationTools().synchronizePackSendRecv( fieldNames, &mesh, domain.getNeighbors(), m_iComm, true );
->>>>>>> 11dffd4c
+  getGlobalState().getCommunicationTools().asyncSendRecv( domain.getNeighbors(), m_iComm, true, packEvents );
 
   explicitKernelDispatch( mesh,
                           targetRegionNames(),
@@ -671,15 +667,11 @@
   SolidMechanicsLagrangianFEMKernels::velocityUpdate( acc, mass, vel, dt / 2, m_nonSendOrReceiveNodes.toViewConst() );
   fsManager.applyFieldValue< parallelDevicePolicy< 1024 > >( time_n, &domain, "nodeManager", keys::Velocity );
 
-<<<<<<< HEAD
   //CommunicationTools::synchronizeUnpack( &mesh, domain.getNeighbors(), m_iComm, true );
   // this includes  a device sync after launching all the unpacking kernels
   parallelDeviceEvents unpackEvents;
   unpackEvents.reserve( domain.getNeighbors().size( ) * fieldNames.size( ) );
-  CommunicationTools::finalizeUnpack( &mesh, domain.getNeighbors(), m_iComm, true, unpackEvents );
-=======
-  getGlobalState().getCommunicationTools().synchronizeUnpack( &mesh, domain.getNeighbors(), m_iComm, true );
->>>>>>> 11dffd4c
+  getGlobalState().getCommunicationTools().finalizeUnpack( &mesh, domain.getNeighbors(), m_iComm, true, unpackEvents );
 
   return dt;
 }
